/*
 * Copyright Elasticsearch B.V. and/or licensed to Elasticsearch B.V. under one
 * or more contributor license agreements. Licensed under the Elastic License
 * 2.0 and the Server Side Public License, v 1; you may not use this file except
 * in compliance with, at your election, the Elastic License 2.0 or the Server
 * Side Public License, v 1.
 */

package org.elasticsearch.cluster.metadata;

import com.carrotsearch.hppc.LongArrayList;
import com.carrotsearch.hppc.cursors.IntObjectCursor;
import com.carrotsearch.hppc.cursors.ObjectCursor;
import com.carrotsearch.hppc.cursors.ObjectObjectCursor;

import org.elasticsearch.Assertions;
import org.elasticsearch.Version;
import org.elasticsearch.action.admin.indices.rollover.RolloverInfo;
import org.elasticsearch.action.support.ActiveShardCount;
import org.elasticsearch.cluster.Diff;
import org.elasticsearch.cluster.Diffable;
import org.elasticsearch.cluster.DiffableUtils;
import org.elasticsearch.cluster.block.ClusterBlock;
import org.elasticsearch.cluster.block.ClusterBlockLevel;
import org.elasticsearch.cluster.node.DiscoveryNodeFilters;
import org.elasticsearch.cluster.routing.IndexRouting;
import org.elasticsearch.cluster.routing.allocation.IndexMetadataUpdater;
import org.elasticsearch.common.collect.ImmutableOpenIntMap;
import org.elasticsearch.common.collect.ImmutableOpenMap;
import org.elasticsearch.common.collect.MapBuilder;
import org.elasticsearch.common.compress.CompressedXContent;
import org.elasticsearch.common.io.stream.StreamInput;
import org.elasticsearch.common.io.stream.StreamOutput;
import org.elasticsearch.common.io.stream.Writeable;
import org.elasticsearch.common.settings.Setting;
import org.elasticsearch.common.settings.Setting.Property;
import org.elasticsearch.common.settings.Settings;
import org.elasticsearch.common.xcontent.ToXContent;
import org.elasticsearch.common.xcontent.ToXContentFragment;
import org.elasticsearch.common.xcontent.XContentBuilder;
import org.elasticsearch.common.xcontent.XContentFactory;
import org.elasticsearch.common.xcontent.XContentHelper;
import org.elasticsearch.common.xcontent.XContentParser;
import org.elasticsearch.common.xcontent.XContentParserUtils;
import org.elasticsearch.core.Nullable;
import org.elasticsearch.gateway.MetadataStateFormat;
import org.elasticsearch.index.Index;
import org.elasticsearch.index.mapper.MapperService;
import org.elasticsearch.index.seqno.SequenceNumbers;
import org.elasticsearch.index.shard.IndexLongFieldRange;
import org.elasticsearch.index.shard.ShardId;
import org.elasticsearch.rest.RestStatus;

import java.io.IOException;
import java.time.Instant;
import java.time.ZoneOffset;
import java.time.ZonedDateTime;
import java.util.Arrays;
import java.util.Collections;
import java.util.EnumSet;
import java.util.HashMap;
import java.util.HashSet;
import java.util.Iterator;
import java.util.List;
import java.util.Locale;
import java.util.Map;
import java.util.Set;
import java.util.function.Function;

import static org.elasticsearch.cluster.metadata.Metadata.CONTEXT_MODE_PARAM;
import static org.elasticsearch.cluster.node.DiscoveryNodeFilters.IP_VALIDATOR;
import static org.elasticsearch.cluster.node.DiscoveryNodeFilters.OpType.AND;
import static org.elasticsearch.cluster.node.DiscoveryNodeFilters.OpType.OR;
import static org.elasticsearch.common.settings.Settings.readSettingsFromStream;
import static org.elasticsearch.common.settings.Settings.writeSettingsToStream;

public class IndexMetadata implements Diffable<IndexMetadata>, ToXContentFragment {

    public static final ClusterBlock INDEX_READ_ONLY_BLOCK =
        new ClusterBlock(5, "index read-only (api)", false, false, false,
            RestStatus.FORBIDDEN, EnumSet.of(ClusterBlockLevel.WRITE, ClusterBlockLevel.METADATA_WRITE));
    public static final ClusterBlock INDEX_READ_BLOCK =
        new ClusterBlock(7, "index read (api)", false, false, false,
            RestStatus.FORBIDDEN, EnumSet.of(ClusterBlockLevel.READ));
    public static final ClusterBlock INDEX_WRITE_BLOCK =
        new ClusterBlock(8, "index write (api)", false, false, false,
            RestStatus.FORBIDDEN, EnumSet.of(ClusterBlockLevel.WRITE));
    public static final ClusterBlock INDEX_METADATA_BLOCK =
        new ClusterBlock(9, "index metadata (api)", false, false, false,
            RestStatus.FORBIDDEN, EnumSet.of(ClusterBlockLevel.METADATA_WRITE, ClusterBlockLevel.METADATA_READ));
    public static final ClusterBlock INDEX_READ_ONLY_ALLOW_DELETE_BLOCK =
        new ClusterBlock(12, "disk usage exceeded flood-stage watermark, index has read-only-allow-delete block", false, false,
            true, RestStatus.TOO_MANY_REQUESTS, EnumSet.of(ClusterBlockLevel.METADATA_WRITE, ClusterBlockLevel.WRITE));

    public enum State {
        OPEN((byte) 0),
        CLOSE((byte) 1);

        private final byte id;

        State(byte id) {
            this.id = id;
        }

        public byte id() {
            return this.id;
        }

        public static State fromId(byte id) {
            if (id == 0) {
                return OPEN;
            } else if (id == 1) {
                return CLOSE;
            }
            throw new IllegalStateException("No state match for id [" + id + "]");
        }

        public static State fromString(String state) {
            if ("open".equals(state)) {
                return OPEN;
            } else if ("close".equals(state)) {
                return CLOSE;
            }
            throw new IllegalStateException("No state match for [" + state + "]");
        }
    }

    static Setting<Integer> buildNumberOfShardsSetting() {
        /* This is a safety limit that should only be exceeded in very rare and special cases. The assumption is that
         * 99% of the users have less than 1024 shards per index. We also make it a hard check that requires restart of nodes
         * if a cluster should allow to create more than 1024 shards per index. NOTE: this does not limit the number of shards
         * per cluster. this also prevents creating stuff like a new index with millions of shards by accident which essentially
         * kills the entire cluster with OOM on the spot.*/
        final int maxNumShards = Integer.parseInt(System.getProperty("es.index.max_number_of_shards", "1024"));
        if (maxNumShards < 1) {
            throw new IllegalArgumentException("es.index.max_number_of_shards must be > 0");
        }
        return Setting.intSetting(SETTING_NUMBER_OF_SHARDS, 1, 1, maxNumShards, Property.IndexScope, Property.Final);
    }

    public static final String INDEX_SETTING_PREFIX = "index.";
    public static final String SETTING_NUMBER_OF_SHARDS = "index.number_of_shards";
    public static final Setting<Integer> INDEX_NUMBER_OF_SHARDS_SETTING = buildNumberOfShardsSetting();
    public static final String SETTING_NUMBER_OF_REPLICAS = "index.number_of_replicas";
    public static final Setting<Integer> INDEX_NUMBER_OF_REPLICAS_SETTING =
        Setting.intSetting(SETTING_NUMBER_OF_REPLICAS, 1, 0, Property.Dynamic, Property.IndexScope);

    public static final String SETTING_ROUTING_PARTITION_SIZE = "index.routing_partition_size";
    public static final Setting<Integer> INDEX_ROUTING_PARTITION_SIZE_SETTING =
            Setting.intSetting(SETTING_ROUTING_PARTITION_SIZE, 1, 1, Property.IndexScope);

    @SuppressWarnings("Convert2Diamond") // since some IntelliJs mysteriously report an error if an <Integer> is replaced with <> here:
    public static final Setting<Integer> INDEX_NUMBER_OF_ROUTING_SHARDS_SETTING = Setting.intSetting(
        "index.number_of_routing_shards",
        INDEX_NUMBER_OF_SHARDS_SETTING,
        1,
        new Setting.Validator<Integer>() {

            @Override
            public void validate(final Integer value) {

            }

            @Override
            public void validate(final Integer numRoutingShards, final Map<Setting<?>, Object> settings) {
                int numShards = (int) settings.get(INDEX_NUMBER_OF_SHARDS_SETTING);
                if (numRoutingShards < numShards) {
                    throw new IllegalArgumentException("index.number_of_routing_shards [" + numRoutingShards
                        + "] must be >= index.number_of_shards [" + numShards + "]");
                }
                getRoutingFactor(numShards, numRoutingShards);
            }

            @Override
            public Iterator<Setting<?>> settings() {
                final List<Setting<?>> settings = List.of(INDEX_NUMBER_OF_SHARDS_SETTING);
                return settings.iterator();
            }

        },
        Property.IndexScope);

    public static final String SETTING_AUTO_EXPAND_REPLICAS = "index.auto_expand_replicas";
    public static final Setting<AutoExpandReplicas> INDEX_AUTO_EXPAND_REPLICAS_SETTING = AutoExpandReplicas.SETTING;

    public enum APIBlock implements Writeable {
        READ_ONLY("read_only", INDEX_READ_ONLY_BLOCK),
        READ("read", INDEX_READ_BLOCK),
        WRITE("write", INDEX_WRITE_BLOCK),
        METADATA("metadata", INDEX_METADATA_BLOCK),
        READ_ONLY_ALLOW_DELETE("read_only_allow_delete", INDEX_READ_ONLY_ALLOW_DELETE_BLOCK);

        final String name;
        final String settingName;
        final Setting<Boolean> setting;
        final ClusterBlock block;

        APIBlock(String name, ClusterBlock block) {
            this.name = name;
            this.settingName = "index.blocks." + name;
            this.setting = Setting.boolSetting(settingName, false, Property.Dynamic, Property.IndexScope);
            this.block = block;
        }

        public String settingName() {
            return settingName;
        }

        public Setting<Boolean> setting() {
            return setting;
        }

        public ClusterBlock getBlock() {
            return block;
        }

        public static APIBlock fromName(String name) {
            for (APIBlock block : APIBlock.values()) {
                if (block.name.equals(name)) {
                    return block;
                }
            }
            throw new IllegalArgumentException("No block found with name " + name);
        }

        public static APIBlock fromSetting(String settingName) {
            for (APIBlock block : APIBlock.values()) {
                if (block.settingName.equals(settingName)) {
                    return block;
                }
            }
            throw new IllegalArgumentException("No block found with setting name " + settingName);
        }

        @Override
        public void writeTo(StreamOutput out) throws IOException {
            out.writeVInt(ordinal());
        }

        public static APIBlock readFrom(StreamInput input) throws IOException {
            return APIBlock.values()[input.readVInt()];
        }
    }

    public static final String SETTING_READ_ONLY = APIBlock.READ_ONLY.settingName();
    public static final Setting<Boolean> INDEX_READ_ONLY_SETTING = APIBlock.READ_ONLY.setting();

    public static final String SETTING_BLOCKS_READ = APIBlock.READ.settingName();
    public static final Setting<Boolean> INDEX_BLOCKS_READ_SETTING = APIBlock.READ.setting();

    public static final String SETTING_BLOCKS_WRITE = APIBlock.WRITE.settingName();
    public static final Setting<Boolean> INDEX_BLOCKS_WRITE_SETTING = APIBlock.WRITE.setting();

    public static final String SETTING_BLOCKS_METADATA = APIBlock.METADATA.settingName();
    public static final Setting<Boolean> INDEX_BLOCKS_METADATA_SETTING = APIBlock.METADATA.setting();

    public static final String SETTING_READ_ONLY_ALLOW_DELETE = APIBlock.READ_ONLY_ALLOW_DELETE.settingName();
    public static final Setting<Boolean> INDEX_BLOCKS_READ_ONLY_ALLOW_DELETE_SETTING = APIBlock.READ_ONLY_ALLOW_DELETE.setting();

    public static final String SETTING_VERSION_CREATED = "index.version.created";

    public static final Setting<Version> SETTING_INDEX_VERSION_CREATED =
            Setting.versionSetting(SETTING_VERSION_CREATED, Version.V_EMPTY, Property.IndexScope, Property.PrivateIndex);

    public static final String SETTING_VERSION_CREATED_STRING = "index.version.created_string";
    public static final String SETTING_CREATION_DATE = "index.creation_date";

    /**
     * These internal settings are no longer added to new indices. They are deprecated but still defined
     * to retain compatibility with old indexes. TODO: remove in 9.0.
     */
    @Deprecated public static final String SETTING_VERSION_UPGRADED = "index.version.upgraded";
    @Deprecated public static final String SETTING_VERSION_UPGRADED_STRING = "index.version.upgraded_string";

    /**
     * The user provided name for an index. This is the plain string provided by the user when the index was created.
     * It might still contain date math expressions etc. (added in 5.0)
     */
    public static final String SETTING_INDEX_PROVIDED_NAME = "index.provided_name";
    public static final String SETTING_PRIORITY = "index.priority";
    public static final Setting<Integer> INDEX_PRIORITY_SETTING =
        Setting.intSetting("index.priority", 1, 0, Property.Dynamic, Property.IndexScope);
    public static final String SETTING_CREATION_DATE_STRING = "index.creation_date_string";
    public static final String SETTING_INDEX_UUID = "index.uuid";
    public static final String SETTING_HISTORY_UUID = "index.history.uuid";
    public static final String SETTING_DATA_PATH = "index.data_path";
    public static final Setting<String> INDEX_DATA_PATH_SETTING =
        new Setting<>(SETTING_DATA_PATH, "", Function.identity(), Property.IndexScope, Property.Deprecated);
    public static final String INDEX_UUID_NA_VALUE = "_na_";

    public static final String INDEX_ROUTING_REQUIRE_GROUP_PREFIX = "index.routing.allocation.require";
    public static final String INDEX_ROUTING_INCLUDE_GROUP_PREFIX = "index.routing.allocation.include";
    public static final String INDEX_ROUTING_EXCLUDE_GROUP_PREFIX = "index.routing.allocation.exclude";
    public static final Setting.AffixSetting<String> INDEX_ROUTING_REQUIRE_GROUP_SETTING =
        Setting.prefixKeySetting(INDEX_ROUTING_REQUIRE_GROUP_PREFIX + ".", key ->
            Setting.simpleString(key, value -> IP_VALIDATOR.accept(key, value), Property.Dynamic, Property.IndexScope));
    public static final Setting.AffixSetting<String> INDEX_ROUTING_INCLUDE_GROUP_SETTING =
        Setting.prefixKeySetting(INDEX_ROUTING_INCLUDE_GROUP_PREFIX + ".", key ->
            Setting.simpleString(key, value -> IP_VALIDATOR.accept(key, value), Property.Dynamic, Property.IndexScope));
    public static final Setting.AffixSetting<String> INDEX_ROUTING_EXCLUDE_GROUP_SETTING =
        Setting.prefixKeySetting(INDEX_ROUTING_EXCLUDE_GROUP_PREFIX + ".", key ->
            Setting.simpleString(key, value -> IP_VALIDATOR.accept(key, value), Property.Dynamic, Property.IndexScope));
    public static final Setting.AffixSetting<String> INDEX_ROUTING_INITIAL_RECOVERY_GROUP_SETTING =
        Setting.prefixKeySetting("index.routing.allocation.initial_recovery.", key -> Setting.simpleString(key));

    /**
     * The number of active shard copies to check for before proceeding with a write operation.
     */
    public static final Setting<ActiveShardCount> SETTING_WAIT_FOR_ACTIVE_SHARDS =
        new Setting<>("index.write.wait_for_active_shards",
                      "1",
                      ActiveShardCount::parseString,
                      Setting.Property.Dynamic,
                      Setting.Property.IndexScope);

    public static final String SETTING_INDEX_HIDDEN = "index.hidden";
    /**
     * Whether the index is considered hidden or not. A hidden index will not be resolved in
     * normal wildcard searches unless explicitly allowed
     */
    public static final Setting<Boolean> INDEX_HIDDEN_SETTING =
        Setting.boolSetting(SETTING_INDEX_HIDDEN, false, Property.Dynamic, Property.IndexScope);

    /**
     * an internal index format description, allowing us to find out if this index is upgraded or needs upgrading
     */
    private static final String INDEX_FORMAT = "index.format";
    public static final Setting<Integer> INDEX_FORMAT_SETTING =
            Setting.intSetting(INDEX_FORMAT, 0, Setting.Property.IndexScope, Setting.Property.Final);

    public static final String KEY_IN_SYNC_ALLOCATIONS = "in_sync_allocations";
    static final String KEY_VERSION = "version";
    static final String KEY_MAPPING_VERSION = "mapping_version";
    static final String KEY_SETTINGS_VERSION = "settings_version";
    static final String KEY_ALIASES_VERSION = "aliases_version";
    static final String KEY_ROUTING_NUM_SHARDS = "routing_num_shards";
    static final String KEY_SETTINGS = "settings";
    static final String KEY_STATE = "state";
    static final String KEY_MAPPINGS = "mappings";
    static final String KEY_ALIASES = "aliases";
    static final String KEY_ROLLOVER_INFOS = "rollover_info";
    static final String KEY_SYSTEM = "system";
    static final String KEY_TIMESTAMP_RANGE = "timestamp_range";
    public static final String KEY_PRIMARY_TERMS = "primary_terms";

    public static final String INDEX_STATE_FILE_PREFIX = "state-";

    static final Version SYSTEM_INDEX_FLAG_ADDED = Version.V_7_10_0;

    private final int routingNumShards;
    private final int routingFactor;
    private final int routingPartitionSize;

    private final int numberOfShards;
    private final int numberOfReplicas;

    private final Index index;
    private final long version;

    private final long mappingVersion;

    private final long settingsVersion;

    private final long aliasesVersion;

    private final long[] primaryTerms;

    private final State state;

    private final ImmutableOpenMap<String, AliasMetadata> aliases;

    private final Settings settings;

    private final ImmutableOpenMap<String, MappingMetadata> mappings;

    private final ImmutableOpenMap<String, DiffableStringMap> customData;

    private final ImmutableOpenIntMap<Set<String>> inSyncAllocationIds;

    private final transient int totalNumberOfShards;

    private final DiscoveryNodeFilters requireFilters;
    private final DiscoveryNodeFilters includeFilters;
    private final DiscoveryNodeFilters excludeFilters;
    private final DiscoveryNodeFilters initialRecoveryFilters;

    private final Version indexCreatedVersion;

    private final ActiveShardCount waitForActiveShards;
    private final ImmutableOpenMap<String, RolloverInfo> rolloverInfos;
    private final boolean isSystem;
    private final boolean isHidden;

    private final IndexLongFieldRange timestampRange;

    private final int priority;

    private final long creationDate;

    private IndexMetadata(
            final Index index,
            final long version,
            final long mappingVersion,
            final long settingsVersion,
            final long aliasesVersion,
            final long[] primaryTerms,
            final State state,
            final int numberOfShards,
            final int numberOfReplicas,
            final Settings settings,
            final ImmutableOpenMap<String, MappingMetadata> mappings,
            final ImmutableOpenMap<String, AliasMetadata> aliases,
            final ImmutableOpenMap<String, DiffableStringMap> customData,
            final ImmutableOpenIntMap<Set<String>> inSyncAllocationIds,
            final DiscoveryNodeFilters requireFilters,
            final DiscoveryNodeFilters initialRecoveryFilters,
            final DiscoveryNodeFilters includeFilters,
            final DiscoveryNodeFilters excludeFilters,
            final Version indexCreatedVersion,
            final int routingNumShards,
            final int routingPartitionSize,
            final ActiveShardCount waitForActiveShards,
            final ImmutableOpenMap<String, RolloverInfo> rolloverInfos,
            final boolean isSystem,
<<<<<<< HEAD
            final boolean isHidden,
            final IndexLongFieldRange timestampRange) {
=======
            final IndexLongFieldRange timestampRange,
            final int priority,
            final long creationDate) {
>>>>>>> 6089669d

        this.index = index;
        this.version = version;
        assert mappingVersion >= 0 : mappingVersion;
        this.mappingVersion = mappingVersion;
        assert settingsVersion >= 0 : settingsVersion;
        this.settingsVersion = settingsVersion;
        assert aliasesVersion >= 0 : aliasesVersion;
        this.aliasesVersion = aliasesVersion;
        this.primaryTerms = primaryTerms;
        assert primaryTerms.length == numberOfShards;
        this.state = state;
        this.numberOfShards = numberOfShards;
        this.numberOfReplicas = numberOfReplicas;
        this.totalNumberOfShards = numberOfShards * (numberOfReplicas + 1);
        this.settings = settings;
        this.mappings = mappings;
        this.customData = customData;
        this.aliases = aliases;
        this.inSyncAllocationIds = inSyncAllocationIds;
        this.requireFilters = requireFilters;
        this.includeFilters = includeFilters;
        this.excludeFilters = excludeFilters;
        this.initialRecoveryFilters = initialRecoveryFilters;
        this.indexCreatedVersion = indexCreatedVersion;
        this.routingNumShards = routingNumShards;
        this.routingFactor = routingNumShards / numberOfShards;
        this.routingPartitionSize = routingPartitionSize;
        this.waitForActiveShards = waitForActiveShards;
        this.rolloverInfos = rolloverInfos;
        this.isSystem = isSystem;
        assert isHidden == INDEX_HIDDEN_SETTING.get(settings);
        this.isHidden = isHidden;
        this.timestampRange = timestampRange;
        this.priority = priority;
        this.creationDate = creationDate;
        assert numberOfShards * routingFactor == routingNumShards :  routingNumShards + " must be a multiple of " + numberOfShards;
    }

    public Index getIndex() {
        return index;
    }

    public String getIndexUUID() {
        return index.getUUID();
    }

    /**
     * Test whether the current index UUID is the same as the given one. Returns true if either are _na_
     */
    public boolean isSameUUID(String otherUUID) {
        assert otherUUID != null;
        assert getIndexUUID() != null;
        if (INDEX_UUID_NA_VALUE.equals(otherUUID) || INDEX_UUID_NA_VALUE.equals(getIndexUUID())) {
            return true;
        }
        return otherUUID.equals(getIndexUUID());
    }

    public long getVersion() {
        return this.version;
    }

    public long getMappingVersion() {
        return mappingVersion;
    }

    public long getSettingsVersion() {
        return settingsVersion;
    }

    public long getAliasesVersion() {
        return aliasesVersion;
    }

    /**
     * The term of the current selected primary. This is a non-negative number incremented when
     * a primary shard is assigned after a full cluster restart or a replica shard is promoted to a primary.
     *
     * Note: since we increment the term every time a shard is assigned, the term for any operational shard (i.e., a shard
     * that can be indexed into) is larger than 0. See {@link IndexMetadataUpdater#applyChanges}.
     **/
    public long primaryTerm(int shardId) {
        return this.primaryTerms[shardId];
    }

    /**
     * Return the {@link Version} on which this index has been created. This
     * information is typically useful for backward compatibility.
     */
    public Version getCreationVersion() {
        return indexCreatedVersion;
    }

    public long getCreationDate() {
        return creationDate;
    }

    public State getState() {
        return this.state;
    }

    public int getNumberOfShards() {
        return numberOfShards;
    }

    public int getNumberOfReplicas() {
        return numberOfReplicas;
    }

    public int getRoutingPartitionSize() {
        return routingPartitionSize;
    }

    public boolean isRoutingPartitionedIndex() {
        return routingPartitionSize != 1;
    }

    public int getTotalNumberOfShards() {
        return totalNumberOfShards;
    }

    /**
     * Returns the configured {@link #SETTING_WAIT_FOR_ACTIVE_SHARDS}, which defaults
     * to an active shard count of 1 if not specified.
     */
    public ActiveShardCount getWaitForActiveShards() {
        return waitForActiveShards;
    }

    public Settings getSettings() {
        return settings;
    }

    public ImmutableOpenMap<String, AliasMetadata> getAliases() {
        return this.aliases;
    }

    /**
     * Return the concrete mapping for this index or {@code null} if this index has no mappings at all.
     */
    @Nullable
    public MappingMetadata mapping() {
        for (ObjectObjectCursor<String, MappingMetadata> cursor : mappings) {
            return cursor.value;
        }
        return null;
    }

    public static final String INDEX_RESIZE_SOURCE_UUID_KEY = "index.resize.source.uuid";
    public static final String INDEX_RESIZE_SOURCE_NAME_KEY = "index.resize.source.name";
    public static final Setting<String> INDEX_RESIZE_SOURCE_UUID = Setting.simpleString(INDEX_RESIZE_SOURCE_UUID_KEY);
    public static final Setting<String> INDEX_RESIZE_SOURCE_NAME = Setting.simpleString(INDEX_RESIZE_SOURCE_NAME_KEY);

    public Index getResizeSourceIndex() {
        return INDEX_RESIZE_SOURCE_UUID.exists(settings) ? new Index(INDEX_RESIZE_SOURCE_NAME.get(settings),
            INDEX_RESIZE_SOURCE_UUID.get(settings)) : null;
    }

    public static final String INDEX_ROLLUP_SOURCE_UUID_KEY = "index.rollup.source.uuid";
    public static final String INDEX_ROLLUP_SOURCE_NAME_KEY = "index.rollup.source.name";
    public static final Setting<String> INDEX_ROLLUP_SOURCE_UUID = Setting.simpleString(INDEX_ROLLUP_SOURCE_UUID_KEY,
        Property.IndexScope, Property.PrivateIndex);
    public static final Setting<String> INDEX_ROLLUP_SOURCE_NAME = Setting.simpleString(INDEX_ROLLUP_SOURCE_NAME_KEY,
        Property.IndexScope, Property.PrivateIndex);

    ImmutableOpenMap<String, DiffableStringMap> getCustomData() {
        return this.customData;
    }

    public Map<String, String> getCustomData(final String key) {
        return this.customData.get(key);
    }

    public ImmutableOpenIntMap<Set<String>> getInSyncAllocationIds() {
        return inSyncAllocationIds;
    }

    public ImmutableOpenMap<String, RolloverInfo> getRolloverInfos() {
        return rolloverInfos;
    }

    public Set<String> inSyncAllocationIds(int shardId) {
        assert shardId >= 0 && shardId < numberOfShards;
        return inSyncAllocationIds.get(shardId);
    }

    @Nullable
    public DiscoveryNodeFilters requireFilters() {
        return requireFilters;
    }

    @Nullable
    public DiscoveryNodeFilters getInitialRecoveryFilters() {
        return initialRecoveryFilters;
    }

    @Nullable
    public DiscoveryNodeFilters includeFilters() {
        return includeFilters;
    }

    @Nullable
    public DiscoveryNodeFilters excludeFilters() {
        return excludeFilters;
    }

    public IndexLongFieldRange getTimestampRange() {
        return timestampRange;
    }

    @Override
    public boolean equals(Object o) {
        if (this == o) {
            return true;
        }
        if (o == null || getClass() != o.getClass()) {
            return false;
        }

        IndexMetadata that = (IndexMetadata) o;

        if (version != that.version) {
            return false;
        }

        if (aliases.equals(that.aliases) == false) {
            return false;
        }
        if (index.equals(that.index) == false) {
            return false;
        }
        if (mappings.equals(that.mappings) == false) {
            return false;
        }
        if (settings.equals(that.settings) == false) {
            return false;
        }
        if (state != that.state) {
            return false;
        }
        if (customData.equals(that.customData) == false) {
            return false;
        }
        if (routingNumShards != that.routingNumShards) {
            return false;
        }
        if (routingFactor != that.routingFactor) {
            return false;
        }
        if (Arrays.equals(primaryTerms, that.primaryTerms) == false) {
            return false;
        }
        if (inSyncAllocationIds.equals(that.inSyncAllocationIds) == false) {
            return false;
        }
        if (rolloverInfos.equals(that.rolloverInfos) == false) {
            return false;
        }
        if (isSystem != that.isSystem) {
            return false;
        }
        return true;
    }

    @Override
    public int hashCode() {
        int result = index.hashCode();
        result = 31 * result + Long.hashCode(version);
        result = 31 * result + state.hashCode();
        result = 31 * result + aliases.hashCode();
        result = 31 * result + settings.hashCode();
        result = 31 * result + mappings.hashCode();
        result = 31 * result + customData.hashCode();
        result = 31 * result + Long.hashCode(routingFactor);
        result = 31 * result + Long.hashCode(routingNumShards);
        result = 31 * result + Arrays.hashCode(primaryTerms);
        result = 31 * result + inSyncAllocationIds.hashCode();
        result = 31 * result + rolloverInfos.hashCode();
        result = 31 * result + Boolean.hashCode(isSystem);
        return result;
    }


    @Override
    public Diff<IndexMetadata> diff(IndexMetadata previousState) {
        return new IndexMetadataDiff(previousState, this);
    }

    public static Diff<IndexMetadata> readDiffFrom(StreamInput in) throws IOException {
        return new IndexMetadataDiff(in);
    }

    public static IndexMetadata fromXContent(XContentParser parser) throws IOException {
        return Builder.fromXContent(parser);
    }

    @Override
    public XContentBuilder toXContent(XContentBuilder builder, Params params) throws IOException {
        Builder.toXContent(this, builder, params);
        return builder;
    }

    private static class IndexMetadataDiff implements Diff<IndexMetadata> {

        private final String index;
        private final int routingNumShards;
        private final long version;
        private final long mappingVersion;
        private final long settingsVersion;
        private final long aliasesVersion;
        private final long[] primaryTerms;
        private final State state;
        private final Settings settings;
        private final Diff<ImmutableOpenMap<String, MappingMetadata>> mappings;
        private final Diff<ImmutableOpenMap<String, AliasMetadata>> aliases;
        private final Diff<ImmutableOpenMap<String, DiffableStringMap>> customData;
        private final Diff<ImmutableOpenIntMap<Set<String>>> inSyncAllocationIds;
        private final Diff<ImmutableOpenMap<String, RolloverInfo>> rolloverInfos;
        private final boolean isSystem;
        private final IndexLongFieldRange timestampRange;

        IndexMetadataDiff(IndexMetadata before, IndexMetadata after) {
            index = after.index.getName();
            version = after.version;
            mappingVersion = after.mappingVersion;
            settingsVersion = after.settingsVersion;
            aliasesVersion = after.aliasesVersion;
            routingNumShards = after.routingNumShards;
            state = after.state;
            settings = after.settings;
            primaryTerms = after.primaryTerms;
            mappings = DiffableUtils.diff(before.mappings, after.mappings, DiffableUtils.getStringKeySerializer());
            aliases = DiffableUtils.diff(before.aliases, after.aliases, DiffableUtils.getStringKeySerializer());
            customData = DiffableUtils.diff(before.customData, after.customData, DiffableUtils.getStringKeySerializer());
            inSyncAllocationIds = DiffableUtils.diff(before.inSyncAllocationIds, after.inSyncAllocationIds,
                DiffableUtils.getVIntKeySerializer(), DiffableUtils.StringSetValueSerializer.getInstance());
            rolloverInfos = DiffableUtils.diff(before.rolloverInfos, after.rolloverInfos, DiffableUtils.getStringKeySerializer());
            isSystem = after.isSystem;
            timestampRange = after.timestampRange;
        }

        private static final DiffableUtils.DiffableValueReader<String, AliasMetadata> ALIAS_METADATA_DIFF_VALUE_READER =
                new DiffableUtils.DiffableValueReader<>(AliasMetadata::new, AliasMetadata::readDiffFrom);
        private static final DiffableUtils.DiffableValueReader<String, MappingMetadata> MAPPING_DIFF_VALUE_READER =
                new DiffableUtils.DiffableValueReader<>(MappingMetadata::new, MappingMetadata::readDiffFrom);
        private static final DiffableUtils.DiffableValueReader<String, DiffableStringMap> CUSTOM_DIFF_VALUE_READER =
                new DiffableUtils.DiffableValueReader<>(DiffableStringMap::readFrom, DiffableStringMap::readDiffFrom);
        private static final DiffableUtils.DiffableValueReader<String, RolloverInfo> ROLLOVER_INFO_DIFF_VALUE_READER =
                new DiffableUtils.DiffableValueReader<>(RolloverInfo::new, RolloverInfo::readDiffFrom);

        IndexMetadataDiff(StreamInput in) throws IOException {
            index = in.readString();
            routingNumShards = in.readInt();
            version = in.readLong();
            mappingVersion = in.readVLong();
            settingsVersion = in.readVLong();
            if (in.getVersion().onOrAfter(Version.V_7_2_0)) {
                aliasesVersion = in.readVLong();
            } else {
                aliasesVersion = 1;
            }
            state = State.fromId(in.readByte());
            settings = Settings.readSettingsFromStream(in);
            primaryTerms = in.readVLongArray();
            mappings = DiffableUtils.readImmutableOpenMapDiff(in, DiffableUtils.getStringKeySerializer(), MAPPING_DIFF_VALUE_READER);
            aliases = DiffableUtils.readImmutableOpenMapDiff(in, DiffableUtils.getStringKeySerializer(), ALIAS_METADATA_DIFF_VALUE_READER);
            customData = DiffableUtils.readImmutableOpenMapDiff(in, DiffableUtils.getStringKeySerializer(), CUSTOM_DIFF_VALUE_READER);
            inSyncAllocationIds = DiffableUtils.readImmutableOpenIntMapDiff(in, DiffableUtils.getVIntKeySerializer(),
                    DiffableUtils.StringSetValueSerializer.getInstance());
            rolloverInfos =
                    DiffableUtils.readImmutableOpenMapDiff(in, DiffableUtils.getStringKeySerializer(), ROLLOVER_INFO_DIFF_VALUE_READER);
            if (in.getVersion().onOrAfter(SYSTEM_INDEX_FLAG_ADDED)) {
                isSystem = in.readBoolean();
            } else {
                isSystem = false;
            }
            timestampRange = IndexLongFieldRange.readFrom(in);
        }

        @Override
        public void writeTo(StreamOutput out) throws IOException {
            out.writeString(index);
            out.writeInt(routingNumShards);
            out.writeLong(version);
            out.writeVLong(mappingVersion);
            out.writeVLong(settingsVersion);
            if (out.getVersion().onOrAfter(Version.V_7_2_0)) {
                out.writeVLong(aliasesVersion);
            }
            out.writeByte(state.id);
            Settings.writeSettingsToStream(settings, out);
            out.writeVLongArray(primaryTerms);
            mappings.writeTo(out);
            aliases.writeTo(out);
            customData.writeTo(out);
            inSyncAllocationIds.writeTo(out);
            rolloverInfos.writeTo(out);
            if (out.getVersion().onOrAfter(SYSTEM_INDEX_FLAG_ADDED)) {
                out.writeBoolean(isSystem);
            }
            timestampRange.writeTo(out);
        }

        @Override
        public IndexMetadata apply(IndexMetadata part) {
            Builder builder = builder(index);
            builder.version(version);
            builder.mappingVersion(mappingVersion);
            builder.settingsVersion(settingsVersion);
            builder.aliasesVersion(aliasesVersion);
            builder.setRoutingNumShards(routingNumShards);
            builder.state(state);
            builder.settings(settings);
            builder.primaryTerms(primaryTerms);
            builder.mappings.putAll(mappings.apply(part.mappings));
            builder.aliases.putAll(aliases.apply(part.aliases));
            builder.customMetadata.putAll(customData.apply(part.customData));
            builder.inSyncAllocationIds.putAll(inSyncAllocationIds.apply(part.inSyncAllocationIds));
            builder.rolloverInfos.putAll(rolloverInfos.apply(part.rolloverInfos));
            builder.system(isSystem);
            builder.timestampRange(timestampRange);
            return builder.build();
        }
    }

    public static IndexMetadata readFrom(StreamInput in) throws IOException {
        Builder builder = new Builder(in.readString());
        builder.version(in.readLong());
        builder.mappingVersion(in.readVLong());
        builder.settingsVersion(in.readVLong());
        if (in.getVersion().onOrAfter(Version.V_7_2_0)) {
            builder.aliasesVersion(in.readVLong());
        }
        builder.setRoutingNumShards(in.readInt());
        builder.state(State.fromId(in.readByte()));
        builder.settings(readSettingsFromStream(in));
        builder.primaryTerms(in.readVLongArray());
        int mappingsSize = in.readVInt();
        for (int i = 0; i < mappingsSize; i++) {
            MappingMetadata mappingMd = new MappingMetadata(in);
            builder.putMapping(mappingMd);
        }
        int aliasesSize = in.readVInt();
        for (int i = 0; i < aliasesSize; i++) {
            AliasMetadata aliasMd = new AliasMetadata(in);
            builder.putAlias(aliasMd);
        }
        int customSize = in.readVInt();
        for (int i = 0; i < customSize; i++) {
            String key = in.readString();
            DiffableStringMap custom = DiffableStringMap.readFrom(in);
            builder.putCustom(key, custom);
        }
        int inSyncAllocationIdsSize = in.readVInt();
        for (int i = 0; i < inSyncAllocationIdsSize; i++) {
            int key = in.readVInt();
            Set<String> allocationIds = DiffableUtils.StringSetValueSerializer.getInstance().read(in, key);
            builder.putInSyncAllocationIds(key, allocationIds);
        }
        int rolloverAliasesSize = in.readVInt();
        for (int i = 0; i < rolloverAliasesSize; i++) {
            builder.putRolloverInfo(new RolloverInfo(in));
        }
        if (in.getVersion().onOrAfter(SYSTEM_INDEX_FLAG_ADDED)) {
            builder.system(in.readBoolean());
        }
        builder.timestampRange(IndexLongFieldRange.readFrom(in));
        return builder.build();
    }

    @Override
    public void writeTo(StreamOutput out) throws IOException {
        out.writeString(index.getName()); // uuid will come as part of settings
        out.writeLong(version);
        out.writeVLong(mappingVersion);
        out.writeVLong(settingsVersion);
        if (out.getVersion().onOrAfter(Version.V_7_2_0)) {
            out.writeVLong(aliasesVersion);
        }
        out.writeInt(routingNumShards);
        out.writeByte(state.id());
        writeSettingsToStream(settings, out);
        out.writeVLongArray(primaryTerms);
        out.writeVInt(mappings.size());
        for (ObjectCursor<MappingMetadata> cursor : mappings.values()) {
            cursor.value.writeTo(out);
        }
        out.writeVInt(aliases.size());
        for (ObjectCursor<AliasMetadata> cursor : aliases.values()) {
            cursor.value.writeTo(out);
        }
        out.writeVInt(customData.size());
        for (final ObjectObjectCursor<String, DiffableStringMap> cursor : customData) {
            out.writeString(cursor.key);
            cursor.value.writeTo(out);
        }
        out.writeVInt(inSyncAllocationIds.size());
        for (IntObjectCursor<Set<String>> cursor : inSyncAllocationIds) {
            out.writeVInt(cursor.key);
            DiffableUtils.StringSetValueSerializer.getInstance().write(cursor.value, out);
        }
        out.writeVInt(rolloverInfos.size());
        for (ObjectCursor<RolloverInfo> cursor : rolloverInfos.values()) {
            cursor.value.writeTo(out);
        }
        if (out.getVersion().onOrAfter(SYSTEM_INDEX_FLAG_ADDED)) {
            out.writeBoolean(isSystem);
        }
        timestampRange.writeTo(out);
    }

    public boolean isSystem() {
        return isSystem;
    }

<<<<<<< HEAD
    public boolean isHidden() {
        return isHidden;
=======
    public int priority() {
        return priority;
>>>>>>> 6089669d
    }

    public static Builder builder(String index) {
        return new Builder(index);
    }

    public static Builder builder(IndexMetadata indexMetadata) {
        return new Builder(indexMetadata);
    }

    public static class Builder {

        private String index;
        private State state = State.OPEN;
        private long version = 1;
        private long mappingVersion = 1;
        private long settingsVersion = 1;
        private long aliasesVersion = 1;
        private long[] primaryTerms = null;
        private Settings settings = Settings.Builder.EMPTY_SETTINGS;
        private final ImmutableOpenMap.Builder<String, MappingMetadata> mappings;
        private final ImmutableOpenMap.Builder<String, AliasMetadata> aliases;
        private final ImmutableOpenMap.Builder<String, DiffableStringMap> customMetadata;
        private final ImmutableOpenIntMap.Builder<Set<String>> inSyncAllocationIds;
        private final ImmutableOpenMap.Builder<String, RolloverInfo> rolloverInfos;
        private Integer routingNumShards;
        private boolean isSystem;
        private IndexLongFieldRange timestampRange = IndexLongFieldRange.NO_SHARDS;

        public Builder(String index) {
            this.index = index;
            this.mappings = ImmutableOpenMap.builder();
            this.aliases = ImmutableOpenMap.builder();
            this.customMetadata = ImmutableOpenMap.builder();
            this.inSyncAllocationIds = ImmutableOpenIntMap.builder();
            this.rolloverInfos = ImmutableOpenMap.builder();
            this.isSystem = false;
        }

        public Builder(IndexMetadata indexMetadata) {
            this.index = indexMetadata.getIndex().getName();
            this.state = indexMetadata.state;
            this.version = indexMetadata.version;
            this.mappingVersion = indexMetadata.mappingVersion;
            this.settingsVersion = indexMetadata.settingsVersion;
            this.aliasesVersion = indexMetadata.aliasesVersion;
            this.settings = indexMetadata.getSettings();
            this.primaryTerms = indexMetadata.primaryTerms.clone();
            this.mappings = ImmutableOpenMap.builder(indexMetadata.mappings);
            this.aliases = ImmutableOpenMap.builder(indexMetadata.aliases);
            this.customMetadata = ImmutableOpenMap.builder(indexMetadata.customData);
            this.routingNumShards = indexMetadata.routingNumShards;
            this.inSyncAllocationIds = ImmutableOpenIntMap.builder(indexMetadata.inSyncAllocationIds);
            this.rolloverInfos = ImmutableOpenMap.builder(indexMetadata.rolloverInfos);
            this.isSystem = indexMetadata.isSystem;
            this.timestampRange = indexMetadata.timestampRange;
        }

        public Builder index(String index) {
            this.index = index;
            return this;
        }

        public Builder numberOfShards(int numberOfShards) {
            settings = Settings.builder().put(settings).put(SETTING_NUMBER_OF_SHARDS, numberOfShards).build();
            return this;
        }

        /**
         * Sets the number of shards that should be used for routing. This should only be used if the number of shards in
         * an index has changed ie if the index is shrunk.
         */
        public Builder setRoutingNumShards(int routingNumShards) {
            this.routingNumShards = routingNumShards;
            return this;
        }

        /**
         * Returns number of shards that should be used for routing. By default this method will return the number of shards
         * for this index.
         *
         * @see #setRoutingNumShards(int)
         * @see #numberOfShards()
         */
        public int getRoutingNumShards() {
            return routingNumShards == null ? numberOfShards() : routingNumShards;
        }

        /**
         * Returns the number of shards.
         *
         * @return the provided value or -1 if it has not been set.
         */
        public int numberOfShards() {
            return settings.getAsInt(SETTING_NUMBER_OF_SHARDS, -1);
        }

        public Builder numberOfReplicas(int numberOfReplicas) {
            settings = Settings.builder().put(settings).put(SETTING_NUMBER_OF_REPLICAS, numberOfReplicas).build();
            return this;
        }

        public Builder routingPartitionSize(int routingPartitionSize) {
            settings = Settings.builder().put(settings).put(SETTING_ROUTING_PARTITION_SIZE, routingPartitionSize).build();
            return this;
        }

        public Builder creationDate(long creationDate) {
            settings = Settings.builder().put(settings).put(SETTING_CREATION_DATE, creationDate).build();
            return this;
        }

        public Builder settings(Settings.Builder settings) {
            return settings(settings.build());
        }

        public Builder settings(Settings settings) {
            this.settings = settings;
            return this;
        }

        public MappingMetadata mapping() {
            return mappings.get(MapperService.SINGLE_MAPPING_NAME);
        }

        public Builder putMapping(String source) {
            putMapping(new MappingMetadata(MapperService.SINGLE_MAPPING_NAME,
                XContentHelper.convertToMap(XContentFactory.xContent(source), source, true)));
            return this;
        }

        public Builder putMapping(MappingMetadata mappingMd) {
            mappings.clear();
            if (mappingMd != null) {
                mappings.put(MapperService.SINGLE_MAPPING_NAME, mappingMd);
            }
            return this;
        }

        public Builder state(State state) {
            this.state = state;
            return this;
        }

        public Builder putAlias(AliasMetadata aliasMetadata) {
            aliases.put(aliasMetadata.alias(), aliasMetadata);
            return this;
        }

        public Builder putAlias(AliasMetadata.Builder aliasMetadata) {
            aliases.put(aliasMetadata.alias(), aliasMetadata.build());
            return this;
        }

        public Builder removeAlias(String alias) {
            aliases.remove(alias);
            return this;
        }

        public Builder removeAllAliases() {
            aliases.clear();
            return this;
        }

        public Builder putCustom(String type, Map<String, String> customIndexMetadata) {
            this.customMetadata.put(type, new DiffableStringMap(customIndexMetadata));
            return this;
        }

        public Map<String, String> removeCustom(String type) {
            return this.customMetadata.remove(type);
        }

        public Set<String> getInSyncAllocationIds(int shardId) {
            return inSyncAllocationIds.get(shardId);
        }

        public Builder putInSyncAllocationIds(int shardId, Set<String> allocationIds) {
            inSyncAllocationIds.put(shardId, new HashSet<>(allocationIds));
            return this;
        }

        public Builder putRolloverInfo(RolloverInfo rolloverInfo) {
            rolloverInfos.put(rolloverInfo.getAlias(), rolloverInfo);
            return this;
        }

        public long version() {
            return this.version;
        }

        public Builder version(long version) {
            this.version = version;
            return this;
        }

        public long mappingVersion() {
            return mappingVersion;
        }

        public Builder mappingVersion(final long mappingVersion) {
            this.mappingVersion = mappingVersion;
            return this;
        }

        public long settingsVersion() {
            return settingsVersion;
        }

        public Builder settingsVersion(final long settingsVersion) {
            this.settingsVersion = settingsVersion;
            return this;
        }

        public long aliasesVersion() {
            return aliasesVersion;
        }

        public Builder aliasesVersion(final long aliasesVersion) {
            this.aliasesVersion = aliasesVersion;
            return this;
        }

        /**
         * returns the primary term for the given shard.
         * See {@link IndexMetadata#primaryTerm(int)} for more information.
         */
        public long primaryTerm(int shardId) {
            if (primaryTerms == null) {
                initializePrimaryTerms();
            }
            return this.primaryTerms[shardId];
        }

        /**
         * sets the primary term for the given shard.
         * See {@link IndexMetadata#primaryTerm(int)} for more information.
         */
        public Builder primaryTerm(int shardId, long primaryTerm) {
            if (primaryTerms == null) {
                initializePrimaryTerms();
            }
            this.primaryTerms[shardId] = primaryTerm;
            return this;
        }

        private void primaryTerms(long[] primaryTerms) {
            this.primaryTerms = primaryTerms.clone();
        }

        private void initializePrimaryTerms() {
            assert primaryTerms == null;
            if (numberOfShards() < 0) {
                throw new IllegalStateException("you must set the number of shards before setting/reading primary terms");
            }
            primaryTerms = new long[numberOfShards()];
            Arrays.fill(primaryTerms, SequenceNumbers.UNASSIGNED_PRIMARY_TERM);
        }

        public Builder system(boolean system) {
            this.isSystem = system;
            return this;
        }

        public boolean isSystem() {
            return isSystem;
        }

        public Builder timestampRange(IndexLongFieldRange timestampRange) {
            this.timestampRange = timestampRange;
            return this;
        }

        public IndexLongFieldRange getTimestampRange() {
            return timestampRange;
        }

        public IndexMetadata build() {
            /*
             * We expect that the metadata has been properly built to set the number of shards and the number of replicas, and do not rely
             * on the default values here. Those must have been set upstream.
             */
            if (INDEX_NUMBER_OF_SHARDS_SETTING.exists(settings) == false) {
                throw new IllegalArgumentException("must specify number of shards for index [" + index + "]");
            }
            final int numberOfShards = INDEX_NUMBER_OF_SHARDS_SETTING.get(settings);

            if (INDEX_NUMBER_OF_REPLICAS_SETTING.exists(settings) == false) {
                throw new IllegalArgumentException("must specify number of replicas for index [" + index + "]");
            }
            final int numberOfReplicas = INDEX_NUMBER_OF_REPLICAS_SETTING.get(settings);

            int routingPartitionSize = INDEX_ROUTING_PARTITION_SIZE_SETTING.get(settings);
            if (routingPartitionSize != 1 && routingPartitionSize >= getRoutingNumShards()) {
                throw new IllegalArgumentException("routing partition size [" + routingPartitionSize + "] should be a positive number"
                        + " less than the number of shards [" + getRoutingNumShards() + "] for [" + index + "]");
            }

            // fill missing slots in inSyncAllocationIds with empty set if needed and make all entries immutable
            ImmutableOpenIntMap.Builder<Set<String>> filledInSyncAllocationIds = ImmutableOpenIntMap.builder();
            for (int i = 0; i < numberOfShards; i++) {
                if (inSyncAllocationIds.containsKey(i)) {
                    filledInSyncAllocationIds.put(i, Set.copyOf(inSyncAllocationIds.get(i)));
                } else {
                    filledInSyncAllocationIds.put(i, Collections.emptySet());
                }
            }
            final Map<String, String> requireMap = INDEX_ROUTING_REQUIRE_GROUP_SETTING.getAsMap(settings);
            final DiscoveryNodeFilters requireFilters;
            if (requireMap.isEmpty()) {
                requireFilters = null;
            } else {
                requireFilters = DiscoveryNodeFilters.buildFromKeyValue(AND, requireMap);
            }
            Map<String, String> includeMap = INDEX_ROUTING_INCLUDE_GROUP_SETTING.getAsMap(settings);
            final DiscoveryNodeFilters includeFilters;
            if (includeMap.isEmpty()) {
                includeFilters = null;
            } else {
                includeFilters = DiscoveryNodeFilters.buildFromKeyValue(OR, includeMap);
            }
            Map<String, String> excludeMap = INDEX_ROUTING_EXCLUDE_GROUP_SETTING.getAsMap(settings);
            final DiscoveryNodeFilters excludeFilters;
            if (excludeMap.isEmpty()) {
                excludeFilters = null;
            } else {
                excludeFilters = DiscoveryNodeFilters.buildFromKeyValue(OR, excludeMap);
            }
            Map<String, String> initialRecoveryMap = INDEX_ROUTING_INITIAL_RECOVERY_GROUP_SETTING.getAsMap(settings);
            final DiscoveryNodeFilters initialRecoveryFilters;
            if (initialRecoveryMap.isEmpty()) {
                initialRecoveryFilters = null;
            } else {
                initialRecoveryFilters = DiscoveryNodeFilters.buildFromKeyValue(OR, initialRecoveryMap);
            }
            Version indexCreatedVersion = indexCreatedVersion(settings);

            if (primaryTerms == null) {
                initializePrimaryTerms();
            } else if (primaryTerms.length != numberOfShards) {
                throw new IllegalStateException("primaryTerms length is [" + primaryTerms.length
                    + "] but should be equal to number of shards [" + numberOfShards() + "]");
            }

            final ActiveShardCount waitForActiveShards = SETTING_WAIT_FOR_ACTIVE_SHARDS.get(settings);
            if (waitForActiveShards.validate(numberOfReplicas) == false) {
                throw new IllegalArgumentException("invalid " + SETTING_WAIT_FOR_ACTIVE_SHARDS.getKey() +
                                                   "[" + waitForActiveShards + "]: cannot be greater than " +
                                                   "number of shard copies [" + (numberOfReplicas + 1) + "]");
            }

            final String uuid = settings.get(SETTING_INDEX_UUID, INDEX_UUID_NA_VALUE);

            return new IndexMetadata(
                    new Index(index, uuid),
                    version,
                    mappingVersion,
                    settingsVersion,
                    aliasesVersion,
                    primaryTerms,
                    state,
                    numberOfShards,
                    numberOfReplicas,
                    settings,
                    mappings.build(),
                    aliases.build(),
                    customMetadata.build(),
                    filledInSyncAllocationIds.build(),
                    requireFilters,
                    initialRecoveryFilters,
                    includeFilters,
                    excludeFilters,
                    indexCreatedVersion,
                    getRoutingNumShards(),
                    routingPartitionSize,
                    waitForActiveShards,
                    rolloverInfos.build(),
                    isSystem,
<<<<<<< HEAD
                    INDEX_HIDDEN_SETTING.get(settings),
                    timestampRange);
=======
                    timestampRange,
                    IndexMetadata.INDEX_PRIORITY_SETTING.get(settings),
                    settings.getAsLong(SETTING_CREATION_DATE, -1L)
            );
>>>>>>> 6089669d
        }

        @SuppressWarnings("unchecked")
        public static void toXContent(IndexMetadata indexMetadata, XContentBuilder builder, ToXContent.Params params) throws IOException {
            Metadata.XContentContext context = Metadata.XContentContext.valueOf(
                params.param(CONTEXT_MODE_PARAM, Metadata.CONTEXT_MODE_API));

            builder.startObject(indexMetadata.getIndex().getName());

            builder.field(KEY_VERSION, indexMetadata.getVersion());
            builder.field(KEY_MAPPING_VERSION, indexMetadata.getMappingVersion());
            builder.field(KEY_SETTINGS_VERSION, indexMetadata.getSettingsVersion());
            builder.field(KEY_ALIASES_VERSION, indexMetadata.getAliasesVersion());
            builder.field(KEY_ROUTING_NUM_SHARDS, indexMetadata.getRoutingNumShards());

            builder.field(KEY_STATE, indexMetadata.getState().toString().toLowerCase(Locale.ENGLISH));

            boolean binary = params.paramAsBoolean("binary", false);

            builder.startObject(KEY_SETTINGS);
            if (context != Metadata.XContentContext.API) {
                indexMetadata.getSettings().toXContent(builder, new MapParams(Collections.singletonMap("flat_settings", "true")));
            } else {
                indexMetadata.getSettings().toXContent(builder, params);
            }
            builder.endObject();

            if (context != Metadata.XContentContext.API) {
                builder.startArray(KEY_MAPPINGS);
                MappingMetadata mmd = indexMetadata.mapping();
                if (mmd != null) {
                    if (binary) {
                        builder.value(mmd.source().compressed());
                    } else {
                        builder.map(XContentHelper.convertToMap(mmd.source().uncompressed(), true).v2());
                    }
                }
                builder.endArray();
            } else {
                builder.startObject(KEY_MAPPINGS);
                MappingMetadata mmd = indexMetadata.mapping();
                if (mmd != null) {
                    Map<String, Object> mapping = XContentHelper.convertToMap(mmd.source().uncompressed(), false).v2();
                    if (mapping.size() == 1 && mapping.containsKey(mmd.type())) {
                        // the type name is the root value, reduce it
                        mapping = (Map<String, Object>) mapping.get(mmd.type());
                    }
                    builder.field(mmd.type());
                    builder.map(mapping);
                }
                builder.endObject();
            }

            for (ObjectObjectCursor<String, DiffableStringMap> cursor : indexMetadata.customData) {
                builder.field(cursor.key);
                builder.map(cursor.value);
            }

            if (context != Metadata.XContentContext.API) {
                builder.startObject(KEY_ALIASES);
                for (ObjectCursor<AliasMetadata> cursor : indexMetadata.getAliases().values()) {
                    AliasMetadata.Builder.toXContent(cursor.value, builder, params);
                }
                builder.endObject();

                builder.startArray(KEY_PRIMARY_TERMS);
                for (int i = 0; i < indexMetadata.getNumberOfShards(); i++) {
                    builder.value(indexMetadata.primaryTerm(i));
                }
                builder.endArray();
            } else {
                builder.startArray(KEY_ALIASES);
                for (ObjectCursor<String> cursor : indexMetadata.getAliases().keys()) {
                    builder.value(cursor.value);
                }
                builder.endArray();

                builder.startObject(IndexMetadata.KEY_PRIMARY_TERMS);
                for (int shard = 0; shard < indexMetadata.getNumberOfShards(); shard++) {
                    builder.field(Integer.toString(shard), indexMetadata.primaryTerm(shard));
                }
                builder.endObject();
            }


            builder.startObject(KEY_IN_SYNC_ALLOCATIONS);
            for (IntObjectCursor<Set<String>> cursor : indexMetadata.inSyncAllocationIds) {
                builder.startArray(String.valueOf(cursor.key));
                for (String allocationId : cursor.value) {
                    builder.value(allocationId);
                }
                builder.endArray();
            }
            builder.endObject();

            builder.startObject(KEY_ROLLOVER_INFOS);
            for (ObjectCursor<RolloverInfo> cursor : indexMetadata.getRolloverInfos().values()) {
                cursor.value.toXContent(builder, params);
            }
            builder.endObject();
            builder.field(KEY_SYSTEM, indexMetadata.isSystem);

            builder.startObject(KEY_TIMESTAMP_RANGE);
            indexMetadata.timestampRange.toXContent(builder, params);
            builder.endObject();

            builder.endObject();
        }

        public static IndexMetadata fromXContent(XContentParser parser) throws IOException {
            if (parser.currentToken() == null) { // fresh parser? move to the first token
                parser.nextToken();
            }
            if (parser.currentToken() == XContentParser.Token.START_OBJECT) {  // on a start object move to next token
                parser.nextToken();
            }
            XContentParserUtils.ensureExpectedToken(XContentParser.Token.FIELD_NAME, parser.currentToken(), parser);
            Builder builder = new Builder(parser.currentName());

            String currentFieldName = null;
            XContentParser.Token token = parser.nextToken();
            XContentParserUtils.ensureExpectedToken(XContentParser.Token.START_OBJECT, token, parser);
            boolean mappingVersion = false;
            boolean settingsVersion = false;
            boolean aliasesVersion = false;
            while ((token = parser.nextToken()) != XContentParser.Token.END_OBJECT) {
                if (token == XContentParser.Token.FIELD_NAME) {
                    currentFieldName = parser.currentName();
                } else if (token == XContentParser.Token.START_OBJECT) {
                    if (KEY_SETTINGS.equals(currentFieldName)) {
                        builder.settings(Settings.fromXContent(parser));
                    } else if (KEY_MAPPINGS.equals(currentFieldName)) {
                        while ((token = parser.nextToken()) != XContentParser.Token.END_OBJECT) {
                            if (token == XContentParser.Token.FIELD_NAME) {
                                currentFieldName = parser.currentName();
                            } else if (token == XContentParser.Token.START_OBJECT) {
                                String mappingType = currentFieldName;
                                Map<String, Object> mappingSource =
                                    MapBuilder.<String, Object>newMapBuilder().put(mappingType, parser.mapOrdered()).map();
                                builder.putMapping(new MappingMetadata(mappingType, mappingSource));
                            } else {
                                throw new IllegalArgumentException("Unexpected token: " + token);
                            }
                        }
                    } else if (KEY_ALIASES.equals(currentFieldName)) {
                        while (parser.nextToken() != XContentParser.Token.END_OBJECT) {
                            builder.putAlias(AliasMetadata.Builder.fromXContent(parser));
                        }
                    } else if (KEY_IN_SYNC_ALLOCATIONS.equals(currentFieldName)) {
                        while ((token = parser.nextToken()) != XContentParser.Token.END_OBJECT) {
                            if (token == XContentParser.Token.FIELD_NAME) {
                                currentFieldName = parser.currentName();
                            } else if (token == XContentParser.Token.START_ARRAY) {
                                String shardId = currentFieldName;
                                Set<String> allocationIds = new HashSet<>();
                                while ((token = parser.nextToken()) != XContentParser.Token.END_ARRAY) {
                                    if (token == XContentParser.Token.VALUE_STRING) {
                                        allocationIds.add(parser.text());
                                    }
                                }
                                builder.putInSyncAllocationIds(Integer.valueOf(shardId), allocationIds);
                            } else {
                                throw new IllegalArgumentException("Unexpected token: " + token);
                            }
                        }
                    } else if (KEY_ROLLOVER_INFOS.equals(currentFieldName)) {
                        while ((token = parser.nextToken()) != XContentParser.Token.END_OBJECT) {
                            if (token == XContentParser.Token.FIELD_NAME) {
                                currentFieldName = parser.currentName();
                            } else if (token == XContentParser.Token.START_OBJECT) {
                                builder.putRolloverInfo(RolloverInfo.parse(parser, currentFieldName));
                            } else {
                                throw new IllegalArgumentException("Unexpected token: " + token);
                            }
                        }
                    } else if ("warmers".equals(currentFieldName)) {
                        // TODO: do this in 6.0:
                        // throw new IllegalArgumentException("Warmers are not supported anymore - are you upgrading from 1.x?");
                        // ignore: warmers have been removed in 5.0 and are
                        // simply ignored when upgrading from 2.x
                        assert Version.CURRENT.major <= 5;
                        parser.skipChildren();
                    } else if (KEY_TIMESTAMP_RANGE.equals(currentFieldName)) {
                        builder.timestampRange(IndexLongFieldRange.fromXContent(parser));
                    } else {
                        // assume it's custom index metadata
                        builder.putCustom(currentFieldName, parser.mapStrings());
                    }
                } else if (token == XContentParser.Token.START_ARRAY) {
                    if (KEY_MAPPINGS.equals(currentFieldName)) {
                        while ((token = parser.nextToken()) != XContentParser.Token.END_ARRAY) {
                            if (token == XContentParser.Token.VALUE_EMBEDDED_OBJECT) {
                                builder.putMapping(new MappingMetadata(new CompressedXContent(parser.binaryValue())));
                            } else {
                                Map<String, Object> mapping = parser.mapOrdered();
                                if (mapping.size() == 1) {
                                    String mappingType = mapping.keySet().iterator().next();
                                    builder.putMapping(new MappingMetadata(mappingType, mapping));
                                }
                            }
                        }
                    } else if (KEY_PRIMARY_TERMS.equals(currentFieldName)) {
                        LongArrayList list = new LongArrayList();
                        while ((token = parser.nextToken()) != XContentParser.Token.END_ARRAY) {
                            XContentParserUtils.ensureExpectedToken(XContentParser.Token.VALUE_NUMBER, token, parser);
                            list.add(parser.longValue());
                        }
                        builder.primaryTerms(list.toArray());
                    } else {
                        throw new IllegalArgumentException("Unexpected field for an array " + currentFieldName);
                    }
                } else if (token.isValue()) {
                    if (KEY_STATE.equals(currentFieldName)) {
                        builder.state(State.fromString(parser.text()));
                    } else if (KEY_VERSION.equals(currentFieldName)) {
                        builder.version(parser.longValue());
                    } else if (KEY_MAPPING_VERSION.equals(currentFieldName)) {
                        mappingVersion = true;
                        builder.mappingVersion(parser.longValue());
                    } else if (KEY_SETTINGS_VERSION.equals(currentFieldName)) {
                        settingsVersion = true;
                        builder.settingsVersion(parser.longValue());
                    } else if (KEY_ALIASES_VERSION.equals(currentFieldName)) {
                        aliasesVersion = true;
                        builder.aliasesVersion(parser.longValue());
                    } else if (KEY_ROUTING_NUM_SHARDS.equals(currentFieldName)) {
                        builder.setRoutingNumShards(parser.intValue());
                    } else if (KEY_SYSTEM.equals(currentFieldName)) {
                        builder.system(parser.booleanValue());
                    } else {
                        throw new IllegalArgumentException("Unexpected field [" + currentFieldName + "]");
                    }
                } else {
                    throw new IllegalArgumentException("Unexpected token " + token);
                }
            }
            XContentParserUtils.ensureExpectedToken(XContentParser.Token.END_OBJECT, parser.nextToken(), parser);
            if (Assertions.ENABLED) {
                assert mappingVersion : "mapping version should be present for indices created on or after 6.5.0";
            }
            if (Assertions.ENABLED) {
                assert settingsVersion : "settings version should be present for indices created on or after 6.5.0";
            }

            Version indexVersion = indexCreatedVersion(builder.settings);
            if (Assertions.ENABLED && indexVersion.onOrAfter(Version.V_7_2_0)) {
                assert aliasesVersion : "aliases version should be present for indices created on or after 7.2.0";
            }
            return builder.build();
        }
    }

    /**
     * Return the {@link Version} of Elasticsearch that has been used to create an index given its settings.
     *
     * @throws IllegalArgumentException if the given index settings doesn't contain a value for the key
     *                                  {@value IndexMetadata#SETTING_VERSION_CREATED}
     */
    private static Version indexCreatedVersion(Settings indexSettings) {
        final Version indexVersion = IndexMetadata.SETTING_INDEX_VERSION_CREATED.get(indexSettings);
        if (indexVersion == Version.V_EMPTY) {
            final String message = String.format(
                Locale.ROOT,
                "[%s] is not present in the index settings for index with UUID [%s]",
                IndexMetadata.SETTING_INDEX_VERSION_CREATED.getKey(),
                indexSettings.get(IndexMetadata.SETTING_INDEX_UUID));
            throw new IllegalArgumentException(message);
        }
        return indexVersion;
    }

    /**
     * Adds human readable version and creation date settings.
     * This method is used to display the settings in a human readable format in REST API
     */
    public static Settings addHumanReadableSettings(Settings settings) {
        Settings.Builder builder = Settings.builder().put(settings);
        Version version = SETTING_INDEX_VERSION_CREATED.get(settings);
        if (version != Version.V_EMPTY) {
            builder.put(SETTING_VERSION_CREATED_STRING, version.toString());
        }
        Long creationDate = settings.getAsLong(SETTING_CREATION_DATE, null);
        if (creationDate != null) {
            ZonedDateTime creationDateTime = ZonedDateTime.ofInstant(Instant.ofEpochMilli(creationDate), ZoneOffset.UTC);
            builder.put(SETTING_CREATION_DATE_STRING, creationDateTime.toString());
        }
        return builder.build();
    }

    private static final ToXContent.Params FORMAT_PARAMS;
    static {
        Map<String, String> params = new HashMap<>(2);
        params.put("binary", "true");
        params.put(Metadata.CONTEXT_MODE_PARAM, Metadata.CONTEXT_MODE_GATEWAY);
        FORMAT_PARAMS = new MapParams(params);
    }

    /**
     * State format for {@link IndexMetadata} to write to and load from disk
     */
    public static final MetadataStateFormat<IndexMetadata> FORMAT = new MetadataStateFormat<IndexMetadata>(INDEX_STATE_FILE_PREFIX) {

        @Override
        public void toXContent(XContentBuilder builder, IndexMetadata state) throws IOException {
            Builder.toXContent(state, builder, FORMAT_PARAMS);
        }

        @Override
        public IndexMetadata fromXContent(XContentParser parser) throws IOException {
            return Builder.fromXContent(parser);
        }
    };

    /**
     * Returns the number of shards that should be used for routing. This basically defines the hash space we use in
     * {@link IndexRouting#shardId(String, String)} to route documents
     * to shards based on their ID or their specific routing value. The default value is {@link #getNumberOfShards()}. This value only
     * changes if and index is shrunk.
     */
    public int getRoutingNumShards() {
        return routingNumShards;
    }

    /**
     * Returns the routing factor for this index. The default is {@code 1}.
     *
     * @see #getRoutingFactor(int, int) for details
     */
    public int getRoutingFactor() {
        return routingFactor;
    }

    /**
     * Returns the source shard ID to split the given target shard off
     * @param shardId the id of the target shard to split into
     * @param sourceIndexMetadata the source index metadata
     * @param numTargetShards the total number of shards in the target index
     * @return a the source shard ID to split off from
     */
    public static ShardId selectSplitShard(int shardId, IndexMetadata sourceIndexMetadata, int numTargetShards) {
        int numSourceShards = sourceIndexMetadata.getNumberOfShards();
        if (shardId >= numTargetShards) {
            throw new IllegalArgumentException("the number of target shards (" + numTargetShards + ") must be greater than the shard id: "
                + shardId);
        }
        final int routingFactor = getRoutingFactor(numSourceShards, numTargetShards);
        assertSplitMetadata(numSourceShards, numTargetShards, sourceIndexMetadata);
        return new ShardId(sourceIndexMetadata.getIndex(), shardId/routingFactor);
    }

    /**
     * Returns the source shard ID to clone the given target shard off
     * @param shardId the id of the target shard to clone into
     * @param sourceIndexMetadata the source index metadata
     * @param numTargetShards the total number of shards in the target index
     * @return a the source shard ID to clone from
     */
    public static ShardId selectCloneShard(int shardId, IndexMetadata sourceIndexMetadata, int numTargetShards) {
        int numSourceShards = sourceIndexMetadata.getNumberOfShards();
        if (numSourceShards != numTargetShards) {
            throw new IllegalArgumentException("the number of target shards (" + numTargetShards + ") must be the same as the number of "
                + " source shards ( " + numSourceShards + ")");
        }
        return new ShardId(sourceIndexMetadata.getIndex(), shardId);
    }

    private static void assertSplitMetadata(int numSourceShards, int numTargetShards, IndexMetadata sourceIndexMetadata) {
        if (numSourceShards > numTargetShards) {
            throw new IllegalArgumentException("the number of source shards [" + numSourceShards
                + "] must be less that the number of target shards [" + numTargetShards + "]");
        }
        // now we verify that the numRoutingShards is valid in the source index
        // note: if the number of shards is 1 in the source index we can just assume it's correct since from 1 we can split into anything
        // this is important to special case here since we use this to validate this in various places in the code but allow to split form
        // 1 to N but we never modify the sourceIndexMetadata to accommodate for that
        int routingNumShards = numSourceShards == 1 ? numTargetShards : sourceIndexMetadata.getRoutingNumShards();
        if (routingNumShards % numTargetShards != 0) {
            throw new IllegalStateException("the number of routing shards ["
                + routingNumShards + "] must be a multiple of the target shards [" + numTargetShards + "]");
        }
        // this is just an additional assertion that ensures we are a factor of the routing num shards.
        assert sourceIndexMetadata.getNumberOfShards() == 1 // special case - we can split into anything from 1 shard
            || getRoutingFactor(numTargetShards, routingNumShards) >= 0;
    }

    /**
     * Selects the source shards for a local shard recovery. This might either be a split or a shrink operation.
     * @param shardId the target shard ID to select the source shards for
     * @param sourceIndexMetadata the source metadata
     * @param numTargetShards the number of target shards
     */
    public static Set<ShardId> selectRecoverFromShards(int shardId, IndexMetadata sourceIndexMetadata, int numTargetShards) {
        if (sourceIndexMetadata.getNumberOfShards() > numTargetShards) {
            return selectShrinkShards(shardId, sourceIndexMetadata, numTargetShards);
        } else if (sourceIndexMetadata.getNumberOfShards() < numTargetShards) {
            return Collections.singleton(selectSplitShard(shardId, sourceIndexMetadata, numTargetShards));
        } else {
            return Collections.singleton(selectCloneShard(shardId, sourceIndexMetadata, numTargetShards));
        }
    }

    /**
     * Returns the source shard ids to shrink into the given shard id.
     * @param shardId the id of the target shard to shrink to
     * @param sourceIndexMetadata the source index metadata
     * @param numTargetShards the total number of shards in the target index
     * @return a set of shard IDs to shrink into the given shard ID.
     */
    public static Set<ShardId> selectShrinkShards(int shardId, IndexMetadata sourceIndexMetadata, int numTargetShards) {
        if (shardId >= numTargetShards) {
            throw new IllegalArgumentException("the number of target shards (" + numTargetShards + ") must be greater than the shard id: "
                + shardId);
        }
        if (sourceIndexMetadata.getNumberOfShards() < numTargetShards) {
            throw new IllegalArgumentException("the number of target shards [" + numTargetShards
                +"] must be less that the number of source shards [" + sourceIndexMetadata.getNumberOfShards() + "]");
        }
        int routingFactor = getRoutingFactor(sourceIndexMetadata.getNumberOfShards(), numTargetShards);
        Set<ShardId> shards = new HashSet<>(routingFactor);
        for (int i = shardId * routingFactor; i < routingFactor*shardId + routingFactor; i++) {
            shards.add(new ShardId(sourceIndexMetadata.getIndex(), i));
        }
        return shards;
    }

    /**
     * Returns the routing factor for and shrunk index with the given number of target shards.
     * This factor is used in the hash function in
     * {@link IndexRouting#shardId(String, String)} to guarantee consistent
     * hashing / routing of documents even if the number of shards changed (ie. a shrunk index).
     *
     * @param sourceNumberOfShards the total number of shards in the source index
     * @param targetNumberOfShards the total number of shards in the target index
     * @return the routing factor for and shrunk index with the given number of target shards.
     * @throws IllegalArgumentException if the number of source shards is less than the number of target shards or if the source shards
     * are not divisible by the number of target shards.
     */
    public static int getRoutingFactor(int sourceNumberOfShards, int targetNumberOfShards) {
        final int factor;
        if (sourceNumberOfShards < targetNumberOfShards) { // split
            factor = targetNumberOfShards / sourceNumberOfShards;
            if (factor * sourceNumberOfShards != targetNumberOfShards || factor <= 1) {
                throw new IllegalArgumentException("the number of source shards [" + sourceNumberOfShards + "] must be a " +
                    "factor of ["
                    + targetNumberOfShards + "]");
            }
        } else if (sourceNumberOfShards > targetNumberOfShards) { // shrink
            factor = sourceNumberOfShards / targetNumberOfShards;
            if (factor * targetNumberOfShards != sourceNumberOfShards || factor <= 1) {
                throw new IllegalArgumentException("the number of source shards [" + sourceNumberOfShards + "] must be a " +
                    "multiple of ["
                    + targetNumberOfShards + "]");
            }
        } else {
            factor = 1;
        }
        return factor;
    }

    /**
     * Parses the number from the rolled over index name. It also supports the date-math format (ie. index name is wrapped in &lt; and &gt;)
     * E.g.
     * - For ".ds-logs-000002" it will return 2
     * - For "&lt;logs-{now/d}-3&gt;" it'll return 3
     * @throws IllegalArgumentException if the index doesn't contain a "-" separator or if the last token after the separator is not a
     * number
     */
    public static int parseIndexNameCounter(String indexName) {
        int numberIndex = indexName.lastIndexOf("-");
        if (numberIndex == -1) {
            throw new IllegalArgumentException("no - separator found in index name [" + indexName + "]");
        }
        try {
            return Integer.parseInt(indexName.substring(numberIndex + 1, indexName.endsWith(">") ? indexName.length() - 1 :
                indexName.length()));
        } catch (NumberFormatException e) {
            throw new IllegalArgumentException("unable to parse the index name [" + indexName + "] to extract the counter", e);
        }
    }
}<|MERGE_RESOLUTION|>--- conflicted
+++ resolved
@@ -422,14 +422,10 @@
             final ActiveShardCount waitForActiveShards,
             final ImmutableOpenMap<String, RolloverInfo> rolloverInfos,
             final boolean isSystem,
-<<<<<<< HEAD
             final boolean isHidden,
-            final IndexLongFieldRange timestampRange) {
-=======
             final IndexLongFieldRange timestampRange,
             final int priority,
             final long creationDate) {
->>>>>>> 6089669d
 
         this.index = index;
         this.version = version;
@@ -946,13 +942,12 @@
         return isSystem;
     }
 
-<<<<<<< HEAD
     public boolean isHidden() {
         return isHidden;
-=======
+    }
+
     public int priority() {
         return priority;
->>>>>>> 6089669d
     }
 
     public static Builder builder(String index) {
@@ -1331,15 +1326,11 @@
                     waitForActiveShards,
                     rolloverInfos.build(),
                     isSystem,
-<<<<<<< HEAD
                     INDEX_HIDDEN_SETTING.get(settings),
-                    timestampRange);
-=======
                     timestampRange,
                     IndexMetadata.INDEX_PRIORITY_SETTING.get(settings),
                     settings.getAsLong(SETTING_CREATION_DATE, -1L)
             );
->>>>>>> 6089669d
         }
 
         @SuppressWarnings("unchecked")

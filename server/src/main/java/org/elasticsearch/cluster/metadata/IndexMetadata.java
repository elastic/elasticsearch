/*
 * Copyright Elasticsearch B.V. and/or licensed to Elasticsearch B.V. under one
 * or more contributor license agreements. Licensed under the Elastic License
 * 2.0 and the Server Side Public License, v 1; you may not use this file except
 * in compliance with, at your election, the Elastic License 2.0 or the Server
 * Side Public License, v 1.
 */

package org.elasticsearch.cluster.metadata;

import org.apache.logging.log4j.LogManager;
import org.apache.logging.log4j.Logger;
import org.elasticsearch.TransportVersion;
import org.elasticsearch.TransportVersions;
import org.elasticsearch.Version;
import org.elasticsearch.action.admin.indices.rollover.RolloverInfo;
import org.elasticsearch.action.support.ActiveShardCount;
import org.elasticsearch.cluster.Diff;
import org.elasticsearch.cluster.Diffable;
import org.elasticsearch.cluster.DiffableUtils;
import org.elasticsearch.cluster.block.ClusterBlock;
import org.elasticsearch.cluster.block.ClusterBlockLevel;
import org.elasticsearch.cluster.node.DiscoveryNodeFilters;
import org.elasticsearch.cluster.routing.IndexRouting;
import org.elasticsearch.cluster.routing.allocation.DataTier;
import org.elasticsearch.cluster.routing.allocation.IndexMetadataUpdater;
import org.elasticsearch.cluster.routing.allocation.decider.DiskThresholdDecider;
import org.elasticsearch.cluster.routing.allocation.decider.ShardsLimitAllocationDecider;
import org.elasticsearch.common.collect.ImmutableOpenMap;
import org.elasticsearch.common.compress.CompressedXContent;
import org.elasticsearch.common.io.stream.StreamInput;
import org.elasticsearch.common.io.stream.StreamOutput;
import org.elasticsearch.common.io.stream.Writeable;
import org.elasticsearch.common.settings.Setting;
import org.elasticsearch.common.settings.Setting.Property;
import org.elasticsearch.common.settings.Settings;
import org.elasticsearch.common.util.Maps;
import org.elasticsearch.common.util.set.Sets;
import org.elasticsearch.common.xcontent.XContentHelper;
import org.elasticsearch.common.xcontent.XContentParserUtils;
import org.elasticsearch.core.Nullable;
import org.elasticsearch.gateway.MetadataStateFormat;
import org.elasticsearch.index.Index;
import org.elasticsearch.index.IndexMode;
import org.elasticsearch.index.IndexSettings;
import org.elasticsearch.index.IndexVersion;
import org.elasticsearch.index.IndexVersions;
import org.elasticsearch.index.mapper.DateFieldMapper;
import org.elasticsearch.index.mapper.MapperService;
import org.elasticsearch.index.seqno.SequenceNumbers;
import org.elasticsearch.index.shard.IndexLongFieldRange;
import org.elasticsearch.index.shard.ShardId;
import org.elasticsearch.index.shard.ShardLongFieldRange;
import org.elasticsearch.rest.RestStatus;
import org.elasticsearch.snapshots.SearchableSnapshotsSettings;
import org.elasticsearch.xcontent.ToXContent;
import org.elasticsearch.xcontent.ToXContentFragment;
import org.elasticsearch.xcontent.XContentBuilder;
import org.elasticsearch.xcontent.XContentFactory;
import org.elasticsearch.xcontent.XContentParser;

import java.io.IOException;
import java.time.Instant;
import java.time.ZoneOffset;
import java.time.ZonedDateTime;
import java.util.ArrayList;
import java.util.Arrays;
import java.util.Collections;
import java.util.EnumSet;
import java.util.HashMap;
import java.util.HashSet;
import java.util.Iterator;
import java.util.List;
import java.util.Locale;
import java.util.Map;
import java.util.Objects;
import java.util.OptionalDouble;
import java.util.OptionalLong;
import java.util.Set;
import java.util.function.Function;

import static org.elasticsearch.cluster.metadata.Metadata.CONTEXT_MODE_PARAM;
import static org.elasticsearch.cluster.metadata.Metadata.DEDUPLICATED_MAPPINGS_PARAM;
import static org.elasticsearch.cluster.node.DiscoveryNodeFilters.OpType.AND;
import static org.elasticsearch.cluster.node.DiscoveryNodeFilters.OpType.OR;
import static org.elasticsearch.cluster.node.DiscoveryNodeFilters.validateIpValue;
import static org.elasticsearch.common.settings.Settings.readSettingsFromStream;
import static org.elasticsearch.snapshots.SearchableSnapshotsSettings.SEARCHABLE_SNAPSHOT_PARTIAL_SETTING_KEY;

public class IndexMetadata implements Diffable<IndexMetadata>, ToXContentFragment {

    private static final Logger logger = LogManager.getLogger(IndexMetadata.class);

    public static final ClusterBlock INDEX_READ_ONLY_BLOCK = new ClusterBlock(
        5,
        "index read-only (api)",
        false,
        false,
        false,
        RestStatus.FORBIDDEN,
        EnumSet.of(ClusterBlockLevel.WRITE, ClusterBlockLevel.METADATA_WRITE)
    );
    public static final ClusterBlock INDEX_READ_BLOCK = new ClusterBlock(
        7,
        "index read (api)",
        false,
        false,
        false,
        RestStatus.FORBIDDEN,
        EnumSet.of(ClusterBlockLevel.READ)
    );
    public static final ClusterBlock INDEX_WRITE_BLOCK = new ClusterBlock(
        8,
        "index write (api)",
        false,
        false,
        false,
        RestStatus.FORBIDDEN,
        EnumSet.of(ClusterBlockLevel.WRITE)
    );
    public static final ClusterBlock INDEX_METADATA_BLOCK = new ClusterBlock(
        9,
        "index metadata (api)",
        false,
        false,
        false,
        RestStatus.FORBIDDEN,
        EnumSet.of(ClusterBlockLevel.METADATA_WRITE, ClusterBlockLevel.METADATA_READ)
    );
    public static final ClusterBlock INDEX_READ_ONLY_ALLOW_DELETE_BLOCK = new ClusterBlock(
        12,
        "disk usage exceeded flood-stage watermark, index has read-only-allow-delete block",
        false,
        false,
        true,
        RestStatus.TOO_MANY_REQUESTS,
        EnumSet.of(ClusterBlockLevel.WRITE)
    );

    // 'event.ingested' (part of Elastic Common Schema) range is tracked in cluster state, along with @timestamp
    public static final String EVENT_INGESTED_FIELD_NAME = "event.ingested";

    @Nullable
    public String getDownsamplingInterval() {
        return settings.get(IndexMetadata.INDEX_DOWNSAMPLE_INTERVAL_KEY);
    }

    public enum State implements Writeable {
        OPEN((byte) 0),
        CLOSE((byte) 1);

        private final byte id;

        State(byte id) {
            this.id = id;
        }

        public byte id() {
            return this.id;
        }

        public static State fromId(byte id) {
            if (id == 0) {
                return OPEN;
            } else if (id == 1) {
                return CLOSE;
            }
            throw new IllegalStateException("No state match for id [" + id + "]");
        }

        public static State readFrom(StreamInput in) throws IOException {
            byte id = in.readByte();
            return switch (id) {
                case 0 -> OPEN;
                case 1 -> CLOSE;
                default -> throw new IllegalStateException("No state match for id [" + id + "]");
            };
        }

        public static State fromString(String state) {
            if ("open".equals(state)) {
                return OPEN;
            } else if ("close".equals(state)) {
                return CLOSE;
            }
            throw new IllegalStateException("No state match for [" + state + "]");
        }

        @Override
        public void writeTo(StreamOutput out) throws IOException {
            out.writeByte(id);
        }
    }

    /**
     * This is a safety limit that should only be exceeded in very rare and special cases. The assumption is that
     * 99% of the users have less than 1024 shards per index. We also make it a hard check that requires restart of nodes
     * if a cluster should allow to create more than 1024 shards per index. NOTE: this does not limit the number of shards
     * per cluster. this also prevents creating stuff like a new index with millions of shards by accident which essentially
     * kills the entire cluster with OOM on the spot.
     */
    public static final String PER_INDEX_MAX_NUMBER_OF_SHARDS = "1024";

    static Setting<Integer> buildNumberOfShardsSetting() {
        final int maxNumShards = Integer.parseInt(System.getProperty("es.index.max_number_of_shards", PER_INDEX_MAX_NUMBER_OF_SHARDS));
        if (maxNumShards < 1) {
            throw new IllegalArgumentException("es.index.max_number_of_shards must be > 0");
        }
        return Setting.intSetting(SETTING_NUMBER_OF_SHARDS, 1, 1, maxNumShards, Property.IndexScope, Property.Final);
    }

    public static final String INDEX_SETTING_PREFIX = "index.";
    public static final String SETTING_NUMBER_OF_SHARDS = "index.number_of_shards";
    public static final Setting<Integer> INDEX_NUMBER_OF_SHARDS_SETTING = buildNumberOfShardsSetting();
    public static final String SETTING_NUMBER_OF_REPLICAS = "index.number_of_replicas";
    public static final Setting<Integer> INDEX_NUMBER_OF_REPLICAS_SETTING = Setting.intSetting(
        SETTING_NUMBER_OF_REPLICAS,
        1,
        0,
        Property.Dynamic,
        Property.IndexScope
    );

    public static final String SETTING_ROUTING_PARTITION_SIZE = "index.routing_partition_size";
    public static final Setting<Integer> INDEX_ROUTING_PARTITION_SIZE_SETTING = Setting.intSetting(
        SETTING_ROUTING_PARTITION_SIZE,
        1,
        1,
        Property.Final,
        Property.IndexScope
    );

    @SuppressWarnings("Convert2Diamond") // since some IntelliJs mysteriously report an error if an <Integer> is replaced with <> here:
    public static final Setting<Integer> INDEX_NUMBER_OF_ROUTING_SHARDS_SETTING = Setting.intSetting(
        "index.number_of_routing_shards",
        INDEX_NUMBER_OF_SHARDS_SETTING,
        1,
        new Setting.Validator<Integer>() {

            @Override
            public void validate(final Integer value) {

            }

            @Override
            public void validate(final Integer numRoutingShards, final Map<Setting<?>, Object> settings) {
                int numShards = (int) settings.get(INDEX_NUMBER_OF_SHARDS_SETTING);
                if (numRoutingShards < numShards) {
                    throw new IllegalArgumentException(
                        "index.number_of_routing_shards [" + numRoutingShards + "] must be >= index.number_of_shards [" + numShards + "]"
                    );
                }
                getRoutingFactor(numShards, numRoutingShards);
            }

            @Override
            public Iterator<Setting<?>> settings() {
                final List<Setting<?>> settings = List.of(INDEX_NUMBER_OF_SHARDS_SETTING);
                return settings.iterator();
            }

        },
        Property.IndexScope
    );

    public static final String SETTING_AUTO_EXPAND_REPLICAS = "index.auto_expand_replicas";
    public static final Setting<AutoExpandReplicas> INDEX_AUTO_EXPAND_REPLICAS_SETTING = AutoExpandReplicas.SETTING;

    public enum APIBlock implements Writeable {
        READ_ONLY("read_only", INDEX_READ_ONLY_BLOCK, Property.ServerlessPublic),
        READ("read", INDEX_READ_BLOCK, Property.ServerlessPublic),
        WRITE("write", INDEX_WRITE_BLOCK, Property.ServerlessPublic),
        METADATA("metadata", INDEX_METADATA_BLOCK, Property.ServerlessPublic),
        READ_ONLY_ALLOW_DELETE("read_only_allow_delete", INDEX_READ_ONLY_ALLOW_DELETE_BLOCK);

        final String name;
        final String settingName;
        final Setting<Boolean> setting;
        final ClusterBlock block;

        APIBlock(String name, ClusterBlock block) {
            this.name = name;
            this.settingName = "index.blocks." + name;
            this.setting = Setting.boolSetting(settingName, false, Property.Dynamic, Property.IndexScope);
            this.block = block;
        }

        APIBlock(String name, ClusterBlock block, Property serverlessProperty) {
            this.name = name;
            this.settingName = "index.blocks." + name;
            this.setting = Setting.boolSetting(settingName, false, Property.Dynamic, Property.IndexScope, serverlessProperty);
            this.block = block;
        }

        public String settingName() {
            return settingName;
        }

        public Setting<Boolean> setting() {
            return setting;
        }

        public ClusterBlock getBlock() {
            return block;
        }

        public static APIBlock fromName(String name) {
            for (APIBlock block : APIBlock.values()) {
                if (block.name.equals(name)) {
                    return block;
                }
            }
            throw new IllegalArgumentException("No block found with name " + name);
        }

        public static APIBlock fromSetting(String settingName) {
            for (APIBlock block : APIBlock.values()) {
                if (block.settingName.equals(settingName)) {
                    return block;
                }
            }
            throw new IllegalArgumentException("No block found with setting name " + settingName);
        }

        @Override
        public void writeTo(StreamOutput out) throws IOException {
            out.writeVInt(ordinal());
        }

        public static APIBlock readFrom(StreamInput input) throws IOException {
            return APIBlock.values()[input.readVInt()];
        }
    }

    public static final String SETTING_READ_ONLY = APIBlock.READ_ONLY.settingName();
    public static final Setting<Boolean> INDEX_READ_ONLY_SETTING = APIBlock.READ_ONLY.setting();

    public static final String SETTING_BLOCKS_READ = APIBlock.READ.settingName();
    public static final Setting<Boolean> INDEX_BLOCKS_READ_SETTING = APIBlock.READ.setting();

    public static final String SETTING_BLOCKS_WRITE = APIBlock.WRITE.settingName();
    public static final Setting<Boolean> INDEX_BLOCKS_WRITE_SETTING = APIBlock.WRITE.setting();

    public static final String SETTING_BLOCKS_METADATA = APIBlock.METADATA.settingName();
    public static final Setting<Boolean> INDEX_BLOCKS_METADATA_SETTING = APIBlock.METADATA.setting();

    public static final String SETTING_READ_ONLY_ALLOW_DELETE = APIBlock.READ_ONLY_ALLOW_DELETE.settingName();
    public static final Setting<Boolean> INDEX_BLOCKS_READ_ONLY_ALLOW_DELETE_SETTING = APIBlock.READ_ONLY_ALLOW_DELETE.setting();

    public static final String SETTING_VERSION_CREATED = "index.version.created";

    public static final Setting<IndexVersion> SETTING_INDEX_VERSION_CREATED = Setting.versionIdSetting(
        SETTING_VERSION_CREATED,
        IndexVersions.ZERO,
        IndexVersion::fromId,
        Property.IndexScope,
        Property.PrivateIndex
    );

    public static final String SETTING_VERSION_CREATED_STRING = "index.version.created_string";
    public static final String SETTING_CREATION_DATE = "index.creation_date";

    /**
     * These internal settings are no longer added to new indices. They are deprecated but still defined
     * to retain compatibility with old indexes. TODO: remove in 9.0.
     */
    @Deprecated
    public static final String SETTING_VERSION_UPGRADED = "index.version.upgraded";
    @Deprecated
    public static final String SETTING_VERSION_UPGRADED_STRING = "index.version.upgraded_string";

    public static final String SETTING_VERSION_COMPATIBILITY = "index.version.compatibility";

    /**
     * See {@link #getCompatibilityVersion()}
     */
    public static final Setting<IndexVersion> SETTING_INDEX_VERSION_COMPATIBILITY = Setting.versionIdSetting(
        SETTING_VERSION_COMPATIBILITY,
        SETTING_INDEX_VERSION_CREATED, // fall back to index.version.created
        new Setting.Validator<>() {
            @Override
            public void validate(final IndexVersion compatibilityVersion) {

            }

            @Override
            public void validate(final IndexVersion compatibilityVersion, final Map<Setting<?>, Object> settings) {
                IndexVersion createdVersion = (IndexVersion) settings.get(SETTING_INDEX_VERSION_CREATED);
                if (compatibilityVersion.before(createdVersion)) {
                    throw new IllegalArgumentException(
                        SETTING_VERSION_COMPATIBILITY
                            + " ["
                            + compatibilityVersion.toReleaseVersion()
                            + "] must be >= "
                            + SETTING_VERSION_CREATED
                            + " ["
                            + createdVersion.toReleaseVersion()
                            + "]"
                    );
                }
            }

            @Override
            public Iterator<Setting<?>> settings() {
                final List<Setting<?>> settings = List.of(SETTING_INDEX_VERSION_CREATED);
                return settings.iterator();
            }
        },
        Property.IndexScope,
        Property.PrivateIndex
    );

    /**
     * The user provided name for an index. This is the plain string provided by the user when the index was created.
     * It might still contain date math expressions etc. (added in 5.0)
     */
    public static final String SETTING_INDEX_PROVIDED_NAME = "index.provided_name";
    public static final String SETTING_PRIORITY = "index.priority";
    public static final Setting<Integer> INDEX_PRIORITY_SETTING = Setting.intSetting(
        "index.priority",
        1,
        0,
        Property.Dynamic,
        Property.IndexScope
    );
    public static final String SETTING_CREATION_DATE_STRING = "index.creation_date_string";
    public static final String SETTING_INDEX_UUID = "index.uuid";
    public static final String SETTING_HISTORY_UUID = "index.history.uuid";
    public static final String SETTING_DATA_PATH = "index.data_path";
    public static final Setting<String> INDEX_DATA_PATH_SETTING = new Setting<>(
        SETTING_DATA_PATH,
        "",
        Function.identity(),
        Property.IndexScope,
        Property.DeprecatedWarning
    );
    public static final String INDEX_UUID_NA_VALUE = "_na_";

    public static final String INDEX_ROUTING_REQUIRE_GROUP_PREFIX = "index.routing.allocation.require";
    public static final String INDEX_ROUTING_INCLUDE_GROUP_PREFIX = "index.routing.allocation.include";
    public static final String INDEX_ROUTING_EXCLUDE_GROUP_PREFIX = "index.routing.allocation.exclude";

    public static final Setting.AffixSetting<List<String>> INDEX_ROUTING_REQUIRE_GROUP_SETTING = Setting.prefixKeySetting(
        INDEX_ROUTING_REQUIRE_GROUP_PREFIX + ".",
        key -> Setting.stringListSetting(key, value -> validateIpValue(key, value), Property.Dynamic, Property.IndexScope)
    );
    public static final Setting.AffixSetting<List<String>> INDEX_ROUTING_INCLUDE_GROUP_SETTING = Setting.prefixKeySetting(
        INDEX_ROUTING_INCLUDE_GROUP_PREFIX + ".",
        key -> Setting.stringListSetting(key, value -> validateIpValue(key, value), Property.Dynamic, Property.IndexScope)
    );
    public static final Setting.AffixSetting<List<String>> INDEX_ROUTING_EXCLUDE_GROUP_SETTING = Setting.prefixKeySetting(
        INDEX_ROUTING_EXCLUDE_GROUP_PREFIX + ".",
        key -> Setting.stringListSetting(key, value -> validateIpValue(key, value), Property.Dynamic, Property.IndexScope)
    );
    public static final Setting.AffixSetting<List<String>> INDEX_ROUTING_INITIAL_RECOVERY_GROUP_SETTING = Setting.prefixKeySetting(
        "index.routing.allocation.initial_recovery.",
        key -> Setting.stringListSetting(key)
    );

    /**
     * The number of active shard copies to check for before proceeding with a write operation.
     */
    public static final Setting<ActiveShardCount> SETTING_WAIT_FOR_ACTIVE_SHARDS = new Setting<>(
        "index.write.wait_for_active_shards",
        "1",
        ActiveShardCount::parseString,
        Setting.Property.Dynamic,
        Setting.Property.IndexScope
    );

    public static final String SETTING_INDEX_HIDDEN = "index.hidden";
    /**
     * Whether the index is considered hidden or not. A hidden index will not be resolved in
     * normal wildcard searches unless explicitly allowed
     */
    public static final Setting<Boolean> INDEX_HIDDEN_SETTING = Setting.boolSetting(
        SETTING_INDEX_HIDDEN,
        false,
        Property.Dynamic,
        Property.IndexScope,
        Property.ServerlessPublic
    );

    /**
     * an internal index format description, allowing us to find out if this index is upgraded or needs upgrading
     */
    private static final String INDEX_FORMAT = "index.format";
    public static final Setting<Integer> INDEX_FORMAT_SETTING = Setting.intSetting(
        INDEX_FORMAT,
        0,
        Setting.Property.IndexScope,
        Setting.Property.Final
    );

    public static final Setting<List<String>> INDEX_ROUTING_PATH = Setting.stringListSetting(
        "index.routing_path",
        Setting.Property.IndexScope,
        Setting.Property.Final,
        Property.ServerlessPublic
    );

    /**
     * Legacy index setting, kept for 7.x BWC compatibility. This setting has no effect in 8.x. Do not use.
     * TODO: Remove in 9.0
     */
    @Deprecated
    public static final Setting<String> INDEX_ROLLUP_SOURCE_UUID = Setting.simpleString(
        "index.rollup.source.uuid",
        Property.IndexScope,
        Property.PrivateIndex,
        Property.IndexSettingDeprecatedInV7AndRemovedInV8
    );

    /**
     * Legacy index setting, kept for 7.x BWC compatibility. This setting has no effect in 8.x. Do not use.
     * TODO: Remove in 9.0
     */
    @Deprecated
    public static final Setting<String> INDEX_ROLLUP_SOURCE_NAME = Setting.simpleString(
        "index.rollup.source.name",
        Property.IndexScope,
        Property.PrivateIndex,
        Property.IndexSettingDeprecatedInV7AndRemovedInV8
    );

    public static final String KEY_IN_SYNC_ALLOCATIONS = "in_sync_allocations";

    public static final List<String> PARTIALLY_MOUNTED_INDEX_TIER_PREFERENCE = List.of(DataTier.DATA_FROZEN);

    static final String KEY_VERSION = "version";
    static final String KEY_MAPPING_VERSION = "mapping_version";
    static final String KEY_SETTINGS_VERSION = "settings_version";
    static final String KEY_ALIASES_VERSION = "aliases_version";
    static final String KEY_ROUTING_NUM_SHARDS = "routing_num_shards";
    static final String KEY_SETTINGS = "settings";
    static final String KEY_STATE = "state";
    static final String KEY_MAPPINGS = "mappings";
    static final String KEY_MAPPINGS_HASH = "mappings_hash";
    static final String KEY_ALIASES = "aliases";
    static final String KEY_ROLLOVER_INFOS = "rollover_info";
    static final String KEY_SYSTEM = "system";
    static final String KEY_TIMESTAMP_RANGE = "timestamp_range";
    static final String KEY_EVENT_INGESTED_RANGE = "event_ingested_range";
    public static final String KEY_PRIMARY_TERMS = "primary_terms";
    public static final String KEY_STATS = "stats";

    public static final String KEY_WRITE_LOAD_FORECAST = "write_load_forecast";

    public static final String KEY_SHARD_SIZE_FORECAST = "shard_size_forecast";

    public static final String KEY_INFERENCE_FIELDS = "field_inference";

    public static final String INDEX_STATE_FILE_PREFIX = "state-";

    static final TransportVersion SYSTEM_INDEX_FLAG_ADDED = TransportVersions.V_7_10_0;

    static final TransportVersion STATS_AND_FORECAST_ADDED = TransportVersions.V_8_6_0;

    private final int routingNumShards;
    private final int routingFactor;
    private final int routingPartitionSize;
    private final List<String> routingPaths;

    private final int numberOfShards;
    private final int numberOfReplicas;

    private final Index index;
    private final long version;

    private final long mappingVersion;

    private final long settingsVersion;

    private final long aliasesVersion;

    private final long[] primaryTerms;

    private final State state;

    private final ImmutableOpenMap<String, AliasMetadata> aliases;

    private final Settings settings;

    @Nullable
    private final MappingMetadata mapping;

    private final ImmutableOpenMap<String, InferenceFieldMetadata> inferenceFields;

    private final ImmutableOpenMap<String, DiffableStringMap> customData;

    private final Map<Integer, Set<String>> inSyncAllocationIds;

    private final transient int totalNumberOfShards;

    private final DiscoveryNodeFilters requireFilters;
    private final DiscoveryNodeFilters includeFilters;
    private final DiscoveryNodeFilters excludeFilters;
    private final DiscoveryNodeFilters initialRecoveryFilters;

    private final IndexVersion indexCreatedVersion;
    private final IndexVersion indexCompatibilityVersion;

    private final ActiveShardCount waitForActiveShards;
    private final ImmutableOpenMap<String, RolloverInfo> rolloverInfos;
    private final boolean isSystem;
    private final boolean isHidden;

    // range for the @timestamp field for the Index
    private final IndexLongFieldRange timestampRange;
    // range for the event.ingested field for the Index
    private final IndexLongFieldRange eventIngestedRange;

    private final int priority;

    private final long creationDate;

    private final boolean ignoreDiskWatermarks;

    @Nullable // since we store null if DataTier.TIER_PREFERENCE_SETTING failed validation
    private final List<String> tierPreference;

    private final int shardsPerNodeLimit;

    @Nullable // if an index isn't managed by ilm, it won't have a policy
    private final String lifecyclePolicyName;

    private final LifecycleExecutionState lifecycleExecutionState;

    private final AutoExpandReplicas autoExpandReplicas;

    private final boolean isSearchableSnapshot;

    private final boolean isPartialSearchableSnapshot;

    @Nullable
    private final IndexMode indexMode;
    @Nullable
    private final Instant timeSeriesStart;
    @Nullable
    private final Instant timeSeriesEnd;
    @Nullable
    private final IndexMetadataStats stats;
    @Nullable
    private final Double writeLoadForecast;
    @Nullable
    private final Long shardSizeInBytesForecast;

    private IndexMetadata(
        final Index index,
        final long version,
        final long mappingVersion,
        final long settingsVersion,
        final long aliasesVersion,
        final long[] primaryTerms,
        final State state,
        final int numberOfShards,
        final int numberOfReplicas,
        final Settings settings,
        final MappingMetadata mapping,
        final ImmutableOpenMap<String, InferenceFieldMetadata> inferenceFields,
        final ImmutableOpenMap<String, AliasMetadata> aliases,
        final ImmutableOpenMap<String, DiffableStringMap> customData,
        final Map<Integer, Set<String>> inSyncAllocationIds,
        final DiscoveryNodeFilters requireFilters,
        final DiscoveryNodeFilters initialRecoveryFilters,
        final DiscoveryNodeFilters includeFilters,
        final DiscoveryNodeFilters excludeFilters,
        final IndexVersion indexCreatedVersion,
        final int routingNumShards,
        final int routingPartitionSize,
        final List<String> routingPaths,
        final ActiveShardCount waitForActiveShards,
        final ImmutableOpenMap<String, RolloverInfo> rolloverInfos,
        final boolean isSystem,
        final boolean isHidden,
        final IndexLongFieldRange timestampRange,
        final IndexLongFieldRange eventIngestedRange,
        final int priority,
        final long creationDate,
        final boolean ignoreDiskWatermarks,
        @Nullable final List<String> tierPreference,
        final int shardsPerNodeLimit,
        final String lifecyclePolicyName,
        final LifecycleExecutionState lifecycleExecutionState,
        final AutoExpandReplicas autoExpandReplicas,
        final boolean isSearchableSnapshot,
        final boolean isPartialSearchableSnapshot,
        @Nullable final IndexMode indexMode,
        @Nullable final Instant timeSeriesStart,
        @Nullable final Instant timeSeriesEnd,
        final IndexVersion indexCompatibilityVersion,
        @Nullable final IndexMetadataStats stats,
        @Nullable final Double writeLoadForecast,
        @Nullable Long shardSizeInBytesForecast
    ) {
        this.index = index;
        this.version = version;
        assert mappingVersion >= 0 : mappingVersion;
        this.mappingVersion = mappingVersion;
        assert settingsVersion >= 0 : settingsVersion;
        this.settingsVersion = settingsVersion;
        assert aliasesVersion >= 0 : aliasesVersion;
        this.aliasesVersion = aliasesVersion;
        this.primaryTerms = primaryTerms;
        assert primaryTerms.length == numberOfShards;
        this.state = state;
        this.numberOfShards = numberOfShards;
        this.numberOfReplicas = numberOfReplicas;
        this.totalNumberOfShards = numberOfShards * (numberOfReplicas + 1);
        this.settings = settings;
        this.mapping = mapping;
        this.inferenceFields = inferenceFields;
        this.customData = customData;
        this.aliases = aliases;
        this.inSyncAllocationIds = inSyncAllocationIds;
        this.requireFilters = requireFilters;
        this.includeFilters = includeFilters;
        this.excludeFilters = excludeFilters;
        this.initialRecoveryFilters = initialRecoveryFilters;
        this.indexCreatedVersion = indexCreatedVersion;
        this.routingNumShards = routingNumShards;
        this.routingFactor = routingNumShards / numberOfShards;
        this.routingPartitionSize = routingPartitionSize;
        this.routingPaths = routingPaths;
        this.waitForActiveShards = waitForActiveShards;
        this.rolloverInfos = rolloverInfos;
        this.isSystem = isSystem;
        assert isHidden == INDEX_HIDDEN_SETTING.get(settings);
        this.isHidden = isHidden;
        this.timestampRange = timestampRange;
        this.eventIngestedRange = eventIngestedRange;
        this.priority = priority;
        this.creationDate = creationDate;
        this.ignoreDiskWatermarks = ignoreDiskWatermarks;
        // always configure the correct (one and only) value for the partially mounted indices tier preference
        this.tierPreference = isPartialSearchableSnapshot ? PARTIALLY_MOUNTED_INDEX_TIER_PREFERENCE : tierPreference;
        this.shardsPerNodeLimit = shardsPerNodeLimit;
        this.lifecyclePolicyName = lifecyclePolicyName;
        this.lifecycleExecutionState = lifecycleExecutionState;
        this.autoExpandReplicas = autoExpandReplicas;
        this.isSearchableSnapshot = isSearchableSnapshot;
        this.isPartialSearchableSnapshot = isPartialSearchableSnapshot;
        this.indexCompatibilityVersion = indexCompatibilityVersion;
        assert indexCompatibilityVersion.equals(SETTING_INDEX_VERSION_COMPATIBILITY.get(settings));
        this.indexMode = indexMode;
        this.timeSeriesStart = timeSeriesStart;
        this.timeSeriesEnd = timeSeriesEnd;
        this.stats = stats;
        this.writeLoadForecast = writeLoadForecast;
        this.shardSizeInBytesForecast = shardSizeInBytesForecast;
        assert numberOfShards * routingFactor == routingNumShards : routingNumShards + " must be a multiple of " + numberOfShards;
    }

    IndexMetadata withMappingMetadata(MappingMetadata mapping) {
        if (mapping() == mapping) {
            return this;
        }
        return new IndexMetadata(
            this.index,
            this.version,
            this.mappingVersion,
            this.settingsVersion,
            this.aliasesVersion,
            this.primaryTerms,
            this.state,
            this.numberOfShards,
            this.numberOfReplicas,
            this.settings,
            mapping,
            this.inferenceFields,
            this.aliases,
            this.customData,
            this.inSyncAllocationIds,
            this.requireFilters,
            this.initialRecoveryFilters,
            this.includeFilters,
            this.excludeFilters,
            this.indexCreatedVersion,
            this.routingNumShards,
            this.routingPartitionSize,
            this.routingPaths,
            this.waitForActiveShards,
            this.rolloverInfos,
            this.isSystem,
            this.isHidden,
            this.timestampRange,
            this.eventIngestedRange,
            this.priority,
            this.creationDate,
            this.ignoreDiskWatermarks,
            this.tierPreference,
            this.shardsPerNodeLimit,
            this.lifecyclePolicyName,
            this.lifecycleExecutionState,
            this.autoExpandReplicas,
            this.isSearchableSnapshot,
            this.isPartialSearchableSnapshot,
            this.indexMode,
            this.timeSeriesStart,
            this.timeSeriesEnd,
            this.indexCompatibilityVersion,
            this.stats,
            this.writeLoadForecast,
            this.shardSizeInBytesForecast
        );
    }

    /**
     * Copy constructor that sets the in-sync allocation ids for the specified shard.
     * @param shardId shard id to set in-sync allocation ids for
     * @param inSyncSet new in-sync allocation ids
     * @return updated instance
     */
    public IndexMetadata withInSyncAllocationIds(int shardId, Set<String> inSyncSet) {
        if (inSyncSet.equals(inSyncAllocationIds.get(shardId))) {
            return this;
        }
        return new IndexMetadata(
            this.index,
            this.version,
            this.mappingVersion,
            this.settingsVersion,
            this.aliasesVersion,
            this.primaryTerms,
            this.state,
            this.numberOfShards,
            this.numberOfReplicas,
            this.settings,
            this.mapping,
            this.inferenceFields,
            this.aliases,
            this.customData,
            Maps.copyMapWithAddedOrReplacedEntry(this.inSyncAllocationIds, shardId, Set.copyOf(inSyncSet)),
            this.requireFilters,
            this.initialRecoveryFilters,
            this.includeFilters,
            this.excludeFilters,
            this.indexCreatedVersion,
            this.routingNumShards,
            this.routingPartitionSize,
            this.routingPaths,
            this.waitForActiveShards,
            this.rolloverInfos,
            this.isSystem,
            this.isHidden,
            this.timestampRange,
            this.eventIngestedRange,
            this.priority,
            this.creationDate,
            this.ignoreDiskWatermarks,
            this.tierPreference,
            this.shardsPerNodeLimit,
            this.lifecyclePolicyName,
            this.lifecycleExecutionState,
            this.autoExpandReplicas,
            this.isSearchableSnapshot,
            this.isPartialSearchableSnapshot,
            this.indexMode,
            this.timeSeriesStart,
            this.timeSeriesEnd,
            this.indexCompatibilityVersion,
            this.stats,
            this.writeLoadForecast,
            this.shardSizeInBytesForecast
        );
    }

    /**
     * Creates a copy of this instance that has the primary term for the given shard id incremented.
     * @param shardId shard id to increment primary term for
     * @return updated instance with incremented primary term
     */
    public IndexMetadata withIncrementedPrimaryTerm(int shardId) {
        final long[] incremented = this.primaryTerms.clone();
        incremented[shardId]++;
        return new IndexMetadata(
            this.index,
            this.version,
            this.mappingVersion,
            this.settingsVersion,
            this.aliasesVersion,
            incremented,
            this.state,
            this.numberOfShards,
            this.numberOfReplicas,
            this.settings,
            this.mapping,
            this.inferenceFields,
            this.aliases,
            this.customData,
            this.inSyncAllocationIds,
            this.requireFilters,
            this.initialRecoveryFilters,
            this.includeFilters,
            this.excludeFilters,
            this.indexCreatedVersion,
            this.routingNumShards,
            this.routingPartitionSize,
            this.routingPaths,
            this.waitForActiveShards,
            this.rolloverInfos,
            this.isSystem,
            this.isHidden,
            this.timestampRange,
            this.eventIngestedRange,
            this.priority,
            this.creationDate,
            this.ignoreDiskWatermarks,
            this.tierPreference,
            this.shardsPerNodeLimit,
            this.lifecyclePolicyName,
            this.lifecycleExecutionState,
            this.autoExpandReplicas,
            this.isSearchableSnapshot,
            this.isPartialSearchableSnapshot,
            this.indexMode,
            this.timeSeriesStart,
            this.timeSeriesEnd,
            this.indexCompatibilityVersion,
            this.stats,
            this.writeLoadForecast,
            this.shardSizeInBytesForecast
        );
    }

    /**
     * @param timestampRange new @timestamp range
     * @param eventIngestedRange new event.ingested range
     * @return copy of this instance with updated timestamp range
     */
    public IndexMetadata withTimestampRanges(IndexLongFieldRange timestampRange, IndexLongFieldRange eventIngestedRange) {
        if (timestampRange.equals(this.timestampRange) && eventIngestedRange.equals(this.eventIngestedRange)) {
            return this;
        }
        return new IndexMetadata(
            this.index,
            this.version,
            this.mappingVersion,
            this.settingsVersion,
            this.aliasesVersion,
            this.primaryTerms,
            this.state,
            this.numberOfShards,
            this.numberOfReplicas,
            this.settings,
            this.mapping,
            this.inferenceFields,
            this.aliases,
            this.customData,
            this.inSyncAllocationIds,
            this.requireFilters,
            this.initialRecoveryFilters,
            this.includeFilters,
            this.excludeFilters,
            this.indexCreatedVersion,
            this.routingNumShards,
            this.routingPartitionSize,
            this.routingPaths,
            this.waitForActiveShards,
            this.rolloverInfos,
            this.isSystem,
            this.isHidden,
            timestampRange,
            eventIngestedRange,
            this.priority,
            this.creationDate,
            this.ignoreDiskWatermarks,
            this.tierPreference,
            this.shardsPerNodeLimit,
            this.lifecyclePolicyName,
            this.lifecycleExecutionState,
            this.autoExpandReplicas,
            this.isSearchableSnapshot,
            this.isPartialSearchableSnapshot,
            this.indexMode,
            this.timeSeriesStart,
            this.timeSeriesEnd,
            this.indexCompatibilityVersion,
            this.stats,
            this.writeLoadForecast,
            this.shardSizeInBytesForecast
        );
    }

    /**
     * @return a copy of this instance that has its version incremented by one
     */
    public IndexMetadata withIncrementedVersion() {
        return new IndexMetadata(
            this.index,
            this.version + 1,
            this.mappingVersion,
            this.settingsVersion,
            this.aliasesVersion,
            this.primaryTerms,
            this.state,
            this.numberOfShards,
            this.numberOfReplicas,
            this.settings,
            this.mapping,
            this.inferenceFields,
            this.aliases,
            this.customData,
            this.inSyncAllocationIds,
            this.requireFilters,
            this.initialRecoveryFilters,
            this.includeFilters,
            this.excludeFilters,
            this.indexCreatedVersion,
            this.routingNumShards,
            this.routingPartitionSize,
            this.routingPaths,
            this.waitForActiveShards,
            this.rolloverInfos,
            this.isSystem,
            this.isHidden,
            this.timestampRange,
            this.eventIngestedRange,
            this.priority,
            this.creationDate,
            this.ignoreDiskWatermarks,
            this.tierPreference,
            this.shardsPerNodeLimit,
            this.lifecyclePolicyName,
            this.lifecycleExecutionState,
            this.autoExpandReplicas,
            this.isSearchableSnapshot,
            this.isPartialSearchableSnapshot,
            this.indexMode,
            this.timeSeriesStart,
            this.timeSeriesEnd,
            this.indexCompatibilityVersion,
            this.stats,
            this.writeLoadForecast,
            this.shardSizeInBytesForecast
        );
    }

    public Index getIndex() {
        return index;
    }

    public String getIndexUUID() {
        return index.getUUID();
    }

    public long getVersion() {
        return this.version;
    }

    public long getMappingVersion() {
        return mappingVersion;
    }

    public long getSettingsVersion() {
        return settingsVersion;
    }

    public long getAliasesVersion() {
        return aliasesVersion;
    }

    /**
     * The term of the current selected primary. This is a non-negative number incremented when
     * a primary shard is assigned after a full cluster restart or a replica shard is promoted to a primary.
     *
     * Note: since we increment the term every time a shard is assigned, the term for any operational shard (i.e., a shard
     * that can be indexed into) is larger than 0. See {@link IndexMetadataUpdater#applyChanges}.
     **/
    public long primaryTerm(int shardId) {
        return this.primaryTerms[shardId];
    }

    /**
     * Return the {@link IndexVersion} on which this index has been created. This
     * information is typically useful for backward compatibility.
     * To check index compatibility (e.g. N-1 checks), use {@link #getCompatibilityVersion()} instead.
     */
    public IndexVersion getCreationVersion() {
        return indexCreatedVersion;
    }

    /**
     * Return the {@link IndexVersion} that this index provides compatibility for.
     * This is typically compared to the {@link IndexVersions#MINIMUM_COMPATIBLE} to figure out whether the index can be handled
     * by the cluster.
     * By default, this is equal to the {@link #getCreationVersion()}, but can also be a newer version if the index has been imported as
     * a legacy index from an older snapshot, and its metadata has been converted to be handled by newer version nodes.
     */
    public IndexVersion getCompatibilityVersion() {
        return indexCompatibilityVersion;
    }

    public long getCreationDate() {
        return creationDate;
    }

    public State getState() {
        return this.state;
    }

    public int getNumberOfShards() {
        return numberOfShards;
    }

    public int getNumberOfReplicas() {
        return numberOfReplicas;
    }

    public int getRoutingPartitionSize() {
        return routingPartitionSize;
    }

    public boolean isRoutingPartitionedIndex() {
        return routingPartitionSize != 1;
    }

    public List<String> getRoutingPaths() {
        return routingPaths;
    }

    public int getTotalNumberOfShards() {
        return totalNumberOfShards;
    }

    /**
     * Returns the configured {@link #SETTING_WAIT_FOR_ACTIVE_SHARDS}, which defaults
     * to an active shard count of 1 if not specified.
     */
    public ActiveShardCount getWaitForActiveShards() {
        return waitForActiveShards;
    }

    public boolean ignoreDiskWatermarks() {
        return ignoreDiskWatermarks;
    }

    public Settings getSettings() {
        return settings;
    }

    public Map<String, AliasMetadata> getAliases() {
        return this.aliases;
    }

    public int getShardsPerNodeLimit() {
        return shardsPerNodeLimit;
    }

    public List<String> getTierPreference() {
        if (tierPreference == null) {
            final List<String> parsed = DataTier.parseTierList(DataTier.TIER_PREFERENCE_SETTING.get(settings));
            assert false : "the setting parsing should always throw if we didn't store a tier preference when building this instance";
            return parsed;
        }
        return tierPreference;
    }

    /**
     * Return the name of the Index Lifecycle Policy associated with this index, or null if it is not managed by ILM.
     */
    @Nullable
    public String getLifecyclePolicyName() {
        return lifecyclePolicyName;
    }

    public LifecycleExecutionState getLifecycleExecutionState() {
        return lifecycleExecutionState;
    }

    public AutoExpandReplicas getAutoExpandReplicas() {
        return autoExpandReplicas;
    }

    public boolean isSearchableSnapshot() {
        return isSearchableSnapshot;
    }

    public boolean isPartialSearchableSnapshot() {
        return isPartialSearchableSnapshot;
    }

    /**
     * @return the mode this index is in. This determines the behaviour and features it supports.
     *         If <code>null</code> is returned then this in index is in standard mode.
     */
    @Nullable
    public IndexMode getIndexMode() {
        return indexMode;
    }

    /**
     * If this index is in {@link IndexMode#TIME_SERIES} then this returns the lower boundary of the time series time range.
     * Together with {@link #getTimeSeriesEnd()} this defines the time series time range this index has and the range of
     * timestamps all documents in this index have.
     *
     * @return If this index is in {@link IndexMode#TIME_SERIES} then this returns the lower boundary of the time series time range.
     *         If this index isn't in {@link IndexMode#TIME_SERIES} then <code>null</code> is returned.
     */
    @Nullable
    public Instant getTimeSeriesStart() {
        return timeSeriesStart;
    }

    /**
     * If this index is in {@link IndexMode#TIME_SERIES} then this returns the upper boundary of the time series time range.
     * Together with {@link #getTimeSeriesStart()} this defines the time series time range this index has and the range of
     * timestamps all documents in this index have.
     *
     * @return If this index is in {@link IndexMode#TIME_SERIES} then this returns the upper boundary of the time series time range.
     *         If this index isn't in {@link IndexMode#TIME_SERIES} then <code>null</code> is returned.
     */
    @Nullable
    public Instant getTimeSeriesEnd() {
        return timeSeriesEnd;
    }

    /**
     * Return the concrete mapping for this index or {@code null} if this index has no mappings at all.
     */
    @Nullable
    public MappingMetadata mapping() {
        return mapping;
    }

    public Map<String, InferenceFieldMetadata> getInferenceFields() {
        return inferenceFields;
    }

    @Nullable
    public IndexMetadataStats getStats() {
        return stats;
    }

    public OptionalDouble getForecastedWriteLoad() {
        return writeLoadForecast == null ? OptionalDouble.empty() : OptionalDouble.of(writeLoadForecast);
    }

    public OptionalLong getForecastedShardSizeInBytes() {
        return shardSizeInBytesForecast == null ? OptionalLong.empty() : OptionalLong.of(shardSizeInBytesForecast);
    }

    public static final String INDEX_RESIZE_SOURCE_UUID_KEY = "index.resize.source.uuid";
    public static final String INDEX_RESIZE_SOURCE_NAME_KEY = "index.resize.source.name";
    public static final Setting<String> INDEX_RESIZE_SOURCE_UUID = Setting.simpleString(INDEX_RESIZE_SOURCE_UUID_KEY);
    public static final Setting<String> INDEX_RESIZE_SOURCE_NAME = Setting.simpleString(INDEX_RESIZE_SOURCE_NAME_KEY);

    /**
     * we use "i.r.a.initial_recovery" rather than "i.r.a.require|include" since we want the replica to allocate right away
     * once we are allocated.
     */
    public static final String INDEX_SHRINK_INITIAL_RECOVERY_KEY = INDEX_ROUTING_INITIAL_RECOVERY_GROUP_SETTING.getKey() + "_id";

    public Index getResizeSourceIndex() {
        return INDEX_RESIZE_SOURCE_UUID.exists(settings)
            ? new Index(INDEX_RESIZE_SOURCE_NAME.get(settings), INDEX_RESIZE_SOURCE_UUID.get(settings))
            : null;
    }

    public static final String INDEX_DOWNSAMPLE_SOURCE_UUID_KEY = "index.downsample.source.uuid";
    public static final String INDEX_DOWNSAMPLE_SOURCE_NAME_KEY = "index.downsample.source.name";
    public static final String INDEX_DOWNSAMPLE_ORIGIN_NAME_KEY = "index.downsample.origin.name";
    public static final String INDEX_DOWNSAMPLE_ORIGIN_UUID_KEY = "index.downsample.origin.uuid";

    public static final String INDEX_DOWNSAMPLE_STATUS_KEY = "index.downsample.status";
    public static final String INDEX_DOWNSAMPLE_INTERVAL_KEY = "index.downsample.interval";
    public static final Setting<String> INDEX_DOWNSAMPLE_SOURCE_UUID = Setting.simpleString(
        INDEX_DOWNSAMPLE_SOURCE_UUID_KEY,
        Property.IndexScope,
        Property.PrivateIndex
    );
    public static final Setting<String> INDEX_DOWNSAMPLE_SOURCE_NAME = Setting.simpleString(
        INDEX_DOWNSAMPLE_SOURCE_NAME_KEY,
        Property.IndexScope,
        Property.PrivateIndex
    );

    public static final Setting<String> INDEX_DOWNSAMPLE_ORIGIN_NAME = Setting.simpleString(
        INDEX_DOWNSAMPLE_ORIGIN_NAME_KEY,
        Property.IndexScope,
        Property.PrivateIndex
    );

    public static final Setting<String> INDEX_DOWNSAMPLE_ORIGIN_UUID = Setting.simpleString(
        INDEX_DOWNSAMPLE_ORIGIN_UUID_KEY,
        Property.IndexScope,
        Property.PrivateIndex
    );

    public enum DownsampleTaskStatus {
        UNKNOWN,
        STARTED,
        SUCCESS;

        @Override
        public String toString() {
            return name().toLowerCase(Locale.ROOT);
        }
    }

    public static final Setting<DownsampleTaskStatus> INDEX_DOWNSAMPLE_STATUS = Setting.enumSetting(
        DownsampleTaskStatus.class,
        INDEX_DOWNSAMPLE_STATUS_KEY,
        DownsampleTaskStatus.UNKNOWN,
        Property.IndexScope,
        Property.InternalIndex
    );

    public static final Setting<String> INDEX_DOWNSAMPLE_INTERVAL = Setting.simpleString(
        INDEX_DOWNSAMPLE_INTERVAL_KEY,
        "",
        Property.IndexScope,
        Property.InternalIndex
    );

    // LIFECYCLE_NAME is here an as optimization, see LifecycleSettings.LIFECYCLE_NAME and
    // LifecycleSettings.LIFECYCLE_NAME_SETTING for the 'real' version
    public static final String LIFECYCLE_NAME = "index.lifecycle.name";

    Map<String, DiffableStringMap> getCustomData() {
        return this.customData;
    }

    public Map<String, String> getCustomData(final String key) {
        return this.customData.get(key);
    }

    public Map<Integer, Set<String>> getInSyncAllocationIds() {
        return inSyncAllocationIds;
    }

    public Map<String, RolloverInfo> getRolloverInfos() {
        return rolloverInfos;
    }

    public Set<String> inSyncAllocationIds(int shardId) {
        assert shardId >= 0 && shardId < numberOfShards;
        return inSyncAllocationIds.get(shardId);
    }

    @Nullable
    public DiscoveryNodeFilters requireFilters() {
        return requireFilters;
    }

    @Nullable
    public DiscoveryNodeFilters getInitialRecoveryFilters() {
        return initialRecoveryFilters;
    }

    @Nullable
    public DiscoveryNodeFilters includeFilters() {
        return includeFilters;
    }

    @Nullable
    public DiscoveryNodeFilters excludeFilters() {
        return excludeFilters;
    }

    public IndexLongFieldRange getTimestampRange() {
        return timestampRange;
    }

    public IndexLongFieldRange getEventIngestedRange() {
        return eventIngestedRange;
    }

    /**
     * @return whether this index has a time series timestamp range
     */
    public boolean hasTimeSeriesTimestampRange() {
        return indexMode != null && indexMode.getTimestampBound(this) != null;
    }

    /**
     * @param dateFieldType the date field type of '@timestamp' field which is
     *                      used to convert the start and end times recorded in index metadata
     *                      to the right format that is being used by '@timestamp' field.
     *                      For example, the '@timestamp' can be configured with nanosecond precision.
     * @return the time range this index represents if this index is in time series mode.
     *         Otherwise <code>null</code> is returned.
     */
    @Nullable
    public IndexLongFieldRange getTimeSeriesTimestampRange(DateFieldMapper.DateFieldType dateFieldType) {
        var bounds = indexMode != null ? indexMode.getTimestampBound(this) : null;
        if (bounds != null) {
            long start = dateFieldType.resolution().convert(Instant.ofEpochMilli(bounds.startTime()));
            long end = dateFieldType.resolution().convert(Instant.ofEpochMilli(bounds.endTime()));
            return IndexLongFieldRange.NO_SHARDS.extendWithShardRange(0, 1, ShardLongFieldRange.of(start, end));
        } else {
            return null;
        }
    }

    @Override
    public boolean equals(Object o) {
        if (this == o) {
            return true;
        }
        if (o == null || getClass() != o.getClass()) {
            return false;
        }

        IndexMetadata that = (IndexMetadata) o;

        if (version != that.version) {
            return false;
        }

        if (aliases.equals(that.aliases) == false) {
            return false;
        }
        if (index.equals(that.index) == false) {
            return false;
        }
        if (Objects.equals(mapping, that.mapping) == false) {
            return false;
        }
        if (settings.equals(that.settings) == false) {
            return false;
        }
        if (state != that.state) {
            return false;
        }
        if (customData.equals(that.customData) == false) {
            return false;
        }
        if (routingNumShards != that.routingNumShards) {
            return false;
        }
        if (routingFactor != that.routingFactor) {
            return false;
        }
        if (Arrays.equals(primaryTerms, that.primaryTerms) == false) {
            return false;
        }
        if (inSyncAllocationIds.equals(that.inSyncAllocationIds) == false) {
            return false;
        }
        if (rolloverInfos.equals(that.rolloverInfos) == false) {
            return false;
        }
        if (inferenceFields.equals(that.inferenceFields) == false) {
            return false;
        }
        if (isSystem != that.isSystem) {
            return false;
        }
        return true;
    }

    @Override
    public int hashCode() {
        int result = index.hashCode();
        result = 31 * result + Long.hashCode(version);
        result = 31 * result + state.hashCode();
        result = 31 * result + aliases.hashCode();
        result = 31 * result + settings.hashCode();
        result = 31 * result + Objects.hash(mapping);
        result = 31 * result + customData.hashCode();
        result = 31 * result + Long.hashCode(routingFactor);
        result = 31 * result + Long.hashCode(routingNumShards);
        result = 31 * result + Arrays.hashCode(primaryTerms);
        result = 31 * result + inSyncAllocationIds.hashCode();
        result = 31 * result + rolloverInfos.hashCode();
        result = 31 * result + inferenceFields.hashCode();
        result = 31 * result + Boolean.hashCode(isSystem);
        return result;
    }

    @Override
    public Diff<IndexMetadata> diff(IndexMetadata previousState) {
        return new IndexMetadataDiff(previousState, this);
    }

    public static Diff<IndexMetadata> readDiffFrom(StreamInput in) throws IOException {
        return new IndexMetadataDiff(in);
    }

    public static IndexMetadata fromXContent(XContentParser parser) throws IOException {
        return Builder.fromXContent(parser);
    }

    public static IndexMetadata fromXContent(XContentParser parser, Map<String, MappingMetadata> mappingsByHash) throws IOException {
        return Builder.fromXContent(parser, mappingsByHash);
    }

    @Override
    public XContentBuilder toXContent(XContentBuilder builder, Params params) throws IOException {
        Builder.toXContent(this, builder, params);
        return builder;
    }

    private static final TransportVersion SETTING_DIFF_VERSION = TransportVersions.V_8_5_0;

    private static class IndexMetadataDiff implements Diff<IndexMetadata> {

        private final String index;
        private final int routingNumShards;
        private final long version;
        private final long mappingVersion;
        private final long settingsVersion;
        private final long aliasesVersion;
        private final long[] primaryTerms;
        private final State state;

        // used for BwC when this instance was written by an older version node that does not diff settings yet
        @Nullable
        private final Settings settings;
        @Nullable
        private final Diff<Settings> settingsDiff;
        private final Diff<ImmutableOpenMap<String, MappingMetadata>> mappings;
        private final Diff<ImmutableOpenMap<String, InferenceFieldMetadata>> inferenceFields;
        private final Diff<ImmutableOpenMap<String, AliasMetadata>> aliases;
        private final Diff<ImmutableOpenMap<String, DiffableStringMap>> customData;
        private final Diff<Map<Integer, Set<String>>> inSyncAllocationIds;
        private final Diff<ImmutableOpenMap<String, RolloverInfo>> rolloverInfos;
        private final boolean isSystem;

        // range for the @timestamp field for the Index
        private final IndexLongFieldRange timestampRange;
        // range for the event.ingested field for the Index
        private final IndexLongFieldRange eventIngestedRange;

        private final IndexMetadataStats stats;
        private final Double indexWriteLoadForecast;
        private final Long shardSizeInBytesForecast;

        IndexMetadataDiff(IndexMetadata before, IndexMetadata after) {
            index = after.index.getName();
            version = after.version;
            mappingVersion = after.mappingVersion;
            settingsVersion = after.settingsVersion;
            aliasesVersion = after.aliasesVersion;
            routingNumShards = after.routingNumShards;
            state = after.state;
            settings = after.settings;
            settingsDiff = after.settings.diff(before.settings);
            primaryTerms = after.primaryTerms;
            // TODO: find a nicer way to do BwC here and just work with Diff<MappingMetadata> here and in networking
            mappings = DiffableUtils.diff(
                before.mapping == null
                    ? ImmutableOpenMap.of()
                    : ImmutableOpenMap.<String, MappingMetadata>builder(1).fPut(MapperService.SINGLE_MAPPING_NAME, before.mapping).build(),
                after.mapping == null
                    ? ImmutableOpenMap.of()
                    : ImmutableOpenMap.<String, MappingMetadata>builder(1).fPut(MapperService.SINGLE_MAPPING_NAME, after.mapping).build(),
                DiffableUtils.getStringKeySerializer()
            );
            inferenceFields = DiffableUtils.diff(before.inferenceFields, after.inferenceFields, DiffableUtils.getStringKeySerializer());
            aliases = DiffableUtils.diff(before.aliases, after.aliases, DiffableUtils.getStringKeySerializer());
            customData = DiffableUtils.diff(before.customData, after.customData, DiffableUtils.getStringKeySerializer());
            inSyncAllocationIds = DiffableUtils.diff(
                before.inSyncAllocationIds,
                after.inSyncAllocationIds,
                DiffableUtils.getVIntKeySerializer(),
                DiffableUtils.StringSetValueSerializer.getInstance()
            );
            rolloverInfos = DiffableUtils.diff(before.rolloverInfos, after.rolloverInfos, DiffableUtils.getStringKeySerializer());
            isSystem = after.isSystem;
            timestampRange = after.timestampRange;
            eventIngestedRange = after.eventIngestedRange;
            stats = after.stats;
            indexWriteLoadForecast = after.writeLoadForecast;
            shardSizeInBytesForecast = after.shardSizeInBytesForecast;
        }

        private static final DiffableUtils.DiffableValueReader<String, AliasMetadata> ALIAS_METADATA_DIFF_VALUE_READER =
            new DiffableUtils.DiffableValueReader<>(AliasMetadata::new, AliasMetadata::readDiffFrom);
        private static final DiffableUtils.DiffableValueReader<String, MappingMetadata> MAPPING_DIFF_VALUE_READER =
            new DiffableUtils.DiffableValueReader<>(MappingMetadata::new, MappingMetadata::readDiffFrom);
        private static final DiffableUtils.DiffableValueReader<String, DiffableStringMap> CUSTOM_DIFF_VALUE_READER =
            new DiffableUtils.DiffableValueReader<>(DiffableStringMap::readFrom, DiffableStringMap::readDiffFrom);
        private static final DiffableUtils.DiffableValueReader<String, RolloverInfo> ROLLOVER_INFO_DIFF_VALUE_READER =
            new DiffableUtils.DiffableValueReader<>(RolloverInfo::new, RolloverInfo::readDiffFrom);
        private static final DiffableUtils.DiffableValueReader<String, InferenceFieldMetadata> INFERENCE_FIELDS_METADATA_DIFF_VALUE_READER =
            new DiffableUtils.DiffableValueReader<>(InferenceFieldMetadata::new, InferenceFieldMetadata::readDiffFrom);

        IndexMetadataDiff(StreamInput in) throws IOException {
            index = in.readString();
            routingNumShards = in.readInt();
            version = in.readLong();
            mappingVersion = in.readVLong();
            settingsVersion = in.readVLong();
            if (in.getTransportVersion().onOrAfter(TransportVersions.V_7_2_0)) {
                aliasesVersion = in.readVLong();
            } else {
                aliasesVersion = 1;
            }
            state = State.fromId(in.readByte());
            if (in.getTransportVersion().onOrAfter(SETTING_DIFF_VERSION)) {
                settings = null;
                settingsDiff = Settings.readSettingsDiffFromStream(in);
            } else {
                settings = Settings.readSettingsFromStream(in);
                settingsDiff = null;
            }
            primaryTerms = in.readVLongArray();
            mappings = DiffableUtils.readImmutableOpenMapDiff(in, DiffableUtils.getStringKeySerializer(), MAPPING_DIFF_VALUE_READER);
            if (in.getTransportVersion().onOrAfter(TransportVersions.INFERENCE_FIELDS_METADATA)) {
                inferenceFields = DiffableUtils.readImmutableOpenMapDiff(
                    in,
                    DiffableUtils.getStringKeySerializer(),
                    INFERENCE_FIELDS_METADATA_DIFF_VALUE_READER
                );
            } else {
                inferenceFields = DiffableUtils.emptyDiff();
            }
            aliases = DiffableUtils.readImmutableOpenMapDiff(in, DiffableUtils.getStringKeySerializer(), ALIAS_METADATA_DIFF_VALUE_READER);
            customData = DiffableUtils.readImmutableOpenMapDiff(in, DiffableUtils.getStringKeySerializer(), CUSTOM_DIFF_VALUE_READER);
            inSyncAllocationIds = DiffableUtils.readJdkMapDiff(
                in,
                DiffableUtils.getVIntKeySerializer(),
                DiffableUtils.StringSetValueSerializer.getInstance()
            );
            rolloverInfos = DiffableUtils.readImmutableOpenMapDiff(
                in,
                DiffableUtils.getStringKeySerializer(),
                ROLLOVER_INFO_DIFF_VALUE_READER
            );
            if (in.getTransportVersion().onOrAfter(SYSTEM_INDEX_FLAG_ADDED)) {
                isSystem = in.readBoolean();
            } else {
                isSystem = false;
            }
            timestampRange = IndexLongFieldRange.readFrom(in);
            if (in.getTransportVersion().onOrAfter(STATS_AND_FORECAST_ADDED)) {
                stats = in.readOptionalWriteable(IndexMetadataStats::new);
                indexWriteLoadForecast = in.readOptionalDouble();
                shardSizeInBytesForecast = in.readOptionalLong();
            } else {
                stats = null;
                indexWriteLoadForecast = null;
                shardSizeInBytesForecast = null;
            }
            if (in.getTransportVersion().onOrAfter(TransportVersions.EVENT_INGESTED_RANGE_IN_CLUSTER_STATE)) {
                eventIngestedRange = IndexLongFieldRange.readFrom(in);
            } else {
                eventIngestedRange = IndexLongFieldRange.UNKNOWN;
            }
        }

        @Override
        public void writeTo(StreamOutput out) throws IOException {
            out.writeString(index);
            out.writeInt(routingNumShards);
            out.writeLong(version);
            out.writeVLong(mappingVersion);
            out.writeVLong(settingsVersion);
            if (out.getTransportVersion().onOrAfter(TransportVersions.V_7_2_0)) {
                out.writeVLong(aliasesVersion);
            }
            out.writeByte(state.id);
            assert settings != null
                : "settings should always be non-null since this instance is not expected to have been read from another node";
            if (out.getTransportVersion().onOrAfter(SETTING_DIFF_VERSION)) {
                settingsDiff.writeTo(out);
            } else {
                settings.writeTo(out);
            }
            out.writeVLongArray(primaryTerms);
            mappings.writeTo(out);
            if (out.getTransportVersion().onOrAfter(TransportVersions.INFERENCE_FIELDS_METADATA)) {
                inferenceFields.writeTo(out);
            }
            aliases.writeTo(out);
            customData.writeTo(out);
            inSyncAllocationIds.writeTo(out);
            rolloverInfos.writeTo(out);
            if (out.getTransportVersion().onOrAfter(SYSTEM_INDEX_FLAG_ADDED)) {
                out.writeBoolean(isSystem);
            }
            timestampRange.writeTo(out);
            if (out.getTransportVersion().onOrAfter(STATS_AND_FORECAST_ADDED)) {
                out.writeOptionalWriteable(stats);
                out.writeOptionalDouble(indexWriteLoadForecast);
                out.writeOptionalLong(shardSizeInBytesForecast);
            }
            if (out.getTransportVersion().onOrAfter(TransportVersions.EVENT_INGESTED_RANGE_IN_CLUSTER_STATE)) {
                eventIngestedRange.writeTo(out);
            } else {
                assert eventIngestedRange == IndexLongFieldRange.UNKNOWN
                    : "eventIngestedRange should be UNKNOWN until all nodes are on the new version but is " + eventIngestedRange;
            }
        }

        @Override
        public IndexMetadata apply(IndexMetadata part) {
            Builder builder = builder(index);
            builder.version(version);
            builder.mappingVersion(mappingVersion);
            builder.settingsVersion(settingsVersion);
            builder.aliasesVersion(aliasesVersion);
            builder.setRoutingNumShards(routingNumShards);
            builder.state(state);
            if (settingsDiff == null) {
                builder.settings(settings);
            } else {
                builder.settings(settingsDiff.apply(part.settings));
            }
            builder.primaryTerms(primaryTerms);
            builder.mapping = mappings.apply(
                ImmutableOpenMap.<String, MappingMetadata>builder(1).fPut(MapperService.SINGLE_MAPPING_NAME, part.mapping).build()
            ).get(MapperService.SINGLE_MAPPING_NAME);
            builder.inferenceFields.putAllFromMap(inferenceFields.apply(part.inferenceFields));
            builder.aliases.putAllFromMap(aliases.apply(part.aliases));
            builder.customMetadata.putAllFromMap(customData.apply(part.customData));
            builder.inSyncAllocationIds.putAll(inSyncAllocationIds.apply(part.inSyncAllocationIds));
            builder.rolloverInfos.putAllFromMap(rolloverInfos.apply(part.rolloverInfos));
            builder.system(isSystem);
            builder.timestampRange(timestampRange);
            builder.eventIngestedRange(eventIngestedRange);
            builder.stats(stats);
            builder.indexWriteLoadForecast(indexWriteLoadForecast);
            builder.shardSizeInBytesForecast(shardSizeInBytesForecast);
            return builder.build(true);
        }
    }

    public static IndexMetadata readFrom(StreamInput in) throws IOException {
        return readFrom(in, null);
    }

    /**
     * @param mappingLookup optional lookup function that translates mapping metadata hashes into concrete instances. If specified we
     *                      assume that the stream contains only mapping metadata hashes but not fully serialized instances of mapping
     *                      metadata.
     */
    public static IndexMetadata readFrom(StreamInput in, @Nullable Function<String, MappingMetadata> mappingLookup) throws IOException {
        Builder builder = new Builder(in.readString());
        builder.version(in.readLong());
        builder.mappingVersion(in.readVLong());
        builder.settingsVersion(in.readVLong());
        if (in.getTransportVersion().onOrAfter(TransportVersions.V_7_2_0)) {
            builder.aliasesVersion(in.readVLong());
        }
        builder.setRoutingNumShards(in.readInt());
        builder.state(State.fromId(in.readByte()));
        builder.settings(readSettingsFromStream(in));
        builder.primaryTerms(in.readVLongArray());
        int mappingsSize = in.readVInt();
        if (mappingsSize == 1) {
            if (mappingLookup != null && in.getTransportVersion().onOrAfter(Metadata.MAPPINGS_AS_HASH_VERSION)) {
                final String mappingHash = in.readString();
                final MappingMetadata metadata = mappingLookup.apply(mappingHash);
                assert metadata != null : "failed to find mapping [" + mappingHash + "] for [" + builder.index + "]";
                builder.putMapping(metadata);
            } else {
                builder.putMapping(new MappingMetadata(in));
            }
        }
        if (in.getTransportVersion().onOrAfter(TransportVersions.INFERENCE_FIELDS_METADATA)) {
            var fields = in.readCollectionAsImmutableList(InferenceFieldMetadata::new);
            fields.stream().forEach(f -> builder.putInferenceField(f));
        }
        int aliasesSize = in.readVInt();
        for (int i = 0; i < aliasesSize; i++) {
            AliasMetadata aliasMd = new AliasMetadata(in);
            builder.putAlias(aliasMd);
        }
        int customSize = in.readVInt();
        for (int i = 0; i < customSize; i++) {
            String key = in.readString();
            DiffableStringMap custom = DiffableStringMap.readFrom(in);
            builder.putCustom(key, custom);
        }
        int inSyncAllocationIdsSize = in.readVInt();
        for (int i = 0; i < inSyncAllocationIdsSize; i++) {
            int key = in.readVInt();
            Set<String> allocationIds = DiffableUtils.StringSetValueSerializer.getInstance().read(in, key);
            builder.putInSyncAllocationIds(key, allocationIds);
        }
        int rolloverAliasesSize = in.readVInt();
        for (int i = 0; i < rolloverAliasesSize; i++) {
            builder.putRolloverInfo(new RolloverInfo(in));
        }
        if (in.getTransportVersion().onOrAfter(SYSTEM_INDEX_FLAG_ADDED)) {
            builder.system(in.readBoolean());
        }
        builder.timestampRange(IndexLongFieldRange.readFrom(in));

        if (in.getTransportVersion().onOrAfter(STATS_AND_FORECAST_ADDED)) {
            builder.stats(in.readOptionalWriteable(IndexMetadataStats::new));
            builder.indexWriteLoadForecast(in.readOptionalDouble());
            builder.shardSizeInBytesForecast(in.readOptionalLong());
        }
        if (in.getTransportVersion().onOrAfter(TransportVersions.EVENT_INGESTED_RANGE_IN_CLUSTER_STATE)) {
            builder.eventIngestedRange(IndexLongFieldRange.readFrom(in));
        } else {
            builder.eventIngestedRange(IndexLongFieldRange.UNKNOWN);
        }
        return builder.build(true);
    }

    /**
     * @param mappingsAsHash whether to serialize {@link MappingMetadata} in full or just its hash {@link MappingMetadata#getSha256()}
     */
    public void writeTo(StreamOutput out, boolean mappingsAsHash) throws IOException {
        out.writeString(index.getName()); // uuid will come as part of settings
        out.writeLong(version);
        out.writeVLong(mappingVersion);
        out.writeVLong(settingsVersion);
        if (out.getTransportVersion().onOrAfter(TransportVersions.V_7_2_0)) {
            out.writeVLong(aliasesVersion);
        }
        out.writeInt(routingNumShards);
        out.writeByte(state.id());
        settings.writeTo(out);
        out.writeVLongArray(primaryTerms);
        // TODO: adjust serialization format to using an optional writable
        if (mapping == null) {
            out.writeVInt(0);
        } else {
            out.writeVInt(1);
            if (mappingsAsHash && out.getTransportVersion().onOrAfter(Metadata.MAPPINGS_AS_HASH_VERSION)) {
                out.writeString(mapping.getSha256());
            } else {
                mapping.writeTo(out);
            }
        }
        if (out.getTransportVersion().onOrAfter(TransportVersions.INFERENCE_FIELDS_METADATA)) {
            out.writeCollection(inferenceFields.values());
        }
        out.writeCollection(aliases.values());
        out.writeMap(customData, StreamOutput::writeWriteable);
        out.writeMap(
            inSyncAllocationIds,
            StreamOutput::writeVInt,
            (o, v) -> DiffableUtils.StringSetValueSerializer.getInstance().write(v, o)
        );
        out.writeCollection(rolloverInfos.values());
        if (out.getTransportVersion().onOrAfter(SYSTEM_INDEX_FLAG_ADDED)) {
            out.writeBoolean(isSystem);
        }
        timestampRange.writeTo(out);
        if (out.getTransportVersion().onOrAfter(STATS_AND_FORECAST_ADDED)) {
            out.writeOptionalWriteable(stats);
            out.writeOptionalDouble(writeLoadForecast);
            out.writeOptionalLong(shardSizeInBytesForecast);
        }
        if (out.getTransportVersion().onOrAfter(TransportVersions.EVENT_INGESTED_RANGE_IN_CLUSTER_STATE)) {
            eventIngestedRange.writeTo(out);
        } else {
            assert eventIngestedRange == IndexLongFieldRange.UNKNOWN
                : "eventIngestedRange should be UNKNOWN until all nodes are on the new version but is " + eventIngestedRange;
        }
    }

    @Override
    public void writeTo(StreamOutput out) throws IOException {
        writeTo(out, false);
    }

    public boolean isSystem() {
        return isSystem;
    }

    public boolean isHidden() {
        return isHidden;
    }

    public int priority() {
        return priority;
    }

    public static Builder builder(String index) {
        return new Builder(index);
    }

    public static Builder builder(IndexMetadata indexMetadata) {
        return new Builder(indexMetadata);
    }

    public static class Builder {

        private String index;
        private State state = State.OPEN;
        private long version = 1;
        private long mappingVersion = 1;
        private long settingsVersion = 1;
        private long aliasesVersion = 1;
        private long[] primaryTerms = null;
        private Settings settings = Settings.EMPTY;
        private MappingMetadata mapping;
        private final ImmutableOpenMap.Builder<String, InferenceFieldMetadata> inferenceFields;
        private final ImmutableOpenMap.Builder<String, AliasMetadata> aliases;
        private final ImmutableOpenMap.Builder<String, DiffableStringMap> customMetadata;
        private final Map<Integer, Set<String>> inSyncAllocationIds;
        private final ImmutableOpenMap.Builder<String, RolloverInfo> rolloverInfos;
        private Integer routingNumShards;
        private boolean isSystem;
        private IndexLongFieldRange timestampRange = IndexLongFieldRange.NO_SHARDS;
        private IndexLongFieldRange eventIngestedRange = IndexLongFieldRange.NO_SHARDS;
        private LifecycleExecutionState lifecycleExecutionState = LifecycleExecutionState.EMPTY_STATE;
        private IndexMetadataStats stats = null;
        private Double indexWriteLoadForecast = null;
        private Long shardSizeInBytesForecast = null;

        public Builder(String index) {
            this.index = index;
            this.inferenceFields = ImmutableOpenMap.builder();
            this.aliases = ImmutableOpenMap.builder();
            this.customMetadata = ImmutableOpenMap.builder();
            this.inSyncAllocationIds = new HashMap<>();
            this.rolloverInfos = ImmutableOpenMap.builder();
            this.isSystem = false;
        }

        public Builder(IndexMetadata indexMetadata) {
            this.index = indexMetadata.getIndex().getName();
            this.state = indexMetadata.state;
            this.version = indexMetadata.version;
            this.mappingVersion = indexMetadata.mappingVersion;
            this.settingsVersion = indexMetadata.settingsVersion;
            this.aliasesVersion = indexMetadata.aliasesVersion;
            this.settings = indexMetadata.getSettings();
            this.primaryTerms = indexMetadata.primaryTerms.clone();
            this.mapping = indexMetadata.mapping;
            this.inferenceFields = ImmutableOpenMap.builder(indexMetadata.inferenceFields);
            this.aliases = ImmutableOpenMap.builder(indexMetadata.aliases);
            this.customMetadata = ImmutableOpenMap.builder(indexMetadata.customData);
            this.routingNumShards = indexMetadata.routingNumShards;
            this.inSyncAllocationIds = new HashMap<>(indexMetadata.inSyncAllocationIds);
            this.rolloverInfos = ImmutableOpenMap.builder(indexMetadata.rolloverInfos);
            this.isSystem = indexMetadata.isSystem;
            this.timestampRange = indexMetadata.timestampRange;
            this.eventIngestedRange = indexMetadata.eventIngestedRange;
            this.lifecycleExecutionState = indexMetadata.lifecycleExecutionState;
            this.stats = indexMetadata.stats;
            this.indexWriteLoadForecast = indexMetadata.writeLoadForecast;
            this.shardSizeInBytesForecast = indexMetadata.shardSizeInBytesForecast;
        }

        public Builder index(String index) {
            this.index = index;
            return this;
        }

        public Builder numberOfShards(int numberOfShards) {
            settings = Settings.builder().put(settings).put(SETTING_NUMBER_OF_SHARDS, numberOfShards).build();
            return this;
        }

        /**
         * Sets the number of shards that should be used for routing. This should only be used if the number of shards in
         * an index has changed ie if the index is shrunk.
         */
        public Builder setRoutingNumShards(int routingNumShards) {
            this.routingNumShards = routingNumShards;
            return this;
        }

        /**
         * Returns number of shards that should be used for routing. By default this method will return the number of shards
         * for this index.
         *
         * @see #setRoutingNumShards(int)
         * @see #numberOfShards()
         */
        public int getRoutingNumShards() {
            return routingNumShards == null ? numberOfShards() : routingNumShards;
        }

        /**
         * Returns the number of shards.
         *
         * @return the provided value or -1 if it has not been set.
         */
        public int numberOfShards() {
            return settings.getAsInt(SETTING_NUMBER_OF_SHARDS, -1);
        }

        public Builder numberOfReplicas(int numberOfReplicas) {
            settings = Settings.builder().put(settings).put(SETTING_NUMBER_OF_REPLICAS, numberOfReplicas).build();
            return this;
        }

        public Builder routingPartitionSize(int routingPartitionSize) {
            settings = Settings.builder().put(settings).put(SETTING_ROUTING_PARTITION_SIZE, routingPartitionSize).build();
            return this;
        }

        public Builder creationDate(long creationDate) {
            settings = Settings.builder().put(settings).put(SETTING_CREATION_DATE, creationDate).build();
            return this;
        }

        public Builder settings(Settings.Builder settings) {
            return settings(settings.build());
        }

        public Builder settings(Settings settings) {
            this.settings = settings;
            return this;
        }

        public MappingMetadata mapping() {
            return mapping;
        }

        public Builder putMapping(String source) {
            putMapping(
                new MappingMetadata(
                    MapperService.SINGLE_MAPPING_NAME,
                    XContentHelper.convertToMap(XContentFactory.xContent(source), source, true)
                )
            );
            return this;
        }

        public Builder putMapping(MappingMetadata mappingMd) {
            mapping = mappingMd;
            return this;
        }

        public Builder state(State state) {
            this.state = state;
            return this;
        }

        public Builder putAlias(AliasMetadata aliasMetadata) {
            aliases.put(aliasMetadata.alias(), aliasMetadata);
            return this;
        }

        public Builder putAlias(AliasMetadata.Builder aliasMetadata) {
            aliases.put(aliasMetadata.alias(), aliasMetadata.build());
            return this;
        }

        public Builder removeAlias(String alias) {
            aliases.remove(alias);
            return this;
        }

        public Builder removeAllAliases() {
            aliases.clear();
            return this;
        }

        public Builder putCustom(String type, Map<String, String> customIndexMetadata) {
            this.customMetadata.put(type, new DiffableStringMap(customIndexMetadata));
            return this;
        }

        public Map<String, String> removeCustom(String type) {
            return this.customMetadata.remove(type);
        }

        public Set<String> getInSyncAllocationIds(int shardId) {
            return inSyncAllocationIds.get(shardId);
        }

        public Builder putInSyncAllocationIds(int shardId, Set<String> allocationIds) {
            inSyncAllocationIds.put(shardId, Set.copyOf(allocationIds));
            return this;
        }

        public Builder putRolloverInfo(RolloverInfo rolloverInfo) {
            rolloverInfos.put(rolloverInfo.getAlias(), rolloverInfo);
            return this;
        }

        public long version() {
            return this.version;
        }

        public Builder version(long version) {
            this.version = version;
            return this;
        }

        public long mappingVersion() {
            return mappingVersion;
        }

        public Builder mappingVersion(final long mappingVersion) {
            this.mappingVersion = mappingVersion;
            return this;
        }

        public long settingsVersion() {
            return settingsVersion;
        }

        public Builder settingsVersion(final long settingsVersion) {
            this.settingsVersion = settingsVersion;
            return this;
        }

        public Builder aliasesVersion(final long aliasesVersion) {
            this.aliasesVersion = aliasesVersion;
            return this;
        }

        /**
         * returns the primary term for the given shard.
         * See {@link IndexMetadata#primaryTerm(int)} for more information.
         */
        public long primaryTerm(int shardId) {
            if (primaryTerms == null) {
                initializePrimaryTerms();
            }
            return this.primaryTerms[shardId];
        }

        /**
         * sets the primary term for the given shard.
         * See {@link IndexMetadata#primaryTerm(int)} for more information.
         */
        public Builder primaryTerm(int shardId, long primaryTerm) {
            if (primaryTerms == null) {
                initializePrimaryTerms();
            }
            this.primaryTerms[shardId] = primaryTerm;
            return this;
        }

        private void primaryTerms(long[] primaryTerms) {
            this.primaryTerms = primaryTerms.clone();
        }

        private void initializePrimaryTerms() {
            assert primaryTerms == null;
            if (numberOfShards() < 0) {
                throw new IllegalStateException("you must set the number of shards before setting/reading primary terms");
            }
            primaryTerms = new long[numberOfShards()];
            Arrays.fill(primaryTerms, SequenceNumbers.UNASSIGNED_PRIMARY_TERM);
        }

        public Builder system(boolean system) {
            this.isSystem = system;
            return this;
        }

        public boolean isSystem() {
            return isSystem;
        }

        public Builder timestampRange(IndexLongFieldRange timestampRange) {
            this.timestampRange = timestampRange;
            return this;
        }

        public Builder eventIngestedRange(IndexLongFieldRange eventIngestedRange) {
            assert eventIngestedRange != null : "eventIngestedRange cannot be null";
            this.eventIngestedRange = eventIngestedRange;
            return this;
        }

        public Builder stats(IndexMetadataStats stats) {
            this.stats = stats;
            return this;
        }

        public Builder indexWriteLoadForecast(Double indexWriteLoadForecast) {
            this.indexWriteLoadForecast = indexWriteLoadForecast;
            return this;
        }

        public Builder shardSizeInBytesForecast(Long shardSizeInBytesForecast) {
            this.shardSizeInBytesForecast = shardSizeInBytesForecast;
            return this;
        }

        public Builder putInferenceField(InferenceFieldMetadata value) {
            this.inferenceFields.put(value.getName(), value);
            return this;
        }

        public Builder putInferenceFields(Map<String, InferenceFieldMetadata> values) {
            this.inferenceFields.putAllFromMap(values);
            return this;
        }

        public IndexMetadata build() {
            return build(false);
        }

        // package private for testing
        IndexMetadata build(boolean repair) {
            /*
             * We expect that the metadata has been properly built to set the number of shards and the number of replicas, and do not rely
             * on the default values here. Those must have been set upstream.
             */
            if (INDEX_NUMBER_OF_SHARDS_SETTING.exists(settings) == false) {
                throw new IllegalArgumentException("must specify number of shards for index [" + index + "]");
            }
            final int numberOfShards = INDEX_NUMBER_OF_SHARDS_SETTING.get(settings);

            if (INDEX_NUMBER_OF_REPLICAS_SETTING.exists(settings) == false) {
                throw new IllegalArgumentException("must specify number of replicas for index [" + index + "]");
            }
            final int numberOfReplicas = INDEX_NUMBER_OF_REPLICAS_SETTING.get(settings);

            int routingPartitionSize = INDEX_ROUTING_PARTITION_SIZE_SETTING.get(settings);
            if (routingPartitionSize != 1 && routingPartitionSize >= getRoutingNumShards()) {
                throw new IllegalArgumentException(
                    "routing partition size ["
                        + routingPartitionSize
                        + "] should be a positive number"
                        + " less than the number of shards ["
                        + getRoutingNumShards()
                        + "] for ["
                        + index
                        + "]"
                );
            }

            // fill missing slots in inSyncAllocationIds with empty set if needed and make all entries immutable
            @SuppressWarnings({ "unchecked", "rawtypes" })
            Map.Entry<Integer, Set<String>> denseInSyncAllocationIds[] = new Map.Entry[numberOfShards];
            for (int i = 0; i < numberOfShards; i++) {
                Set<String> allocIds = inSyncAllocationIds.getOrDefault(i, Set.of());
                denseInSyncAllocationIds[i] = Map.entry(i, allocIds);
            }
            var requireMap = INDEX_ROUTING_REQUIRE_GROUP_SETTING.getAsMap(settings);
            final DiscoveryNodeFilters requireFilters;
            if (requireMap.isEmpty()) {
                requireFilters = null;
            } else {
                requireFilters = DiscoveryNodeFilters.buildFromKeyValues(AND, requireMap);
            }
            var includeMap = INDEX_ROUTING_INCLUDE_GROUP_SETTING.getAsMap(settings);
            final DiscoveryNodeFilters includeFilters;
            if (includeMap.isEmpty()) {
                includeFilters = null;
            } else {
                includeFilters = DiscoveryNodeFilters.buildFromKeyValues(OR, includeMap);
            }
            var excludeMap = INDEX_ROUTING_EXCLUDE_GROUP_SETTING.getAsMap(settings);
            final DiscoveryNodeFilters excludeFilters;
            if (excludeMap.isEmpty()) {
                excludeFilters = null;
            } else {
                excludeFilters = DiscoveryNodeFilters.buildFromKeyValues(OR, excludeMap);
            }
            var initialRecoveryMap = INDEX_ROUTING_INITIAL_RECOVERY_GROUP_SETTING.getAsMap(settings);
            final DiscoveryNodeFilters initialRecoveryFilters;
            if (initialRecoveryMap.isEmpty()) {
                initialRecoveryFilters = null;
            } else {
                initialRecoveryFilters = DiscoveryNodeFilters.buildFromKeyValues(OR, initialRecoveryMap);
            }
            IndexVersion indexCreatedVersion = indexCreatedVersion(settings);

            if (primaryTerms == null) {
                initializePrimaryTerms();
            } else if (primaryTerms.length != numberOfShards) {
                throw new IllegalStateException(
                    "primaryTerms length is ["
                        + primaryTerms.length
                        + "] but should be equal to number of shards ["
                        + numberOfShards()
                        + "]"
                );
            }

            final ActiveShardCount waitForActiveShards = SETTING_WAIT_FOR_ACTIVE_SHARDS.get(settings);
            if (waitForActiveShards.validate(numberOfReplicas) == false) {
                throw new IllegalArgumentException(
                    "invalid "
                        + SETTING_WAIT_FOR_ACTIVE_SHARDS.getKey()
                        + "["
                        + waitForActiveShards
                        + "]: cannot be greater than "
                        + "number of shard copies ["
                        + (numberOfReplicas + 1)
                        + "]"
                );
            }

            final List<String> routingPaths = INDEX_ROUTING_PATH.get(settings);

            final String uuid = settings.get(SETTING_INDEX_UUID, INDEX_UUID_NA_VALUE);

            List<String> tierPreference;
            try {
                tierPreference = DataTier.parseTierList(DataTier.TIER_PREFERENCE_SETTING.get(settings));
            } catch (Exception e) {
                assert e instanceof IllegalArgumentException : e;
                // BwC hack: the setting failed validation but it will be fixed in
                // #IndexMetadataVerifier#convertSharedCacheTierPreference(IndexMetadata)} later so we just store a null
                // to be able to build a temporary instance
                tierPreference = null;
            }

            ImmutableOpenMap<String, DiffableStringMap> newCustomMetadata = customMetadata.build();
            Map<String, String> custom = newCustomMetadata.get(LifecycleExecutionState.ILM_CUSTOM_METADATA_KEY);
            if (custom != null && custom.isEmpty() == false) {
                lifecycleExecutionState = LifecycleExecutionState.fromCustomMetadata(custom);
            } else {
                lifecycleExecutionState = LifecycleExecutionState.EMPTY_STATE;
            }

            if (stats != null && stats.writeLoad().numberOfShards() != numberOfShards) {
                assert false;
                throw new IllegalArgumentException(
                    "The number of write load shards ["
                        + stats.writeLoad().numberOfShards()
                        + "] is different than the number of index shards ["
                        + numberOfShards
                        + "]"
                );
            }

            var aliasesMap = aliases.build();
            for (AliasMetadata alias : aliasesMap.values()) {
                if (alias.alias().equals(index)) {
                    if (repair && indexCreatedVersion.equals(IndexVersions.V_8_5_0)) {
                        var updatedBuilder = ImmutableOpenMap.builder(aliasesMap);
                        final var brokenAlias = updatedBuilder.remove(index);
                        final var fixedAlias = AliasMetadata.newAliasMetadata(brokenAlias, index + "-alias-corrupted-by-8-5");
                        aliasesMap = updatedBuilder.fPut(fixedAlias.getAlias(), fixedAlias).build();
                        logger.warn("Repaired corrupted alias with the same name as its index for [{}]", index);
                        break;
                    } else {
                        throw new IllegalArgumentException("alias name [" + index + "] self-conflicts with index name");
                    }
                }
            }

            final boolean isSearchableSnapshot = SearchableSnapshotsSettings.isSearchableSnapshotStore(settings);
<<<<<<< HEAD
            String indexModeString = settings.get(IndexSettings.MODE.getKey());
            final IndexMode indexMode = indexModeString != null ? IndexMode.fromString(indexModeString.toLowerCase(Locale.ROOT)) : null;
            final boolean isTsdb = indexMode == IndexMode.TIME_SERIES;
            assert eventIngestedRange != null : "eventIngestedRange must be set (non-null) when building IndexMetadata";
=======
            final String indexMode = settings.get(IndexSettings.MODE.getKey());
            final boolean isTsdb = indexMode != null && IndexMode.TIME_SERIES.getName().equals(indexMode.toLowerCase(Locale.ROOT));
>>>>>>> db310b46
            return new IndexMetadata(
                new Index(index, uuid),
                version,
                mappingVersion,
                settingsVersion,
                aliasesVersion,
                primaryTerms,
                state,
                numberOfShards,
                numberOfReplicas,
                settings,
                mapping,
                inferenceFields.build(),
                aliasesMap,
                newCustomMetadata,
                Map.ofEntries(denseInSyncAllocationIds),
                requireFilters,
                initialRecoveryFilters,
                includeFilters,
                excludeFilters,
                indexCreatedVersion,
                getRoutingNumShards(),
                routingPartitionSize,
                routingPaths,
                waitForActiveShards,
                rolloverInfos.build(),
                isSystem,
                INDEX_HIDDEN_SETTING.get(settings),
                timestampRange,
                eventIngestedRange,
                IndexMetadata.INDEX_PRIORITY_SETTING.get(settings),
                settings.getAsLong(SETTING_CREATION_DATE, -1L),
                DiskThresholdDecider.SETTING_IGNORE_DISK_WATERMARKS.get(settings),
                tierPreference,
                ShardsLimitAllocationDecider.INDEX_TOTAL_SHARDS_PER_NODE_SETTING.get(settings),
                settings.get(IndexMetadata.LIFECYCLE_NAME), // n.b. lookup by name to get null-if-not-present semantics
                lifecycleExecutionState,
                AutoExpandReplicas.SETTING.get(settings),
                isSearchableSnapshot,
                isSearchableSnapshot && settings.getAsBoolean(SEARCHABLE_SNAPSHOT_PARTIAL_SETTING_KEY, false),
                isTsdb ? IndexMode.TIME_SERIES : null,
                isTsdb ? IndexSettings.TIME_SERIES_START_TIME.get(settings) : null,
                isTsdb ? IndexSettings.TIME_SERIES_END_TIME.get(settings) : null,
                SETTING_INDEX_VERSION_COMPATIBILITY.get(settings),
                stats,
                indexWriteLoadForecast,
                shardSizeInBytesForecast
            );
        }

        @SuppressWarnings("unchecked")
        public static void toXContent(IndexMetadata indexMetadata, XContentBuilder builder, ToXContent.Params params) throws IOException {
            Metadata.XContentContext context = Metadata.XContentContext.valueOf(
                params.param(CONTEXT_MODE_PARAM, Metadata.CONTEXT_MODE_API)
            );

            builder.startObject(indexMetadata.getIndex().getName());

            builder.field(KEY_VERSION, indexMetadata.getVersion());
            builder.field(KEY_MAPPING_VERSION, indexMetadata.getMappingVersion());
            builder.field(KEY_SETTINGS_VERSION, indexMetadata.getSettingsVersion());
            builder.field(KEY_ALIASES_VERSION, indexMetadata.getAliasesVersion());
            builder.field(KEY_ROUTING_NUM_SHARDS, indexMetadata.getRoutingNumShards());

            builder.field(KEY_STATE, indexMetadata.getState().toString().toLowerCase(Locale.ENGLISH));

            boolean binary = params.paramAsBoolean("binary", false);

            builder.startObject(KEY_SETTINGS);
            if (context != Metadata.XContentContext.API) {
                indexMetadata.getSettings().toXContent(builder, Settings.FLAT_SETTINGS_TRUE);
            } else {
                indexMetadata.getSettings().toXContent(builder, params);
            }
            builder.endObject();

            if (context == Metadata.XContentContext.GATEWAY && params.paramAsBoolean(DEDUPLICATED_MAPPINGS_PARAM, false)) {
                MappingMetadata mmd = indexMetadata.mapping();
                if (mmd != null) {
                    builder.field(KEY_MAPPINGS_HASH, mmd.source().getSha256());
                }
            } else if (context != Metadata.XContentContext.API) {
                builder.startArray(KEY_MAPPINGS);
                MappingMetadata mmd = indexMetadata.mapping();
                if (mmd != null) {
                    if (binary) {
                        builder.value(mmd.source().compressed());
                    } else {
                        mmd.source().copyTo(builder);
                    }
                }
                builder.endArray();
            } else {
                builder.startObject(KEY_MAPPINGS);
                MappingMetadata mmd = indexMetadata.mapping();
                if (mmd != null) {
                    Map<String, Object> mapping = XContentHelper.convertToMap(mmd.source().uncompressed(), false).v2();
                    if (mapping.size() == 1 && mapping.containsKey(mmd.type())) {
                        // the type name is the root value, reduce it
                        mapping = (Map<String, Object>) mapping.get(mmd.type());
                    }
                    builder.field(mmd.type());
                    builder.map(mapping);
                }
                builder.endObject();
            }

            for (Map.Entry<String, DiffableStringMap> cursor : indexMetadata.customData.entrySet()) {
                builder.stringStringMap(cursor.getKey(), cursor.getValue());
            }

            if (context != Metadata.XContentContext.API) {
                builder.startObject(KEY_ALIASES);
                for (AliasMetadata aliasMetadata : indexMetadata.getAliases().values()) {
                    AliasMetadata.Builder.toXContent(aliasMetadata, builder, params);
                }
                builder.endObject();

                builder.startArray(KEY_PRIMARY_TERMS);
                for (int i = 0; i < indexMetadata.getNumberOfShards(); i++) {
                    builder.value(indexMetadata.primaryTerm(i));
                }
                builder.endArray();
            } else {
                builder.startArray(KEY_ALIASES);
                for (Map.Entry<String, AliasMetadata> cursor : indexMetadata.getAliases().entrySet()) {
                    builder.value(cursor.getKey());
                }
                builder.endArray();

                builder.startObject(IndexMetadata.KEY_PRIMARY_TERMS);
                for (int shard = 0; shard < indexMetadata.getNumberOfShards(); shard++) {
                    builder.field(Integer.toString(shard), indexMetadata.primaryTerm(shard));
                }
                builder.endObject();
            }

            builder.startObject(KEY_IN_SYNC_ALLOCATIONS);
            for (Map.Entry<Integer, Set<String>> cursor : indexMetadata.inSyncAllocationIds.entrySet()) {
                builder.startArray(String.valueOf(cursor.getKey()));
                for (String allocationId : cursor.getValue()) {
                    builder.value(allocationId);
                }
                builder.endArray();
            }
            builder.endObject();

            builder.startObject(KEY_ROLLOVER_INFOS);
            for (RolloverInfo rolloverInfo : indexMetadata.getRolloverInfos().values()) {
                rolloverInfo.toXContent(builder, params);
            }
            builder.endObject();
            builder.field(KEY_SYSTEM, indexMetadata.isSystem);

            builder.startObject(KEY_TIMESTAMP_RANGE);
            indexMetadata.timestampRange.toXContent(builder, params);
            builder.endObject();

            builder.startObject(KEY_EVENT_INGESTED_RANGE);
            indexMetadata.eventIngestedRange.toXContent(builder, params);
            builder.endObject();

            if (indexMetadata.stats != null) {
                builder.startObject(KEY_STATS);
                indexMetadata.stats.toXContent(builder, params);
                builder.endObject();
            }

            if (indexMetadata.writeLoadForecast != null) {
                builder.field(KEY_WRITE_LOAD_FORECAST, indexMetadata.writeLoadForecast);
            }

            if (indexMetadata.shardSizeInBytesForecast != null) {
                builder.field(KEY_SHARD_SIZE_FORECAST, indexMetadata.shardSizeInBytesForecast);
            }

            if (indexMetadata.getInferenceFields().isEmpty() == false) {
                builder.startObject(KEY_INFERENCE_FIELDS);
                for (InferenceFieldMetadata field : indexMetadata.getInferenceFields().values()) {
                    field.toXContent(builder, params);
                }
                builder.endObject();
            }

            builder.endObject();
        }

        public static IndexMetadata fromXContent(XContentParser parser) throws IOException {
            return fromXContent(parser, null);
        }

        public static IndexMetadata fromXContent(XContentParser parser, Map<String, MappingMetadata> mappingsByHash) throws IOException {
            if (parser.currentToken() == null) { // fresh parser? move to the first token
                parser.nextToken();
            }
            if (parser.currentToken() == XContentParser.Token.START_OBJECT) {  // on a start object move to next token
                parser.nextToken();
            }
            XContentParserUtils.ensureExpectedToken(XContentParser.Token.FIELD_NAME, parser.currentToken(), parser);
            Builder builder = new Builder(parser.currentName());
            // default to UNKNOWN so that reading 'event.ingested' range content works in older versions
            builder.eventIngestedRange(IndexLongFieldRange.UNKNOWN);
            String currentFieldName;
            XContentParser.Token token = parser.nextToken();
            XContentParserUtils.ensureExpectedToken(XContentParser.Token.START_OBJECT, token, parser);
            boolean mappingVersion = false;
            boolean settingsVersion = false;
            boolean aliasesVersion = false;
            while ((currentFieldName = parser.nextFieldName()) != null) {
                token = parser.nextToken();
                if (token == XContentParser.Token.START_OBJECT) {
                    switch (currentFieldName) {
                        case KEY_SETTINGS:
                            builder.settings(Settings.fromXContent(parser));
                            break;
                        case KEY_MAPPINGS:
                            while ((currentFieldName = parser.nextFieldName()) != null) {
                                token = parser.nextToken();
                                XContentParserUtils.ensureExpectedToken(XContentParser.Token.START_OBJECT, token, parser);
                                builder.putMapping(new MappingMetadata(currentFieldName, Map.of(currentFieldName, parser.mapOrdered())));
                            }
                            break;
                        case KEY_ALIASES:
                            while (parser.nextToken() != XContentParser.Token.END_OBJECT) {
                                builder.putAlias(AliasMetadata.Builder.fromXContent(parser));
                            }
                            break;
                        case KEY_IN_SYNC_ALLOCATIONS:
                            while ((currentFieldName = parser.nextFieldName()) != null) {
                                token = parser.nextToken();
                                XContentParserUtils.ensureExpectedToken(XContentParser.Token.START_ARRAY, token, parser);
                                final int shardId = Integer.parseInt(currentFieldName);
                                Set<String> allocationIds = new HashSet<>();
                                while ((token = parser.nextToken()) != XContentParser.Token.END_ARRAY) {
                                    if (token == XContentParser.Token.VALUE_STRING) {
                                        allocationIds.add(parser.text());
                                    }
                                }
                                builder.putInSyncAllocationIds(shardId, allocationIds);
                            }
                            break;
                        case KEY_ROLLOVER_INFOS:
                            while ((currentFieldName = parser.nextFieldName()) != null) {
                                token = parser.nextToken();
                                XContentParserUtils.ensureExpectedToken(XContentParser.Token.START_OBJECT, token, parser);
                                builder.putRolloverInfo(RolloverInfo.parse(parser, currentFieldName));
                            }
                            break;
                        case "warmers":
                            // TODO: do this in 6.0:
                            // throw new IllegalArgumentException("Warmers are not supported anymore - are you upgrading from 1.x?");
                            // ignore: warmers have been removed in 5.0 and are
                            // simply ignored when upgrading from 2.x
                            assert Version.CURRENT.major <= 5;
                            parser.skipChildren();
                            break;
                        case KEY_TIMESTAMP_RANGE:
                            builder.timestampRange(IndexLongFieldRange.fromXContent(parser));
                            break;
                        case KEY_EVENT_INGESTED_RANGE:
                            builder.eventIngestedRange(IndexLongFieldRange.fromXContent(parser));
                            break;
                        case KEY_STATS:
                            builder.stats(IndexMetadataStats.fromXContent(parser));
                            break;
                        case KEY_INFERENCE_FIELDS:
                            while (parser.nextToken() != XContentParser.Token.END_OBJECT) {
                                builder.putInferenceField(InferenceFieldMetadata.fromXContent(parser));
                            }
                            break;
                        default:
                            // assume it's custom index metadata
                            builder.putCustom(currentFieldName, parser.mapStrings());
                            break;
                    }
                } else if (token == XContentParser.Token.START_ARRAY) {
                    switch (currentFieldName) {
                        case KEY_MAPPINGS:
                            while ((token = parser.nextToken()) != XContentParser.Token.END_ARRAY) {
                                if (token == XContentParser.Token.VALUE_EMBEDDED_OBJECT) {
                                    builder.putMapping(new MappingMetadata(new CompressedXContent(parser.binaryValue())));
                                } else {
                                    Map<String, Object> mapping = parser.mapOrdered();
                                    if (mapping.size() == 1) {
                                        String mappingType = mapping.keySet().iterator().next();
                                        builder.putMapping(new MappingMetadata(mappingType, mapping));
                                    }
                                }
                            }
                            break;
                        case KEY_PRIMARY_TERMS:
                            ArrayList<Long> list = new ArrayList<>();
                            while ((token = parser.nextToken()) != XContentParser.Token.END_ARRAY) {
                                XContentParserUtils.ensureExpectedToken(XContentParser.Token.VALUE_NUMBER, token, parser);
                                list.add(parser.longValue());
                            }
                            builder.primaryTerms(list.stream().mapToLong(i -> i).toArray());
                            break;
                        default:
                            throw new IllegalArgumentException("Unexpected field for an array " + currentFieldName);
                    }
                } else if (token.isValue()) {
                    switch (currentFieldName) {
                        case KEY_STATE -> builder.state(State.fromString(parser.text()));
                        case KEY_VERSION -> builder.version(parser.longValue());
                        case KEY_MAPPING_VERSION -> {
                            mappingVersion = true;
                            builder.mappingVersion(parser.longValue());
                        }
                        case KEY_SETTINGS_VERSION -> {
                            settingsVersion = true;
                            builder.settingsVersion(parser.longValue());
                        }
                        case KEY_ALIASES_VERSION -> {
                            aliasesVersion = true;
                            builder.aliasesVersion(parser.longValue());
                        }
                        case KEY_ROUTING_NUM_SHARDS -> builder.setRoutingNumShards(parser.intValue());
                        case KEY_SYSTEM -> builder.system(parser.booleanValue());
                        case KEY_MAPPINGS_HASH -> {
                            assert mappingsByHash != null : "no deduplicated mappings given";
                            if (mappingsByHash.containsKey(parser.text()) == false) {
                                throw new IllegalArgumentException(
                                    "mapping of index [" + builder.index + "] with hash [" + parser.text() + "] not found"
                                );
                            }
                            builder.putMapping(mappingsByHash.get(parser.text()));
                        }
                        case KEY_WRITE_LOAD_FORECAST -> builder.indexWriteLoadForecast(parser.doubleValue());
                        case KEY_SHARD_SIZE_FORECAST -> builder.shardSizeInBytesForecast(parser.longValue());
                        default -> throw new IllegalArgumentException("Unexpected field [" + currentFieldName + "]");
                    }
                } else {
                    throw new IllegalArgumentException("Unexpected token " + token);
                }
            }
            XContentParserUtils.ensureExpectedToken(XContentParser.Token.END_OBJECT, parser.nextToken(), parser);
            assert mappingVersion : "mapping version should be present for indices created on or after 6.5.0";
            assert settingsVersion : "settings version should be present for indices created on or after 6.5.0";
            assert indexCreatedVersion(builder.settings).before(IndexVersions.V_7_2_0) || aliasesVersion
                : "aliases version should be present for indices created on or after 7.2.0";
            return builder.build(true);
        }

        /**
         * Used to load legacy metadata from ES versions that are no longer index-compatible.
         * Returns information on best-effort basis.
         * Throws an exception if the metadata is index-compatible with the current version (in that case,
         * {@link #fromXContent} should be used to load the content.
         */
        public static IndexMetadata legacyFromXContent(XContentParser parser) throws IOException {
            if (parser.currentToken() == null) { // fresh parser? move to the first token
                parser.nextToken();
            }
            if (parser.currentToken() == XContentParser.Token.START_OBJECT) {  // on a start object move to next token
                parser.nextToken();
            }
            XContentParserUtils.ensureExpectedToken(XContentParser.Token.FIELD_NAME, parser.currentToken(), parser);
            Builder builder = new Builder(parser.currentName());

            String currentFieldName = null;
            XContentParser.Token token = parser.nextToken();
            XContentParserUtils.ensureExpectedToken(XContentParser.Token.START_OBJECT, token, parser);
            while ((token = parser.nextToken()) != XContentParser.Token.END_OBJECT) {
                if (token == XContentParser.Token.FIELD_NAME) {
                    currentFieldName = parser.currentName();
                } else if (token == XContentParser.Token.START_OBJECT) {
                    if ("settings".equals(currentFieldName)) {
                        Settings settings = Settings.fromXContent(parser);
                        if (SETTING_INDEX_VERSION_COMPATIBILITY.get(settings).isLegacyIndexVersion() == false) {
                            throw new IllegalStateException(
                                "this method should only be used to parse older incompatible index metadata versions "
                                    + "but got "
                                    + SETTING_INDEX_VERSION_COMPATIBILITY.get(settings).toReleaseVersion()
                            );
                        }
                        builder.settings(settings);
                    } else if ("mappings".equals(currentFieldName)) {
                        Map<String, Object> mappingSourceBuilder = new HashMap<>();
                        while ((token = parser.nextToken()) != XContentParser.Token.END_OBJECT) {
                            if (token == XContentParser.Token.FIELD_NAME) {
                                currentFieldName = parser.currentName();
                            } else if (token == XContentParser.Token.START_OBJECT) {
                                String mappingType = currentFieldName;
                                mappingSourceBuilder.put(mappingType, parser.mapOrdered());
                            } else {
                                throw new IllegalArgumentException("Unexpected token: " + token);
                            }
                        }
                        handleLegacyMapping(builder, mappingSourceBuilder);
                    } else if ("in_sync_allocations".equals(currentFieldName)) {
                        while ((token = parser.nextToken()) != XContentParser.Token.END_OBJECT) {
                            if (token == XContentParser.Token.FIELD_NAME) {
                                currentFieldName = parser.currentName();
                            } else if (token == XContentParser.Token.START_ARRAY) {
                                String shardId = currentFieldName;
                                Set<String> allocationIds = new HashSet<>();
                                while ((token = parser.nextToken()) != XContentParser.Token.END_ARRAY) {
                                    if (token == XContentParser.Token.VALUE_STRING) {
                                        allocationIds.add(parser.text());
                                    }
                                }
                                builder.putInSyncAllocationIds(Integer.parseInt(shardId), allocationIds);
                            } else {
                                throw new IllegalArgumentException("Unexpected token: " + token);
                            }
                        }
                    } else {
                        // assume it's custom index metadata
                        parser.skipChildren();
                    }
                } else if (token == XContentParser.Token.START_ARRAY) {
                    if ("mappings".equals(currentFieldName)) {
                        Map<String, Object> mappingSourceBuilder = new HashMap<>();
                        while ((token = parser.nextToken()) != XContentParser.Token.END_ARRAY) {
                            Map<String, Object> mapping;
                            if (token == XContentParser.Token.VALUE_EMBEDDED_OBJECT) {
                                CompressedXContent compressedXContent = new CompressedXContent(parser.binaryValue());
                                mapping = XContentHelper.convertToMap(compressedXContent.compressedReference(), true).v2();
                            } else {
                                mapping = parser.mapOrdered();
                            }
                            mappingSourceBuilder.putAll(mapping);
                        }
                        handleLegacyMapping(builder, mappingSourceBuilder);
                    } else {
                        parser.skipChildren();
                    }
                } else if (token.isValue()) {
                    if ("state".equals(currentFieldName)) {
                        builder.state(State.fromString(parser.text()));
                    } else if ("version".equals(currentFieldName)) {
                        builder.version(parser.longValue());
                    } else if ("mapping_version".equals(currentFieldName)) {
                        builder.mappingVersion(parser.longValue());
                    } else if ("settings_version".equals(currentFieldName)) {
                        builder.settingsVersion(parser.longValue());
                    } else if ("routing_num_shards".equals(currentFieldName)) {
                        builder.setRoutingNumShards(parser.intValue());
                    } else {
                        // unknown, ignore
                    }
                } else {
                    XContentParserUtils.throwUnknownToken(token, parser);
                }
            }
            XContentParserUtils.ensureExpectedToken(XContentParser.Token.END_OBJECT, parser.nextToken(), parser);

            if (builder.mapping() == null) {
                builder.putMapping(MappingMetadata.EMPTY_MAPPINGS); // just make sure it's not empty so that _source can be read
            }

            IndexMetadata indexMetadata = builder.build(true);
            assert indexMetadata.getCreationVersion().isLegacyIndexVersion();
            assert indexMetadata.getCompatibilityVersion().isLegacyIndexVersion();
            return indexMetadata;
        }

        private static void handleLegacyMapping(Builder builder, Map<String, Object> mapping) {
            if (mapping.size() == 1) {
                String mappingType = mapping.keySet().iterator().next();
                builder.putMapping(new MappingMetadata(mappingType, mapping));
            } else if (mapping.size() > 1) {
                builder.putMapping(new MappingMetadata(MapperService.SINGLE_MAPPING_NAME, mapping));
            }
        }
    }

    /**
     * Return the {@link IndexVersion} of Elasticsearch that has been used to create an index given its settings.
     *
     * @throws IllegalArgumentException if the given index settings doesn't contain a value for the key
     *                                  {@value IndexMetadata#SETTING_VERSION_CREATED}
     */
    private static IndexVersion indexCreatedVersion(Settings indexSettings) {
        IndexVersion indexVersion = IndexMetadata.SETTING_INDEX_VERSION_CREATED.get(indexSettings);
        if (indexVersion.equals(IndexVersions.ZERO)) {
            final String message = String.format(
                Locale.ROOT,
                "[%s] is not present in the index settings for index with UUID [%s]",
                IndexMetadata.SETTING_INDEX_VERSION_CREATED.getKey(),
                indexSettings.get(IndexMetadata.SETTING_INDEX_UUID)
            );
            throw new IllegalArgumentException(message);
        }
        return indexVersion;
    }

    /**
     * Adds human readable version and creation date settings.
     * This method is used to display the settings in a human readable format in REST API
     */
    public static Settings addHumanReadableSettings(Settings settings) {
        Settings.Builder builder = Settings.builder().put(settings);
        IndexVersion version = SETTING_INDEX_VERSION_CREATED.get(settings);
        if (version.equals(IndexVersions.ZERO) == false) {
            builder.put(SETTING_VERSION_CREATED_STRING, version.toReleaseVersion());
        }
        Long creationDate = settings.getAsLong(SETTING_CREATION_DATE, null);
        if (creationDate != null) {
            ZonedDateTime creationDateTime = ZonedDateTime.ofInstant(Instant.ofEpochMilli(creationDate), ZoneOffset.UTC);
            builder.put(SETTING_CREATION_DATE_STRING, creationDateTime.toString());
        }
        return builder.build();
    }

    private static final ToXContent.Params FORMAT_PARAMS;
    static {
        Map<String, String> params = Maps.newMapWithExpectedSize(2);
        params.put("binary", "true");
        params.put(Metadata.CONTEXT_MODE_PARAM, Metadata.CONTEXT_MODE_GATEWAY);
        FORMAT_PARAMS = new MapParams(params);
    }

    /**
     * State format for {@link IndexMetadata} to write to and load from disk
     */
    public static final MetadataStateFormat<IndexMetadata> FORMAT = new MetadataStateFormat<IndexMetadata>(INDEX_STATE_FILE_PREFIX) {

        @Override
        public void toXContent(XContentBuilder builder, IndexMetadata state) throws IOException {
            Builder.toXContent(state, builder, FORMAT_PARAMS);
        }

        @Override
        public IndexMetadata fromXContent(XContentParser parser) throws IOException {
            return Builder.fromXContent(parser);
        }
    };

    /**
     * Returns the number of shards that should be used for routing. This basically defines the hash space we use in
     * {@link IndexRouting#indexShard} to route documents
     * to shards based on their ID or their specific routing value. The default value is {@link #getNumberOfShards()}. This value only
     * changes if and index is shrunk.
     */
    public int getRoutingNumShards() {
        return routingNumShards;
    }

    /**
     * Returns the routing factor for this index. The default is {@code 1}.
     *
     * @see #getRoutingFactor(int, int) for details
     */
    public int getRoutingFactor() {
        return routingFactor;
    }

    /**
     * Returns the source shard ID to split the given target shard off
     * @param shardId the id of the target shard to split into
     * @param sourceIndexMetadata the source index metadata
     * @param numTargetShards the total number of shards in the target index
     * @return a the source shard ID to split off from
     */
    public static ShardId selectSplitShard(int shardId, IndexMetadata sourceIndexMetadata, int numTargetShards) {
        int numSourceShards = sourceIndexMetadata.getNumberOfShards();
        if (shardId >= numTargetShards) {
            throw new IllegalArgumentException(
                "the number of target shards (" + numTargetShards + ") must be greater than the shard id: " + shardId
            );
        }
        final int routingFactor = getRoutingFactor(numSourceShards, numTargetShards);
        assertSplitMetadata(numSourceShards, numTargetShards, sourceIndexMetadata);
        return new ShardId(sourceIndexMetadata.getIndex(), shardId / routingFactor);
    }

    /**
     * Returns the source shard ID to clone the given target shard off
     * @param shardId the id of the target shard to clone into
     * @param sourceIndexMetadata the source index metadata
     * @param numTargetShards the total number of shards in the target index
     * @return a the source shard ID to clone from
     */
    public static ShardId selectCloneShard(int shardId, IndexMetadata sourceIndexMetadata, int numTargetShards) {
        int numSourceShards = sourceIndexMetadata.getNumberOfShards();
        if (numSourceShards != numTargetShards) {
            throw new IllegalArgumentException(
                "the number of target shards ("
                    + numTargetShards
                    + ") must be the same as the number of "
                    + " source shards ( "
                    + numSourceShards
                    + ")"
            );
        }
        return new ShardId(sourceIndexMetadata.getIndex(), shardId);
    }

    private static void assertSplitMetadata(int numSourceShards, int numTargetShards, IndexMetadata sourceIndexMetadata) {
        if (numSourceShards > numTargetShards) {
            throw new IllegalArgumentException(
                "the number of source shards ["
                    + numSourceShards
                    + "] must be less that the number of target shards ["
                    + numTargetShards
                    + "]"
            );
        }
        // now we verify that the numRoutingShards is valid in the source index
        // note: if the number of shards is 1 in the source index we can just assume it's correct since from 1 we can split into anything
        // this is important to special case here since we use this to validate this in various places in the code but allow to split form
        // 1 to N but we never modify the sourceIndexMetadata to accommodate for that
        int routingNumShards = numSourceShards == 1 ? numTargetShards : sourceIndexMetadata.getRoutingNumShards();
        if (routingNumShards % numTargetShards != 0) {
            throw new IllegalStateException(
                "the number of routing shards [" + routingNumShards + "] must be a multiple of the target shards [" + numTargetShards + "]"
            );
        }
        // this is just an additional assertion that ensures we are a factor of the routing num shards.
        assert sourceIndexMetadata.getNumberOfShards() == 1 // special case - we can split into anything from 1 shard
            || getRoutingFactor(numTargetShards, routingNumShards) >= 0;
    }

    /**
     * Selects the source shards for a local shard recovery. This might either be a split or a shrink operation.
     * @param shardId the target shard ID to select the source shards for
     * @param sourceIndexMetadata the source metadata
     * @param numTargetShards the number of target shards
     */
    public static Set<ShardId> selectRecoverFromShards(int shardId, IndexMetadata sourceIndexMetadata, int numTargetShards) {
        if (sourceIndexMetadata.getNumberOfShards() > numTargetShards) {
            return selectShrinkShards(shardId, sourceIndexMetadata, numTargetShards);
        } else if (sourceIndexMetadata.getNumberOfShards() < numTargetShards) {
            return Collections.singleton(selectSplitShard(shardId, sourceIndexMetadata, numTargetShards));
        } else {
            return Collections.singleton(selectCloneShard(shardId, sourceIndexMetadata, numTargetShards));
        }
    }

    /**
     * Returns the source shard ids to shrink into the given shard id.
     * @param shardId the id of the target shard to shrink to
     * @param sourceIndexMetadata the source index metadata
     * @param numTargetShards the total number of shards in the target index
     * @return a set of shard IDs to shrink into the given shard ID.
     */
    public static Set<ShardId> selectShrinkShards(int shardId, IndexMetadata sourceIndexMetadata, int numTargetShards) {
        if (shardId >= numTargetShards) {
            throw new IllegalArgumentException(
                "the number of target shards (" + numTargetShards + ") must be greater than the shard id: " + shardId
            );
        }
        if (sourceIndexMetadata.getNumberOfShards() < numTargetShards) {
            throw new IllegalArgumentException(
                "the number of target shards ["
                    + numTargetShards
                    + "] must be less that the number of source shards ["
                    + sourceIndexMetadata.getNumberOfShards()
                    + "]"
            );
        }
        int routingFactor = getRoutingFactor(sourceIndexMetadata.getNumberOfShards(), numTargetShards);
        Set<ShardId> shards = Sets.newHashSetWithExpectedSize(routingFactor);
        for (int i = shardId * routingFactor; i < routingFactor * shardId + routingFactor; i++) {
            shards.add(new ShardId(sourceIndexMetadata.getIndex(), i));
        }
        return shards;
    }

    /**
     * Returns the routing factor for and shrunk index with the given number of target shards.
     * This factor is used in the hash function in
     * {@link IndexRouting#indexShard} to guarantee consistent
     * hashing / routing of documents even if the number of shards changed (ie. a shrunk index).
     *
     * @param sourceNumberOfShards the total number of shards in the source index
     * @param targetNumberOfShards the total number of shards in the target index
     * @return the routing factor for and shrunk index with the given number of target shards.
     * @throws IllegalArgumentException if the number of source shards is less than the number of target shards or if the source shards
     * are not divisible by the number of target shards.
     */
    public static int getRoutingFactor(int sourceNumberOfShards, int targetNumberOfShards) {
        final int factor;
        if (sourceNumberOfShards < targetNumberOfShards) { // split
            factor = targetNumberOfShards / sourceNumberOfShards;
            if (factor * sourceNumberOfShards != targetNumberOfShards || factor <= 1) {
                throw new IllegalArgumentException(
                    "the number of source shards [" + sourceNumberOfShards + "] must be a " + "factor of [" + targetNumberOfShards + "]"
                );
            }
        } else if (sourceNumberOfShards > targetNumberOfShards) { // shrink
            factor = sourceNumberOfShards / targetNumberOfShards;
            if (factor * targetNumberOfShards != sourceNumberOfShards || factor <= 1) {
                throw new IllegalArgumentException(
                    "the number of source shards [" + sourceNumberOfShards + "] must be a " + "multiple of [" + targetNumberOfShards + "]"
                );
            }
        } else {
            factor = 1;
        }
        return factor;
    }

    /**
     * Parses the number from the rolled over index name. It also supports the date-math format (ie. index name is wrapped in &lt; and &gt;)
     * E.g.
     * - For ".ds-logs-000002" it will return 2
     * - For "&lt;logs-{now/d}-3&gt;" it'll return 3
     * @throws IllegalArgumentException if the index doesn't contain a "-" separator or if the last token after the separator is not a
     * number
     */
    public static int parseIndexNameCounter(String indexName) {
        int numberIndex = indexName.lastIndexOf('-');
        if (numberIndex == -1) {
            throw new IllegalArgumentException("no - separator found in index name [" + indexName + "]");
        }
        try {
            return Integer.parseInt(
                indexName.substring(numberIndex + 1, indexName.endsWith(">") ? indexName.length() - 1 : indexName.length())
            );
        } catch (NumberFormatException e) {
            throw new IllegalArgumentException("unable to parse the index name [" + indexName + "] to extract the counter", e);
        }
    }
}<|MERGE_RESOLUTION|>--- conflicted
+++ resolved
@@ -2322,16 +2322,10 @@
                 }
             }
 
+            assert eventIngestedRange != null : "eventIngestedRange must be set (non-null) when building IndexMetadata";
             final boolean isSearchableSnapshot = SearchableSnapshotsSettings.isSearchableSnapshotStore(settings);
-<<<<<<< HEAD
-            String indexModeString = settings.get(IndexSettings.MODE.getKey());
-            final IndexMode indexMode = indexModeString != null ? IndexMode.fromString(indexModeString.toLowerCase(Locale.ROOT)) : null;
-            final boolean isTsdb = indexMode == IndexMode.TIME_SERIES;
-            assert eventIngestedRange != null : "eventIngestedRange must be set (non-null) when building IndexMetadata";
-=======
             final String indexMode = settings.get(IndexSettings.MODE.getKey());
             final boolean isTsdb = indexMode != null && IndexMode.TIME_SERIES.getName().equals(indexMode.toLowerCase(Locale.ROOT));
->>>>>>> db310b46
             return new IndexMetadata(
                 new Index(index, uuid),
                 version,

--- conflicted
+++ resolved
@@ -79,15 +79,6 @@
     }
 
     /**
-     * This contains the resolved expression in the form of the resource.
-     * Soon it will facilitate the index component selector.
-     * @param resource the resolved resolvedExpression
-     */
-    public record ResolvedExpression(String resource) {
-
-    }
-
-    /**
      * Same as {@link #concreteIndexNames(ClusterState, IndicesOptions, String...)}, but the index expressions and options
      * are encapsulated in the specified request.
      */
@@ -209,20 +200,10 @@
             getNetNewSystemIndexPredicate()
         );
         final Collection<ResolvedExpression> expressions = resolveExpressions(context, indexExpressions);
-        return expressions.stream()
-<<<<<<< HEAD
-            .filter(expression -> {
-                IndexAbstraction ia = state.metadata().getIndicesLookup().get(expression.resource());
-                return ia != null && Type.DATA_STREAM == ia.getType();
-            })
-=======
-            .map(ResolvedExpression::resource)
-            .map(x -> state.metadata().getIndicesLookup().get(x))
-            .filter(Objects::nonNull)
-            .filter(ia -> ia.getType() == Type.DATA_STREAM)
-            .map(IndexAbstraction::getName)
->>>>>>> d102659d
-            .toList();
+        return expressions.stream().filter(expression -> {
+            IndexAbstraction ia = state.metadata().getIndicesLookup().get(expression.resource());
+            return ia != null && Type.DATA_STREAM == ia.getType();
+        }).toList();
     }
 
     /**
@@ -246,20 +227,12 @@
             getNetNewSystemIndexPredicate()
         );
 
-<<<<<<< HEAD
         // PRTODO: FIXME We will likely want to return an abstraction here that respects the selector returned from expression resolution
         final Collection<ResolvedExpression> expressions = resolveExpressions(context, request.index());
 
         if (expressions.size() == 1) {
             ResolvedExpression expression = expressions.iterator().next();
             IndexAbstraction ia = state.metadata().getIndicesLookup().get(expression.resource());
-=======
-        final Collection<ResolvedExpression> expressions = resolveExpressions(context, request.index());
-
-        if (expressions.size() == 1) {
-            ResolvedExpression resolvedExpression = expressions.iterator().next();
-            IndexAbstraction ia = state.metadata().getIndicesLookup().get(resolvedExpression.resource());
->>>>>>> d102659d
             if (ia.getType() == Type.ALIAS) {
                 Index writeIndex = ia.getWriteIndex();
                 if (writeIndex == null) {
@@ -281,7 +254,6 @@
         }
     }
 
-<<<<<<< HEAD
     public record ResolvedExpression(String resource, @Nullable IndexComponentSelector selector) {
         public ResolvedExpression(String indexAbstraction) {
             this(indexAbstraction, null);
@@ -292,8 +264,6 @@
         }
     }
 
-=======
->>>>>>> d102659d
     protected static Collection<ResolvedExpression> resolveExpressions(Context context, String... expressions) {
         if (context.getOptions().expandWildcardExpressions() == false) {
             if (expressions == null
@@ -304,11 +274,7 @@
             } else {
                 return ExplicitResourceNameFilter.filterUnavailable(
                     context,
-<<<<<<< HEAD
                     DateMathExpressionResolver.resolve(context, SelectorResolver.resolve(context, List.of(expressions)))
-=======
-                    DateMathExpressionResolver.resolve(context, Arrays.stream(expressions).map(ResolvedExpression::new).toList())
->>>>>>> d102659d
                 );
             }
         } else {
@@ -327,11 +293,7 @@
                     context,
                     ExplicitResourceNameFilter.filterUnavailable(
                         context,
-<<<<<<< HEAD
                         DateMathExpressionResolver.resolve(context, SelectorResolver.resolve(context, List.of(expressions)))
-=======
-                        DateMathExpressionResolver.resolve(context, Arrays.stream(expressions).map(ResolvedExpression::new).toList())
->>>>>>> d102659d
                     )
                 );
             }
@@ -411,13 +373,8 @@
 
         final Set<Index> concreteIndicesResult = Sets.newLinkedHashSetWithExpectedSize(expressions.size());
         final Map<String, IndexAbstraction> indicesLookup = context.getState().metadata().getIndicesLookup();
-<<<<<<< HEAD
-        for (ResolvedExpression expression : expressions) {
-            final IndexAbstraction indexAbstraction = indicesLookup.get(expression.resource());
-=======
         for (ResolvedExpression resolvedExpression : expressions) {
             final IndexAbstraction indexAbstraction = indicesLookup.get(resolvedExpression.resource());
->>>>>>> d102659d
             assert indexAbstraction != null;
             if (indexAbstraction.getType() == Type.ALIAS && context.isResolveToWriteIndex()) {
                 Index writeIndex = indexAbstraction.getWriteIndex();
@@ -432,16 +389,21 @@
                 }
                 if (indexAbstraction.isDataStreamRelated()) {
                     DataStream dataStream = indicesLookup.get(indexAbstraction.getWriteIndex().getName()).getParentDataStream();
-                    resolveWriteIndexForDataStreams(context, dataStream, concreteIndicesResult, expression.selector());
+                    resolveWriteIndexForDataStreams(context, dataStream, concreteIndicesResult, resolvedExpression.selector());
                 } else {
                     if (addIndex(writeIndex, null, context)) {
                         concreteIndicesResult.add(writeIndex);
                     }
                 }
             } else if (indexAbstraction.getType() == Type.DATA_STREAM && context.isResolveToWriteIndex()) {
-                resolveWriteIndexForDataStreams(context, (DataStream) indexAbstraction, concreteIndicesResult, expression.selector());
+                resolveWriteIndexForDataStreams(
+                    context,
+                    (DataStream) indexAbstraction,
+                    concreteIndicesResult,
+                    resolvedExpression.selector()
+                );
             } else {
-                if (resolvesToMoreThanOneIndex(indexAbstraction, context, expression)
+                if (resolvesToMoreThanOneIndex(indexAbstraction, context, resolvedExpression)
                     && context.getOptions().allowAliasesToMultipleIndices() == false) {
                     String[] indexNames = new String[indexAbstraction.getIndices().size()];
                     int i = 0;
@@ -451,7 +413,7 @@
                     throw new IllegalArgumentException(
                         indexAbstraction.getType().getDisplayName()
                             + " ["
-                            + resolvedExpression.resource()
+                            + resolvedExpression
                             + "] has more than one index associated with it "
                             + Arrays.toString(indexNames)
                             + ", can't execute a single index op"
@@ -459,13 +421,18 @@
                 }
 
                 if (indexAbstraction.getType() == Type.DATA_STREAM) {
-                    resolveIndicesForDataStream(context, (DataStream) indexAbstraction, concreteIndicesResult, expression.selector());
+                    resolveIndicesForDataStream(
+                        context,
+                        (DataStream) indexAbstraction,
+                        concreteIndicesResult,
+                        resolvedExpression.selector()
+                    );
                 } else if (indexAbstraction.getType() == Type.ALIAS
                     && indexAbstraction.isDataStreamRelated()
                     && DataStream.isFailureStoreFeatureFlagEnabled()
-                    && IndexComponentSelector.FAILURES.equals(expression.selector())) {
+                    && IndexComponentSelector.FAILURES.equals(resolvedExpression.selector())) {
                         for (DataStream dataStream : getAliasDataStreams(indexAbstraction, indicesLookup)) {
-                            resolveIndicesForDataStream(context, dataStream, concreteIndicesResult, expression.selector());
+                            resolveIndicesForDataStream(context, dataStream, concreteIndicesResult, resolvedExpression.selector());
                         }
                     } else {
                         for (Index index : indexAbstraction.getIndices()) {
@@ -938,14 +905,13 @@
         if (isAllIndicesExpression(resolvedExpressions)) {
             return null;
         }
-        Set<String> resources = resolvedExpressions.stream().map(ResolvedExpression::resource).collect(Collectors.toSet());
+
         final IndexMetadata indexMetadata = state.metadata().getIndices().get(index);
         if (indexMetadata == null) {
             // Shouldn't happen
             throw new IndexNotFoundException(index);
         }
 
-<<<<<<< HEAD
         if (skipIdentity == false) {
             if (resolvedExpressions.contains(new ResolvedExpression(index))) {
                 return null;
@@ -955,16 +921,11 @@
                     return null;
                 }
             }
-=======
-        if (skipIdentity == false && resources.contains(index)) {
-            return null;
->>>>>>> d102659d
         }
 
         IndexAbstraction ia = state.metadata().getIndicesLookup().get(index);
         DataStream dataStream = ia.getParentDataStream();
         if (dataStream != null) {
-<<<<<<< HEAD
             // Determine which data stream indices this index is from - Multiple aliases with different filters that refer to the same data
             // stream could be present in the expression list using different selectors, so find which selectors would be valid for this
             // index and filter the expressions down to just those that match the expected selector.
@@ -977,11 +938,6 @@
                 expectedSelector = IndexComponentSelector.FAILURES;
             } else {
                 expectedSelector = null;
-=======
-            if (skipIdentity == false && resources.contains(dataStream.getName())) {
-                // skip the filters when the request targets the data stream name
-                return null;
->>>>>>> d102659d
             }
             assert expectedSelector != null
                 : "Could not locate index [" + index + "] in any of the data stream indices for [" + dataStream.getName() + "]";
@@ -1003,10 +959,9 @@
             boolean selectorNullable = IndexComponentSelector.DATA.equals(expectedSelector);
             Map<String, DataStreamAlias> dataStreamAliases = state.metadata().dataStreamAliases();
             List<DataStreamAlias> aliasesForDataStream;
-            if (iterateIndexAliases(dataStreamAliases.size(), resources.size())) {
+            if (iterateIndexAliases(dataStreamAliases.size(), resolvedExpressions.size())) {
                 aliasesForDataStream = dataStreamAliases.values()
                     .stream()
-<<<<<<< HEAD
                     .filter(
                         dataStreamAlias -> resolvedExpressions.contains(new ResolvedExpression(dataStreamAlias.getName(), expectedSelector))
                             || (selectorNullable && resolvedExpressions.contains(new ResolvedExpression(dataStreamAlias.getName())))
@@ -1018,13 +973,6 @@
                     .filter(
                         expression -> expectedSelector.equals(expression.selector()) || (selectorNullable && expression.selector() == null)
                     )
-=======
-                    .filter(dataStreamAlias -> resources.contains(dataStreamAlias.getName()))
-                    .filter(dataStreamAlias -> dataStreamAlias.getDataStreams().contains(dataStream.getName()))
-                    .toList();
-            } else {
-                aliasesForDataStream = resources.stream()
->>>>>>> d102659d
                     .map(dataStreamAliases::get)
                     .filter(dataStreamAlias -> dataStreamAlias != null && dataStreamAlias.getDataStreams().contains(dataStream.getName()))
                     .toList();
@@ -1049,11 +997,10 @@
         } else {
             final Map<String, AliasMetadata> indexAliases = indexMetadata.getAliases();
             final AliasMetadata[] aliasCandidates;
-            if (iterateIndexAliases(indexAliases.size(), resources.size())) {
+            if (iterateIndexAliases(indexAliases.size(), resolvedExpressions.size())) {
                 // faster to iterate indexAliases
                 aliasCandidates = indexAliases.values()
                     .stream()
-<<<<<<< HEAD
                     .filter(
                         // Indices can only be referenced with a data selector, or a null selector if selectors are disabled
                         aliasMetadata -> resolvedExpressions.contains(new ResolvedExpression(aliasMetadata.alias()))
@@ -1066,13 +1013,6 @@
                     .map(expression -> indexAliases.get(expression.resource))
                     .filter(Objects::nonNull)
                     .toArray(AliasMetadata[]::new);
-=======
-                    .filter(aliasMetadata -> resources.contains(aliasMetadata.alias()))
-                    .toArray(AliasMetadata[]::new);
-            } else {
-                // faster to iterate resolvedExpressions
-                aliasCandidates = resources.stream().map(indexAliases::get).filter(Objects::nonNull).toArray(AliasMetadata[]::new);
->>>>>>> d102659d
             }
             List<String> aliases = null;
             for (AliasMetadata aliasMetadata : aliasCandidates) {
@@ -1121,13 +1061,8 @@
             paramRouting = Sets.newHashSet(Strings.splitStringByCommaToArray(routing));
         }
 
-<<<<<<< HEAD
         for (ResolvedExpression expression : resolvedExpressions) {
             IndexAbstraction indexAbstraction = state.metadata().getIndicesLookup().get(expression.resource());
-=======
-        for (ResolvedExpression resolvedExpression : resolvedExpressions) {
-            IndexAbstraction indexAbstraction = state.metadata().getIndicesLookup().get(resolvedExpression.resource);
->>>>>>> d102659d
             if (indexAbstraction != null && indexAbstraction.getType() == Type.ALIAS) {
                 // Determine which set of indices to resolve for the alias
                 List<Index> aliasIndices = indexAbstraction.getIndices();
@@ -1184,13 +1119,9 @@
                 }
             } else {
                 // Index
-<<<<<<< HEAD
                 assert expression.selector() == null || IndexComponentSelector.DATA.equals(expression.selector())
                     : "Concrete index is being resolved with a selector other than [data] which is illegal";
                 routings = collectRoutings(routings, paramRouting, norouting, expression.resource());
-=======
-                routings = collectRoutings(routings, paramRouting, norouting, resolvedExpression.resource());
->>>>>>> d102659d
             }
 
         }
@@ -1244,11 +1175,7 @@
      * @return true if the provided array maps to all indices, false otherwise
      */
     public static boolean isAllIndicesExpression(Collection<ResolvedExpression> aliasesOrIndices) {
-<<<<<<< HEAD
         return isAllIndices(aliasesOrIndices, ResolvedExpression::resource);
-=======
-        return isAllIndices(aliasesOrIndices.stream().map(ResolvedExpression::resource).toList());
->>>>>>> d102659d
     }
 
     /**
@@ -1507,13 +1434,8 @@
          * Returns all the indices, datastreams, and aliases, considering the open/closed, system, and hidden context parameters.
          * Depending on the context, returns the names of the datastreams themselves or their backing indices.
          */
-<<<<<<< HEAD
         public static Collection<ResolvedExpression> resolveAll(Context context, EnumSet<IndexComponentSelector> selectors) {
             List<ResolvedExpression> concreteIndices = resolveEmptyOrTrivialWildcard(context, selectors);
-=======
-        public static Collection<ResolvedExpression> resolveAll(Context context) {
-            List<ResolvedExpression> concreteIndices = resolveEmptyOrTrivialWildcard(context);
->>>>>>> d102659d
 
             if (context.includeDataStreams() == false && context.getOptions().ignoreAliases()) {
                 return concreteIndices;
@@ -1587,16 +1509,12 @@
             for (ExpressionList.Expression expression : expressionList) {
                 if (expression.isWildcard()) {
                     Stream<IndexAbstraction> matchingResources = matchResourcesToWildcard(context, expression.get());
-<<<<<<< HEAD
                     Stream<Tuple<IndexAbstraction, IndexComponentSelector>> matchingSelectedResources = expandSelectors(
                         context,
                         expression,
                         matchingResources
                     );
                     Stream<ResolvedExpression> matchingOpenClosedNames = expandToOpenClosed(context, matchingSelectedResources);
-=======
-                    Stream<ResolvedExpression> matchingOpenClosedNames = expandToOpenClosed(context, matchingResources);
->>>>>>> d102659d
                     AtomicBoolean emptyWildcardExpansion = new AtomicBoolean(false);
                     if (context.getOptions().allowNoIndices() == false) {
                         emptyWildcardExpansion.set(true);
@@ -1612,15 +1530,9 @@
                     }
                 } else {
                     if (expression.isExclusion()) {
-<<<<<<< HEAD
                         result.remove(new ResolvedExpression(expression.get(), expression.expression().selector()));
                     } else {
                         result.add(expression.expression());
-=======
-                        result.remove(new ResolvedExpression(expression.get()));
-                    } else {
-                        result.add(expression.resolvedExpression());
->>>>>>> d102659d
                     }
                 }
             }
@@ -1731,28 +1643,18 @@
          * Data streams and aliases are interpreted to refer to multiple indices,
          * then all index resources are filtered by their open/closed status.
          */
-<<<<<<< HEAD
         private static Stream<ResolvedExpression> expandToOpenClosed(
             Context context,
             Stream<Tuple<IndexAbstraction, IndexComponentSelector>> resources
         ) {
-=======
-        private static Stream<ResolvedExpression> expandToOpenClosed(Context context, Stream<IndexAbstraction> resources) {
->>>>>>> d102659d
             final IndexMetadata.State excludeState = excludeState(context.getOptions());
             return resources.flatMap(tuple -> {
                 IndexAbstraction indexAbstraction = tuple.v1();
                 IndexComponentSelector selector = tuple.v2();
                 if (context.isPreserveAliases() && indexAbstraction.getType() == Type.ALIAS) {
-<<<<<<< HEAD
                     return Stream.of(new ResolvedExpression(indexAbstraction.getName(), selector));
                 } else if (context.isPreserveDataStreams() && indexAbstraction.getType() == Type.DATA_STREAM) {
                     return Stream.of(new ResolvedExpression(indexAbstraction.getName(), selector));
-=======
-                    return Stream.of(new ResolvedExpression(indexAbstraction.getName()));
-                } else if (context.isPreserveDataStreams() && indexAbstraction.getType() == Type.DATA_STREAM) {
-                    return Stream.of(new ResolvedExpression(indexAbstraction.getName()));
->>>>>>> d102659d
                 } else {
                     Stream<IndexMetadata> indicesStateStream = Stream.of();
                     if (shouldIncludeRegularIndices(context.getOptions(), selector)) {
@@ -1781,7 +1683,6 @@
                     if (excludeState != null) {
                         indicesStateStream = indicesStateStream.filter(indexMeta -> indexMeta.getState() != excludeState);
                     }
-<<<<<<< HEAD
                     // After resolving this abstraction to its concrete indices, mark those concrete indices with the ::data selector if
                     // selectors are allowed. This is because indices cannot handle anything other than ::data, and it's possible that we
                     // surfaced index results from abstractions that support other selectors.
@@ -1795,10 +1696,7 @@
             });
         }
 
-        private static List<ResolvedExpression> resolveEmptyOrTrivialWildcard(
-            Context context,
-            EnumSet<IndexComponentSelector> selectors
-        ) {
+        private static List<ResolvedExpression> resolveEmptyOrTrivialWildcard(Context context, EnumSet<IndexComponentSelector> selectors) {
             final String[] allIndices = resolveEmptyOrTrivialWildcardToAllIndices(
                 context.getOptions(),
                 context.getState().metadata(),
@@ -1815,22 +1713,7 @@
                 return indicesStream.map(idx -> new ResolvedExpression(idx, IndexComponentSelector.DATA)).toList();
             } else {
                 return indicesStream.map(ResolvedExpression::new).toList();
-=======
-                    return indicesStateStream.map(indexMeta -> new ResolvedExpression(indexMeta.getIndex().getName()));
-                }
-            });
-        }
-
-        private static List<ResolvedExpression> resolveEmptyOrTrivialWildcard(Context context) {
-            final String[] allIndices = resolveEmptyOrTrivialWildcardToAllIndices(context.getOptions(), context.getState().metadata());
-            Stream<String> result;
-            if (context.systemIndexAccessLevel == SystemIndexAccessLevel.ALL) {
-                result = Arrays.stream(allIndices);
-            } else {
-                result = resolveEmptyOrTrivialWildcardWithAllowedSystemIndices(context, allIndices).stream();
->>>>>>> d102659d
-            }
-            return result.map(ResolvedExpression::new).toList();
+            }
         }
 
         private static Stream<String> resolveEmptyOrTrivialWildcardWithAllowedSystemIndices(Context context, String[] allIndices) {
@@ -1916,11 +1799,7 @@
             } else {
                 result = resolveExpression(expression.get(), getTime);
             }
-<<<<<<< HEAD
             return new ResolvedExpression(result, expression.expression().selector());
-=======
-            return new ResolvedExpression(result);
->>>>>>> d102659d
         }
 
         static String resolveExpression(String expression, LongSupplier getTime) {
@@ -2088,19 +1967,15 @@
             for (ExpressionList.Expression expression : new ExpressionList(context, expressions)) {
                 validateAliasOrIndex(expression);
                 if (expression.isWildcard() || expression.isExclusion() || ensureAliasOrIndexExists(context, expression)) {
-<<<<<<< HEAD
                     result.add(expression.expression());
-=======
-                    result.add(expression.resolvedExpression());
->>>>>>> d102659d
                 }
             }
             return result;
         }
 
         /**
-         * This returns `true` if the given {@param resolvedExpression} is of a resource that exists.
-         * Otherwise, it returns `false` if the `ignore_unavailable` option is `true`, or, if `false`, it throws a "not found" type of
+         * This returns `true` if the given {@param name} is of a resource that exists.
+         * Otherwise, it returns `false` if the `ignore_unvailable` option is `true`, or, if `false`, it throws a "not found" type of
          * exception.
          */
         @Nullable
@@ -2152,61 +2027,34 @@
         }
 
         private static void validateAliasOrIndex(ExpressionList.Expression expression) {
-<<<<<<< HEAD
             if (Strings.isEmpty(expression.expression().resource())) {
-=======
-            if (Strings.isEmpty(expression.resolvedExpression().resource())) {
->>>>>>> d102659d
                 throw notFoundException(expression.get());
             }
             // Expressions can not start with an underscore. This is reserved for APIs. If the check gets here, the API
             // does not exist and the path is interpreted as an expression. If the expression begins with an underscore,
             // throw a specific error that is different from the [[IndexNotFoundException]], which is typically thrown
             // if the expression can't be found.
-<<<<<<< HEAD
             if (expression.expression().resource().charAt(0) == '_') {
-=======
-            if (expression.resolvedExpression().resource().charAt(0) == '_') {
->>>>>>> d102659d
                 throw new InvalidIndexNameException(expression.get(), "must not start with '_'.");
             }
         }
 
-<<<<<<< HEAD
         private static void ensureRemoteIndicesRequireIgnoreUnavailable(IndicesOptions options, List<ResolvedExpression> indexExpressions) {
             if (options.ignoreUnavailable()) {
                 return;
             }
             for (ResolvedExpression expression : indexExpressions) {
                 String index = expression.resource();
-=======
-        private static void ensureRemoteIndicesRequireIgnoreUnavailable(
-            IndicesOptions options,
-            List<ResolvedExpression> resolvedExpressions
-        ) {
-            if (options.ignoreUnavailable()) {
-                return;
-            }
-            for (ResolvedExpression resolvedExpression : resolvedExpressions) {
-                var index = resolvedExpression.resource();
->>>>>>> d102659d
                 if (RemoteClusterAware.isRemoteIndexName(index)) {
-                    failOnRemoteIndicesNotIgnoringUnavailable(resolvedExpressions);
-                }
-            }
-        }
-
-<<<<<<< HEAD
+                    failOnRemoteIndicesNotIgnoringUnavailable(indexExpressions);
+                }
+            }
+        }
+
         private static void failOnRemoteIndicesNotIgnoringUnavailable(List<ResolvedExpression> indexExpressions) {
             List<String> crossClusterIndices = new ArrayList<>();
             for (ResolvedExpression expression : indexExpressions) {
                 String index = expression.resource();
-=======
-        private static void failOnRemoteIndicesNotIgnoringUnavailable(List<ResolvedExpression> resolvedExpressions) {
-            List<String> crossClusterIndices = new ArrayList<>();
-            for (ResolvedExpression resolvedExpression : resolvedExpressions) {
-                String index = resolvedExpression.resource();
->>>>>>> d102659d
                 if (RemoteClusterAware.isRemoteIndexName(index)) {
                     crossClusterIndices.add(expression.combined());
                 }
@@ -2315,16 +2163,13 @@
                 return false;
             }
             // We need to check if there was a selector present, and validate if it was allowed
-            return parseAndTransformSelector(
-                expression,
-                (base, selectors) -> {
-                    if (context.options.allowSelectors() == false) {
-                        // Ensure there is no selector if the API doesn't allow it.
-                        ensureNoSelectorsProvided(expression, selectors);
-                    }
-                    return predicate.test(base);
-                }
-            );
+            return parseAndTransformSelector(expression, (base, selectors) -> {
+                if (context.options.allowSelectors() == false) {
+                    // Ensure there is no selector if the API doesn't allow it.
+                    ensureNoSelectorsProvided(expression, selectors);
+                }
+                return predicate.test(base);
+            });
         }
 
         /**
@@ -2364,10 +2209,7 @@
          * @param <V> The type returned from the binding function
          * @throws InvalidIndexNameException In the event that the selector syntax is used incorrectly.
          */
-        private static <V> V splitSelectorExpression(
-            String expression,
-            BiFunction<String, String, V> bindFunction
-        ) {
+        private static <V> V splitSelectorExpression(String expression, BiFunction<String, String, V> bindFunction) {
             Objects.requireNonNull(expression, "expression cannot be null");
             int lastDoubleColon = expression.lastIndexOf(SELECTOR_SEPARATOR);
             if (lastDoubleColon >= 0) {
@@ -2408,9 +2250,7 @@
         private static void ensureNoSelectorsProvided(String expression, Collection<IndexComponentSelector> selectors) {
             if (selectors.isEmpty() == false) {
                 throw new IllegalArgumentException(
-                    "Index component selectors are not supported in this context but found selector in expression ["
-                        + expression
-                        + "]"
+                    "Index component selectors are not supported in this context but found selector in expression [" + expression + "]"
                 );
             }
         }
@@ -2438,7 +2278,6 @@
         private final List<Expression> expressionsList;
         private final boolean hasWildcard;
 
-<<<<<<< HEAD
         public record Expression(ResolvedExpression expression, boolean isWildcard, boolean isExclusion) {
             public String get() {
                 if (isExclusion()) {
@@ -2446,15 +2285,6 @@
                     return expression().resource().substring(1);
                 } else {
                     return expression().resource();
-=======
-        public record Expression(ResolvedExpression resolvedExpression, boolean isWildcard, boolean isExclusion) {
-            public String get() {
-                if (isExclusion()) {
-                    // drop the leading "-" if exclusion because it is easier for callers to handle it like this
-                    return resolvedExpression().resource().substring(1);
-                } else {
-                    return resolvedExpression().resource();
->>>>>>> d102659d
                 }
             }
 
@@ -2469,19 +2299,11 @@
          * Creates the expression iterable that can be used to easily check which expression item is a wildcard or an exclusion (or both).
          * The {@param context} is used to check if wildcards ought to be considered or not.
          */
-<<<<<<< HEAD
         public ExpressionList(Context context, List<ResolvedExpression> expressionStrings) {
             List<Expression> expressionsList = new ArrayList<>(expressionStrings.size());
             boolean wildcardSeen = false;
             for (ResolvedExpression resolvedExpression : expressionStrings) {
                 String expressionString = resolvedExpression.resource;
-=======
-        public ExpressionList(Context context, List<ResolvedExpression> resolvedExpressions) {
-            List<Expression> expressionsList = new ArrayList<>(resolvedExpressions.size());
-            boolean wildcardSeen = false;
-            for (ResolvedExpression resolvedExpression : resolvedExpressions) {
-                var expressionString = resolvedExpression.resource();
->>>>>>> d102659d
                 boolean isExclusion = expressionString.startsWith("-") && wildcardSeen;
                 if (context.getOptions().expandWildcardExpressions() && isWildcard(expressionString)) {
                     wildcardSeen = true;

/*
 * Copyright Elasticsearch B.V. and/or licensed to Elasticsearch B.V. under one
 * or more contributor license agreements. Licensed under the "Elastic License
 * 2.0", the "GNU Affero General Public License v3.0 only", and the "Server Side
 * Public License v 1"; you may not use this file except in compliance with, at
 * your election, the "Elastic License 2.0", the "GNU Affero General Public
 * License v3.0 only", or the "Server Side Public License, v 1".
 */

package org.elasticsearch.cluster.metadata;

import org.apache.lucene.util.automaton.Automaton;
import org.elasticsearch.ElasticsearchParseException;
import org.elasticsearch.action.DocWriteRequest;
import org.elasticsearch.action.IndicesRequest;
import org.elasticsearch.action.support.IndexComponentSelector;
import org.elasticsearch.action.support.IndicesOptions;
import org.elasticsearch.cluster.ClusterState;
import org.elasticsearch.cluster.metadata.IndexAbstraction.Type;
import org.elasticsearch.common.Strings;
import org.elasticsearch.common.logging.DeprecationCategory;
import org.elasticsearch.common.logging.DeprecationLogger;
import org.elasticsearch.common.regex.Regex;
import org.elasticsearch.common.time.DateFormatter;
import org.elasticsearch.common.time.DateMathParser;
import org.elasticsearch.common.time.DateUtils;
import org.elasticsearch.common.util.CollectionUtils;
import org.elasticsearch.common.util.concurrent.ThreadContext;
import org.elasticsearch.common.util.set.Sets;
import org.elasticsearch.core.Nullable;
import org.elasticsearch.core.Predicates;
import org.elasticsearch.core.Tuple;
import org.elasticsearch.index.Index;
import org.elasticsearch.index.IndexNotFoundException;
import org.elasticsearch.index.IndexVersion;
import org.elasticsearch.index.IndexVersions;
import org.elasticsearch.indices.IndexClosedException;
import org.elasticsearch.indices.InvalidIndexNameException;
import org.elasticsearch.indices.SystemIndices;
import org.elasticsearch.indices.SystemIndices.SystemIndexAccessLevel;
import org.elasticsearch.transport.RemoteClusterAware;

import java.time.Instant;
import java.time.ZoneId;
import java.time.ZoneOffset;
import java.util.ArrayList;
import java.util.Arrays;
import java.util.Collection;
import java.util.Collections;
import java.util.HashMap;
import java.util.HashSet;
import java.util.LinkedHashSet;
import java.util.List;
import java.util.Map;
import java.util.Objects;
import java.util.Set;
import java.util.SortedMap;
import java.util.function.BiFunction;
import java.util.function.Function;
import java.util.function.LongSupplier;
import java.util.function.Predicate;

/**
 * This class main focus is to resolve multi-syntax target expressions to resources or concrete indices. This resolution is influenced
 * by IndicesOptions and other flags passed through the method call. Examples of the functionality it provides:
 * - Resolve expressions to concrete indices
 * - Resolve expressions to data stream names
 * - Resolve expressions to resources (meaning indices, data streams and aliases)
 * Note: This class is performance sensitive, so we pay extra attention on the data structure usage and we avoid streams and iterators
 * when possible in favor of the classic for-i loops.
 */
@SuppressWarnings("ForLoopReplaceableByForEach")
public class IndexNameExpressionResolver {
    private static final DeprecationLogger deprecationLogger = DeprecationLogger.getLogger(IndexNameExpressionResolver.class);

    public static final String EXCLUDED_DATA_STREAMS_KEY = "es.excluded_ds";
    public static final IndexVersion SYSTEM_INDEX_ENFORCEMENT_INDEX_VERSION = IndexVersions.V_8_0_0;

    private final ThreadContext threadContext;
    private final SystemIndices systemIndices;

    public IndexNameExpressionResolver(ThreadContext threadContext, SystemIndices systemIndices) {
        this.threadContext = Objects.requireNonNull(threadContext, "Thread Context must not be null");
        this.systemIndices = Objects.requireNonNull(systemIndices, "System Indices must not be null");
    }

    /**
     * This represents a resolved expression in the form of the name of a resource in the cluster and a potential selector
     * which defines which part of the resource the expression is targeting.
     * @param resource the name of a resource that an expression refers to.
     * @param selector optionally indicates which part of a resource to target during an operation. A null value indicates selectors are
     *                 unsupported in an API and the default data component of the expression should be used where applicable.
     */
    public record ResolvedExpression(String resource, @Nullable IndexComponentSelector selector) {
        public ResolvedExpression(String indexAbstraction) {
            this(indexAbstraction, null);
        }

        public String combined() {
            return combineSelector(resource, selector);
        }
    }

    /**
     * Same as {@link #concreteIndexNames(ClusterState, IndicesOptions, String...)}, but the index expressions and options
     * are encapsulated in the specified request.
     */
    public String[] concreteIndexNames(ClusterState state, IndicesRequest request) {
        Context context = new Context(
            state,
            request.indicesOptions(),
            false,
            false,
            request.includeDataStreams(),
            getSystemIndexAccessLevel(),
            getSystemIndexAccessPredicate(),
            getNetNewSystemIndexPredicate()
        );
        return concreteIndexNames(context, request.indices());
    }

    /**
     * Same as {@link #concreteIndexNames(ClusterState, IndicesRequest)}, but access to system indices is always allowed.
     */
    public String[] concreteIndexNamesWithSystemIndexAccess(ClusterState state, IndicesRequest request) {
        Context context = new Context(
            state,
            request.indicesOptions(),
            false,
            false,
            request.includeDataStreams(),
            SystemIndexAccessLevel.BACKWARDS_COMPATIBLE_ONLY,
            Predicates.always(),
            this.getNetNewSystemIndexPredicate()
        );
        return concreteIndexNames(context, request.indices());
    }

    /**
     * Same as {@link #concreteIndices(ClusterState, IndicesOptions, String...)}, but the index expressions and options
     * are encapsulated in the specified request and resolves data streams.
     */
    public Index[] concreteIndices(ClusterState state, IndicesRequest request) {
        Context context = new Context(
            state,
            request.indicesOptions(),
            false,
            false,
            request.includeDataStreams(),
            getSystemIndexAccessLevel(),
            getSystemIndexAccessPredicate(),
            getNetNewSystemIndexPredicate()
        );
        return concreteIndices(context, request.indices());
    }

    /**
     * Translates the provided index expression into actual concrete indices, properly deduplicated.
     *
     * @param state             the cluster state containing all the data to resolve to expressions to concrete indices
     * @param options           defines how the aliases or indices need to be resolved to concrete indices
     * @param indexExpressions  expressions that can be resolved to alias or index names.
     * @return the resolved concrete indices based on the cluster state, indices options and index expressions
     * @throws IndexNotFoundException if one of the index expressions is pointing to a missing index or alias and the
     * provided indices options in the context don't allow such a case, or if the final result of the indices resolution
     * contains no indices and the indices options in the context don't allow such a case.
     * @throws IllegalArgumentException if one of the aliases resolve to multiple indices and the provided
     * indices options in the context don't allow such a case; if a remote index is requested.
     */
    public String[] concreteIndexNames(ClusterState state, IndicesOptions options, String... indexExpressions) {
        Context context = new Context(
            state,
            options,
            getSystemIndexAccessLevel(),
            getSystemIndexAccessPredicate(),
            getNetNewSystemIndexPredicate()
        );
        return concreteIndexNames(context, indexExpressions);
    }

    public String[] concreteIndexNames(ClusterState state, IndicesOptions options, boolean includeDataStreams, String... indexExpressions) {
        Context context = new Context(
            state,
            options,
            false,
            false,
            includeDataStreams,
            getSystemIndexAccessLevel(),
            getSystemIndexAccessPredicate(),
            getNetNewSystemIndexPredicate()
        );
        return concreteIndexNames(context, indexExpressions);
    }

    public String[] concreteIndexNames(ClusterState state, IndicesOptions options, IndicesRequest request) {
        Context context = new Context(
            state,
            options,
            false,
            false,
            request.includeDataStreams(),
            getSystemIndexAccessLevel(),
            getSystemIndexAccessPredicate(),
            getNetNewSystemIndexPredicate()
        );
        return concreteIndexNames(context, request.indices());
    }

    public List<String> dataStreamNames(ClusterState state, IndicesOptions options, String... indexExpressions) {
        return dataStreams(state, options, indexExpressions).stream().map(ResolvedExpression::resource).distinct().toList();
    }

    public List<ResolvedExpression> dataStreams(ClusterState state, IndicesOptions options, String... indexExpressions) {
        Context context = new Context(
            state,
            options,
            false,
            false,
            true,
            true,
            getSystemIndexAccessLevel(),
            getSystemIndexAccessPredicate(),
            getNetNewSystemIndexPredicate()
        );
        final Collection<ResolvedExpression> expressions = resolveExpressionsToResources(context, indexExpressions);
        return expressions.stream().filter(expression -> {
            IndexAbstraction ia = state.metadata().getIndicesLookup().get(expression.resource());
            return ia != null && Type.DATA_STREAM == ia.getType();
        }).toList();
    }

    /**
     * Returns {@link IndexAbstraction} instance for the provided write request. This instance isn't fully resolved,
     * meaning that {@link IndexAbstraction#getWriteIndex()} should be invoked in order to get concrete write index.
     *
     * @param state The cluster state
     * @param request The provided write request
     * @return {@link IndexAbstraction} instance for the provided write request
     */
    public IndexAbstraction resolveWriteIndexAbstraction(ClusterState state, DocWriteRequest<?> request) {
        boolean includeDataStreams = request.opType() == DocWriteRequest.OpType.CREATE && request.includeDataStreams();
        Context context = new Context(
            state,
            request.indicesOptions(),
            false,
            false,
            includeDataStreams,
            getSystemIndexAccessLevel(),
            getSystemIndexAccessPredicate(),
            getNetNewSystemIndexPredicate()
        );

        final Collection<ResolvedExpression> expressions = resolveExpressionsToResources(context, request.index());

        if (expressions.size() == 1) {
            ResolvedExpression resolvedExpression = expressions.iterator().next();
            IndexAbstraction ia = state.metadata().getIndicesLookup().get(resolvedExpression.resource());
            if (ia.getType() == Type.ALIAS) {
                Index writeIndex = ia.getWriteIndex();
                if (writeIndex == null) {
                    throw new IllegalArgumentException(
                        "no write index is defined for alias ["
                            + ia.getName()
                            + "]."
                            + " The write index may be explicitly disabled using is_write_index=false or the alias points to multiple"
                            + " indices without one being designated as a write index"
                    );
                }
            }
            SystemResourceAccess.checkSystemIndexAccess(context, threadContext, ia.getWriteIndex());
            return ia;
        } else {
            throw new IllegalArgumentException(
                "unable to return a single target as the provided expression and options got resolved to multiple targets"
            );
        }
    }

    /**
     * Resolve the expression to the set of indices, aliases, and, optionally, data streams that the expression matches.
     * If {@param preserveDataStreams} is {@code true}, data streams that are covered by the wildcards from the
     * {@param expressions} are returned as-is, without expanding them further to their respective backing indices.
     */
    protected static Collection<ResolvedExpression> resolveExpressionsToResources(Context context, String... expressions) {
        // If we do not expand wildcards, then empty or _all expression result in an empty list
        boolean expandWildcards = context.getOptions().expandWildcardExpressions();
        if (expandWildcards == false) {
            if (expressions == null
                || expressions.length == 0
                || expressions.length == 1
                    && SelectorResolver.selectorsValidatedAndMatchesPredicate(expressions[0], context, Metadata.ALL::equals)) {
                return List.of();
            }
        } else {
            Predicate<String> isMatchAll = (((Predicate<String>) Metadata.ALL::equals)).or(Regex::isMatchAllPattern);
            if (expressions == null
                || expressions.length == 0
                || expressions.length == 1
                    && (SelectorResolver.selectorsValidatedAndMatchesPredicate(expressions[0], context, isMatchAll))) {
                IndexComponentSelector selector;
                if (expressions != null && expressions.length == 1) {
                    selector = SelectorResolver.parseMatchAllToSelector(context, expressions[0]);
                } else {
                    selector = IndexComponentSelector.DATA;
                }
                return WildcardExpressionResolver.resolveAll(context, selector);
            } else if (isNoneExpression(expressions)) {
                return List.of();
            }
        }

        // Using ArrayList when we know we do not have wildcards is an optimisation, given that one expression result in 0 or 1 resources.
        Collection<ResolvedExpression> resources = expandWildcards && WildcardExpressionResolver.hasWildcards(expressions)
            ? new LinkedHashSet<>()
            : new ArrayList<>(expressions.length);
        boolean wildcardSeen = false;
        for (int i = 0, n = expressions.length; i < n; i++) {
            String originalExpression = expressions[i];

            // Resolve exclusion, a `-` prefixed expression is an exclusion only if it succeeds a wildcard.
            boolean isExclusion = wildcardSeen && originalExpression.startsWith("-");
            String baseExpression = isExclusion ? originalExpression.substring(1) : originalExpression;

            // Parse a potential selector from the expression
            ResolvedExpression partiallyResolvedExpression = SelectorResolver.parseExpression(baseExpression, context.getOptions());
            baseExpression = partiallyResolvedExpression.resource();
            IndexComponentSelector selector = partiallyResolvedExpression.selector();

            // Resolve date math
            baseExpression = DateMathExpressionResolver.resolveExpression(baseExpression, context::getStartTime);

            // Validate base expression
            validateResourceExpression(context, baseExpression, expressions);

            // Check if it's wildcard
            boolean isWildcard = expandWildcards && WildcardExpressionResolver.isWildcard(baseExpression);
            wildcardSeen |= isWildcard;

            if (isWildcard) {
                Set<ResolvedExpression> matchingResources = WildcardExpressionResolver.matchWildcardToResources(
                    context,
                    baseExpression,
                    selector
                );

                if (context.getOptions().allowNoIndices() == false && matchingResources.isEmpty()) {
                    throw notFoundException(combineSelector(baseExpression, partiallyResolvedExpression.selector()));
                }

                if (isExclusion) {
                    resources.removeAll(matchingResources);
                } else {
                    resources.addAll(matchingResources);
                }
            } else {
                if (isExclusion) {
                    if (IndexComponentSelector.ALL_APPLICABLE.equals(selector)) {
                        resources.remove(new ResolvedExpression(baseExpression, IndexComponentSelector.DATA));
                        resources.remove(new ResolvedExpression(baseExpression, IndexComponentSelector.FAILURES));
                    } else {
                        resources.remove(new ResolvedExpression(baseExpression, selector));
                    }
                } else if (ensureAliasOrIndexExists(context, baseExpression, selector)) {
                    if (IndexComponentSelector.ALL_APPLICABLE.equals(selector)) {
                        resources.add(new ResolvedExpression(baseExpression, IndexComponentSelector.DATA));
                        if (context.getState().getMetadata().getIndicesLookup().get(baseExpression).isDataStreamRelated()) {
                            resources.add(new ResolvedExpression(baseExpression, IndexComponentSelector.FAILURES));
                        }
                    } else {
                        resources.add(new ResolvedExpression(baseExpression, selector));
                    }
                }
            }
        }
        return resources;
    }

    /**
     * Validates the requested expression by performing the following checks:
     * - Ensure it's not empty
     * - Ensure it doesn't start with `_`
     * - Ensure it's not a remote expression unless the allow unavailable targets is enabled.
     */
    private static void validateResourceExpression(Context context, String current, String[] expressions) {
        if (Strings.isEmpty(current)) {
            throw notFoundException(current);
        }
        // Expressions can not start with an underscore. This is reserved for APIs. If the check gets here, the API
        // does not exist and the path is interpreted as an expression. If the expression begins with an underscore,
        // throw a specific error that is different from the [[IndexNotFoundException]], which is typically thrown
        // if the expression can't be found.
        if (current.charAt(0) == '_') {
            throw new InvalidIndexNameException(current, "must not start with '_'.");
        }
        ensureRemoteExpressionRequireIgnoreUnavailable(context.getOptions(), current, expressions);
    }

    /**
     * Throws an exception if the expression is a remote expression and we do not allow unavailable targets
     */
    private static void ensureRemoteExpressionRequireIgnoreUnavailable(IndicesOptions options, String current, String[] expressions) {
        if (options.ignoreUnavailable()) {
            return;
        }
        if (RemoteClusterAware.isRemoteIndexName(current)) {
            List<String> crossClusterIndices = new ArrayList<>();
            for (int i = 0; i < expressions.length; i++) {
                if (RemoteClusterAware.isRemoteIndexName(expressions[i])) {
                    crossClusterIndices.add(expressions[i]);
                }
            }
            throw new IllegalArgumentException(
                "Cross-cluster calls are not supported in this context but remote indices were requested: " + crossClusterIndices
            );
        }
    }

    /**
     * Translates the provided index expression into actual concrete indices, properly deduplicated.
     *
     * @param state             the cluster state containing all the data to resolve to expressions to concrete indices
     * @param options           defines how the aliases or indices need to be resolved to concrete indices
     * @param indexExpressions  expressions that can be resolved to alias or index names.
     * @return the resolved concrete indices based on the cluster state, indices options and index expressions
     * @throws IndexNotFoundException if one of the index expressions is pointing to a missing index or alias and the
     * provided indices options in the context don't allow such a case, or if the final result of the indices resolution
     * contains no indices and the indices options in the context don't allow such a case.
     * @throws IllegalArgumentException if one of the aliases resolve to multiple indices and the provided
     * indices options in the context don't allow such a case; if a remote index is requested.
     */
    public Index[] concreteIndices(ClusterState state, IndicesOptions options, String... indexExpressions) {
        return concreteIndices(state, options, false, indexExpressions);
    }

    public Index[] concreteIndices(ClusterState state, IndicesOptions options, boolean includeDataStreams, String... indexExpressions) {
        Context context = new Context(
            state,
            options,
            false,
            false,
            includeDataStreams,
            getSystemIndexAccessLevel(),
            getSystemIndexAccessPredicate(),
            getNetNewSystemIndexPredicate()
        );
        return concreteIndices(context, indexExpressions);
    }

    /**
     * Translates the provided index expression into actual concrete indices, properly deduplicated.
     *
     * @param state      the cluster state containing all the data to resolve to expressions to concrete indices
     * @param startTime  The start of the request where concrete indices is being invoked for
     * @param request    request containing expressions that can be resolved to alias, index, or data stream names.
     * @return the resolved concrete indices based on the cluster state, indices options and index expressions
     * provided indices options in the context don't allow such a case, or if the final result of the indices resolution
     * contains no indices and the indices options in the context don't allow such a case.
     * @throws IllegalArgumentException if one of the aliases resolve to multiple indices and the provided
     * indices options in the context don't allow such a case; if a remote index is requested.
     */
    public Index[] concreteIndices(ClusterState state, IndicesRequest request, long startTime) {
        Context context = new Context(
            state,
            request.indicesOptions(),
            startTime,
            false,
            false,
            request.includeDataStreams(),
            false,
            getSystemIndexAccessLevel(),
            getSystemIndexAccessPredicate(),
            getNetNewSystemIndexPredicate()
        );
        return concreteIndices(context, request.indices());
    }

    String[] concreteIndexNames(Context context, String... indexExpressions) {
        Index[] indexes = concreteIndices(context, indexExpressions);
        String[] names = new String[indexes.length];
        for (int i = 0; i < indexes.length; i++) {
            names[i] = indexes[i].getName();
        }
        return names;
    }

    Index[] concreteIndices(Context context, String... indexExpressions) {
        final Collection<ResolvedExpression> expressions = resolveExpressionsToResources(context, indexExpressions);

        final Set<Index> concreteIndicesResult = Sets.newLinkedHashSetWithExpectedSize(expressions.size());
        final Map<String, IndexAbstraction> indicesLookup = context.getState().metadata().getIndicesLookup();
        for (ResolvedExpression expression : expressions) {
            final IndexAbstraction indexAbstraction = indicesLookup.get(expression.resource());
            assert indexAbstraction != null;
            if (indexAbstraction.getType() == Type.ALIAS && context.isResolveToWriteIndex()) {
                Index writeIndex = indexAbstraction.getWriteIndex();
                if (writeIndex == null) {
                    throw new IllegalArgumentException(
                        "no write index is defined for alias ["
                            + indexAbstraction.getName()
                            + "]."
                            + " The write index may be explicitly disabled using is_write_index=false or the alias points to multiple"
                            + " indices without one being designated as a write index"
                    );
                }
                if (indexAbstraction.isDataStreamRelated()) {
                    DataStream dataStream = indicesLookup.get(indexAbstraction.getWriteIndex().getName()).getParentDataStream();
                    resolveWriteIndexForDataStreams(context, dataStream, concreteIndicesResult, expression.selector());
                } else {
                    if (addIndex(writeIndex, null, context)) {
                        concreteIndicesResult.add(writeIndex);
                    }
                }
            } else if (indexAbstraction.getType() == Type.DATA_STREAM && context.isResolveToWriteIndex()) {
                resolveWriteIndexForDataStreams(context, (DataStream) indexAbstraction, concreteIndicesResult, expression.selector());
            } else {
                if (context.getOptions().allowAliasesToMultipleIndices() == false
                    && resolvesToMoreThanOneIndex(indexAbstraction, context, expression)) {
                    String[] indexNames = new String[indexAbstraction.getIndices().size()];
                    int i = 0;
                    for (Index indexName : indexAbstraction.getIndices()) {
                        indexNames[i++] = indexName.getName();
                    }
                    throw new IllegalArgumentException(
                        indexAbstraction.getType().getDisplayName()
                            + " ["
                            + expression.resource()
                            + "] has more than one index associated with it "
                            + Arrays.toString(indexNames)
                            + ", can't execute a single index op"
                    );
                }

                if (indexAbstraction.getType() == Type.DATA_STREAM) {
                    resolveIndicesForDataStream(context, (DataStream) indexAbstraction, concreteIndicesResult, expression.selector());
                } else if (indexAbstraction.getType() == Type.ALIAS
                    && indexAbstraction.isDataStreamRelated()
                    && shouldIncludeFailureIndices(context.getOptions(), expression.selector())) {
                        for (DataStream dataStream : getAliasDataStreams(indexAbstraction, indicesLookup)) {
                            resolveIndicesForDataStream(context, dataStream, concreteIndicesResult, expression.selector());
                        }
                    } else {
                        List<Index> indices = indexAbstraction.getIndices();
                        for (int i = 0, n = indices.size(); i < n; i++) {
                            Index index = indices.get(i);
                            if (shouldTrackConcreteIndex(context, index)) {
                                concreteIndicesResult.add(index);
                            }
                        }
                    }
            }
        }

        if (context.getOptions().allowNoIndices() == false && concreteIndicesResult.isEmpty()) {
            throw notFoundException(indexExpressions);
        }
        Index[] resultArray = concreteIndicesResult.toArray(Index.EMPTY_ARRAY);
        SystemResourceAccess.checkSystemIndexAccess(context, threadContext, resultArray);
        return resultArray;
    }

    private static Set<DataStream> getAliasDataStreams(IndexAbstraction indexAbstraction, Map<String, IndexAbstraction> indicesLookup) {
        // Collect the data streams involved with the alias
        assert indexAbstraction.getType().equals(Type.ALIAS) && indexAbstraction.isDataStreamRelated()
            : "Non data stream alias [" + indexAbstraction.getName() + "]";
        Set<DataStream> aliasDataStreams = new HashSet<>();
        List<Index> indices = indexAbstraction.getIndices();
        for (int i = 0, n = indices.size(); i < n; i++) {
            Index index = indices.get(i);
            DataStream parentDataStream = indicesLookup.get(index.getName()).getParentDataStream();
            if (parentDataStream != null) {
                aliasDataStreams.add(parentDataStream);
            }
        }
        return aliasDataStreams;
    }

    private static void resolveIndicesForDataStream(
        Context context,
        DataStream dataStream,
        Set<Index> concreteIndicesResult,
        IndexComponentSelector selector
    ) {
        if (shouldIncludeRegularIndices(context.getOptions(), selector)) {
            List<Index> indices = dataStream.getIndices();
            for (int i = 0, n = indices.size(); i < n; i++) {
                Index index = indices.get(i);
                if (shouldTrackConcreteIndex(context, index)) {
                    concreteIndicesResult.add(index);
                }
            }
        }
<<<<<<< HEAD
        if (shouldIncludeFailureIndices(context.getOptions())) {
            // We short-circuit here, if failure indices are not allowed and they can be skipped
            if (context.getOptions().allowFailureIndices() || context.getOptions().ignoreUnavailable() == false) {
                List<Index> failureIndices = dataStream.getFailureIndices();
                for (int i = 0, n = failureIndices.size(); i < n; i++) {
                    Index index = failureIndices.get(i);
                    if (shouldTrackConcreteIndex(context, index)) {
                        concreteIndicesResult.add(index);
                    }
=======
        if (shouldIncludeFailureIndices(context.getOptions(), selector)) {
            List<Index> failureIndices = dataStream.getFailureIndices().getIndices();
            for (int i = 0, n = failureIndices.size(); i < n; i++) {
                Index index = failureIndices.get(i);
                if (shouldTrackConcreteIndex(context, index)) {
                    concreteIndicesResult.add(index);
>>>>>>> 41221443
                }
            }
        }
    }

    private static void resolveWriteIndexForDataStreams(
        Context context,
        DataStream dataStream,
        Set<Index> concreteIndicesResult,
        IndexComponentSelector selector
    ) {
        if (shouldIncludeRegularIndices(context.getOptions(), selector)) {
            Index writeIndex = dataStream.getWriteIndex();
            if (addIndex(writeIndex, null, context)) {
                concreteIndicesResult.add(writeIndex);
            }
        }
<<<<<<< HEAD
        if (shouldIncludeFailureIndices(context.getOptions())) {
            Index failureStoreWriteIndex = dataStream.getWriteFailureIndex();
=======
        if (shouldIncludeFailureIndices(context.getOptions(), selector)) {
            Index failureStoreWriteIndex = dataStream.getFailureStoreWriteIndex();
>>>>>>> 41221443
            if (failureStoreWriteIndex != null && addIndex(failureStoreWriteIndex, null, context)) {
                concreteIndicesResult.add(failureStoreWriteIndex);
            }
        }
    }

    private static boolean shouldIncludeRegularIndices(IndicesOptions indicesOptions, IndexComponentSelector expressionSelector) {
        if (indicesOptions.allowSelectors()) {
            return expressionSelector == null || expressionSelector.shouldIncludeData();
        }
        return true;
    }

    private static boolean shouldIncludeFailureIndices(IndicesOptions indicesOptions, IndexComponentSelector expressionSelector) {
        // We return failure indices regardless of whether the data stream actually has the `failureStoreEnabled` flag set to true.
        if (indicesOptions.allowSelectors()) {
            return expressionSelector != null && expressionSelector.shouldIncludeFailures();
        }
        return false;
    }

    private static boolean resolvesToMoreThanOneIndex(IndexAbstraction indexAbstraction, Context context, ResolvedExpression expression) {
        if (indexAbstraction.getType() == Type.ALIAS && indexAbstraction.isDataStreamRelated()) {
            // We inline this logic instead of calling aliasDataStreams because we want to return as soon as we've identified that we have
            // more than one index. No use resolving a colossal alias to all of its data streams if the first data stream we find puts us
            // over the limit.
            SortedMap<String, IndexAbstraction> indicesLookup = context.state.metadata().getIndicesLookup();
            int count = 0;
            Set<DataStream> visitedDataStreams = new HashSet<>();
            List<Index> indices = indexAbstraction.getIndices();
            for (int i = 0, n = indices.size(); i < n; i++) {
                Index index = indices.get(i);
                DataStream parentDataStream = indicesLookup.get(index.getName()).getParentDataStream();
                if (parentDataStream != null && visitedDataStreams.add(parentDataStream)) {
                    if (shouldIncludeRegularIndices(context.getOptions(), expression.selector())) {
                        count += parentDataStream.getIndices().size();
                    }
                    if (shouldIncludeFailureIndices(context.getOptions(), expression.selector())) {
                        count += parentDataStream.getFailureIndices().getIndices().size();
                    }
                    if (count > 1) {
                        // Early out if we already have more than one index accounted
                        return true;
                    }
                }
            }
            return false;
        }
        if (indexAbstraction.getType() == Type.DATA_STREAM) {
            DataStream dataStream = (DataStream) indexAbstraction;
            int count = 0;
            if (shouldIncludeRegularIndices(context.getOptions(), expression.selector())) {
                count += dataStream.getIndices().size();
            }
<<<<<<< HEAD
            if (shouldIncludeFailureIndices(context.getOptions())) {
                count += dataStream.getFailureIndices().size();
=======
            if (shouldIncludeFailureIndices(context.getOptions(), expression.selector())) {
                count += dataStream.getFailureIndices().getIndices().size();
>>>>>>> 41221443
            }
            return count > 1;
        }
        return indexAbstraction.getIndices().size() > 1;
    }

    private static IndexNotFoundException notFoundException(String... indexExpressions) {
        final IndexNotFoundException infe;
        if (indexExpressions == null
            || indexExpressions.length == 0
            || (indexExpressions.length == 1 && Metadata.ALL.equals(indexExpressions[0]))) {
            infe = new IndexNotFoundException("no indices exist", Metadata.ALL);
            infe.setResources("index_or_alias", Metadata.ALL);
        } else if (indexExpressions.length == 1) {
            if (indexExpressions[0].startsWith("-")) {
                // this can arise when multi-target syntax is used with an exclusion not in the "inclusion" list, such as
                // "GET test1,test2,-test3"
                // the caller should have put "GET test*,-test3"
                infe = new IndexNotFoundException(
                    "if you intended to exclude this index, ensure that you use wildcards that include it before explicitly excluding it",
                    indexExpressions[0]
                );
            } else {
                infe = new IndexNotFoundException(indexExpressions[0]);
            }
            infe.setResources("index_or_alias", indexExpressions[0]);
        } else {
            infe = new IndexNotFoundException((String) null);
            infe.setResources("index_expression", indexExpressions);
        }
        return infe;
    }

    private static boolean shouldTrackConcreteIndex(Context context, Index index) {
        if (SystemResourceAccess.isNetNewInBackwardCompatibleMode(context, index)) {
            // Exclude this one as it's a net-new system index, and we explicitly don't want those.
            return false;
        }
        final IndexMetadata imd = context.state.metadata().index(index);
        if (imd.getState() == IndexMetadata.State.CLOSE) {
            IndicesOptions options = context.getOptions();
            if (options.forbidClosedIndices() && options.ignoreUnavailable() == false) {
                throw new IndexClosedException(index);
            } else {
                return options.forbidClosedIndices() == false && addIndex(index, imd, context);
            }
        } else if (imd.getState() == IndexMetadata.State.OPEN) {
            return addIndex(index, imd, context);
        } else {
            throw new IllegalStateException("index state [" + index + "] not supported");
        }
    }

    private static boolean addIndex(Index index, IndexMetadata imd, Context context) {
        // This used to check the `index.search.throttled` setting, but we eventually decided that it was
        // trappy to hide throttled indices by default. In order to avoid breaking backward compatibility,
        // we changed it to look at the `index.frozen` setting instead, since frozen indices were the only
        // type of index to use the `search_throttled` threadpool at that time.
        // NOTE: We can't reference the Setting object, which is only defined and registered in x-pack.
        if (context.options.ignoreThrottled()) {
            imd = imd != null ? imd : context.state.metadata().index(index);
            return imd.getSettings().getAsBoolean("index.frozen", false) == false;
        } else {
            return true;
        }
    }

    private static IllegalArgumentException aliasesNotSupportedException(String expression) {
        return new IllegalArgumentException(
            "The provided expression [" + expression + "] matches an " + "alias, specify the corresponding concrete indices instead."
        );
    }

    /**
     * Utility method that allows to resolve an index expression to its corresponding single concrete index.
     * Callers should make sure they provide proper {@link org.elasticsearch.action.support.IndicesOptions}
     * that require a single index as a result. The indices resolution must in fact return a single index when
     * using this method, an {@link IllegalArgumentException} gets thrown otherwise.
     *
     * @param state             the cluster state containing all the data to resolve to expression to a concrete index
     * @param request           The request that defines how the an alias or an index need to be resolved to a concrete index
     *                          and the expression that can be resolved to an alias or an index name.
     * @throws IllegalArgumentException if the index resolution returns more than one index; if a remote index is requested.
     * @return the concrete index obtained as a result of the index resolution
     */
    public Index concreteSingleIndex(ClusterState state, IndicesRequest request) {
        String indexExpression = CollectionUtils.isEmpty(request.indices()) ? null : request.indices()[0];
        Index[] indices = concreteIndices(state, request.indicesOptions(), indexExpression);
        if (indices.length != 1) {
            throw new IllegalArgumentException(
                "unable to return a single index as the index and options" + " provided got resolved to multiple indices"
            );
        }
        return indices[0];
    }

    /**
     * Utility method that allows to resolve an index expression to its corresponding single write index.
     *
     * @param state             the cluster state containing all the data to resolve to expression to a concrete index
     * @param request           The request that defines how an alias or an index need to be resolved to a concrete index
     *                          and the expression that can be resolved to an alias or an index name.
     * @throws IllegalArgumentException if the index resolution does not lead to an index, or leads to more than one index
     * @return the write index obtained as a result of the index resolution
     */
    public Index concreteWriteIndex(ClusterState state, IndicesRequest request) {
        if (request.indices() == null || (request.indices() != null && request.indices().length != 1)) {
            throw new IllegalArgumentException("indices request must specify a single index expression");
        }
        return concreteWriteIndex(state, request.indicesOptions(), request.indices()[0], false, request.includeDataStreams());
    }

    /**
     * Utility method that allows to resolve an index expression to its corresponding single write index.
     *
     * @param state             the cluster state containing all the data to resolve to expression to a concrete index
     * @param options           defines how the aliases or indices need to be resolved to concrete indices
     * @param index             index that can be resolved to alias or index name.
     * @param allowNoIndices    whether to allow resolve to no index
     * @param includeDataStreams Whether data streams should be included in the evaluation.
     * @throws IllegalArgumentException if the index resolution does not lead to an index, or leads to more than one index, as well as
     * if a remote index is requested.
     * @return the write index obtained as a result of the index resolution or null if no index
     */
    public Index concreteWriteIndex(
        ClusterState state,
        IndicesOptions options,
        String index,
        boolean allowNoIndices,
        boolean includeDataStreams
    ) {
        IndicesOptions combinedOptions = IndicesOptions.fromOptions(
            options.ignoreUnavailable(),
            allowNoIndices,
            options.expandWildcardsOpen(),
            options.expandWildcardsClosed(),
            options.expandWildcardsHidden(),
            options.allowAliasesToMultipleIndices(),
            options.forbidClosedIndices(),
            options.ignoreAliases(),
            options.ignoreThrottled()
        );

        Context context = new Context(
            state,
            combinedOptions,
            false,
            true,
            includeDataStreams,
            getSystemIndexAccessLevel(),
            getSystemIndexAccessPredicate(),
            getNetNewSystemIndexPredicate()
        );
        Index[] indices = concreteIndices(context, index);
        if (allowNoIndices && indices.length == 0) {
            return null;
        }
        if (indices.length != 1) {
            throw new IllegalArgumentException(
                "The index expression [" + index + "] and options provided did not point to a single write-index"
            );
        }
        return indices[0];
    }

    /**
     * @return whether the specified index, data stream or alias exists.
     *         If the data stream, index or alias contains date math then that is resolved too.
     */
    public boolean hasIndexAbstraction(String indexAbstraction, ClusterState state) {
        String resolvedAliasOrIndex = DateMathExpressionResolver.resolveExpression(indexAbstraction);
        return state.metadata().hasIndexAbstraction(resolvedAliasOrIndex);
    }

    /**
     * @return True if the provided expression contains the <code>::</code> character sequence.
     */
    public static boolean hasSelectorSuffix(String expression) {
        if (expression == null) {
            return false;
        }
        return expression.contains(SelectorResolver.SELECTOR_SEPARATOR);
    }

    /**
     * @return If the specified string is a selector expression then this method returns the base expression and its selector part.
     */
    public static Tuple<String, String> splitSelectorExpression(String expression) {
        return SelectorResolver.splitSelectorExpression(expression, Tuple::new);
    }

    public static String combineSelector(String baseExpression, @Nullable IndexComponentSelector selectorExpression) {
        Objects.requireNonNull(baseExpression, "baseExpression is null");
        return selectorExpression == null || IndexComponentSelector.DATA.equals(selectorExpression)
            ? baseExpression
            : (baseExpression + SelectorResolver.SELECTOR_SEPARATOR + selectorExpression.getKey());
    }

    public static String combineSelectorExpression(String baseExpression, @Nullable String selectorExpression) {
        Objects.requireNonNull(baseExpression, "baseExpression is null");
        return selectorExpression == null || IndexComponentSelector.DATA.getKey().equals(selectorExpression)
            ? baseExpression
            : (baseExpression + SelectorResolver.SELECTOR_SEPARATOR + selectorExpression);
    }

    /**
     * Resolve an array of expressions to the set of indices and aliases that these expressions match.
     */
    public Set<ResolvedExpression> resolveExpressions(ClusterState state, String... expressions) {
        return resolveExpressions(state, IndicesOptions.lenientExpandOpen(), false, expressions);
    }

    /**
     * Resolve the expression to the set of indices, aliases, and, optionally, datastreams that the expression matches.
     * If {@param preserveDataStreams} is {@code true}, datastreams that are covered by the wildcards from the
     * {@param expressions} are returned as-is, without expanding them further to their respective backing indices.
     */
    public Set<ResolvedExpression> resolveExpressions(
        ClusterState state,
        IndicesOptions indicesOptions,
        boolean preserveDataStreams,
        String... expressions
    ) {
        Context context = new Context(
            state,
            indicesOptions,
            true,
            false,
            true,
            preserveDataStreams,
            getSystemIndexAccessLevel(),
            getSystemIndexAccessPredicate(),
            getNetNewSystemIndexPredicate()
        );
        // unmodifiable without creating a new collection as it might contain many items
        Collection<ResolvedExpression> resolved = resolveExpressionsToResources(context, expressions);
        if (resolved instanceof Set<ResolvedExpression>) {
            // unmodifiable without creating a new collection as it might contain many items
            return Collections.unmodifiableSet((Set<ResolvedExpression>) resolved);
        } else {
            return Set.copyOf(resolved);
        }
    }

    /**
     * Iterates through the list of indices and selects the effective list of filtering aliases for the
     * given index.
     * <p>Only aliases with filters are returned. If the indices list contains a non-filtering reference to
     * the index itself - null is returned. Returns {@code null} if no filtering is required.
     * <b>NOTE</b>: The provided expressions must have been resolved already via {@link #resolveExpressionsToResources(Context, String...)}.
     */
    public String[] filteringAliases(ClusterState state, String index, Set<ResolvedExpression> resolvedExpressions) {
        return indexAliases(state, index, AliasMetadata::filteringRequired, DataStreamAlias::filteringRequired, false, resolvedExpressions);
    }

    /**
     * Whether to generate the candidate set from index aliases, or from the set of resolved expressions.
     * @param indexAliasesSize        the number of aliases of the index
     * @param resolvedExpressionsSize the number of resolved expressions
     */
    // pkg-private for testing
    boolean iterateIndexAliases(int indexAliasesSize, int resolvedExpressionsSize) {
        return indexAliasesSize <= resolvedExpressionsSize;
    }

    /**
     * Iterates through the list of indices and selects the effective list of required aliases for the given index.
     * <p>Only aliases where the given predicate tests successfully are returned. If the indices list contains a non-required reference to
     * the index itself - null is returned. Returns {@code null} if no filtering is required.
     * <p><b>NOTE</b>: the provided expressions must have been resolved already via
     * {@link #resolveExpressionsToResources(Context, String...)}.
     */
    public String[] indexAliases(
        ClusterState state,
        String index,
        Predicate<AliasMetadata> requiredAlias,
        Predicate<DataStreamAlias> requiredDataStreamAlias,
        boolean skipIdentity,
        Set<ResolvedExpression> resolvedExpressions
    ) {
        if (isAllIndicesExpression(resolvedExpressions)) {
            return null;
        }
        final IndexMetadata indexMetadata = state.metadata().getIndices().get(index);
        if (indexMetadata == null) {
            // Shouldn't happen
            throw new IndexNotFoundException(index);
        }

        if (skipIdentity == false) {
            if (resolvedExpressions.contains(new ResolvedExpression(index))) {
                return null;
            }
            for (IndexComponentSelector selector : IndexComponentSelector.values()) {
                if (resolvedExpressions.contains(new ResolvedExpression(index, selector))) {
                    return null;
                }
            }
        }

        IndexAbstraction ia = state.metadata().getIndicesLookup().get(index);
        DataStream dataStream = ia.getParentDataStream();
        if (dataStream != null) {
            if (dataStream.getFailureIndices().containsIndex(index)) {
                // Alias filters are not applied against indices in an abstraction's failure component.
                // They do not match the mapping of the data stream nor are the documents mapped for searching.
                return null;
            }

            if (skipIdentity == false && resolvedExpressionsContainsAbstraction(resolvedExpressions, dataStream.getName())) {
                // skip the filters when the request targets the data stream name + selector directly
                return null;
            }
            Map<String, DataStreamAlias> dataStreamAliases = state.metadata().dataStreamAliases();
            List<DataStreamAlias> aliasesForDataStream;
            if (iterateIndexAliases(dataStreamAliases.size(), resolvedExpressions.size())) {
                aliasesForDataStream = dataStreamAliases.values()
                    .stream()
                    .filter(dataStreamAlias -> resolvedExpressionsContainsAbstraction(resolvedExpressions, dataStreamAlias.getName()))
                    .filter(dataStreamAlias -> dataStreamAlias.getDataStreams().contains(dataStream.getName()))
                    .toList();
            } else {
                aliasesForDataStream = resolvedExpressions.stream()
                    .filter(expression -> expression.selector() == null || expression.selector().shouldIncludeData())
                    .map(ResolvedExpression::resource)
                    .map(dataStreamAliases::get)
                    .filter(dataStreamAlias -> dataStreamAlias != null && dataStreamAlias.getDataStreams().contains(dataStream.getName()))
                    .toList();
            }

            List<String> requiredAliases = null;
            for (DataStreamAlias dataStreamAlias : aliasesForDataStream) {
                if (requiredDataStreamAlias.test(dataStreamAlias)) {
                    if (requiredAliases == null) {
                        requiredAliases = new ArrayList<>(aliasesForDataStream.size());
                    }
                    requiredAliases.add(dataStreamAlias.getName());
                } else {
                    // we have a non-required alias for this data stream so no need to check further
                    return null;
                }
            }
            if (requiredAliases == null) {
                return null;
            }
            return requiredAliases.toArray(Strings.EMPTY_ARRAY);
        } else {
            final Map<String, AliasMetadata> indexAliases = indexMetadata.getAliases();
            final AliasMetadata[] aliasCandidates;
            if (iterateIndexAliases(indexAliases.size(), resolvedExpressions.size())) {
                // faster to iterate indexAliases
                aliasCandidates = indexAliases.values()
                    .stream()
                    // Indices can only be referenced with a data selector, or a null selector if selectors are disabled
                    .filter(aliasMetadata -> resolvedExpressionsContainsAbstraction(resolvedExpressions, aliasMetadata.alias()))
                    .toArray(AliasMetadata[]::new);
            } else {
                // faster to iterate resolvedExpressions
                aliasCandidates = resolvedExpressions.stream()
                    .map(ResolvedExpression::resource)
                    .map(indexAliases::get)
                    .filter(Objects::nonNull)
                    .toArray(AliasMetadata[]::new);
            }
            List<String> aliases = null;
            for (int i = 0; i < aliasCandidates.length; i++) {
                AliasMetadata aliasMetadata = aliasCandidates[i];
                if (requiredAlias.test(aliasMetadata)) {
                    // If required - add it to the list of aliases
                    if (aliases == null) {
                        aliases = new ArrayList<>();
                    }
                    aliases.add(aliasMetadata.alias());
                } else {
                    // If not, we have a non required alias for this index - no further checking needed
                    return null;
                }
            }
            if (aliases == null) {
                return null;
            }
            return aliases.toArray(Strings.EMPTY_ARRAY);
        }
    }

    private static boolean resolvedExpressionsContainsAbstraction(Set<ResolvedExpression> resolvedExpressions, String abstractionName) {
        return resolvedExpressions.contains(new ResolvedExpression(abstractionName))
            || resolvedExpressions.contains(new ResolvedExpression(abstractionName, IndexComponentSelector.DATA))
            || resolvedExpressions.contains(new ResolvedExpression(abstractionName, IndexComponentSelector.ALL_APPLICABLE));
    }

    /**
     * Resolves the search routing if in the expression aliases are used. If expressions point to concrete indices
     * or aliases with no routing defined the specified routing is used.
     *
     * @return routing values grouped by concrete index
     */
    public Map<String, Set<String>> resolveSearchRouting(ClusterState state, @Nullable String routing, String... expressions) {
        Context context = new Context(
            state,
            IndicesOptions.lenientExpandOpen(),
            false,
            false,
            true,
            getSystemIndexAccessLevel(),
            getSystemIndexAccessPredicate(),
            getNetNewSystemIndexPredicate()
        );
        final Collection<ResolvedExpression> resolvedExpressions = resolveExpressionsToResources(context, expressions);

        Map<String, Set<String>> routings = null;
        Set<String> paramRouting = null;
        // List of indices that don't require any routing
        Set<String> norouting = new HashSet<>();
        if (routing != null) {
            paramRouting = Sets.newHashSet(Strings.splitStringByCommaToArray(routing));
        }

        for (ResolvedExpression resolvedExpression : resolvedExpressions) {
            IndexAbstraction indexAbstraction = state.metadata().getIndicesLookup().get(resolvedExpression.resource());
            if (indexAbstraction != null && indexAbstraction.getType() == Type.ALIAS) {
                // Determine which set of indices to resolve for the alias based on the selector
                List<Index> aliasIndices = null;
                if (context.getOptions().allowSelectors()) {
                    IndexComponentSelector selector = resolvedExpression.selector();
                    if (shouldIncludeRegularIndices(context.getOptions(), selector)) {
                        aliasIndices = new ArrayList<>(indexAbstraction.getIndices().size());
                        aliasIndices.addAll(indexAbstraction.getIndices());
                    }
                    if (shouldIncludeFailureIndices(context.getOptions(), selector) && indexAbstraction.isDataStreamRelated()) {
                        Set<DataStream> dataStreams = getAliasDataStreams(indexAbstraction, context.state.metadata().getIndicesLookup());
                        aliasIndices = aliasIndices == null ? new ArrayList<>(dataStreams.size()) : aliasIndices;
                        for (DataStream dataStream : dataStreams) {
                            aliasIndices.addAll(dataStream.getFailureIndices().getIndices());
                        }
                    }
                    aliasIndices = aliasIndices == null ? List.of() : aliasIndices;
                } else {
                    aliasIndices = indexAbstraction.getIndices();
                }

                for (int i = 0, n = aliasIndices.size(); i < n; i++) {
                    Index index = aliasIndices.get(i);
                    String concreteIndex = index.getName();
                    if (norouting.contains(concreteIndex) == false) {
                        AliasMetadata aliasMetadata = state.metadata().index(concreteIndex).getAliases().get(indexAbstraction.getName());
                        if (aliasMetadata != null && aliasMetadata.searchRoutingValues().isEmpty() == false) {
                            // Routing alias
                            if (routings == null) {
                                routings = new HashMap<>();
                            }
                            Set<String> r = routings.computeIfAbsent(concreteIndex, k -> new HashSet<>());
                            r.addAll(aliasMetadata.searchRoutingValues());
                            if (paramRouting != null) {
                                r.retainAll(paramRouting);
                            }
                            if (r.isEmpty()) {
                                routings.remove(concreteIndex);
                            }
                        } else {
                            // Non-routing alias
                            routings = collectRoutings(routings, paramRouting, norouting, concreteIndex);
                        }
                    }
                }
            } else if (indexAbstraction != null && indexAbstraction.getType() == Type.DATA_STREAM) {
                DataStream dataStream = (DataStream) indexAbstraction;
                if (dataStream.isAllowCustomRouting() == false) {
                    continue;
                }
                if (shouldIncludeRegularIndices(context.getOptions(), resolvedExpression.selector())) {
                    if (dataStream.getIndices() != null) {
                        for (int i = 0, n = dataStream.getIndices().size(); i < n; i++) {
                            Index index = dataStream.getIndices().get(i);
                            String concreteIndex = index.getName();
                            routings = collectRoutings(routings, paramRouting, norouting, concreteIndex);
                        }
                    }
                }
                if (shouldIncludeFailureIndices(context.getOptions(), resolvedExpression.selector())) {
                    if (dataStream.getFailureIndices().getIndices() != null) {
                        for (Index failureIndex : dataStream.getFailureIndices().getIndices()) {
                            String concreteIndex = failureIndex.getName();
                            routings = collectRoutings(routings, paramRouting, norouting, concreteIndex);
                        }
                    }
                }
            } else {
                // Index
                assert resolvedExpression.selector() == null || IndexComponentSelector.DATA.equals(resolvedExpression.selector())
                    : "Concrete index is being resolved with a selector other than [data] which is illegal";
                routings = collectRoutings(routings, paramRouting, norouting, resolvedExpression.resource());
            }

        }
        if (routings == null || routings.isEmpty()) {
            return null;
        }
        return routings;
    }

    @Nullable
    private static Map<String, Set<String>> collectRoutings(
        @Nullable Map<String, Set<String>> routings,
        @Nullable Set<String> paramRouting,
        Set<String> noRouting,
        String concreteIndex
    ) {
        if (noRouting.add(concreteIndex)) {
            if (paramRouting != null) {
                if (routings == null) {
                    routings = new HashMap<>();
                }
                routings.put(concreteIndex, new HashSet<>(paramRouting));
            } else if (routings != null) {
                routings.remove(concreteIndex);
            }
        }
        return routings;
    }

    /**
     * Sets the same routing for all indices
     */
    public static Map<String, Set<String>> resolveSearchRoutingAllIndices(Metadata metadata, String routing) {
        if (routing != null) {
            Set<String> r = Sets.newHashSet(Strings.splitStringByCommaToArray(routing));
            Map<String, Set<String>> routings = new HashMap<>();
            String[] concreteIndices = metadata.getConcreteAllIndices();
            for (int i = 0; i < concreteIndices.length; i++) {
                routings.put(concreteIndices[i], r);
            }
            return routings;
        }
        return null;
    }

    /**
     * Identifies whether the array containing index names given as argument refers to all indices
     * The empty or null array identifies all indices
     *
     * @param aliasesOrIndices the array containing index names
     * @return true if the provided array maps to all indices, false otherwise
     */
    public static boolean isAllIndicesExpression(Collection<ResolvedExpression> aliasesOrIndices) {
        return isAllIndices(aliasesOrIndices, ResolvedExpression::resource);
    }

    /**
     * Identifies whether the array containing index names given as argument refers to all indices
     * The empty or null array identifies all indices
     *
     * @param aliasesOrIndices the array containing index names
     * @return true if the provided array maps to all indices, false otherwise
     */
    public static boolean isAllIndices(Collection<String> aliasesOrIndices) {
        return isAllIndices(aliasesOrIndices, Function.identity());
    }

    /**
     * Identifies whether the array containing objects with index names given as argument refers to all indices
     * The empty or null array identifies all indices
     *
     * @param aliasesOrIndices the array containing index names
     * @param resourceGetter allows for obtaining the index name from a generic object that contains an index expression
     * @return true if the provided array maps to all indices, false otherwise
     * @param <T> any object that can contain an index expression in some form or another
     */
    public static <T> boolean isAllIndices(Collection<T> aliasesOrIndices, Function<T, String> resourceGetter) {
        return aliasesOrIndices == null || aliasesOrIndices.isEmpty() || isExplicitAllPattern(aliasesOrIndices, resourceGetter);
    }

    /**
     * Identifies whether the array containing index names given as argument explicitly refers to all indices
     * The empty or null array doesn't explicitly map to all indices
     *
     * @param aliasesOrIndices the array containing index names
     * @return true if the provided array explicitly maps to all indices, false otherwise
     */
    static boolean isExplicitAllPattern(Collection<String> aliasesOrIndices) {
        return isExplicitAllPattern(aliasesOrIndices, Function.identity());
    }

    /**
     * Identifies whether the array containing index names given as argument explicitly refers to all indices
     * The empty or null array doesn't explicitly map to all indices
     *
     * @param aliasesOrIndices the array containing index names
     * @param resourceGetter function used to lazily convert the collection type into a string for checking equality with the ALL pattern
     * @return true if the provided array explicitly maps to all indices, false otherwise
     */
    static <T> boolean isExplicitAllPattern(Collection<T> aliasesOrIndices, Function<T, String> resourceGetter) {
        return aliasesOrIndices != null
            && aliasesOrIndices.size() == 1
            && Metadata.ALL.equals(resourceGetter.apply(aliasesOrIndices.iterator().next()));
    }

    /**
     * Identifies if this expression list is *,-* which effectively means a request that requests no indices.
     */
    static boolean isNoneExpression(String[] expressions) {
        return expressions.length == 2 && "*".equals(expressions[0]) && "-*".equals(expressions[1]);
    }

    /**
     * @return the system access level that will be applied in this resolution. See {@link SystemIndexAccessLevel} for details.
     */
    public SystemIndexAccessLevel getSystemIndexAccessLevel() {
        final SystemIndexAccessLevel accessLevel = SystemIndices.getSystemIndexAccessLevel(threadContext);
        assert accessLevel != SystemIndexAccessLevel.BACKWARDS_COMPATIBLE_ONLY
            : "BACKWARDS_COMPATIBLE_ONLY access level should never be used automatically, it should only be used in known special cases";
        return accessLevel;
    }

    /**
     * Determines the right predicate based on the {@link IndexNameExpressionResolver#getSystemIndexAccessLevel()}. Specifically:
     * - NONE implies no access to net-new system indices and data streams
     * - BACKWARDS_COMPATIBLE_ONLY allows access also to net-new system resources
     * - ALL allows access to everything
     * - otherwise we fall back to {@link SystemIndices#getProductSystemIndexNamePredicate(ThreadContext)}
     * @return the predicate that defines the access to system indices.
     */
    public Predicate<String> getSystemIndexAccessPredicate() {
        final SystemIndexAccessLevel systemIndexAccessLevel = getSystemIndexAccessLevel();
        final Predicate<String> systemIndexAccessLevelPredicate;
        if (systemIndexAccessLevel == SystemIndexAccessLevel.NONE) {
            systemIndexAccessLevelPredicate = Predicates.never();
        } else if (systemIndexAccessLevel == SystemIndexAccessLevel.BACKWARDS_COMPATIBLE_ONLY) {
            systemIndexAccessLevelPredicate = getNetNewSystemIndexPredicate();
        } else if (systemIndexAccessLevel == SystemIndexAccessLevel.ALL) {
            systemIndexAccessLevelPredicate = Predicates.always();
        } else {
            // everything other than allowed should be included in the deprecation message
            systemIndexAccessLevelPredicate = systemIndices.getProductSystemIndexNamePredicate(threadContext);
        }
        return systemIndexAccessLevelPredicate;
    }

    public Automaton getSystemNameAutomaton() {
        return systemIndices.getSystemNameAutomaton();
    }

    public Predicate<String> getNetNewSystemIndexPredicate() {
        return systemIndices::isNetNewSystemIndex;
    }

    /**
     * This returns `true` if the given {@param name} is of a resource that exists.
     * Otherwise, it returns `false` if the `ignore_unvailable` option is `true`, or, if `false`, it throws a "not found" type of
     * exception.
     */
    @Nullable
    private static boolean ensureAliasOrIndexExists(Context context, String name, IndexComponentSelector selector) {
        boolean ignoreUnavailable = context.getOptions().ignoreUnavailable();
        IndexAbstraction indexAbstraction = context.getState().getMetadata().getIndicesLookup().get(name);
        if (indexAbstraction == null) {
            if (ignoreUnavailable) {
                return false;
            } else {
                throw notFoundException(name);
            }
        }
        // treat aliases as unavailable indices when ignoreAliases is set to true (e.g. delete index and update aliases api)
        if (indexAbstraction.getType() == Type.ALIAS && context.getOptions().ignoreAliases()) {
            if (ignoreUnavailable) {
                return false;
            } else {
                throw aliasesNotSupportedException(name);
            }
        }
        if (indexAbstraction.isDataStreamRelated() && context.includeDataStreams() == false) {
            if (ignoreUnavailable) {
                return false;
            } else {
                IndexNotFoundException infe = notFoundException(name);
                // Allows callers to handle IndexNotFoundException differently based on whether data streams were excluded.
                infe.addMetadata(EXCLUDED_DATA_STREAMS_KEY, "true");
                throw infe;
            }
        }
        if (context.options.allowSelectors()) {
            // Ensure that the selectors are present and that they are compatible with the abstractions they are used with
            assert selector != null : "Earlier logic should have parsed selectors or added the default selectors already";
            // Check if ::failures has been explicitly requested, since requesting ::* for non-data-stream abstractions would just
            // return their data components.
            if (IndexComponentSelector.FAILURES.equals(selector) && indexAbstraction.isDataStreamRelated() == false) {
                // If requested abstraction is not data stream related, then you cannot use ::failures
                if (ignoreUnavailable) {
                    return false;
                } else {
                    // Return the expression with the selector on it since the selector is the part that is incorrect
                    throw notFoundException(combineSelector(name, selector));
                }
            }
        }
        return true;
    }

    public static class Context {

        private final ClusterState state;
        private final IndicesOptions options;
        private final long startTime;
        private final boolean preserveAliases;
        private final boolean resolveToWriteIndex;
        private final boolean includeDataStreams;
        private final boolean preserveDataStreams;
        private final SystemIndexAccessLevel systemIndexAccessLevel;
        private final Predicate<String> systemIndexAccessPredicate;
        private final Predicate<String> netNewSystemIndexPredicate;

        Context(ClusterState state, IndicesOptions options, SystemIndexAccessLevel systemIndexAccessLevel) {
            this(state, options, systemIndexAccessLevel, Predicates.always(), Predicates.never());
        }

        Context(
            ClusterState state,
            IndicesOptions options,
            SystemIndexAccessLevel systemIndexAccessLevel,
            Predicate<String> systemIndexAccessPredicate,
            Predicate<String> netNewSystemIndexPredicate
        ) {
            this(
                state,
                options,
                System.currentTimeMillis(),
                systemIndexAccessLevel,
                systemIndexAccessPredicate,
                netNewSystemIndexPredicate
            );
        }

        Context(
            ClusterState state,
            IndicesOptions options,
            boolean preserveAliases,
            boolean resolveToWriteIndex,
            boolean includeDataStreams,
            SystemIndexAccessLevel systemIndexAccessLevel,
            Predicate<String> systemIndexAccessPredicate,
            Predicate<String> netNewSystemIndexPredicate
        ) {
            this(
                state,
                options,
                System.currentTimeMillis(),
                preserveAliases,
                resolveToWriteIndex,
                includeDataStreams,
                false,
                systemIndexAccessLevel,
                systemIndexAccessPredicate,
                netNewSystemIndexPredicate
            );
        }

        Context(
            ClusterState state,
            IndicesOptions options,
            boolean preserveAliases,
            boolean resolveToWriteIndex,
            boolean includeDataStreams,
            boolean preserveDataStreams,
            SystemIndexAccessLevel systemIndexAccessLevel,
            Predicate<String> systemIndexAccessPredicate,
            Predicate<String> netNewSystemIndexPredicate
        ) {
            this(
                state,
                options,
                System.currentTimeMillis(),
                preserveAliases,
                resolveToWriteIndex,
                includeDataStreams,
                preserveDataStreams,
                systemIndexAccessLevel,
                systemIndexAccessPredicate,
                netNewSystemIndexPredicate
            );
        }

        Context(
            ClusterState state,
            IndicesOptions options,
            long startTime,
            SystemIndexAccessLevel systemIndexAccessLevel,
            Predicate<String> systemIndexAccessPredicate,
            Predicate<String> netNewSystemIndexPredicate
        ) {
            this(
                state,
                options,
                startTime,
                false,
                false,
                false,
                false,
                systemIndexAccessLevel,
                systemIndexAccessPredicate,
                netNewSystemIndexPredicate
            );
        }

        protected Context(
            ClusterState state,
            IndicesOptions options,
            long startTime,
            boolean preserveAliases,
            boolean resolveToWriteIndex,
            boolean includeDataStreams,
            boolean preserveDataStreams,
            SystemIndexAccessLevel systemIndexAccessLevel,
            Predicate<String> systemIndexAccessPredicate,
            Predicate<String> netNewSystemIndexPredicate
        ) {
            this.state = state;
            this.options = options;
            this.startTime = startTime;
            this.preserveAliases = preserveAliases;
            this.resolveToWriteIndex = resolveToWriteIndex;
            this.includeDataStreams = includeDataStreams;
            this.preserveDataStreams = preserveDataStreams;
            this.systemIndexAccessLevel = systemIndexAccessLevel;
            this.systemIndexAccessPredicate = systemIndexAccessPredicate;
            this.netNewSystemIndexPredicate = netNewSystemIndexPredicate;
        }

        public ClusterState getState() {
            return state;
        }

        public IndicesOptions getOptions() {
            return options;
        }

        public long getStartTime() {
            return startTime;
        }

        /**
         * This is used to prevent resolving aliases to concrete indices but this also means
         * that we might return aliases that point to a closed index. This is currently only used
         * by {@link #filteringAliases(ClusterState, String, Set)} since it's the only one that needs aliases
         */
        boolean isPreserveAliases() {
            return preserveAliases;
        }

        /**
         * This is used to require that aliases resolve to their write-index. It is currently not used in conjunction
         * with <code>preserveAliases</code>.
         */
        boolean isResolveToWriteIndex() {
            return resolveToWriteIndex;
        }

        public boolean includeDataStreams() {
            return includeDataStreams;
        }

        public boolean isPreserveDataStreams() {
            return preserveDataStreams;
        }

        /**
         * Used to determine system index access is allowed in this context (e.g. for this request).
         */
        public Predicate<String> getSystemIndexAccessPredicate() {
            return systemIndexAccessPredicate;
        }
    }

    /**
     * Resolves name expressions with wildcards into the corresponding concrete indices/aliases/data streams
     */
    static final class WildcardExpressionResolver {

        private WildcardExpressionResolver() {
            // Utility class
        }

        /**
         * Returns all the indices, data streams, and aliases, considering the open/closed, system, and hidden context parameters.
         * Depending on the context, returns the names of the data streams themselves or their backing indices.
         */
        public static Collection<ResolvedExpression> resolveAll(Context context, IndexComponentSelector selector) {
            assert selector != null || context.options.allowSelectors() == false
                : "selectors are enabled in this context, but a selector was not provided";
            List<ResolvedExpression> concreteIndices = resolveEmptyOrTrivialWildcard(context, selector);

            if (context.includeDataStreams() == false && context.getOptions().ignoreAliases()) {
                return concreteIndices;
            }

            Set<ResolvedExpression> resolved = new HashSet<>(concreteIndices.size());
            context.getState()
                .metadata()
                .getIndicesLookup()
                .values()
                .stream()
                .filter(ia -> context.getOptions().expandWildcardsHidden() || ia.isHidden() == false)
                .filter(ia -> shouldIncludeIfDataStream(ia, context) || shouldIncludeIfAlias(ia, context))
                .filter(ia -> ia.isSystem() == false || context.systemIndexAccessPredicate.test(ia.getName()))
                .forEach(ia -> resolved.addAll(expandToOpenClosed(context, ia, selector)));

            resolved.addAll(concreteIndices);
            return resolved;
        }

        private static boolean shouldIncludeIfDataStream(IndexAbstraction ia, IndexNameExpressionResolver.Context context) {
            return context.includeDataStreams() && ia.getType() == Type.DATA_STREAM;
        }

        private static boolean shouldIncludeIfAlias(IndexAbstraction ia, IndexNameExpressionResolver.Context context) {
            return context.getOptions().ignoreAliases() == false && ia.getType() == Type.ALIAS;
        }

        private static IndexMetadata.State excludeState(IndicesOptions options) {
            final IndexMetadata.State excludeState;
            if (options.expandWildcardsOpen() && options.expandWildcardsClosed()) {
                excludeState = null;
            } else if (options.expandWildcardsOpen() && options.expandWildcardsClosed() == false) {
                excludeState = IndexMetadata.State.CLOSE;
            } else if (options.expandWildcardsClosed() && options.expandWildcardsOpen() == false) {
                excludeState = IndexMetadata.State.OPEN;
            } else {
                assert false : "this shouldn't get called if wildcards expand to none";
                excludeState = null;
            }
            return excludeState;
        }

        /**
         * Given a single wildcard {@param expression}, return a {@code Set} that contains all the resources (i.e. indices, aliases,
         * and data streams), that exist in the cluster at this moment in time, and that the wildcard "resolves" to (i.e. the resource's
         * name matches the {@param expression} wildcard).
         * The {@param context} provides the current time-snapshot view of cluster state, as well as conditions
         * on whether to consider alias, data stream, system, and hidden resources.
         */
        static Set<ResolvedExpression> matchWildcardToResources(
            Context context,
            String wildcardExpression,
            IndexComponentSelector selector
        ) {
            assert isWildcard(wildcardExpression);
            final SortedMap<String, IndexAbstraction> indicesLookup = context.getState().getMetadata().getIndicesLookup();
            Set<ResolvedExpression> matchedResources = new HashSet<>();
            // this applies an initial pre-filtering in the case where the expression is a common suffix wildcard, eg "test*"
            if (Regex.isSuffixMatchPattern(wildcardExpression)) {
                for (IndexAbstraction ia : filterIndicesLookupForSuffixWildcard(indicesLookup, wildcardExpression).values()) {
                    maybeAddToResult(context, wildcardExpression, ia, selector, matchedResources);
                }
                return matchedResources;
            }
            // In case of match all it fetches all index abstractions
            if (Regex.isMatchAllPattern(wildcardExpression)) {
                for (IndexAbstraction ia : indicesLookup.values()) {
                    maybeAddToResult(context, wildcardExpression, ia, selector, matchedResources);
                }
                return matchedResources;
            }
            for (IndexAbstraction indexAbstraction : indicesLookup.values()) {
                if (Regex.simpleMatch(wildcardExpression, indexAbstraction.getName())) {
                    maybeAddToResult(context, wildcardExpression, indexAbstraction, selector, matchedResources);
                }
            }
            return matchedResources;
        }

        private static void maybeAddToResult(
            Context context,
            String wildcardExpression,
            IndexAbstraction indexAbstraction,
            @Nullable IndexComponentSelector selector,
            Set<ResolvedExpression> matchedResources
        ) {
            if (shouldExpandToIndexAbstraction(context, wildcardExpression, indexAbstraction)) {
                matchedResources.addAll(expandToOpenClosed(context, indexAbstraction, selector));
            }
        }

        /**
         * Checks if this index abstraction should be included because it matched the wildcard expression.
         * @param context the options of this request that influence the decision if this index abstraction should be included in the result
         * @param wildcardExpression the wildcard expression that matched this index abstraction
         * @param indexAbstraction the index abstraction in question
         * @return true, if the index abstraction should be included in the result
         */
        private static boolean shouldExpandToIndexAbstraction(
            Context context,
            String wildcardExpression,
            IndexAbstraction indexAbstraction
        ) {
            if (context.getOptions().ignoreAliases() && indexAbstraction.getType() == Type.ALIAS) {
                return false;
            }
            if (context.includeDataStreams() == false && indexAbstraction.isDataStreamRelated()) {
                return false;
            }

            if (indexAbstraction.isSystem()
                && SystemResourceAccess.shouldExpandToSystemIndexAbstraction(context, indexAbstraction) == false) {
                return false;
            }

            if (context.getOptions().expandWildcardsHidden() == false) {
                // there is this behavior that hidden indices that start with "." are not hidden if the wildcard expression also
                // starts with "."
                if (indexAbstraction.isHidden()
                    && (wildcardExpression.startsWith(".") && indexAbstraction.getName().startsWith(".")) == false) {
                    return false;
                }
            }
            return true;
        }

        private static Map<String, IndexAbstraction> filterIndicesLookupForSuffixWildcard(
            SortedMap<String, IndexAbstraction> indicesLookup,
            String suffixWildcardExpression
        ) {
            assert Regex.isSuffixMatchPattern(suffixWildcardExpression);
            String fromPrefix = suffixWildcardExpression.substring(0, suffixWildcardExpression.length() - 1);
            char[] toPrefixCharArr = fromPrefix.toCharArray();
            toPrefixCharArr[toPrefixCharArr.length - 1]++;
            String toPrefix = new String(toPrefixCharArr);
            return indicesLookup.subMap(fromPrefix, toPrefix);
        }

        /**
         * Return the {@code Set} of open and/or closed index names for the given {@param resources}.
         * Data streams and aliases are interpreted to refer to multiple indices,
         * then all index resources are filtered by their open/closed status.
         */
        private static Set<ResolvedExpression> expandToOpenClosed(
            Context context,
            IndexAbstraction indexAbstraction,
            IndexComponentSelector selector
        ) {
            final IndexMetadata.State excludeState = excludeState(context.getOptions());
            Set<ResolvedExpression> resources = new HashSet<>();
            if (context.isPreserveAliases() && indexAbstraction.getType() == Type.ALIAS) {
                expandToApplicableSelectors(indexAbstraction, selector, resources);
            } else if (context.isPreserveDataStreams() && indexAbstraction.getType() == Type.DATA_STREAM) {
                expandToApplicableSelectors(indexAbstraction, selector, resources);
            } else {
                if (shouldIncludeRegularIndices(context.getOptions(), selector)) {
                    for (int i = 0, n = indexAbstraction.getIndices().size(); i < n; i++) {
                        Index index = indexAbstraction.getIndices().get(i);
                        IndexMetadata indexMetadata = context.state.metadata().index(index);
                        if (indexMetadata.getState() != excludeState) {
                            resources.add(
                                new ResolvedExpression(
                                    index.getName(),
                                    context.options.allowSelectors() ? IndexComponentSelector.DATA : null
                                )
                            );
                        }
                    }
                }
<<<<<<< HEAD
                if (indexAbstraction.getType() == Type.DATA_STREAM && shouldIncludeFailureIndices(context.getOptions())) {
                    DataStream dataStream = (DataStream) indexAbstraction;
                    for (int i = 0, n = dataStream.getFailureIndices().size(); i < n; i++) {
                        Index index = dataStream.getFailureIndices().get(i);
                        IndexMetadata indexMetadata = context.state.metadata().index(index);
                        if (indexMetadata.getState() != excludeState) {
                            resources.add(new ResolvedExpression(index.getName()));
=======
                if (shouldIncludeFailureIndices(context.getOptions(), selector)) {
                    if (indexAbstraction.getType() == Type.ALIAS && indexAbstraction.isDataStreamRelated()) {
                        Set<DataStream> aliasDataStreams = getAliasDataStreams(
                            indexAbstraction,
                            context.state.metadata().getIndicesLookup()
                        );
                        for (DataStream ds : aliasDataStreams) {
                            List<Index> failureIndices = ds.getFailureIndices().getIndices();
                            for (int i = 0; i < failureIndices.size(); i++) {
                                Index index = failureIndices.get(i);
                                resources.add(new ResolvedExpression(index.getName(), IndexComponentSelector.DATA));
                            }
                        }
                    } else if (indexAbstraction.getType() == Type.DATA_STREAM) {
                        DataStream dataStream = (DataStream) indexAbstraction;
                        for (int i = 0, n = dataStream.getFailureIndices().getIndices().size(); i < n; i++) {
                            Index index = dataStream.getFailureIndices().getIndices().get(i);
                            IndexMetadata indexMetadata = context.state.metadata().index(index);
                            if (indexMetadata.getState() != excludeState) {
                                resources.add(new ResolvedExpression(index.getName(), IndexComponentSelector.DATA));
                            }
>>>>>>> 41221443
                        }
                    }
                }
            }
            return resources;
        }

        /**
         * Adds the abstraction and selector to the results when preserving data streams and aliases at wildcard resolution. If a selector
         * is provided, the result is only added if the selector is applicable to the abstraction provided. If
         * {@link IndexComponentSelector#ALL_APPLICABLE} is given, the selectors are expanded only to those which are applicable to the
         * provided abstraction.
         * @param indexAbstraction abstraction to add
         * @param selector The selector to add
         * @param resources Result collector which is updated with all applicable resolved expressions for a given abstraction and selector
         *                  pair.
         */
        private static void expandToApplicableSelectors(
            IndexAbstraction indexAbstraction,
            IndexComponentSelector selector,
            Set<ResolvedExpression> resources
        ) {
            if (IndexComponentSelector.ALL_APPLICABLE.equals(selector)) {
                resources.add(new ResolvedExpression(indexAbstraction.getName(), IndexComponentSelector.DATA));
                if (indexAbstraction.isDataStreamRelated()) {
                    resources.add(new ResolvedExpression(indexAbstraction.getName(), IndexComponentSelector.FAILURES));
                }
            } else if (selector == null || indexAbstraction.isDataStreamRelated() || selector.shouldIncludeFailures() == false) {
                resources.add(new ResolvedExpression(indexAbstraction.getName(), selector));
            }
        }

        private static List<ResolvedExpression> resolveEmptyOrTrivialWildcard(Context context, IndexComponentSelector selector) {
            final String[] allIndices = resolveEmptyOrTrivialWildcardToAllIndices(
                context.getOptions(),
                context.getState().metadata(),
                selector
            );
            List<String> indices;
            if (context.systemIndexAccessLevel == SystemIndexAccessLevel.ALL) {
                indices = List.of(allIndices);
            } else {
                indices = resolveEmptyOrTrivialWildcardWithAllowedSystemIndices(context, allIndices);
            }
            List<ResolvedExpression> result = new ArrayList<>(indices.size());
            boolean allowSelectors = context.options.allowSelectors();
            for (int i = 0; i < indices.size(); i++) {
                if (allowSelectors) {
                    // These only have values if the ::data selector is applicable, and they only support the ::data selector
                    result.add(new ResolvedExpression(indices.get(i), IndexComponentSelector.DATA));
                } else {
                    result.add(new ResolvedExpression(indices.get(i)));
                }
            }
            return result;
        }

        private static List<String> resolveEmptyOrTrivialWildcardWithAllowedSystemIndices(Context context, String[] allIndices) {
            List<String> filteredIndices = new ArrayList<>(allIndices.length);
            for (int i = 0; i < allIndices.length; i++) {
                if (shouldIncludeIndexAbstraction(context, allIndices[i])) {
                    filteredIndices.add(allIndices[i]);
                }
            }
            return filteredIndices;
        }

        private static boolean shouldIncludeIndexAbstraction(Context context, String name) {
            if (name.startsWith(".") == false) {
                return true;
            }

            IndexAbstraction abstraction = context.state.metadata().getIndicesLookup().get(name);
            assert abstraction != null : "null abstraction for " + name + " but was in array of all indices";
            if (abstraction.isSystem() == false) {
                return true;
            }
            return SystemResourceAccess.isSystemIndexAbstractionAccessible(context, abstraction);
        }

        private static String[] resolveEmptyOrTrivialWildcardToAllIndices(
            IndicesOptions options,
            Metadata metadata,
            IndexComponentSelector selector
        ) {
            if (selector != null && selector.shouldIncludeData() == false) {
                return Strings.EMPTY_ARRAY;
            }
            if (options.expandWildcardsOpen() && options.expandWildcardsClosed() && options.expandWildcardsHidden()) {
                return metadata.getConcreteAllIndices();
            } else if (options.expandWildcardsOpen() && options.expandWildcardsClosed()) {
                return metadata.getConcreteVisibleIndices();
            } else if (options.expandWildcardsOpen() && options.expandWildcardsHidden()) {
                return metadata.getConcreteAllOpenIndices();
            } else if (options.expandWildcardsOpen()) {
                return metadata.getConcreteVisibleOpenIndices();
            } else if (options.expandWildcardsClosed() && options.expandWildcardsHidden()) {
                return metadata.getConcreteAllClosedIndices();
            } else if (options.expandWildcardsClosed()) {
                return metadata.getConcreteVisibleClosedIndices();
            } else {
                return Strings.EMPTY_ARRAY;
            }
        }

        static boolean isWildcard(String expression) {
            return Regex.isSimpleMatchPattern(expression);
        }

        static boolean hasWildcards(String[] expressions) {
            for (int i = 0; i < expressions.length; i++) {
                if (isWildcard(expressions[i])) {
                    return true;
                }
            }
            return false;
        }
    }

    /**
     * @return If the specified string is data math expression then this method returns the resolved expression.
     */
    public static String resolveDateMathExpression(String dateExpression) {
        return DateMathExpressionResolver.resolveExpression(dateExpression);
    }

    /**
     * @param time instant to consider when parsing the expression
     * @return If the specified string is data math expression then this method returns the resolved expression.
     */
    public static String resolveDateMathExpression(String dateExpression, long time) {
        return DateMathExpressionResolver.resolveExpression(dateExpression, () -> time);
    }

    /**
     * Resolves a date math expression based on the requested time.
     */
    public static final class DateMathExpressionResolver {

        private static final DateFormatter DEFAULT_DATE_FORMATTER = DateFormatter.forPattern("uuuu.MM.dd");
        private static final String EXPRESSION_LEFT_BOUND = "<";
        private static final String EXPRESSION_RIGHT_BOUND = ">";
        private static final char LEFT_BOUND = '{';
        private static final char RIGHT_BOUND = '}';
        private static final char ESCAPE_CHAR = '\\';
        private static final char TIME_ZONE_BOUND = '|';

        private DateMathExpressionResolver() {
            // utility class
        }

        /**
         * Resolves a date math expression using the current time. This method recognises a date math expression iff when they start with
         * <code>%3C</code> and end with <code>%3E</code>. Otherwise, it returns the expression intact.
         */
        public static String resolveExpression(String expression) {
            return resolveExpression(expression, System::currentTimeMillis);
        }

        /**
         * Resolves a date math expression using the provided time. This method recognises a date math expression iff when they start with
         * <code>%3C</code> and end with <code>%3E</code>. Otherwise, it returns the expression intact.
         */
        public static String resolveExpression(String expression, LongSupplier getTime) {
            if (expression.startsWith(EXPRESSION_LEFT_BOUND) == false || expression.endsWith(EXPRESSION_RIGHT_BOUND) == false) {
                return expression;
            }
            return doResolveExpression(expression, getTime);
        }

        @SuppressWarnings("fallthrough")
        private static String doResolveExpression(String expression, LongSupplier getTime) {
            boolean escape = false;
            boolean inDateFormat = false;
            boolean inPlaceHolder = false;
            final StringBuilder beforePlaceHolderSb = new StringBuilder();
            StringBuilder inPlaceHolderSb = new StringBuilder();
            final char[] text = expression.toCharArray();
            final int from = 1;
            final int length = text.length - 1;
            for (int i = from; i < length; i++) {
                boolean escapedChar = escape;
                if (escape) {
                    escape = false;
                }

                char c = text[i];
                if (c == ESCAPE_CHAR) {
                    if (escapedChar) {
                        beforePlaceHolderSb.append(c);
                        escape = false;
                    } else {
                        escape = true;
                    }
                    continue;
                }
                if (inPlaceHolder) {
                    switch (c) {
                        case LEFT_BOUND:
                            if (inDateFormat && escapedChar) {
                                inPlaceHolderSb.append(c);
                            } else if (inDateFormat == false) {
                                inDateFormat = true;
                                inPlaceHolderSb.append(c);
                            } else {
                                throw new ElasticsearchParseException(
                                    "invalid dynamic name expression [{}]." + " invalid character in placeholder at position [{}]",
                                    new String(text, from, length),
                                    i
                                );
                            }
                            break;

                        case RIGHT_BOUND:
                            if (inDateFormat && escapedChar) {
                                inPlaceHolderSb.append(c);
                            } else if (inDateFormat) {
                                inDateFormat = false;
                                inPlaceHolderSb.append(c);
                            } else {
                                String inPlaceHolderString = inPlaceHolderSb.toString();
                                int dateTimeFormatLeftBoundIndex = inPlaceHolderString.indexOf(LEFT_BOUND);
                                String mathExpression;
                                String dateFormatterPattern;
                                DateFormatter dateFormatter;
                                final ZoneId timeZone;
                                if (dateTimeFormatLeftBoundIndex < 0) {
                                    mathExpression = inPlaceHolderString;
                                    dateFormatter = DEFAULT_DATE_FORMATTER;
                                    timeZone = ZoneOffset.UTC;
                                } else {
                                    if (inPlaceHolderString.lastIndexOf(RIGHT_BOUND) != inPlaceHolderString.length() - 1) {
                                        throw new ElasticsearchParseException(
                                            "invalid dynamic name expression [{}]. missing closing `}`" + " for date math format",
                                            inPlaceHolderString
                                        );
                                    }
                                    if (dateTimeFormatLeftBoundIndex == inPlaceHolderString.length() - 2) {
                                        throw new ElasticsearchParseException(
                                            "invalid dynamic name expression [{}]. missing date format",
                                            inPlaceHolderString
                                        );
                                    }
                                    mathExpression = inPlaceHolderString.substring(0, dateTimeFormatLeftBoundIndex);
                                    String patternAndTZid = inPlaceHolderString.substring(
                                        dateTimeFormatLeftBoundIndex + 1,
                                        inPlaceHolderString.length() - 1
                                    );
                                    int formatPatternTimeZoneSeparatorIndex = patternAndTZid.indexOf(TIME_ZONE_BOUND);
                                    if (formatPatternTimeZoneSeparatorIndex != -1) {
                                        dateFormatterPattern = patternAndTZid.substring(0, formatPatternTimeZoneSeparatorIndex);
                                        timeZone = DateUtils.of(patternAndTZid.substring(formatPatternTimeZoneSeparatorIndex + 1));
                                    } else {
                                        dateFormatterPattern = patternAndTZid;
                                        timeZone = ZoneOffset.UTC;
                                    }
                                    dateFormatter = DateFormatter.forPattern(dateFormatterPattern);
                                }

                                DateFormatter formatter = dateFormatter.withZone(timeZone);
                                DateMathParser dateMathParser = formatter.toDateMathParser();
                                Instant instant = dateMathParser.parse(mathExpression, getTime, false, timeZone);

                                String time = formatter.format(instant);
                                beforePlaceHolderSb.append(time);
                                inPlaceHolderSb = new StringBuilder();
                                inPlaceHolder = false;
                            }
                            break;

                        default:
                            inPlaceHolderSb.append(c);
                    }
                } else {
                    switch (c) {
                        case LEFT_BOUND:
                            if (escapedChar) {
                                beforePlaceHolderSb.append(c);
                            } else {
                                inPlaceHolder = true;
                            }
                            break;

                        case RIGHT_BOUND:
                            if (escapedChar == false) {
                                throw new ElasticsearchParseException(
                                    "invalid dynamic name expression [{}]."
                                        + " invalid character at position [{}]. `{` and `}` are reserved characters and"
                                        + " should be escaped when used as part of the index name using `\\` (e.g. `\\{text\\}`)",
                                    new String(text, from, length),
                                    i
                                );
                            }
                        default:
                            beforePlaceHolderSb.append(c);
                    }
                }
            }

            if (inPlaceHolder) {
                throw new ElasticsearchParseException(
                    "invalid dynamic name expression [{}]. date math placeholder is open ended",
                    new String(text, from, length)
                );
            }
            if (beforePlaceHolderSb.length() == 0) {
                throw new ElasticsearchParseException("nothing captured");
            }
            return beforePlaceHolderSb.toString();
        }
    }

    public static final class SelectorResolver {
        public static final String SELECTOR_SEPARATOR = "::";

        private SelectorResolver() {
            // Utility class
        }

        /**
         * Parses an index expression for a selector suffix. If a suffix is present and supported by the index options, the
         * expression and its suffix are split apart and returned. If a suffix is not present on the expression, the default
         * {@link IndexComponentSelector#DATA} selector will be returned. If suffixes are present but not supported by the
         * index options, this will throw {@link IndexNotFoundException}. When suffixes are not allowed by the context, the
         * selector returned will be null.
         * @param options IndicesOptions object
         * @param expression The expression to check for selectors
         * @return A resolved expression, optionally paired with a selector if present and supported.
         */
        public static ResolvedExpression parseExpression(String expression, IndicesOptions options) {
            return parseAndTransformSelector(expression, (baseExpression, selector) -> {
                if (options.allowSelectors()) {
                    IndexComponentSelector resolvedSelector = selector != null ? selector : IndexComponentSelector.DATA;
                    return new ResolvedExpression(baseExpression, resolvedSelector);
                } else {
                    // Ensure there is no selector if the API doesn't allow it.
                    ensureNoSelectorsProvided(expression, selector);
                    return new ResolvedExpression(baseExpression);
                }
            });
        }

        /**
         * Parses an index expression for selector suffixes. If a suffix is present and supported by the index options, the suffix is
         * returned. If a suffix is not present on the expression, the default selector defined in the context is returned. If selectors
         * are disabled in the options, this will return a null value. If a selector is provided when selectors are disabled in the options,
         * this will throw {@link IndexNotFoundException}.
         * @param context Context object
         * @param matchAllExpression The match all expression given to the index request (e.g. `*`, `*::failures`, `_all::data`)
         * @return The selector for this match all expression
         */
        public static IndexComponentSelector parseMatchAllToSelector(Context context, String matchAllExpression) {
            return parseAndTransformSelector(matchAllExpression, (baseExpression, selector) -> {
                if (context.options.allowSelectors()) {
                    // if selector was not present in the expression, default to ::data
                    return selector == null ? IndexComponentSelector.DATA : selector;
                } else {
                    // Ensure there is no selector if the API doesn't allow it.
                    ensureNoSelectorsProvided(matchAllExpression, selector);
                    return null;
                }
            });
        }

        /**
         * Determines if the given expression matches the provided predicate. If the predicate evaluates to false for the expression, the
         * expression is checked for selectors and the evaluation is repeated on just the index-part. If selectors are present when they
         * should not be (according to the context object) this method will throw an exception.
         * @param expression Index expression that may contain a selector suffix.
         * @param context Context object.
         * @param predicate Determines match criteria. May be called multiple times if expression contains a valid selector.
         * @return true if the expression matches the predicate, with or without its selector suffix if one is present.
         * @throws InvalidIndexNameException if the expression contains invalid selector syntax.
         * @throws IllegalArgumentException if selectors were present on the expression, but they are not allowed in this context.
         */
        private static boolean selectorsValidatedAndMatchesPredicate(String expression, Context context, Predicate<String> predicate) {
            if (expression == null) {
                return false;
            }
            // We need to check if there was a selector present, and validate if it was allowed
            return parseAndTransformSelector(expression, (base, selectors) -> {
                if (context.options.allowSelectors() == false) {
                    // Ensure there is no selector if the API doesn't allow it.
                    ensureNoSelectorsProvided(expression, selectors);
                }
                return predicate.test(base);
            });
        }

        /**
         * Splits off a selector suffix from the expression and converts it to the corresponding {@link IndexComponentSelector} value. A
         * provided function binds the results to the return type.
         * @param expression The expression to parse and split apart
         * @param bindFunction A function that is handed the remainder of the expression and any selector that was parsed off
         *                       the expression.
         * @return The result of the bind function
         * @param <V> The type returned from the binding function
         * @throws InvalidIndexNameException In the event that the selector syntax is used incorrectly.
         */
        private static <V> V parseAndTransformSelector(String expression, BiFunction<String, IndexComponentSelector, V> bindFunction) {
            return splitSelectorExpression(expression, (expressionBase, suffix) -> {
                if (suffix == null) {
                    return bindFunction.apply(expressionBase, null);
                } else {
                    return bindFunction.apply(expressionBase, IndexComponentSelector.getByKey(suffix));
                }
            });
        }

        /**
         * Splits off selector fragments from an index expression. Selectors are always expected to be the suffix of the expression, and
         * must equal one of the supported selector keys (data, failures) or be the match-all wildcard (*) which maps to all selectors. The
         * expression is then split into the base expression and the selector string. A provided function binds the results to the return
         * type.
         * @param expression The expression to parse and split apart
         * @param bindFunction A function that is handed the remainder of the expression and any selector suffix that was parsed off
         *                       the expression.
         * @return The result of the bind function
         * @param <V> The type returned from the binding function
         * @throws InvalidIndexNameException In the event that the selector syntax is used incorrectly.
         */
        private static <V> V splitSelectorExpression(String expression, BiFunction<String, String, V> bindFunction) {
            Objects.requireNonNull(expression, "expression cannot be null");
            int lastDoubleColon = expression.lastIndexOf(SELECTOR_SEPARATOR);
            if (lastDoubleColon >= 0) {
                String suffix = expression.substring(lastDoubleColon + SELECTOR_SEPARATOR.length());
                IndexComponentSelector selector = IndexComponentSelector.getByKey(suffix);
                if (selector == null) {
                    // Do some work to surface a helpful error message for likely errors
                    if (Regex.isSimpleMatchPattern(suffix)) {
                        throw new InvalidIndexNameException(
                            expression,
                            "Invalid usage of :: separator, ["
                                + suffix
                                + "] contains a wildcard, but only the match all wildcard [*] is supported in a selector"
                        );
                    } else {
                        throw new InvalidIndexNameException(
                            expression,
                            "Invalid usage of :: separator, [" + suffix + "] is not a recognized selector"
                        );
                    }
                }
                String expressionBase = expression.substring(0, lastDoubleColon);
                ensureNoMoreSelectorSeparators(expressionBase, expression);
                return bindFunction.apply(expressionBase, suffix);
            }
            // Otherwise accept the default
            return bindFunction.apply(expression, null);
        }

        /**
         * Checks the selectors that have been returned from splitting an expression and throws an exception if any were present.
         * @param expression Original expression
         * @param selector Selectors to validate
         * @throws IllegalArgumentException if selectors are present
         */
        private static void ensureNoSelectorsProvided(String expression, IndexComponentSelector selector) {
            if (selector != null) {
                throw new IllegalArgumentException(
                    "Index component selectors are not supported in this context but found selector in expression [" + expression + "]"
                );
            }
        }

        /**
         * Checks the remainder of an expression for any more selector separators and throws an exception if they are encountered.
         * @param remainingExpression Remaining expression
         * @param originalExpression Original expression to be used in the exception if invalid name is detected
         * @throws InvalidIndexNameException if there are any more :: separators
         */
        private static void ensureNoMoreSelectorSeparators(String remainingExpression, String originalExpression) {
            if (remainingExpression.contains(SELECTOR_SEPARATOR)) {
                throw new InvalidIndexNameException(
                    originalExpression,
                    "Invalid usage of :: separator, only one :: separator is allowed per expression"
                );
            }
        }
    }

    /**
     * In this class we collect the system access relevant code. The helper methods provide the following functionalities:
     * - determining the access to a system index abstraction
     * - verifying the access to system abstractions and adding the necessary warnings
     * - determining the access to a system index based on its name
     * WARNING: we have observed differences in how the access is determined. For now this behaviour is documented and preserved.
     */
    public static final class SystemResourceAccess {

        private SystemResourceAccess() {
            // Utility class
        }

        /**
         * Checks if this system index abstraction should be included when resolving via {@link
         * IndexNameExpressionResolver.WildcardExpressionResolver#resolveEmptyOrTrivialWildcardWithAllowedSystemIndices(Context, String[])}.
         * NOTE: it behaves differently than {@link SystemResourceAccess#shouldExpandToSystemIndexAbstraction(Context, IndexAbstraction)}
         * because in the case that the access level is BACKWARDS_COMPATIBLE_ONLY it does not include the net-new indices, this is
         * questionable.
         */
        public static boolean isSystemIndexAbstractionAccessible(Context context, IndexAbstraction abstraction) {
            assert abstraction.isSystem() : "We should only check this for system resources";
            if (context.netNewSystemIndexPredicate.test(abstraction.getName())) {
                if (SystemIndexAccessLevel.BACKWARDS_COMPATIBLE_ONLY.equals(context.systemIndexAccessLevel)) {
                    return false;
                } else {
                    return context.systemIndexAccessPredicate.test(abstraction.getName());
                }
            } else if (abstraction.getType() == Type.DATA_STREAM || abstraction.getParentDataStream() != null) {
                return context.systemIndexAccessPredicate.test(abstraction.getName());
            }
            return true;
        }

        /**
         * Historic, i.e. not net-new, system indices are included irrespective of the system access predicate
         * the system access predicate is based on the endpoint kind and HTTP request headers that identify the stack feature.
         * A historic system resource, can only be an index since system data streams were added later.
         */
        private static boolean shouldExpandToSystemIndexAbstraction(Context context, IndexAbstraction indexAbstraction) {
            assert indexAbstraction.isSystem() : "We should only check this for system resources";
            boolean isHistoric = indexAbstraction.getType() != Type.DATA_STREAM
                && indexAbstraction.getParentDataStream() == null
                && context.netNewSystemIndexPredicate.test(indexAbstraction.getName()) == false;
            return isHistoric || context.systemIndexAccessPredicate.test(indexAbstraction.getName());
        }

        /**
         * Checks if any system indices that should not have been accessible according to the
         * {@link Context#getSystemIndexAccessPredicate()} are accessed, and it performs the following actions:
         * - if there are historic (aka not net-new) system indices, then it adds a deprecation warning
         * - if it contains net-new system indices or system data streams, it throws an exception.
         */
        private static void checkSystemIndexAccess(Context context, ThreadContext threadContext, Index... concreteIndices) {
            final Predicate<String> systemIndexAccessPredicate = context.getSystemIndexAccessPredicate();
            if (systemIndexAccessPredicate == Predicates.<String>always()) {
                return;
            }
            doCheckSystemIndexAccess(context, systemIndexAccessPredicate, threadContext, concreteIndices);
        }

        private static void doCheckSystemIndexAccess(
            Context context,
            Predicate<String> systemIndexAccessPredicate,
            ThreadContext threadContext,
            Index... concreteIndices
        ) {
            final Metadata metadata = context.getState().metadata();
            final List<String> resolvedSystemIndices = new ArrayList<>();
            final List<String> resolvedNetNewSystemIndices = new ArrayList<>();
            final Set<String> resolvedSystemDataStreams = new HashSet<>();
            final SortedMap<String, IndexAbstraction> indicesLookup = metadata.getIndicesLookup();
            boolean matchedIndex = false;
            for (int i = 0; i < concreteIndices.length; i++) {
                Index concreteIndex = concreteIndices[i];
                IndexMetadata idxMetadata = metadata.index(concreteIndex);
                String name = concreteIndex.getName();
                if (idxMetadata.isSystem() && systemIndexAccessPredicate.test(name) == false) {
                    matchedIndex = true;
                    IndexAbstraction indexAbstraction = indicesLookup.get(name);
                    if (indexAbstraction.getParentDataStream() != null) {
                        resolvedSystemDataStreams.add(indexAbstraction.getParentDataStream().getName());
                    } else if (context.netNewSystemIndexPredicate.test(name)) {
                        resolvedNetNewSystemIndices.add(name);
                    } else {
                        resolvedSystemIndices.add(name);
                    }
                }
            }
            if (matchedIndex) {
                handleMatchedSystemIndices(resolvedSystemIndices, resolvedSystemDataStreams, resolvedNetNewSystemIndices, threadContext);
            }
        }

        private static void handleMatchedSystemIndices(
            List<String> resolvedSystemIndices,
            Set<String> resolvedSystemDataStreams,
            List<String> resolvedNetNewSystemIndices,
            ThreadContext threadContext
        ) {
            if (resolvedSystemIndices.isEmpty() == false) {
                Collections.sort(resolvedSystemIndices);
                deprecationLogger.warn(
                    DeprecationCategory.API,
                    "open_system_index_access",
                    "this request accesses system indices: {}, but in a future major version, direct access to system "
                        + "indices will be prevented by default",
                    resolvedSystemIndices
                );
            }
            if (resolvedSystemDataStreams.isEmpty() == false) {
                throw SystemIndices.dataStreamAccessException(threadContext, resolvedSystemDataStreams);
            }
            if (resolvedNetNewSystemIndices.isEmpty() == false) {
                throw SystemIndices.netNewSystemIndexAccessException(threadContext, resolvedNetNewSystemIndices);
            }
        }

        /**
         * Used in {@link IndexNameExpressionResolver#shouldTrackConcreteIndex(Context, Index)} to exclude net-new indices
         * when we are in backwards compatible only access level.
         * This also feels questionable as well.
         */
        private static boolean isNetNewInBackwardCompatibleMode(Context context, Index index) {
            return context.systemIndexAccessLevel == SystemIndexAccessLevel.BACKWARDS_COMPATIBLE_ONLY
                && context.netNewSystemIndexPredicate.test(index.getName());
        }
    }

}<|MERGE_RESOLUTION|>--- conflicted
+++ resolved
@@ -589,24 +589,12 @@
                 }
             }
         }
-<<<<<<< HEAD
-        if (shouldIncludeFailureIndices(context.getOptions())) {
-            // We short-circuit here, if failure indices are not allowed and they can be skipped
-            if (context.getOptions().allowFailureIndices() || context.getOptions().ignoreUnavailable() == false) {
-                List<Index> failureIndices = dataStream.getFailureIndices();
-                for (int i = 0, n = failureIndices.size(); i < n; i++) {
-                    Index index = failureIndices.get(i);
-                    if (shouldTrackConcreteIndex(context, index)) {
-                        concreteIndicesResult.add(index);
-                    }
-=======
         if (shouldIncludeFailureIndices(context.getOptions(), selector)) {
-            List<Index> failureIndices = dataStream.getFailureIndices().getIndices();
+            List<Index> failureIndices = dataStream.getFailureIndices();
             for (int i = 0, n = failureIndices.size(); i < n; i++) {
                 Index index = failureIndices.get(i);
                 if (shouldTrackConcreteIndex(context, index)) {
                     concreteIndicesResult.add(index);
->>>>>>> 41221443
                 }
             }
         }
@@ -624,13 +612,8 @@
                 concreteIndicesResult.add(writeIndex);
             }
         }
-<<<<<<< HEAD
-        if (shouldIncludeFailureIndices(context.getOptions())) {
+        if (shouldIncludeFailureIndices(context.getOptions(), selector)) {
             Index failureStoreWriteIndex = dataStream.getWriteFailureIndex();
-=======
-        if (shouldIncludeFailureIndices(context.getOptions(), selector)) {
-            Index failureStoreWriteIndex = dataStream.getFailureStoreWriteIndex();
->>>>>>> 41221443
             if (failureStoreWriteIndex != null && addIndex(failureStoreWriteIndex, null, context)) {
                 concreteIndicesResult.add(failureStoreWriteIndex);
             }
@@ -669,7 +652,7 @@
                         count += parentDataStream.getIndices().size();
                     }
                     if (shouldIncludeFailureIndices(context.getOptions(), expression.selector())) {
-                        count += parentDataStream.getFailureIndices().getIndices().size();
+                        count += parentDataStream.getFailureIndices().size();
                     }
                     if (count > 1) {
                         // Early out if we already have more than one index accounted
@@ -685,13 +668,8 @@
             if (shouldIncludeRegularIndices(context.getOptions(), expression.selector())) {
                 count += dataStream.getIndices().size();
             }
-<<<<<<< HEAD
-            if (shouldIncludeFailureIndices(context.getOptions())) {
+            if (shouldIncludeFailureIndices(context.getOptions(), expression.selector())) {
                 count += dataStream.getFailureIndices().size();
-=======
-            if (shouldIncludeFailureIndices(context.getOptions(), expression.selector())) {
-                count += dataStream.getFailureIndices().getIndices().size();
->>>>>>> 41221443
             }
             return count > 1;
         }
@@ -995,7 +973,7 @@
         IndexAbstraction ia = state.metadata().getIndicesLookup().get(index);
         DataStream dataStream = ia.getParentDataStream();
         if (dataStream != null) {
-            if (dataStream.getFailureIndices().containsIndex(index)) {
+            if (dataStream.getFailureComponent().containsIndex(index)) {
                 // Alias filters are not applied against indices in an abstraction's failure component.
                 // They do not match the mapping of the data stream nor are the documents mapped for searching.
                 return null;
@@ -1125,7 +1103,7 @@
                         Set<DataStream> dataStreams = getAliasDataStreams(indexAbstraction, context.state.metadata().getIndicesLookup());
                         aliasIndices = aliasIndices == null ? new ArrayList<>(dataStreams.size()) : aliasIndices;
                         for (DataStream dataStream : dataStreams) {
-                            aliasIndices.addAll(dataStream.getFailureIndices().getIndices());
+                            aliasIndices.addAll(dataStream.getFailureIndices());
                         }
                     }
                     aliasIndices = aliasIndices == null ? List.of() : aliasIndices;
@@ -1172,8 +1150,8 @@
                     }
                 }
                 if (shouldIncludeFailureIndices(context.getOptions(), resolvedExpression.selector())) {
-                    if (dataStream.getFailureIndices().getIndices() != null) {
-                        for (Index failureIndex : dataStream.getFailureIndices().getIndices()) {
+                    if (dataStream.getFailureIndices() != null) {
+                        for (Index failureIndex : dataStream.getFailureIndices()) {
                             String concreteIndex = failureIndex.getName();
                             routings = collectRoutings(routings, paramRouting, norouting, concreteIndex);
                         }
@@ -1751,15 +1729,6 @@
                         }
                     }
                 }
-<<<<<<< HEAD
-                if (indexAbstraction.getType() == Type.DATA_STREAM && shouldIncludeFailureIndices(context.getOptions())) {
-                    DataStream dataStream = (DataStream) indexAbstraction;
-                    for (int i = 0, n = dataStream.getFailureIndices().size(); i < n; i++) {
-                        Index index = dataStream.getFailureIndices().get(i);
-                        IndexMetadata indexMetadata = context.state.metadata().index(index);
-                        if (indexMetadata.getState() != excludeState) {
-                            resources.add(new ResolvedExpression(index.getName()));
-=======
                 if (shouldIncludeFailureIndices(context.getOptions(), selector)) {
                     if (indexAbstraction.getType() == Type.ALIAS && indexAbstraction.isDataStreamRelated()) {
                         Set<DataStream> aliasDataStreams = getAliasDataStreams(
@@ -1767,7 +1736,7 @@
                             context.state.metadata().getIndicesLookup()
                         );
                         for (DataStream ds : aliasDataStreams) {
-                            List<Index> failureIndices = ds.getFailureIndices().getIndices();
+                            List<Index> failureIndices = ds.getFailureIndices();
                             for (int i = 0; i < failureIndices.size(); i++) {
                                 Index index = failureIndices.get(i);
                                 resources.add(new ResolvedExpression(index.getName(), IndexComponentSelector.DATA));
@@ -1775,13 +1744,12 @@
                         }
                     } else if (indexAbstraction.getType() == Type.DATA_STREAM) {
                         DataStream dataStream = (DataStream) indexAbstraction;
-                        for (int i = 0, n = dataStream.getFailureIndices().getIndices().size(); i < n; i++) {
-                            Index index = dataStream.getFailureIndices().getIndices().get(i);
+                        for (int i = 0, n = dataStream.getFailureIndices().size(); i < n; i++) {
+                            Index index = dataStream.getFailureIndices().get(i);
                             IndexMetadata indexMetadata = context.state.metadata().index(index);
                             if (indexMetadata.getState() != excludeState) {
                                 resources.add(new ResolvedExpression(index.getName(), IndexComponentSelector.DATA));
                             }
->>>>>>> 41221443
                         }
                     }
                 }

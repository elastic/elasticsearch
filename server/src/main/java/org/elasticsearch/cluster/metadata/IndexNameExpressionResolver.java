/*
 * Copyright Elasticsearch B.V. and/or licensed to Elasticsearch B.V. under one
 * or more contributor license agreements. Licensed under the "Elastic License
 * 2.0", the "GNU Affero General Public License v3.0 only", and the "Server Side
 * Public License v 1"; you may not use this file except in compliance with, at
 * your election, the "Elastic License 2.0", the "GNU Affero General Public
 * License v3.0 only", or the "Server Side Public License, v 1".
 */

package org.elasticsearch.cluster.metadata;

import org.apache.lucene.util.automaton.Automaton;
import org.elasticsearch.ElasticsearchParseException;
import org.elasticsearch.action.DocWriteRequest;
import org.elasticsearch.action.IndicesRequest;
import org.elasticsearch.action.support.IndexComponentSelector;
import org.elasticsearch.action.support.IndicesOptions;
import org.elasticsearch.cluster.ClusterState;
import org.elasticsearch.cluster.metadata.IndexAbstraction.Type;
import org.elasticsearch.common.Strings;
import org.elasticsearch.common.logging.DeprecationCategory;
import org.elasticsearch.common.logging.DeprecationLogger;
import org.elasticsearch.common.regex.Regex;
import org.elasticsearch.common.time.DateFormatter;
import org.elasticsearch.common.time.DateMathParser;
import org.elasticsearch.common.time.DateUtils;
import org.elasticsearch.common.util.CollectionUtils;
import org.elasticsearch.common.util.concurrent.ThreadContext;
import org.elasticsearch.common.util.set.Sets;
import org.elasticsearch.core.Nullable;
import org.elasticsearch.core.Predicates;
import org.elasticsearch.core.Tuple;
import org.elasticsearch.index.Index;
import org.elasticsearch.index.IndexNotFoundException;
import org.elasticsearch.index.IndexVersion;
import org.elasticsearch.index.IndexVersions;
import org.elasticsearch.indices.IndexClosedException;
import org.elasticsearch.indices.InvalidIndexNameException;
import org.elasticsearch.indices.SystemIndices;
import org.elasticsearch.indices.SystemIndices.SystemIndexAccessLevel;
import org.elasticsearch.transport.RemoteClusterAware;

import java.time.Instant;
import java.time.ZoneId;
import java.time.ZoneOffset;
import java.util.ArrayList;
import java.util.Arrays;
import java.util.Collection;
import java.util.Collections;
import java.util.HashMap;
import java.util.HashSet;
import java.util.LinkedHashSet;
import java.util.List;
import java.util.Map;
import java.util.Objects;
import java.util.Set;
import java.util.SortedMap;
import java.util.function.BiFunction;
import java.util.function.Function;
import java.util.function.LongSupplier;
import java.util.function.Predicate;

/**
 * This class main focus is to resolve multi-syntax target expressions to resources or concrete indices. This resolution is influenced
 * by IndicesOptions and other flags passed through the method call. Examples of the functionality it provides:
 * - Resolve expressions to concrete indices
 * - Resolve expressions to data stream names
 * - Resolve expressions to resources (meaning indices, data streams and aliases)
 * Note: This class is performance sensitive, so we pay extra attention on the data structure usage and we avoid streams and iterators
 * when possible in favor of the classic for-i loops.
 */
public class IndexNameExpressionResolver {
    private static final DeprecationLogger deprecationLogger = DeprecationLogger.getLogger(IndexNameExpressionResolver.class);

    public static final String EXCLUDED_DATA_STREAMS_KEY = "es.excluded_ds";
    public static final IndexVersion SYSTEM_INDEX_ENFORCEMENT_INDEX_VERSION = IndexVersions.V_8_0_0;

    private final ThreadContext threadContext;
    private final SystemIndices systemIndices;

    public IndexNameExpressionResolver(ThreadContext threadContext, SystemIndices systemIndices) {
        this.threadContext = Objects.requireNonNull(threadContext, "Thread Context must not be null");
        this.systemIndices = Objects.requireNonNull(systemIndices, "System Indices must not be null");
    }

    /**
     * This represents a resolved expression in the form of the name of a resource in the cluster.
     * Soon it will facilitate an index component selector, which will define which part of the resource the expression is targeting.
     * @param resource the name of a resource that an expression refers to.
     */
    public record ResolvedExpression(String resource) {}

    /**
     * Same as {@link #concreteIndexNames(ClusterState, IndicesOptions, String...)}, but the index expressions and options
     * are encapsulated in the specified request.
     */
    public String[] concreteIndexNames(ClusterState state, IndicesRequest request) {
        Context context = new Context(
            state,
            request.indicesOptions(),
            false,
            false,
            request.includeDataStreams(),
            getSystemIndexAccessLevel(),
            getSystemIndexAccessPredicate(),
            getNetNewSystemIndexPredicate()
        );
        return concreteIndexNames(context, request.indices());
    }

    /**
     * Same as {@link #concreteIndexNames(ClusterState, IndicesRequest)}, but access to system indices is always allowed.
     */
    public String[] concreteIndexNamesWithSystemIndexAccess(ClusterState state, IndicesRequest request) {
        Context context = new Context(
            state,
            request.indicesOptions(),
            false,
            false,
            request.includeDataStreams(),
            SystemIndexAccessLevel.BACKWARDS_COMPATIBLE_ONLY,
            Predicates.always(),
            this.getNetNewSystemIndexPredicate()
        );
        return concreteIndexNames(context, request.indices());
    }

    /**
     * Same as {@link #concreteIndices(ClusterState, IndicesOptions, String...)}, but the index expressions and options
     * are encapsulated in the specified request and resolves data streams.
     */
    public Index[] concreteIndices(ClusterState state, IndicesRequest request) {
        Context context = new Context(
            state,
            request.indicesOptions(),
            false,
            false,
            request.includeDataStreams(),
            getSystemIndexAccessLevel(),
            getSystemIndexAccessPredicate(),
            getNetNewSystemIndexPredicate()
        );
        return concreteIndices(context, request.indices());
    }

    /**
     * Translates the provided index expression into actual concrete indices, properly deduplicated.
     *
     * @param state             the cluster state containing all the data to resolve to expressions to concrete indices
     * @param options           defines how the aliases or indices need to be resolved to concrete indices
     * @param indexExpressions  expressions that can be resolved to alias or index names.
     * @return the resolved concrete indices based on the cluster state, indices options and index expressions
     * @throws IndexNotFoundException if one of the index expressions is pointing to a missing index or alias and the
     * provided indices options in the context don't allow such a case, or if the final result of the indices resolution
     * contains no indices and the indices options in the context don't allow such a case.
     * @throws IllegalArgumentException if one of the aliases resolve to multiple indices and the provided
     * indices options in the context don't allow such a case; if a remote index is requested.
     */
    public String[] concreteIndexNames(ClusterState state, IndicesOptions options, String... indexExpressions) {
        Context context = new Context(
            state,
            options,
            getSystemIndexAccessLevel(),
            getSystemIndexAccessPredicate(),
            getNetNewSystemIndexPredicate()
        );
        return concreteIndexNames(context, indexExpressions);
    }

    public String[] concreteIndexNames(ClusterState state, IndicesOptions options, boolean includeDataStreams, String... indexExpressions) {
        Context context = new Context(
            state,
            options,
            false,
            false,
            includeDataStreams,
            getSystemIndexAccessLevel(),
            getSystemIndexAccessPredicate(),
            getNetNewSystemIndexPredicate()
        );
        return concreteIndexNames(context, indexExpressions);
    }

    public String[] concreteIndexNames(ClusterState state, IndicesOptions options, IndicesRequest request) {
        Context context = new Context(
            state,
            options,
            false,
            false,
            request.includeDataStreams(),
            getSystemIndexAccessLevel(),
            getSystemIndexAccessPredicate(),
            getNetNewSystemIndexPredicate()
        );
        return concreteIndexNames(context, request.indices());
    }

    public List<String> dataStreamNames(ClusterState state, IndicesOptions options, String... indexExpressions) {
        return dataStreams(state, options, indexExpressions).stream().map(ResolvedExpression::resource).distinct().toList();
    }

    public List<ResolvedExpression> dataStreams(ClusterState state, IndicesOptions options, String... indexExpressions) {
        Context context = new Context(
            state,
            options,
            false,
            false,
            true,
            true,
            getSystemIndexAccessLevel(),
            getSystemIndexAccessPredicate(),
            getNetNewSystemIndexPredicate()
        );
        final Collection<ResolvedExpression> expressions = resolveExpressionsToResources(context, indexExpressions);
<<<<<<< HEAD
        return expressions.stream().filter(expression -> {
            IndexAbstraction ia = state.metadata().getIndicesLookup().get(expression.resource());
            return ia != null && Type.DATA_STREAM == ia.getType();
        }).toList();
=======
        return expressions.stream()
            .map(ResolvedExpression::resource)
            .map(x -> state.metadata().getIndicesLookup().get(x))
            .filter(Objects::nonNull)
            .filter(ia -> ia.getType() == Type.DATA_STREAM)
            .map(IndexAbstraction::getName)
            .toList();
>>>>>>> 34b7e60f
    }

    /**
     * Returns {@link IndexAbstraction} instance for the provided write request. This instance isn't fully resolved,
     * meaning that {@link IndexAbstraction#getWriteIndex()} should be invoked in order to get concrete write index.
     *
     * @param state The cluster state
     * @param request The provided write request
     * @return {@link IndexAbstraction} instance for the provided write request
     */
    public IndexAbstraction resolveWriteIndexAbstraction(ClusterState state, DocWriteRequest<?> request) {
        boolean includeDataStreams = request.opType() == DocWriteRequest.OpType.CREATE && request.includeDataStreams();
        Context context = new Context(
            state,
            request.indicesOptions(),
            false,
            false,
            includeDataStreams,
            getSystemIndexAccessLevel(),
            getSystemIndexAccessPredicate(),
            getNetNewSystemIndexPredicate()
        );

<<<<<<< HEAD
        // PRTODO: FIXME We will likely want to return an abstraction here that respects the selector returned from expression resolution
        final Collection<ResolvedExpression> expressions = resolveExpressionsToResources(context, request.index());

        if (expressions.size() == 1) {
            ResolvedExpression expression = expressions.iterator().next();
            IndexAbstraction ia = state.metadata().getIndicesLookup().get(expression.resource());
=======
        final Collection<ResolvedExpression> expressions = resolveExpressionsToResources(context, request.index());

        if (expressions.size() == 1) {
            ResolvedExpression resolvedExpression = expressions.iterator().next();
            IndexAbstraction ia = state.metadata().getIndicesLookup().get(resolvedExpression.resource());
>>>>>>> 34b7e60f
            if (ia.getType() == Type.ALIAS) {
                Index writeIndex = ia.getWriteIndex();
                if (writeIndex == null) {
                    throw new IllegalArgumentException(
                        "no write index is defined for alias ["
                            + ia.getName()
                            + "]."
                            + " The write index may be explicitly disabled using is_write_index=false or the alias points to multiple"
                            + " indices without one being designated as a write index"
                    );
                }
            }
            SystemResourceAccess.checkSystemIndexAccess(context, threadContext, ia.getWriteIndex());
            return ia;
        } else {
            throw new IllegalArgumentException(
                "unable to return a single target as the provided expression and options got resolved to multiple targets"
            );
        }
    }

    public record ResolvedExpression(String resource, @Nullable IndexComponentSelector selector) {
        public ResolvedExpression(String indexAbstraction) {
            this(indexAbstraction, null);
        }

        public String combined() {
            return combineSelectorExpression(resource, selector == null ? null : (SelectorResolver.SELECTOR_SEPARATOR + selector.getKey()));
        }
    }

    /**
     * Resolve the expression to the set of indices, aliases, and, optionally, data streams that the expression matches.
     * If {@param preserveDataStreams} is {@code true}, data streams that are covered by the wildcards from the
     * {@param expressions} are returned as-is, without expanding them further to their respective backing indices.
     */
    protected static Collection<ResolvedExpression> resolveExpressionsToResources(Context context, String... expressions) {
        // If we do not expand wildcards, then empty or _all expression result in an empty list
        boolean expandWildcards = context.getOptions().expandWildcardExpressions();
        if (expandWildcards == false) {
            if (expressions == null
                || expressions.length == 0
                || expressions.length == 1
                    && SelectorResolver.selectorsValidatedAndMatchesPredicate(expressions[0], context, Metadata.ALL::equals)) {
                return List.of();
            }
        } else {
            Predicate<String> isMatchAll = (((Predicate<String>) Metadata.ALL::equals)).or(Regex::isMatchAllPattern);
            if (expressions == null
                || expressions.length == 0
                || expressions.length == 1
                    && (SelectorResolver.selectorsValidatedAndMatchesPredicate(expressions[0], context, isMatchAll))) {
                IndexComponentSelector selectors = null;
                if (expressions != null && expressions.length == 1) {
                    selectors = SelectorResolver.parseMatchAllToSelector(context, expressions[0]);
                }
                return WildcardExpressionResolver.resolveAll(context, selectors);
            } else if (isNoneExpression(expressions)) {
                return List.of();
            }
        }

        // Using ArrayList when we know we do not have wildcards is an optimisation, given that one expression result in 0 or 1 resources.
        Collection<ResolvedExpression> resources = expandWildcards && WildcardExpressionResolver.hasWildcards(expressions)
            ? new LinkedHashSet<>()
            : new ArrayList<>(expressions.length);
        boolean wildcardSeen = false;
        for (int i = 0, n = expressions.length; i < n; i++) {
            String originalExpression = expressions[i];

            // Resolve exclusion, a `-` prefixed expression is an exclusion only if it succeeds a wildcard.
            boolean isExclusion = wildcardSeen && originalExpression.startsWith("-");
            String baseExpression = isExclusion ? originalExpression.substring(1) : originalExpression;

            // Parse a potential selector from the expression
            ResolvedExpression partiallyResolvedExpression = SelectorResolver.parseExpression(context, baseExpression);
            baseExpression = partiallyResolvedExpression.resource();
            IndexComponentSelector selector = partiallyResolvedExpression.selector();

            // Resolve date math
            baseExpression = DateMathExpressionResolver.resolveExpression(baseExpression, context::getStartTime);

            // Validate base expression
            validateResourceExpression(context, baseExpression, expressions);

            // Check if it's wildcard
            boolean isWildcard = expandWildcards && WildcardExpressionResolver.isWildcard(originalExpression);
            wildcardSeen |= isWildcard;

            if (isWildcard) {
<<<<<<< HEAD
                Set<ResolvedExpression> matchingResources = WildcardExpressionResolver.matchWildcardToResources(
                    context,
                    baseExpression,
                    selector
                );
=======
                Set<ResolvedExpression> matchingResources = WildcardExpressionResolver.matchWildcardToResources(context, baseExpression);
>>>>>>> 34b7e60f

                if (context.getOptions().allowNoIndices() == false && matchingResources.isEmpty()) {
                    throw notFoundException(combineSelector(baseExpression, selector));
                }

                if (isExclusion) {
                    resources.removeAll(matchingResources);
                } else {
                    resources.addAll(matchingResources);
                }
            } else {
                if (isExclusion) {
<<<<<<< HEAD
                    if (IndexComponentSelector.ALL_APPLICABLE.equals(selector)) {
                        resources.remove(new ResolvedExpression(baseExpression, IndexComponentSelector.DATA));
                        resources.remove(new ResolvedExpression(baseExpression, IndexComponentSelector.FAILURES));
                    } else {
                        resources.remove(new ResolvedExpression(baseExpression, selector));
                    }
                } else if (ensureAliasOrIndexExists(context, baseExpression, selector)) {
                    if (IndexComponentSelector.ALL_APPLICABLE.equals(selector)) {
                        resources.add(new ResolvedExpression(baseExpression, IndexComponentSelector.DATA));
                        if (context.getState().getMetadata().getIndicesLookup().get(baseExpression).isDataStreamRelated()) {
                            resources.add(new ResolvedExpression(baseExpression, IndexComponentSelector.FAILURES));
                        }
                    } else {
                        resources.add(new ResolvedExpression(baseExpression, selector));
                    }
=======
                    resources.remove(new ResolvedExpression(baseExpression));
                } else if (ensureAliasOrIndexExists(context, baseExpression)) {
                    resources.add(new ResolvedExpression(baseExpression));
>>>>>>> 34b7e60f
                }
            }
        }
        return resources;
    }

    /**
     * Validates the requested expression by performing the following checks:
     * - Ensure it's not empty
     * - Ensure it doesn't start with `_`
     * - Ensure it's not a remote expression unless the allow unavailable targets is enabled.
     */
    private static void validateResourceExpression(Context context, String current, String[] expressions) {
        if (Strings.isEmpty(current)) {
            throw notFoundException(current);
        }
        // Expressions can not start with an underscore. This is reserved for APIs. If the check gets here, the API
        // does not exist and the path is interpreted as an expression. If the expression begins with an underscore,
        // throw a specific error that is different from the [[IndexNotFoundException]], which is typically thrown
        // if the expression can't be found.
        if (current.charAt(0) == '_') {
            throw new InvalidIndexNameException(current, "must not start with '_'.");
        }
        ensureRemoteExpressionRequireIgnoreUnavailable(context.getOptions(), current, expressions);
    }

    /**
     * Throws an exception if the expression is a remote expression and we do not allow unavailable targets
     */
    private static void ensureRemoteExpressionRequireIgnoreUnavailable(IndicesOptions options, String current, String[] expressions) {
        if (options.ignoreUnavailable()) {
            return;
        }
        if (RemoteClusterAware.isRemoteIndexName(current)) {
            List<String> crossClusterIndices = new ArrayList<>();
            for (int i = 0; i < expressions.length; i++) {
                if (RemoteClusterAware.isRemoteIndexName(expressions[i])) {
                    crossClusterIndices.add(expressions[i]);
                }
            }
            throw new IllegalArgumentException(
                "Cross-cluster calls are not supported in this context but remote indices were requested: " + crossClusterIndices
            );
        }
    }

    /**
     * Translates the provided index expression into actual concrete indices, properly deduplicated.
     *
     * @param state             the cluster state containing all the data to resolve to expressions to concrete indices
     * @param options           defines how the aliases or indices need to be resolved to concrete indices
     * @param indexExpressions  expressions that can be resolved to alias or index names.
     * @return the resolved concrete indices based on the cluster state, indices options and index expressions
     * @throws IndexNotFoundException if one of the index expressions is pointing to a missing index or alias and the
     * provided indices options in the context don't allow such a case, or if the final result of the indices resolution
     * contains no indices and the indices options in the context don't allow such a case.
     * @throws IllegalArgumentException if one of the aliases resolve to multiple indices and the provided
     * indices options in the context don't allow such a case; if a remote index is requested.
     */
    public Index[] concreteIndices(ClusterState state, IndicesOptions options, String... indexExpressions) {
        return concreteIndices(state, options, false, indexExpressions);
    }

    public Index[] concreteIndices(ClusterState state, IndicesOptions options, boolean includeDataStreams, String... indexExpressions) {
        Context context = new Context(
            state,
            options,
            false,
            false,
            includeDataStreams,
            getSystemIndexAccessLevel(),
            getSystemIndexAccessPredicate(),
            getNetNewSystemIndexPredicate()
        );
        return concreteIndices(context, indexExpressions);
    }

    /**
     * Translates the provided index expression into actual concrete indices, properly deduplicated.
     *
     * @param state      the cluster state containing all the data to resolve to expressions to concrete indices
     * @param startTime  The start of the request where concrete indices is being invoked for
     * @param request    request containing expressions that can be resolved to alias, index, or data stream names.
     * @return the resolved concrete indices based on the cluster state, indices options and index expressions
     * provided indices options in the context don't allow such a case, or if the final result of the indices resolution
     * contains no indices and the indices options in the context don't allow such a case.
     * @throws IllegalArgumentException if one of the aliases resolve to multiple indices and the provided
     * indices options in the context don't allow such a case; if a remote index is requested.
     */
    public Index[] concreteIndices(ClusterState state, IndicesRequest request, long startTime) {
        Context context = new Context(
            state,
            request.indicesOptions(),
            startTime,
            false,
            false,
            request.includeDataStreams(),
            false,
            getSystemIndexAccessLevel(),
            getSystemIndexAccessPredicate(),
            getNetNewSystemIndexPredicate()
        );
        return concreteIndices(context, request.indices());
    }

    String[] concreteIndexNames(Context context, String... indexExpressions) {
        Index[] indexes = concreteIndices(context, indexExpressions);
        String[] names = new String[indexes.length];
        for (int i = 0; i < indexes.length; i++) {
            names[i] = indexes[i].getName();
        }
        return names;
    }

    Index[] concreteIndices(Context context, String... indexExpressions) {
        final Collection<ResolvedExpression> expressions = resolveExpressionsToResources(context, indexExpressions);

        final Set<Index> concreteIndicesResult = Sets.newLinkedHashSetWithExpectedSize(expressions.size());
        final Map<String, IndexAbstraction> indicesLookup = context.getState().metadata().getIndicesLookup();
<<<<<<< HEAD
        for (ResolvedExpression resolvedExpression : expressions) {
            final IndexAbstraction indexAbstraction = indicesLookup.get(resolvedExpression.resource());
=======
        for (ResolvedExpression expression : expressions) {
            final IndexAbstraction indexAbstraction = indicesLookup.get(expression.resource());
>>>>>>> 34b7e60f
            assert indexAbstraction != null;
            if (indexAbstraction.getType() == Type.ALIAS && context.isResolveToWriteIndex()) {
                Index writeIndex = indexAbstraction.getWriteIndex();
                if (writeIndex == null) {
                    throw new IllegalArgumentException(
                        "no write index is defined for alias ["
                            + indexAbstraction.getName()
                            + "]."
                            + " The write index may be explicitly disabled using is_write_index=false or the alias points to multiple"
                            + " indices without one being designated as a write index"
                    );
                }
                if (indexAbstraction.isDataStreamRelated()) {
                    DataStream dataStream = indicesLookup.get(indexAbstraction.getWriteIndex().getName()).getParentDataStream();
                    resolveWriteIndexForDataStreams(context, dataStream, concreteIndicesResult, resolvedExpression.selector());
                } else {
                    if (addIndex(writeIndex, null, context)) {
                        concreteIndicesResult.add(writeIndex);
                    }
                }
            } else if (indexAbstraction.getType() == Type.DATA_STREAM && context.isResolveToWriteIndex()) {
                resolveWriteIndexForDataStreams(
                    context,
                    (DataStream) indexAbstraction,
                    concreteIndicesResult,
                    resolvedExpression.selector()
                );
            } else {
                if (resolvesToMoreThanOneIndex(indexAbstraction, context, resolvedExpression)
                    && context.getOptions().allowAliasesToMultipleIndices() == false) {
                    String[] indexNames = new String[indexAbstraction.getIndices().size()];
                    int i = 0;
                    for (Index indexName : indexAbstraction.getIndices()) {
                        indexNames[i++] = indexName.getName();
                    }
                    throw new IllegalArgumentException(
                        indexAbstraction.getType().getDisplayName()
                            + " ["
<<<<<<< HEAD
                            + resolvedExpression
=======
                            + expression.resource()
>>>>>>> 34b7e60f
                            + "] has more than one index associated with it "
                            + Arrays.toString(indexNames)
                            + ", can't execute a single index op"
                    );
                }

                if (indexAbstraction.getType() == Type.DATA_STREAM) {
                    resolveIndicesForDataStream(
                        context,
                        (DataStream) indexAbstraction,
                        concreteIndicesResult,
                        resolvedExpression.selector()
                    );
                } else if (indexAbstraction.getType() == Type.ALIAS
                    && indexAbstraction.isDataStreamRelated()
                    && DataStream.isFailureStoreFeatureFlagEnabled()
                    && IndexComponentSelector.FAILURES.equals(resolvedExpression.selector())) {
                        for (DataStream dataStream : getAliasDataStreams(indexAbstraction, indicesLookup)) {
                            resolveIndicesForDataStream(context, dataStream, concreteIndicesResult, resolvedExpression.selector());
                        }
                    } else {
                        List<Index> indices = indexAbstraction.getIndices();
                        for (int i = 0, n = indices.size(); i < n; i++) {
                            Index index = indices.get(i);
                            if (shouldTrackConcreteIndex(context, index)) {
                                concreteIndicesResult.add(index);
                            }
                        }
                    }
            }
        }

        if (context.getOptions().allowNoIndices() == false && concreteIndicesResult.isEmpty()) {
            throw notFoundException(indexExpressions);
        }
        Index[] resultArray = concreteIndicesResult.toArray(Index.EMPTY_ARRAY);
        SystemResourceAccess.checkSystemIndexAccess(context, threadContext, resultArray);
        return resultArray;
    }

    private static Set<DataStream> getAliasDataStreams(IndexAbstraction indexAbstraction, Map<String, IndexAbstraction> indicesLookup) {
        // Collect the data streams involved with the alias and resolve their failure stores
        assert indexAbstraction.getType().equals(Type.ALIAS) && indexAbstraction.isDataStreamRelated()
            : "Non data stream alias [" + indexAbstraction.getName() + "]";
        Set<DataStream> aliasDataStreams = new HashSet<>();
        List<Index> indices = indexAbstraction.getIndices();
        for (int i = 0, n = indices.size(); i < n; i++) {
            Index index = indices.get(i);
            DataStream parentDataStream = indicesLookup.get(index.getName()).getParentDataStream();
            if (parentDataStream != null) {
                aliasDataStreams.add(parentDataStream);
            }
        }
        return aliasDataStreams;
    }

    private static void resolveIndicesForDataStream(
        Context context,
        DataStream dataStream,
        Set<Index> concreteIndicesResult,
        IndexComponentSelector selector
    ) {
        if (shouldIncludeRegularIndices(context.getOptions(), selector)) {
            List<Index> indices = dataStream.getIndices();
            for (int i = 0, n = indices.size(); i < n; i++) {
                Index index = indices.get(i);
                if (shouldTrackConcreteIndex(context, index)) {
                    concreteIndicesResult.add(index);
                }
            }
        }
        if (shouldIncludeFailureIndices(context.getOptions(), selector)) {
            // We short-circuit here, if failure indices are not allowed and they can be skipped
            if (context.getOptions().allowSelectors() || context.getOptions().ignoreUnavailable() == false) {
                List<Index> failureIndices = dataStream.getFailureIndices().getIndices();
                for (int i = 0, n = failureIndices.size(); i < n; i++) {
                    Index index = failureIndices.get(i);
                    if (shouldTrackConcreteIndex(context, index)) {
                        concreteIndicesResult.add(index);
                    }
                }
            }
        }
    }

    private static void resolveWriteIndexForDataStreams(
        Context context,
        DataStream dataStream,
        Set<Index> concreteIndicesResult,
        IndexComponentSelector selector
    ) {
        if (shouldIncludeRegularIndices(context.getOptions(), selector)) {
            Index writeIndex = dataStream.getWriteIndex();
            if (addIndex(writeIndex, null, context)) {
                concreteIndicesResult.add(writeIndex);
            }
        }
        if (shouldIncludeFailureIndices(context.getOptions(), selector)) {
            Index failureStoreWriteIndex = dataStream.getFailureStoreWriteIndex();
            if (failureStoreWriteIndex != null && addIndex(failureStoreWriteIndex, null, context)) {
                concreteIndicesResult.add(failureStoreWriteIndex);
            }
        }
    }

    private static boolean shouldIncludeRegularIndices(IndicesOptions indicesOptions, IndexComponentSelector expressionSelector) {
        if (indicesOptions.allowSelectors()) {
            if (expressionSelector != null) {
                return IndexComponentSelector.DATA.equals(expressionSelector);
            } else {
                return indicesOptions.selectorOptions().defaultSelector().shouldIncludeData();
            }
        }
        return true;
    }

    private static boolean shouldIncludeFailureIndices(IndicesOptions indicesOptions, IndexComponentSelector expressionSelector) {
        // We return failure indices regardless of whether the data stream actually has the `failureStoreEnabled` flag set to true.
        if (indicesOptions.allowSelectors()) {
            if (expressionSelector != null) {
                return IndexComponentSelector.FAILURES.equals(expressionSelector);
            } else {
                return indicesOptions.selectorOptions().defaultSelector().shouldIncludeFailures();
            }
        }
        return false;
    }

    private static boolean resolvesToMoreThanOneIndex(IndexAbstraction indexAbstraction, Context context, ResolvedExpression expression) {
        if (indexAbstraction.getType() == Type.ALIAS && indexAbstraction.isDataStreamRelated()) {
            int count = 0;
            for (DataStream aliasDataStream : getAliasDataStreams(indexAbstraction, context.state.metadata().getIndicesLookup())) {
                if (shouldIncludeRegularIndices(context.getOptions(), expression.selector())) {
                    count += aliasDataStream.getIndices().size();
                }
                if (shouldIncludeFailureIndices(context.getOptions(), expression.selector())) {
                    count += aliasDataStream.getFailureIndices().getIndices().size();
                }
                if (count > 1) {
                    // Early out if we already have more than one index accounted
                    return true;
                }
            }
            return false;
        }
        if (indexAbstraction.getType() == Type.DATA_STREAM) {
            DataStream dataStream = (DataStream) indexAbstraction;
            int count = 0;
            if (shouldIncludeRegularIndices(context.getOptions(), expression.selector())) {
                count += dataStream.getIndices().size();
            }
            if (shouldIncludeFailureIndices(context.getOptions(), expression.selector())) {
                count += dataStream.getFailureIndices().getIndices().size();
            }
            return count > 1;
        }
        return indexAbstraction.getIndices().size() > 1;
    }

    private static IndexNotFoundException notFoundException(String... indexExpressions) {
        final IndexNotFoundException infe;
        if (indexExpressions == null
            || indexExpressions.length == 0
            || (indexExpressions.length == 1 && Metadata.ALL.equals(indexExpressions[0]))) {
            infe = new IndexNotFoundException("no indices exist", Metadata.ALL);
            infe.setResources("index_or_alias", Metadata.ALL);
        } else if (indexExpressions.length == 1) {
            if (indexExpressions[0].startsWith("-")) {
                // this can arise when multi-target syntax is used with an exclusion not in the "inclusion" list, such as
                // "GET test1,test2,-test3"
                // the caller should have put "GET test*,-test3"
                infe = new IndexNotFoundException(
                    "if you intended to exclude this index, ensure that you use wildcards that include it before explicitly excluding it",
                    indexExpressions[0]
                );
            } else {
                infe = new IndexNotFoundException(indexExpressions[0]);
            }
            infe.setResources("index_or_alias", indexExpressions[0]);
        } else {
            infe = new IndexNotFoundException((String) null);
            infe.setResources("index_expression", indexExpressions);
        }
        return infe;
    }

    private static boolean shouldTrackConcreteIndex(Context context, Index index) {
        if (SystemResourceAccess.isNetNewInBackwardCompatibleMode(context, index)) {
            // Exclude this one as it's a net-new system index, and we explicitly don't want those.
            return false;
        }
        final IndexMetadata imd = context.state.metadata().index(index);
        if (imd.getState() == IndexMetadata.State.CLOSE) {
            IndicesOptions options = context.getOptions();
            if (options.forbidClosedIndices() && options.ignoreUnavailable() == false) {
                throw new IndexClosedException(index);
            } else {
                return options.forbidClosedIndices() == false && addIndex(index, imd, context);
            }
        } else if (imd.getState() == IndexMetadata.State.OPEN) {
            return addIndex(index, imd, context);
        } else {
            throw new IllegalStateException("index state [" + index + "] not supported");
        }
    }

    private static boolean addIndex(Index index, IndexMetadata imd, Context context) {
        // This used to check the `index.search.throttled` setting, but we eventually decided that it was
        // trappy to hide throttled indices by default. In order to avoid breaking backward compatibility,
        // we changed it to look at the `index.frozen` setting instead, since frozen indices were the only
        // type of index to use the `search_throttled` threadpool at that time.
        // NOTE: We can't reference the Setting object, which is only defined and registered in x-pack.
        if (context.options.ignoreThrottled()) {
            imd = imd != null ? imd : context.state.metadata().index(index);
            return imd.getSettings().getAsBoolean("index.frozen", false) == false;
        } else {
            return true;
        }
    }

    private static IllegalArgumentException aliasesNotSupportedException(String expression) {
        return new IllegalArgumentException(
            "The provided expression [" + expression + "] matches an " + "alias, specify the corresponding concrete indices instead."
        );
    }

    /**
     * Utility method that allows to resolve an index expression to its corresponding single concrete index.
     * Callers should make sure they provide proper {@link org.elasticsearch.action.support.IndicesOptions}
     * that require a single index as a result. The indices resolution must in fact return a single index when
     * using this method, an {@link IllegalArgumentException} gets thrown otherwise.
     *
     * @param state             the cluster state containing all the data to resolve to expression to a concrete index
     * @param request           The request that defines how the an alias or an index need to be resolved to a concrete index
     *                          and the expression that can be resolved to an alias or an index name.
     * @throws IllegalArgumentException if the index resolution returns more than one index; if a remote index is requested.
     * @return the concrete index obtained as a result of the index resolution
     */
    public Index concreteSingleIndex(ClusterState state, IndicesRequest request) {
        String indexExpression = CollectionUtils.isEmpty(request.indices()) ? null : request.indices()[0];
        Index[] indices = concreteIndices(state, request.indicesOptions(), indexExpression);
        if (indices.length != 1) {
            throw new IllegalArgumentException(
                "unable to return a single index as the index and options" + " provided got resolved to multiple indices"
            );
        }
        return indices[0];
    }

    /**
     * Utility method that allows to resolve an index expression to its corresponding single write index.
     *
     * @param state             the cluster state containing all the data to resolve to expression to a concrete index
     * @param request           The request that defines how an alias or an index need to be resolved to a concrete index
     *                          and the expression that can be resolved to an alias or an index name.
     * @throws IllegalArgumentException if the index resolution does not lead to an index, or leads to more than one index
     * @return the write index obtained as a result of the index resolution
     */
    public Index concreteWriteIndex(ClusterState state, IndicesRequest request) {
        if (request.indices() == null || (request.indices() != null && request.indices().length != 1)) {
            throw new IllegalArgumentException("indices request must specify a single index expression");
        }
        return concreteWriteIndex(state, request.indicesOptions(), request.indices()[0], false, request.includeDataStreams());
    }

    /**
     * Utility method that allows to resolve an index expression to its corresponding single write index.
     *
     * @param state             the cluster state containing all the data to resolve to expression to a concrete index
     * @param options           defines how the aliases or indices need to be resolved to concrete indices
     * @param index             index that can be resolved to alias or index name.
     * @param allowNoIndices    whether to allow resolve to no index
     * @param includeDataStreams Whether data streams should be included in the evaluation.
     * @throws IllegalArgumentException if the index resolution does not lead to an index, or leads to more than one index, as well as
     * if a remote index is requested.
     * @return the write index obtained as a result of the index resolution or null if no index
     */
    public Index concreteWriteIndex(
        ClusterState state,
        IndicesOptions options,
        String index,
        boolean allowNoIndices,
        boolean includeDataStreams
    ) {
        IndicesOptions combinedOptions = IndicesOptions.fromOptions(
            options.ignoreUnavailable(),
            allowNoIndices,
            options.expandWildcardsOpen(),
            options.expandWildcardsClosed(),
            options.expandWildcardsHidden(),
            options.allowAliasesToMultipleIndices(),
            options.forbidClosedIndices(),
            options.ignoreAliases(),
            options.ignoreThrottled()
        );

        Context context = new Context(
            state,
            combinedOptions,
            false,
            true,
            includeDataStreams,
            getSystemIndexAccessLevel(),
            getSystemIndexAccessPredicate(),
            getNetNewSystemIndexPredicate()
        );
        Index[] indices = concreteIndices(context, index);
        if (allowNoIndices && indices.length == 0) {
            return null;
        }
        if (indices.length != 1) {
            throw new IllegalArgumentException(
                "The index expression [" + index + "] and options provided did not point to a single write-index"
            );
        }
        return indices[0];
    }

    /**
     * @return whether the specified index, data stream or alias exists.
     *         If the data stream, index or alias contains date math then that is resolved too.
     */
    public boolean hasIndexAbstraction(String indexAbstraction, ClusterState state) {
        String resolvedAliasOrIndex = DateMathExpressionResolver.resolveExpression(indexAbstraction);
        return state.metadata().hasIndexAbstraction(resolvedAliasOrIndex);
    }

    /**
     * @return True if the provided expression contains the <code>::</code> character sequence.
     */
    public static boolean hasSelectorSuffix(String expression) {
        if (expression == null) {
            return false;
        }
        return expression.contains(SelectorResolver.SELECTOR_SEPARATOR);
    }

    /**
     * @return If the specified string is a selector expression then this method returns the base expression and its selector part.
     */
    public static Tuple<String, String> splitSelectorExpression(String expression) {
        return SelectorResolver.splitSelectorExpression(expression, Tuple::new);
    }

    public static String combineSelectorExpression(String baseExpression, @Nullable String selectorExpression) {
        Objects.requireNonNull(baseExpression, "baseExpression is null");
        return selectorExpression == null ? baseExpression : (baseExpression + SelectorResolver.SELECTOR_SEPARATOR + selectorExpression);
    }

    public static String combineSelector(String baseExpression, @Nullable IndexComponentSelector selectorExpression) {
        Objects.requireNonNull(baseExpression, "baseExpression is null");
        return selectorExpression == null
            ? baseExpression
            : (baseExpression + SelectorResolver.SELECTOR_SEPARATOR + selectorExpression.getKey());
    }

    /**
     * Resolve an array of expressions to the set of indices and aliases that these expressions match.
     */
    public Set<ResolvedExpression> resolveExpressions(ClusterState state, String... expressions) {
        return resolveExpressions(state, IndicesOptions.lenientExpandOpen(), false, expressions);
    }

    /**
     * Resolve the expression to the set of indices, aliases, and, optionally, datastreams that the expression matches.
     * If {@param preserveDataStreams} is {@code true}, datastreams that are covered by the wildcards from the
     * {@param expressions} are returned as-is, without expanding them further to their respective backing indices.
     */
    public Set<ResolvedExpression> resolveExpressions(
        ClusterState state,
        IndicesOptions indicesOptions,
        boolean preserveDataStreams,
        String... expressions
    ) {
        Context context = new Context(
            state,
            indicesOptions,
            true,
            false,
            true,
            preserveDataStreams,
            getSystemIndexAccessLevel(),
            getSystemIndexAccessPredicate(),
            getNetNewSystemIndexPredicate()
        );
        // unmodifiable without creating a new collection as it might contain many items
        Collection<ResolvedExpression> resolved = resolveExpressionsToResources(context, expressions);
        if (resolved instanceof Set<ResolvedExpression>) {
            // unmodifiable without creating a new collection as it might contain many items
            return Collections.unmodifiableSet((Set<ResolvedExpression>) resolved);
        } else {
            return Set.copyOf(resolved);
        }
    }

    /**
     * Iterates through the list of indices and selects the effective list of filtering aliases for the
     * given index.
     * <p>Only aliases with filters are returned. If the indices list contains a non-filtering reference to
     * the index itself - null is returned. Returns {@code null} if no filtering is required.
     * <b>NOTE</b>: The provided expressions must have been resolved already via {@link #resolveExpressionsToResources(Context, String...)}.
     */
    public String[] filteringAliases(ClusterState state, String index, Set<ResolvedExpression> resolvedExpressions) {
        return indexAliases(state, index, AliasMetadata::filteringRequired, DataStreamAlias::filteringRequired, false, resolvedExpressions);
    }

    /**
     * Whether to generate the candidate set from index aliases, or from the set of resolved expressions.
     * @param indexAliasesSize        the number of aliases of the index
     * @param resolvedExpressionsSize the number of resolved expressions
     */
    // pkg-private for testing
    boolean iterateIndexAliases(int indexAliasesSize, int resolvedExpressionsSize) {
        return indexAliasesSize <= resolvedExpressionsSize;
    }

    /**
     * Iterates through the list of indices and selects the effective list of required aliases for the given index.
     * <p>Only aliases where the given predicate tests successfully are returned. If the indices list contains a non-required reference to
     * the index itself - null is returned. Returns {@code null} if no filtering is required.
     * <p><b>NOTE</b>: the provided expressions must have been resolved already via
     * {@link #resolveExpressionsToResources(Context, String...)}.
     */
    public String[] indexAliases(
        ClusterState state,
        String index,
        Predicate<AliasMetadata> requiredAlias,
        Predicate<DataStreamAlias> requiredDataStreamAlias,
        boolean skipIdentity,
        Set<ResolvedExpression> resolvedExpressions
    ) {
        if (isAllIndicesExpression(resolvedExpressions)) {
            return null;
        }
        final IndexMetadata indexMetadata = state.metadata().getIndices().get(index);
        if (indexMetadata == null) {
            // Shouldn't happen
            throw new IndexNotFoundException(index);
        }

<<<<<<< HEAD
        if (skipIdentity == false) {
            if (resolvedExpressions.contains(new ResolvedExpression(index))) {
                return null;
            }
            for (IndexComponentSelector selector : IndexComponentSelector.values()) {
                if (resolvedExpressions.contains(new ResolvedExpression(index, selector))) {
                    return null;
                }
            }
=======
        if (skipIdentity == false && resolvedExpressions.contains(new ResolvedExpression(index))) {
            return null;
>>>>>>> 34b7e60f
        }

        IndexAbstraction ia = state.metadata().getIndicesLookup().get(index);
        DataStream dataStream = ia.getParentDataStream();
        if (dataStream != null) {
<<<<<<< HEAD
            // Determine which data stream indices this index is from - Multiple aliases with different filters that refer to the same data
            // stream could be present in the expression list using different selectors, so find which selectors would be valid for this
            // index and filter the expressions down to just those that match the expected selector.
            // e.g. alias-1::data,alias-2::failures ---> alias-1 filters only used for its data streams' backing indices, alias-2 filters
            // only used for its data streams' failure indices
            final IndexComponentSelector expectedSelector;
            if (dataStream.getBackingIndices().containsIndex(index)) {
                expectedSelector = IndexComponentSelector.DATA;
            } else if (dataStream.getFailureIndices().containsIndex(index)) {
                expectedSelector = IndexComponentSelector.FAILURES;
            } else {
                expectedSelector = null;
=======
            if (skipIdentity == false && resolvedExpressions.contains(new ResolvedExpression(dataStream.getName()))) {
                // skip the filters when the request targets the data stream name
                return null;
>>>>>>> 34b7e60f
            }
            assert expectedSelector != null
                : "Could not locate index [" + index + "] in any of the data stream indices for [" + dataStream.getName() + "]";
            if (skipIdentity == false) {
                // skip the filters when the request targets the data stream name + selector directly
                if (IndexComponentSelector.DATA.equals(expectedSelector)
                    && (resolvedExpressions.contains(new ResolvedExpression(dataStream.getName()))
                        || resolvedExpressions.contains(new ResolvedExpression(dataStream.getName(), IndexComponentSelector.DATA)))) {
                    // account for selectors being disabled by checking for null selector,
                    // though unlikely to be the case in a search operation
                    return null;
                }
                if (IndexComponentSelector.FAILURES.equals(expectedSelector)
                    && resolvedExpressions.contains(new ResolvedExpression(dataStream.getName(), IndexComponentSelector.FAILURES))) {
                    return null;
                }
            }
            // Again, account for selectors being disabled by checking for null selectors in the following filters.
            boolean selectorNullable = IndexComponentSelector.DATA.equals(expectedSelector);
            Map<String, DataStreamAlias> dataStreamAliases = state.metadata().dataStreamAliases();
            List<DataStreamAlias> aliasesForDataStream;
            if (iterateIndexAliases(dataStreamAliases.size(), resolvedExpressions.size())) {
                aliasesForDataStream = dataStreamAliases.values()
                    .stream()
<<<<<<< HEAD
                    .filter(
                        dataStreamAlias -> resolvedExpressions.contains(new ResolvedExpression(dataStreamAlias.getName(), expectedSelector))
                            || (selectorNullable && resolvedExpressions.contains(new ResolvedExpression(dataStreamAlias.getName())))
                    )
=======
                    .filter(dataStreamAlias -> resolvedExpressions.contains(new ResolvedExpression(dataStreamAlias.getName())))
>>>>>>> 34b7e60f
                    .filter(dataStreamAlias -> dataStreamAlias.getDataStreams().contains(dataStream.getName()))
                    .toList();
            } else {
                aliasesForDataStream = resolvedExpressions.stream()
<<<<<<< HEAD
                    .filter(
                        expression -> expectedSelector.equals(expression.selector()) || (selectorNullable && expression.selector() == null)
                    )
=======
                    .map(ResolvedExpression::resource)
>>>>>>> 34b7e60f
                    .map(dataStreamAliases::get)
                    .filter(dataStreamAlias -> dataStreamAlias != null && dataStreamAlias.getDataStreams().contains(dataStream.getName()))
                    .toList();
            }

            List<String> requiredAliases = null;
            for (DataStreamAlias dataStreamAlias : aliasesForDataStream) {
                if (requiredDataStreamAlias.test(dataStreamAlias)) {
                    if (requiredAliases == null) {
                        requiredAliases = new ArrayList<>(aliasesForDataStream.size());
                    }
                    requiredAliases.add(dataStreamAlias.getName());
                } else {
                    // we have a non-required alias for this data stream so no need to check further
                    return null;
                }
            }
            if (requiredAliases == null) {
                return null;
            }
            return requiredAliases.toArray(Strings.EMPTY_ARRAY);
        } else {
            final Map<String, AliasMetadata> indexAliases = indexMetadata.getAliases();
            final AliasMetadata[] aliasCandidates;
            if (iterateIndexAliases(indexAliases.size(), resolvedExpressions.size())) {
                // faster to iterate indexAliases
                aliasCandidates = indexAliases.values()
                    .stream()
<<<<<<< HEAD
                    .filter(
                        // Indices can only be referenced with a data selector, or a null selector if selectors are disabled
                        aliasMetadata -> resolvedExpressions.contains(new ResolvedExpression(aliasMetadata.alias()))
                            || resolvedExpressions.contains(new ResolvedExpression(aliasMetadata.alias(), IndexComponentSelector.DATA))
                    )
=======
                    .filter(aliasMetadata -> resolvedExpressions.contains(new ResolvedExpression(aliasMetadata.alias())))
>>>>>>> 34b7e60f
                    .toArray(AliasMetadata[]::new);
            } else {
                // faster to iterate resolvedExpressions
                aliasCandidates = resolvedExpressions.stream()
<<<<<<< HEAD
                    .map(expression -> indexAliases.get(expression.resource))
=======
                    .map(ResolvedExpression::resource)
                    .map(indexAliases::get)
>>>>>>> 34b7e60f
                    .filter(Objects::nonNull)
                    .toArray(AliasMetadata[]::new);
            }
            List<String> aliases = null;
            for (int i = 0; i < aliasCandidates.length; i++) {
                AliasMetadata aliasMetadata = aliasCandidates[i];
                if (requiredAlias.test(aliasMetadata)) {
                    // If required - add it to the list of aliases
                    if (aliases == null) {
                        aliases = new ArrayList<>();
                    }
                    aliases.add(aliasMetadata.alias());
                } else {
                    // If not, we have a non required alias for this index - no further checking needed
                    return null;
                }
            }
            if (aliases == null) {
                return null;
            }
            return aliases.toArray(Strings.EMPTY_ARRAY);
        }
    }

    /**
     * Resolves the search routing if in the expression aliases are used. If expressions point to concrete indices
     * or aliases with no routing defined the specified routing is used.
     *
     * @return routing values grouped by concrete index
     */
    public Map<String, Set<String>> resolveSearchRouting(ClusterState state, @Nullable String routing, String... expressions) {
        Context context = new Context(
            state,
            IndicesOptions.lenientExpandOpen(),
            false,
            false,
            true,
            getSystemIndexAccessLevel(),
            getSystemIndexAccessPredicate(),
            getNetNewSystemIndexPredicate()
        );
        final Collection<ResolvedExpression> resolvedExpressions = resolveExpressionsToResources(context, expressions);
<<<<<<< HEAD

        // TODO: it appears that this can never be true?
        if (isAllIndicesExpression(resolvedExpressions)) {
            return resolveSearchRoutingAllIndices(state.metadata(), routing);
        }
=======
>>>>>>> 34b7e60f

        Map<String, Set<String>> routings = null;
        Set<String> paramRouting = null;
        // List of indices that don't require any routing
        Set<String> norouting = new HashSet<>();
        if (routing != null) {
            paramRouting = Sets.newHashSet(Strings.splitStringByCommaToArray(routing));
        }

<<<<<<< HEAD
        for (ResolvedExpression expression : resolvedExpressions) {
            IndexAbstraction indexAbstraction = state.metadata().getIndicesLookup().get(expression.resource());
=======
        for (ResolvedExpression resolvedExpression : resolvedExpressions) {
            IndexAbstraction indexAbstraction = state.metadata().getIndicesLookup().get(resolvedExpression.resource());
>>>>>>> 34b7e60f
            if (indexAbstraction != null && indexAbstraction.getType() == Type.ALIAS) {
                // Determine which set of indices to resolve for the alias
                List<Index> aliasIndices = indexAbstraction.getIndices();
                if (context.getOptions().allowSelectors() && IndexComponentSelector.FAILURES.equals(expression.selector())) {
                    Set<DataStream> dataStreams = getAliasDataStreams(indexAbstraction, context.state.metadata().getIndicesLookup());
                    aliasIndices = new ArrayList<>(dataStreams.size());
                    for (DataStream dataStream : dataStreams) {
                        aliasIndices.addAll(dataStream.getFailureIndices().getIndices());
                    }
                }
                for (int i = 0, n = aliasIndices.size(); i < n; i++) {
                    Index index = aliasIndices.get(i);
                    String concreteIndex = index.getName();
                    if (norouting.contains(concreteIndex) == false) {
                        AliasMetadata aliasMetadata = state.metadata().index(concreteIndex).getAliases().get(indexAbstraction.getName());
                        if (aliasMetadata != null && aliasMetadata.searchRoutingValues().isEmpty() == false) {
                            // Routing alias
                            if (routings == null) {
                                routings = new HashMap<>();
                            }
                            Set<String> r = routings.computeIfAbsent(concreteIndex, k -> new HashSet<>());
                            r.addAll(aliasMetadata.searchRoutingValues());
                            if (paramRouting != null) {
                                r.retainAll(paramRouting);
                            }
                            if (r.isEmpty()) {
                                routings.remove(concreteIndex);
                            }
                        } else {
                            // Non-routing alias
                            routings = collectRoutings(routings, paramRouting, norouting, concreteIndex);
                        }
                    }
                }
            } else if (indexAbstraction != null && indexAbstraction.getType() == Type.DATA_STREAM) {
                DataStream dataStream = (DataStream) indexAbstraction;
                if (dataStream.isAllowCustomRouting() == false) {
                    continue;
                }
                if (shouldIncludeRegularIndices(context.getOptions(), expression.selector())) {
                    if (dataStream.getIndices() != null) {
                        for (int i = 0, n = dataStream.getIndices().size(); i < n; i++) {
                            Index index = dataStream.getIndices().get(i);
                            String concreteIndex = index.getName();
                            routings = collectRoutings(routings, paramRouting, norouting, concreteIndex);
                        }
                    }
                }
                if (shouldIncludeFailureIndices(context.getOptions(), expression.selector())) {
                    if (dataStream.getFailureIndices().getIndices() != null) {
                        for (Index failureIndex : dataStream.getFailureIndices().getIndices()) {
                            String concreteIndex = failureIndex.getName();
                            routings = collectRoutings(routings, paramRouting, norouting, concreteIndex);
                        }
                    }
                }
            } else {
                // Index
<<<<<<< HEAD
                assert expression.selector() == null || IndexComponentSelector.DATA.equals(expression.selector())
                    : "Concrete index is being resolved with a selector other than [data] which is illegal";
                routings = collectRoutings(routings, paramRouting, norouting, expression.resource());
=======
                routings = collectRoutings(routings, paramRouting, norouting, resolvedExpression.resource());
>>>>>>> 34b7e60f
            }

        }
        if (routings == null || routings.isEmpty()) {
            return null;
        }
        return routings;
    }

    @Nullable
    private static Map<String, Set<String>> collectRoutings(
        @Nullable Map<String, Set<String>> routings,
        @Nullable Set<String> paramRouting,
        Set<String> noRouting,
        String concreteIndex
    ) {
        if (noRouting.add(concreteIndex)) {
            if (paramRouting != null) {
                if (routings == null) {
                    routings = new HashMap<>();
                }
                routings.put(concreteIndex, new HashSet<>(paramRouting));
            } else if (routings != null) {
                routings.remove(concreteIndex);
            }
        }
        return routings;
    }

    /**
     * Sets the same routing for all indices
     */
    public static Map<String, Set<String>> resolveSearchRoutingAllIndices(Metadata metadata, String routing) {
        if (routing != null) {
            Set<String> r = Sets.newHashSet(Strings.splitStringByCommaToArray(routing));
            Map<String, Set<String>> routings = new HashMap<>();
            String[] concreteIndices = metadata.getConcreteAllIndices();
            for (int i = 0; i < concreteIndices.length; i++) {
                routings.put(concreteIndices[i], r);
            }
            return routings;
        }
        return null;
    }

    /**
     * Identifies whether the array containing index names given as argument refers to all indices
     * The empty or null array identifies all indices
     *
     * @param aliasesOrIndices the array containing index names
     * @return true if the provided array maps to all indices, false otherwise
     */
    public static boolean isAllIndicesExpression(Collection<ResolvedExpression> aliasesOrIndices) {
<<<<<<< HEAD
        return isAllIndices(aliasesOrIndices, ResolvedExpression::resource);
=======
        return aliasesOrIndices == null || aliasesOrIndices.isEmpty() || isExplicitAllPatternExpression(aliasesOrIndices);
    }

    /**
     * Identifies whether the array containing index names given as argument explicitly refers to all indices
     * The empty or null array doesn't explicitly map to all indices
     *
     * @param aliasesOrIndices the array containing index names
     * @return true if the provided array explicitly maps to all indices, false otherwise
     */
    static boolean isExplicitAllPatternExpression(Collection<ResolvedExpression> aliasesOrIndices) {
        return aliasesOrIndices != null
            && aliasesOrIndices.size() == 1
            && Metadata.ALL.equals(aliasesOrIndices.iterator().next().resource());
>>>>>>> 34b7e60f
    }

    /**
     * Identifies whether the array containing index names given as argument refers to all indices
     * The empty or null array identifies all indices
     *
     * @param aliasesOrIndices the array containing index names
     * @return true if the provided array maps to all indices, false otherwise
     */
    public static boolean isAllIndices(Collection<String> aliasesOrIndices) {
        // PRTODO: Unlike isAllIndicesExpression, this will not match _all::data as an all indices pattern
        return isAllIndices(aliasesOrIndices, Function.identity());
    }

    /**
     * Identifies whether the array containing objects with index names given as argument refers to all indices
     * The empty or null array identifies all indices
     *
     * @param aliasesOrIndices the array containing index names
     * @param resourceGetter allows for obtaining the index name from a generic object that contains an index expression
     * @return true if the provided array maps to all indices, false otherwise
     * @param <T> any object that can contain an index expression in some form or another
     */
    public static <T> boolean isAllIndices(Collection<T> aliasesOrIndices, Function<T, String> resourceGetter) {
        return aliasesOrIndices == null
            || aliasesOrIndices.isEmpty()
            || isExplicitAllPattern(aliasesOrIndices.stream().map(resourceGetter).toList());
    }

    /**
     * Identifies whether the array containing index names given as argument explicitly refers to all indices
     * The empty or null array doesn't explicitly map to all indices
     *
     * @param aliasesOrIndices the array containing index names
     * @return true if the provided array explicitly maps to all indices, false otherwise
     */
    static boolean isExplicitAllPattern(Collection<String> aliasesOrIndices) {
        return aliasesOrIndices != null && aliasesOrIndices.size() == 1 && Metadata.ALL.equals(aliasesOrIndices.iterator().next());
    }

    /**
     * Identifies if this expression list is *,-* which effectively means a request that requests no indices.
     */
    static boolean isNoneExpression(String[] expressions) {
        return expressions.length == 2 && "*".equals(expressions[0]) && "-*".equals(expressions[1]);
    }

    /**
     * @return the system access level that will be applied in this resolution. See {@link SystemIndexAccessLevel} for details.
     */
    public SystemIndexAccessLevel getSystemIndexAccessLevel() {
        final SystemIndexAccessLevel accessLevel = SystemIndices.getSystemIndexAccessLevel(threadContext);
        assert accessLevel != SystemIndexAccessLevel.BACKWARDS_COMPATIBLE_ONLY
            : "BACKWARDS_COMPATIBLE_ONLY access level should never be used automatically, it should only be used in known special cases";
        return accessLevel;
    }

    /**
     * Determines the right predicate based on the {@link IndexNameExpressionResolver#getSystemIndexAccessLevel()}. Specifically:
     * - NONE implies no access to net-new system indices and data streams
     * - BACKWARDS_COMPATIBLE_ONLY allows access also to net-new system resources
     * - ALL allows access to everything
     * - otherwise we fall back to {@link SystemIndices#getProductSystemIndexNamePredicate(ThreadContext)}
     * @return the predicate that defines the access to system indices.
     */
    public Predicate<String> getSystemIndexAccessPredicate() {
        final SystemIndexAccessLevel systemIndexAccessLevel = getSystemIndexAccessLevel();
        final Predicate<String> systemIndexAccessLevelPredicate;
        if (systemIndexAccessLevel == SystemIndexAccessLevel.NONE) {
            systemIndexAccessLevelPredicate = Predicates.never();
        } else if (systemIndexAccessLevel == SystemIndexAccessLevel.BACKWARDS_COMPATIBLE_ONLY) {
            systemIndexAccessLevelPredicate = getNetNewSystemIndexPredicate();
        } else if (systemIndexAccessLevel == SystemIndexAccessLevel.ALL) {
            systemIndexAccessLevelPredicate = Predicates.always();
        } else {
            // everything other than allowed should be included in the deprecation message
            systemIndexAccessLevelPredicate = systemIndices.getProductSystemIndexNamePredicate(threadContext);
        }
        return systemIndexAccessLevelPredicate;
    }

    public Automaton getSystemNameAutomaton() {
        return systemIndices.getSystemNameAutomaton();
    }

    public Predicate<String> getNetNewSystemIndexPredicate() {
        return systemIndices::isNetNewSystemIndex;
    }

    /**
     * This returns `true` if the given {@param name} is of a resource that exists.
     * Otherwise, it returns `false` if the `ignore_unvailable` option is `true`, or, if `false`, it throws a "not found" type of
     * exception.
     */
    @Nullable
    private static boolean ensureAliasOrIndexExists(Context context, String name, IndexComponentSelector selector) {
        boolean ignoreUnavailable = context.getOptions().ignoreUnavailable();
        IndexAbstraction indexAbstraction = context.getState().getMetadata().getIndicesLookup().get(name);
        if (indexAbstraction == null) {
            if (ignoreUnavailable) {
                return false;
            } else {
                throw notFoundException(name);
            }
        }
        // treat aliases as unavailable indices when ignoreAliases is set to true (e.g. delete index and update aliases api)
        if (indexAbstraction.getType() == Type.ALIAS && context.getOptions().ignoreAliases()) {
            if (ignoreUnavailable) {
                return false;
            } else {
                throw aliasesNotSupportedException(name);
            }
        }
        if (indexAbstraction.isDataStreamRelated() && context.includeDataStreams() == false) {
            if (ignoreUnavailable) {
                return false;
            } else {
                IndexNotFoundException infe = notFoundException(name);
                // Allows callers to handle IndexNotFoundException differently based on whether data streams were excluded.
                infe.addMetadata(EXCLUDED_DATA_STREAMS_KEY, "true");
                throw infe;
            }
        }
        if (context.options.allowSelectors()) {
            // Ensure that the selectors are present and that they are compatible with the abstractions they are used with
            assert selector != null : "Earlier logic should have parsed selectors or added the default selectors already";
            // Check if ::failures has been explicitly requested, since requesting ::* for non-data-stream abstractions would just
            // return their data components.
            if (IndexComponentSelector.FAILURES.equals(selector) && indexAbstraction.isDataStreamRelated() == false) {
                // If requested abstraction is not data stream related, then you cannot use ::failures
                if (ignoreUnavailable) {
                    return false;
                } else {
                    // Return the expression with the selector on it since the selector is the part that is incorrect
                    throw notFoundException(combineSelector(name, selector));
                }
            }
        }
        return true;
    }

    public static class Context {

        private final ClusterState state;
        private final IndicesOptions options;
        private final long startTime;
        private final boolean preserveAliases;
        private final boolean resolveToWriteIndex;
        private final boolean includeDataStreams;
        private final boolean preserveDataStreams;
        private final SystemIndexAccessLevel systemIndexAccessLevel;
        private final Predicate<String> systemIndexAccessPredicate;
        private final Predicate<String> netNewSystemIndexPredicate;

        Context(ClusterState state, IndicesOptions options, SystemIndexAccessLevel systemIndexAccessLevel) {
            this(state, options, systemIndexAccessLevel, Predicates.always(), Predicates.never());
        }

        Context(
            ClusterState state,
            IndicesOptions options,
            SystemIndexAccessLevel systemIndexAccessLevel,
            Predicate<String> systemIndexAccessPredicate,
            Predicate<String> netNewSystemIndexPredicate
        ) {
            this(
                state,
                options,
                System.currentTimeMillis(),
                systemIndexAccessLevel,
                systemIndexAccessPredicate,
                netNewSystemIndexPredicate
            );
        }

        Context(
            ClusterState state,
            IndicesOptions options,
            boolean preserveAliases,
            boolean resolveToWriteIndex,
            boolean includeDataStreams,
            SystemIndexAccessLevel systemIndexAccessLevel,
            Predicate<String> systemIndexAccessPredicate,
            Predicate<String> netNewSystemIndexPredicate
        ) {
            this(
                state,
                options,
                System.currentTimeMillis(),
                preserveAliases,
                resolveToWriteIndex,
                includeDataStreams,
                false,
                systemIndexAccessLevel,
                systemIndexAccessPredicate,
                netNewSystemIndexPredicate
            );
        }

        Context(
            ClusterState state,
            IndicesOptions options,
            boolean preserveAliases,
            boolean resolveToWriteIndex,
            boolean includeDataStreams,
            boolean preserveDataStreams,
            SystemIndexAccessLevel systemIndexAccessLevel,
            Predicate<String> systemIndexAccessPredicate,
            Predicate<String> netNewSystemIndexPredicate
        ) {
            this(
                state,
                options,
                System.currentTimeMillis(),
                preserveAliases,
                resolveToWriteIndex,
                includeDataStreams,
                preserveDataStreams,
                systemIndexAccessLevel,
                systemIndexAccessPredicate,
                netNewSystemIndexPredicate
            );
        }

        Context(
            ClusterState state,
            IndicesOptions options,
            long startTime,
            SystemIndexAccessLevel systemIndexAccessLevel,
            Predicate<String> systemIndexAccessPredicate,
            Predicate<String> netNewSystemIndexPredicate
        ) {
            this(
                state,
                options,
                startTime,
                false,
                false,
                false,
                false,
                systemIndexAccessLevel,
                systemIndexAccessPredicate,
                netNewSystemIndexPredicate
            );
        }

        protected Context(
            ClusterState state,
            IndicesOptions options,
            long startTime,
            boolean preserveAliases,
            boolean resolveToWriteIndex,
            boolean includeDataStreams,
            boolean preserveDataStreams,
            SystemIndexAccessLevel systemIndexAccessLevel,
            Predicate<String> systemIndexAccessPredicate,
            Predicate<String> netNewSystemIndexPredicate
        ) {
            this.state = state;
            this.options = options;
            this.startTime = startTime;
            this.preserveAliases = preserveAliases;
            this.resolveToWriteIndex = resolveToWriteIndex;
            this.includeDataStreams = includeDataStreams;
            this.preserveDataStreams = preserveDataStreams;
            this.systemIndexAccessLevel = systemIndexAccessLevel;
            this.systemIndexAccessPredicate = systemIndexAccessPredicate;
            this.netNewSystemIndexPredicate = netNewSystemIndexPredicate;
        }

        public ClusterState getState() {
            return state;
        }

        public IndicesOptions getOptions() {
            return options;
        }

        public long getStartTime() {
            return startTime;
        }

        /**
         * This is used to prevent resolving aliases to concrete indices but this also means
         * that we might return aliases that point to a closed index. This is currently only used
         * by {@link #filteringAliases(ClusterState, String, Set)} since it's the only one that needs aliases
         */
        boolean isPreserveAliases() {
            return preserveAliases;
        }

        /**
         * This is used to require that aliases resolve to their write-index. It is currently not used in conjunction
         * with <code>preserveAliases</code>.
         */
        boolean isResolveToWriteIndex() {
            return resolveToWriteIndex;
        }

        public boolean includeDataStreams() {
            return includeDataStreams;
        }

        public boolean isPreserveDataStreams() {
            return preserveDataStreams;
        }

        /**
         * Used to determine system index access is allowed in this context (e.g. for this request).
         */
        public Predicate<String> getSystemIndexAccessPredicate() {
            return systemIndexAccessPredicate;
        }
    }

    /**
     * Resolves name expressions with wildcards into the corresponding concrete indices/aliases/data streams
     */
    static final class WildcardExpressionResolver {

        private WildcardExpressionResolver() {
            // Utility class
        }

        /**
         * Returns all the indices, data streams, and aliases, considering the open/closed, system, and hidden context parameters.
         * Depending on the context, returns the names of the data streams themselves or their backing indices.
         */
<<<<<<< HEAD
        public static Collection<ResolvedExpression> resolveAll(Context context, IndexComponentSelector selector) {
            List<ResolvedExpression> concreteIndices = resolveEmptyOrTrivialWildcard(context, selector);
=======
        public static Collection<ResolvedExpression> resolveAll(Context context) {
            List<ResolvedExpression> concreteIndices = resolveEmptyOrTrivialWildcard(context);
>>>>>>> 34b7e60f

            if (context.includeDataStreams() == false && context.getOptions().ignoreAliases()) {
                return concreteIndices;
            }

            Set<ResolvedExpression> resolved = new HashSet<>(concreteIndices.size());
            context.getState()
                .metadata()
                .getIndicesLookup()
                .values()
                .stream()
                .filter(ia -> context.getOptions().expandWildcardsHidden() || ia.isHidden() == false)
                .filter(ia -> shouldIncludeIfDataStream(ia, context) || shouldIncludeIfAlias(ia, context))
                .filter(ia -> ia.isSystem() == false || context.systemIndexAccessPredicate.test(ia.getName()))
                .forEach(ia -> {
                    // We propagate the selectors here because expandToOpenClosed needs them when it
                    // converts any data streams into concrete indices for verifying they are open/closed/etc...
                    if (context.options.allowSelectors()) {
                        if ((ia.getType() == Type.ALIAS && ia.isDataStreamRelated())
                            || ia.getType() == Type.DATA_STREAM
                            || IndexComponentSelector.DATA.equals(selector)) {
                            // Aliases can handle both ::data and ::failures IFF they contain data streams.
                            // Data streams can always handle both ::data and ::failures.
                            // Everything else only supports ::data,
                            // Ignore all other components.
                            resolved.addAll(expandToOpenClosed(context, ia, selector));
                        }
                    } else {
                        // No selectors present, set it null
                        resolved.addAll(expandToOpenClosed(context, ia, null));
                    }
                });

            resolved.addAll(concreteIndices);
            return resolved;
        }

        private static boolean shouldIncludeIfDataStream(IndexAbstraction ia, IndexNameExpressionResolver.Context context) {
            return context.includeDataStreams() && ia.getType() == Type.DATA_STREAM;
        }

        private static boolean shouldIncludeIfAlias(IndexAbstraction ia, IndexNameExpressionResolver.Context context) {
            return context.getOptions().ignoreAliases() == false && ia.getType() == Type.ALIAS;
        }

        private static IndexMetadata.State excludeState(IndicesOptions options) {
            final IndexMetadata.State excludeState;
            if (options.expandWildcardsOpen() && options.expandWildcardsClosed()) {
                excludeState = null;
            } else if (options.expandWildcardsOpen() && options.expandWildcardsClosed() == false) {
                excludeState = IndexMetadata.State.CLOSE;
            } else if (options.expandWildcardsClosed() && options.expandWildcardsOpen() == false) {
                excludeState = IndexMetadata.State.OPEN;
            } else {
                assert false : "this shouldn't get called if wildcards expand to none";
                excludeState = null;
            }
            return excludeState;
        }

        /**
         * Given a single wildcard {@param expression}, return a {@code Set} that contains all the resources (i.e. indices, aliases,
         * and data streams), that exist in the cluster at this moment in time, and that the wildcard "resolves" to (i.e. the resource's
         * name matches the {@param expression} wildcard).
         * The {@param context} provides the current time-snapshot view of cluster state, as well as conditions
         * on whether to consider alias, data stream, system, and hidden resources.
         */
<<<<<<< HEAD
        static Set<ResolvedExpression> matchWildcardToResources(
            Context context,
            String wildcardExpression,
            IndexComponentSelector selector
        ) {
=======
        static Set<ResolvedExpression> matchWildcardToResources(Context context, String wildcardExpression) {
>>>>>>> 34b7e60f
            assert isWildcard(wildcardExpression);
            final SortedMap<String, IndexAbstraction> indicesLookup = context.getState().getMetadata().getIndicesLookup();
            Set<ResolvedExpression> matchedResources = new HashSet<>();
            // this applies an initial pre-filtering in the case where the expression is a common suffix wildcard, eg "test*"
            if (Regex.isSuffixMatchPattern(wildcardExpression)) {
                for (IndexAbstraction ia : filterIndicesLookupForSuffixWildcard(indicesLookup, wildcardExpression).values()) {
                    maybeAddToResult(context, wildcardExpression, ia, selector, matchedResources);
                }
                return matchedResources;
            }
            // In case of match all it fetches all index abstractions
            if (Regex.isMatchAllPattern(wildcardExpression)) {
                for (IndexAbstraction ia : indicesLookup.values()) {
                    maybeAddToResult(context, wildcardExpression, ia, selector, matchedResources);
                }
                return matchedResources;
            }
            for (IndexAbstraction indexAbstraction : indicesLookup.values()) {
                // PRTODO: We could maybe avoid some match logic if we early out when a selector would be invalid for a resource
                if (Regex.simpleMatch(wildcardExpression, indexAbstraction.getName())) {
                    maybeAddToResult(context, wildcardExpression, indexAbstraction, selector, matchedResources);
                }
            }
            return matchedResources;
        }

        private static void maybeAddToResult(
            Context context,
            String wildcardExpression,
            IndexAbstraction indexAbstraction,
<<<<<<< HEAD
            @Nullable IndexComponentSelector selector,
=======
>>>>>>> 34b7e60f
            Set<ResolvedExpression> matchedResources
        ) {
            if (shouldExpandToIndexAbstraction(context, wildcardExpression, indexAbstraction)) {
                matchedResources.addAll(expandToOpenClosed(context, indexAbstraction, selector));
            }
        }

        /**
         * Checks if this index abstraction should be included because it matched the wildcard expression.
         * @param context the options of this request that influence the decision if this index abstraction should be included in the result
         * @param wildcardExpression the wildcard expression that matched this index abstraction
         * @param indexAbstraction the index abstraction in question
         * @return true, if the index abstraction should be included in the result
         */
        private static boolean shouldExpandToIndexAbstraction(
            Context context,
            String wildcardExpression,
            IndexAbstraction indexAbstraction
        ) {
            if (context.getOptions().ignoreAliases() && indexAbstraction.getType() == Type.ALIAS) {
                return false;
            }
            if (context.includeDataStreams() == false && indexAbstraction.isDataStreamRelated()) {
                return false;
            }

            if (indexAbstraction.isSystem()
                && SystemResourceAccess.shouldExpandToSystemIndexAbstraction(context, indexAbstraction) == false) {
                return false;
            }

            if (context.getOptions().expandWildcardsHidden() == false) {
                // there is this behavior that hidden indices that start with "." are not hidden if the wildcard expression also
                // starts with "."
                if (indexAbstraction.isHidden()
                    && (wildcardExpression.startsWith(".") && indexAbstraction.getName().startsWith(".")) == false) {
                    return false;
                }
            }
            return true;
        }

        private static Map<String, IndexAbstraction> filterIndicesLookupForSuffixWildcard(
            SortedMap<String, IndexAbstraction> indicesLookup,
            String suffixWildcardExpression
        ) {
            assert Regex.isSuffixMatchPattern(suffixWildcardExpression);
            String fromPrefix = suffixWildcardExpression.substring(0, suffixWildcardExpression.length() - 1);
            char[] toPrefixCharArr = fromPrefix.toCharArray();
            toPrefixCharArr[toPrefixCharArr.length - 1]++;
            String toPrefix = new String(toPrefixCharArr);
            return indicesLookup.subMap(fromPrefix, toPrefix);
        }

        /**
         * Return the {@code Set} of open and/or closed index names for the given {@param resources}.
         * Data streams and aliases are interpreted to refer to multiple indices,
         * then all index resources are filtered by their open/closed status.
         */
<<<<<<< HEAD
        private static Set<ResolvedExpression> expandToOpenClosed(
            Context context,
            IndexAbstraction indexAbstraction,
            IndexComponentSelector selector
        ) {
            final IndexMetadata.State excludeState = excludeState(context.getOptions());
            Set<ResolvedExpression> resources = new HashSet<>();
            if (context.isPreserveAliases() && indexAbstraction.getType() == Type.ALIAS) {
                expandToApplicableSelectors(indexAbstraction, selector, resources);
            } else if (context.isPreserveDataStreams() && indexAbstraction.getType() == Type.DATA_STREAM) {
                expandToApplicableSelectors(indexAbstraction, selector, resources);
=======
        private static Set<ResolvedExpression> expandToOpenClosed(Context context, IndexAbstraction indexAbstraction) {
            final IndexMetadata.State excludeState = excludeState(context.getOptions());
            Set<ResolvedExpression> resources = new HashSet<>();
            if (context.isPreserveAliases() && indexAbstraction.getType() == Type.ALIAS) {
                resources.add(new ResolvedExpression(indexAbstraction.getName()));
            } else if (context.isPreserveDataStreams() && indexAbstraction.getType() == Type.DATA_STREAM) {
                resources.add(new ResolvedExpression(indexAbstraction.getName()));
>>>>>>> 34b7e60f
            } else {
                if (shouldIncludeRegularIndices(context.getOptions(), selector)) {
                    for (int i = 0, n = indexAbstraction.getIndices().size(); i < n; i++) {
                        Index index = indexAbstraction.getIndices().get(i);
                        IndexMetadata indexMetadata = context.state.metadata().index(index);
                        if (indexMetadata.getState() != excludeState) {
<<<<<<< HEAD
                            resources.add(
                                new ResolvedExpression(
                                    index.getName(),
                                    context.options.allowSelectors() ? IndexComponentSelector.DATA : null
                                )
                            );
                        }
                    }
                }
                if (shouldIncludeFailureIndices(context.getOptions(), selector)) {
                    if (indexAbstraction.getType() == Type.ALIAS && indexAbstraction.isDataStreamRelated()) {
                        Set<DataStream> aliasDataStreams = getAliasDataStreams(
                            indexAbstraction,
                            context.state.metadata().getIndicesLookup()
                        );
                        for (DataStream ds : aliasDataStreams) {
                            List<Index> failureIndices = ds.getFailureIndices().getIndices();
                            for (int i = 0; i < failureIndices.size(); i++) {
                                Index index = failureIndices.get(i);
                                resources.add(
                                    new ResolvedExpression(
                                        index.getName(),
                                        context.options.allowSelectors() ? IndexComponentSelector.DATA : null
                                    )
                                );
                            }
                        }
                    } else if (indexAbstraction.getType() == Type.DATA_STREAM) {
                        DataStream dataStream = (DataStream) indexAbstraction;
                        for (int i = 0, n = dataStream.getFailureIndices().getIndices().size(); i < n; i++) {
                            Index index = dataStream.getFailureIndices().getIndices().get(i);
                            IndexMetadata indexMetadata = context.state.metadata().index(index);
                            if (indexMetadata.getState() != excludeState) {
                                resources.add(
                                    new ResolvedExpression(
                                        index.getName(),
                                        context.options.allowSelectors() ? IndexComponentSelector.DATA : null
                                    )
                                );
                            }
=======
                            resources.add(new ResolvedExpression(index.getName()));
                        }
                    }
                }
                if (indexAbstraction.getType() == Type.DATA_STREAM && shouldIncludeFailureIndices(context.getOptions())) {
                    DataStream dataStream = (DataStream) indexAbstraction;
                    for (int i = 0, n = dataStream.getFailureIndices().getIndices().size(); i < n; i++) {
                        Index index = dataStream.getFailureIndices().getIndices().get(i);
                        IndexMetadata indexMetadata = context.state.metadata().index(index);
                        if (indexMetadata.getState() != excludeState) {
                            resources.add(new ResolvedExpression(index.getName()));
>>>>>>> 34b7e60f
                        }
                    }
                }
            }
            return resources;
        }

<<<<<<< HEAD
        /**
         * Expands to applicable selectors and adds the abstraction and selector to the results when preserving data streams and aliases in
         * wildcard resolution.
         * @param indexAbstraction abstraction to expand for
         * @param selector The selector to expand
         * @param resources Result collector which is updated with all applicable resolved expressions for a given abstraction and selector
         *                  pair.
         */
        private static void expandToApplicableSelectors(
            IndexAbstraction indexAbstraction,
            IndexComponentSelector selector,
            Set<ResolvedExpression> resources
        ) {
            if (IndexComponentSelector.ALL_APPLICABLE.equals(selector)) {
                resources.add(new ResolvedExpression(indexAbstraction.getName(), IndexComponentSelector.DATA));
                if (indexAbstraction.isDataStreamRelated()) {
                    resources.add(new ResolvedExpression(indexAbstraction.getName(), IndexComponentSelector.FAILURES));
                }
            } else {
                resources.add(new ResolvedExpression(indexAbstraction.getName(), selector));
            }
        }

        private static List<ResolvedExpression> resolveEmptyOrTrivialWildcard(Context context, IndexComponentSelector selector) {
            final String[] allIndices = resolveEmptyOrTrivialWildcardToAllIndices(context.getOptions(), context.getState().metadata(),
                selector);
            List<String> indices;
            if (context.systemIndexAccessLevel == SystemIndexAccessLevel.ALL) {
                indices = List.of(allIndices);
=======
        private static List<ResolvedExpression> resolveEmptyOrTrivialWildcard(Context context) {
            final String[] allIndices = resolveEmptyOrTrivialWildcardToAllIndices(context.getOptions(), context.getState().metadata());
            if (context.systemIndexAccessLevel == SystemIndexAccessLevel.ALL) {
                List<ResolvedExpression> result = new ArrayList<>(allIndices.length);
                for (int i = 0; i < allIndices.length; i++) {
                    result.add(new ResolvedExpression(allIndices[i]));
                }
                return result;
>>>>>>> 34b7e60f
            } else {
                indices = resolveEmptyOrTrivialWildcardWithAllowedSystemIndices(context, allIndices);
            }
            List<ResolvedExpression> result = new ArrayList<>(indices.size());
            boolean allowSelectors = context.options.allowSelectors();
            for (int i = 0; i < indices.size(); i++) {
                if (allowSelectors) {
                    // These only have values if the ::data selector is applicable, and they only support the ::data selector
                    result.add(new ResolvedExpression(indices.get(i), IndexComponentSelector.DATA));
                } else {
                    result.add(new ResolvedExpression(indices.get(i)));
                }
            }
            return result;
        }

        private static List<ResolvedExpression> resolveEmptyOrTrivialWildcardWithAllowedSystemIndices(
            Context context,
            String[] allIndices
        ) {
            List<ResolvedExpression> filteredIndices = new ArrayList<>(allIndices.length);
            for (int i = 0; i < allIndices.length; i++) {
                if (shouldIncludeIndexAbstraction(context, allIndices[i])) {
                    filteredIndices.add(new ResolvedExpression(allIndices[i]));
                }
            }
            return filteredIndices;
        }

        private static boolean shouldIncludeIndexAbstraction(Context context, String name) {
            if (name.startsWith(".") == false) {
                return true;
            }

            IndexAbstraction abstraction = context.state.metadata().getIndicesLookup().get(name);
            assert abstraction != null : "null abstraction for " + name + " but was in array of all indices";
            if (abstraction.isSystem() == false) {
                return true;
            }
            return SystemResourceAccess.isSystemIndexAbstractionAccessible(context, abstraction);
        }

        private static String[] resolveEmptyOrTrivialWildcardToAllIndices(
            IndicesOptions options,
            Metadata metadata,
            IndexComponentSelector selector
        ) {
            if (selector.shouldIncludeData() == false) {
                return Strings.EMPTY_ARRAY;
            }
            if (options.expandWildcardsOpen() && options.expandWildcardsClosed() && options.expandWildcardsHidden()) {
                return metadata.getConcreteAllIndices();
            } else if (options.expandWildcardsOpen() && options.expandWildcardsClosed()) {
                return metadata.getConcreteVisibleIndices();
            } else if (options.expandWildcardsOpen() && options.expandWildcardsHidden()) {
                return metadata.getConcreteAllOpenIndices();
            } else if (options.expandWildcardsOpen()) {
                return metadata.getConcreteVisibleOpenIndices();
            } else if (options.expandWildcardsClosed() && options.expandWildcardsHidden()) {
                return metadata.getConcreteAllClosedIndices();
            } else if (options.expandWildcardsClosed()) {
                return metadata.getConcreteVisibleClosedIndices();
            } else {
                return Strings.EMPTY_ARRAY;
            }
        }

        static boolean isWildcard(String expression) {
            return Regex.isSimpleMatchPattern(expression);
        }

        static boolean hasWildcards(String[] expressions) {
            for (int i = 0; i < expressions.length; i++) {
                if (isWildcard(expressions[i])) {
                    return true;
                }
            }
            return false;
        }
    }

    /**
     * @return If the specified string is data math expression then this method returns the resolved expression.
     */
    public static String resolveDateMathExpression(String dateExpression) {
        return DateMathExpressionResolver.resolveExpression(dateExpression);
    }

    /**
     * @param time instant to consider when parsing the expression
     * @return If the specified string is data math expression then this method returns the resolved expression.
     */
    public static String resolveDateMathExpression(String dateExpression, long time) {
        return DateMathExpressionResolver.resolveExpression(dateExpression, () -> time);
    }

    /**
     * Resolves a date math expression based on the requested time.
     */
    public static final class DateMathExpressionResolver {

        private static final DateFormatter DEFAULT_DATE_FORMATTER = DateFormatter.forPattern("uuuu.MM.dd");
        private static final String EXPRESSION_LEFT_BOUND = "<";
        private static final String EXPRESSION_RIGHT_BOUND = ">";
        private static final char LEFT_BOUND = '{';
        private static final char RIGHT_BOUND = '}';
        private static final char ESCAPE_CHAR = '\\';
        private static final char TIME_ZONE_BOUND = '|';

        private DateMathExpressionResolver() {
            // utility class
        }

        /**
         * Resolves a date math expression using the current time. This method recognises a date math expression iff when they start with
         * <code>%3C</code> and end with <code>%3E</code>. Otherwise, it returns the expression intact.
         */
        public static String resolveExpression(String expression) {
            return resolveExpression(expression, System::currentTimeMillis);
        }

        /**
         * Resolves a date math expression using the provided time. This method recognises a date math expression iff when they start with
         * <code>%3C</code> and end with <code>%3E</code>. Otherwise, it returns the expression intact.
         */
        public static String resolveExpression(String expression, LongSupplier getTime) {
            if (expression.startsWith(EXPRESSION_LEFT_BOUND) == false || expression.endsWith(EXPRESSION_RIGHT_BOUND) == false) {
                return expression;
            }
            return doResolveExpression(expression, getTime);
        }

        @SuppressWarnings("fallthrough")
        private static String doResolveExpression(String expression, LongSupplier getTime) {
            boolean escape = false;
            boolean inDateFormat = false;
            boolean inPlaceHolder = false;
            final StringBuilder beforePlaceHolderSb = new StringBuilder();
            StringBuilder inPlaceHolderSb = new StringBuilder();
            final char[] text = expression.toCharArray();
            final int from = 1;
            final int length = text.length - 1;
            for (int i = from; i < length; i++) {
                boolean escapedChar = escape;
                if (escape) {
                    escape = false;
                }

                char c = text[i];
                if (c == ESCAPE_CHAR) {
                    if (escapedChar) {
                        beforePlaceHolderSb.append(c);
                        escape = false;
                    } else {
                        escape = true;
                    }
                    continue;
                }
                if (inPlaceHolder) {
                    switch (c) {
                        case LEFT_BOUND:
                            if (inDateFormat && escapedChar) {
                                inPlaceHolderSb.append(c);
                            } else if (inDateFormat == false) {
                                inDateFormat = true;
                                inPlaceHolderSb.append(c);
                            } else {
                                throw new ElasticsearchParseException(
                                    "invalid dynamic name expression [{}]." + " invalid character in placeholder at position [{}]",
                                    new String(text, from, length),
                                    i
                                );
                            }
                            break;

                        case RIGHT_BOUND:
                            if (inDateFormat && escapedChar) {
                                inPlaceHolderSb.append(c);
                            } else if (inDateFormat) {
                                inDateFormat = false;
                                inPlaceHolderSb.append(c);
                            } else {
                                String inPlaceHolderString = inPlaceHolderSb.toString();
                                int dateTimeFormatLeftBoundIndex = inPlaceHolderString.indexOf(LEFT_BOUND);
                                String mathExpression;
                                String dateFormatterPattern;
                                DateFormatter dateFormatter;
                                final ZoneId timeZone;
                                if (dateTimeFormatLeftBoundIndex < 0) {
                                    mathExpression = inPlaceHolderString;
                                    dateFormatter = DEFAULT_DATE_FORMATTER;
                                    timeZone = ZoneOffset.UTC;
                                } else {
                                    if (inPlaceHolderString.lastIndexOf(RIGHT_BOUND) != inPlaceHolderString.length() - 1) {
                                        throw new ElasticsearchParseException(
                                            "invalid dynamic name expression [{}]. missing closing `}`" + " for date math format",
                                            inPlaceHolderString
                                        );
                                    }
                                    if (dateTimeFormatLeftBoundIndex == inPlaceHolderString.length() - 2) {
                                        throw new ElasticsearchParseException(
                                            "invalid dynamic name expression [{}]. missing date format",
                                            inPlaceHolderString
                                        );
                                    }
                                    mathExpression = inPlaceHolderString.substring(0, dateTimeFormatLeftBoundIndex);
                                    String patternAndTZid = inPlaceHolderString.substring(
                                        dateTimeFormatLeftBoundIndex + 1,
                                        inPlaceHolderString.length() - 1
                                    );
                                    int formatPatternTimeZoneSeparatorIndex = patternAndTZid.indexOf(TIME_ZONE_BOUND);
                                    if (formatPatternTimeZoneSeparatorIndex != -1) {
                                        dateFormatterPattern = patternAndTZid.substring(0, formatPatternTimeZoneSeparatorIndex);
                                        timeZone = DateUtils.of(patternAndTZid.substring(formatPatternTimeZoneSeparatorIndex + 1));
                                    } else {
                                        dateFormatterPattern = patternAndTZid;
                                        timeZone = ZoneOffset.UTC;
                                    }
                                    dateFormatter = DateFormatter.forPattern(dateFormatterPattern);
                                }

                                DateFormatter formatter = dateFormatter.withZone(timeZone);
                                DateMathParser dateMathParser = formatter.toDateMathParser();
                                Instant instant = dateMathParser.parse(mathExpression, getTime, false, timeZone);

                                String time = formatter.format(instant);
                                beforePlaceHolderSb.append(time);
                                inPlaceHolderSb = new StringBuilder();
                                inPlaceHolder = false;
                            }
                            break;

                        default:
                            inPlaceHolderSb.append(c);
                    }
                } else {
                    switch (c) {
                        case LEFT_BOUND:
                            if (escapedChar) {
                                beforePlaceHolderSb.append(c);
                            } else {
                                inPlaceHolder = true;
                            }
                            break;

                        case RIGHT_BOUND:
                            if (escapedChar == false) {
                                throw new ElasticsearchParseException(
                                    "invalid dynamic name expression [{}]."
                                        + " invalid character at position [{}]. `{` and `}` are reserved characters and"
                                        + " should be escaped when used as part of the index name using `\\` (e.g. `\\{text\\}`)",
                                    new String(text, from, length),
                                    i
                                );
                            }
                        default:
                            beforePlaceHolderSb.append(c);
                    }
                }
            }

            if (inPlaceHolder) {
                throw new ElasticsearchParseException(
                    "invalid dynamic name expression [{}]. date math placeholder is open ended",
                    new String(text, from, length)
                );
            }
            if (beforePlaceHolderSb.length() == 0) {
                throw new ElasticsearchParseException("nothing captured");
            }
            return beforePlaceHolderSb.toString();
        }
    }

    public static final class SelectorResolver {
        public static final String SELECTOR_SEPARATOR = "::";

        private SelectorResolver() {
            // Utility class
        }

        /**
         * Parses the given expressions for selector suffixes. If any suffixes are present and supported by the index options, the
         * expression and its suffix are split apart and returned in a pair. If a suffix is not present on the expression, the default
         * selector is retrieved from the context and combined with the expression. If suffixes are present but not supported by the
         * index options, this will throw {@link IndexNotFoundException}. When suffixes are not allowed by the context, the selector
         * returned will be null.
         * @param context Context object
         * @param expressions The expressions to check for selectors
         * @return A list of resolved expressions, each optionally paired with a selector if present and supported.
         */
        public static List<ResolvedExpression> parseAll(Context context, List<String> expressions) {
            List<ResolvedExpression> list = new ArrayList<>();
            for (int i = 0; i < expressions.size(); i++) {
                String expr = expressions.get(i);
                ResolvedExpression resolve = parseExpression(context, expr);
                list.add(resolve);
            }
            return list;
        }

        /**
         * Parses an index expression for a selector suffix. If a suffix is present and supported by the index options, the
         * expression and its suffix are split apart and returned. If a suffix is not present on the expression, the default
         * selector is retrieved from the context and combined with the expression. If suffixes are present but not supported by the index
         * options, this will throw {@link IndexNotFoundException}. When suffixes are not allowed by the context, the selector returned will
         * be null.
         * @param context Context object
         * @param expression The expression to check for selectors
         * @return A resolved expression, optionally paired with a selector if present and supported.
         */
        public static ResolvedExpression parseExpression(Context context, String expression) {
            // PRTODO: If we pass in ::* as the selector here, we create resolved expressions for both data and failures
            // Even if the expression ends up pointing to an index that only supports data
            // Which means there needs to be a way to persist whether or not the expression was a wildcard so we can filter out
            // invalid selectors from abstractions that don't support them.
            // Unfortunately, we cannot check to see if the expression supports the selector here because we still need to resolve
            // date math.
            // This is also a problem with default selectors - if we have both data and failures as defaults, an index won't be able
            // to support the failures component. We basically need to capture which case is present here, and resolve it later
            // based on the index abstraction used.
            return parseAndTransformSelector(expression, (baseExpression, selector) -> {
                if (context.options.allowSelectors()) {
                    // if selector was not present in the expression, use the defaults for the API
                    IndexComponentSelector resolvedSelector = selector == null
                        ? context.options.selectorOptions().defaultSelector()
                        : selector;
                    return new ResolvedExpression(baseExpression, resolvedSelector);
                } else {
                    // Ensure there is no selector if the API doesn't allow it.
                    ensureNoSelectorsProvided(expression, selector);
                    return new ResolvedExpression(baseExpression);
                }
            });
        }

        /**
         * Parses an index expression for selector suffixes. If a suffix is present and supported by the index options, the suffix is
         * returned. If a suffix is not present on the expression, the default selector defined in the context is returned. If selectors
         * are disabled in the options, this will return a null value. If a selector is provided when selectors are disabled in the options,
         * this will throw {@link IndexNotFoundException}.
         * @param context Context object
         * @param matchAllExpression The match all expression given to the index request (e.g. `*`, `*::failures`, `_all::data`)
         * @return A set containing the selectors for this match all expression
         */
        public static IndexComponentSelector parseMatchAllToSelector(Context context, String matchAllExpression) {
            return parseAndTransformSelector(matchAllExpression, (baseExpression, selector) -> {
                if (context.options.allowSelectors()) {
                    // if selector was not present in the expression, use the defaults for the API
                    return selector == null
                        ? context.options.selectorOptions().defaultSelector()
                        : selector;
                } else {
                    // Ensure there is no selector if the API doesn't allow it.
                    ensureNoSelectorsProvided(matchAllExpression, selector);
                    return null;
                }
            });
        }

        /**
         * Determines if the given expression matches the provided predicate. If the predicate evaluates to false for the expression, the
         * expression is checked for selectors and the evaluation is repeated on just the index-part. If selectors are present when they
         * should not be (according to the context object) this method will throw an exception.
         * @param expression Index expression that may contain a selector suffix.
         * @param context Context object.
         * @param predicate Determines match criteria. May be called multiple times if expression contains a valid selector.
         * @return true if the expression matches the predicate, with or without its selector suffix if one is present.
         * @throws InvalidIndexNameException if the expression contains invalid selector syntax.
         * @throws IllegalArgumentException if selectors were present on the expression, but they are not allowed in this context.
         */
        private static boolean selectorsValidatedAndMatchesPredicate(String expression, Context context, Predicate<String> predicate) {
            if (expression == null) {
                return false;
            }
            // We need to check if there was a selector present, and validate if it was allowed
            return parseAndTransformSelector(expression, (base, selectors) -> {
                if (context.options.allowSelectors() == false) {
                    // Ensure there is no selector if the API doesn't allow it.
                    ensureNoSelectorsProvided(expression, selectors);
                }
                return predicate.test(base);
            });
        }

        /**
         * Splits off a selector suffix from the expression and converts it to the corresponding {@link IndexComponentSelector} value. A
         * provided function binds the results to the return type.
         * @param expression The expression to parse and split apart
         * @param bindFunction A function that is handed the remainder of the expression and any selector that was parsed off
         *                       the expression.
         * @return The result of the bind function
         * @param <V> The type returned from the binding function
         * @throws InvalidIndexNameException In the event that the selector syntax is used incorrectly.
         */
        private static <V> V parseAndTransformSelector(
            String expression,
            BiFunction<String, IndexComponentSelector, V> bindFunction
        ) {
            return splitSelectorExpression(expression, (expressionBase, suffix) -> {
                if (suffix == null) {
                    return bindFunction.apply(expressionBase, null);
                } else {
                    return bindFunction.apply(expressionBase, IndexComponentSelector.getByKey(suffix));
                }
            });
        }

        /**
         * Splits off selector fragments from an index expression. Selectors are always expected to be the suffix of the expression, and
         * must equal one of the supported selector keys (data, failures) or be the match-all wildcard (*) which maps to all selectors. The
         * expression is then split into the base expression and the selector string. A provided function binds the results to the return
         * type.
         * @param expression The expression to parse and split apart
         * @param bindFunction A function that is handed the remainder of the expression and any selector suffix that was parsed off
         *                       the expression.
         * @return The result of the bind function
         * @param <V> The type returned from the binding function
         * @throws InvalidIndexNameException In the event that the selector syntax is used incorrectly.
         */
        private static <V> V splitSelectorExpression(String expression, BiFunction<String, String, V> bindFunction) {
            Objects.requireNonNull(expression, "expression cannot be null");
            int lastDoubleColon = expression.lastIndexOf(SELECTOR_SEPARATOR);
            if (lastDoubleColon >= 0) {
                String suffix = expression.substring(lastDoubleColon + SELECTOR_SEPARATOR.length());
                IndexComponentSelector selector = IndexComponentSelector.getByKey(suffix);
                if (selector == null) {
                    // Do some work to surface a helpful error message for likely errors
                    if (Regex.isSimpleMatchPattern(suffix)) {
                        throw new InvalidIndexNameException(
                            expression,
                            "Invalid usage of :: separator, ["
                                + suffix
                                + "] contains a wildcard, but only the match all wildcard [*] is supported in a selector"
                        );
                    } else {
                        throw new InvalidIndexNameException(
                            expression,
                            "Invalid usage of :: separator, [" + suffix + "] is not a recognized selector"
                        );
                    }
                }
                String expressionBase = expression.substring(0, lastDoubleColon);
                ensureNoMoreSelectorSeparators(expressionBase, expression);
                return bindFunction.apply(expressionBase, suffix);
            }
            // Otherwise accept the default
            return bindFunction.apply(expression, null);
        }

        /**
         * Checks the selectors that have been returned from splitting an expression and throws an exception if any were present.
         * @param expression Original expression
         * @param selector Selectors to validate
         * @throws IllegalArgumentException if selectors are present
         */
        private static void ensureNoSelectorsProvided(String expression, IndexComponentSelector selector) {
            if (selector != null) {
                throw new IllegalArgumentException(
                    "Index component selectors are not supported in this context but found selector in expression [" + expression + "]"
                );
            }
        }

        /**
         * Checks the remainder of an expression for any more selector separators and throws an exception if they are encountered.
         * @param remainingExpression Remaining expression
         * @param originalExpression Original expression to be used in the exception if invalid name is detected
         * @throws InvalidIndexNameException if there are any more :: separators
         */
        private static void ensureNoMoreSelectorSeparators(String remainingExpression, String originalExpression) {
            if (remainingExpression.contains(SELECTOR_SEPARATOR)) {
                throw new InvalidIndexNameException(
                    originalExpression,
                    "Invalid usage of :: separator, only one :: separator is allowed per expression"
                );
            }
        }
    }

    /**
     * In this class we collect the system access relevant code. The helper methods provide the following functionalities:
     * - determining the access to a system index abstraction
     * - verifying the access to system abstractions and adding the necessary warnings
     * - determining the access to a system index based on its name
     * WARNING: we have observed differences in how the access is determined. For now this behaviour is documented and preserved.
     */
    public static final class SystemResourceAccess {

        private SystemResourceAccess() {
            // Utility class
        }

        /**
         * Checks if this system index abstraction should be included when resolving via {@link
         * IndexNameExpressionResolver.WildcardExpressionResolver#resolveEmptyOrTrivialWildcardWithAllowedSystemIndices(Context, String[])}.
         * NOTE: it behaves differently than {@link SystemResourceAccess#shouldExpandToSystemIndexAbstraction(Context, IndexAbstraction)}
         * because in the case that the access level is BACKWARDS_COMPATIBLE_ONLY it does not include the net-new indices, this is
         * questionable.
         */
        public static boolean isSystemIndexAbstractionAccessible(Context context, IndexAbstraction abstraction) {
            assert abstraction.isSystem() : "We should only check this for system resources";
            if (context.netNewSystemIndexPredicate.test(abstraction.getName())) {
                if (SystemIndexAccessLevel.BACKWARDS_COMPATIBLE_ONLY.equals(context.systemIndexAccessLevel)) {
                    return false;
                } else {
                    return context.systemIndexAccessPredicate.test(abstraction.getName());
                }
            } else if (abstraction.getType() == Type.DATA_STREAM || abstraction.getParentDataStream() != null) {
                return context.systemIndexAccessPredicate.test(abstraction.getName());
            }
            return true;
        }

        /**
         * Historic, i.e. not net-new, system indices are included irrespective of the system access predicate
         * the system access predicate is based on the endpoint kind and HTTP request headers that identify the stack feature.
         * A historic system resource, can only be an index since system data streams were added later.
         */
        private static boolean shouldExpandToSystemIndexAbstraction(Context context, IndexAbstraction indexAbstraction) {
            assert indexAbstraction.isSystem() : "We should only check this for system resources";
            boolean isHistoric = indexAbstraction.getType() != Type.DATA_STREAM
                && indexAbstraction.getParentDataStream() == null
                && context.netNewSystemIndexPredicate.test(indexAbstraction.getName()) == false;
            return isHistoric || context.systemIndexAccessPredicate.test(indexAbstraction.getName());
        }

        /**
         * Checks if any system indices that should not have been accessible according to the
         * {@link Context#getSystemIndexAccessPredicate()} are accessed, and it performs the following actions:
         * - if there are historic (aka not net-new) system indices, then it adds a deprecation warning
         * - if it contains net-new system indices or system data streams, it throws an exception.
         */
        private static void checkSystemIndexAccess(Context context, ThreadContext threadContext, Index... concreteIndices) {
            final Predicate<String> systemIndexAccessPredicate = context.getSystemIndexAccessPredicate();
            if (systemIndexAccessPredicate == Predicates.<String>always()) {
                return;
            }
            doCheckSystemIndexAccess(context, systemIndexAccessPredicate, threadContext, concreteIndices);
        }

        private static void doCheckSystemIndexAccess(
            Context context,
            Predicate<String> systemIndexAccessPredicate,
            ThreadContext threadContext,
            Index... concreteIndices
        ) {
            final Metadata metadata = context.getState().metadata();
            final List<String> resolvedSystemIndices = new ArrayList<>();
            final List<String> resolvedNetNewSystemIndices = new ArrayList<>();
            final Set<String> resolvedSystemDataStreams = new HashSet<>();
            final SortedMap<String, IndexAbstraction> indicesLookup = metadata.getIndicesLookup();
            boolean matchedIndex = false;
            for (int i = 0; i < concreteIndices.length; i++) {
                Index concreteIndex = concreteIndices[i];
                IndexMetadata idxMetadata = metadata.index(concreteIndex);
                String name = concreteIndex.getName();
                if (idxMetadata.isSystem() && systemIndexAccessPredicate.test(name) == false) {
                    matchedIndex = true;
                    IndexAbstraction indexAbstraction = indicesLookup.get(name);
                    if (indexAbstraction.getParentDataStream() != null) {
                        resolvedSystemDataStreams.add(indexAbstraction.getParentDataStream().getName());
                    } else if (context.netNewSystemIndexPredicate.test(name)) {
                        resolvedNetNewSystemIndices.add(name);
                    } else {
                        resolvedSystemIndices.add(name);
                    }
                }
            }
            if (matchedIndex) {
                handleMatchedSystemIndices(resolvedSystemIndices, resolvedSystemDataStreams, resolvedNetNewSystemIndices, threadContext);
            }
        }

        private static void handleMatchedSystemIndices(
            List<String> resolvedSystemIndices,
            Set<String> resolvedSystemDataStreams,
            List<String> resolvedNetNewSystemIndices,
            ThreadContext threadContext
        ) {
            if (resolvedSystemIndices.isEmpty() == false) {
                Collections.sort(resolvedSystemIndices);
                deprecationLogger.warn(
                    DeprecationCategory.API,
                    "open_system_index_access",
                    "this request accesses system indices: {}, but in a future major version, direct access to system "
                        + "indices will be prevented by default",
                    resolvedSystemIndices
                );
            }
            if (resolvedSystemDataStreams.isEmpty() == false) {
                throw SystemIndices.dataStreamAccessException(threadContext, resolvedSystemDataStreams);
            }
            if (resolvedNetNewSystemIndices.isEmpty() == false) {
                throw SystemIndices.netNewSystemIndexAccessException(threadContext, resolvedNetNewSystemIndices);
            }
        }

        /**
         * Used in {@link IndexNameExpressionResolver#shouldTrackConcreteIndex(Context, Index)} to exclude net-new indices
         * when we are in backwards compatible only access level.
         * This also feels questionable as well.
         */
        private static boolean isNetNewInBackwardCompatibleMode(Context context, Index index) {
            return context.systemIndexAccessLevel == SystemIndexAccessLevel.BACKWARDS_COMPATIBLE_ONLY
                && context.netNewSystemIndexPredicate.test(index.getName());
        }
    }

}<|MERGE_RESOLUTION|>--- conflicted
+++ resolved
@@ -84,11 +84,20 @@
     }
 
     /**
-     * This represents a resolved expression in the form of the name of a resource in the cluster.
-     * Soon it will facilitate an index component selector, which will define which part of the resource the expression is targeting.
+     * This represents a resolved expression in the form of the name of a resource in the cluster and a potential selector
+     * which defines which part of the resource the expression is targeting.
      * @param resource the name of a resource that an expression refers to.
-     */
-    public record ResolvedExpression(String resource) {}
+     * @param selector optionally indicates which part of a resource to target during an operation.
+     */
+    public record ResolvedExpression(String resource, @Nullable IndexComponentSelector selector) {
+        public ResolvedExpression(String indexAbstraction) {
+            this(indexAbstraction, null);
+        }
+
+        public String combined() {
+            return combineSelectorExpression(resource, selector == null ? null : (SelectorResolver.SELECTOR_SEPARATOR + selector.getKey()));
+        }
+    }
 
     /**
      * Same as {@link #concreteIndexNames(ClusterState, IndicesOptions, String...)}, but the index expressions and options
@@ -212,20 +221,10 @@
             getNetNewSystemIndexPredicate()
         );
         final Collection<ResolvedExpression> expressions = resolveExpressionsToResources(context, indexExpressions);
-<<<<<<< HEAD
         return expressions.stream().filter(expression -> {
             IndexAbstraction ia = state.metadata().getIndicesLookup().get(expression.resource());
             return ia != null && Type.DATA_STREAM == ia.getType();
         }).toList();
-=======
-        return expressions.stream()
-            .map(ResolvedExpression::resource)
-            .map(x -> state.metadata().getIndicesLookup().get(x))
-            .filter(Objects::nonNull)
-            .filter(ia -> ia.getType() == Type.DATA_STREAM)
-            .map(IndexAbstraction::getName)
-            .toList();
->>>>>>> 34b7e60f
     }
 
     /**
@@ -249,20 +248,12 @@
             getNetNewSystemIndexPredicate()
         );
 
-<<<<<<< HEAD
         // PRTODO: FIXME We will likely want to return an abstraction here that respects the selector returned from expression resolution
-        final Collection<ResolvedExpression> expressions = resolveExpressionsToResources(context, request.index());
-
-        if (expressions.size() == 1) {
-            ResolvedExpression expression = expressions.iterator().next();
-            IndexAbstraction ia = state.metadata().getIndicesLookup().get(expression.resource());
-=======
         final Collection<ResolvedExpression> expressions = resolveExpressionsToResources(context, request.index());
 
         if (expressions.size() == 1) {
             ResolvedExpression resolvedExpression = expressions.iterator().next();
             IndexAbstraction ia = state.metadata().getIndicesLookup().get(resolvedExpression.resource());
->>>>>>> 34b7e60f
             if (ia.getType() == Type.ALIAS) {
                 Index writeIndex = ia.getWriteIndex();
                 if (writeIndex == null) {
@@ -284,16 +275,6 @@
         }
     }
 
-    public record ResolvedExpression(String resource, @Nullable IndexComponentSelector selector) {
-        public ResolvedExpression(String indexAbstraction) {
-            this(indexAbstraction, null);
-        }
-
-        public String combined() {
-            return combineSelectorExpression(resource, selector == null ? null : (SelectorResolver.SELECTOR_SEPARATOR + selector.getKey()));
-        }
-    }
-
     /**
      * Resolve the expression to the set of indices, aliases, and, optionally, data streams that the expression matches.
      * If {@param preserveDataStreams} is {@code true}, data streams that are covered by the wildcards from the
@@ -353,15 +334,11 @@
             wildcardSeen |= isWildcard;
 
             if (isWildcard) {
-<<<<<<< HEAD
                 Set<ResolvedExpression> matchingResources = WildcardExpressionResolver.matchWildcardToResources(
                     context,
                     baseExpression,
                     selector
                 );
-=======
-                Set<ResolvedExpression> matchingResources = WildcardExpressionResolver.matchWildcardToResources(context, baseExpression);
->>>>>>> 34b7e60f
 
                 if (context.getOptions().allowNoIndices() == false && matchingResources.isEmpty()) {
                     throw notFoundException(combineSelector(baseExpression, selector));
@@ -374,7 +351,6 @@
                 }
             } else {
                 if (isExclusion) {
-<<<<<<< HEAD
                     if (IndexComponentSelector.ALL_APPLICABLE.equals(selector)) {
                         resources.remove(new ResolvedExpression(baseExpression, IndexComponentSelector.DATA));
                         resources.remove(new ResolvedExpression(baseExpression, IndexComponentSelector.FAILURES));
@@ -390,11 +366,6 @@
                     } else {
                         resources.add(new ResolvedExpression(baseExpression, selector));
                     }
-=======
-                    resources.remove(new ResolvedExpression(baseExpression));
-                } else if (ensureAliasOrIndexExists(context, baseExpression)) {
-                    resources.add(new ResolvedExpression(baseExpression));
->>>>>>> 34b7e60f
                 }
             }
         }
@@ -514,13 +485,8 @@
 
         final Set<Index> concreteIndicesResult = Sets.newLinkedHashSetWithExpectedSize(expressions.size());
         final Map<String, IndexAbstraction> indicesLookup = context.getState().metadata().getIndicesLookup();
-<<<<<<< HEAD
-        for (ResolvedExpression resolvedExpression : expressions) {
-            final IndexAbstraction indexAbstraction = indicesLookup.get(resolvedExpression.resource());
-=======
         for (ResolvedExpression expression : expressions) {
             final IndexAbstraction indexAbstraction = indicesLookup.get(expression.resource());
->>>>>>> 34b7e60f
             assert indexAbstraction != null;
             if (indexAbstraction.getType() == Type.ALIAS && context.isResolveToWriteIndex()) {
                 Index writeIndex = indexAbstraction.getWriteIndex();
@@ -535,7 +501,7 @@
                 }
                 if (indexAbstraction.isDataStreamRelated()) {
                     DataStream dataStream = indicesLookup.get(indexAbstraction.getWriteIndex().getName()).getParentDataStream();
-                    resolveWriteIndexForDataStreams(context, dataStream, concreteIndicesResult, resolvedExpression.selector());
+                    resolveWriteIndexForDataStreams(context, dataStream, concreteIndicesResult, expression.selector());
                 } else {
                     if (addIndex(writeIndex, null, context)) {
                         concreteIndicesResult.add(writeIndex);
@@ -546,10 +512,10 @@
                     context,
                     (DataStream) indexAbstraction,
                     concreteIndicesResult,
-                    resolvedExpression.selector()
+                    expression.selector()
                 );
             } else {
-                if (resolvesToMoreThanOneIndex(indexAbstraction, context, resolvedExpression)
+                if (resolvesToMoreThanOneIndex(indexAbstraction, context, expression)
                     && context.getOptions().allowAliasesToMultipleIndices() == false) {
                     String[] indexNames = new String[indexAbstraction.getIndices().size()];
                     int i = 0;
@@ -559,11 +525,7 @@
                     throw new IllegalArgumentException(
                         indexAbstraction.getType().getDisplayName()
                             + " ["
-<<<<<<< HEAD
-                            + resolvedExpression
-=======
                             + expression.resource()
->>>>>>> 34b7e60f
                             + "] has more than one index associated with it "
                             + Arrays.toString(indexNames)
                             + ", can't execute a single index op"
@@ -575,14 +537,14 @@
                         context,
                         (DataStream) indexAbstraction,
                         concreteIndicesResult,
-                        resolvedExpression.selector()
+                        expression.selector()
                     );
                 } else if (indexAbstraction.getType() == Type.ALIAS
                     && indexAbstraction.isDataStreamRelated()
                     && DataStream.isFailureStoreFeatureFlagEnabled()
-                    && IndexComponentSelector.FAILURES.equals(resolvedExpression.selector())) {
+                    && IndexComponentSelector.FAILURES.equals(expression.selector())) {
                         for (DataStream dataStream : getAliasDataStreams(indexAbstraction, indicesLookup)) {
-                            resolveIndicesForDataStream(context, dataStream, concreteIndicesResult, resolvedExpression.selector());
+                            resolveIndicesForDataStream(context, dataStream, concreteIndicesResult, expression.selector());
                         }
                     } else {
                         List<Index> indices = indexAbstraction.getIndices();
@@ -1004,7 +966,6 @@
             throw new IndexNotFoundException(index);
         }
 
-<<<<<<< HEAD
         if (skipIdentity == false) {
             if (resolvedExpressions.contains(new ResolvedExpression(index))) {
                 return null;
@@ -1014,16 +975,11 @@
                     return null;
                 }
             }
-=======
-        if (skipIdentity == false && resolvedExpressions.contains(new ResolvedExpression(index))) {
-            return null;
->>>>>>> 34b7e60f
         }
 
         IndexAbstraction ia = state.metadata().getIndicesLookup().get(index);
         DataStream dataStream = ia.getParentDataStream();
         if (dataStream != null) {
-<<<<<<< HEAD
             // Determine which data stream indices this index is from - Multiple aliases with different filters that refer to the same data
             // stream could be present in the expression list using different selectors, so find which selectors would be valid for this
             // index and filter the expressions down to just those that match the expected selector.
@@ -1036,11 +992,6 @@
                 expectedSelector = IndexComponentSelector.FAILURES;
             } else {
                 expectedSelector = null;
-=======
-            if (skipIdentity == false && resolvedExpressions.contains(new ResolvedExpression(dataStream.getName()))) {
-                // skip the filters when the request targets the data stream name
-                return null;
->>>>>>> 34b7e60f
             }
             assert expectedSelector != null
                 : "Could not locate index [" + index + "] in any of the data stream indices for [" + dataStream.getName() + "]";
@@ -1065,25 +1016,18 @@
             if (iterateIndexAliases(dataStreamAliases.size(), resolvedExpressions.size())) {
                 aliasesForDataStream = dataStreamAliases.values()
                     .stream()
-<<<<<<< HEAD
                     .filter(
                         dataStreamAlias -> resolvedExpressions.contains(new ResolvedExpression(dataStreamAlias.getName(), expectedSelector))
                             || (selectorNullable && resolvedExpressions.contains(new ResolvedExpression(dataStreamAlias.getName())))
                     )
-=======
-                    .filter(dataStreamAlias -> resolvedExpressions.contains(new ResolvedExpression(dataStreamAlias.getName())))
->>>>>>> 34b7e60f
                     .filter(dataStreamAlias -> dataStreamAlias.getDataStreams().contains(dataStream.getName()))
                     .toList();
             } else {
                 aliasesForDataStream = resolvedExpressions.stream()
-<<<<<<< HEAD
                     .filter(
                         expression -> expectedSelector.equals(expression.selector()) || (selectorNullable && expression.selector() == null)
                     )
-=======
                     .map(ResolvedExpression::resource)
->>>>>>> 34b7e60f
                     .map(dataStreamAliases::get)
                     .filter(dataStreamAlias -> dataStreamAlias != null && dataStreamAlias.getDataStreams().contains(dataStream.getName()))
                     .toList();
@@ -1112,25 +1056,17 @@
                 // faster to iterate indexAliases
                 aliasCandidates = indexAliases.values()
                     .stream()
-<<<<<<< HEAD
                     .filter(
                         // Indices can only be referenced with a data selector, or a null selector if selectors are disabled
                         aliasMetadata -> resolvedExpressions.contains(new ResolvedExpression(aliasMetadata.alias()))
                             || resolvedExpressions.contains(new ResolvedExpression(aliasMetadata.alias(), IndexComponentSelector.DATA))
                     )
-=======
-                    .filter(aliasMetadata -> resolvedExpressions.contains(new ResolvedExpression(aliasMetadata.alias())))
->>>>>>> 34b7e60f
                     .toArray(AliasMetadata[]::new);
             } else {
                 // faster to iterate resolvedExpressions
                 aliasCandidates = resolvedExpressions.stream()
-<<<<<<< HEAD
-                    .map(expression -> indexAliases.get(expression.resource))
-=======
                     .map(ResolvedExpression::resource)
                     .map(indexAliases::get)
->>>>>>> 34b7e60f
                     .filter(Objects::nonNull)
                     .toArray(AliasMetadata[]::new);
             }
@@ -1173,14 +1109,6 @@
             getNetNewSystemIndexPredicate()
         );
         final Collection<ResolvedExpression> resolvedExpressions = resolveExpressionsToResources(context, expressions);
-<<<<<<< HEAD
-
-        // TODO: it appears that this can never be true?
-        if (isAllIndicesExpression(resolvedExpressions)) {
-            return resolveSearchRoutingAllIndices(state.metadata(), routing);
-        }
-=======
->>>>>>> 34b7e60f
 
         Map<String, Set<String>> routings = null;
         Set<String> paramRouting = null;
@@ -1190,17 +1118,12 @@
             paramRouting = Sets.newHashSet(Strings.splitStringByCommaToArray(routing));
         }
 
-<<<<<<< HEAD
-        for (ResolvedExpression expression : resolvedExpressions) {
-            IndexAbstraction indexAbstraction = state.metadata().getIndicesLookup().get(expression.resource());
-=======
         for (ResolvedExpression resolvedExpression : resolvedExpressions) {
             IndexAbstraction indexAbstraction = state.metadata().getIndicesLookup().get(resolvedExpression.resource());
->>>>>>> 34b7e60f
             if (indexAbstraction != null && indexAbstraction.getType() == Type.ALIAS) {
                 // Determine which set of indices to resolve for the alias
                 List<Index> aliasIndices = indexAbstraction.getIndices();
-                if (context.getOptions().allowSelectors() && IndexComponentSelector.FAILURES.equals(expression.selector())) {
+                if (context.getOptions().allowSelectors() && IndexComponentSelector.FAILURES.equals(resolvedExpression.selector())) {
                     Set<DataStream> dataStreams = getAliasDataStreams(indexAbstraction, context.state.metadata().getIndicesLookup());
                     aliasIndices = new ArrayList<>(dataStreams.size());
                     for (DataStream dataStream : dataStreams) {
@@ -1236,7 +1159,7 @@
                 if (dataStream.isAllowCustomRouting() == false) {
                     continue;
                 }
-                if (shouldIncludeRegularIndices(context.getOptions(), expression.selector())) {
+                if (shouldIncludeRegularIndices(context.getOptions(), resolvedExpression.selector())) {
                     if (dataStream.getIndices() != null) {
                         for (int i = 0, n = dataStream.getIndices().size(); i < n; i++) {
                             Index index = dataStream.getIndices().get(i);
@@ -1245,7 +1168,7 @@
                         }
                     }
                 }
-                if (shouldIncludeFailureIndices(context.getOptions(), expression.selector())) {
+                if (shouldIncludeFailureIndices(context.getOptions(), resolvedExpression.selector())) {
                     if (dataStream.getFailureIndices().getIndices() != null) {
                         for (Index failureIndex : dataStream.getFailureIndices().getIndices()) {
                             String concreteIndex = failureIndex.getName();
@@ -1255,13 +1178,9 @@
                 }
             } else {
                 // Index
-<<<<<<< HEAD
-                assert expression.selector() == null || IndexComponentSelector.DATA.equals(expression.selector())
+                assert resolvedExpression.selector() == null || IndexComponentSelector.DATA.equals(resolvedExpression.selector())
                     : "Concrete index is being resolved with a selector other than [data] which is illegal";
-                routings = collectRoutings(routings, paramRouting, norouting, expression.resource());
-=======
                 routings = collectRoutings(routings, paramRouting, norouting, resolvedExpression.resource());
->>>>>>> 34b7e60f
             }
 
         }
@@ -1315,24 +1234,7 @@
      * @return true if the provided array maps to all indices, false otherwise
      */
     public static boolean isAllIndicesExpression(Collection<ResolvedExpression> aliasesOrIndices) {
-<<<<<<< HEAD
         return isAllIndices(aliasesOrIndices, ResolvedExpression::resource);
-=======
-        return aliasesOrIndices == null || aliasesOrIndices.isEmpty() || isExplicitAllPatternExpression(aliasesOrIndices);
-    }
-
-    /**
-     * Identifies whether the array containing index names given as argument explicitly refers to all indices
-     * The empty or null array doesn't explicitly map to all indices
-     *
-     * @param aliasesOrIndices the array containing index names
-     * @return true if the provided array explicitly maps to all indices, false otherwise
-     */
-    static boolean isExplicitAllPatternExpression(Collection<ResolvedExpression> aliasesOrIndices) {
-        return aliasesOrIndices != null
-            && aliasesOrIndices.size() == 1
-            && Metadata.ALL.equals(aliasesOrIndices.iterator().next().resource());
->>>>>>> 34b7e60f
     }
 
     /**
@@ -1661,13 +1563,8 @@
          * Returns all the indices, data streams, and aliases, considering the open/closed, system, and hidden context parameters.
          * Depending on the context, returns the names of the data streams themselves or their backing indices.
          */
-<<<<<<< HEAD
         public static Collection<ResolvedExpression> resolveAll(Context context, IndexComponentSelector selector) {
             List<ResolvedExpression> concreteIndices = resolveEmptyOrTrivialWildcard(context, selector);
-=======
-        public static Collection<ResolvedExpression> resolveAll(Context context) {
-            List<ResolvedExpression> concreteIndices = resolveEmptyOrTrivialWildcard(context);
->>>>>>> 34b7e60f
 
             if (context.includeDataStreams() == false && context.getOptions().ignoreAliases()) {
                 return concreteIndices;
@@ -1735,15 +1632,11 @@
          * The {@param context} provides the current time-snapshot view of cluster state, as well as conditions
          * on whether to consider alias, data stream, system, and hidden resources.
          */
-<<<<<<< HEAD
         static Set<ResolvedExpression> matchWildcardToResources(
             Context context,
             String wildcardExpression,
             IndexComponentSelector selector
         ) {
-=======
-        static Set<ResolvedExpression> matchWildcardToResources(Context context, String wildcardExpression) {
->>>>>>> 34b7e60f
             assert isWildcard(wildcardExpression);
             final SortedMap<String, IndexAbstraction> indicesLookup = context.getState().getMetadata().getIndicesLookup();
             Set<ResolvedExpression> matchedResources = new HashSet<>();
@@ -1774,10 +1667,7 @@
             Context context,
             String wildcardExpression,
             IndexAbstraction indexAbstraction,
-<<<<<<< HEAD
             @Nullable IndexComponentSelector selector,
-=======
->>>>>>> 34b7e60f
             Set<ResolvedExpression> matchedResources
         ) {
             if (shouldExpandToIndexAbstraction(context, wildcardExpression, indexAbstraction)) {
@@ -1837,7 +1727,6 @@
          * Data streams and aliases are interpreted to refer to multiple indices,
          * then all index resources are filtered by their open/closed status.
          */
-<<<<<<< HEAD
         private static Set<ResolvedExpression> expandToOpenClosed(
             Context context,
             IndexAbstraction indexAbstraction,
@@ -1849,28 +1738,18 @@
                 expandToApplicableSelectors(indexAbstraction, selector, resources);
             } else if (context.isPreserveDataStreams() && indexAbstraction.getType() == Type.DATA_STREAM) {
                 expandToApplicableSelectors(indexAbstraction, selector, resources);
-=======
-        private static Set<ResolvedExpression> expandToOpenClosed(Context context, IndexAbstraction indexAbstraction) {
-            final IndexMetadata.State excludeState = excludeState(context.getOptions());
-            Set<ResolvedExpression> resources = new HashSet<>();
-            if (context.isPreserveAliases() && indexAbstraction.getType() == Type.ALIAS) {
-                resources.add(new ResolvedExpression(indexAbstraction.getName()));
-            } else if (context.isPreserveDataStreams() && indexAbstraction.getType() == Type.DATA_STREAM) {
-                resources.add(new ResolvedExpression(indexAbstraction.getName()));
->>>>>>> 34b7e60f
             } else {
                 if (shouldIncludeRegularIndices(context.getOptions(), selector)) {
                     for (int i = 0, n = indexAbstraction.getIndices().size(); i < n; i++) {
                         Index index = indexAbstraction.getIndices().get(i);
                         IndexMetadata indexMetadata = context.state.metadata().index(index);
                         if (indexMetadata.getState() != excludeState) {
-<<<<<<< HEAD
                             resources.add(
                                 new ResolvedExpression(
                                     index.getName(),
                                     context.options.allowSelectors() ? IndexComponentSelector.DATA : null
                                 )
-                            );
+                            ));
                         }
                     }
                 }
@@ -1905,27 +1784,13 @@
                                     )
                                 );
                             }
-=======
-                            resources.add(new ResolvedExpression(index.getName()));
                         }
                     }
                 }
-                if (indexAbstraction.getType() == Type.DATA_STREAM && shouldIncludeFailureIndices(context.getOptions())) {
-                    DataStream dataStream = (DataStream) indexAbstraction;
-                    for (int i = 0, n = dataStream.getFailureIndices().getIndices().size(); i < n; i++) {
-                        Index index = dataStream.getFailureIndices().getIndices().get(i);
-                        IndexMetadata indexMetadata = context.state.metadata().index(index);
-                        if (indexMetadata.getState() != excludeState) {
-                            resources.add(new ResolvedExpression(index.getName()));
->>>>>>> 34b7e60f
-                        }
-                    }
-                }
             }
             return resources;
         }
 
-<<<<<<< HEAD
         /**
          * Expands to applicable selectors and adds the abstraction and selector to the results when preserving data streams and aliases in
          * wildcard resolution.
@@ -1955,16 +1820,6 @@
             List<String> indices;
             if (context.systemIndexAccessLevel == SystemIndexAccessLevel.ALL) {
                 indices = List.of(allIndices);
-=======
-        private static List<ResolvedExpression> resolveEmptyOrTrivialWildcard(Context context) {
-            final String[] allIndices = resolveEmptyOrTrivialWildcardToAllIndices(context.getOptions(), context.getState().metadata());
-            if (context.systemIndexAccessLevel == SystemIndexAccessLevel.ALL) {
-                List<ResolvedExpression> result = new ArrayList<>(allIndices.length);
-                for (int i = 0; i < allIndices.length; i++) {
-                    result.add(new ResolvedExpression(allIndices[i]));
-                }
-                return result;
->>>>>>> 34b7e60f
             } else {
                 indices = resolveEmptyOrTrivialWildcardWithAllowedSystemIndices(context, allIndices);
             }

--- conflicted
+++ resolved
@@ -2110,17 +2110,7 @@
             int lastDoubleColon = expression.lastIndexOf(SELECTOR_SEPARATOR);
             if (lastDoubleColon >= 0) {
                 String suffix = expression.substring(lastDoubleColon + SELECTOR_SEPARATOR.length());
-<<<<<<< HEAD
                 doValidateSelectorString(() -> expression, suffix);
-=======
-                IndexComponentSelector selector = IndexComponentSelector.getByKey(suffix);
-                if (selector == null) {
-                    throw new InvalidIndexNameException(
-                        expression,
-                        "invalid usage of :: separator, [" + suffix + "] is not a recognized selector"
-                    );
-                }
->>>>>>> f7e4d7cf
                 String expressionBase = expression.substring(0, lastDoubleColon);
                 ensureNoMoreSelectorSeparators(expressionBase, expression);
                 return bindFunction.apply(expressionBase, suffix);
@@ -2136,20 +2126,10 @@
         private static void doValidateSelectorString(Supplier<String> expression, String suffix) {
             IndexComponentSelector selector = IndexComponentSelector.getByKey(suffix);
             if (selector == null) {
-                // Do some work to surface a helpful error message for likely errors
-                if (Regex.isSimpleMatchPattern(suffix)) {
-                    throw new InvalidIndexNameException(
-                        expression.get(),
-                        "Invalid usage of :: separator, ["
-                            + suffix
-                            + "] contains a wildcard, but only the match all wildcard [*] is supported in a selector"
-                    );
-                } else {
-                    throw new InvalidIndexNameException(
-                        expression.get(),
-                        "Invalid usage of :: separator, [" + suffix + "] is not a recognized selector"
-                    );
-                }
+                throw new InvalidIndexNameException(
+                    expression.get(),
+                    "invalid usage of :: separator, [" + suffix + "] is not a recognized selector"
+                );
             }
         }
 

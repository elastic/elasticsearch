/*
 * Copyright Elasticsearch B.V. and/or licensed to Elasticsearch B.V. under one
 * or more contributor license agreements. Licensed under the "Elastic License
 * 2.0", the "GNU Affero General Public License v3.0 only", and the "Server Side
 * Public License v 1"; you may not use this file except in compliance with, at
 * your election, the "Elastic License 2.0", the "GNU Affero General Public
 * License v3.0 only", or the "Server Side Public License, v 1".
 */

package org.elasticsearch.cluster.metadata;

import org.elasticsearch.common.io.stream.StreamInput;
import org.elasticsearch.common.io.stream.StreamOutput;
import org.elasticsearch.common.io.stream.Writeable;
import org.elasticsearch.xcontent.ConstructingObjectParser;
import org.elasticsearch.xcontent.ObjectParser;
import org.elasticsearch.xcontent.ParseField;
import org.elasticsearch.xcontent.ToXContentFragment;
import org.elasticsearch.xcontent.XContentBuilder;
import org.elasticsearch.xcontent.XContentParser;

import java.io.IOException;
import java.util.Arrays;
import java.util.List;
import java.util.Objects;
import java.util.stream.Stream;

/**
 * IndexReshardingState is an abstract class holding the persistent state of a generic resharding operation. It contains
 * concrete subclasses for the operations that are currently defined (which is only split for now).
 */
public abstract sealed class IndexReshardingState implements Writeable, ToXContentFragment {
    /**
     * @return the number of shards the index has at the start of this operation
     */
    public abstract int shardCountBefore();

    /**
     * @return the number of shards that the index will have when resharding completes
     */
    public abstract int shardCountAfter();

    // This class exists only so that tests can check that IndexReshardingMetadata can support more than one kind of operation.
    // When we have another real operation such as Shrink this can be removed.
    public static final class Noop extends IndexReshardingState {
        private static final ObjectParser<Noop, Void> NOOP_PARSER = new ObjectParser<>("noop", Noop::new);

        Noop() {}

        Noop(StreamInput in) throws IOException {
            this();
        }

        @Override
        public XContentBuilder toXContent(XContentBuilder builder, Params params) throws IOException {
            return builder;
        }

        static IndexReshardingState fromXContent(XContentParser parser) throws IOException {
            return NOOP_PARSER.parse(parser, null);
        }

        @Override
        public void writeTo(StreamOutput out) throws IOException {}

        @Override
        public boolean equals(Object other) {
            if (this == other) {
                return true;
            }
            return other != null && getClass() == other.getClass();
        }

        @Override
        public int hashCode() {
            return 0;
        }

        @Override
        public int shardCountBefore() {
            return 1;
        }

        @Override
        public int shardCountAfter() {
            return 1;
        }
    }

    public static final class Split extends IndexReshardingState {
        public enum SourceShardState implements Writeable {
            /**
             * The argument is for serialization because using the ordinal breaks if
             * any values in the enum are reordered. It must not be changed once defined.
             */
            SOURCE((byte) 0),
            DONE((byte) 1);

            private final byte code;

            SourceShardState(byte code) {
                this.code = code;
            }

            @Override
            public void writeTo(StreamOutput out) throws IOException {
                out.writeByte(this.code);
            }

            public static SourceShardState readFrom(StreamInput in) throws IOException {
                var code = in.readByte();
                return switch (code) {
                    case 0 -> SOURCE;
                    case 1 -> DONE;
                    default -> throw new IllegalStateException("unknown source shard state [" + code + "]");
                };
            }
        }

        public enum TargetShardState implements Writeable {
            /**
             * The argument is for serialization because using the ordinal breaks if
             * any values in the enum are reordered. It must not be changed once defined.
             */
            CLONE((byte) 0),
            HANDOFF((byte) 1),
            SPLIT((byte) 2),
            DONE((byte) 3);

            private final byte code;

            TargetShardState(byte code) {
                this.code = code;
            }

            @Override
            public void writeTo(StreamOutput out) throws IOException {
                out.writeByte(this.code);
            }

            public static TargetShardState readFrom(StreamInput in) throws IOException {
                var code = in.readByte();
                return switch (code) {
                    case 0 -> CLONE;
                    case 1 -> HANDOFF;
                    case 2 -> SPLIT;
                    case 3 -> DONE;
                    default -> throw new IllegalStateException("unknown target shard state [" + code + "]");
                };
            }
        }

        private static final ParseField SOURCE_SHARDS_FIELD = new ParseField("source_shards");
        private static final ParseField TARGET_SHARDS_FIELD = new ParseField("target_shards");

        @SuppressWarnings("unchecked")
        private static final ConstructingObjectParser<Split, Void> SPLIT_PARSER = new ConstructingObjectParser<>(
            "split",
            args -> new Split(
                ((List<SourceShardState>) args[0]).toArray(new SourceShardState[0]),
                ((List<TargetShardState>) args[1]).toArray(new TargetShardState[0])
            )
        );

        static {
            SPLIT_PARSER.declareObjectArray(
                ConstructingObjectParser.constructorArg(),
                (parser, c) -> SourceShardState.valueOf(parser.text()),
                SOURCE_SHARDS_FIELD
            );
            SPLIT_PARSER.declareObjectArray(
                ConstructingObjectParser.constructorArg(),
                (parser, c) -> TargetShardState.valueOf(parser.text()),
                TARGET_SHARDS_FIELD
            );
        }

        private final int oldShardCount;
        private final int newShardCount;
        private final SourceShardState[] sourceShards;
        private final TargetShardState[] targetShards;

        Split(SourceShardState[] sourceShards, TargetShardState[] targetShards) {
            // The resharding metadata is deleted when the last source shard transitions to done
            assert Arrays.stream(sourceShards).allMatch((state) -> state == SourceShardState.DONE) == false;

            this.sourceShards = sourceShards;
            this.targetShards = targetShards;

            oldShardCount = sourceShards.length;
            newShardCount = oldShardCount + targetShards.length;
        }

        Split(StreamInput in) throws IOException {
            this(
                in.readArray(SourceShardState::readFrom, SourceShardState[]::new),
                in.readArray(TargetShardState::readFrom, TargetShardState[]::new)
            );
        }

        @Override
        public void writeTo(StreamOutput out) throws IOException {
            out.writeArray(sourceShards);
            out.writeArray(targetShards);
        }

        static Split fromXContent(XContentParser parser) throws IOException {
            return SPLIT_PARSER.parse(parser, null);
        }

        @Override
        public XContentBuilder toXContent(XContentBuilder builder, Params params) throws IOException {
            builder.field(SOURCE_SHARDS_FIELD.getPreferredName(), sourceShards);
            builder.field(TARGET_SHARDS_FIELD.getPreferredName(), targetShards);

            return builder;
        }

        @Override
        public boolean equals(Object other) {
            if (this == other) {
                return true;
            }
            if (other == null || getClass() != other.getClass()) {
                return false;
            }
            Split otherState = (Split) other;
            // we can ignore oldShardCount and newShardCount since they are derived
            return Arrays.equals(sourceShards, otherState.sourceShards) && Arrays.equals(targetShards, otherState.targetShards);
        }

        @Override
        public int hashCode() {
            return Objects.hash(Arrays.hashCode(sourceShards), Arrays.hashCode(targetShards));
        }

        @Override
        public int shardCountBefore() {
            return oldShardCount;
        }

        @Override
        public int shardCountAfter() {
            return newShardCount;
        }

        // visible for testing
        SourceShardState[] sourceShards() {
            return sourceShards.clone();
        }

        // visible for testing
        TargetShardState[] targetShards() {
            return targetShards.clone();
        }

        public int sourceShard(int targetShard) {
            return targetShard % shardCountBefore();
        }

        /**
         * Create resharding metadata representing a new split operation
         * Split only supports updating an index to a multiple of its current shard count
         * @param shardCount the number of shards in the index at the start of the operation
         * @param multiple the new shard count is shardCount * multiple
         * @return Split representing the start of the requested split
         */
        public static Split newSplitByMultiple(int shardCount, int multiple) {
            assert multiple > 1 : "multiple must be greater than 1";

            final int newShardCount = shardCount * multiple;
            final var sourceShards = new SourceShardState[shardCount];
            final var targetShards = new TargetShardState[newShardCount - shardCount];
            Arrays.fill(sourceShards, SourceShardState.SOURCE);
            Arrays.fill(targetShards, TargetShardState.CLONE);

            return new Split(sourceShards, targetShards);
        }

        public static class Builder {
            private final SourceShardState[] sourceShards;
            private final TargetShardState[] targetShards;

            public Builder(IndexReshardingState.Split split) {
                this.sourceShards = split.sourceShards();
                this.targetShards = split.targetShards();
            }

            /**
             * Set the shard state of a source shard
             * Currently the only legal transition is from SOURCE to DONE and any other transition will assert.
             * This could be expressed through a markSourceDone API but this form is the same shape as {@link #setTargetShardState}
             * and leaves the door open for additional source states.
             * @param shardNum an index into the shards which must be no greater than the number of shards before split
             * @param sourceShardState the state to which the shard should be set
             */
            public void setSourceShardState(int shardNum, SourceShardState sourceShardState) {
                assert shardNum >= 0 && shardNum < sourceShards.length : "source shardNum is out of bounds";
                assert sourceShards[shardNum].ordinal() + 1 == sourceShardState.ordinal() : "invalid source shard state transition";
                assert sourceShardState == SourceShardState.DONE : "can only move source shard state to DONE";
                var split = new Split(sourceShards, targetShards);
                for (var target : split.getTargetStatesFor(shardNum)) {
                    assert target == TargetShardState.DONE : "can only move source shard to DONE when all targets are DONE";
                }

                sourceShards[shardNum] = sourceShardState;
            }

            /**
             * Set the target state of a shard
             * The only legal state in the split state machine is the one following the shard's current state.
             * The reason for this API rather than an advanceState API is to confirm that the caller knows
             * what the current state is when setting it.
             * @param shardNum an index into shards greater than or equal to the old shard count and less than the new shard count
             * @param targetShardState the state to which the shard should be set
             */
            public void setTargetShardState(int shardNum, TargetShardState targetShardState) {
                var targetShardNum = shardNum - sourceShards.length;

                assert targetShardNum >= 0 && targetShardNum < targetShards.length : "target shardNum is out of bounds";
                assert targetShards[targetShardNum].ordinal() + 1 == targetShardState.ordinal() : "invalid target shard state transition";

                targetShards[targetShardNum] = targetShardState;
            }

            /**
             * Build a new Split
             * @return Split reflecting the current state of the builder
             */
            public Split build() {
                return new Split(sourceShards, targetShards);
            }
        }

        /**
         * Create a Builder from the state of this Split
         * The Split itself is immutable. Modifications can be applied to the builder,
         * which can be used to replace the current Split in IndexMetadata when it in turn is built.
         * @return a Builder reflecting the state of this split
         */
        public Builder builder() {
            return new Builder(this);
        }

        /**
         * Get the current shard state of a source shard
         * @param shardNum an index into the shards which must be no greater than the number of shards before split
         * @return the source shard state of the shard identified by shardNum
         */
        public SourceShardState getSourceShardState(int shardNum) {
            assert shardNum >= 0 && shardNum < sourceShards.length : "source shardNum is out of bounds";

            return sourceShards[shardNum];
        }

        public boolean isSourceShard(int shardId) {
            return shardId < shardCountBefore();
        }

        public boolean isTargetShard(int shardId) {
            return isSourceShard(shardId) == false;
        }

        /**
         * Get the current target state of a shard
         * @param shardNum an index into shards greater than or equal to the old shard count and less than the new shard count
         * @return the target shard state for the shard identified by shardNum
         */
        public TargetShardState getTargetShardState(int shardNum) {
            var targetShardNum = shardNum - oldShardCount;

            assert targetShardNum >= 0 && targetShardNum < targetShards.length : "target shardNum is out of bounds";

            return targetShards[targetShardNum];
        }

        public boolean targetStateAtLeast(int shardNum, TargetShardState targetShardState) {
            return getTargetShardState(shardNum).ordinal() >= targetShardState.ordinal();
        }

<<<<<<< HEAD
        public boolean allTargetStatesAtLeast(int sourceShardId, TargetShardState targetShardState) {
            var targets = getTargetStatesFor(sourceShardId);
            for (TargetShardState state : targets) {
                if (state.ordinal() < targetShardState.ordinal()) {
                    return false;
                }
            }
            return true;
        }

        /**
         * Check whether this metadata represents an incomplete split
         * @return true if the split is incomplete (not all source shards are DONE)
         */
        public boolean inProgress() {
            for (int i = 0; i < oldShardCount; i++) {
                if (sourceShards[i] == SourceShardState.SOURCE) {
                    return true;
                }
            }

            return false;
        }

=======
>>>>>>> 7db74072
        public Stream<TargetShardState> targetStates() {
            return Arrays.stream(targetShards);
        }

        public Stream<SourceShardState> sourceStates() {
            return Arrays.stream(sourceShards);
        }

        /**
         * Check whether all target shards for the given source shard are done.
         * @param shardNum a source shard index greater than or equal to 0 and less than the original shard count
         * @return true if all target shards for the given source shard are done.
         */
        public boolean targetsDone(int shardNum) {
            var targets = getTargetStatesFor(shardNum);
            return Arrays.stream(targets).allMatch(target -> target == IndexReshardingState.Split.TargetShardState.DONE);
        }

        /**
         * Get all the target shard states related to the given source shard
         * @param shardNum a source shard index greater than or equal to 0 and less than the original shard count
         * @return an array of target shard states in order for the given shard
         */
        private TargetShardState[] getTargetStatesFor(int shardNum) {
            final int numTargets = newShardCount / oldShardCount - 1;
            // it might be useful to return the target shard's index as well as state, can iterate on this
            TargetShardState[] targets = new TargetShardState[numTargets];

            int cur = shardNum + oldShardCount;
            for (int i = 0; i < numTargets; i++) {
                targets[i] = getTargetShardState(cur);
                cur += oldShardCount;
            }

            return targets;
        }
    }
}<|MERGE_RESOLUTION|>--- conflicted
+++ resolved
@@ -378,7 +378,6 @@
             return getTargetShardState(shardNum).ordinal() >= targetShardState.ordinal();
         }
 
-<<<<<<< HEAD
         public boolean allTargetStatesAtLeast(int sourceShardId, TargetShardState targetShardState) {
             var targets = getTargetStatesFor(sourceShardId);
             for (TargetShardState state : targets) {
@@ -403,8 +402,6 @@
             return false;
         }
 
-=======
->>>>>>> 7db74072
         public Stream<TargetShardState> targetStates() {
             return Arrays.stream(targetShards);
         }

--- conflicted
+++ resolved
@@ -375,41 +375,20 @@
      * @see MapperPlugin#getFieldFilter()
      *
      */
-<<<<<<< HEAD
-    // TODO remove types here entirely
-    public ImmutableOpenMap<String, ImmutableOpenMap<String, MappingMetaData>> findMappings(String[] concreteIndices,
-                                                                                            final String[] types,
-                                                                                            Function<String, Predicate<String>> fieldFilter)
-            throws IOException {
-
-=======
     public ImmutableOpenMap<String, MappingMetaData> findMappings(String[] concreteIndices,
                                                                   Function<String, Predicate<String>> fieldFilter)
             throws IOException {
->>>>>>> 35144859
         assert concreteIndices != null;
         if (concreteIndices.length == 0) {
             return ImmutableOpenMap.of();
         }
 
-<<<<<<< HEAD
-        ImmutableOpenMap.Builder<String, ImmutableOpenMap<String, MappingMetaData>> indexMapBuilder = ImmutableOpenMap.builder();
-=======
         ImmutableOpenMap.Builder<String, MappingMetaData> indexMapBuilder = ImmutableOpenMap.builder();
->>>>>>> 35144859
         Iterable<String> intersection = HppcMaps.intersection(ObjectHashSet.from(concreteIndices), indices.keys());
         for (String index : intersection) {
             IndexMetaData indexMetaData = indices.get(index);
             Predicate<String> fieldPredicate = fieldFilter.apply(index);
-<<<<<<< HEAD
-            if (indexMetaData.mapping() != null) {
-                ImmutableOpenMap.Builder<String, MappingMetaData> map = ImmutableOpenMap.builder(1);
-                map.put(MapperService.SINGLE_MAPPING_NAME, indexMetaData.mapping());
-                indexMapBuilder.put(index, filterFields(map.build(), fieldPredicate));
-            }
-=======
             indexMapBuilder.put(index, filterFields(indexMetaData.mapping(), fieldPredicate));
->>>>>>> 35144859
         }
         return indexMapBuilder.build();
     }

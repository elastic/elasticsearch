/*
 * Licensed to Elasticsearch under one or more contributor
 * license agreements. See the NOTICE file distributed with
 * this work for additional information regarding copyright
 * ownership. Elasticsearch licenses this file to you under
 * the Apache License, Version 2.0 (the "License"); you may
 * not use this file except in compliance with the License.
 * You may obtain a copy of the License at
 *
 *    http://www.apache.org/licenses/LICENSE-2.0
 *
 * Unless required by applicable law or agreed to in writing,
 * software distributed under the License is distributed on an
 * "AS IS" BASIS, WITHOUT WARRANTIES OR CONDITIONS OF ANY
 * KIND, either express or implied.  See the License for the
 * specific language governing permissions and limitations
 * under the License.
 */

package org.elasticsearch.cluster.metadata;

import org.apache.logging.log4j.Logger;
import org.apache.logging.log4j.LogManager;
import org.elasticsearch.ExceptionsHelper;
import org.elasticsearch.Version;
import org.elasticsearch.action.ActionListener;
import org.elasticsearch.action.admin.indices.settings.put.UpdateSettingsClusterStateUpdateRequest;
import org.elasticsearch.action.admin.indices.upgrade.post.UpgradeSettingsClusterStateUpdateRequest;
import org.elasticsearch.cluster.AckedClusterStateUpdateTask;
import org.elasticsearch.cluster.ClusterState;
import org.elasticsearch.cluster.ack.ClusterStateUpdateResponse;
import org.elasticsearch.cluster.block.ClusterBlock;
import org.elasticsearch.cluster.block.ClusterBlocks;
import org.elasticsearch.cluster.routing.RoutingTable;
import org.elasticsearch.cluster.routing.allocation.AllocationService;
import org.elasticsearch.cluster.service.ClusterService;
import org.elasticsearch.common.Priority;
import org.elasticsearch.common.ValidationException;
import org.elasticsearch.common.collect.Tuple;
import org.elasticsearch.common.inject.Inject;
import org.elasticsearch.common.logging.DeprecationLogger;
import org.elasticsearch.common.regex.Regex;
import org.elasticsearch.common.settings.IndexScopedSettings;
import org.elasticsearch.common.settings.Setting;
import org.elasticsearch.common.settings.Settings;
import org.elasticsearch.index.Index;
import org.elasticsearch.indices.IndicesService;
import org.elasticsearch.threadpool.ThreadPool;

import java.io.IOException;
<<<<<<< HEAD
=======
import java.util.Arrays;
>>>>>>> 0c7f6570
import java.util.HashSet;
import java.util.Locale;
import java.util.Map;
import java.util.Optional;
import java.util.Set;

import static org.elasticsearch.action.support.ContextPreservingActionListener.wrapPreservingContext;
import static org.elasticsearch.index.IndexSettings.same;

/**
 * Service responsible for submitting update index settings requests
 */
<<<<<<< HEAD
public class MetaDataUpdateSettingsService extends AbstractComponent {
=======
public class MetaDataUpdateSettingsService {
    private static final Logger logger = LogManager.getLogger(MetaDataUpdateSettingsService.class);
    private static final DeprecationLogger deprecationLogger = new DeprecationLogger(logger);
>>>>>>> 0c7f6570

    private final ClusterService clusterService;

    private final AllocationService allocationService;

    private final IndexScopedSettings indexScopedSettings;
    private final IndicesService indicesService;
    private final ThreadPool threadPool;

    @Inject
    public MetaDataUpdateSettingsService(ClusterService clusterService, AllocationService allocationService,
                                         IndexScopedSettings indexScopedSettings, IndicesService indicesService, ThreadPool threadPool) {
        this.clusterService = clusterService;
        this.threadPool = threadPool;
        this.allocationService = allocationService;
        this.indexScopedSettings = indexScopedSettings;
        this.indicesService = indicesService;
    }

<<<<<<< HEAD
    public void updateSettings(final UpdateSettingsClusterStateUpdateRequest request, final ActionListener<ClusterStateUpdateResponse> listener) {
        final Settings normalizedSettings = Settings.builder().put(request.settings()).normalizePrefix(IndexMetaData.INDEX_SETTING_PREFIX).build();
=======
    public void updateSettings(final UpdateSettingsClusterStateUpdateRequest request,
                               final ActionListener<ClusterStateUpdateResponse> listener) {
        final Settings normalizedSettings =
            Settings.builder().put(request.settings()).normalizePrefix(IndexMetaData.INDEX_SETTING_PREFIX).build();
>>>>>>> 0c7f6570
        Settings.Builder settingsForClosedIndices = Settings.builder();
        Settings.Builder settingsForOpenIndices = Settings.builder();
        final Set<String> skippedSettings = new HashSet<>();

        indexScopedSettings.validate(
                normalizedSettings.filter(s -> Regex.isSimpleMatchPattern(s) == false), // don't validate wildcards
                false, // don't validate dependencies here we check it below never allow to change the number of shards
                true); // validate internal or private index settings
        for (String key : normalizedSettings.keySet()) {
            Setting setting = indexScopedSettings.get(key);
            boolean isWildcard = setting == null && Regex.isSimpleMatchPattern(key);
            assert setting != null // we already validated the normalized settings
                || (isWildcard && normalizedSettings.hasValue(key) == false)
                : "unknown setting: " + key + " isWildcard: " + isWildcard + " hasValue: " + normalizedSettings.hasValue(key);
            settingsForClosedIndices.copy(key, normalizedSettings);
            if (isWildcard || setting.isDynamic()) {
                settingsForOpenIndices.copy(key, normalizedSettings);
            } else {
                skippedSettings.add(key);
            }
        }
        final Settings closedSettings = settingsForClosedIndices.build();
        final Settings openSettings = settingsForOpenIndices.build();
        final boolean preserveExisting = request.isPreserveExisting();

        clusterService.submitStateUpdateTask("update-settings",
                new AckedClusterStateUpdateTask<ClusterStateUpdateResponse>(Priority.URGENT, request,
                    wrapPreservingContext(listener, threadPool.getThreadContext())) {

            @Override
            protected ClusterStateUpdateResponse newResponse(boolean acknowledged) {
                return new ClusterStateUpdateResponse(acknowledged);
            }

            @Override
            public ClusterState execute(ClusterState currentState) {

                RoutingTable.Builder routingTableBuilder = RoutingTable.builder(currentState.routingTable());
                MetaData.Builder metaDataBuilder = MetaData.builder(currentState.metaData());

                // allow to change any settings to a close index, and only allow dynamic settings to be changed
                // on an open index
                Set<Index> openIndices = new HashSet<>();
                Set<Index> closeIndices = new HashSet<>();
                final String[] actualIndices = new String[request.indices().length];
                for (int i = 0; i < request.indices().length; i++) {
                    Index index = request.indices()[i];
                    actualIndices[i] = index.getName();
                    final IndexMetaData metaData = currentState.metaData().getIndexSafe(index);
                    if (metaData.getState() == IndexMetaData.State.OPEN) {
                        openIndices.add(index);
                    } else {
                        closeIndices.add(index);
                    }
                }

                if (!skippedSettings.isEmpty() && !openIndices.isEmpty()) {
                    throw new IllegalArgumentException(String.format(Locale.ROOT,
                            "Can't update non dynamic settings [%s] for open indices %s", skippedSettings, openIndices));
                }

                int updatedNumberOfReplicas = openSettings.getAsInt(IndexMetaData.SETTING_NUMBER_OF_REPLICAS, -1);
                if (updatedNumberOfReplicas != -1 && preserveExisting == false) {

                    // Verify that this won't take us over the cluster shard limit.
                    int totalNewShards = Arrays.stream(request.indices())
                        .mapToInt(i -> getTotalNewShards(i, currentState, updatedNumberOfReplicas))
                        .sum();
                    Optional<String> error = IndicesService.checkShardLimit(totalNewShards, currentState, deprecationLogger);
                    if (error.isPresent()) {
                        ValidationException ex = new ValidationException();
                        ex.addValidationError(error.get());
                        throw ex;
                    }

                    // we do *not* update the in sync allocation ids as they will be removed upon the first index
                    // operation which make these copies stale
                    // TODO: update the list once the data is deleted by the node?
                    routingTableBuilder.updateNumberOfReplicas(updatedNumberOfReplicas, actualIndices);
                    metaDataBuilder.updateNumberOfReplicas(updatedNumberOfReplicas, actualIndices);
                    logger.info("updating number_of_replicas to [{}] for indices {}", updatedNumberOfReplicas, actualIndices);
                }

                ClusterBlocks.Builder blocks = ClusterBlocks.builder().blocks(currentState.blocks());
                maybeUpdateClusterBlock(actualIndices, blocks, IndexMetaData.INDEX_READ_ONLY_BLOCK,
                    IndexMetaData.INDEX_READ_ONLY_SETTING, openSettings);
                maybeUpdateClusterBlock(actualIndices, blocks, IndexMetaData.INDEX_READ_ONLY_ALLOW_DELETE_BLOCK,
                    IndexMetaData.INDEX_BLOCKS_READ_ONLY_ALLOW_DELETE_SETTING, openSettings);
                maybeUpdateClusterBlock(actualIndices, blocks, IndexMetaData.INDEX_METADATA_BLOCK,
                    IndexMetaData.INDEX_BLOCKS_METADATA_SETTING, openSettings);
                maybeUpdateClusterBlock(actualIndices, blocks, IndexMetaData.INDEX_WRITE_BLOCK,
                    IndexMetaData.INDEX_BLOCKS_WRITE_SETTING, openSettings);
                maybeUpdateClusterBlock(actualIndices, blocks, IndexMetaData.INDEX_READ_BLOCK,
                    IndexMetaData.INDEX_BLOCKS_READ_SETTING, openSettings);

                if (!openIndices.isEmpty()) {
                    for (Index index : openIndices) {
                        IndexMetaData indexMetaData = metaDataBuilder.getSafe(index);
                        Settings.Builder updates = Settings.builder();
                        Settings.Builder indexSettings = Settings.builder().put(indexMetaData.getSettings());
                        if (indexScopedSettings.updateDynamicSettings(openSettings, indexSettings, updates, index.getName())) {
                            if (preserveExisting) {
                                indexSettings.put(indexMetaData.getSettings());
                            }
                            Settings finalSettings = indexSettings.build();
                            indexScopedSettings.validate(
                                finalSettings.filter(k -> indexScopedSettings.isPrivateSetting(k) == false), true);
                            metaDataBuilder.put(IndexMetaData.builder(indexMetaData).settings(finalSettings));
                        }
                    }
                }

                if (!closeIndices.isEmpty()) {
                    for (Index index : closeIndices) {
                        IndexMetaData indexMetaData = metaDataBuilder.getSafe(index);
                        Settings.Builder updates = Settings.builder();
                        Settings.Builder indexSettings = Settings.builder().put(indexMetaData.getSettings());
                        if (indexScopedSettings.updateSettings(closedSettings, indexSettings, updates, index.getName())) {
                            if (preserveExisting) {
                                indexSettings.put(indexMetaData.getSettings());
                            }
                            Settings finalSettings = indexSettings.build();
                            indexScopedSettings.validate(
                                finalSettings.filter(k -> indexScopedSettings.isPrivateSetting(k) == false), true);
                            metaDataBuilder.put(IndexMetaData.builder(indexMetaData).settings(finalSettings));
                        }
                    }
                }

                // increment settings versions
                for (final String index : actualIndices) {
                    if (same(currentState.metaData().index(index).getSettings(), metaDataBuilder.get(index).getSettings()) == false) {
                        final IndexMetaData.Builder builder = IndexMetaData.builder(metaDataBuilder.get(index));
                        builder.settingsVersion(1 + builder.settingsVersion());
                        metaDataBuilder.put(builder);
                    }
                }

                ClusterState updatedState = ClusterState.builder(currentState).metaData(metaDataBuilder)
                    .routingTable(routingTableBuilder.build()).blocks(blocks).build();

                // now, reroute in case things change that require it (like number of replicas)
                updatedState = allocationService.reroute(updatedState, "settings update");
                try {
                    for (Index index : openIndices) {
                        final IndexMetaData currentMetaData = currentState.getMetaData().getIndexSafe(index);
                        final IndexMetaData updatedMetaData = updatedState.metaData().getIndexSafe(index);
                        indicesService.verifyIndexMetadata(currentMetaData, updatedMetaData);
                    }
                    for (Index index : closeIndices) {
                        final IndexMetaData currentMetaData = currentState.getMetaData().getIndexSafe(index);
                        final IndexMetaData updatedMetaData = updatedState.metaData().getIndexSafe(index);
                        // Verifies that the current index settings can be updated with the updated dynamic settings.
                        indicesService.verifyIndexMetadata(currentMetaData, updatedMetaData);
                        // Now check that we can create the index with the updated settings (dynamic and non-dynamic).
                        // This step is mandatory since we allow to update non-dynamic settings on closed indices.
                        indicesService.verifyIndexMetadata(updatedMetaData, updatedMetaData);
                    }
                } catch (IOException ex) {
                    throw ExceptionsHelper.convertToElastic(ex);
                }
                return updatedState;
            }
        });
    }

    private int getTotalNewShards(Index index, ClusterState currentState, int updatedNumberOfReplicas) {
        IndexMetaData indexMetaData = currentState.metaData().index(index);
        int shardsInIndex = indexMetaData.getNumberOfShards();
        int oldNumberOfReplicas = indexMetaData.getNumberOfReplicas();
        int replicaIncrease = updatedNumberOfReplicas - oldNumberOfReplicas;
        return replicaIncrease * shardsInIndex;
    }

    /**
     * Updates the cluster block only iff the setting exists in the given settings
     */
    private static void maybeUpdateClusterBlock(String[] actualIndices, ClusterBlocks.Builder blocks, ClusterBlock block,
                                                Setting<Boolean> setting, Settings openSettings) {
        if (setting.exists(openSettings)) {
            final boolean updateBlock = setting.get(openSettings);
            for (String index : actualIndices) {
                if (updateBlock) {
                    blocks.addIndexBlock(index, block);
                } else {
                    blocks.removeIndexBlock(index, block);
                }
            }
        }
    }


    public void upgradeIndexSettings(final UpgradeSettingsClusterStateUpdateRequest request,
                                     final ActionListener<ClusterStateUpdateResponse> listener) {
        clusterService.submitStateUpdateTask("update-index-compatibility-versions",
            new AckedClusterStateUpdateTask<ClusterStateUpdateResponse>(Priority.URGENT, request,
                wrapPreservingContext(listener, threadPool.getThreadContext())) {

            @Override
            protected ClusterStateUpdateResponse newResponse(boolean acknowledged) {
                return new ClusterStateUpdateResponse(acknowledged);
            }

            @Override
            public ClusterState execute(ClusterState currentState) {
                MetaData.Builder metaDataBuilder = MetaData.builder(currentState.metaData());
                for (Map.Entry<String, Tuple<Version, String>> entry : request.versions().entrySet()) {
                    String index = entry.getKey();
                    IndexMetaData indexMetaData = metaDataBuilder.get(index);
                    if (indexMetaData != null) {
                        if (Version.CURRENT.equals(indexMetaData.getCreationVersion()) == false) {
                            // no reason to pollute the settings, we didn't really upgrade anything
                            metaDataBuilder.put(
                                    IndexMetaData
                                            .builder(indexMetaData)
                                            .settings(
                                                    Settings
                                                            .builder()
                                                            .put(indexMetaData.getSettings())
                                                            .put(IndexMetaData.SETTING_VERSION_UPGRADED, entry.getValue().v1()))
                                            .settingsVersion(1 + indexMetaData.getSettingsVersion()));
                        }
                    }
                }
                return ClusterState.builder(currentState).metaData(metaDataBuilder).build();
            }
        });
    }
}<|MERGE_RESOLUTION|>--- conflicted
+++ resolved
@@ -48,10 +48,7 @@
 import org.elasticsearch.threadpool.ThreadPool;
 
 import java.io.IOException;
-<<<<<<< HEAD
-=======
 import java.util.Arrays;
->>>>>>> 0c7f6570
 import java.util.HashSet;
 import java.util.Locale;
 import java.util.Map;
@@ -64,13 +61,9 @@
 /**
  * Service responsible for submitting update index settings requests
  */
-<<<<<<< HEAD
-public class MetaDataUpdateSettingsService extends AbstractComponent {
-=======
 public class MetaDataUpdateSettingsService {
     private static final Logger logger = LogManager.getLogger(MetaDataUpdateSettingsService.class);
     private static final DeprecationLogger deprecationLogger = new DeprecationLogger(logger);
->>>>>>> 0c7f6570
 
     private final ClusterService clusterService;
 
@@ -90,15 +83,10 @@
         this.indicesService = indicesService;
     }
 
-<<<<<<< HEAD
-    public void updateSettings(final UpdateSettingsClusterStateUpdateRequest request, final ActionListener<ClusterStateUpdateResponse> listener) {
-        final Settings normalizedSettings = Settings.builder().put(request.settings()).normalizePrefix(IndexMetaData.INDEX_SETTING_PREFIX).build();
-=======
     public void updateSettings(final UpdateSettingsClusterStateUpdateRequest request,
                                final ActionListener<ClusterStateUpdateResponse> listener) {
         final Settings normalizedSettings =
             Settings.builder().put(request.settings()).normalizePrefix(IndexMetaData.INDEX_SETTING_PREFIX).build();
->>>>>>> 0c7f6570
         Settings.Builder settingsForClosedIndices = Settings.builder();
         Settings.Builder settingsForOpenIndices = Settings.builder();
         final Set<String> skippedSettings = new HashSet<>();

/*
 * Copyright Elasticsearch B.V. and/or licensed to Elasticsearch B.V. under one
 * or more contributor license agreements. Licensed under the Elastic License
 * 2.0 and the Server Side Public License, v 1; you may not use this file except
 * in compliance with, at your election, the Elastic License 2.0 or the Server
 * Side Public License, v 1.
 */

package org.elasticsearch.cluster.metadata;

import org.apache.logging.log4j.LogManager;
import org.apache.logging.log4j.Logger;
import org.apache.lucene.util.CollectionUtil;
import org.elasticsearch.Version;
import org.elasticsearch.cluster.ClusterState;
import org.elasticsearch.cluster.Diff;
import org.elasticsearch.cluster.Diffable;
import org.elasticsearch.cluster.DiffableUtils;
import org.elasticsearch.cluster.NamedDiffable;
import org.elasticsearch.cluster.NamedDiffableValueSerializer;
import org.elasticsearch.cluster.block.ClusterBlock;
import org.elasticsearch.cluster.block.ClusterBlockLevel;
import org.elasticsearch.cluster.coordination.CoordinationMetadata;
import org.elasticsearch.cluster.metadata.IndexAbstraction.ConcreteIndex;
import org.elasticsearch.common.Strings;
import org.elasticsearch.common.UUIDs;
import org.elasticsearch.common.collect.ImmutableOpenMap;
import org.elasticsearch.common.io.stream.StreamInput;
import org.elasticsearch.common.io.stream.StreamOutput;
import org.elasticsearch.common.io.stream.VersionedNamedWriteable;
import org.elasticsearch.common.regex.Regex;
import org.elasticsearch.common.settings.Setting;
import org.elasticsearch.common.settings.Setting.Property;
import org.elasticsearch.common.settings.Settings;
import org.elasticsearch.common.util.Maps;
import org.elasticsearch.common.xcontent.XContentHelper;
import org.elasticsearch.common.xcontent.XContentParserUtils;
import org.elasticsearch.core.Nullable;
import org.elasticsearch.gateway.MetadataStateFormat;
import org.elasticsearch.index.Index;
import org.elasticsearch.index.IndexMode;
import org.elasticsearch.index.IndexNotFoundException;
import org.elasticsearch.index.IndexSettings;
import org.elasticsearch.plugins.MapperPlugin;
import org.elasticsearch.rest.RestStatus;
import org.elasticsearch.xcontent.NamedObjectNotFoundException;
import org.elasticsearch.xcontent.NamedXContentRegistry;
import org.elasticsearch.xcontent.ToXContent;
import org.elasticsearch.xcontent.ToXContentFragment;
import org.elasticsearch.xcontent.XContentBuilder;
import org.elasticsearch.xcontent.XContentParser;

import java.io.IOException;
import java.util.AbstractCollection;
import java.util.ArrayList;
import java.util.Arrays;
import java.util.Collections;
import java.util.Comparator;
import java.util.EnumSet;
import java.util.HashMap;
import java.util.HashSet;
import java.util.Iterator;
import java.util.LinkedList;
import java.util.List;
import java.util.Locale;
import java.util.Map;
import java.util.Objects;
import java.util.Optional;
import java.util.Set;
import java.util.SortedMap;
import java.util.TreeMap;
import java.util.function.BiPredicate;
import java.util.function.Consumer;
import java.util.function.Function;
import java.util.function.Predicate;
import java.util.stream.Collectors;
import java.util.stream.Stream;

import static org.elasticsearch.cluster.metadata.LifecycleExecutionState.ILM_CUSTOM_METADATA_KEY;
import static org.elasticsearch.common.settings.Settings.readSettingsFromStream;
import static org.elasticsearch.common.settings.Settings.writeSettingsToStream;

/**
 * {@link Metadata} is the part of the {@link ClusterState} which persists across restarts. This persistence is XContent-based, so a
 * round-trip through XContent must be faithful in {@link XContentContext#GATEWAY} context.
 * <p>
 * The details of how this is persisted are covered in {@link org.elasticsearch.gateway.PersistedClusterStateService}.
 * </p>
 */
public class Metadata extends AbstractCollection<IndexMetadata> implements Diffable<Metadata>, ToXContentFragment {

    private static final Logger logger = LogManager.getLogger(Metadata.class);

    public static final Runnable ON_NEXT_INDEX_FIND_MAPPINGS_NOOP = () -> {};
    public static final String ALL = "_all";
    public static final String UNKNOWN_CLUSTER_UUID = "_na_";

    public enum XContentContext {
        /* Custom metadata should be returns as part of API call */
        API,

        /* Custom metadata should be stored as part of the persistent cluster state */
        GATEWAY,

        /* Custom metadata should be stored as part of a snapshot */
        SNAPSHOT
    }

    /**
     * Indicates that this custom metadata will be returned as part of an API call but will not be persisted
     */
    public static EnumSet<XContentContext> API_ONLY = EnumSet.of(XContentContext.API);

    /**
     * Indicates that this custom metadata will be returned as part of an API call and will be persisted between
     * node restarts, but will not be a part of a snapshot global state
     */
    public static EnumSet<XContentContext> API_AND_GATEWAY = EnumSet.of(XContentContext.API, XContentContext.GATEWAY);

    /**
     * Indicates that this custom metadata will be returned as part of an API call and stored as a part of
     * a snapshot global state, but will not be persisted between node restarts
     */
    public static EnumSet<XContentContext> API_AND_SNAPSHOT = EnumSet.of(XContentContext.API, XContentContext.SNAPSHOT);

    /**
     * Indicates that this custom metadata will be returned as part of an API call, stored as a part of
     * a snapshot global state, and will be persisted between node restarts
     */
    public static EnumSet<XContentContext> ALL_CONTEXTS = EnumSet.allOf(XContentContext.class);

    /**
     * Custom metadata that persists (via XContent) across restarts. The deserialization method for each implementation must be registered
     * with the {@link NamedXContentRegistry}.
     */
    public interface Custom extends NamedDiffable<Custom>, ToXContentFragment {

        EnumSet<XContentContext> context();

        /**
         * @return true if this custom could be restored from snapshot
         */
        default boolean isRestorable() {
            return context().contains(XContentContext.SNAPSHOT);
        }
    }

    public static final Setting<Boolean> SETTING_READ_ONLY_SETTING = Setting.boolSetting(
        "cluster.blocks.read_only",
        false,
        Property.Dynamic,
        Property.NodeScope
    );

    public static final ClusterBlock CLUSTER_READ_ONLY_BLOCK = new ClusterBlock(
        6,
        "cluster read-only (api)",
        false,
        false,
        false,
        RestStatus.FORBIDDEN,
        EnumSet.of(ClusterBlockLevel.WRITE, ClusterBlockLevel.METADATA_WRITE)
    );

    public static final Setting<Boolean> SETTING_READ_ONLY_ALLOW_DELETE_SETTING = Setting.boolSetting(
        "cluster.blocks.read_only_allow_delete",
        false,
        Property.Dynamic,
        Property.NodeScope
    );

    public static final ClusterBlock CLUSTER_READ_ONLY_ALLOW_DELETE_BLOCK = new ClusterBlock(
        13,
        "cluster read-only / allow delete (api)",
        false,
        false,
        true,
        RestStatus.FORBIDDEN,
        EnumSet.of(ClusterBlockLevel.WRITE, ClusterBlockLevel.METADATA_WRITE)
    );

    public static final Metadata EMPTY_METADATA = builder().build();

    public static final String CONTEXT_MODE_PARAM = "context_mode";

    public static final String CONTEXT_MODE_SNAPSHOT = XContentContext.SNAPSHOT.toString();

    public static final String CONTEXT_MODE_GATEWAY = XContentContext.GATEWAY.toString();

    public static final String CONTEXT_MODE_API = XContentContext.API.toString();

    public static final String GLOBAL_STATE_FILE_PREFIX = "global-";

    private static final NamedDiffableValueSerializer<Custom> CUSTOM_VALUE_SERIALIZER = new NamedDiffableValueSerializer<>(Custom.class);

    private final String clusterUUID;
    private final boolean clusterUUIDCommitted;
    private final long version;

    private final CoordinationMetadata coordinationMetadata;

    private final Settings transientSettings;
    private final Settings persistentSettings;
    private final Settings settings;
    private final DiffableStringMap hashesOfConsistentSettings;
    private final ImmutableOpenMap<String, IndexMetadata> indices;
    private final ImmutableOpenMap<String, Set<Index>> aliasedIndices;
    private final ImmutableOpenMap<String, IndexTemplateMetadata> templates;
    private final ImmutableOpenMap<String, Custom> customs;

    private final transient int totalNumberOfShards; // Transient ? not serializable anyway?
    private final int totalOpenIndexShards;

    private final String[] allIndices;
    private final String[] visibleIndices;
    private final String[] allOpenIndices;
    private final String[] visibleOpenIndices;
    private final String[] allClosedIndices;
    private final String[] visibleClosedIndices;

    private SortedMap<String, IndexAbstraction> indicesLookup;
    private final Map<String, MappingMetadata> mappingsByHash;

    private final Version oldestIndexVersion;

    private Metadata(
        String clusterUUID,
        boolean clusterUUIDCommitted,
        long version,
        CoordinationMetadata coordinationMetadata,
        Settings transientSettings,
        Settings persistentSettings,
        Settings settings,
        DiffableStringMap hashesOfConsistentSettings,
        int totalNumberOfShards,
        int totalOpenIndexShards,
        ImmutableOpenMap<String, IndexMetadata> indices,
        ImmutableOpenMap<String, Set<Index>> aliasedIndices,
        ImmutableOpenMap<String, IndexTemplateMetadata> templates,
        ImmutableOpenMap<String, Custom> customs,
        String[] allIndices,
        String[] visibleIndices,
        String[] allOpenIndices,
        String[] visibleOpenIndices,
        String[] allClosedIndices,
        String[] visibleClosedIndices,
        SortedMap<String, IndexAbstraction> indicesLookup,
        Map<String, MappingMetadata> mappingsByHash,
        Version oldestIndexVersion
    ) {
        this.clusterUUID = clusterUUID;
        this.clusterUUIDCommitted = clusterUUIDCommitted;
        this.version = version;
        this.coordinationMetadata = coordinationMetadata;
        this.transientSettings = transientSettings;
        this.persistentSettings = persistentSettings;
        this.settings = settings;
        this.hashesOfConsistentSettings = hashesOfConsistentSettings;
        this.indices = indices;
        this.aliasedIndices = aliasedIndices;
        this.customs = customs;
        this.templates = templates;
        this.totalNumberOfShards = totalNumberOfShards;
        this.totalOpenIndexShards = totalOpenIndexShards;
        this.allIndices = allIndices;
        this.visibleIndices = visibleIndices;
        this.allOpenIndices = allOpenIndices;
        this.visibleOpenIndices = visibleOpenIndices;
        this.allClosedIndices = allClosedIndices;
        this.visibleClosedIndices = visibleClosedIndices;
        this.indicesLookup = indicesLookup;
        this.mappingsByHash = mappingsByHash;
        this.oldestIndexVersion = oldestIndexVersion;
    }

    public Metadata withIncrementedVersion() {
        return new Metadata(
            clusterUUID,
            clusterUUIDCommitted,
            version + 1,
            coordinationMetadata,
            transientSettings,
            persistentSettings,
            settings,
            hashesOfConsistentSettings,
            totalNumberOfShards,
            totalOpenIndexShards,
            indices,
            aliasedIndices,
            templates,
            customs,
            allIndices,
            visibleIndices,
            allOpenIndices,
            visibleOpenIndices,
            allClosedIndices,
            visibleClosedIndices,
            indicesLookup,
            mappingsByHash,
            oldestIndexVersion
        );
    }

    /**
     * Given an index and lifecycle state, returns a metadata where the lifecycle state will be
     * associated with the given index.
     *
     * The passed-in index must already be present in the cluster state, this method cannot
     * be used to add an index.
     *
     * @param index A non-null index
     * @param lifecycleState A non-null lifecycle execution state
     * @return a <code>Metadata</code> instance where the index has the provided lifecycle state
     */
    public Metadata withLifecycleState(final Index index, final LifecycleExecutionState lifecycleState) {
        Objects.requireNonNull(index, "index must not be null");
        Objects.requireNonNull(lifecycleState, "lifecycleState must not be null");

        IndexMetadata indexMetadata = getIndexSafe(index);
        if (lifecycleState.equals(indexMetadata.getLifecycleExecutionState())) {
            return this;
        }

        // build a new index metadata with the version incremented and the new lifecycle state
        IndexMetadata.Builder indexMetadataBuilder = IndexMetadata.builder(indexMetadata);
        indexMetadataBuilder.version(indexMetadataBuilder.version() + 1);
        indexMetadataBuilder.putCustom(ILM_CUSTOM_METADATA_KEY, lifecycleState.asMap());

        // drop it into the indices
        final ImmutableOpenMap.Builder<String, IndexMetadata> builder = ImmutableOpenMap.builder(indices);
        builder.put(index.getName(), indexMetadataBuilder.build());

        // construct a new Metadata object directly rather than using Metadata.builder(this).[...].build().
        // the Metadata.Builder validation needs to handle the general case where anything at all could
        // have changed, and hence it is expensive -- since we are changing so little about the metadata
        // (and at a leaf in the object tree), we can bypass that validation for efficiency's sake
        return new Metadata(
            clusterUUID,
            clusterUUIDCommitted,
            version,
            coordinationMetadata,
            transientSettings,
            persistentSettings,
            settings,
            hashesOfConsistentSettings,
            totalNumberOfShards,
            totalOpenIndexShards,
            builder.build(),
            aliasedIndices,
            templates,
            customs,
            allIndices,
            visibleIndices,
            allOpenIndices,
            visibleOpenIndices,
            allClosedIndices,
            visibleClosedIndices,
            indicesLookup,
            mappingsByHash,
            oldestIndexVersion
        );
    }

    public long version() {
        return this.version;
    }

    public String clusterUUID() {
        return this.clusterUUID;
    }

    /**
     * Whether the current node with the given cluster state is locked into the cluster with the UUID returned by {@link #clusterUUID()},
     * meaning that it will not accept any cluster state with a different clusterUUID.
     */
    public boolean clusterUUIDCommitted() {
        return this.clusterUUIDCommitted;
    }

    /**
     * Returns the merged transient and persistent settings.
     */
    public Settings settings() {
        return this.settings;
    }

    public Settings transientSettings() {
        return this.transientSettings;
    }

    public Settings persistentSettings() {
        return this.persistentSettings;
    }

    public Map<String, String> hashesOfConsistentSettings() {
        return this.hashesOfConsistentSettings;
    }

    public CoordinationMetadata coordinationMetadata() {
        return this.coordinationMetadata;
    }

    public Version oldestIndexVersion() {
        return this.oldestIndexVersion;
    }

    public boolean equalsAliases(Metadata other) {
        for (IndexMetadata otherIndex : other.indices().values()) {
            IndexMetadata thisIndex = index(otherIndex.getIndex());
            if (thisIndex == null) {
                return false;
            }
            if (otherIndex.getAliases().equals(thisIndex.getAliases()) == false) {
                return false;
            }
        }

        if (other.dataStreamAliases().size() != dataStreamAliases().size()) {
            return false;
        }
        for (DataStreamAlias otherAlias : other.dataStreamAliases().values()) {
            DataStreamAlias thisAlias = dataStreamAliases().get(otherAlias.getName());
            if (thisAlias == null) {
                return false;
            }
            if (thisAlias.equals(otherAlias) == false) {
                return false;
            }
        }

        return true;
    }

    public SortedMap<String, IndexAbstraction> getIndicesLookup() {
        if (indicesLookup == null) {
            indicesLookup = Builder.buildIndicesLookup(custom(DataStreamMetadata.TYPE, DataStreamMetadata.EMPTY), indices);
        }
        return indicesLookup;
    }

    public boolean sameIndicesLookup(Metadata other) {
        return this.indicesLookup == other.indicesLookup;
    }

    /**
     * Finds the specific index aliases that point to the requested concrete indices directly
     * or that match with the indices via wildcards.
     *
     * @param concreteIndices The concrete indices that the aliases must point to in order to be returned.
     * @return A map of index name to the list of aliases metadata. If a concrete index does not have matching
     * aliases then the result will <b>not</b> include the index's key.
     */
    public Map<String, List<AliasMetadata>> findAllAliases(final String[] concreteIndices) {
        return findAliases(Strings.EMPTY_ARRAY, concreteIndices);
    }

    /**
     * Finds the specific index aliases that match with the specified aliases directly or partially via wildcards, and
     * that point to the specified concrete indices (directly or matching indices via wildcards).
     *
     * @param aliases The aliases to look for. Might contain include or exclude wildcards.
     * @param concreteIndices The concrete indices that the aliases must point to in order to be returned
     * @return A map of index name to the list of aliases metadata. If a concrete index does not have matching
     * aliases then the result will <b>not</b> include the index's key.
     */
    public Map<String, List<AliasMetadata>> findAliases(final String[] aliases, final String[] concreteIndices) {
        assert aliases != null;
        assert concreteIndices != null;
        if (concreteIndices.length == 0) {
            return ImmutableOpenMap.of();
        }
        String[] patterns = new String[aliases.length];
        boolean[] include = new boolean[aliases.length];
        for (int i = 0; i < aliases.length; i++) {
            String alias = aliases[i];
            if (alias.charAt(0) == '-') {
                patterns[i] = alias.substring(1);
                include[i] = false;
            } else {
                patterns[i] = alias;
                include[i] = true;
            }
        }
        boolean matchAllAliases = patterns.length == 0;
        ImmutableOpenMap.Builder<String, List<AliasMetadata>> mapBuilder = ImmutableOpenMap.builder();
        for (String index : concreteIndices) {
            IndexMetadata indexMetadata = indices.get(index);
            List<AliasMetadata> filteredValues = new ArrayList<>();
            for (AliasMetadata aliasMetadata : indexMetadata.getAliases().values()) {
                boolean matched = matchAllAliases;
                String alias = aliasMetadata.alias();
                for (int i = 0; i < patterns.length; i++) {
                    if (include[i]) {
                        if (matched == false) {
                            String pattern = patterns[i];
                            matched = ALL.equals(pattern) || Regex.simpleMatch(pattern, alias);
                        }
                    } else if (matched) {
                        matched = Regex.simpleMatch(patterns[i], alias) == false;
                    }
                }
                if (matched) {
                    filteredValues.add(aliasMetadata);
                }
            }
            if (filteredValues.isEmpty() == false) {
                // Make the list order deterministic
                CollectionUtil.timSort(filteredValues, Comparator.comparing(AliasMetadata::alias));
                mapBuilder.put(index, Collections.unmodifiableList(filteredValues));
            }
        }
        return mapBuilder.build();
    }

    /**
     * Finds all mappings for concrete indices. Only fields that match the provided field
     * filter will be returned (default is a predicate that always returns true, which can be
     * overridden via plugins)
     *
     * @see MapperPlugin#getFieldFilter()
     *
     * @param onNextIndex a hook that gets notified for each index that's processed
     */
    public Map<String, MappingMetadata> findMappings(
        String[] concreteIndices,
        Function<String, Predicate<String>> fieldFilter,
        Runnable onNextIndex
    ) {
        assert concreteIndices != null;
        if (concreteIndices.length == 0) {
            return ImmutableOpenMap.of();
        }

        ImmutableOpenMap.Builder<String, MappingMetadata> indexMapBuilder = ImmutableOpenMap.builder();
        Set<String> indicesKeys = indices.keySet();
        Stream.of(concreteIndices).filter(indicesKeys::contains).forEach(index -> {
            onNextIndex.run();
            IndexMetadata indexMetadata = indices.get(index);
            Predicate<String> fieldPredicate = fieldFilter.apply(index);
            indexMapBuilder.put(index, filterFields(indexMetadata.mapping(), fieldPredicate));
        });
        return indexMapBuilder.build();
    }

    /**
     * Finds the parent data streams, if any, for the specified concrete indices.
     */
    public Map<String, IndexAbstraction.DataStream> findDataStreams(String... concreteIndices) {
        assert concreteIndices != null;
        final ImmutableOpenMap.Builder<String, IndexAbstraction.DataStream> builder = ImmutableOpenMap.builder();
        final SortedMap<String, IndexAbstraction> lookup = getIndicesLookup();
        for (String indexName : concreteIndices) {
            IndexAbstraction index = lookup.get(indexName);
            assert index != null;
            assert index.getType() == IndexAbstraction.Type.CONCRETE_INDEX;
            if (index.getParentDataStream() != null) {
                builder.put(indexName, index.getParentDataStream());
            }
        }
        return builder.build();
    }

    @SuppressWarnings("unchecked")
    private static MappingMetadata filterFields(MappingMetadata mappingMetadata, Predicate<String> fieldPredicate) {
        if (mappingMetadata == null) {
            return MappingMetadata.EMPTY_MAPPINGS;
        }
        if (fieldPredicate == MapperPlugin.NOOP_FIELD_PREDICATE) {
            return mappingMetadata;
        }
        Map<String, Object> sourceAsMap = XContentHelper.convertToMap(mappingMetadata.source().compressedReference(), true).v2();
        Map<String, Object> mapping;
        if (sourceAsMap.size() == 1 && sourceAsMap.containsKey(mappingMetadata.type())) {
            mapping = (Map<String, Object>) sourceAsMap.get(mappingMetadata.type());
        } else {
            mapping = sourceAsMap;
        }

        Map<String, Object> properties = (Map<String, Object>) mapping.get("properties");
        if (properties == null || properties.isEmpty()) {
            return mappingMetadata;
        }

        filterFields("", properties, fieldPredicate);

        return new MappingMetadata(mappingMetadata.type(), sourceAsMap);
    }

    @SuppressWarnings("unchecked")
    private static boolean filterFields(String currentPath, Map<String, Object> fields, Predicate<String> fieldPredicate) {
        assert fieldPredicate != MapperPlugin.NOOP_FIELD_PREDICATE;
        Iterator<Map.Entry<String, Object>> entryIterator = fields.entrySet().iterator();
        while (entryIterator.hasNext()) {
            Map.Entry<String, Object> entry = entryIterator.next();
            String newPath = mergePaths(currentPath, entry.getKey());
            Object value = entry.getValue();
            boolean mayRemove = true;
            boolean isMultiField = false;
            if (value instanceof Map) {
                Map<String, Object> map = (Map<String, Object>) value;
                Map<String, Object> properties = (Map<String, Object>) map.get("properties");
                if (properties != null) {
                    mayRemove = filterFields(newPath, properties, fieldPredicate);
                } else {
                    Map<String, Object> subFields = (Map<String, Object>) map.get("fields");
                    if (subFields != null) {
                        isMultiField = true;
                        if (mayRemove = filterFields(newPath, subFields, fieldPredicate)) {
                            map.remove("fields");
                        }
                    }
                }
            } else {
                throw new IllegalStateException("cannot filter mappings, found unknown element of type [" + value.getClass() + "]");
            }

            // only remove a field if it has no sub-fields left and it has to be excluded
            if (fieldPredicate.test(newPath) == false) {
                if (mayRemove) {
                    entryIterator.remove();
                } else if (isMultiField) {
                    // multi fields that should be excluded but hold subfields that don't have to be excluded are converted to objects
                    Map<String, Object> map = (Map<String, Object>) value;
                    Map<String, Object> subFields = (Map<String, Object>) map.get("fields");
                    assert subFields.size() > 0;
                    map.put("properties", subFields);
                    map.remove("fields");
                    map.remove("type");
                }
            }
        }
        // return true if the ancestor may be removed, as it has no sub-fields left
        return fields.size() == 0;
    }

    private static String mergePaths(String path, String field) {
        if (path.length() == 0) {
            return field;
        }
        return path + "." + field;
    }

    /**
     * Returns all the concrete indices.
     */
    public String[] getConcreteAllIndices() {
        return allIndices;
    }

    /**
     * Returns all the concrete indices that are not hidden.
     */
    public String[] getConcreteVisibleIndices() {
        return visibleIndices;
    }

    /**
     * Returns all of the concrete indices that are open.
     */
    public String[] getConcreteAllOpenIndices() {
        return allOpenIndices;
    }

    /**
     * Returns all of the concrete indices that are open and not hidden.
     */
    public String[] getConcreteVisibleOpenIndices() {
        return visibleOpenIndices;
    }

    /**
     * Returns all of the concrete indices that are closed.
     */
    public String[] getConcreteAllClosedIndices() {
        return allClosedIndices;
    }

    /**
     * Returns all of the concrete indices that are closed and not hidden.
     */
    public String[] getConcreteVisibleClosedIndices() {
        return visibleClosedIndices;
    }

    /**
     * Returns indexing routing for the given <code>aliasOrIndex</code>. Resolves routing from the alias metadata used
     * in the write index.
     */
    public String resolveWriteIndexRouting(@Nullable String routing, String aliasOrIndex) {
        if (aliasOrIndex == null) {
            return routing;
        }

        IndexAbstraction result = getIndicesLookup().get(aliasOrIndex);
        if (result == null || result.getType() != IndexAbstraction.Type.ALIAS) {
            return routing;
        }
        Index writeIndexName = result.getWriteIndex();
        if (writeIndexName == null) {
            throw new IllegalArgumentException("alias [" + aliasOrIndex + "] does not have a write index");
        }
        AliasMetadata writeIndexAliasMetadata = index(writeIndexName).getAliases().get(result.getName());
        if (writeIndexAliasMetadata != null) {
            return resolveRouting(routing, aliasOrIndex, writeIndexAliasMetadata);
        } else {
            return routing;
        }
    }

    /**
     * Returns indexing routing for the given index.
     */
    // TODO: This can be moved to IndexNameExpressionResolver too, but this means that we will support wildcards and other expressions
    // in the index,bulk,update and delete apis.
    public String resolveIndexRouting(@Nullable String routing, String aliasOrIndex) {
        if (aliasOrIndex == null) {
            return routing;
        }

        IndexAbstraction result = getIndicesLookup().get(aliasOrIndex);
        if (result == null || result.getType() != IndexAbstraction.Type.ALIAS) {
            return routing;
        }
        if (result.getIndices().size() > 1) {
            rejectSingleIndexOperation(aliasOrIndex, result);
        }
        return resolveRouting(routing, aliasOrIndex, AliasMetadata.getFirstAliasMetadata(this, result));
    }

    private static String resolveRouting(@Nullable String routing, String aliasOrIndex, AliasMetadata aliasMd) {
        if (aliasMd.indexRouting() != null) {
            if (aliasMd.indexRouting().indexOf(',') != -1) {
                throw new IllegalArgumentException(
                    "index/alias ["
                        + aliasOrIndex
                        + "] provided with routing value ["
                        + aliasMd.getIndexRouting()
                        + "] that resolved to several routing values, rejecting operation"
                );
            }
            if (routing != null) {
                if (routing.equals(aliasMd.indexRouting()) == false) {
                    throw new IllegalArgumentException(
                        "Alias ["
                            + aliasOrIndex
                            + "] has index routing associated with it ["
                            + aliasMd.indexRouting()
                            + "], and was provided with routing value ["
                            + routing
                            + "], rejecting operation"
                    );
                }
            }
            // Alias routing overrides the parent routing (if any).
            return aliasMd.indexRouting();
        }
        return routing;
    }

    private static void rejectSingleIndexOperation(String aliasOrIndex, IndexAbstraction result) {
        String[] indexNames = new String[result.getIndices().size()];
        int i = 0;
        for (Index indexName : result.getIndices()) {
            indexNames[i++] = indexName.getName();
        }
        throw new IllegalArgumentException(
            "Alias ["
                + aliasOrIndex
                + "] has more than one index associated with it ["
                + Arrays.toString(indexNames)
                + "], can't execute a single index op"
        );
    }

    /**
     * Checks whether an index exists (as of this {@link Metadata} with the given name. Does not check aliases or data streams.
     * @param index An index name that may or may not exist in the cluster.
     * @return {@code true} if a concrete index with that name exists, {@code false} otherwise.
     */
    public boolean hasIndex(String index) {
        return indices.containsKey(index);
    }

    /**
     * Checks whether an index exists. Similar to {@link Metadata#hasIndex(String)}, but ensures that the index has the same UUID as
     * the given {@link Index}.
     * @param index An {@link Index} object that may or may not exist in the cluster.
     * @return {@code true} if an index exists with the same name and UUID as the given index object, {@code false} otherwise.
     */
    public boolean hasIndex(Index index) {
        IndexMetadata metadata = index(index.getName());
        return metadata != null && metadata.getIndexUUID().equals(index.getUUID());
    }

    /**
     * Checks whether an index abstraction (that is, index, alias, or data stream) exists (as of this {@link Metadata} with the given name.
     * @param index An index name that may or may not exist in the cluster.
     * @return {@code true} if an index abstraction with that name exists, {@code false} otherwise.
     */
    public boolean hasIndexAbstraction(String index) {
        return getIndicesLookup().containsKey(index);
    }

    public IndexMetadata index(String index) {
        return indices.get(index);
    }

    public IndexMetadata index(Index index) {
        IndexMetadata metadata = index(index.getName());
        if (metadata != null && metadata.getIndexUUID().equals(index.getUUID())) {
            return metadata;
        }
        return null;
    }

    /** Returns true iff existing index has the same {@link IndexMetadata} instance */
    public boolean hasIndexMetadata(final IndexMetadata indexMetadata) {
        return indices.get(indexMetadata.getIndex().getName()) == indexMetadata;
    }

    /**
     * Returns the {@link IndexMetadata} for this index.
     * @throws IndexNotFoundException if no metadata for this index is found
     */
    public IndexMetadata getIndexSafe(Index index) {
        IndexMetadata metadata = index(index.getName());
        if (metadata != null) {
            if (metadata.getIndexUUID().equals(index.getUUID())) {
                return metadata;
            }
            throw new IndexNotFoundException(
                index,
                new IllegalStateException(
                    "index uuid doesn't match expected: [" + index.getUUID() + "] but got: [" + metadata.getIndexUUID() + "]"
                )
            );
        }
        throw new IndexNotFoundException(index);
    }

    public Map<String, IndexMetadata> indices() {
        return this.indices;
    }

    public Map<String, IndexMetadata> getIndices() {
        return indices();
    }

    /**
     * Returns whether an alias exists with provided alias name.
     *
     * @param aliasName The provided alias name
     * @return whether an alias exists with provided alias name
     */
    public boolean hasAlias(String aliasName) {
        return aliasedIndices.containsKey(aliasName) || dataStreamAliases().containsKey(aliasName);
    }

    /**
     * Returns all the indices that the alias with the provided alias name refers to.
     * These are aliased indices. Not that, this only return indices that have been aliased
     * and not indices that are behind a data stream or data stream alias.
     *
     * @param aliasName The provided alias name
     * @return all aliased indices by the alias with the provided alias name
     */
    public Set<Index> aliasedIndices(String aliasName) {
        Objects.requireNonNull(aliasName);
        return aliasedIndices.getOrDefault(aliasName, Set.of());
    }

    /**
     * @return the names of all indices aliases.
     */
    public Set<String> aliasedIndices() {
        return aliasedIndices.keySet();
    }

    public Map<String, IndexTemplateMetadata> templates() {
        return this.templates;
    }

    public Map<String, IndexTemplateMetadata> getTemplates() {
        return templates();
    }

    public Map<String, ComponentTemplate> componentTemplates() {
        return Optional.ofNullable((ComponentTemplateMetadata) this.custom(ComponentTemplateMetadata.TYPE))
            .map(ComponentTemplateMetadata::componentTemplates)
            .orElse(Collections.emptyMap());
    }

    public Map<String, ComposableIndexTemplate> templatesV2() {
        return Optional.ofNullable((ComposableIndexTemplateMetadata) this.custom(ComposableIndexTemplateMetadata.TYPE))
            .map(ComposableIndexTemplateMetadata::indexTemplates)
            .orElse(Collections.emptyMap());
    }

    public boolean isTimeSeriesTemplate(ComposableIndexTemplate indexTemplate) {
        var template = indexTemplate.template();
        if (indexTemplate.getDataStreamTemplate() == null || template == null) {
            return false;
        }

        var settings = MetadataIndexTemplateService.resolveSettings(indexTemplate, componentTemplates());
        // Not using IndexSettings.MODE.get() to avoid validation that may fail at this point.
        var rawIndexMode = settings.get(IndexSettings.MODE.getKey());
        var indexMode = rawIndexMode != null ? Enum.valueOf(IndexMode.class, rawIndexMode.toUpperCase(Locale.ROOT)) : null;
        if (indexMode == IndexMode.TIME_SERIES) {
            // No need to check for the existence of index.routing_path here, because index.mode=time_series can't be specified without it.
            // Setting validation takes care of this.
            // Also no need to validate that the fields defined in index.routing_path are keyword fields with time_series_dimension
            // attribute enabled. This is validated elsewhere (DocumentMapper).
            return true;
        }

        // in a followup change: check the existence of keyword fields of type keyword and time_series_dimension attribute enabled in
        // the template. In this case the index.routing_path setting can be generated from the mapping.

        return false;
    }

    public Map<String, DataStream> dataStreams() {
        return this.custom(DataStreamMetadata.TYPE, DataStreamMetadata.EMPTY).dataStreams();
    }

    public Map<String, DataStreamAlias> dataStreamAliases() {
        return this.custom(DataStreamMetadata.TYPE, DataStreamMetadata.EMPTY).getDataStreamAliases();
    }

    public Map<String, SingleNodeShutdownMetadata> nodeShutdowns() {
        return Optional.ofNullable((NodesShutdownMetadata) this.custom(NodesShutdownMetadata.TYPE))
            .map(NodesShutdownMetadata::getAllNodeMetadataMap)
            .orElse(Collections.emptyMap());
    }

    public Map<String, Custom> customs() {
        return this.customs;
    }

    /**
     * The collection of index deletions in the cluster.
     */
    public IndexGraveyard indexGraveyard() {
        return custom(IndexGraveyard.TYPE);
    }

    @SuppressWarnings("unchecked")
    public <T extends Custom> T custom(String type) {
        return (T) customs.get(type);
    }

    @SuppressWarnings("unchecked")
    public <T extends Custom> T custom(String type, T defaultValue) {
        return (T) customs.getOrDefault(type, defaultValue);
    }

    /**
     * Gets the total number of shards from all indices, including replicas and
     * closed indices.
     * @return The total number shards from all indices.
     */
    public int getTotalNumberOfShards() {
        return this.totalNumberOfShards;
    }

    /**
     * Gets the total number of open shards from all indices. Includes
     * replicas, but does not include shards that are part of closed indices.
     * @return The total number of open shards from all indices.
     */
    public int getTotalOpenIndexShards() {
        return this.totalOpenIndexShards;
    }

    @Override
    public Iterator<IndexMetadata> iterator() {
        return indices.values().iterator();
    }

    @Override
    public int size() {
        return indices.size();
    }

    public static boolean isGlobalStateEquals(Metadata metadata1, Metadata metadata2) {
        if (metadata1.coordinationMetadata.equals(metadata2.coordinationMetadata) == false) {
            return false;
        }
        if (metadata1.persistentSettings.equals(metadata2.persistentSettings) == false) {
            return false;
        }
        if (metadata1.hashesOfConsistentSettings.equals(metadata2.hashesOfConsistentSettings) == false) {
            return false;
        }
        if (metadata1.templates.equals(metadata2.templates()) == false) {
            return false;
        }
        if (metadata1.clusterUUID.equals(metadata2.clusterUUID) == false) {
            return false;
        }
        if (metadata1.clusterUUIDCommitted != metadata2.clusterUUIDCommitted) {
            return false;
        }
        // Check if any persistent metadata needs to be saved
        int customCount1 = 0;
        for (Map.Entry<String, Custom> cursor : metadata1.customs.entrySet()) {
            if (cursor.getValue().context().contains(XContentContext.GATEWAY)) {
                if (cursor.getValue().equals(metadata2.custom(cursor.getKey())) == false) {
                    return false;
                }
                customCount1++;
            }
        }
        int customCount2 = 0;
        for (Custom custom : metadata2.customs.values()) {
            if (custom.context().contains(XContentContext.GATEWAY)) {
                customCount2++;
            }
        }
        if (customCount1 != customCount2) {
            return false;
        }
        return true;
    }

    /**
     * Reconciles the cluster state metadata taken at the end of a snapshot with the data streams and indices
     * contained in the snapshot. Certain actions taken during a snapshot such as rolling over a data stream
     * or deleting a backing index may result in situations where some reconciliation is required.
     *
     * @return Reconciled {@link Metadata} instance
     */
    public static Metadata snapshot(Metadata metadata, List<String> dataStreams, List<String> indices) {
        var builder = Metadata.builder(metadata);
        for (var dsName : dataStreams) {
            var dataStream = metadata.dataStreams().get(dsName);
            if (dataStream == null) {
                // should never occur since data streams cannot be deleted while they have snapshots underway
                throw new IllegalArgumentException("unable to find data stream [" + dsName + "]");
            }
            builder.put(dataStream.snapshot(indices));
        }
        return builder.build();
    }

    @Override
    public Diff<Metadata> diff(Metadata previousState) {
        return new MetadataDiff(previousState, this);
    }

    public static Diff<Metadata> readDiffFrom(StreamInput in) throws IOException {
        return new MetadataDiff(in);
    }

    public static Metadata fromXContent(XContentParser parser) throws IOException {
        return Builder.fromXContent(parser);
    }

    @Override
    public XContentBuilder toXContent(XContentBuilder builder, Params params) throws IOException {
        Builder.toXContent(this, builder, params);
        return builder;
    }

    public Map<String, MappingMetadata> getMappingsByHash() {
        return mappingsByHash;
    }

    private static class MetadataDiff implements Diff<Metadata> {

        private final long version;
        private final String clusterUUID;
        private final boolean clusterUUIDCommitted;
        private final CoordinationMetadata coordinationMetadata;
        private final Settings transientSettings;
        private final Settings persistentSettings;
        private final Diff<DiffableStringMap> hashesOfConsistentSettings;
        private final Diff<ImmutableOpenMap<String, IndexMetadata>> indices;
        private final Diff<ImmutableOpenMap<String, IndexTemplateMetadata>> templates;
        private final Diff<ImmutableOpenMap<String, Custom>> customs;

        MetadataDiff(Metadata before, Metadata after) {
            clusterUUID = after.clusterUUID;
            clusterUUIDCommitted = after.clusterUUIDCommitted;
            version = after.version;
            coordinationMetadata = after.coordinationMetadata;
            transientSettings = after.transientSettings;
            persistentSettings = after.persistentSettings;
            hashesOfConsistentSettings = after.hashesOfConsistentSettings.diff(before.hashesOfConsistentSettings);
            indices = DiffableUtils.diff(before.indices, after.indices, DiffableUtils.getStringKeySerializer());
            templates = DiffableUtils.diff(before.templates, after.templates, DiffableUtils.getStringKeySerializer());
            customs = DiffableUtils.diff(before.customs, after.customs, DiffableUtils.getStringKeySerializer(), CUSTOM_VALUE_SERIALIZER);
        }

        private static final DiffableUtils.DiffableValueReader<String, IndexMetadata> INDEX_METADATA_DIFF_VALUE_READER =
            new DiffableUtils.DiffableValueReader<>(IndexMetadata::readFrom, IndexMetadata::readDiffFrom);
        private static final DiffableUtils.DiffableValueReader<String, IndexTemplateMetadata> TEMPLATES_DIFF_VALUE_READER =
            new DiffableUtils.DiffableValueReader<>(IndexTemplateMetadata::readFrom, IndexTemplateMetadata::readDiffFrom);

        MetadataDiff(StreamInput in) throws IOException {
            clusterUUID = in.readString();
            clusterUUIDCommitted = in.readBoolean();
            version = in.readLong();
            coordinationMetadata = new CoordinationMetadata(in);
            transientSettings = Settings.readSettingsFromStream(in);
            persistentSettings = Settings.readSettingsFromStream(in);
            if (in.getVersion().onOrAfter(Version.V_7_3_0)) {
                hashesOfConsistentSettings = DiffableStringMap.readDiffFrom(in);
            } else {
                hashesOfConsistentSettings = DiffableStringMap.DiffableStringMapDiff.EMPTY;
            }
            indices = DiffableUtils.readImmutableOpenMapDiff(in, DiffableUtils.getStringKeySerializer(), INDEX_METADATA_DIFF_VALUE_READER);
            templates = DiffableUtils.readImmutableOpenMapDiff(in, DiffableUtils.getStringKeySerializer(), TEMPLATES_DIFF_VALUE_READER);
            customs = DiffableUtils.readImmutableOpenMapDiff(in, DiffableUtils.getStringKeySerializer(), CUSTOM_VALUE_SERIALIZER);
        }

        @Override
        public void writeTo(StreamOutput out) throws IOException {
            out.writeString(clusterUUID);
            out.writeBoolean(clusterUUIDCommitted);
            out.writeLong(version);
            coordinationMetadata.writeTo(out);
            Settings.writeSettingsToStream(transientSettings, out);
            Settings.writeSettingsToStream(persistentSettings, out);
            if (out.getVersion().onOrAfter(Version.V_7_3_0)) {
                hashesOfConsistentSettings.writeTo(out);
            }
            indices.writeTo(out);
            templates.writeTo(out);
            customs.writeTo(out);
        }

        @Override
        public Metadata apply(Metadata part) {
            // create builder from existing mappings hashes so we don't change existing index metadata instances when deduplicating
            // mappings in the builder
            Builder builder = new Builder(part.mappingsByHash);
            builder.clusterUUID(clusterUUID);
            builder.clusterUUIDCommitted(clusterUUIDCommitted);
            builder.version(version);
            builder.coordinationMetadata(coordinationMetadata);
            builder.transientSettings(transientSettings);
            builder.persistentSettings(persistentSettings);
            builder.hashesOfConsistentSettings(hashesOfConsistentSettings.apply(part.hashesOfConsistentSettings));
            builder.indices(indices.apply(part.indices));
            builder.templates(templates.apply(part.templates));
            builder.customs(customs.apply(part.customs));
            return builder.build();
        }
    }

    public static final Version MAPPINGS_AS_HASH_VERSION = Version.V_8_1_0;

    public static Metadata readFrom(StreamInput in) throws IOException {
        Builder builder = new Builder();
        builder.version = in.readLong();
        builder.clusterUUID = in.readString();
        builder.clusterUUIDCommitted = in.readBoolean();
        builder.coordinationMetadata(new CoordinationMetadata(in));
        builder.transientSettings(readSettingsFromStream(in));
        builder.persistentSettings(readSettingsFromStream(in));
        if (in.getVersion().onOrAfter(Version.V_7_3_0)) {
            builder.hashesOfConsistentSettings(DiffableStringMap.readFrom(in));
        }
        final Function<String, MappingMetadata> mappingLookup;
        if (in.getVersion().onOrAfter(MAPPINGS_AS_HASH_VERSION)) {
            final Map<String, MappingMetadata> mappingMetadataMap = in.readMapValues(MappingMetadata::new, MappingMetadata::getSha256);
            if (mappingMetadataMap.size() > 0) {
                mappingLookup = mappingMetadataMap::get;
            } else {
                mappingLookup = null;
            }
        } else {
            mappingLookup = null;
        }
        int size = in.readVInt();
        for (int i = 0; i < size; i++) {
            builder.put(IndexMetadata.readFrom(in, mappingLookup), false);
        }
        size = in.readVInt();
        for (int i = 0; i < size; i++) {
            builder.put(IndexTemplateMetadata.readFrom(in));
        }
        int customSize = in.readVInt();
        for (int i = 0; i < customSize; i++) {
            Custom customIndexMetadata = in.readNamedWriteable(Custom.class);
            builder.putCustom(customIndexMetadata.getWriteableName(), customIndexMetadata);
        }

        return builder.build();
    }

    @Override
    public void writeTo(StreamOutput out) throws IOException {
        out.writeLong(version);
        out.writeString(clusterUUID);
        out.writeBoolean(clusterUUIDCommitted);
        coordinationMetadata.writeTo(out);
        writeSettingsToStream(transientSettings, out);
        writeSettingsToStream(persistentSettings, out);
        if (out.getVersion().onOrAfter(Version.V_7_3_0)) {
            hashesOfConsistentSettings.writeTo(out);
        }
        // Starting in #MAPPINGS_AS_HASH_VERSION we write the mapping metadata first and then write the indices without metadata so that
        // we avoid writing duplicate mappings twice
        if (out.getVersion().onOrAfter(MAPPINGS_AS_HASH_VERSION)) {
            out.writeMapValues(mappingsByHash);
        }
        out.writeVInt(indices.size());
        final boolean writeMappingsHash = out.getVersion().onOrAfter(MAPPINGS_AS_HASH_VERSION);
        for (IndexMetadata indexMetadata : this) {
            indexMetadata.writeTo(out, writeMappingsHash);
        }
        out.writeCollection(templates.values());
        VersionedNamedWriteable.writeVersionedWritables(out, customs);
    }

    public static Builder builder() {
        return new Builder();
    }

    public static Builder builder(Metadata metadata) {
        return new Builder(metadata);
    }

    public Metadata copyAndUpdate(Consumer<Builder> updater) {
        var builder = builder(this);
        updater.accept(builder);
        return builder.build();
    }

    public static class Builder {

        private String clusterUUID;
        private boolean clusterUUIDCommitted;
        private long version;

        private CoordinationMetadata coordinationMetadata = CoordinationMetadata.EMPTY_METADATA;
        private Settings transientSettings = Settings.EMPTY;
        private Settings persistentSettings = Settings.EMPTY;
        private DiffableStringMap hashesOfConsistentSettings = DiffableStringMap.EMPTY;

        private final ImmutableOpenMap.Builder<String, IndexMetadata> indices;
        private final ImmutableOpenMap.Builder<String, Set<Index>> aliasedIndices;
        private final ImmutableOpenMap.Builder<String, IndexTemplateMetadata> templates;
        private final ImmutableOpenMap.Builder<String, Custom> customs;

        private SortedMap<String, IndexAbstraction> previousIndicesLookup;

        // If this is set to false we can skip checking #mappingsByHash for unused entries in #build(). Used as an optimization to save
        // the rather expensive call to #purgeUnusedEntries when building from another instance and we know that no mappings can have
        // become unused because no indices were updated or removed from this builder in a way that would cause unused entries in
        // #mappingsByHash.
        private boolean checkForUnusedMappings = true;

        private final Map<String, MappingMetadata> mappingsByHash;

        public Builder() {
            this(Map.of());
        }

        Builder(Metadata metadata) {
            this.clusterUUID = metadata.clusterUUID;
            this.clusterUUIDCommitted = metadata.clusterUUIDCommitted;
            this.coordinationMetadata = metadata.coordinationMetadata;
            this.transientSettings = metadata.transientSettings;
            this.persistentSettings = metadata.persistentSettings;
            this.hashesOfConsistentSettings = metadata.hashesOfConsistentSettings;
            this.version = metadata.version;
            this.indices = ImmutableOpenMap.builder(metadata.indices);
            this.aliasedIndices = ImmutableOpenMap.builder(metadata.aliasedIndices);
            this.templates = ImmutableOpenMap.builder(metadata.templates);
            this.customs = ImmutableOpenMap.builder(metadata.customs);
            this.previousIndicesLookup = metadata.indicesLookup;
            this.mappingsByHash = new HashMap<>(metadata.mappingsByHash);
            this.checkForUnusedMappings = false;
        }

        private Builder(Map<String, MappingMetadata> mappingsByHash) {
            clusterUUID = UNKNOWN_CLUSTER_UUID;
            indices = ImmutableOpenMap.builder();
            aliasedIndices = ImmutableOpenMap.builder();
            templates = ImmutableOpenMap.builder();
            customs = ImmutableOpenMap.builder();
            indexGraveyard(IndexGraveyard.builder().build()); // create new empty index graveyard to initialize
            previousIndicesLookup = null;
            this.mappingsByHash = new HashMap<>(mappingsByHash);
        }

        public Builder put(IndexMetadata.Builder indexMetadataBuilder) {
            // we know its a new one, increment the version and store
            indexMetadataBuilder.version(indexMetadataBuilder.version() + 1);
            dedupeMapping(indexMetadataBuilder);
            IndexMetadata indexMetadata = indexMetadataBuilder.build();
            IndexMetadata previous = indices.put(indexMetadata.getIndex().getName(), indexMetadata);
            updateAliases(previous, indexMetadata);
            if (unsetPreviousIndicesLookup(previous, indexMetadata)) {
                previousIndicesLookup = null;
            }
            maybeSetMappingPurgeFlag(previous, indexMetadata);
            return this;
        }

        public Builder put(IndexMetadata indexMetadata, boolean incrementVersion) {
            if (indices.get(indexMetadata.getIndex().getName()) == indexMetadata) {
                return this;
            }
            indexMetadata = dedupeMapping(indexMetadata);
            // if we put a new index metadata, increment its version
            if (incrementVersion) {
                indexMetadata = IndexMetadata.builder(indexMetadata).version(indexMetadata.getVersion() + 1).build();
            }
            IndexMetadata previous = indices.put(indexMetadata.getIndex().getName(), indexMetadata);
            updateAliases(previous, indexMetadata);
            if (unsetPreviousIndicesLookup(previous, indexMetadata)) {
                previousIndicesLookup = null;
            }
            maybeSetMappingPurgeFlag(previous, indexMetadata);
            return this;
        }

        private void maybeSetMappingPurgeFlag(@Nullable IndexMetadata previous, IndexMetadata updated) {
            if (checkForUnusedMappings) {
                return;
            }
            if (previous == null) {
                return;
            }
            final MappingMetadata mapping = previous.mapping();
            if (mapping == null) {
                return;
            }
            final MappingMetadata updatedMapping = updated.mapping();
            if (updatedMapping == null) {
                return;
            }
            if (mapping.getSha256().equals(updatedMapping.getSha256()) == false) {
                checkForUnusedMappings = true;
            }
        }

        private static boolean unsetPreviousIndicesLookup(IndexMetadata previous, IndexMetadata current) {
            if (previous == null) {
                return true;
            }

            if (previous.getAliases().equals(current.getAliases()) == false) {
                return true;
            }

            if (previous.isHidden() != current.isHidden()) {
                return true;
            }

            if (previous.isSystem() != current.isSystem()) {
                return true;
            }

            if (previous.getState() != current.getState()) {
                return true;
            }

            return false;
        }

        public IndexMetadata get(String index) {
            return indices.get(index);
        }

        public IndexMetadata getSafe(Index index) {
            IndexMetadata indexMetadata = get(index.getName());
            if (indexMetadata != null) {
                if (indexMetadata.getIndexUUID().equals(index.getUUID())) {
                    return indexMetadata;
                }
                throw new IndexNotFoundException(
                    index,
                    new IllegalStateException(
                        "index uuid doesn't match expected: [" + index.getUUID() + "] but got: [" + indexMetadata.getIndexUUID() + "]"
                    )
                );
            }
            throw new IndexNotFoundException(index);
        }

        public Builder remove(String index) {
            previousIndicesLookup = null;
            checkForUnusedMappings = true;
            IndexMetadata previous = indices.remove(index);
            updateAliases(previous, null);
            return this;
        }

        public Builder removeAllIndices() {
            previousIndicesLookup = null;
            checkForUnusedMappings = true;

            indices.clear();
            mappingsByHash.clear();
            aliasedIndices.clear();
            return this;
        }

        public Builder indices(Map<String, IndexMetadata> indices) {
            for (var value : indices.values()) {
                put(value, false);
            }
            return this;
        }

        void updateAliases(IndexMetadata previous, IndexMetadata current) {
            if (previous == null && current != null) {
                for (var key : current.getAliases().keySet()) {
                    putAlias(key, current.getIndex());
                }
            } else if (previous != null && current == null) {
                for (var key : previous.getAliases().keySet()) {
                    removeAlias(key, previous.getIndex());
                }
            } else if (previous != null && current != null) {
                if (Objects.equals(previous.getAliases(), current.getAliases())) {
                    return;
                }

                for (var key : current.getAliases().keySet()) {
                    if (previous.getAliases().containsKey(key) == false) {
                        putAlias(key, current.getIndex());
                    }
                }
                for (var key : previous.getAliases().keySet()) {
                    if (current.getAliases().containsKey(key) == false) {
                        removeAlias(key, current.getIndex());
                    }
                }
            }
        }

        private Builder putAlias(String alias, Index index) {
            Objects.requireNonNull(alias);
            Objects.requireNonNull(index);

            Set<Index> indices = new HashSet<>(aliasedIndices.getOrDefault(alias, Set.of()));
            if (indices.add(index) == false) {
                return this; // indices already contained this index
            }
            aliasedIndices.put(alias, Collections.unmodifiableSet(indices));
            return this;
        }

        private Builder removeAlias(String alias, Index index) {
            Objects.requireNonNull(alias);
            Objects.requireNonNull(index);

            Set<Index> indices = aliasedIndices.get(alias);
            if (indices == null || indices.isEmpty()) {
                throw new IllegalStateException("Cannot remove non-existent alias [" + alias + "] for index [" + index.getName() + "]");
            }

            indices = new HashSet<>(indices);
            if (indices.remove(index) == false) {
                throw new IllegalStateException("Cannot remove non-existent alias [" + alias + "] for index [" + index.getName() + "]");
            }

            if (indices.isEmpty()) {
                aliasedIndices.remove(alias); // for consistency, we don't store empty sets, so null it out
            } else {
                aliasedIndices.put(alias, Collections.unmodifiableSet(indices));
            }
            return this;
        }

        public Builder put(IndexTemplateMetadata.Builder template) {
            return put(template.build());
        }

        public Builder put(IndexTemplateMetadata template) {
            templates.put(template.name(), template);
            return this;
        }

        public Builder removeTemplate(String templateName) {
            templates.remove(templateName);
            return this;
        }

        public Builder templates(Map<String, IndexTemplateMetadata> templates) {
            this.templates.putAllFromMap(templates);
            return this;
        }

        public Builder put(String name, ComponentTemplate componentTemplate) {
            Objects.requireNonNull(componentTemplate, "it is invalid to add a null component template: " + name);
            // ಠ_ಠ at ImmutableOpenMap
            Map<String, ComponentTemplate> existingTemplates = Optional.ofNullable(
                (ComponentTemplateMetadata) this.customs.get(ComponentTemplateMetadata.TYPE)
            ).map(ctm -> new HashMap<>(ctm.componentTemplates())).orElse(new HashMap<>());
            existingTemplates.put(name, componentTemplate);
            this.customs.put(ComponentTemplateMetadata.TYPE, new ComponentTemplateMetadata(existingTemplates));
            return this;
        }

        public Builder removeComponentTemplate(String name) {
            // ಠ_ಠ at ImmutableOpenMap
            Map<String, ComponentTemplate> existingTemplates = Optional.ofNullable(
                (ComponentTemplateMetadata) this.customs.get(ComponentTemplateMetadata.TYPE)
            ).map(ctm -> new HashMap<>(ctm.componentTemplates())).orElse(new HashMap<>());
            existingTemplates.remove(name);
            this.customs.put(ComponentTemplateMetadata.TYPE, new ComponentTemplateMetadata(existingTemplates));
            return this;
        }

        public Builder componentTemplates(Map<String, ComponentTemplate> componentTemplates) {
            this.customs.put(ComponentTemplateMetadata.TYPE, new ComponentTemplateMetadata(componentTemplates));
            return this;
        }

        public Builder indexTemplates(Map<String, ComposableIndexTemplate> indexTemplates) {
            this.customs.put(ComposableIndexTemplateMetadata.TYPE, new ComposableIndexTemplateMetadata(indexTemplates));
            return this;
        }

        public Builder put(String name, ComposableIndexTemplate indexTemplate) {
            Objects.requireNonNull(indexTemplate, "it is invalid to add a null index template: " + name);
            // ಠ_ಠ at ImmutableOpenMap
            Map<String, ComposableIndexTemplate> existingTemplates = Optional.ofNullable(
                (ComposableIndexTemplateMetadata) this.customs.get(ComposableIndexTemplateMetadata.TYPE)
            ).map(itmd -> new HashMap<>(itmd.indexTemplates())).orElse(new HashMap<>());
            existingTemplates.put(name, indexTemplate);
            this.customs.put(ComposableIndexTemplateMetadata.TYPE, new ComposableIndexTemplateMetadata(existingTemplates));
            return this;
        }

        public Builder removeIndexTemplate(String name) {
            // ಠ_ಠ at ImmutableOpenMap
            Map<String, ComposableIndexTemplate> existingTemplates = Optional.ofNullable(
                (ComposableIndexTemplateMetadata) this.customs.get(ComposableIndexTemplateMetadata.TYPE)
            ).map(itmd -> new HashMap<>(itmd.indexTemplates())).orElse(new HashMap<>());
            existingTemplates.remove(name);
            this.customs.put(ComposableIndexTemplateMetadata.TYPE, new ComposableIndexTemplateMetadata(existingTemplates));
            return this;
        }

        public DataStream dataStream(String dataStreamName) {
            return dataStreamMetadata().dataStreams().get(dataStreamName);
        }

        public Builder dataStreams(Map<String, DataStream> dataStreams, Map<String, DataStreamAlias> dataStreamAliases) {
            previousIndicesLookup = null;

            // Only perform data stream validation only when data streams are modified in Metadata:
            for (DataStream dataStream : dataStreams.values()) {
                dataStream.validate(indices::get);
            }

            this.customs.put(
                DataStreamMetadata.TYPE,
                new DataStreamMetadata(
                    ImmutableOpenMap.<String, DataStream>builder().putAllFromMap(dataStreams).build(),
                    ImmutableOpenMap.<String, DataStreamAlias>builder().putAllFromMap(dataStreamAliases).build()
                )
            );
            return this;
        }

        public Builder put(DataStream dataStream) {
            previousIndicesLookup = null;
            Objects.requireNonNull(dataStream, "it is invalid to add a null data stream");

            // Every time the backing indices of a data stream is modified a new instance will be created and
            // that instance needs to be added here. So this is a good place to do data stream validation for
            // the data stream and all of its backing indices. Doing this validation in the build() method would
            // trigger this validation on each new Metadata creation, even if there are no changes to data streams.
            dataStream.validate(indices::get);

            this.customs.put(DataStreamMetadata.TYPE, dataStreamMetadata().withAddedDatastream(dataStream));
            return this;
        }

        public DataStreamMetadata dataStreamMetadata() {
            return (DataStreamMetadata) this.customs.getOrDefault(DataStreamMetadata.TYPE, DataStreamMetadata.EMPTY);
        }

        public boolean put(String aliasName, String dataStream, Boolean isWriteDataStream, String filter) {
            previousIndicesLookup = null;
            final DataStreamMetadata existing = dataStreamMetadata();
            final DataStreamMetadata updated = existing.withAlias(aliasName, dataStream, isWriteDataStream, filter);
            if (existing == updated) {
                return false;
            }
            this.customs.put(DataStreamMetadata.TYPE, updated);
            return true;
        }

        public Builder removeDataStream(String name) {
            previousIndicesLookup = null;
            this.customs.put(DataStreamMetadata.TYPE, dataStreamMetadata().withRemovedDataStream(name));
            return this;
        }

        public boolean removeDataStreamAlias(String aliasName, String dataStreamName, boolean mustExist) {
            previousIndicesLookup = null;

            final DataStreamMetadata existing = dataStreamMetadata();
            final DataStreamMetadata updated = existing.withRemovedAlias(aliasName, dataStreamName, mustExist);
            if (existing == updated) {
                return false;
            }
            this.customs.put(DataStreamMetadata.TYPE, updated);
            return true;
        }

        public Custom getCustom(String type) {
            return customs.get(type);
        }

        public Builder putCustom(String type, Custom custom) {
            customs.put(type, Objects.requireNonNull(custom, type));
            return this;
        }

        public Builder removeCustom(String type) {
            customs.remove(type);
            return this;
        }

        public Builder removeCustomIf(BiPredicate<String, Custom> p) {
            customs.removeAll(p::test);
            return this;
        }

        public Builder customs(Map<String, Custom> customs) {
            customs.forEach((key, value) -> Objects.requireNonNull(value, key));
            this.customs.putAllFromMap(customs);
            return this;
        }

        public Builder indexGraveyard(final IndexGraveyard indexGraveyard) {
            putCustom(IndexGraveyard.TYPE, indexGraveyard);
            return this;
        }

        public IndexGraveyard indexGraveyard() {
            return (IndexGraveyard) getCustom(IndexGraveyard.TYPE);
        }

        public Builder updateSettings(Settings settings, String... indices) {
            if (indices == null || indices.length == 0) {
                indices = this.indices.keys().toArray(new String[0]);
            }
            for (String index : indices) {
                IndexMetadata indexMetadata = this.indices.get(index);
                if (indexMetadata == null) {
                    throw new IndexNotFoundException(index);
                }
                // Updating version is required when updating settings.
                // Otherwise, settings changes may not be replicated to remote clusters.
                long newVersion = indexMetadata.getSettingsVersion() + 1;
                put(
                    IndexMetadata.builder(indexMetadata)
                        .settings(Settings.builder().put(indexMetadata.getSettings()).put(settings))
                        .settingsVersion(newVersion)
                );
            }
            return this;
        }

        /**
         * Update the number of replicas for the specified indices.
         *
         * @param numberOfReplicas the number of replicas
         * @param indices          the indices to update the number of replicas for
         * @return the builder
         */
        public Builder updateNumberOfReplicas(final int numberOfReplicas, final String[] indices) {
            for (String index : indices) {
                IndexMetadata indexMetadata = this.indices.get(index);
                if (indexMetadata == null) {
                    throw new IndexNotFoundException(index);
                }
                put(IndexMetadata.builder(indexMetadata).numberOfReplicas(numberOfReplicas));
            }
            return this;
        }

        public Builder coordinationMetadata(CoordinationMetadata coordinationMetadata) {
            this.coordinationMetadata = coordinationMetadata;
            return this;
        }

        public Settings transientSettings() {
            return this.transientSettings;
        }

        public Builder transientSettings(Settings settings) {
            this.transientSettings = settings;
            return this;
        }

        public Settings persistentSettings() {
            return this.persistentSettings;
        }

        public Builder persistentSettings(Settings settings) {
            this.persistentSettings = settings;
            return this;
        }

        public Builder hashesOfConsistentSettings(DiffableStringMap hashesOfConsistentSettings) {
            this.hashesOfConsistentSettings = hashesOfConsistentSettings;
            return this;
        }

        public Builder hashesOfConsistentSettings(Map<String, String> hashesOfConsistentSettings) {
            this.hashesOfConsistentSettings = new DiffableStringMap(hashesOfConsistentSettings);
            return this;
        }

        public Builder version(long version) {
            this.version = version;
            return this;
        }

        public Builder clusterUUID(String clusterUUID) {
            this.clusterUUID = clusterUUID;
            return this;
        }

        public Builder clusterUUIDCommitted(boolean clusterUUIDCommitted) {
            this.clusterUUIDCommitted = clusterUUIDCommitted;
            return this;
        }

        public Builder generateClusterUuidIfNeeded() {
            if (clusterUUID.equals(UNKNOWN_CLUSTER_UUID)) {
                clusterUUID = UUIDs.randomBase64UUID();
            }
            return this;
        }

        /**
         * @return a new <code>Metadata</code> instance
         */
        public Metadata build() {
            // TODO: We should move these datastructures to IndexNameExpressionResolver, this will give the following benefits:
            // 1) The datastructures will be rebuilt only when needed. Now during serializing we rebuild these datastructures
            // while these datastructures aren't even used.
            // 2) The aliasAndIndexLookup can be updated instead of rebuilding it all the time.
            final List<String> visibleIndices = new ArrayList<>();
            final List<String> allOpenIndices = new ArrayList<>();
            final List<String> visibleOpenIndices = new ArrayList<>();
            final List<String> allClosedIndices = new ArrayList<>();
            final List<String> visibleClosedIndices = new ArrayList<>();
            final ImmutableOpenMap<String, IndexMetadata> indicesMap = indices.build();

            int oldestIndexVersionId = Version.CURRENT.id;
            int totalNumberOfShards = 0;
            int totalOpenIndexShards = 0;

            for (IndexMetadata indexMetadata : indicesMap.values()) {
                totalNumberOfShards += indexMetadata.getTotalNumberOfShards();
                final String name = indexMetadata.getIndex().getName();
                final boolean visible = indexMetadata.isHidden() == false;
                if (visible) {
                    visibleIndices.add(name);
                }
                if (indexMetadata.getState() == IndexMetadata.State.OPEN) {
                    totalOpenIndexShards += indexMetadata.getTotalNumberOfShards();
                    allOpenIndices.add(name);
                    if (visible) {
                        visibleOpenIndices.add(name);
                    }
                } else if (indexMetadata.getState() == IndexMetadata.State.CLOSE) {
                    allClosedIndices.add(name);
                    if (visible) {
                        visibleClosedIndices.add(name);
                    }
                }
                oldestIndexVersionId = Math.min(oldestIndexVersionId, indexMetadata.getCompatibilityVersion().id);
            }

            var aliasedIndices = this.aliasedIndices.build();
            for (var entry : aliasedIndices.entrySet()) {
                List<IndexMetadata> aliasIndices = entry.getValue().stream().map(idx -> indicesMap.get(idx.getName())).toList();
                validateAlias(entry.getKey(), aliasIndices);
            }
            SortedMap<String, IndexAbstraction> indicesLookup = null;
            if (previousIndicesLookup != null) {
                // no changes to the names of indices, datastreams, and their aliases so we can reuse the previous lookup
                assert previousIndicesLookup.equals(buildIndicesLookup(dataStreamMetadata(), indicesMap));
                indicesLookup = previousIndicesLookup;
            } else {
                // we have changes to the the entity names so we ensure we have no naming collisions
                ensureNoNameCollisions(aliasedIndices.keySet(), indicesMap, dataStreamMetadata());
            }
            assert assertDataStreams(indicesMap, dataStreamMetadata());

            if (checkForUnusedMappings) {
                purgeUnusedEntries(indicesMap);
            }

            // build all concrete indices arrays:
            // TODO: I think we can remove these arrays. it isn't worth the effort, for operations on all indices.
            // When doing an operation across all indices, most of the time is spent on actually going to all shards and
            // do the required operations, the bottleneck isn't resolving expressions into concrete indices.
            String[] allIndicesArray = indicesMap.keySet().toArray(Strings.EMPTY_ARRAY);
            String[] visibleIndicesArray = visibleIndices.toArray(Strings.EMPTY_ARRAY);
            String[] allOpenIndicesArray = allOpenIndices.toArray(Strings.EMPTY_ARRAY);
            String[] visibleOpenIndicesArray = visibleOpenIndices.toArray(Strings.EMPTY_ARRAY);
            String[] allClosedIndicesArray = allClosedIndices.toArray(Strings.EMPTY_ARRAY);
            String[] visibleClosedIndicesArray = visibleClosedIndices.toArray(Strings.EMPTY_ARRAY);

            return new Metadata(
                clusterUUID,
                clusterUUIDCommitted,
                version,
                coordinationMetadata,
                transientSettings,
                persistentSettings,
                Settings.builder().put(persistentSettings).put(transientSettings).build(),
                hashesOfConsistentSettings,
                totalNumberOfShards,
                totalOpenIndexShards,
                indicesMap,
                aliasedIndices,
                templates.build(),
                customs.build(),
                allIndicesArray,
                visibleIndicesArray,
                allOpenIndicesArray,
                visibleOpenIndicesArray,
                allClosedIndicesArray,
                visibleClosedIndicesArray,
                indicesLookup,
                Collections.unmodifiableMap(mappingsByHash),
                Version.fromId(oldestIndexVersionId)
            );
        }

        private static void ensureNoNameCollisions(
            Set<String> indexAliases,
            ImmutableOpenMap<String, IndexMetadata> indicesMap,
            DataStreamMetadata dataStreamMetadata
        ) {
            final ArrayList<String> duplicates = new ArrayList<>();
            final Set<String> aliasDuplicatesWithIndices = new HashSet<>();
            final Set<String> aliasDuplicatesWithDataStreams = new HashSet<>();
            final var allDataStreams = dataStreamMetadata.dataStreams();
            // Adding data stream aliases:
            for (String dataStreamAlias : dataStreamMetadata.getDataStreamAliases().keySet()) {
                if (indexAliases.contains(dataStreamAlias)) {
                    duplicates.add("data stream alias and indices alias have the same name (" + dataStreamAlias + ")");
                }
                if (indicesMap.containsKey(dataStreamAlias)) {
                    aliasDuplicatesWithIndices.add(dataStreamAlias);
                }
                if (allDataStreams.containsKey(dataStreamAlias)) {
                    aliasDuplicatesWithDataStreams.add(dataStreamAlias);
                }
            }
            for (String alias : indexAliases) {
                if (allDataStreams.containsKey(alias)) {
                    aliasDuplicatesWithDataStreams.add(alias);
                }
                if (indicesMap.containsKey(alias)) {
                    aliasDuplicatesWithIndices.add(alias);
                }
            }
<<<<<<< HEAD

            final Set<String> aliasDuplicatesWithDataStreams = new HashSet<>();
            final Set<String> allDataStreams;
            if (dataStreamMetadata != null) {
                allDataStreams = dataStreamMetadata.dataStreams().keySet();
                // Adding data stream aliases:
                for (String dataStreamAlias : dataStreamMetadata.getDataStreamAliases().keySet()) {
                    if (allIndices.contains(dataStreamAlias)) {
                        aliasDuplicatesWithIndices.add(dataStreamAlias);
                    }
                    if (allDataStreams.contains(dataStreamAlias)) {
                        aliasDuplicatesWithDataStreams.add(dataStreamAlias);
                    }
=======
            allDataStreams.forEach((key, value) -> {
                if (indicesMap.containsKey(key)) {
                    duplicates.add("data stream [" + key + "] conflicts with index");
>>>>>>> 8ebf39b7
                }
            });
            if (aliasDuplicatesWithIndices.isEmpty() == false) {
                collectAliasDuplicates(indicesMap, aliasDuplicatesWithIndices, duplicates);
            }
            if (aliasDuplicatesWithDataStreams.isEmpty() == false) {
                collectAliasDuplicates(indicesMap, dataStreamMetadata, aliasDuplicatesWithDataStreams, duplicates);
            }
            if (duplicates.isEmpty() == false) {
                throw new IllegalStateException(
                    "index, alias, and data stream names need to be unique, but the following duplicates "
                        + "were found ["
                        + Strings.collectionToCommaDelimitedString(duplicates)
                        + "]"
                );
            }
        }

        /**
         * Iterates the detected duplicates between datastreams and aliases and collects them into the duplicates list as helpful messages.
         */
        private static void collectAliasDuplicates(
            ImmutableOpenMap<String, IndexMetadata> indicesMap,
            DataStreamMetadata dataStreamMetadata,
            Set<String> aliasDuplicatesWithDataStreams,
            ArrayList<String> duplicates
        ) {
            for (String alias : aliasDuplicatesWithDataStreams) {
                // reported var avoids adding a message twice if an index alias has the same name as a data stream.
                boolean reported = false;
                for (IndexMetadata cursor : indicesMap.values()) {
                    if (cursor.getAliases().containsKey(alias)) {
                        duplicates.add(alias + " (alias of " + cursor.getIndex() + ") conflicts with data stream");
                        reported = true;
                    }
                }
                // This is for adding an error message for when a data steam alias has the same name as a data stream.
                if (reported == false && dataStreamMetadata != null && dataStreamMetadata.dataStreams().containsKey(alias)) {
                    duplicates.add("data stream alias and data stream have the same name (" + alias + ")");
                }
            }
        }

        /**
         * Collect all duplicate names across indices and aliases that were detected into a list of helpful duplicate failure messages.
         */
        private static void collectAliasDuplicates(
            ImmutableOpenMap<String, IndexMetadata> indicesMap,
            Set<String> aliasDuplicatesWithIndices,
            ArrayList<String> duplicates
        ) {
            for (IndexMetadata cursor : indicesMap.values()) {
                for (String alias : aliasDuplicatesWithIndices) {
                    if (cursor.getAliases().containsKey(alias)) {
                        duplicates.add(alias + " (alias of " + cursor.getIndex() + ") conflicts with index");
                    }
                }
            }
        }

        static SortedMap<String, IndexAbstraction> buildIndicesLookup(
            DataStreamMetadata dataStreamMetadata,
            ImmutableOpenMap<String, IndexMetadata> indices
        ) {
            SortedMap<String, IndexAbstraction> indicesLookup = new TreeMap<>();
            Map<String, IndexAbstraction.DataStream> indexToDataStreamLookup = new HashMap<>();
            // If there are no indices, then skip data streams. This happens only when metadata is read from disk
            if (indices.size() > 0) {
                Map<String, List<String>> dataStreamToAliasLookup = new HashMap<>();
                for (DataStreamAlias alias : dataStreamMetadata.getDataStreamAliases().values()) {
                    List<Index> allIndicesOfAllDataStreams = alias.getDataStreams().stream().map(name -> {
                        List<String> aliases = dataStreamToAliasLookup.computeIfAbsent(name, k -> new LinkedList<>());
                        aliases.add(alias.getName());
                        return dataStreamMetadata.dataStreams().get(name);
                    }).flatMap(ds -> ds.getIndices().stream()).toList();
                    Index writeIndexOfWriteDataStream = null;
                    if (alias.getWriteDataStream() != null) {
                        DataStream writeDataStream = dataStreamMetadata.dataStreams().get(alias.getWriteDataStream());
                        writeIndexOfWriteDataStream = writeDataStream.getWriteIndex();
                    }
                    IndexAbstraction existing = indicesLookup.put(
                        alias.getName(),
                        new IndexAbstraction.Alias(alias, allIndicesOfAllDataStreams, writeIndexOfWriteDataStream)
                    );
                    assert existing == null : "duplicate data stream alias for " + alias.getName();
                }
                for (DataStream dataStream : dataStreamMetadata.dataStreams().values()) {
                    assert dataStream.getIndices().isEmpty() == false;

                    List<String> aliases = dataStreamToAliasLookup.getOrDefault(dataStream.getName(), List.of());
                    final IndexAbstraction.DataStream dsAbstraction = new IndexAbstraction.DataStream(dataStream, aliases);
                    IndexAbstraction existing = indicesLookup.put(
                        dataStream.getName(),
                        new IndexAbstraction.DataStream(dataStream, aliases)
                    );
                    assert existing == null : "duplicate data stream for " + dataStream.getName();

                    for (Index i : dataStream.getIndices()) {
                        indexToDataStreamLookup.put(i.getName(), dsAbstraction);
                    }
                }
            }

            Map<String, List<IndexMetadata>> aliasToIndices = new HashMap<>();
            for (var entry : indices.entrySet()) {
                final String name = entry.getKey();
                final IndexMetadata indexMetadata = entry.getValue();
                final IndexAbstraction.DataStream parent = indexToDataStreamLookup.get(name);
                assert parent == null || parent.getIndices().stream().anyMatch(index -> name.equals(index.getName()))
                    : "Expected data stream [" + parent.getName() + "] to contain index " + indexMetadata.getIndex();
                IndexAbstraction existing = indicesLookup.put(name, new ConcreteIndex(indexMetadata, parent));
                assert existing == null : "duplicate for index " + indexMetadata.getIndex();

                for (var aliasMetadata : indexMetadata.getAliases().values()) {
                    List<IndexMetadata> aliasIndices = aliasToIndices.computeIfAbsent(aliasMetadata.getAlias(), k -> new ArrayList<>());
                    aliasIndices.add(indexMetadata);
                }
            }

            for (var entry : aliasToIndices.entrySet()) {
                AliasMetadata alias = entry.getValue().get(0).getAliases().get(entry.getKey());
                IndexAbstraction.Alias indexAliasEntry = new IndexAbstraction.Alias(alias, entry.getValue());
                IndexAbstraction existing = indicesLookup.putIfAbsent(entry.getKey(), indexAliasEntry);
                if (existing instanceof IndexAbstraction.Alias dataStreamAliasEntry) {
                    IndexAbstraction.Alias newEntry = new IndexAbstraction.Alias(dataStreamAliasEntry, indexAliasEntry);
                    indicesLookup.put(entry.getKey(), newEntry);
                } else {
                    assert existing == null : "duplicate for alias " + entry.getKey();
                }
            }

            return Collections.unmodifiableSortedMap(indicesLookup);
        }

        private static boolean isNonEmpty(List<IndexMetadata> idxMetas) {
            return (Objects.isNull(idxMetas) || idxMetas.isEmpty()) == false;
        }

        private static void validateAlias(String aliasName, List<IndexMetadata> indexMetadatas) {
            // Validate write indices
            List<String> writeIndices = indexMetadatas.stream()
                .filter(idxMeta -> Boolean.TRUE.equals(idxMeta.getAliases().get(aliasName).writeIndex()))
                .map(im -> im.getIndex().getName())
                .toList();
            if (writeIndices.size() > 1) {
                throw new IllegalStateException(
                    "alias ["
                        + aliasName
                        + "] has more than one write index ["
                        + Strings.collectionToCommaDelimitedString(writeIndices)
                        + "]"
                );
            }

            // Validate hidden status
            final Map<Boolean, List<IndexMetadata>> groupedByHiddenStatus = indexMetadatas.stream()
                .collect(Collectors.groupingBy(idxMeta -> Boolean.TRUE.equals(idxMeta.getAliases().get(aliasName).isHidden())));
            if (isNonEmpty(groupedByHiddenStatus.get(true)) && isNonEmpty(groupedByHiddenStatus.get(false))) {
                List<String> hiddenOn = groupedByHiddenStatus.get(true).stream().map(idx -> idx.getIndex().getName()).toList();
                List<String> nonHiddenOn = groupedByHiddenStatus.get(false).stream().map(idx -> idx.getIndex().getName()).toList();
                throw new IllegalStateException(
                    "alias ["
                        + aliasName
                        + "] has is_hidden set to true on indices ["
                        + Strings.collectionToCommaDelimitedString(hiddenOn)
                        + "] but does not have is_hidden set to true on indices ["
                        + Strings.collectionToCommaDelimitedString(nonHiddenOn)
                        + "]; alias must have the same is_hidden setting "
                        + "on all indices"
                );
            }

            // Validate system status
            final Map<Boolean, List<IndexMetadata>> groupedBySystemStatus = indexMetadatas.stream()
                .collect(Collectors.groupingBy(IndexMetadata::isSystem));
            // If the alias has either all system or all non-system, then no more validation is required
            if (isNonEmpty(groupedBySystemStatus.get(false)) && isNonEmpty(groupedBySystemStatus.get(true))) {
                final List<String> newVersionSystemIndices = groupedBySystemStatus.get(true)
                    .stream()
                    .filter(i -> i.getCreationVersion().onOrAfter(IndexNameExpressionResolver.SYSTEM_INDEX_ENFORCEMENT_VERSION))
                    .map(i -> i.getIndex().getName())
                    .sorted() // reliable error message for testing
                    .toList();

                if (newVersionSystemIndices.isEmpty() == false) {
                    final List<String> nonSystemIndices = groupedBySystemStatus.get(false)
                        .stream()
                        .map(i -> i.getIndex().getName())
                        .sorted() // reliable error message for testing
                        .toList();
                    throw new IllegalStateException(
                        "alias ["
                            + aliasName
                            + "] refers to both system indices "
                            + newVersionSystemIndices
                            + " and non-system indices: "
                            + nonSystemIndices
                            + ", but aliases must refer to either system or"
                            + " non-system indices, not both"
                    );
                }
            }
        }

        static boolean assertDataStreams(Map<String, IndexMetadata> indices, DataStreamMetadata dsMetadata) {
            // Sanity check, because elsewhere a more user friendly error should have occurred:
            List<String> conflictingAliases = null;

            for (var dataStream : dsMetadata.dataStreams().values()) {
                for (var index : dataStream.getIndices()) {
                    IndexMetadata im = indices.get(index.getName());
                    if (im != null && im.getAliases().isEmpty() == false) {
                        for (var alias : im.getAliases().values()) {
                            if (conflictingAliases == null) {
                                conflictingAliases = new LinkedList<>();
                            }
                            conflictingAliases.add(alias.alias());
                        }
                    }
                }
            }
            if (conflictingAliases != null) {
                throw new AssertionError("aliases " + conflictingAliases + " cannot refer to backing indices of data streams");
            }

            return true;
        }

        public static void toXContent(Metadata metadata, XContentBuilder builder, ToXContent.Params params) throws IOException {
            XContentContext context = XContentContext.valueOf(params.param(CONTEXT_MODE_PARAM, CONTEXT_MODE_API));

            if (context == XContentContext.API) {
                builder.startObject("metadata");
            } else {
                builder.startObject("meta-data");
                builder.field("version", metadata.version());
            }

            builder.field("cluster_uuid", metadata.clusterUUID);
            builder.field("cluster_uuid_committed", metadata.clusterUUIDCommitted);

            builder.startObject("cluster_coordination");
            metadata.coordinationMetadata().toXContent(builder, params);
            builder.endObject();

            if (context != XContentContext.API && metadata.persistentSettings().isEmpty() == false) {
                builder.startObject("settings");
                metadata.persistentSettings().toXContent(builder, new MapParams(Collections.singletonMap("flat_settings", "true")));
                builder.endObject();
            }

            builder.startObject("templates");
            for (IndexTemplateMetadata template : metadata.templates().values()) {
                IndexTemplateMetadata.Builder.toXContentWithTypes(template, builder, params);
            }
            builder.endObject();

            if (context == XContentContext.API) {
                builder.startObject("indices");
                for (IndexMetadata indexMetadata : metadata) {
                    IndexMetadata.Builder.toXContent(indexMetadata, builder, params);
                }
                builder.endObject();
            }

            for (Map.Entry<String, Custom> cursor : metadata.customs().entrySet()) {
                if (cursor.getValue().context().contains(context)) {
                    builder.startObject(cursor.getKey());
                    cursor.getValue().toXContent(builder, params);
                    builder.endObject();
                }
            }

            builder.endObject();
        }

        public static Metadata fromXContent(XContentParser parser) throws IOException {
            Builder builder = new Builder();

            // we might get here after the meta-data element, or on a fresh parser
            XContentParser.Token token = parser.currentToken();
            String currentFieldName = parser.currentName();
            if ("meta-data".equals(currentFieldName) == false) {
                token = parser.nextToken();
                if (token == XContentParser.Token.START_OBJECT) {
                    // move to the field name (meta-data)
                    XContentParserUtils.ensureExpectedToken(XContentParser.Token.FIELD_NAME, parser.nextToken(), parser);
                    // move to the next object
                    token = parser.nextToken();
                }
                currentFieldName = parser.currentName();
            }

            if ("meta-data".equals(currentFieldName) == false) {
                throw new IllegalArgumentException("Expected [meta-data] as a field name but got " + currentFieldName);
            }
            XContentParserUtils.ensureExpectedToken(XContentParser.Token.START_OBJECT, token, parser);

            while ((token = parser.nextToken()) != XContentParser.Token.END_OBJECT) {
                if (token == XContentParser.Token.FIELD_NAME) {
                    currentFieldName = parser.currentName();
                } else if (token == XContentParser.Token.START_OBJECT) {
                    if ("cluster_coordination".equals(currentFieldName)) {
                        builder.coordinationMetadata(CoordinationMetadata.fromXContent(parser));
                    } else if ("settings".equals(currentFieldName)) {
                        builder.persistentSettings(Settings.fromXContent(parser));
                    } else if ("indices".equals(currentFieldName)) {
                        while ((token = parser.nextToken()) != XContentParser.Token.END_OBJECT) {
                            builder.put(IndexMetadata.Builder.fromXContent(parser), false);
                        }
                    } else if ("hashes_of_consistent_settings".equals(currentFieldName)) {
                        builder.hashesOfConsistentSettings(parser.mapStrings());
                    } else if ("templates".equals(currentFieldName)) {
                        while ((token = parser.nextToken()) != XContentParser.Token.END_OBJECT) {
                            builder.put(IndexTemplateMetadata.Builder.fromXContent(parser, parser.currentName()));
                        }
                    } else {
                        try {
                            Custom custom = parser.namedObject(Custom.class, currentFieldName, null);
                            builder.putCustom(custom.getWriteableName(), custom);
                        } catch (NamedObjectNotFoundException ex) {
                            logger.warn("Skipping unknown custom object with type {}", currentFieldName);
                            parser.skipChildren();
                        }
                    }
                } else if (token.isValue()) {
                    if ("version".equals(currentFieldName)) {
                        builder.version = parser.longValue();
                    } else if ("cluster_uuid".equals(currentFieldName) || "uuid".equals(currentFieldName)) {
                        builder.clusterUUID = parser.text();
                    } else if ("cluster_uuid_committed".equals(currentFieldName)) {
                        builder.clusterUUIDCommitted = parser.booleanValue();
                    } else {
                        throw new IllegalArgumentException("Unexpected field [" + currentFieldName + "]");
                    }
                } else {
                    throw new IllegalArgumentException("Unexpected token " + token);
                }
            }
            XContentParserUtils.ensureExpectedToken(XContentParser.Token.END_OBJECT, parser.nextToken(), parser);
            return builder.build();
        }

        /**
         * Dedupes {@link MappingMetadata} instance from the provided indexMetadata parameter using the sha256
         * hash from the compressed source of the mapping. If there is a mapping with the same sha256 hash then
         * a new {@link IndexMetadata} is returned with the found {@link MappingMetadata} instance, otherwise
         * the {@link MappingMetadata} instance of the indexMetadata parameter is recorded and the indexMetadata
         * parameter is then returned.
         */
        private IndexMetadata dedupeMapping(IndexMetadata indexMetadata) {
            if (indexMetadata.mapping() == null) {
                return indexMetadata;
            }

            String digest = indexMetadata.mapping().getSha256();
            MappingMetadata entry = mappingsByHash.get(digest);
            if (entry != null) {
                return indexMetadata.withMappingMetadata(entry);
            } else {
                mappingsByHash.put(digest, indexMetadata.mapping());
                return indexMetadata;
            }
        }

        /**
         * Similar to {@link #dedupeMapping(IndexMetadata)}.
         */
        private void dedupeMapping(IndexMetadata.Builder indexMetadataBuilder) {
            if (indexMetadataBuilder.mapping() == null) {
                return;
            }

            String digest = indexMetadataBuilder.mapping().getSha256();
            MappingMetadata entry = mappingsByHash.get(digest);
            if (entry != null) {
                indexMetadataBuilder.putMapping(entry);
            } else {
                mappingsByHash.put(digest, indexMetadataBuilder.mapping());
            }
        }

        private void purgeUnusedEntries(ImmutableOpenMap<String, IndexMetadata> indices) {
            final Set<String> sha256HashesInUse = new HashSet<>(mappingsByHash.size());
            for (var im : indices.values()) {
                if (im.mapping() != null) {
                    sha256HashesInUse.add(im.mapping().getSha256());
                }
            }

            final var iterator = mappingsByHash.entrySet().iterator();
            while (iterator.hasNext()) {
                final var cacheKey = iterator.next().getKey();
                if (sha256HashesInUse.contains(cacheKey) == false) {
                    iterator.remove();
                }
            }
        }

    }

    private static final ToXContent.Params FORMAT_PARAMS;
    static {
        Map<String, String> params = Maps.newMapWithExpectedSize(2);
        params.put("binary", "true");
        params.put(Metadata.CONTEXT_MODE_PARAM, Metadata.CONTEXT_MODE_GATEWAY);
        FORMAT_PARAMS = new MapParams(params);
    }

    /**
     * State format for {@link Metadata} to write to and load from disk
     */
    public static final MetadataStateFormat<Metadata> FORMAT = new MetadataStateFormat<>(GLOBAL_STATE_FILE_PREFIX) {

        @Override
        public void toXContent(XContentBuilder builder, Metadata state) throws IOException {
            Builder.toXContent(state, builder, FORMAT_PARAMS);
        }

        @Override
        public Metadata fromXContent(XContentParser parser) throws IOException {
            return Builder.fromXContent(parser);
        }
    };
}<|MERGE_RESOLUTION|>--- conflicted
+++ resolved
@@ -1866,25 +1866,9 @@
                     aliasDuplicatesWithIndices.add(alias);
                 }
             }
-<<<<<<< HEAD
-
-            final Set<String> aliasDuplicatesWithDataStreams = new HashSet<>();
-            final Set<String> allDataStreams;
-            if (dataStreamMetadata != null) {
-                allDataStreams = dataStreamMetadata.dataStreams().keySet();
-                // Adding data stream aliases:
-                for (String dataStreamAlias : dataStreamMetadata.getDataStreamAliases().keySet()) {
-                    if (allIndices.contains(dataStreamAlias)) {
-                        aliasDuplicatesWithIndices.add(dataStreamAlias);
-                    }
-                    if (allDataStreams.contains(dataStreamAlias)) {
-                        aliasDuplicatesWithDataStreams.add(dataStreamAlias);
-                    }
-=======
             allDataStreams.forEach((key, value) -> {
                 if (indicesMap.containsKey(key)) {
                     duplicates.add("data stream [" + key + "] conflicts with index");
->>>>>>> 8ebf39b7
                 }
             });
             if (aliasDuplicatesWithIndices.isEmpty() == false) {

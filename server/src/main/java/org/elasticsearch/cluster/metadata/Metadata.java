--- conflicted
+++ resolved
@@ -1515,17 +1515,6 @@
         public Builder put(String name, ComposableIndexTemplate indexTemplate) {
             getSingleProject().put(name, indexTemplate);
             return this;
-        }
-
-        @Deprecated(forRemoval = true)
-<<<<<<< HEAD
-        public DataStream dataStream(String dataStreamName) {
-            return getSingleProject().dataStream(dataStreamName);
-=======
-        public Builder removeIndexTemplate(String name) {
-            getSingleProject().removeIndexTemplate(name);
-            return this;
->>>>>>> ac1463f5
         }
 
         @Deprecated(forRemoval = true)

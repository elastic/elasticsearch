/*
 * Copyright Elasticsearch B.V. and/or licensed to Elasticsearch B.V. under one
 * or more contributor license agreements. Licensed under the Elastic License
 * 2.0 and the Server Side Public License, v 1; you may not use this file except
 * in compliance with, at your election, the Elastic License 2.0 or the Server
 * Side Public License, v 1.
 */

package org.elasticsearch.cluster.metadata;

import org.apache.logging.log4j.LogManager;
import org.apache.logging.log4j.Logger;
import org.apache.lucene.util.CollectionUtil;
import org.elasticsearch.ResourceNotFoundException;
import org.elasticsearch.Version;
import org.elasticsearch.cluster.ClusterState;
import org.elasticsearch.cluster.Diff;
import org.elasticsearch.cluster.Diffable;
import org.elasticsearch.cluster.DiffableUtils;
import org.elasticsearch.cluster.NamedDiffable;
import org.elasticsearch.cluster.NamedDiffableValueSerializer;
import org.elasticsearch.cluster.block.ClusterBlock;
import org.elasticsearch.cluster.block.ClusterBlockLevel;
import org.elasticsearch.cluster.coordination.CoordinationMetadata;
import org.elasticsearch.cluster.metadata.IndexAbstraction.ConcreteIndex;
import org.elasticsearch.common.Strings;
import org.elasticsearch.common.UUIDs;
import org.elasticsearch.common.collect.ImmutableOpenMap;
import org.elasticsearch.common.io.stream.StreamInput;
import org.elasticsearch.common.io.stream.StreamOutput;
import org.elasticsearch.common.io.stream.VersionedNamedWriteable;
import org.elasticsearch.common.regex.Regex;
import org.elasticsearch.common.settings.Setting;
import org.elasticsearch.common.settings.Setting.Property;
import org.elasticsearch.common.settings.Settings;
import org.elasticsearch.common.util.Maps;
import org.elasticsearch.common.xcontent.XContentHelper;
import org.elasticsearch.common.xcontent.XContentParserUtils;
import org.elasticsearch.core.Nullable;
import org.elasticsearch.gateway.MetadataStateFormat;
import org.elasticsearch.index.Index;
import org.elasticsearch.index.IndexNotFoundException;
import org.elasticsearch.plugins.MapperPlugin;
import org.elasticsearch.rest.RestStatus;
import org.elasticsearch.xcontent.NamedObjectNotFoundException;
import org.elasticsearch.xcontent.NamedXContentRegistry;
import org.elasticsearch.xcontent.ToXContent;
import org.elasticsearch.xcontent.ToXContentFragment;
import org.elasticsearch.xcontent.XContentBuilder;
import org.elasticsearch.xcontent.XContentFactory;
import org.elasticsearch.xcontent.XContentParser;

import java.io.IOException;
import java.util.AbstractCollection;
import java.util.ArrayList;
import java.util.Arrays;
import java.util.Collections;
import java.util.Comparator;
import java.util.EnumSet;
import java.util.HashMap;
import java.util.HashSet;
import java.util.Iterator;
import java.util.LinkedList;
import java.util.List;
import java.util.Map;
import java.util.Objects;
import java.util.Optional;
import java.util.Set;
import java.util.SortedMap;
import java.util.TreeMap;
import java.util.function.BiPredicate;
import java.util.function.Consumer;
import java.util.function.Function;
import java.util.function.Predicate;
import java.util.stream.Collectors;
import java.util.stream.Stream;

import static org.elasticsearch.common.settings.Settings.readSettingsFromStream;
import static org.elasticsearch.common.settings.Settings.writeSettingsToStream;

/**
 * {@link Metadata} is the part of the {@link ClusterState} which persists across restarts. This persistence is XContent-based, so a
 * round-trip through XContent must be faithful in {@link XContentContext#GATEWAY} context.
 * <p>
 * The details of how this is persisted are covered in {@link org.elasticsearch.gateway.PersistedClusterStateService}.
 * </p>
 */
public class Metadata extends AbstractCollection<IndexMetadata> implements Diffable<Metadata>, ToXContentFragment {

    private static final Logger logger = LogManager.getLogger(Metadata.class);

    public static final Runnable ON_NEXT_INDEX_FIND_MAPPINGS_NOOP = () -> {};
    public static final String ALL = "_all";
    public static final String UNKNOWN_CLUSTER_UUID = "_na_";

    public enum XContentContext {
        /* Custom metadata should be returns as part of API call */
        API,

        /* Custom metadata should be stored as part of the persistent cluster state */
        GATEWAY,

        /* Custom metadata should be stored as part of a snapshot */
        SNAPSHOT
    }

    /**
     * Indicates that this custom metadata will be returned as part of an API call but will not be persisted
     */
    public static EnumSet<XContentContext> API_ONLY = EnumSet.of(XContentContext.API);

    /**
     * Indicates that this custom metadata will be returned as part of an API call and will be persisted between
     * node restarts, but will not be a part of a snapshot global state
     */
    public static EnumSet<XContentContext> API_AND_GATEWAY = EnumSet.of(XContentContext.API, XContentContext.GATEWAY);

    /**
     * Indicates that this custom metadata will be returned as part of an API call and stored as a part of
     * a snapshot global state, but will not be persisted between node restarts
     */
    public static EnumSet<XContentContext> API_AND_SNAPSHOT = EnumSet.of(XContentContext.API, XContentContext.SNAPSHOT);

    /**
     * Indicates that this custom metadata will be returned as part of an API call, stored as a part of
     * a snapshot global state, and will be persisted between node restarts
     */
    public static EnumSet<XContentContext> ALL_CONTEXTS = EnumSet.allOf(XContentContext.class);

    /**
     * Custom metadata that persists (via XContent) across restarts. The deserialization method for each implementation must be registered
     * with the {@link NamedXContentRegistry}.
     */
    public interface Custom extends NamedDiffable<Custom>, ToXContentFragment {

        EnumSet<XContentContext> context();

        /**
         * @return true if this custom could be restored from snapshot
         */
        default boolean isRestorable() {
            return context().contains(XContentContext.SNAPSHOT);
        }
    }

    public static final Setting<Boolean> SETTING_READ_ONLY_SETTING = Setting.boolSetting(
        "cluster.blocks.read_only",
        false,
        Property.Dynamic,
        Property.NodeScope
    );

    public static final ClusterBlock CLUSTER_READ_ONLY_BLOCK = new ClusterBlock(
        6,
        "cluster read-only (api)",
        false,
        false,
        false,
        RestStatus.FORBIDDEN,
        EnumSet.of(ClusterBlockLevel.WRITE, ClusterBlockLevel.METADATA_WRITE)
    );

    public static final Setting<Boolean> SETTING_READ_ONLY_ALLOW_DELETE_SETTING = Setting.boolSetting(
        "cluster.blocks.read_only_allow_delete",
        false,
        Property.Dynamic,
        Property.NodeScope
    );

    public static final ClusterBlock CLUSTER_READ_ONLY_ALLOW_DELETE_BLOCK = new ClusterBlock(
        13,
        "cluster read-only / allow delete (api)",
        false,
        false,
        true,
        RestStatus.FORBIDDEN,
        EnumSet.of(ClusterBlockLevel.WRITE, ClusterBlockLevel.METADATA_WRITE)
    );

    public static final Metadata EMPTY_METADATA = builder().build();

    public static final String CONTEXT_MODE_PARAM = "context_mode";

    public static final String CONTEXT_MODE_SNAPSHOT = XContentContext.SNAPSHOT.toString();

    public static final String CONTEXT_MODE_GATEWAY = XContentContext.GATEWAY.toString();

    public static final String CONTEXT_MODE_API = XContentContext.API.toString();

    public static final String GLOBAL_STATE_FILE_PREFIX = "global-";

    private static final NamedDiffableValueSerializer<Custom> CUSTOM_VALUE_SERIALIZER = new NamedDiffableValueSerializer<>(Custom.class);

    private final String clusterUUID;
    private final boolean clusterUUIDCommitted;
    private final long version;

    private final CoordinationMetadata coordinationMetadata;

    private final Settings transientSettings;
    private final Settings persistentSettings;
    private final Settings settings;
    private final DiffableStringMap hashesOfConsistentSettings;
    private final ImmutableOpenMap<String, IndexMetadata> indices;
    private final ImmutableOpenMap<String, Set<Index>> aliasedIndices;
    private final ImmutableOpenMap<String, IndexTemplateMetadata> templates;
    private final ImmutableOpenMap<String, Custom> customs;

    private final transient int totalNumberOfShards; // Transient ? not serializable anyway?
    private final int totalOpenIndexShards;

    private final String[] allIndices;
    private final String[] visibleIndices;
    private final String[] allOpenIndices;
    private final String[] visibleOpenIndices;
    private final String[] allClosedIndices;
    private final String[] visibleClosedIndices;

    private SortedMap<String, IndexAbstraction> indicesLookup;
    private final Map<String, MappingMetadata> mappingsByHash;

    private final Version oldestIndexVersion;

    private Metadata(
        String clusterUUID,
        boolean clusterUUIDCommitted,
        long version,
        CoordinationMetadata coordinationMetadata,
        Settings transientSettings,
        Settings persistentSettings,
        Settings settings,
        DiffableStringMap hashesOfConsistentSettings,
        int totalNumberOfShards,
        int totalOpenIndexShards,
        ImmutableOpenMap<String, IndexMetadata> indices,
        ImmutableOpenMap<String, Set<Index>> aliasedIndices,
        ImmutableOpenMap<String, IndexTemplateMetadata> templates,
        ImmutableOpenMap<String, Custom> customs,
        String[] allIndices,
        String[] visibleIndices,
        String[] allOpenIndices,
        String[] visibleOpenIndices,
        String[] allClosedIndices,
        String[] visibleClosedIndices,
        SortedMap<String, IndexAbstraction> indicesLookup,
        Map<String, MappingMetadata> mappingsByHash,
        Version oldestIndexVersion
    ) {
        this.clusterUUID = clusterUUID;
        this.clusterUUIDCommitted = clusterUUIDCommitted;
        this.version = version;
        this.coordinationMetadata = coordinationMetadata;
        this.transientSettings = transientSettings;
        this.persistentSettings = persistentSettings;
        this.settings = settings;
        this.hashesOfConsistentSettings = hashesOfConsistentSettings;
        this.indices = indices;
        this.aliasedIndices = aliasedIndices;
        this.customs = customs;
        this.templates = templates;
        this.totalNumberOfShards = totalNumberOfShards;
        this.totalOpenIndexShards = totalOpenIndexShards;
        this.allIndices = allIndices;
        this.visibleIndices = visibleIndices;
        this.allOpenIndices = allOpenIndices;
        this.visibleOpenIndices = visibleOpenIndices;
        this.allClosedIndices = allClosedIndices;
        this.visibleClosedIndices = visibleClosedIndices;
        this.indicesLookup = indicesLookup;
        this.mappingsByHash = mappingsByHash;
        this.oldestIndexVersion = oldestIndexVersion;
    }

    public Metadata withIncrementedVersion() {
        return new Metadata(
            clusterUUID,
            clusterUUIDCommitted,
            version + 1,
            coordinationMetadata,
            transientSettings,
            persistentSettings,
            settings,
            hashesOfConsistentSettings,
            totalNumberOfShards,
            totalOpenIndexShards,
            indices,
            aliasedIndices,
            templates,
            customs,
            allIndices,
            visibleIndices,
            allOpenIndices,
            visibleOpenIndices,
            allClosedIndices,
            visibleClosedIndices,
            indicesLookup,
            mappingsByHash,
            oldestIndexVersion
        );
    }

    public long version() {
        return this.version;
    }

    public String clusterUUID() {
        return this.clusterUUID;
    }

    /**
     * Whether the current node with the given cluster state is locked into the cluster with the UUID returned by {@link #clusterUUID()},
     * meaning that it will not accept any cluster state with a different clusterUUID.
     */
    public boolean clusterUUIDCommitted() {
        return this.clusterUUIDCommitted;
    }

    /**
     * Returns the merged transient and persistent settings.
     */
    public Settings settings() {
        return this.settings;
    }

    public Settings transientSettings() {
        return this.transientSettings;
    }

    public Settings persistentSettings() {
        return this.persistentSettings;
    }

    public Map<String, String> hashesOfConsistentSettings() {
        return this.hashesOfConsistentSettings;
    }

    public CoordinationMetadata coordinationMetadata() {
        return this.coordinationMetadata;
    }

    public Version oldestIndexVersion() {
        return this.oldestIndexVersion;
    }

    public boolean equalsAliases(Metadata other) {
        for (IndexMetadata otherIndex : other.indices().values()) {
            IndexMetadata thisIndex = index(otherIndex.getIndex());
            if (thisIndex == null) {
                return false;
            }
            if (otherIndex.getAliases().equals(thisIndex.getAliases()) == false) {
                return false;
            }
        }

        if (other.dataStreamAliases().size() != dataStreamAliases().size()) {
            return false;
        }
        for (DataStreamAlias otherAlias : other.dataStreamAliases().values()) {
            DataStreamAlias thisAlias = dataStreamAliases().get(otherAlias.getName());
            if (thisAlias == null) {
                return false;
            }
            if (thisAlias.equals(otherAlias) == false) {
                return false;
            }
        }

        return true;
    }

    public SortedMap<String, IndexAbstraction> getIndicesLookup() {
        if (indicesLookup == null) {
            DataStreamMetadata dataStreamMetadata = custom(DataStreamMetadata.TYPE);
            indicesLookup = Builder.buildIndicesLookup(dataStreamMetadata, indices);
        }
        return indicesLookup;
    }

    public boolean sameIndicesLookup(Metadata other) {
        return this.indicesLookup == other.indicesLookup;
    }

    /**
     * Finds the specific index aliases that point to the requested concrete indices directly
     * or that match with the indices via wildcards.
     *
     * @param concreteIndices The concrete indices that the aliases must point to in order to be returned.
     * @return A map of index name to the list of aliases metadata. If a concrete index does not have matching
     * aliases then the result will <b>not</b> include the index's key.
     */
    public ImmutableOpenMap<String, List<AliasMetadata>> findAllAliases(final String[] concreteIndices) {
        return findAliases(Strings.EMPTY_ARRAY, concreteIndices);
    }

    /**
     * Finds the specific index aliases that match with the specified aliases directly or partially via wildcards, and
     * that point to the specified concrete indices (directly or matching indices via wildcards).
     *
     * @param aliases The aliases to look for. Might contain include or exclude wildcards.
     * @param concreteIndices The concrete indices that the aliases must point to in order to be returned
     * @return A map of index name to the list of aliases metadata. If a concrete index does not have matching
     * aliases then the result will <b>not</b> include the index's key.
     */
    public ImmutableOpenMap<String, List<AliasMetadata>> findAliases(final String[] aliases, final String[] concreteIndices) {
        assert aliases != null;
        assert concreteIndices != null;
        if (concreteIndices.length == 0) {
            return ImmutableOpenMap.of();
        }
        String[] patterns = new String[aliases.length];
        boolean[] include = new boolean[aliases.length];
        for (int i = 0; i < aliases.length; i++) {
            String alias = aliases[i];
            if (alias.charAt(0) == '-') {
                patterns[i] = alias.substring(1);
                include[i] = false;
            } else {
                patterns[i] = alias;
                include[i] = true;
            }
        }
        boolean matchAllAliases = patterns.length == 0;
        ImmutableOpenMap.Builder<String, List<AliasMetadata>> mapBuilder = ImmutableOpenMap.builder();
        for (String index : concreteIndices) {
            IndexMetadata indexMetadata = indices.get(index);
            List<AliasMetadata> filteredValues = new ArrayList<>();
            for (AliasMetadata aliasMetadata : indexMetadata.getAliases().values()) {
                boolean matched = matchAllAliases;
                String alias = aliasMetadata.alias();
                for (int i = 0; i < patterns.length; i++) {
                    if (include[i]) {
                        if (matched == false) {
                            String pattern = patterns[i];
                            matched = ALL.equals(pattern) || Regex.simpleMatch(pattern, alias);
                        }
                    } else if (matched) {
                        matched = Regex.simpleMatch(patterns[i], alias) == false;
                    }
                }
                if (matched) {
                    filteredValues.add(aliasMetadata);
                }
            }
            if (filteredValues.isEmpty() == false) {
                // Make the list order deterministic
                CollectionUtil.timSort(filteredValues, Comparator.comparing(AliasMetadata::alias));
                mapBuilder.put(index, Collections.unmodifiableList(filteredValues));
            }
        }
        return mapBuilder.build();
    }

    /**
     * Finds all mappings for concrete indices. Only fields that match the provided field
     * filter will be returned (default is a predicate that always returns true, which can be
     * overridden via plugins)
     *
     * @see MapperPlugin#getFieldFilter()
     *
     * @param onNextIndex a hook that gets notified for each index that's processed
     */
    public ImmutableOpenMap<String, MappingMetadata> findMappings(
        String[] concreteIndices,
        Function<String, Predicate<String>> fieldFilter,
        Runnable onNextIndex
    ) {
        assert concreteIndices != null;
        if (concreteIndices.length == 0) {
            return ImmutableOpenMap.of();
        }

        ImmutableOpenMap.Builder<String, MappingMetadata> indexMapBuilder = ImmutableOpenMap.builder();
        Set<String> indicesKeys = indices.keySet();
        Stream.of(concreteIndices).filter(indicesKeys::contains).forEach(index -> {
            onNextIndex.run();
            IndexMetadata indexMetadata = indices.get(index);
            Predicate<String> fieldPredicate = fieldFilter.apply(index);
            indexMapBuilder.put(index, filterFields(indexMetadata.mapping(), fieldPredicate));
        });
        return indexMapBuilder.build();
    }

    /**
     * Finds the parent data streams, if any, for the specified concrete indices.
     */
    public ImmutableOpenMap<String, IndexAbstraction.DataStream> findDataStreams(String... concreteIndices) {
        assert concreteIndices != null;
        final ImmutableOpenMap.Builder<String, IndexAbstraction.DataStream> builder = ImmutableOpenMap.builder();
        final SortedMap<String, IndexAbstraction> lookup = getIndicesLookup();
        for (String indexName : concreteIndices) {
            IndexAbstraction index = lookup.get(indexName);
            assert index != null;
            assert index.getType() == IndexAbstraction.Type.CONCRETE_INDEX;
            if (index.getParentDataStream() != null) {
                builder.put(indexName, index.getParentDataStream());
            }
        }
        return builder.build();
    }

    @SuppressWarnings("unchecked")
    private static MappingMetadata filterFields(MappingMetadata mappingMetadata, Predicate<String> fieldPredicate) {
        if (mappingMetadata == null) {
            return MappingMetadata.EMPTY_MAPPINGS;
        }
        if (fieldPredicate == MapperPlugin.NOOP_FIELD_PREDICATE) {
            return mappingMetadata;
        }
        Map<String, Object> sourceAsMap = XContentHelper.convertToMap(mappingMetadata.source().compressedReference(), true).v2();
        Map<String, Object> mapping;
        if (sourceAsMap.size() == 1 && sourceAsMap.containsKey(mappingMetadata.type())) {
            mapping = (Map<String, Object>) sourceAsMap.get(mappingMetadata.type());
        } else {
            mapping = sourceAsMap;
        }

        Map<String, Object> properties = (Map<String, Object>) mapping.get("properties");
        if (properties == null || properties.isEmpty()) {
            return mappingMetadata;
        }

        filterFields("", properties, fieldPredicate);

        return new MappingMetadata(mappingMetadata.type(), sourceAsMap);
    }

    @SuppressWarnings("unchecked")
    private static boolean filterFields(String currentPath, Map<String, Object> fields, Predicate<String> fieldPredicate) {
        assert fieldPredicate != MapperPlugin.NOOP_FIELD_PREDICATE;
        Iterator<Map.Entry<String, Object>> entryIterator = fields.entrySet().iterator();
        while (entryIterator.hasNext()) {
            Map.Entry<String, Object> entry = entryIterator.next();
            String newPath = mergePaths(currentPath, entry.getKey());
            Object value = entry.getValue();
            boolean mayRemove = true;
            boolean isMultiField = false;
            if (value instanceof Map) {
                Map<String, Object> map = (Map<String, Object>) value;
                Map<String, Object> properties = (Map<String, Object>) map.get("properties");
                if (properties != null) {
                    mayRemove = filterFields(newPath, properties, fieldPredicate);
                } else {
                    Map<String, Object> subFields = (Map<String, Object>) map.get("fields");
                    if (subFields != null) {
                        isMultiField = true;
                        if (mayRemove = filterFields(newPath, subFields, fieldPredicate)) {
                            map.remove("fields");
                        }
                    }
                }
            } else {
                throw new IllegalStateException("cannot filter mappings, found unknown element of type [" + value.getClass() + "]");
            }

            // only remove a field if it has no sub-fields left and it has to be excluded
            if (fieldPredicate.test(newPath) == false) {
                if (mayRemove) {
                    entryIterator.remove();
                } else if (isMultiField) {
                    // multi fields that should be excluded but hold subfields that don't have to be excluded are converted to objects
                    Map<String, Object> map = (Map<String, Object>) value;
                    Map<String, Object> subFields = (Map<String, Object>) map.get("fields");
                    assert subFields.size() > 0;
                    map.put("properties", subFields);
                    map.remove("fields");
                    map.remove("type");
                }
            }
        }
        // return true if the ancestor may be removed, as it has no sub-fields left
        return fields.size() == 0;
    }

    private static String mergePaths(String path, String field) {
        if (path.length() == 0) {
            return field;
        }
        return path + "." + field;
    }

    /**
     * Returns all the concrete indices.
     */
    public String[] getConcreteAllIndices() {
        return allIndices;
    }

    /**
     * Returns all the concrete indices that are not hidden.
     */
    public String[] getConcreteVisibleIndices() {
        return visibleIndices;
    }

    /**
     * Returns all of the concrete indices that are open.
     */
    public String[] getConcreteAllOpenIndices() {
        return allOpenIndices;
    }

    /**
     * Returns all of the concrete indices that are open and not hidden.
     */
    public String[] getConcreteVisibleOpenIndices() {
        return visibleOpenIndices;
    }

    /**
     * Returns all of the concrete indices that are closed.
     */
    public String[] getConcreteAllClosedIndices() {
        return allClosedIndices;
    }

    /**
     * Returns all of the concrete indices that are closed and not hidden.
     */
    public String[] getConcreteVisibleClosedIndices() {
        return visibleClosedIndices;
    }

    /**
     * Returns indexing routing for the given <code>aliasOrIndex</code>. Resolves routing from the alias metadata used
     * in the write index.
     */
    public String resolveWriteIndexRouting(@Nullable String routing, String aliasOrIndex) {
        if (aliasOrIndex == null) {
            return routing;
        }

        IndexAbstraction result = getIndicesLookup().get(aliasOrIndex);
        if (result == null || result.getType() != IndexAbstraction.Type.ALIAS) {
            return routing;
        }
        Index writeIndexName = result.getWriteIndex();
        if (writeIndexName == null) {
            throw new IllegalArgumentException("alias [" + aliasOrIndex + "] does not have a write index");
        }
        AliasMetadata writeIndexAliasMetadata = index(writeIndexName).getAliases().get(result.getName());
        if (writeIndexAliasMetadata != null) {
            return resolveRouting(routing, aliasOrIndex, writeIndexAliasMetadata);
        } else {
            return routing;
        }
    }

    /**
     * Returns indexing routing for the given index.
     */
    // TODO: This can be moved to IndexNameExpressionResolver too, but this means that we will support wildcards and other expressions
    // in the index,bulk,update and delete apis.
    public String resolveIndexRouting(@Nullable String routing, String aliasOrIndex) {
        if (aliasOrIndex == null) {
            return routing;
        }

        IndexAbstraction result = getIndicesLookup().get(aliasOrIndex);
        if (result == null || result.getType() != IndexAbstraction.Type.ALIAS) {
            return routing;
        }
        if (result.getIndices().size() > 1) {
            rejectSingleIndexOperation(aliasOrIndex, result);
        }
        return resolveRouting(routing, aliasOrIndex, AliasMetadata.getFirstAliasMetadata(this, result));
    }

    private static String resolveRouting(@Nullable String routing, String aliasOrIndex, AliasMetadata aliasMd) {
        if (aliasMd.indexRouting() != null) {
            if (aliasMd.indexRouting().indexOf(',') != -1) {
                throw new IllegalArgumentException(
                    "index/alias ["
                        + aliasOrIndex
                        + "] provided with routing value ["
                        + aliasMd.getIndexRouting()
                        + "] that resolved to several routing values, rejecting operation"
                );
            }
            if (routing != null) {
                if (routing.equals(aliasMd.indexRouting()) == false) {
                    throw new IllegalArgumentException(
                        "Alias ["
                            + aliasOrIndex
                            + "] has index routing associated with it ["
                            + aliasMd.indexRouting()
                            + "], and was provided with routing value ["
                            + routing
                            + "], rejecting operation"
                    );
                }
            }
            // Alias routing overrides the parent routing (if any).
            return aliasMd.indexRouting();
        }
        return routing;
    }

    private void rejectSingleIndexOperation(String aliasOrIndex, IndexAbstraction result) {
        String[] indexNames = new String[result.getIndices().size()];
        int i = 0;
        for (Index indexName : result.getIndices()) {
            indexNames[i++] = indexName.getName();
        }
        throw new IllegalArgumentException(
            "Alias ["
                + aliasOrIndex
                + "] has more than one index associated with it ["
                + Arrays.toString(indexNames)
                + "], can't execute a single index op"
        );
    }

    /**
     * Checks whether an index exists (as of this {@link Metadata} with the given name. Does not check aliases or data streams.
     * @param index An index name that may or may not exist in the cluster.
     * @return {@code true} if a concrete index with that name exists, {@code false} otherwise.
     */
    public boolean hasIndex(String index) {
        return indices.containsKey(index);
    }

    /**
     * Checks whether an index exists. Similar to {@link Metadata#hasIndex(String)}, but ensures that the index has the same UUID as
     * the given {@link Index}.
     * @param index An {@link Index} object that may or may not exist in the cluster.
     * @return {@code true} if an index exists with the same name and UUID as the given index object, {@code false} otherwise.
     */
    public boolean hasIndex(Index index) {
        IndexMetadata metadata = index(index.getName());
        return metadata != null && metadata.getIndexUUID().equals(index.getUUID());
    }

    /**
     * Checks whether an index abstraction (that is, index, alias, or data stream) exists (as of this {@link Metadata} with the given name.
     * @param index An index name that may or may not exist in the cluster.
     * @return {@code true} if an index abstraction with that name exists, {@code false} otherwise.
     */
    public boolean hasIndexAbstraction(String index) {
        return getIndicesLookup().containsKey(index);
    }

    public IndexMetadata index(String index) {
        return indices.get(index);
    }

    public IndexMetadata index(Index index) {
        IndexMetadata metadata = index(index.getName());
        if (metadata != null && metadata.getIndexUUID().equals(index.getUUID())) {
            return metadata;
        }
        return null;
    }

    /** Returns true iff existing index has the same {@link IndexMetadata} instance */
    public boolean hasIndexMetadata(final IndexMetadata indexMetadata) {
        return indices.get(indexMetadata.getIndex().getName()) == indexMetadata;
    }

    /**
     * Returns the {@link IndexMetadata} for this index.
     * @throws IndexNotFoundException if no metadata for this index is found
     */
    public IndexMetadata getIndexSafe(Index index) {
        IndexMetadata metadata = index(index.getName());
        if (metadata != null) {
            if (metadata.getIndexUUID().equals(index.getUUID())) {
                return metadata;
            }
            throw new IndexNotFoundException(
                index,
                new IllegalStateException(
                    "index uuid doesn't match expected: [" + index.getUUID() + "] but got: [" + metadata.getIndexUUID() + "]"
                )
            );
        }
        throw new IndexNotFoundException(index);
    }

    public ImmutableOpenMap<String, IndexMetadata> indices() {
        return this.indices;
    }

    public ImmutableOpenMap<String, IndexMetadata> getIndices() {
        return indices();
    }

    /**
     * Returns whether an alias exists with provided alias name.
     *
     * @param aliasName The provided alias name
     * @return whether an alias exists with provided alias name
     */
    public boolean hasAlias(String aliasName) {
        return aliasedIndices.containsKey(aliasName) || dataStreamAliases().containsKey(aliasName);
    }

    /**
     * Returns all the indices that the alias with the provided alias name refers to.
     * These are aliased indices. Not that, this only return indices that have been aliased
     * and not indices that are behind a data stream or data stream alias.
     *
     * @param aliasName The provided alias name
     * @return all aliased indices by the alias with the provided alias name
     */
    public Set<Index> aliasedIndices(String aliasName) {
        Objects.requireNonNull(aliasName);
        return aliasedIndices.getOrDefault(aliasName, Set.of());
    }

    /**
     * @return the names of all indices aliases.
     */
    public Set<String> aliasedIndices() {
        return aliasedIndices.keySet();
    }

    public ImmutableOpenMap<String, IndexTemplateMetadata> templates() {
        return this.templates;
    }

    public ImmutableOpenMap<String, IndexTemplateMetadata> getTemplates() {
        return templates();
    }

    public Map<String, ComponentTemplate> componentTemplates() {
        return Optional.ofNullable((ComponentTemplateMetadata) this.custom(ComponentTemplateMetadata.TYPE))
            .map(ComponentTemplateMetadata::componentTemplates)
            .orElse(Collections.emptyMap());
    }

    public Map<String, ComposableIndexTemplate> templatesV2() {
        return Optional.ofNullable((ComposableIndexTemplateMetadata) this.custom(ComposableIndexTemplateMetadata.TYPE))
            .map(ComposableIndexTemplateMetadata::indexTemplates)
            .orElse(Collections.emptyMap());
    }

    public Map<String, DataStream> dataStreams() {
        return Optional.ofNullable((DataStreamMetadata) this.custom(DataStreamMetadata.TYPE))
            .map(DataStreamMetadata::dataStreams)
            .orElse(Collections.emptyMap());
    }

    public Map<String, DataStreamAlias> dataStreamAliases() {
        return Optional.ofNullable((DataStreamMetadata) this.custom(DataStreamMetadata.TYPE))
            .map(DataStreamMetadata::getDataStreamAliases)
            .orElse(Collections.emptyMap());
    }

    public Map<String, SingleNodeShutdownMetadata> nodeShutdowns() {
        return Optional.ofNullable((NodesShutdownMetadata) this.custom(NodesShutdownMetadata.TYPE))
            .map(NodesShutdownMetadata::getAllNodeMetadataMap)
            .orElse(Collections.emptyMap());
    }

    public ImmutableOpenMap<String, Custom> customs() {
        return this.customs;
    }

    /**
     * The collection of index deletions in the cluster.
     */
    public IndexGraveyard indexGraveyard() {
        return custom(IndexGraveyard.TYPE);
    }

    @SuppressWarnings("unchecked")
    public <T extends Custom> T custom(String type) {
        return (T) customs.get(type);
    }

    @SuppressWarnings("unchecked")
    public <T extends Custom> T custom(String type, T defaultValue) {
        return (T) customs.getOrDefault(type, defaultValue);
    }

    /**
     * Gets the total number of shards from all indices, including replicas and
     * closed indices.
     * @return The total number shards from all indices.
     */
    public int getTotalNumberOfShards() {
        return this.totalNumberOfShards;
    }

    /**
     * Gets the total number of open shards from all indices. Includes
     * replicas, but does not include shards that are part of closed indices.
     * @return The total number of open shards from all indices.
     */
    public int getTotalOpenIndexShards() {
        return this.totalOpenIndexShards;
    }

    @Override
    public Iterator<IndexMetadata> iterator() {
        return indices.values().iterator();
    }

    @Override
    public int size() {
        return indices.size();
    }

    public static boolean isGlobalStateEquals(Metadata metadata1, Metadata metadata2) {
        if (metadata1.coordinationMetadata.equals(metadata2.coordinationMetadata) == false) {
            return false;
        }
        if (metadata1.persistentSettings.equals(metadata2.persistentSettings) == false) {
            return false;
        }
        if (metadata1.hashesOfConsistentSettings.equals(metadata2.hashesOfConsistentSettings) == false) {
            return false;
        }
        if (metadata1.templates.equals(metadata2.templates()) == false) {
            return false;
        }
        if (metadata1.clusterUUID.equals(metadata2.clusterUUID) == false) {
            return false;
        }
        if (metadata1.clusterUUIDCommitted != metadata2.clusterUUIDCommitted) {
            return false;
        }
        // Check if any persistent metadata needs to be saved
        int customCount1 = 0;
        for (Map.Entry<String, Custom> cursor : metadata1.customs.entrySet()) {
            if (cursor.getValue().context().contains(XContentContext.GATEWAY)) {
                if (cursor.getValue().equals(metadata2.custom(cursor.getKey())) == false) {
                    return false;
                }
                customCount1++;
            }
        }
        int customCount2 = 0;
        for (Custom custom : metadata2.customs.values()) {
            if (custom.context().contains(XContentContext.GATEWAY)) {
                customCount2++;
            }
        }
        if (customCount1 != customCount2) {
            return false;
        }
        return true;
    }

    /**
     * Reconciles the cluster state metadata taken at the end of a snapshot with the data streams and indices
     * contained in the snapshot. Certain actions taken during a snapshot such as rolling over a data stream
     * or deleting a backing index may result in situations where some reconciliation is required.
     *
     * @return Reconciled {@link Metadata} instance
     */
    public static Metadata snapshot(Metadata metadata, List<String> dataStreams, List<String> indices) {
        var builder = Metadata.builder(metadata);
        for (var dsName : dataStreams) {
            var dataStream = metadata.dataStreams().get(dsName);
            if (dataStream == null) {
                // should never occur since data streams cannot be deleted while they have snapshots underway
                throw new IllegalArgumentException("unable to find data stream [" + dsName + "]");
            }
            builder.put(dataStream.snapshot(indices));
        }
        return builder.build();
    }

    @Override
    public Diff<Metadata> diff(Metadata previousState) {
        return new MetadataDiff(previousState, this);
    }

    public static Diff<Metadata> readDiffFrom(StreamInput in) throws IOException {
        return new MetadataDiff(in);
    }

    public static Metadata fromXContent(XContentParser parser) throws IOException {
        return Builder.fromXContent(parser);
    }

    @Override
    public XContentBuilder toXContent(XContentBuilder builder, Params params) throws IOException {
        Builder.toXContent(this, builder, params);
        return builder;
    }

    public Map<String, MappingMetadata> getMappingsByHash() {
        return mappingsByHash;
    }

    private static class MetadataDiff implements Diff<Metadata> {

        private final long version;
        private final String clusterUUID;
        private final boolean clusterUUIDCommitted;
        private final CoordinationMetadata coordinationMetadata;
        private final Settings transientSettings;
        private final Settings persistentSettings;
        private final Diff<DiffableStringMap> hashesOfConsistentSettings;
        private final Diff<ImmutableOpenMap<String, IndexMetadata>> indices;
        private final Diff<ImmutableOpenMap<String, IndexTemplateMetadata>> templates;
        private final Diff<ImmutableOpenMap<String, Custom>> customs;

        MetadataDiff(Metadata before, Metadata after) {
            clusterUUID = after.clusterUUID;
            clusterUUIDCommitted = after.clusterUUIDCommitted;
            version = after.version;
            coordinationMetadata = after.coordinationMetadata;
            transientSettings = after.transientSettings;
            persistentSettings = after.persistentSettings;
            hashesOfConsistentSettings = after.hashesOfConsistentSettings.diff(before.hashesOfConsistentSettings);
            indices = DiffableUtils.diff(before.indices, after.indices, DiffableUtils.getStringKeySerializer());
            templates = DiffableUtils.diff(before.templates, after.templates, DiffableUtils.getStringKeySerializer());
            customs = DiffableUtils.diff(before.customs, after.customs, DiffableUtils.getStringKeySerializer(), CUSTOM_VALUE_SERIALIZER);
        }

        private static final DiffableUtils.DiffableValueReader<String, IndexMetadata> INDEX_METADATA_DIFF_VALUE_READER =
            new DiffableUtils.DiffableValueReader<>(IndexMetadata::readFrom, IndexMetadata::readDiffFrom);
        private static final DiffableUtils.DiffableValueReader<String, IndexTemplateMetadata> TEMPLATES_DIFF_VALUE_READER =
            new DiffableUtils.DiffableValueReader<>(IndexTemplateMetadata::readFrom, IndexTemplateMetadata::readDiffFrom);

        MetadataDiff(StreamInput in) throws IOException {
            clusterUUID = in.readString();
            clusterUUIDCommitted = in.readBoolean();
            version = in.readLong();
            coordinationMetadata = new CoordinationMetadata(in);
            transientSettings = Settings.readSettingsFromStream(in);
            persistentSettings = Settings.readSettingsFromStream(in);
            if (in.getVersion().onOrAfter(Version.V_7_3_0)) {
                hashesOfConsistentSettings = DiffableStringMap.readDiffFrom(in);
            } else {
                hashesOfConsistentSettings = DiffableStringMap.DiffableStringMapDiff.EMPTY;
            }
            indices = DiffableUtils.readImmutableOpenMapDiff(in, DiffableUtils.getStringKeySerializer(), INDEX_METADATA_DIFF_VALUE_READER);
            templates = DiffableUtils.readImmutableOpenMapDiff(in, DiffableUtils.getStringKeySerializer(), TEMPLATES_DIFF_VALUE_READER);
            customs = DiffableUtils.readImmutableOpenMapDiff(in, DiffableUtils.getStringKeySerializer(), CUSTOM_VALUE_SERIALIZER);
        }

        @Override
        public void writeTo(StreamOutput out) throws IOException {
            out.writeString(clusterUUID);
            out.writeBoolean(clusterUUIDCommitted);
            out.writeLong(version);
            coordinationMetadata.writeTo(out);
            Settings.writeSettingsToStream(transientSettings, out);
            Settings.writeSettingsToStream(persistentSettings, out);
            if (out.getVersion().onOrAfter(Version.V_7_3_0)) {
                hashesOfConsistentSettings.writeTo(out);
            }
            indices.writeTo(out);
            templates.writeTo(out);
            customs.writeTo(out);
        }

        @Override
        public Metadata apply(Metadata part) {
            // create builder from existing mappings hashes so we don't change existing index metadata instances when deduplicating
            // mappings in the builder
            Builder builder = new Builder(part.mappingsByHash);
            builder.clusterUUID(clusterUUID);
            builder.clusterUUIDCommitted(clusterUUIDCommitted);
            builder.version(version);
            builder.coordinationMetadata(coordinationMetadata);
            builder.transientSettings(transientSettings);
            builder.persistentSettings(persistentSettings);
            builder.hashesOfConsistentSettings(hashesOfConsistentSettings.apply(part.hashesOfConsistentSettings));
            builder.indices(indices.apply(part.indices));
            builder.templates(templates.apply(part.templates));
            builder.customs(customs.apply(part.customs));
            return builder.build();
        }
    }

    public static final Version MAPPINGS_AS_HASH_VERSION = Version.V_8_1_0;

    public static Metadata readFrom(StreamInput in) throws IOException {
        Builder builder = new Builder();
        builder.version = in.readLong();
        builder.clusterUUID = in.readString();
        builder.clusterUUIDCommitted = in.readBoolean();
        builder.coordinationMetadata(new CoordinationMetadata(in));
        builder.transientSettings(readSettingsFromStream(in));
        builder.persistentSettings(readSettingsFromStream(in));
        if (in.getVersion().onOrAfter(Version.V_7_3_0)) {
            builder.hashesOfConsistentSettings(DiffableStringMap.readFrom(in));
        }
        final Function<String, MappingMetadata> mappingLookup;
        if (in.getVersion().onOrAfter(MAPPINGS_AS_HASH_VERSION)) {
            final Map<String, MappingMetadata> mappingMetadataMap = in.readMapValues(MappingMetadata::new, MappingMetadata::getSha256);
            if (mappingMetadataMap.size() > 0) {
                mappingLookup = mappingMetadataMap::get;
            } else {
                mappingLookup = null;
            }
        } else {
            mappingLookup = null;
        }
        int size = in.readVInt();
        for (int i = 0; i < size; i++) {
            builder.put(IndexMetadata.readFrom(in, mappingLookup), false);
        }
        size = in.readVInt();
        for (int i = 0; i < size; i++) {
            builder.put(IndexTemplateMetadata.readFrom(in));
        }
        int customSize = in.readVInt();
        for (int i = 0; i < customSize; i++) {
            Custom customIndexMetadata = in.readNamedWriteable(Custom.class);
            builder.putCustom(customIndexMetadata.getWriteableName(), customIndexMetadata);
        }

        return builder.build();
    }

    @Override
    public void writeTo(StreamOutput out) throws IOException {
        out.writeLong(version);
        out.writeString(clusterUUID);
        out.writeBoolean(clusterUUIDCommitted);
        coordinationMetadata.writeTo(out);
        writeSettingsToStream(transientSettings, out);
        writeSettingsToStream(persistentSettings, out);
        if (out.getVersion().onOrAfter(Version.V_7_3_0)) {
            hashesOfConsistentSettings.writeTo(out);
        }
        // Starting in #MAPPINGS_AS_HASH_VERSION we write the mapping metadata first and then write the indices without metadata so that
        // we avoid writing duplicate mappings twice
        if (out.getVersion().onOrAfter(MAPPINGS_AS_HASH_VERSION)) {
            out.writeMapValues(mappingsByHash);
        }
        out.writeVInt(indices.size());
        final boolean writeMappingsHash = out.getVersion().onOrAfter(MAPPINGS_AS_HASH_VERSION);
        for (IndexMetadata indexMetadata : this) {
            indexMetadata.writeTo(out, writeMappingsHash);
        }
        out.writeVInt(templates.size());
        for (IndexTemplateMetadata template : templates.values()) {
            template.writeTo(out);
        }
        VersionedNamedWriteable.writeVersionedWritables(out, customs);
    }

    public static Builder builder() {
        return new Builder();
    }

    public static Builder builder(Metadata metadata) {
        return new Builder(metadata);
    }

    public Metadata copyAndUpdate(Consumer<Builder> updater) {
        var builder = builder(this);
        updater.accept(builder);
        return builder.build();
    }

    public static class Builder {

        private String clusterUUID;
        private boolean clusterUUIDCommitted;
        private long version;

        private CoordinationMetadata coordinationMetadata = CoordinationMetadata.EMPTY_METADATA;
        private Settings transientSettings = Settings.EMPTY;
        private Settings persistentSettings = Settings.EMPTY;
        private DiffableStringMap hashesOfConsistentSettings = DiffableStringMap.EMPTY;

        private final ImmutableOpenMap.Builder<String, IndexMetadata> indices;
        private final ImmutableOpenMap.Builder<String, Set<Index>> aliasedIndices;
        private final ImmutableOpenMap.Builder<String, IndexTemplateMetadata> templates;
        private final ImmutableOpenMap.Builder<String, Custom> customs;

        private SortedMap<String, IndexAbstraction> previousIndicesLookup;
        private final Map<String, MappingMetadata> mappingsByHash;

        public Builder() {
            this(Map.of());
        }

        Builder(Metadata metadata) {
            this.clusterUUID = metadata.clusterUUID;
            this.clusterUUIDCommitted = metadata.clusterUUIDCommitted;
            this.coordinationMetadata = metadata.coordinationMetadata;
            this.transientSettings = metadata.transientSettings;
            this.persistentSettings = metadata.persistentSettings;
            this.hashesOfConsistentSettings = metadata.hashesOfConsistentSettings;
            this.version = metadata.version;
            this.indices = ImmutableOpenMap.builder(metadata.indices);
            this.aliasedIndices = ImmutableOpenMap.builder(metadata.aliasedIndices);
            this.templates = ImmutableOpenMap.builder(metadata.templates);
            this.customs = ImmutableOpenMap.builder(metadata.customs);
            this.previousIndicesLookup = metadata.indicesLookup;
            this.mappingsByHash = new HashMap<>(metadata.mappingsByHash);
        }

        private Builder(Map<String, MappingMetadata> mappingsByHash) {
            clusterUUID = UNKNOWN_CLUSTER_UUID;
            indices = ImmutableOpenMap.builder();
            aliasedIndices = ImmutableOpenMap.builder();
            templates = ImmutableOpenMap.builder();
            customs = ImmutableOpenMap.builder();
            indexGraveyard(IndexGraveyard.builder().build()); // create new empty index graveyard to initialize
            previousIndicesLookup = null;
            this.mappingsByHash = new HashMap<>(mappingsByHash);
        }

        public Builder put(IndexMetadata.Builder indexMetadataBuilder) {
            // we know its a new one, increment the version and store
            indexMetadataBuilder.version(indexMetadataBuilder.version() + 1);
            dedupeMapping(indexMetadataBuilder);
            IndexMetadata indexMetadata = indexMetadataBuilder.build();
            IndexMetadata previous = indices.put(indexMetadata.getIndex().getName(), indexMetadata);
            updateAliases(previous, indexMetadata);
            if (unsetPreviousIndicesLookup(previous, indexMetadata)) {
                previousIndicesLookup = null;
            }
            return this;
        }

        public Builder put(IndexMetadata indexMetadata, boolean incrementVersion) {
            if (indices.get(indexMetadata.getIndex().getName()) == indexMetadata) {
                return this;
            }
            indexMetadata = dedupeMapping(indexMetadata);
            // if we put a new index metadata, increment its version
            if (incrementVersion) {
                indexMetadata = IndexMetadata.builder(indexMetadata).version(indexMetadata.getVersion() + 1).build();
            }
            IndexMetadata previous = indices.put(indexMetadata.getIndex().getName(), indexMetadata);
            updateAliases(previous, indexMetadata);
            if (unsetPreviousIndicesLookup(previous, indexMetadata)) {
                previousIndicesLookup = null;
            }
            return this;
        }

        boolean unsetPreviousIndicesLookup(IndexMetadata previous, IndexMetadata current) {
            if (previous == null) {
                return true;
            }

            if (previous.getAliases().equals(current.getAliases()) == false) {
                return true;
            }

            if (previous.isHidden() != current.isHidden()) {
                return true;
            }

            if (previous.isSystem() != current.isSystem()) {
                return true;
            }

            if (previous.getState() != current.getState()) {
                return true;
            }

            return false;
        }

        public IndexMetadata get(String index) {
            return indices.get(index);
        }

        public IndexMetadata getSafe(Index index) {
            IndexMetadata indexMetadata = get(index.getName());
            if (indexMetadata != null) {
                if (indexMetadata.getIndexUUID().equals(index.getUUID())) {
                    return indexMetadata;
                }
                throw new IndexNotFoundException(
                    index,
                    new IllegalStateException(
                        "index uuid doesn't match expected: [" + index.getUUID() + "] but got: [" + indexMetadata.getIndexUUID() + "]"
                    )
                );
            }
            throw new IndexNotFoundException(index);
        }

        public Builder remove(String index) {
            previousIndicesLookup = null;

            IndexMetadata previous = indices.remove(index);
            updateAliases(previous, null);
            return this;
        }

        public Builder removeAllIndices() {
            previousIndicesLookup = null;

            indices.clear();
            mappingsByHash.clear();
            aliasedIndices.clear();
            return this;
        }

        public Builder indices(ImmutableOpenMap<String, IndexMetadata> indices) {
            previousIndicesLookup = null;

            for (var value : indices.values()) {
                put(value, false);
            }
            return this;
        }

        void updateAliases(IndexMetadata previous, IndexMetadata current) {
            if (previous == null && current != null) {
                for (var key : current.getAliases().keySet()) {
                    putAlias(key, current.getIndex());
                }
            } else if (previous != null && current == null) {
                for (var key : previous.getAliases().keySet()) {
                    removeAlias(key, previous.getIndex());
                }
            } else if (previous != null && current != null) {
                if (Objects.equals(previous.getAliases(), current.getAliases())) {
                    return;
                }

                for (var key : current.getAliases().keySet()) {
                    if (previous.getAliases().containsKey(key) == false) {
                        putAlias(key, current.getIndex());
                    }
                }
                for (var key : previous.getAliases().keySet()) {
                    if (current.getAliases().containsKey(key) == false) {
                        removeAlias(key, current.getIndex());
                    }
                }
            }
        }

        private Builder putAlias(String alias, Index index) {
            Objects.requireNonNull(alias);
            Objects.requireNonNull(index);

            Set<Index> indices = new HashSet<>(aliasedIndices.getOrDefault(alias, Set.of()));
            if (indices.add(index) == false) {
                return this; // indices already contained this index
            }
            aliasedIndices.put(alias, Collections.unmodifiableSet(indices));
            return this;
        }

        private Builder removeAlias(String alias, Index index) {
            Objects.requireNonNull(alias);
            Objects.requireNonNull(index);

            Set<Index> indices = aliasedIndices.get(alias);
            if (indices == null || indices.isEmpty()) {
                throw new IllegalStateException("Cannot remove non-existent alias [" + alias + "] for index [" + index.getName() + "]");
            }

            indices = new HashSet<>(indices);
            if (indices.remove(index) == false) {
                throw new IllegalStateException("Cannot remove non-existent alias [" + alias + "] for index [" + index.getName() + "]");
            }

            if (indices.isEmpty()) {
                aliasedIndices.remove(alias); // for consistency, we don't store empty sets, so null it out
            } else {
                aliasedIndices.put(alias, Collections.unmodifiableSet(indices));
            }
            return this;
        }

        public Builder put(IndexTemplateMetadata.Builder template) {
            return put(template.build());
        }

        public Builder put(IndexTemplateMetadata template) {
            templates.put(template.name(), template);
            return this;
        }

        public Builder removeTemplate(String templateName) {
            templates.remove(templateName);
            return this;
        }

        public Builder templates(ImmutableOpenMap<String, IndexTemplateMetadata> templates) {
            this.templates.putAllFromMap(templates);
            return this;
        }

        public Builder put(String name, ComponentTemplate componentTemplate) {
            Objects.requireNonNull(componentTemplate, "it is invalid to add a null component template: " + name);
            // ಠ_ಠ at ImmutableOpenMap
            Map<String, ComponentTemplate> existingTemplates = Optional.ofNullable(
                (ComponentTemplateMetadata) this.customs.get(ComponentTemplateMetadata.TYPE)
            ).map(ctm -> new HashMap<>(ctm.componentTemplates())).orElse(new HashMap<>());
            existingTemplates.put(name, componentTemplate);
            this.customs.put(ComponentTemplateMetadata.TYPE, new ComponentTemplateMetadata(existingTemplates));
            return this;
        }

        public Builder removeComponentTemplate(String name) {
            // ಠ_ಠ at ImmutableOpenMap
            Map<String, ComponentTemplate> existingTemplates = Optional.ofNullable(
                (ComponentTemplateMetadata) this.customs.get(ComponentTemplateMetadata.TYPE)
            ).map(ctm -> new HashMap<>(ctm.componentTemplates())).orElse(new HashMap<>());
            existingTemplates.remove(name);
            this.customs.put(ComponentTemplateMetadata.TYPE, new ComponentTemplateMetadata(existingTemplates));
            return this;
        }

        public Builder componentTemplates(Map<String, ComponentTemplate> componentTemplates) {
            this.customs.put(ComponentTemplateMetadata.TYPE, new ComponentTemplateMetadata(componentTemplates));
            return this;
        }

        public Builder indexTemplates(Map<String, ComposableIndexTemplate> indexTemplates) {
            this.customs.put(ComposableIndexTemplateMetadata.TYPE, new ComposableIndexTemplateMetadata(indexTemplates));
            return this;
        }

        public Builder put(String name, ComposableIndexTemplate indexTemplate) {
            Objects.requireNonNull(indexTemplate, "it is invalid to add a null index template: " + name);
            // ಠ_ಠ at ImmutableOpenMap
            Map<String, ComposableIndexTemplate> existingTemplates = Optional.ofNullable(
                (ComposableIndexTemplateMetadata) this.customs.get(ComposableIndexTemplateMetadata.TYPE)
            ).map(itmd -> new HashMap<>(itmd.indexTemplates())).orElse(new HashMap<>());
            existingTemplates.put(name, indexTemplate);
            this.customs.put(ComposableIndexTemplateMetadata.TYPE, new ComposableIndexTemplateMetadata(existingTemplates));
            return this;
        }

        public Builder removeIndexTemplate(String name) {
            // ಠ_ಠ at ImmutableOpenMap
            Map<String, ComposableIndexTemplate> existingTemplates = Optional.ofNullable(
                (ComposableIndexTemplateMetadata) this.customs.get(ComposableIndexTemplateMetadata.TYPE)
            ).map(itmd -> new HashMap<>(itmd.indexTemplates())).orElse(new HashMap<>());
            existingTemplates.remove(name);
            this.customs.put(ComposableIndexTemplateMetadata.TYPE, new ComposableIndexTemplateMetadata(existingTemplates));
            return this;
        }

        public DataStream dataStream(String dataStreamName) {
            previousIndicesLookup = null;

            DataStreamMetadata dataStreamMetadata = (DataStreamMetadata) customs.get(DataStreamMetadata.TYPE);
            if (dataStreamMetadata != null) {
                return dataStreamMetadata.dataStreams().get(dataStreamName);
            } else {
                return null;
            }
        }

        public Builder dataStreams(Map<String, DataStream> dataStreams, Map<String, DataStreamAlias> dataStreamAliases) {
            previousIndicesLookup = null;

            // Only perform data stream validation only when data streams are modified in Metadata:
            for (DataStream dataStream : dataStreams.values()) {
                dataStream.validate(indices::get);
            }

            this.customs.put(DataStreamMetadata.TYPE, new DataStreamMetadata(dataStreams, dataStreamAliases));
            return this;
        }

        public Builder put(DataStream dataStream) {
            previousIndicesLookup = null;
            Objects.requireNonNull(dataStream, "it is invalid to add a null data stream");

            // Every time the backing indices of a data stream is modified a new instance will be created and
            // that instance needs to be added here. So this is a good place to do data stream validation for
            // the data stream and all of its backing indices. Doing this validation in the build() method would
            // trigger this validation on each new Metadata creation, even if there are no changes to data streams.
            dataStream.validate(indices::get);

            Map<String, DataStream> existingDataStreams = Optional.ofNullable(
                (DataStreamMetadata) this.customs.get(DataStreamMetadata.TYPE)
            ).map(dsmd -> new HashMap<>(dsmd.dataStreams())).orElse(new HashMap<>());
            existingDataStreams.put(dataStream.getName(), dataStream);
            Map<String, DataStreamAlias> existingDataStreamAliases = Optional.ofNullable(
                (DataStreamMetadata) this.customs.get(DataStreamMetadata.TYPE)
            ).map(dsmd -> new HashMap<>(dsmd.getDataStreamAliases())).orElse(new HashMap<>());

            this.customs.put(DataStreamMetadata.TYPE, new DataStreamMetadata(existingDataStreams, existingDataStreamAliases));
            return this;
        }

        public boolean put(String aliasName, String dataStream, Boolean isWriteDataStream, String filter) {
            previousIndicesLookup = null;

            Map<String, DataStream> existingDataStream = Optional.ofNullable((DataStreamMetadata) this.customs.get(DataStreamMetadata.TYPE))
                .map(dsmd -> new HashMap<>(dsmd.dataStreams()))
                .orElse(new HashMap<>());
            Map<String, DataStreamAlias> dataStreamAliases = Optional.ofNullable(
                (DataStreamMetadata) this.customs.get(DataStreamMetadata.TYPE)
            ).map(dsmd -> new HashMap<>(dsmd.getDataStreamAliases())).orElse(new HashMap<>());

            if (existingDataStream.containsKey(dataStream) == false) {
                throw new IllegalArgumentException("alias [" + aliasName + "] refers to a non existing data stream [" + dataStream + "]");
            }

            Map<String, Object> filterAsMap;
            if (filter != null) {
                filterAsMap = XContentHelper.convertToMap(XContentFactory.xContent(filter), filter, true);
            } else {
                filterAsMap = null;
            }

            DataStreamAlias alias = dataStreamAliases.get(aliasName);
            if (alias == null) {
                String writeDataStream = isWriteDataStream != null && isWriteDataStream ? dataStream : null;
                alias = new DataStreamAlias(aliasName, List.of(dataStream), writeDataStream, filterAsMap);
            } else {
                DataStreamAlias copy = alias.update(dataStream, isWriteDataStream, filterAsMap);
                if (copy == alias) {
                    return false;
                }
                alias = copy;
            }
            dataStreamAliases.put(aliasName, alias);

            this.customs.put(DataStreamMetadata.TYPE, new DataStreamMetadata(existingDataStream, dataStreamAliases));
            return true;
        }

        public Builder removeDataStream(String name) {
            previousIndicesLookup = null;

            Map<String, DataStream> existingDataStreams = Optional.ofNullable(
                (DataStreamMetadata) this.customs.get(DataStreamMetadata.TYPE)
            ).map(dsmd -> new HashMap<>(dsmd.dataStreams())).orElse(new HashMap<>());
            existingDataStreams.remove(name);

            Map<String, DataStreamAlias> existingDataStreamAliases = Optional.ofNullable(
                (DataStreamMetadata) this.customs.get(DataStreamMetadata.TYPE)
            ).map(dsmd -> new HashMap<>(dsmd.getDataStreamAliases())).orElse(new HashMap<>());

            Set<String> aliasesToDelete = new HashSet<>();
            List<DataStreamAlias> aliasesToUpdate = new ArrayList<>();
            for (var alias : existingDataStreamAliases.values()) {
                DataStreamAlias copy = alias.removeDataStream(name);
                if (copy != null) {
                    if (copy == alias) {
                        continue;
                    }
                    aliasesToUpdate.add(copy);
                } else {
                    aliasesToDelete.add(alias.getName());
                }
            }
            for (DataStreamAlias alias : aliasesToUpdate) {
                existingDataStreamAliases.put(alias.getName(), alias);
            }
            for (String aliasToDelete : aliasesToDelete) {
                existingDataStreamAliases.remove(aliasToDelete);
            }

            this.customs.put(DataStreamMetadata.TYPE, new DataStreamMetadata(existingDataStreams, existingDataStreamAliases));
            return this;
        }

        public boolean removeDataStreamAlias(String aliasName, String dataStreamName, boolean mustExist) {
            previousIndicesLookup = null;

            Map<String, DataStreamAlias> dataStreamAliases = Optional.ofNullable(
                (DataStreamMetadata) this.customs.get(DataStreamMetadata.TYPE)
            ).map(dsmd -> new HashMap<>(dsmd.getDataStreamAliases())).orElse(new HashMap<>());

            DataStreamAlias existing = dataStreamAliases.get(aliasName);
            if (mustExist && existing == null) {
                throw new ResourceNotFoundException("alias [" + aliasName + "] doesn't exist");
            } else if (existing == null) {
                return false;
            }
            DataStreamAlias copy = existing.removeDataStream(dataStreamName);
            if (copy == existing) {
                return false;
            }
            if (copy != null) {
                dataStreamAliases.put(aliasName, copy);
            } else {
                dataStreamAliases.remove(aliasName);
            }
            Map<String, DataStream> existingDataStream = Optional.ofNullable((DataStreamMetadata) this.customs.get(DataStreamMetadata.TYPE))
                .map(dsmd -> new HashMap<>(dsmd.dataStreams()))
                .orElse(new HashMap<>());
            this.customs.put(DataStreamMetadata.TYPE, new DataStreamMetadata(existingDataStream, dataStreamAliases));
            return true;
        }

        public Custom getCustom(String type) {
            return customs.get(type);
        }

        public Builder putCustom(String type, Custom custom) {
            customs.put(type, Objects.requireNonNull(custom, type));
            return this;
        }

        public Builder removeCustom(String type) {
            customs.remove(type);
            return this;
        }

        public Builder removeCustomIf(BiPredicate<String, Custom> p) {
            customs.removeAll(p::test);
            return this;
        }

        public Builder customs(ImmutableOpenMap<String, Custom> customs) {
<<<<<<< HEAD
            customs.stream().forEach(entry -> Objects.requireNonNull(entry.getValue(), entry.getKey()));
            this.customs.putAllFromMap(customs);
=======
            customs.forEach(entry -> Objects.requireNonNull(entry.value, entry.key));
            this.customs.putAll(customs);
>>>>>>> 14bdbdf4
            return this;
        }

        public Builder indexGraveyard(final IndexGraveyard indexGraveyard) {
            putCustom(IndexGraveyard.TYPE, indexGraveyard);
            return this;
        }

        public IndexGraveyard indexGraveyard() {
            return (IndexGraveyard) getCustom(IndexGraveyard.TYPE);
        }

        public Builder updateSettings(Settings settings, String... indices) {
            if (indices == null || indices.length == 0) {
                indices = this.indices.keys().toArray(String.class);
            }
            for (String index : indices) {
                IndexMetadata indexMetadata = this.indices.get(index);
                if (indexMetadata == null) {
                    throw new IndexNotFoundException(index);
                }
                // Updating version is required when updating settings.
                // Otherwise, settings changes may not be replicated to remote clusters.
                long newVersion = indexMetadata.getSettingsVersion() + 1;
                put(
                    IndexMetadata.builder(indexMetadata)
                        .settings(Settings.builder().put(indexMetadata.getSettings()).put(settings))
                        .settingsVersion(newVersion)
                );
            }
            return this;
        }

        /**
         * Update the number of replicas for the specified indices.
         *
         * @param numberOfReplicas the number of replicas
         * @param indices          the indices to update the number of replicas for
         * @return the builder
         */
        public Builder updateNumberOfReplicas(final int numberOfReplicas, final String[] indices) {
            for (String index : indices) {
                IndexMetadata indexMetadata = this.indices.get(index);
                if (indexMetadata == null) {
                    throw new IndexNotFoundException(index);
                }
                put(IndexMetadata.builder(indexMetadata).numberOfReplicas(numberOfReplicas));
            }
            return this;
        }

        public Builder coordinationMetadata(CoordinationMetadata coordinationMetadata) {
            this.coordinationMetadata = coordinationMetadata;
            return this;
        }

        public Settings transientSettings() {
            return this.transientSettings;
        }

        public Builder transientSettings(Settings settings) {
            this.transientSettings = settings;
            return this;
        }

        public Settings persistentSettings() {
            return this.persistentSettings;
        }

        public Builder persistentSettings(Settings settings) {
            this.persistentSettings = settings;
            return this;
        }

        public Builder hashesOfConsistentSettings(DiffableStringMap hashesOfConsistentSettings) {
            this.hashesOfConsistentSettings = hashesOfConsistentSettings;
            return this;
        }

        public Builder hashesOfConsistentSettings(Map<String, String> hashesOfConsistentSettings) {
            this.hashesOfConsistentSettings = new DiffableStringMap(hashesOfConsistentSettings);
            return this;
        }

        public Builder version(long version) {
            this.version = version;
            return this;
        }

        public Builder clusterUUID(String clusterUUID) {
            this.clusterUUID = clusterUUID;
            return this;
        }

        public Builder clusterUUIDCommitted(boolean clusterUUIDCommitted) {
            this.clusterUUIDCommitted = clusterUUIDCommitted;
            return this;
        }

        public Builder generateClusterUuidIfNeeded() {
            if (clusterUUID.equals(UNKNOWN_CLUSTER_UUID)) {
                clusterUUID = UUIDs.randomBase64UUID();
            }
            return this;
        }

        /**
         * @return a new <code>Metadata</code> instance
         */
        public Metadata build() {
            // TODO: We should move these datastructures to IndexNameExpressionResolver, this will give the following benefits:
            // 1) The datastructures will be rebuilt only when needed. Now during serializing we rebuild these datastructures
            // while these datastructures aren't even used.
            // 2) The aliasAndIndexLookup can be updated instead of rebuilding it all the time.
            final List<String> visibleIndices = new ArrayList<>();
            final List<String> allOpenIndices = new ArrayList<>();
            final List<String> visibleOpenIndices = new ArrayList<>();
            final List<String> allClosedIndices = new ArrayList<>();
            final List<String> visibleClosedIndices = new ArrayList<>();
            final ImmutableOpenMap<String, IndexMetadata> indicesMap = indices.build();
            final Set<String> allIndices = indicesMap.keySet();

            int oldestIndexVersionId = Version.CURRENT.id;

            for (IndexMetadata indexMetadata : indicesMap.values()) {
                final String name = indexMetadata.getIndex().getName();
                final boolean visible = indexMetadata.isHidden() == false;
                if (visible) {
                    visibleIndices.add(name);
                }
                if (indexMetadata.getState() == IndexMetadata.State.OPEN) {
                    allOpenIndices.add(name);
                    if (visible) {
                        visibleOpenIndices.add(name);
                    }
                } else if (indexMetadata.getState() == IndexMetadata.State.CLOSE) {
                    allClosedIndices.add(name);
                    if (visible) {
                        visibleClosedIndices.add(name);
                    }
                }
                oldestIndexVersionId = Math.min(oldestIndexVersionId, indexMetadata.getCompatibilityVersion().id);
            }

            var aliasedIndices = this.aliasedIndices.build();
            for (var entry : aliasedIndices.entrySet()) {
                List<IndexMetadata> aliasIndices = entry.getValue()
                    .stream()
                    .map(idx -> indicesMap.get(idx.getName()))
                    .collect(Collectors.toList());
                validateAlias(entry.getKey(), aliasIndices);
            }
            final DataStreamMetadata dataStreamMetadata = (DataStreamMetadata) this.customs.get(DataStreamMetadata.TYPE);
            ensureNoNameCollisions(aliasedIndices.keySet(), indicesMap, allIndices, dataStreamMetadata);
            assert assertDataStreams(indicesMap, dataStreamMetadata);

            SortedMap<String, IndexAbstraction> indicesLookup = null;
            if (previousIndicesLookup != null) {
                assert previousIndicesLookup.equals(buildIndicesLookup(dataStreamMetadata, indicesMap));
                indicesLookup = previousIndicesLookup;
            }

            purgeUnusedEntries(indicesMap);

            // build all concrete indices arrays:
            // TODO: I think we can remove these arrays. it isn't worth the effort, for operations on all indices.
            // When doing an operation across all indices, most of the time is spent on actually going to all shards and
            // do the required operations, the bottleneck isn't resolving expressions into concrete indices.
            String[] allIndicesArray = allIndices.toArray(Strings.EMPTY_ARRAY);
            String[] visibleIndicesArray = visibleIndices.toArray(Strings.EMPTY_ARRAY);
            String[] allOpenIndicesArray = allOpenIndices.toArray(Strings.EMPTY_ARRAY);
            String[] visibleOpenIndicesArray = visibleOpenIndices.toArray(Strings.EMPTY_ARRAY);
            String[] allClosedIndicesArray = allClosedIndices.toArray(Strings.EMPTY_ARRAY);
            String[] visibleClosedIndicesArray = visibleClosedIndices.toArray(Strings.EMPTY_ARRAY);

            int totalNumberOfShards = 0;
            int totalOpenIndexShards = 0;
            for (IndexMetadata indexMetadata : indicesMap.values()) {
                totalNumberOfShards += indexMetadata.getTotalNumberOfShards();
                if (IndexMetadata.State.OPEN.equals(indexMetadata.getState())) {
                    totalOpenIndexShards += indexMetadata.getTotalNumberOfShards();
                }
            }

            return new Metadata(
                clusterUUID,
                clusterUUIDCommitted,
                version,
                coordinationMetadata,
                transientSettings,
                persistentSettings,
                Settings.builder().put(persistentSettings).put(transientSettings).build(),
                hashesOfConsistentSettings,
                totalNumberOfShards,
                totalOpenIndexShards,
                indicesMap,
                aliasedIndices,
                templates.build(),
                customs.build(),
                allIndicesArray,
                visibleIndicesArray,
                allOpenIndicesArray,
                visibleOpenIndicesArray,
                allClosedIndicesArray,
                visibleClosedIndicesArray,
                indicesLookup,
                Collections.unmodifiableMap(mappingsByHash),
                Version.fromId(oldestIndexVersionId)
            );
        }

        private static void ensureNoNameCollisions(
            Set<String> indexAliases,
            ImmutableOpenMap<String, IndexMetadata> indicesMap,
            Set<String> allIndices,
            @Nullable DataStreamMetadata dataStreamMetadata
        ) {
            final ArrayList<String> duplicates = new ArrayList<>();
            final Set<String> aliasDuplicatesWithIndices = new HashSet<>();
            for (String alias : indexAliases) {
                if (allIndices.contains(alias)) {
                    aliasDuplicatesWithIndices.add(alias);
                }
            }

            final Set<String> aliasDuplicatesWithDataStreams = new HashSet<>();
            final Set<String> allDataStreams;
            if (dataStreamMetadata != null) {
                allDataStreams = dataStreamMetadata.dataStreams().keySet();
                // Adding data stream aliases:
                for (String dataStreamAlias : dataStreamMetadata.getDataStreamAliases().keySet()) {
                    if (indexAliases.contains(dataStreamAlias)) {
                        duplicates.add("data stream alias and indices alias have the same name (" + dataStreamAlias + ")");
                    }
                    if (allIndices.contains(dataStreamAlias)) {
                        aliasDuplicatesWithIndices.add(dataStreamAlias);
                    }
                    if (allDataStreams.contains(dataStreamAlias)) {
                        aliasDuplicatesWithDataStreams.add(dataStreamAlias);
                    }
                }
            } else {
                allDataStreams = Set.of();
            }

            if (aliasDuplicatesWithIndices.isEmpty() == false) {
                collectAliasDuplicates(indicesMap, aliasDuplicatesWithIndices, duplicates);
            }

            for (String alias : indexAliases) {
                if (allDataStreams.contains(alias)) {
                    aliasDuplicatesWithDataStreams.add(alias);
                }
            }
            if (aliasDuplicatesWithDataStreams.isEmpty() == false) {
                collectAliasDuplicates(indicesMap, dataStreamMetadata, aliasDuplicatesWithDataStreams, duplicates);
            }

            final Set<String> dataStreamDuplicatesWithIndices = new HashSet<>();
            for (String ds : allDataStreams) {
                if (allIndices.contains(ds)) {
                    dataStreamDuplicatesWithIndices.add(ds);
                }
            }
            for (String dataStream : dataStreamDuplicatesWithIndices) {
                duplicates.add("data stream [" + dataStream + "] conflicts with index");
            }

            if (duplicates.isEmpty() == false) {
                throw new IllegalStateException(
                    "index, alias, and data stream names need to be unique, but the following duplicates "
                        + "were found ["
                        + Strings.collectionToCommaDelimitedString(duplicates)
                        + "]"
                );
            }
        }

        /**
         * Iterates the detected duplicates between datastreams and aliases and collects them into the duplicates list as helpful messages.
         */
        private static void collectAliasDuplicates(
            ImmutableOpenMap<String, IndexMetadata> indicesMap,
            DataStreamMetadata dataStreamMetadata,
            Set<String> aliasDuplicatesWithDataStreams,
            ArrayList<String> duplicates
        ) {
            for (String alias : aliasDuplicatesWithDataStreams) {
                // reported var avoids adding a message twice if an index alias has the same name as a data stream.
                boolean reported = false;
                for (IndexMetadata cursor : indicesMap.values()) {
                    if (cursor.getAliases().containsKey(alias)) {
                        duplicates.add(alias + " (alias of " + cursor.getIndex() + ") conflicts with data stream");
                        reported = true;
                    }
                }
                // This is for adding an error message for when a data steam alias has the same name as a data stream.
                if (reported == false && dataStreamMetadata != null && dataStreamMetadata.dataStreams().containsKey(alias)) {
                    duplicates.add("data stream alias and data stream have the same name (" + alias + ")");
                }
            }
        }

        /**
         * Collect all duplicate names across indices and aliases that were detected into a list of helpful duplicate failure messages.
         */
        private static void collectAliasDuplicates(
            ImmutableOpenMap<String, IndexMetadata> indicesMap,
            Set<String> aliasDuplicatesWithIndices,
            ArrayList<String> duplicates
        ) {
            for (IndexMetadata cursor : indicesMap.values()) {
                for (String alias : aliasDuplicatesWithIndices) {
                    if (cursor.getAliases().containsKey(alias)) {
                        duplicates.add(alias + " (alias of " + cursor.getIndex() + ") conflicts with index");
                    }
                }
            }
        }

        static SortedMap<String, IndexAbstraction> buildIndicesLookup(
            @Nullable DataStreamMetadata dataStreamMetadata,
            ImmutableOpenMap<String, IndexMetadata> indices
        ) {
            SortedMap<String, IndexAbstraction> indicesLookup = new TreeMap<>();
            Map<String, IndexAbstraction.DataStream> indexToDataStreamLookup = new HashMap<>();
            // If there are no indices, then skip data streams. This happens only when metadata is read from disk
            if (dataStreamMetadata != null && indices.size() > 0) {
                Map<String, List<String>> dataStreamToAliasLookup = new HashMap<>();
                for (DataStreamAlias alias : dataStreamMetadata.getDataStreamAliases().values()) {
                    List<Index> allIndicesOfAllDataStreams = alias.getDataStreams().stream().map(name -> {
                        List<String> aliases = dataStreamToAliasLookup.computeIfAbsent(name, k -> new LinkedList<>());
                        aliases.add(alias.getName());
                        return dataStreamMetadata.dataStreams().get(name);
                    }).flatMap(ds -> ds.getIndices().stream()).collect(Collectors.toList());
                    Index writeIndexOfWriteDataStream = null;
                    if (alias.getWriteDataStream() != null) {
                        DataStream writeDataStream = dataStreamMetadata.dataStreams().get(alias.getWriteDataStream());
                        writeIndexOfWriteDataStream = writeDataStream.getWriteIndex();
                    }
                    IndexAbstraction existing = indicesLookup.put(
                        alias.getName(),
                        new IndexAbstraction.Alias(alias, allIndicesOfAllDataStreams, writeIndexOfWriteDataStream)
                    );
                    assert existing == null : "duplicate data stream alias for " + alias.getName();
                }
                for (DataStream dataStream : dataStreamMetadata.dataStreams().values()) {
                    assert dataStream.getIndices().isEmpty() == false;

                    List<String> aliases = dataStreamToAliasLookup.getOrDefault(dataStream.getName(), List.of());
                    final IndexAbstraction.DataStream dsAbstraction = new IndexAbstraction.DataStream(dataStream, aliases);
                    IndexAbstraction existing = indicesLookup.put(
                        dataStream.getName(),
                        new IndexAbstraction.DataStream(dataStream, aliases)
                    );
                    assert existing == null : "duplicate data stream for " + dataStream.getName();

                    for (Index i : dataStream.getIndices()) {
                        indexToDataStreamLookup.put(i.getName(), dsAbstraction);
                    }
                }
            }

            Map<String, List<IndexMetadata>> aliasToIndices = new HashMap<>();
            for (var entry : indices.entrySet()) {
                final String name = entry.getKey();
                final IndexMetadata indexMetadata = entry.getValue();
                final IndexAbstraction.DataStream parent = indexToDataStreamLookup.get(name);
                assert parent == null || parent.getIndices().stream().anyMatch(index -> name.equals(index.getName()))
                    : "Expected data stream [" + parent.getName() + "] to contain index " + indexMetadata.getIndex();
                IndexAbstraction existing = indicesLookup.put(name, new ConcreteIndex(indexMetadata, parent));
                assert existing == null : "duplicate for " + indexMetadata.getIndex();

                for (var aliasMetadata : indexMetadata.getAliases().values()) {
                    List<IndexMetadata> aliasIndices = aliasToIndices.computeIfAbsent(aliasMetadata.getAlias(), k -> new ArrayList<>());
                    aliasIndices.add(indexMetadata);
                }
            }

            for (var entry : aliasToIndices.entrySet()) {
                AliasMetadata alias = entry.getValue().get(0).getAliases().get(entry.getKey());
                IndexAbstraction existing = indicesLookup.put(entry.getKey(), new IndexAbstraction.Alias(alias, entry.getValue()));
                assert existing == null : "duplicate for " + entry.getKey();
            }

            return Collections.unmodifiableSortedMap(indicesLookup);
        }

        private static boolean isNonEmpty(List<IndexMetadata> idxMetas) {
            return (Objects.isNull(idxMetas) || idxMetas.isEmpty()) == false;
        }

        private static void validateAlias(String aliasName, List<IndexMetadata> indexMetadatas) {
            // Validate write indices
            List<String> writeIndices = indexMetadatas.stream()
                .filter(idxMeta -> Boolean.TRUE.equals(idxMeta.getAliases().get(aliasName).writeIndex()))
                .map(im -> im.getIndex().getName())
                .collect(Collectors.toList());
            if (writeIndices.size() > 1) {
                throw new IllegalStateException(
                    "alias ["
                        + aliasName
                        + "] has more than one write index ["
                        + Strings.collectionToCommaDelimitedString(writeIndices)
                        + "]"
                );
            }

            // Validate hidden status
            final Map<Boolean, List<IndexMetadata>> groupedByHiddenStatus = indexMetadatas.stream()
                .collect(Collectors.groupingBy(idxMeta -> Boolean.TRUE.equals(idxMeta.getAliases().get(aliasName).isHidden())));
            if (isNonEmpty(groupedByHiddenStatus.get(true)) && isNonEmpty(groupedByHiddenStatus.get(false))) {
                List<String> hiddenOn = groupedByHiddenStatus.get(true)
                    .stream()
                    .map(idx -> idx.getIndex().getName())
                    .collect(Collectors.toList());
                List<String> nonHiddenOn = groupedByHiddenStatus.get(false)
                    .stream()
                    .map(idx -> idx.getIndex().getName())
                    .collect(Collectors.toList());
                throw new IllegalStateException(
                    "alias ["
                        + aliasName
                        + "] has is_hidden set to true on indices ["
                        + Strings.collectionToCommaDelimitedString(hiddenOn)
                        + "] but does not have is_hidden set to true on indices ["
                        + Strings.collectionToCommaDelimitedString(nonHiddenOn)
                        + "]; alias must have the same is_hidden setting "
                        + "on all indices"
                );
            }

            // Validate system status
            final Map<Boolean, List<IndexMetadata>> groupedBySystemStatus = indexMetadatas.stream()
                .collect(Collectors.groupingBy(IndexMetadata::isSystem));
            // If the alias has either all system or all non-system, then no more validation is required
            if (isNonEmpty(groupedBySystemStatus.get(false)) && isNonEmpty(groupedBySystemStatus.get(true))) {
                final List<String> newVersionSystemIndices = groupedBySystemStatus.get(true)
                    .stream()
                    .filter(i -> i.getCreationVersion().onOrAfter(IndexNameExpressionResolver.SYSTEM_INDEX_ENFORCEMENT_VERSION))
                    .map(i -> i.getIndex().getName())
                    .sorted() // reliable error message for testing
                    .collect(Collectors.toList());

                if (newVersionSystemIndices.isEmpty() == false) {
                    final List<String> nonSystemIndices = groupedBySystemStatus.get(false)
                        .stream()
                        .map(i -> i.getIndex().getName())
                        .sorted() // reliable error message for testing
                        .collect(Collectors.toList());
                    throw new IllegalStateException(
                        "alias ["
                            + aliasName
                            + "] refers to both system indices "
                            + newVersionSystemIndices
                            + " and non-system indices: "
                            + nonSystemIndices
                            + ", but aliases must refer to either system or"
                            + " non-system indices, not both"
                    );
                }
            }
        }

        static boolean assertDataStreams(ImmutableOpenMap<String, IndexMetadata> indices, @Nullable DataStreamMetadata dsMetadata) {
            if (dsMetadata != null) {
                // Sanity check, because elsewhere a more user friendly error should have occurred:
                List<String> conflictingAliases = null;

                for (var dataStream : dsMetadata.dataStreams().values()) {
                    for (var index : dataStream.getIndices()) {
                        IndexMetadata im = indices.get(index.getName());
                        if (im != null && im.getAliases().isEmpty() == false) {
                            for (var alias : im.getAliases().values()) {
                                if (conflictingAliases == null) {
                                    conflictingAliases = new LinkedList<>();
                                }
                                conflictingAliases.add(alias.alias());
                            }
                        }
                    }
                }
                if (conflictingAliases != null) {
                    throw new AssertionError("aliases " + conflictingAliases + " cannot refer to backing indices of data streams");
                }
            }
            return true;
        }

        public static void toXContent(Metadata metadata, XContentBuilder builder, ToXContent.Params params) throws IOException {
            XContentContext context = XContentContext.valueOf(params.param(CONTEXT_MODE_PARAM, CONTEXT_MODE_API));

            if (context == XContentContext.API) {
                builder.startObject("metadata");
            } else {
                builder.startObject("meta-data");
                builder.field("version", metadata.version());
            }

            builder.field("cluster_uuid", metadata.clusterUUID);
            builder.field("cluster_uuid_committed", metadata.clusterUUIDCommitted);

            builder.startObject("cluster_coordination");
            metadata.coordinationMetadata().toXContent(builder, params);
            builder.endObject();

            if (context != XContentContext.API && metadata.persistentSettings().isEmpty() == false) {
                builder.startObject("settings");
                metadata.persistentSettings().toXContent(builder, new MapParams(Collections.singletonMap("flat_settings", "true")));
                builder.endObject();
            }

            builder.startObject("templates");
            for (IndexTemplateMetadata template : metadata.templates().values()) {
                IndexTemplateMetadata.Builder.toXContentWithTypes(template, builder, params);
            }
            builder.endObject();

            if (context == XContentContext.API) {
                builder.startObject("indices");
                for (IndexMetadata indexMetadata : metadata) {
                    IndexMetadata.Builder.toXContent(indexMetadata, builder, params);
                }
                builder.endObject();
            }

            for (Map.Entry<String, Custom> cursor : metadata.customs().entrySet()) {
                if (cursor.getValue().context().contains(context)) {
                    builder.startObject(cursor.getKey());
                    cursor.getValue().toXContent(builder, params);
                    builder.endObject();
                }
            }

            builder.endObject();
        }

        public static Metadata fromXContent(XContentParser parser) throws IOException {
            Builder builder = new Builder();

            // we might get here after the meta-data element, or on a fresh parser
            XContentParser.Token token = parser.currentToken();
            String currentFieldName = parser.currentName();
            if ("meta-data".equals(currentFieldName) == false) {
                token = parser.nextToken();
                if (token == XContentParser.Token.START_OBJECT) {
                    // move to the field name (meta-data)
                    XContentParserUtils.ensureExpectedToken(XContentParser.Token.FIELD_NAME, parser.nextToken(), parser);
                    // move to the next object
                    token = parser.nextToken();
                }
                currentFieldName = parser.currentName();
            }

            if ("meta-data".equals(currentFieldName) == false) {
                throw new IllegalArgumentException("Expected [meta-data] as a field name but got " + currentFieldName);
            }
            XContentParserUtils.ensureExpectedToken(XContentParser.Token.START_OBJECT, token, parser);

            while ((token = parser.nextToken()) != XContentParser.Token.END_OBJECT) {
                if (token == XContentParser.Token.FIELD_NAME) {
                    currentFieldName = parser.currentName();
                } else if (token == XContentParser.Token.START_OBJECT) {
                    if ("cluster_coordination".equals(currentFieldName)) {
                        builder.coordinationMetadata(CoordinationMetadata.fromXContent(parser));
                    } else if ("settings".equals(currentFieldName)) {
                        builder.persistentSettings(Settings.fromXContent(parser));
                    } else if ("indices".equals(currentFieldName)) {
                        while ((token = parser.nextToken()) != XContentParser.Token.END_OBJECT) {
                            builder.put(IndexMetadata.Builder.fromXContent(parser), false);
                        }
                    } else if ("hashes_of_consistent_settings".equals(currentFieldName)) {
                        builder.hashesOfConsistentSettings(parser.mapStrings());
                    } else if ("templates".equals(currentFieldName)) {
                        while ((token = parser.nextToken()) != XContentParser.Token.END_OBJECT) {
                            builder.put(IndexTemplateMetadata.Builder.fromXContent(parser, parser.currentName()));
                        }
                    } else {
                        try {
                            Custom custom = parser.namedObject(Custom.class, currentFieldName, null);
                            builder.putCustom(custom.getWriteableName(), custom);
                        } catch (NamedObjectNotFoundException ex) {
                            logger.warn("Skipping unknown custom object with type {}", currentFieldName);
                            parser.skipChildren();
                        }
                    }
                } else if (token.isValue()) {
                    if ("version".equals(currentFieldName)) {
                        builder.version = parser.longValue();
                    } else if ("cluster_uuid".equals(currentFieldName) || "uuid".equals(currentFieldName)) {
                        builder.clusterUUID = parser.text();
                    } else if ("cluster_uuid_committed".equals(currentFieldName)) {
                        builder.clusterUUIDCommitted = parser.booleanValue();
                    } else {
                        throw new IllegalArgumentException("Unexpected field [" + currentFieldName + "]");
                    }
                } else {
                    throw new IllegalArgumentException("Unexpected token " + token);
                }
            }
            XContentParserUtils.ensureExpectedToken(XContentParser.Token.END_OBJECT, parser.nextToken(), parser);
            return builder.build();
        }

        /**
         * Dedupes {@link MappingMetadata} instance from the provided indexMetadata parameter using the sha256
         * hash from the compressed source of the mapping. If there is a mapping with the same sha256 hash then
         * a new {@link IndexMetadata} is returned with the found {@link MappingMetadata} instance, otherwise
         * the {@link MappingMetadata} instance of the indexMetadata parameter is recorded and the indexMetadata
         * parameter is then returned.
         */
        private IndexMetadata dedupeMapping(IndexMetadata indexMetadata) {
            if (indexMetadata.mapping() == null) {
                return indexMetadata;
            }

            String digest = indexMetadata.mapping().getSha256();
            MappingMetadata entry = mappingsByHash.get(digest);
            if (entry != null) {
                return indexMetadata.withMappingMetadata(entry);
            } else {
                mappingsByHash.put(digest, indexMetadata.mapping());
                return indexMetadata;
            }
        }

        /**
         * Similar to {@link #dedupeMapping(IndexMetadata)}.
         */
        private void dedupeMapping(IndexMetadata.Builder indexMetadataBuilder) {
            if (indexMetadataBuilder.mapping() == null) {
                return;
            }

            String digest = indexMetadataBuilder.mapping().getSha256();
            MappingMetadata entry = mappingsByHash.get(digest);
            if (entry != null) {
                indexMetadataBuilder.putMapping(entry);
            } else {
                mappingsByHash.put(digest, indexMetadataBuilder.mapping());
            }
        }

        private void purgeUnusedEntries(ImmutableOpenMap<String, IndexMetadata> indices) {
            final Set<String> sha256HashesInUse = new HashSet<>(mappingsByHash.size());
            for (var im : indices.values()) {
                if (im.mapping() != null) {
                    sha256HashesInUse.add(im.mapping().getSha256());
                }
            }

            final var iterator = mappingsByHash.entrySet().iterator();
            while (iterator.hasNext()) {
                final var cacheKey = iterator.next().getKey();
                if (sha256HashesInUse.contains(cacheKey) == false) {
                    iterator.remove();
                }
            }
        }

    }

    private static final ToXContent.Params FORMAT_PARAMS;
    static {
        Map<String, String> params = Maps.newMapWithExpectedSize(2);
        params.put("binary", "true");
        params.put(Metadata.CONTEXT_MODE_PARAM, Metadata.CONTEXT_MODE_GATEWAY);
        FORMAT_PARAMS = new MapParams(params);
    }

    /**
     * State format for {@link Metadata} to write to and load from disk
     */
    public static final MetadataStateFormat<Metadata> FORMAT = new MetadataStateFormat<>(GLOBAL_STATE_FILE_PREFIX) {

        @Override
        public void toXContent(XContentBuilder builder, Metadata state) throws IOException {
            Builder.toXContent(state, builder, FORMAT_PARAMS);
        }

        @Override
        public Metadata fromXContent(XContentParser parser) throws IOException {
            return Builder.fromXContent(parser);
        }
    };
}<|MERGE_RESOLUTION|>--- conflicted
+++ resolved
@@ -1602,13 +1602,8 @@
         }
 
         public Builder customs(ImmutableOpenMap<String, Custom> customs) {
-<<<<<<< HEAD
-            customs.stream().forEach(entry -> Objects.requireNonNull(entry.getValue(), entry.getKey()));
+            customs.forEach((key, value) -> Objects.requireNonNull(value, key));
             this.customs.putAllFromMap(customs);
-=======
-            customs.forEach(entry -> Objects.requireNonNull(entry.value, entry.key));
-            this.customs.putAll(customs);
->>>>>>> 14bdbdf4
             return this;
         }
 

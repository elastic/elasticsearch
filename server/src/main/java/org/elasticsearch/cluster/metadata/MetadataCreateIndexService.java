/*
 * Copyright Elasticsearch B.V. and/or licensed to Elasticsearch B.V. under one
 * or more contributor license agreements. Licensed under the Elastic License
 * 2.0 and the Server Side Public License, v 1; you may not use this file except
 * in compliance with, at your election, the Elastic License 2.0 or the Server
 * Side Public License, v 1.
 */

package org.elasticsearch.cluster.metadata;

import org.apache.logging.log4j.Level;
import org.apache.logging.log4j.LogManager;
import org.apache.logging.log4j.Logger;
import org.elasticsearch.ResourceAlreadyExistsException;
import org.elasticsearch.TransportVersion;
import org.elasticsearch.TransportVersions;
import org.elasticsearch.action.ActionListener;
import org.elasticsearch.action.admin.indices.alias.Alias;
import org.elasticsearch.action.admin.indices.create.CreateIndexClusterStateUpdateRequest;
import org.elasticsearch.action.admin.indices.shrink.ResizeType;
import org.elasticsearch.action.support.ActiveShardCount;
import org.elasticsearch.action.support.ActiveShardsObserver;
import org.elasticsearch.action.support.master.AcknowledgedResponse;
import org.elasticsearch.action.support.master.ShardsAcknowledgedResponse;
import org.elasticsearch.cluster.AckedClusterStateUpdateTask;
import org.elasticsearch.cluster.ClusterState;
import org.elasticsearch.cluster.ClusterStateUpdateTask;
import org.elasticsearch.cluster.block.ClusterBlockLevel;
import org.elasticsearch.cluster.block.ClusterBlocks;
import org.elasticsearch.cluster.node.DiscoveryNodes;
import org.elasticsearch.cluster.routing.IndexRoutingTable;
import org.elasticsearch.cluster.routing.RoutingTable;
import org.elasticsearch.cluster.routing.ShardRouting;
import org.elasticsearch.cluster.routing.ShardRoutingRoleStrategy;
import org.elasticsearch.cluster.routing.ShardRoutingState;
import org.elasticsearch.cluster.routing.allocation.AllocationService;
import org.elasticsearch.cluster.routing.allocation.DataTier;
import org.elasticsearch.cluster.routing.allocation.allocator.AllocationActionListener;
import org.elasticsearch.cluster.service.ClusterService;
import org.elasticsearch.common.Priority;
import org.elasticsearch.common.Strings;
import org.elasticsearch.common.UUIDs;
import org.elasticsearch.common.ValidationException;
import org.elasticsearch.common.compress.CompressedXContent;
import org.elasticsearch.common.logging.DeprecationCategory;
import org.elasticsearch.common.logging.DeprecationLogger;
import org.elasticsearch.common.settings.IndexScopedSettings;
import org.elasticsearch.common.settings.Setting;
import org.elasticsearch.common.settings.Settings;
import org.elasticsearch.common.xcontent.XContentHelper;
import org.elasticsearch.core.Nullable;
import org.elasticsearch.core.PathUtils;
import org.elasticsearch.core.SuppressForbidden;
import org.elasticsearch.env.Environment;
import org.elasticsearch.index.Index;
import org.elasticsearch.index.IndexMode;
import org.elasticsearch.index.IndexModule;
import org.elasticsearch.index.IndexNotFoundException;
import org.elasticsearch.index.IndexService;
import org.elasticsearch.index.IndexSettingProvider;
import org.elasticsearch.index.IndexSettingProviders;
import org.elasticsearch.index.IndexSettings;
import org.elasticsearch.index.IndexVersion;
import org.elasticsearch.index.IndexVersions;
import org.elasticsearch.index.mapper.DocumentMapper;
import org.elasticsearch.index.mapper.MapperService;
import org.elasticsearch.index.mapper.MapperService.MergeReason;
import org.elasticsearch.index.query.SearchExecutionContext;
import org.elasticsearch.index.shard.IndexLongFieldRange;
import org.elasticsearch.indices.IndexCreationException;
import org.elasticsearch.indices.IndicesService;
import org.elasticsearch.indices.InvalidIndexNameException;
import org.elasticsearch.indices.ShardLimitValidator;
import org.elasticsearch.indices.SystemIndexDescriptor;
import org.elasticsearch.indices.SystemIndices;
import org.elasticsearch.threadpool.ThreadPool;
import org.elasticsearch.xcontent.NamedXContentRegistry;

import java.io.IOException;
import java.nio.charset.StandardCharsets;
import java.nio.file.Path;
import java.time.Instant;
import java.util.ArrayList;
import java.util.Arrays;
import java.util.Collections;
import java.util.HashMap;
import java.util.HashSet;
import java.util.List;
import java.util.Locale;
import java.util.Map;
import java.util.Objects;
import java.util.Optional;
import java.util.Set;
import java.util.concurrent.atomic.AtomicInteger;
import java.util.function.BiConsumer;
import java.util.function.BiFunction;
import java.util.function.Function;
import java.util.function.Predicate;
import java.util.function.Supplier;
import java.util.stream.Collectors;
import java.util.stream.IntStream;

import static java.util.Collections.emptyMap;
import static java.util.stream.Collectors.toList;
import static org.elasticsearch.cluster.metadata.IndexMetadata.INDEX_NUMBER_OF_REPLICAS_SETTING;
import static org.elasticsearch.cluster.metadata.IndexMetadata.INDEX_NUMBER_OF_SHARDS_SETTING;
import static org.elasticsearch.cluster.metadata.IndexMetadata.INDEX_SHRINK_INITIAL_RECOVERY_KEY;
import static org.elasticsearch.cluster.metadata.IndexMetadata.SETTING_AUTO_EXPAND_REPLICAS;
import static org.elasticsearch.cluster.metadata.IndexMetadata.SETTING_CREATION_DATE;
import static org.elasticsearch.cluster.metadata.IndexMetadata.SETTING_INDEX_UUID;
import static org.elasticsearch.cluster.metadata.IndexMetadata.SETTING_NUMBER_OF_REPLICAS;
import static org.elasticsearch.cluster.metadata.IndexMetadata.SETTING_NUMBER_OF_SHARDS;
import static org.elasticsearch.cluster.metadata.MetadataIndexTemplateService.resolveSettings;
import static org.elasticsearch.index.IndexModule.INDEX_RECOVERY_TYPE_SETTING;
import static org.elasticsearch.index.IndexModule.INDEX_STORE_TYPE_SETTING;

/**
 * Service responsible for submitting create index requests
 */
public class MetadataCreateIndexService {
    private static final Logger logger = LogManager.getLogger(MetadataCreateIndexService.class);
    private static final DeprecationLogger deprecationLogger = DeprecationLogger.getLogger(MetadataCreateIndexService.class);

    public static final int MAX_INDEX_NAME_BYTES = 255;

    private final Settings settings;
    private final ClusterService clusterService;
    private final IndicesService indicesService;
    private final AllocationService allocationService;
    private final Environment env;
    private final IndexScopedSettings indexScopedSettings;
    private final NamedXContentRegistry xContentRegistry;
    private final SystemIndices systemIndices;
    private final ShardLimitValidator shardLimitValidator;
    private final boolean forbidPrivateIndexSettings;
    private final Set<IndexSettingProvider> indexSettingProviders;
    private final ThreadPool threadPool;

    public MetadataCreateIndexService(
        final Settings settings,
        final ClusterService clusterService,
        final IndicesService indicesService,
        final AllocationService allocationService,
        final ShardLimitValidator shardLimitValidator,
        final Environment env,
        final IndexScopedSettings indexScopedSettings,
        final ThreadPool threadPool,
        final NamedXContentRegistry xContentRegistry,
        final SystemIndices systemIndices,
        final boolean forbidPrivateIndexSettings,
        final IndexSettingProviders indexSettingProviders
    ) {
        this.settings = settings;
        this.clusterService = clusterService;
        this.indicesService = indicesService;
        this.allocationService = allocationService;
        this.env = env;
        this.indexScopedSettings = indexScopedSettings;
        this.xContentRegistry = xContentRegistry;
        this.systemIndices = systemIndices;
        this.forbidPrivateIndexSettings = forbidPrivateIndexSettings;
        this.shardLimitValidator = shardLimitValidator;
        this.indexSettingProviders = indexSettingProviders.getIndexSettingProviders();
        this.threadPool = threadPool;
    }

    /**
     * Validate the name for an index against some static rules and a cluster state.
     */
    public static void validateIndexName(String index, Metadata metadata, RoutingTable routingTable) {
        validateIndexOrAliasName(index, InvalidIndexNameException::new);
        if (index.toLowerCase(Locale.ROOT).equals(index) == false) {
            throw new InvalidIndexNameException(index, "must be lowercase");
        }

        // NOTE: dot-prefixed index names are validated after template application, not here

        if (routingTable.hasIndex(index)) {
            throw new ResourceAlreadyExistsException(routingTable.index(index).getIndex());
        }
<<<<<<< HEAD
        if (state.metadata().getProject().hasIndex(index)) {
            throw new ResourceAlreadyExistsException(state.metadata().getProject().index(index).getIndex());
        }
        if (state.metadata().getProject().hasAlias(index)) {
=======
        if (metadata.hasIndex(index)) {
            throw new ResourceAlreadyExistsException(metadata.index(index).getIndex());
        }
        if (metadata.hasAlias(index)) {
>>>>>>> 0aff606b
            throw new InvalidIndexNameException(index, "already exists as alias");
        }
    }

    /**
     * Validates (if this index has a dot-prefixed name) whether it follows the rules for dot-prefixed indices.
     * @param index The name of the index in question
     * @param isHidden Whether or not this is a hidden index
     */
    public boolean validateDotIndex(String index, @Nullable Boolean isHidden) {
        boolean isSystem = false;
        if (index.charAt(0) == '.') {
            isSystem = systemIndices.isSystemName(index);
            if (isSystem) {
                logger.trace("index [{}] is a system index", index);
            } else if (isHidden) {
                logger.trace("index [{}] is a hidden index", index);
            } else {
                deprecationLogger.warn(
                    DeprecationCategory.INDICES,
                    "index_name_starts_with_dot",
                    "index name [{}] starts with a dot '.', in the next major version, index names "
                        + "starting with a dot are reserved for hidden indices and system indices",
                    index
                );
            }
        }

        return isSystem;
    }

    public SystemIndices getSystemIndices() {
        return systemIndices;
    }

    /**
     * Validate the name for an index or alias against some static rules.
     */
    public static void validateIndexOrAliasName(String index, BiFunction<String, String, ? extends RuntimeException> exceptionCtor) {
        if (Strings.validFileName(index) == false) {
            throw exceptionCtor.apply(index, "must not contain the following characters " + Strings.INVALID_FILENAME_CHARS);
        }
        if (index.contains("#")) {
            throw exceptionCtor.apply(index, "must not contain '#'");
        }
        if (index.contains(":")) {
            throw exceptionCtor.apply(index, "must not contain ':'");
        }
        if (index.charAt(0) == '_' || index.charAt(0) == '-' || index.charAt(0) == '+') {
            throw exceptionCtor.apply(index, "must not start with '_', '-', or '+'");
        }
        int byteCount = index.getBytes(StandardCharsets.UTF_8).length;
        if (byteCount > MAX_INDEX_NAME_BYTES) {
            throw exceptionCtor.apply(index, "index name is too long, (" + byteCount + " > " + MAX_INDEX_NAME_BYTES + ")");
        }
        if (index.equals(".") || index.equals("..")) {
            throw exceptionCtor.apply(index, "must not be '.' or '..'");
        }
    }

    /**
     * Creates an index in the cluster state and waits for the specified number of shard copies to
     * become active (as specified in {@link CreateIndexClusterStateUpdateRequest#waitForActiveShards()})
     * before sending the response on the listener. If the index creation was successfully applied on
     * the cluster state, then {@link ShardsAcknowledgedResponse#isAcknowledged()} will return
     * true, otherwise it will return false and no waiting will occur for started shards
     * ({@link ShardsAcknowledgedResponse#isShardsAcknowledged()} will also be false).  If the index
     * creation in the cluster state was successful and the requisite shard copies were started before
     * the timeout, then {@link ShardsAcknowledgedResponse#isShardsAcknowledged()} will
     * return true, otherwise if the operation timed out, then it will return false.
     *
     * @param request the index creation cluster state update request
     * @param listener the listener on which to send the index creation cluster state update response
     */
    public void createIndex(final CreateIndexClusterStateUpdateRequest request, final ActionListener<ShardsAcknowledgedResponse> listener) {
        logger.trace("createIndex[{}]", request);
        onlyCreateIndex(request, listener.delegateFailureAndWrap((delegate, response) -> {
            if (response.isAcknowledged()) {
                logger.trace(
                    "[{}] index creation acknowledged, waiting for active shards [{}]",
                    request.index(),
                    request.waitForActiveShards()
                );
                ActiveShardsObserver.waitForActiveShards(
                    clusterService,
                    new String[] { request.index() },
                    request.waitForActiveShards(),
                    request.ackTimeout(),
                    delegate.map(shardsAcknowledged -> {
                        if (shardsAcknowledged == false) {
                            logger.debug(
                                "[{}] index created, but the operation timed out while waiting for enough shards to be started.",
                                request.index()
                            );
                        } else {
                            logger.trace("[{}] index created and shards acknowledged", request.index());
                        }
                        return ShardsAcknowledgedResponse.of(true, shardsAcknowledged);
                    })
                );
            } else {
                logger.trace("index creation not acknowledged for [{}]", request);
                delegate.onResponse(ShardsAcknowledgedResponse.NOT_ACKNOWLEDGED);
            }
        }));
    }

    private void onlyCreateIndex(final CreateIndexClusterStateUpdateRequest request, final ActionListener<AcknowledgedResponse> listener) {
        normalizeRequestSetting(request);

        var delegate = new AllocationActionListener<>(listener, threadPool.getThreadContext());
        submitUnbatchedTask(
            "create-index [" + request.index() + "], cause [" + request.cause() + "]",
            new AckedClusterStateUpdateTask(Priority.URGENT, request, delegate.clusterStateUpdate()) {

                @Override
                public ClusterState execute(ClusterState currentState) throws Exception {
                    return applyCreateIndexRequest(currentState, request, false, null, delegate.reroute());
                }

                @Override
                public void onFailure(Exception e) {
                    if (e instanceof ResourceAlreadyExistsException) {
                        logger.trace(() -> "[" + request.index() + "] failed to create", e);
                    } else {
                        logger.debug(() -> "[" + request.index() + "] failed to create", e);
                    }
                    super.onFailure(e);
                }
            }
        );
    }

    @SuppressForbidden(reason = "legacy usage of unbatched task") // TODO add support for batching here
    private void submitUnbatchedTask(@SuppressWarnings("SameParameterValue") String source, ClusterStateUpdateTask task) {
        clusterService.submitUnbatchedStateUpdateTask(source, task);
    }

    private void normalizeRequestSetting(CreateIndexClusterStateUpdateRequest createIndexClusterStateRequest) {
        Settings build = Settings.builder()
            .put(createIndexClusterStateRequest.settings())
            .normalizePrefix(IndexMetadata.INDEX_SETTING_PREFIX)
            .build();
        indexScopedSettings.validate(build, true);
        createIndexClusterStateRequest.settings(build);
    }

    /**
     * Handles the cluster state transition to a version that reflects the {@link CreateIndexClusterStateUpdateRequest}.
     * All the requested changes are firstly validated before mutating the {@link ClusterState}.
     */
    public ClusterState applyCreateIndexRequest(
        ClusterState currentState,
        CreateIndexClusterStateUpdateRequest request,
        boolean silent,
        BiConsumer<ProjectMetadata.Builder, IndexMetadata> metadataTransformer,
        ActionListener<Void> rerouteListener
    ) throws Exception {

        normalizeRequestSetting(request);
        logger.trace("executing IndexCreationTask for [{}] against cluster state version [{}]", request, currentState.version());

        validate(request, currentState.metadata(), currentState.routingTable());

        final Index recoverFromIndex = request.recoverFrom();
        final IndexMetadata sourceMetadata = recoverFromIndex == null
            ? null
            : currentState.metadata().getProject().getIndexSafe(recoverFromIndex);

        if (sourceMetadata != null) {
            // If source metadata was provided, it means we're recovering from an existing index,
            // in which case templates don't apply, so create the index from the source metadata
            return applyCreateIndexRequestWithExistingMetadata(
                currentState,
                request,
                silent,
                sourceMetadata,
                metadataTransformer,
                rerouteListener
            );
        } else {
            // The backing index may have a different name or prefix than the data stream name.
            final String name = request.dataStreamName() != null ? request.dataStreamName() : request.index();

            // The index being created is for a system data stream, so the backing index will also be a system index
            if (request.systemDataStreamDescriptor() != null) {
                return applyCreateIndexRequestForSystemDataStream(currentState, request, silent, metadataTransformer, rerouteListener);
            }

            SystemIndexDescriptor descriptor = systemIndices.findMatchingDescriptor(request.index());
            // ignore all templates for all system indices that do not allow templates.
            // Essentially, all but .kibana indices, see KibanaPlugin.java.
            if (Objects.nonNull(descriptor) && descriptor.allowsTemplates() == false) {
                return applyCreateIndexRequestForSystemIndex(currentState, request, silent, descriptor.getIndexPattern(), rerouteListener);
            }

            // Hidden indices apply templates slightly differently (ignoring wildcard '*'
            // templates), so we need to check to see if the request is creating a hidden index
            // prior to resolving which templates it matches
            final Boolean isHiddenFromRequest = IndexMetadata.INDEX_HIDDEN_SETTING.exists(request.settings())
                ? IndexMetadata.INDEX_HIDDEN_SETTING.get(request.settings())
                : null;

            // Check to see if a v2 template matched
            final String v2Template = MetadataIndexTemplateService.findV2Template(
                currentState.metadata(),
                name,
                isHiddenFromRequest != null && isHiddenFromRequest
            );

            if (v2Template != null) {
                // If a v2 template was found, it takes precedence over all v1 templates, so create
                // the index using that template and the request's specified settings
                return applyCreateIndexRequestWithV2Template(
                    currentState,
                    request,
                    silent,
                    v2Template,
                    metadataTransformer,
                    rerouteListener
                );
            } else {
                // A v2 template wasn't found, check the v1 templates, in the event no templates are
                // found creation still works using the request's specified index settings
                final List<IndexTemplateMetadata> v1Templates = MetadataIndexTemplateService.findV1Templates(
                    currentState.metadata(),
                    request.index(),
                    isHiddenFromRequest
                );

                if (v1Templates.size() > 1) {
                    deprecationLogger.warn(
                        DeprecationCategory.TEMPLATES,
                        "index_template_multiple_match",
                        "index [{}] matches multiple legacy templates [{}], composable templates will only match a single template",
                        request.index(),
                        v1Templates.stream().map(IndexTemplateMetadata::name).sorted().collect(Collectors.joining(", "))
                    );
                }

                return applyCreateIndexRequestWithV1Templates(
                    currentState,
                    request,
                    silent,
                    v1Templates,
                    metadataTransformer,
                    rerouteListener
                );
            }
        }
    }

    public ClusterState applyCreateIndexRequest(
        ClusterState currentState,
        CreateIndexClusterStateUpdateRequest request,
        boolean silent,
        ActionListener<Void> rerouteListener
    ) throws Exception {
        return applyCreateIndexRequest(currentState, request, silent, null, rerouteListener);
    }

    /**
     * Given the state and a request as well as the metadata necessary to build a new index,
     * validate the configuration with an actual index service as return a new cluster state with
     * the index added (and rerouted)
     * @param currentState the current state to base the new state off of
     * @param request the create index request
     * @param silent a boolean for whether logging should be at a lower or higher level
     * @param sourceMetadata when recovering from an existing index, metadata that should be copied to the new index
     * @param temporaryIndexMeta metadata for the new index built from templates, source metadata, and request settings
     * @param mappings a list of all mapping definitions to apply, in order
     * @param aliasSupplier a function that takes the real {@link IndexService} and returns a list of {@link AliasMetadata} aliases
     * @param templatesApplied a list of the names of the templates applied, for logging
     * @param metadataTransformer if provided, a function that may alter cluster metadata in the same cluster state update that
     *                            creates the index
     * @return a new cluster state with the index added
     */
    private ClusterState applyCreateIndexWithTemporaryService(
        final ClusterState currentState,
        final CreateIndexClusterStateUpdateRequest request,
        final boolean silent,
        final IndexMetadata sourceMetadata,
        final IndexMetadata temporaryIndexMeta,
        final List<CompressedXContent> mappings,
        final Function<IndexService, List<AliasMetadata>> aliasSupplier,
        final List<String> templatesApplied,
        final BiConsumer<ProjectMetadata.Builder, IndexMetadata> metadataTransformer,
        final ActionListener<Void> rerouteListener
    ) throws Exception {
        // create the index here (on the master) to validate it can be created, as well as adding the mapping
        assert indicesService.hasIndex(temporaryIndexMeta.getIndex()) == false
            : Strings.format("Index [%s] already exists", temporaryIndexMeta.getIndex().getName());
        return indicesService.<ClusterState, Exception>withTempIndexService(temporaryIndexMeta, indexService -> {
            try {
                updateIndexMappingsAndBuildSortOrder(indexService, request, mappings, sourceMetadata);
            } catch (Exception e) {
                logger.log(silent ? Level.DEBUG : Level.INFO, "failed on parsing mappings on index creation [{}]", request.index(), e);
                throw e;
            }

            final List<AliasMetadata> aliases = aliasSupplier.apply(indexService);

            final IndexMetadata indexMetadata;
            try {
                indexMetadata = buildIndexMetadata(
                    request.index(),
                    aliases,
                    indexService.mapperService()::documentMapper,
                    temporaryIndexMeta.getSettings(),
                    temporaryIndexMeta.getRoutingNumShards(),
                    sourceMetadata,
                    temporaryIndexMeta.isSystem(),
                    currentState.getMinTransportVersion()
                );
            } catch (Exception e) {
                logger.info("failed to build index metadata [{}]", request.index());
                throw e;
            }

            logger.log(
                silent ? Level.DEBUG : Level.INFO,
                "[{}] creating index, cause [{}], templates {}, shards [{}]/[{}]",
                request.index(),
                request.cause(),
                templatesApplied,
                indexMetadata.getNumberOfShards(),
                indexMetadata.getNumberOfReplicas()
            );

            indexService.getIndexEventListener().beforeIndexAddedToCluster(indexMetadata.getIndex(), indexMetadata.getSettings());

            ClusterState updated = clusterStateCreateIndex(
                currentState,
                indexMetadata,
                metadataTransformer,
                allocationService.getShardRoutingRoleStrategy()
            );
            if (request.performReroute()) {
                updated = allocationService.reroute(updated, "index [" + indexMetadata.getIndex().getName() + "] created", rerouteListener);
            }
            return updated;
        });
    }

    /**
     * Given a state and index settings calculated after applying templates, validate metadata for
     * the new index, returning an {@link IndexMetadata} for the new index
     */
    private IndexMetadata buildAndValidateTemporaryIndexMetadata(
        final Settings aggregatedIndexSettings,
        final CreateIndexClusterStateUpdateRequest request,
        final int routingNumShards
    ) {

        final boolean isHiddenAfterTemplates = IndexMetadata.INDEX_HIDDEN_SETTING.get(aggregatedIndexSettings);
        final boolean isSystem = validateDotIndex(request.index(), isHiddenAfterTemplates);

        // remove the setting it's temporary and is only relevant once we create the index
        final Settings.Builder settingsBuilder = Settings.builder().put(aggregatedIndexSettings);
        settingsBuilder.remove(IndexMetadata.INDEX_NUMBER_OF_ROUTING_SHARDS_SETTING.getKey());
        final Settings indexSettings = settingsBuilder.build();

        final IndexMetadata.Builder tmpImdBuilder = IndexMetadata.builder(request.index());
        tmpImdBuilder.setRoutingNumShards(routingNumShards);
        tmpImdBuilder.settings(indexSettings);
        tmpImdBuilder.system(isSystem);

        // Set up everything, now locally create the index to see that things are ok, and apply
        IndexMetadata tempMetadata = tmpImdBuilder.build();
        validateActiveShardCount(request.waitForActiveShards(), tempMetadata);

        return tempMetadata;
    }

    // TODO: this method can be removed in 9.0 because we will no longer use v1 templates to create indices (only v2 templates)
    private ClusterState applyCreateIndexRequestWithV1Templates(
        final ClusterState currentState,
        final CreateIndexClusterStateUpdateRequest request,
        final boolean silent,
        final List<IndexTemplateMetadata> templates,
        final BiConsumer<ProjectMetadata.Builder, IndexMetadata> projectMetadataTransformer,
        final ActionListener<Void> rerouteListener
    ) throws Exception {
        logger.debug(
            "applying create index request using legacy templates {}",
            templates.stream().map(IndexTemplateMetadata::name).toList()
        );

        final Map<String, Object> mappingsMap = parseV1Mappings(
            request.mappings(),
            templates.stream().map(IndexTemplateMetadata::getMappings).collect(toList()),
            xContentRegistry
        );

        final CompressedXContent mappings;
        if (mappingsMap.isEmpty()) {
            mappings = null;
        } else {
            mappings = new CompressedXContent(mappingsMap);
        }

        final Settings aggregatedIndexSettings = aggregateIndexSettings(
            currentState,
            request,
            resolveSettings(templates),
            mappings == null ? List.of() : List.of(mappings),
            null,
            settings,
            indexScopedSettings,
            shardLimitValidator,
            indexSettingProviders
        );
        int routingNumShards = getIndexNumberOfRoutingShards(aggregatedIndexSettings, null);
        IndexMetadata tmpImd = buildAndValidateTemporaryIndexMetadata(aggregatedIndexSettings, request, routingNumShards);

        return applyCreateIndexWithTemporaryService(
            currentState,
            request,
            silent,
            null,
            tmpImd,
            mappings == null ? List.of() : List.of(mappings),
            indexService -> resolveAndValidateAliases(
                request.index(),
                request.aliases(),
                MetadataIndexTemplateService.resolveAliases(templates),
                currentState.metadata(),
                // the context is only used for validation so it's fine to pass fake values for the
                // shard id and the current timestamp
                xContentRegistry,
                indexService.newSearchExecutionContext(0, 0, null, () -> 0L, null, emptyMap()),
                IndexService.dateMathExpressionResolverAt(request.getNameResolvedAt()),
                systemIndices::isSystemName
            ),
            templates.stream().map(IndexTemplateMetadata::getName).collect(toList()),
            projectMetadataTransformer,
            rerouteListener
        );
    }

    private ClusterState applyCreateIndexRequestWithV2Template(
        final ClusterState currentState,
        final CreateIndexClusterStateUpdateRequest request,
        final boolean silent,
        final String templateName,
        final BiConsumer<ProjectMetadata.Builder, IndexMetadata> projectMetadataTransformer,
        final ActionListener<Void> rerouteListener
    ) throws Exception {
        logger.debug("applying create index request using composable template [{}]", templateName);

        ComposableIndexTemplate template = currentState.getMetadata().getProject().templatesV2().get(templateName);
        final boolean isDataStream = template.getDataStreamTemplate() != null;
        if (isDataStream && request.dataStreamName() == null) {
            throw new IllegalArgumentException(
                "cannot create index with name ["
                    + request.index()
                    + "], because it matches with template ["
                    + templateName
                    + "] that creates data streams only, "
                    + "use create data stream api instead"
            );
        }

        final List<CompressedXContent> mappings = collectV2Mappings(
            request.mappings(),
            currentState,
            templateName,
            xContentRegistry,
            request.index()
        );
        final Settings aggregatedIndexSettings = aggregateIndexSettings(
            currentState,
            request,
            resolveSettings(currentState.metadata(), templateName),
            mappings,
            null,
            settings,
            indexScopedSettings,
            shardLimitValidator,
            indexSettingProviders
        );
        int routingNumShards = getIndexNumberOfRoutingShards(aggregatedIndexSettings, null);
        IndexMetadata tmpImd = buildAndValidateTemporaryIndexMetadata(aggregatedIndexSettings, request, routingNumShards);

        return applyCreateIndexWithTemporaryService(
            currentState,
            request,
            silent,
            null,
            tmpImd,
            mappings,
            indexService -> resolveAndValidateAliases(
                request.index(),
                // data stream aliases are created separately in MetadataCreateDataStreamService::createDataStream
                isDataStream ? Set.of() : request.aliases(),
                isDataStream ? List.of() : MetadataIndexTemplateService.resolveAliases(currentState.metadata(), templateName),
                currentState.metadata(),
                xContentRegistry,
                // the context is used ony for validation so it's fine to pass fake values for the shard id and the current timestamp
                indexService.newSearchExecutionContext(0, 0, null, () -> 0L, null, emptyMap()),
                IndexService.dateMathExpressionResolverAt(request.getNameResolvedAt()),
                systemIndices::isSystemName
            ),
            Collections.singletonList(templateName),
            projectMetadataTransformer,
            rerouteListener
        );
    }

    private ClusterState applyCreateIndexRequestForSystemIndex(
        final ClusterState currentState,
        final CreateIndexClusterStateUpdateRequest request,
        final boolean silent,
        final String indexPattern,
        final ActionListener<Void> rerouteListener
    ) throws Exception {
        logger.debug("applying create index request for system index [{}] matching pattern [{}]", request.index(), indexPattern);

        final Settings aggregatedIndexSettings = aggregateIndexSettings(
            currentState,
            request,
            Settings.EMPTY,
            null,
            null,
            settings,
            indexScopedSettings,
            shardLimitValidator,
            indexSettingProviders
        );
        final int routingNumShards = getIndexNumberOfRoutingShards(aggregatedIndexSettings, null);
        final IndexMetadata tmpImd = buildAndValidateTemporaryIndexMetadata(aggregatedIndexSettings, request, routingNumShards);

        return applyCreateIndexWithTemporaryService(
            currentState,
            request,
            silent,
            null,
            tmpImd,
            List.of(new CompressedXContent(MapperService.parseMapping(xContentRegistry, request.mappings()))),
            indexService -> resolveAndValidateAliases(
                request.index(),
                request.aliases(),
                List.of(),
                currentState.metadata(),
                // the context is only used for validation so it's fine to pass fake values for the
                // shard id and the current timestamp
                xContentRegistry,
                indexService.newSearchExecutionContext(0, 0, null, () -> 0L, null, emptyMap()),
                IndexService.dateMathExpressionResolverAt(request.getNameResolvedAt()),
                systemIndices::isSystemName
            ),
            List.of(),
            null,
            rerouteListener
        );
    }

    private ClusterState applyCreateIndexRequestForSystemDataStream(
        final ClusterState currentState,
        final CreateIndexClusterStateUpdateRequest request,
        final boolean silent,
        final BiConsumer<ProjectMetadata.Builder, IndexMetadata> projectMetadataTransformer,
        final ActionListener<Void> rerouteListener
    ) throws Exception {
        Objects.requireNonNull(request.systemDataStreamDescriptor());
        logger.debug("applying create index request for system data stream [{}]", request.systemDataStreamDescriptor());

        ComposableIndexTemplate template = request.systemDataStreamDescriptor().getComposableIndexTemplate();
        if (request.dataStreamName() == null && template.getDataStreamTemplate() != null) {
            throw new IllegalArgumentException(
                "cannot create index with name [" + request.index() + "], because it matches with a system data stream"
            );
        }

        final Map<String, ComponentTemplate> componentTemplates = request.systemDataStreamDescriptor().getComponentTemplates();
        final List<CompressedXContent> mappings = collectSystemV2Mappings(template, componentTemplates, xContentRegistry, request.index());

        final Settings aggregatedIndexSettings = aggregateIndexSettings(
            currentState,
            request,
            resolveSettings(template, componentTemplates),
            mappings,
            null,
            settings,
            indexScopedSettings,
            shardLimitValidator,
            indexSettingProviders
        );
        final int routingNumShards = getIndexNumberOfRoutingShards(aggregatedIndexSettings, null);
        final IndexMetadata tmpImd = buildAndValidateTemporaryIndexMetadata(aggregatedIndexSettings, request, routingNumShards);

        return applyCreateIndexWithTemporaryService(
            currentState,
            request,
            silent,
            null,
            tmpImd,
            mappings,
            indexService -> resolveAndValidateAliases(
                request.index(),
                request.aliases(),
                MetadataIndexTemplateService.resolveAliases(template, componentTemplates),
                currentState.metadata(),
                // the context is only used for validation so it's fine to pass fake values for the
                // shard id and the current timestamp
                xContentRegistry,
                indexService.newSearchExecutionContext(0, 0, null, () -> 0L, null, emptyMap()),
                IndexService.dateMathExpressionResolverAt(request.getNameResolvedAt()),
                systemIndices::isSystemName
            ),
            List.of(),
            projectMetadataTransformer,
            rerouteListener
        );
    }

    private static List<CompressedXContent> collectSystemV2Mappings(
        final ComposableIndexTemplate composableIndexTemplate,
        final Map<String, ComponentTemplate> componentTemplates,
        final NamedXContentRegistry xContentRegistry,
        final String indexName
    ) throws Exception {
        List<CompressedXContent> templateMappings = MetadataIndexTemplateService.collectMappings(
            composableIndexTemplate,
            componentTemplates,
            indexName
        );
        return collectV2Mappings(null, templateMappings, xContentRegistry);
    }

    public static List<CompressedXContent> collectV2Mappings(
        @Nullable final String requestMappings,
        final ClusterState currentState,
        final String templateName,
        final NamedXContentRegistry xContentRegistry,
        final String indexName
    ) throws Exception {
        List<CompressedXContent> templateMappings = MetadataIndexTemplateService.collectMappings(currentState, templateName, indexName);
        return collectV2Mappings(requestMappings, templateMappings, xContentRegistry);
    }

    private static List<CompressedXContent> collectV2Mappings(
        @Nullable final String requestMappings,
        final List<CompressedXContent> templateMappings,
        final NamedXContentRegistry xContentRegistry
    ) throws Exception {
        List<CompressedXContent> result = new ArrayList<>(templateMappings.size() + 1);
        result.addAll(templateMappings);
        if (requestMappings != null) {
            Map<String, Object> parsedRequestMappings = MapperService.parseMapping(xContentRegistry, requestMappings);
            if (parsedRequestMappings.isEmpty() == false) {
                result.add(new CompressedXContent(parsedRequestMappings));
            }
        }
        return result;
    }

    private ClusterState applyCreateIndexRequestWithExistingMetadata(
        final ClusterState currentState,
        final CreateIndexClusterStateUpdateRequest request,
        final boolean silent,
        final IndexMetadata sourceMetadata,
        final BiConsumer<ProjectMetadata.Builder, IndexMetadata> projectMetadataTransformer,
        final ActionListener<Void> rerouteListener
    ) throws Exception {
        logger.info("applying create index request using existing index [{}] metadata", sourceMetadata.getIndex().getName());

        final Map<String, Object> mappings = MapperService.parseMapping(xContentRegistry, request.mappings());
        if (mappings.isEmpty() == false) {
            throw new IllegalArgumentException(
                "mappings are not allowed when creating an index from a source index, " + "all mappings are copied from the source index"
            );
        }

        final Settings aggregatedIndexSettings = aggregateIndexSettings(
            currentState,
            request,
            Settings.EMPTY,
            null,
            sourceMetadata,
            settings,
            indexScopedSettings,
            shardLimitValidator,
            indexSettingProviders
        );
        final int routingNumShards = getIndexNumberOfRoutingShards(aggregatedIndexSettings, sourceMetadata);
        IndexMetadata tmpImd = buildAndValidateTemporaryIndexMetadata(aggregatedIndexSettings, request, routingNumShards);

        return applyCreateIndexWithTemporaryService(
            currentState,
            request,
            silent,
            sourceMetadata,
            tmpImd,
            List.of(),
            indexService -> resolveAndValidateAliases(
                request.index(),
                request.aliases(),
                Collections.emptyList(),
                currentState.metadata(),
                xContentRegistry,
                // the context is only used for validation so it's fine to pass fake values for the
                // shard id and the current timestamp
                indexService.newSearchExecutionContext(0, 0, null, () -> 0L, null, emptyMap()),
                IndexService.dateMathExpressionResolverAt(request.getNameResolvedAt()),
                systemIndices::isSystemName
            ),
            List.of(),
            projectMetadataTransformer,
            rerouteListener
        );
    }

    /**
     * Parses the provided mappings json and the inheritable mappings from the templates (if any)
     * into a map.
     *
     * The template mappings are applied in the order they are encountered in the list (clients
     * should make sure the lower index, closer to the head of the list, templates have the highest
     * {@link IndexTemplateMetadata#order()}). This merging makes no distinction between field
     * definitions, as may result in an invalid field definition
     */
    static Map<String, Object> parseV1Mappings(
        String mappingsJson,
        List<CompressedXContent> templateMappings,
        NamedXContentRegistry xContentRegistry
    ) throws IOException {
        Map<String, Object> mappings = MapperService.parseMapping(xContentRegistry, mappingsJson);
        // apply templates, merging the mappings into the request mapping if exists
        for (CompressedXContent mapping : templateMappings) {
            if (mapping != null) {
                Map<String, Object> templateMapping = MapperService.parseMapping(xContentRegistry, mapping);
                if (templateMapping.isEmpty()) {
                    // Someone provided an empty '{}' for mappings, which is okay, but to avoid
                    // tripping the below assertion, we can safely ignore it
                    continue;
                }
                assert templateMapping.size() == 1 : "expected exactly one mapping value, got: " + templateMapping;
                // pre-8x templates may have a wrapper type other than _doc, so we re-wrap things here
                templateMapping = Collections.singletonMap(MapperService.SINGLE_MAPPING_NAME, templateMapping.values().iterator().next());
                if (mappings.isEmpty()) {
                    mappings = templateMapping;
                } else {
                    XContentHelper.mergeDefaults(mappings, templateMapping);
                }
            }
        }
        return mappings;
    }

    /**
     * Validates and creates the settings for the new index based on the explicitly configured settings via the
     * {@link CreateIndexClusterStateUpdateRequest}, inherited from templates and, if recovering from another index (ie. split, shrink,
     * clone), the resize settings.
     *
     * The template mappings are applied in the order they are encountered in the list (clients should make sure the lower index, closer
     * to the head of the list, templates have the highest {@link IndexTemplateMetadata#order()})
     *
     * @return the aggregated settings for the new index
     */
    static Settings aggregateIndexSettings(
        ClusterState currentState,
        CreateIndexClusterStateUpdateRequest request,
        Settings combinedTemplateSettings,
        List<CompressedXContent> combinedTemplateMappings,
        @Nullable IndexMetadata sourceMetadata,
        Settings settings,
        IndexScopedSettings indexScopedSettings,
        ShardLimitValidator shardLimitValidator,
        Set<IndexSettingProvider> indexSettingProviders
    ) {
        final boolean isDataStreamIndex = request.dataStreamName() != null;
        // TODO multi-project get the right project here (based on the request)
        final var projectMetadata = currentState.getMetadata().getProject();

        // Create builders for the template and request settings. We transform these into builders
        // because we may want settings to be "removed" from these prior to being set on the new
        // index (see more comments below)
        final Settings.Builder templateSettings = Settings.builder().put(combinedTemplateSettings);
        final Settings.Builder requestSettings = Settings.builder().put(request.settings());

        final Settings.Builder indexSettingsBuilder = Settings.builder();
        if (sourceMetadata == null) {
            final Settings.Builder additionalIndexSettings = Settings.builder();
            final Settings templateAndRequestSettings = Settings.builder().put(combinedTemplateSettings).put(request.settings()).build();

            final boolean timeSeriesTemplate = Optional.of(request)
                .map(CreateIndexClusterStateUpdateRequest::matchingTemplate)
                .map(projectMetadata::isTimeSeriesTemplate)
                .orElse(false);

            // Loop through all the explicit index setting providers, adding them to the
            // additionalIndexSettings map
            final var resolvedAt = Instant.ofEpochMilli(request.getNameResolvedAt());
            for (IndexSettingProvider provider : indexSettingProviders) {
                additionalIndexSettings.put(
                    provider.getAdditionalIndexSettings(
                        request.index(),
                        request.dataStreamName(),
                        timeSeriesTemplate,
                        projectMetadata,
                        resolvedAt,
                        templateAndRequestSettings,
                        combinedTemplateMappings
                    )
                );
            }

            // For all the explicit settings, we go through the template and request level settings
            // and see if either a template or the request has "cancelled out" an explicit default
            // setting. For example, if a plugin had as an explicit setting:
            // "index.mysetting": "blah
            // And either a template or create index request had:
            // "index.mysetting": null
            // We want to remove the explicit setting not only from the explicitly set settings, but
            // also from the template and request settings, so that from the newly create index's
            // perspective it is as though the setting has not been set at all (using the default
            // value).
            for (String explicitSetting : additionalIndexSettings.keys()) {
                if (templateSettings.keys().contains(explicitSetting) && templateSettings.get(explicitSetting) == null) {
                    logger.debug(
                        "removing default [{}] setting as it in set to null in a template for [{}] creation",
                        explicitSetting,
                        request.index()
                    );
                    additionalIndexSettings.remove(explicitSetting);
                    templateSettings.remove(explicitSetting);
                }
                if (requestSettings.keys().contains(explicitSetting) && requestSettings.get(explicitSetting) == null) {
                    logger.debug(
                        "removing default [{}] setting as it in set to null in the request for [{}] creation",
                        explicitSetting,
                        request.index()
                    );
                    additionalIndexSettings.remove(explicitSetting);
                    requestSettings.remove(explicitSetting);
                }
            }

            // Finally, we actually add the explicit defaults prior to the template settings and the
            // request settings, so that the precedence goes:
            // Explicit Defaults -> Template -> Request -> Necessary Settings (# of shards, uuid, etc)
            indexSettingsBuilder.put(additionalIndexSettings.build());
            indexSettingsBuilder.put(templateSettings.build());
        }

        // now, put the request settings, so they override templates
        indexSettingsBuilder.put(requestSettings.build());

        if (sourceMetadata == null) { // not for shrink/split/clone
            // regardless of any previous logic, we're going to force there
            // to be an appropriate non-empty value for the tier preference
            String currentTierPreference = indexSettingsBuilder.get(DataTier.TIER_PREFERENCE);
            if (DataTier.parseTierList(currentTierPreference).isEmpty()) {
                String newTierPreference = isDataStreamIndex ? DataTier.DATA_HOT : DataTier.DATA_CONTENT;
                logger.debug(
                    "enforcing default [{}] setting for [{}] creation, replacing [{}] with [{}]",
                    DataTier.TIER_PREFERENCE,
                    request.index(),
                    currentTierPreference,
                    newTierPreference
                );
                indexSettingsBuilder.put(DataTier.TIER_PREFERENCE, newTierPreference);
            }
        }

        if (indexSettingsBuilder.get(IndexMetadata.SETTING_VERSION_CREATED) == null) {
            DiscoveryNodes nodes = currentState.nodes();
            IndexVersion createdVersion = IndexVersion.min(IndexVersion.current(), nodes.getMaxDataNodeCompatibleIndexVersion());
            indexSettingsBuilder.put(IndexMetadata.SETTING_VERSION_CREATED, createdVersion);
        }
        if (INDEX_NUMBER_OF_SHARDS_SETTING.exists(indexSettingsBuilder) == false) {
            indexSettingsBuilder.put(SETTING_NUMBER_OF_SHARDS, INDEX_NUMBER_OF_SHARDS_SETTING.get(settings));
        }
        if (INDEX_NUMBER_OF_REPLICAS_SETTING.exists(indexSettingsBuilder) == false) {
            indexSettingsBuilder.put(SETTING_NUMBER_OF_REPLICAS, INDEX_NUMBER_OF_REPLICAS_SETTING.get(settings));
        }
        if (settings.get(SETTING_AUTO_EXPAND_REPLICAS) != null && indexSettingsBuilder.get(SETTING_AUTO_EXPAND_REPLICAS) == null) {
            indexSettingsBuilder.put(SETTING_AUTO_EXPAND_REPLICAS, settings.get(SETTING_AUTO_EXPAND_REPLICAS));
        }

        if (indexSettingsBuilder.get(SETTING_CREATION_DATE) == null) {
            indexSettingsBuilder.put(SETTING_CREATION_DATE, Instant.now().toEpochMilli());
        }
        indexSettingsBuilder.put(IndexMetadata.SETTING_INDEX_PROVIDED_NAME, request.getProvidedName());
        indexSettingsBuilder.put(SETTING_INDEX_UUID, UUIDs.randomBase64UUID());

        if (sourceMetadata != null) {
            assert request.resizeType() != null;
            prepareResizeIndexSettings(
                currentState.metadata(),
                currentState.blocks(),
                currentState.routingTable(),
                indexSettingsBuilder,
                request.recoverFrom(),
                request.index(),
                request.resizeType(),
                request.copySettings(),
                indexScopedSettings
            );
        }

        Settings indexSettings = indexSettingsBuilder.build();
        /*
         * We can not validate settings until we have applied templates, otherwise we do not know the actual settings
         * that will be used to create this index.
         */
        shardLimitValidator.validateShardLimit(indexSettings, currentState.nodes(), currentState.metadata());
        validateSoftDeleteSettings(indexSettings);
        validateTranslogRetentionSettings(indexSettings);
        validateStoreTypeSetting(indexSettings);
        return indexSettings;
    }

    private static void validateSoftDeleteSettings(Settings indexSettings) {
        if (IndexSettings.INDEX_SOFT_DELETES_SETTING.get(indexSettings) == false
            && IndexMetadata.SETTING_INDEX_VERSION_CREATED.get(indexSettings).onOrAfter(IndexVersions.V_8_0_0)) {
            throw new IllegalArgumentException(
                "Creating indices with soft-deletes disabled is no longer supported. "
                    + "Please do not specify a value for setting [index.soft_deletes.enabled]."
            );
        }
    }

    /**
     * Calculates the number of routing shards based on the configured value in indexSettings or if recovering from another index
     * it will return the value configured for that index.
     */
    static int getIndexNumberOfRoutingShards(Settings indexSettings, @Nullable IndexMetadata sourceMetadata) {
        final int numTargetShards = INDEX_NUMBER_OF_SHARDS_SETTING.get(indexSettings);
        final IndexVersion indexVersionCreated = IndexMetadata.SETTING_INDEX_VERSION_CREATED.get(indexSettings);
        final int routingNumShards;
        if (sourceMetadata == null || sourceMetadata.getNumberOfShards() == 1) {
            // in this case we either have no index to recover from or
            // we have a source index with 1 shard and without an explicit split factor
            // or one that is valid in that case we can split into whatever and auto-generate a new factor.
            // (Don't use IndexMetadata.INDEX_NUMBER_OF_ROUTING_SHARDS_SETTING.get(indexSettings) here, otherwise
            // we get the default value when `null` has been provided as value)
            if (indexSettings.get(IndexMetadata.INDEX_NUMBER_OF_ROUTING_SHARDS_SETTING.getKey()) != null) {
                routingNumShards = IndexMetadata.INDEX_NUMBER_OF_ROUTING_SHARDS_SETTING.get(indexSettings);
            } else {
                routingNumShards = calculateNumRoutingShards(numTargetShards, indexVersionCreated);
            }
        } else {
            assert IndexMetadata.INDEX_NUMBER_OF_ROUTING_SHARDS_SETTING.exists(indexSettings) == false
                : "index.number_of_routing_shards should not be present on the target index on resize";
            routingNumShards = sourceMetadata.getRoutingNumShards();
        }
        return routingNumShards;
    }

    /**
     * Validate and resolve the aliases explicitly set for the index, together with the ones inherited from the specified
     * templates.
     *
     * The template mappings are applied in the order they are encountered in the list (clients should make sure the lower index, closer
     * to the head of the list, templates have the highest {@link IndexTemplateMetadata#order()})
     *
     * @return the list of resolved aliases, with the explicitly provided aliases occurring first (having a higher priority) followed by
     * the ones inherited from the templates
     */
    public static List<AliasMetadata> resolveAndValidateAliases(
        String index,
        Set<Alias> aliases,
        List<Map<String, AliasMetadata>> templateAliases,
        Metadata metadata,
        NamedXContentRegistry xContentRegistry,
        SearchExecutionContext searchExecutionContext,
        Function<String, String> indexNameExpressionResolver,
        Predicate<String> systemNamePredicate
    ) {

        // Keep a separate set to facilitate searches when processing aliases from the template
        Set<Alias> resolvedExpressions = new HashSet<>();
        List<AliasMetadata> resolvedAliases = new ArrayList<>();
        for (Alias alias : aliases) {
            final String resolvedExpression = indexNameExpressionResolver.apply(alias.name());
            alias = alias.name(resolvedExpression);
            AliasValidator.validateAlias(alias, index, metadata);
            if (Strings.hasLength(alias.filter())) {
                AliasValidator.validateAliasFilter(alias.name(), alias.filter(), searchExecutionContext, xContentRegistry);
            }

            AliasMetadata aliasMetadata = AliasMetadata.builder(alias.name())
                .filter(alias.filter())
                .indexRouting(alias.indexRouting())
                .searchRouting(alias.searchRouting())
                .writeIndex(alias.writeIndex())
                .isHidden(systemNamePredicate.test(alias.name()) ? Boolean.TRUE : alias.isHidden())
                .build();
            resolvedAliases.add(aliasMetadata);
            resolvedExpressions.add(new Alias(resolvedExpression));
        }

        Map<String, AliasMetadata> templatesAliases = new HashMap<>();
        for (Map<String, AliasMetadata> templateAliasConfig : templateAliases) {
            // handle aliases
            for (Map.Entry<String, AliasMetadata> entry : templateAliasConfig.entrySet()) {
                String resolvedTemplateExpression = indexNameExpressionResolver.apply(entry.getValue().alias());
                AliasMetadata aliasMetadata = AliasMetadata.newAliasMetadata(entry.getValue(), resolvedTemplateExpression);

                // if an alias with same name came with the create index request itself,
                // ignore this one taken from the index template
                if (resolvedExpressions.contains(new Alias(aliasMetadata.alias()))) {
                    continue;
                }
                // if an alias with same name was already processed, ignore this one
                if (templatesAliases.containsKey(entry.getKey())) {
                    continue;
                }

                // Allow templatesAliases to be templated by replacing a token with the
                // name of the index that we are applying it to
                if (aliasMetadata.alias().contains("{index}")) {
                    String templatedAlias = aliasMetadata.alias().replace("{index}", index);
                    aliasMetadata = AliasMetadata.newAliasMetadata(aliasMetadata, templatedAlias);
                }

                // set system aliases from templates to hidden
                if (systemNamePredicate.test(aliasMetadata.alias())) {
                    aliasMetadata = AliasMetadata.builder(aliasMetadata.alias())
                        .filter(aliasMetadata.filter())
                        .indexRouting(aliasMetadata.indexRouting())
                        .searchRouting(aliasMetadata.searchRouting())
                        .writeIndex(aliasMetadata.writeIndex())
                        .isHidden(true)
                        .build();
                }

                AliasValidator.validateAliasMetadata(aliasMetadata, index, metadata);
                if (aliasMetadata.filter() != null) {
                    AliasValidator.validateAliasFilter(
                        aliasMetadata.alias(),
                        aliasMetadata.filter().uncompressed(),
                        searchExecutionContext,
                        xContentRegistry
                    );
                }
                templatesAliases.put(aliasMetadata.alias(), aliasMetadata);
                resolvedAliases.add((aliasMetadata));
            }
        }
        return resolvedAliases;

    }

    /**
     * Creates the index into the cluster state applying the provided blocks. The final cluster state will contain an updated routing
     * table based on the live nodes.
     */
    static ClusterState clusterStateCreateIndex(
        ClusterState currentState,
        IndexMetadata indexMetadata,
        BiConsumer<ProjectMetadata.Builder, IndexMetadata> projectMetadataTransformer,
        ShardRoutingRoleStrategy shardRoutingRoleStrategy
    ) {
        // TODO multi-projects get the right project here
        ProjectMetadata currentProjectMetadata = currentState.metadata().getProject();
        final ProjectMetadata newProjectMetadata;
        if (projectMetadataTransformer != null) {
            ProjectMetadata.Builder projectMetadataBuilder = ProjectMetadata.builder(currentProjectMetadata);
            projectMetadataBuilder.put(indexMetadata, false);
            projectMetadataTransformer.accept(projectMetadataBuilder, indexMetadata);
            newProjectMetadata = projectMetadataBuilder.build();
        } else {
            newProjectMetadata = currentProjectMetadata.withAddedIndex(indexMetadata);
        }

        var blocksBuilder = ClusterBlocks.builder().blocks(currentState.blocks());
        blocksBuilder.updateBlocks(indexMetadata);

        // TODO multi-projects get the right project here
        var routingTableBuilder = RoutingTable.builder(shardRoutingRoleStrategy, currentState.routingTable())
            .addAsNew(newProjectMetadata.index(indexMetadata.getIndex().getName()));

        // TODO multi-projects get the right project here
        return ClusterState.builder(currentState)
            .blocks(blocksBuilder)
            .putProjectMetadata(newProjectMetadata)
            .routingTable(routingTableBuilder)
            .build();
    }

    static IndexMetadata buildIndexMetadata(
        String indexName,
        List<AliasMetadata> aliases,
        Supplier<DocumentMapper> documentMapperSupplier,
        Settings indexSettings,
        int routingNumShards,
        @Nullable IndexMetadata sourceMetadata,
        boolean isSystem,
        TransportVersion minClusterTransportVersion
    ) {
        IndexMetadata.Builder indexMetadataBuilder = createIndexMetadataBuilder(indexName, sourceMetadata, indexSettings, routingNumShards);
        indexMetadataBuilder.system(isSystem);
        if (minClusterTransportVersion.before(TransportVersions.EVENT_INGESTED_RANGE_IN_CLUSTER_STATE)) {
            // promote to UNKNOWN for older versions since they don't know how to handle event.ingested in cluster state
            indexMetadataBuilder.eventIngestedRange(IndexLongFieldRange.UNKNOWN, minClusterTransportVersion);
        }
        // now, update the mappings with the actual source
        Map<String, MappingMetadata> mappingsMetadata = new HashMap<>();
        DocumentMapper docMapper = documentMapperSupplier.get();
        if (docMapper != null) {
            MappingMetadata mappingMd = new MappingMetadata(docMapper);
            mappingsMetadata.put(docMapper.type(), mappingMd);
            indexMetadataBuilder.putInferenceFields(docMapper.mappers().inferenceFields());
        }

        for (MappingMetadata mappingMd : mappingsMetadata.values()) {
            indexMetadataBuilder.putMapping(mappingMd);
        }

        // apply the aliases in reverse order as the lower index ones have higher order
        for (int i = aliases.size() - 1; i >= 0; i--) {
            indexMetadataBuilder.putAlias(aliases.get(i));
        }

        indexMetadataBuilder.state(IndexMetadata.State.OPEN);
        return indexMetadataBuilder.build();
    }

    /**
     * Creates an {@link IndexMetadata.Builder} for the provided index and sets a valid primary term for all the shards if a source
     * index meta data is provided (this represents the case where we're shrinking/splitting an index and the primary term for the newly
     * created index needs to be gte than the maximum term in the source index).
     */
    private static IndexMetadata.Builder createIndexMetadataBuilder(
        String indexName,
        @Nullable IndexMetadata sourceMetadata,
        Settings indexSettings,
        int routingNumShards
    ) {
        final IndexMetadata.Builder builder = IndexMetadata.builder(indexName);
        builder.setRoutingNumShards(routingNumShards);
        builder.settings(indexSettings);

        if (sourceMetadata != null) {
            /*
             * We need to arrange that the primary term on all the shards in the shrunken index is at least as large as
             * the maximum primary term on all the shards in the source index. This ensures that we have correct
             * document-level semantics regarding sequence numbers in the shrunken index.
             */
            final long primaryTerm = IntStream.range(0, sourceMetadata.getNumberOfShards())
                .mapToLong(sourceMetadata::primaryTerm)
                .max()
                .getAsLong();
            for (int shardId = 0; shardId < builder.numberOfShards(); shardId++) {
                builder.primaryTerm(shardId, primaryTerm);
            }
        }
        return builder;
    }

    private static void updateIndexMappingsAndBuildSortOrder(
        IndexService indexService,
        CreateIndexClusterStateUpdateRequest request,
        List<CompressedXContent> mappings,
        @Nullable IndexMetadata sourceMetadata
    ) throws IOException {
        MapperService mapperService = indexService.mapperService();
        IndexMode indexMode = indexService.getIndexSettings() != null ? indexService.getIndexSettings().getMode() : IndexMode.STANDARD;
        List<CompressedXContent> allMappings = new ArrayList<>();
        final CompressedXContent defaultMapping = indexMode.getDefaultMapping();
        if (defaultMapping != null) {
            allMappings.add(defaultMapping);
        }
        allMappings.addAll(mappings);
        mapperService.merge(MapperService.SINGLE_MAPPING_NAME, allMappings, MergeReason.INDEX_TEMPLATE);

        indexMode.validateTimestampFieldMapping(request.dataStreamName() != null, mapperService.mappingLookup());

        if (sourceMetadata == null) {
            // now that the mapping is merged we can validate the index sort.
            // we cannot validate for index shrinking since the mapping is empty
            // at this point. The validation will take place later in the process
            // (when all shards are copied in a single place).
            indexService.getIndexSortSupplier().get();
        }
    }

    private static void validateActiveShardCount(ActiveShardCount waitForActiveShards, IndexMetadata indexMetadata) {
        if (waitForActiveShards == ActiveShardCount.DEFAULT) {
            waitForActiveShards = indexMetadata.getWaitForActiveShards();
        }
        if (waitForActiveShards.validate(indexMetadata.getNumberOfReplicas()) == false) {
            throw new IllegalArgumentException(
                "invalid wait_for_active_shards["
                    + waitForActiveShards
                    + "]: cannot be greater than number of shard copies ["
                    + (indexMetadata.getNumberOfReplicas() + 1)
                    + "]"
            );
        }
    }

    private void validate(CreateIndexClusterStateUpdateRequest request, Metadata metadata, RoutingTable routingTable) {
        validateIndexName(request.index(), metadata, routingTable);
        validateIndexSettings(request.index(), request.settings(), forbidPrivateIndexSettings);
    }

    public void validateIndexSettings(String indexName, final Settings settings, final boolean forbidPrivateIndexSettings)
        throws IndexCreationException {
        List<String> validationErrors = getIndexSettingsValidationErrors(settings, forbidPrivateIndexSettings);

        if (validationErrors.isEmpty() == false) {
            ValidationException validationException = new ValidationException();
            validationException.addValidationErrors(validationErrors);
            throw new IndexCreationException(indexName, validationException);
        }
    }

    List<String> getIndexSettingsValidationErrors(final Settings settings, final boolean forbidPrivateIndexSettings) {
        List<String> validationErrors = validateIndexCustomPath(settings, env.sharedDataFile());
        if (forbidPrivateIndexSettings) {
            validationErrors.addAll(validatePrivateSettingsNotExplicitlySet(settings, indexScopedSettings));
        }
        return validationErrors;
    }

    private static List<String> validatePrivateSettingsNotExplicitlySet(Settings settings, IndexScopedSettings indexScopedSettings) {
        List<String> validationErrors = new ArrayList<>();
        for (final String key : settings.keySet()) {
            final Setting<?> setting = indexScopedSettings.get(key);
            if (setting == null) {
                assert indexScopedSettings.isPrivateSetting(key) : "expected [" + key + "] to be private but it was not";
            } else if (setting.isPrivateIndex()) {
                validationErrors.add("private index setting [" + key + "] can not be set explicitly");
            }
        }
        return validationErrors;
    }

    /**
     * Validates that the configured index data path (if any) is a sub-path of the configured shared data path (if any)
     *
     * @param settings the index configured settings
     * @param sharedDataPath the configured `path.shared_data` (if any)
     * @return a list containing validaton errors or an empty list if there aren't any errors
     */
    private static List<String> validateIndexCustomPath(Settings settings, @Nullable Path sharedDataPath) {
        String customPath = IndexMetadata.INDEX_DATA_PATH_SETTING.get(settings);
        List<String> validationErrors = new ArrayList<>();
        if (Strings.isEmpty(customPath) == false) {
            if (sharedDataPath == null) {
                validationErrors.add("path.shared_data must be set in order to use custom data paths");
            } else {
                Path resolvedPath = PathUtils.get(new Path[] { sharedDataPath }, customPath);
                if (resolvedPath == null) {
                    validationErrors.add("custom path [" + customPath + "] is not a sub-path of path.shared_data [" + sharedDataPath + "]");
                }
            }
        }
        return validationErrors;
    }

    /**
     * Validates the settings and mappings for shrinking an index.
     *
     * @return the list of nodes at least one instance of the source index shards are allocated
     */
    static List<String> validateShrinkIndex(
        Metadata metadata,
        ClusterBlocks clusterBlocks,
        RoutingTable routingTable,
        String sourceIndex,
        String targetIndexName,
        Settings targetIndexSettings
    ) {
        IndexMetadata sourceMetadata = validateResize(metadata, clusterBlocks, sourceIndex, targetIndexName, targetIndexSettings);
        if (sourceMetadata.isSearchableSnapshot()) {
            throw new IllegalArgumentException("can't shrink searchable snapshot index [" + sourceIndex + ']');
        }
        assert INDEX_NUMBER_OF_SHARDS_SETTING.exists(targetIndexSettings);
        IndexMetadata.selectShrinkShards(0, sourceMetadata, INDEX_NUMBER_OF_SHARDS_SETTING.get(targetIndexSettings));

        if (sourceMetadata.getNumberOfShards() == 1) {
            throw new IllegalArgumentException("can't shrink an index with only one shard");
        }

        // now check that index is all on one node
        final IndexRoutingTable table = routingTable.index(sourceIndex);
        Map<String, AtomicInteger> nodesToNumRouting = new HashMap<>();
        int numShards = sourceMetadata.getNumberOfShards();
        for (ShardRouting routing : table.shardsWithState(ShardRoutingState.STARTED)) {
            nodesToNumRouting.computeIfAbsent(routing.currentNodeId(), (s) -> new AtomicInteger(0)).incrementAndGet();
        }
        List<String> nodesToAllocateOn = new ArrayList<>();
        for (Map.Entry<String, AtomicInteger> entries : nodesToNumRouting.entrySet()) {
            int numAllocations = entries.getValue().get();
            assert numAllocations <= numShards : "wait what? " + numAllocations + " is > than num shards " + numShards;
            if (numAllocations == numShards) {
                nodesToAllocateOn.add(entries.getKey());
            }
        }
        if (nodesToAllocateOn.isEmpty()) {
            throw new IllegalStateException("index " + sourceIndex + " must have all shards allocated on the same node to shrink index");
        }
        return nodesToAllocateOn;
    }

    static void validateSplitIndex(
        Metadata metadata,
        ClusterBlocks clusterBlocks,
        String sourceIndex,
        String targetIndexName,
        Settings targetIndexSettings
    ) {
        IndexMetadata sourceMetadata = validateResize(metadata, clusterBlocks, sourceIndex, targetIndexName, targetIndexSettings);
        if (sourceMetadata.isSearchableSnapshot()) {
            throw new IllegalArgumentException("can't split searchable snapshot index [" + sourceIndex + ']');
        }
        IndexMetadata.selectSplitShard(0, sourceMetadata, INDEX_NUMBER_OF_SHARDS_SETTING.get(targetIndexSettings));
    }

    static void validateCloneIndex(
        Metadata metadata,
        ClusterBlocks clusterBlocks,
        String sourceIndex,
        String targetIndexName,
        Settings targetIndexSettings
    ) {
        IndexMetadata sourceMetadata = validateResize(metadata, clusterBlocks, sourceIndex, targetIndexName, targetIndexSettings);
        if (sourceMetadata.isSearchableSnapshot()) {
            for (Setting<?> nonCloneableSetting : Arrays.asList(INDEX_STORE_TYPE_SETTING, INDEX_RECOVERY_TYPE_SETTING)) {
                if (nonCloneableSetting.exists(targetIndexSettings) == false) {
                    throw new IllegalArgumentException(
                        "can't clone searchable snapshot index ["
                            + sourceIndex
                            + "]; setting ["
                            + nonCloneableSetting.getKey()
                            + "] should be overridden"
                    );
                }
            }
        }
        IndexMetadata.selectCloneShard(0, sourceMetadata, INDEX_NUMBER_OF_SHARDS_SETTING.get(targetIndexSettings));
    }

<<<<<<< HEAD
    static IndexMetadata validateResize(ClusterState state, String sourceIndex, String targetIndexName, Settings targetIndexSettings) {
        if (state.metadata().getProject().hasIndex(targetIndexName)) {
            throw new ResourceAlreadyExistsException(state.metadata().getProject().index(targetIndexName).getIndex());
        }
        final IndexMetadata sourceMetadata = state.metadata().getProject().index(sourceIndex);
=======
    static IndexMetadata validateResize(
        Metadata metadata,
        ClusterBlocks clusterBlocks,
        String sourceIndex,
        String targetIndexName,
        Settings targetIndexSettings
    ) {
        if (metadata.hasIndex(targetIndexName)) {
            throw new ResourceAlreadyExistsException(metadata.index(targetIndexName).getIndex());
        }
        final IndexMetadata sourceMetadata = metadata.index(sourceIndex);
>>>>>>> 0aff606b
        if (sourceMetadata == null) {
            throw new IndexNotFoundException(sourceIndex);
        }

<<<<<<< HEAD
        IndexAbstraction source = state.metadata().getProject().getIndicesLookup().get(sourceIndex);
=======
        IndexAbstraction source = metadata.getIndicesLookup().get(sourceIndex);
>>>>>>> 0aff606b
        assert source != null;
        if (source.getParentDataStream() != null && source.getParentDataStream().getWriteIndex().equals(sourceMetadata.getIndex())) {
            throw new IllegalArgumentException(
                String.format(
                    Locale.ROOT,
                    "cannot resize the write index [%s] for data stream [%s]",
                    sourceIndex,
                    source.getParentDataStream().getName()
                )
            );
        }
        // ensure index is read-only
        if (clusterBlocks.indexBlocked(ClusterBlockLevel.WRITE, sourceIndex) == false) {
            throw new IllegalStateException("index " + sourceIndex + " must be read-only to resize index. use \"index.blocks.write=true\"");
        }

        if (INDEX_NUMBER_OF_SHARDS_SETTING.exists(targetIndexSettings)) {
            // this method applies all necessary checks ie. if the target shards are less than the source shards
            // of if the source shards are divisible by the number of target shards
            IndexMetadata.getRoutingFactor(sourceMetadata.getNumberOfShards(), INDEX_NUMBER_OF_SHARDS_SETTING.get(targetIndexSettings));
        }
        return sourceMetadata;
    }

    static void prepareResizeIndexSettings(
        final Metadata metadata,
        final ClusterBlocks clusterBlocks,
        final RoutingTable routingTable,
        final Settings.Builder indexSettingsBuilder,
        final Index resizeSourceIndex,
        final String resizeIntoName,
        final ResizeType type,
        final boolean copySettings,
        final IndexScopedSettings indexScopedSettings
    ) {
<<<<<<< HEAD
        final IndexMetadata sourceMetadata = currentState.metadata().getProject().index(resizeSourceIndex.getName());
=======
        final IndexMetadata sourceMetadata = metadata.index(resizeSourceIndex.getName());
>>>>>>> 0aff606b
        if (type == ResizeType.SHRINK) {
            final List<String> nodesToAllocateOn = validateShrinkIndex(
                metadata,
                clusterBlocks,
                routingTable,
                resizeSourceIndex.getName(),
                resizeIntoName,
                indexSettingsBuilder.build()
            );
            indexSettingsBuilder.put(INDEX_SHRINK_INITIAL_RECOVERY_KEY, Strings.arrayToCommaDelimitedString(nodesToAllocateOn.toArray()));
        } else if (type == ResizeType.SPLIT) {
            validateSplitIndex(metadata, clusterBlocks, resizeSourceIndex.getName(), resizeIntoName, indexSettingsBuilder.build());
            indexSettingsBuilder.putNull(INDEX_SHRINK_INITIAL_RECOVERY_KEY);
        } else if (type == ResizeType.CLONE) {
            validateCloneIndex(metadata, clusterBlocks, resizeSourceIndex.getName(), resizeIntoName, indexSettingsBuilder.build());
            indexSettingsBuilder.putNull(INDEX_SHRINK_INITIAL_RECOVERY_KEY);
        } else {
            throw new IllegalStateException("unknown resize type is " + type);
        }

        final Settings.Builder builder = Settings.builder();
        if (copySettings) {
            // copy all settings and non-copyable settings and settings that have already been set (e.g., from the request)
            for (final String key : sourceMetadata.getSettings().keySet()) {
                final Setting<?> setting = indexScopedSettings.get(key);
                if (setting == null) {
                    assert indexScopedSettings.isPrivateSetting(key) : key;
                } else if (setting.getProperties().contains(Setting.Property.NotCopyableOnResize)) {
                    continue;
                }
                // do not override settings that have already been set (for example, from the request)
                if (indexSettingsBuilder.keys().contains(key)) {
                    continue;
                }
                builder.copy(key, sourceMetadata.getSettings());
            }
        } else {
            final Predicate<String> sourceSettingsPredicate = (s) -> (s.startsWith("index.similarity.")
                || s.startsWith("index.analysis.")
                || s.startsWith("index.sort.")
                || s.equals("index.soft_deletes.enabled")) && indexSettingsBuilder.keys().contains(s) == false;
            builder.put(sourceMetadata.getSettings().filter(sourceSettingsPredicate));
        }

        indexSettingsBuilder.put(IndexMetadata.SETTING_VERSION_CREATED, sourceMetadata.getCreationVersion())
            .put(builder.build())
            .put(IndexMetadata.SETTING_ROUTING_PARTITION_SIZE, sourceMetadata.getRoutingPartitionSize())
            .put(IndexMetadata.INDEX_RESIZE_SOURCE_NAME.getKey(), resizeSourceIndex.getName())
            .put(IndexMetadata.INDEX_RESIZE_SOURCE_UUID.getKey(), resizeSourceIndex.getUUID());
        if (sourceMetadata.getSettings().hasValue(IndexMetadata.SETTING_VERSION_COMPATIBILITY)) {
            indexSettingsBuilder.put(IndexMetadata.SETTING_VERSION_COMPATIBILITY, sourceMetadata.getCompatibilityVersion());
        }
    }

    /**
     * Returns a default number of routing shards based on the number of shards of the index. The default number of routing shards will
     * allow any index to be split at least once and at most 10 times by a factor of two. The closer the number or shards gets to 1024
     * the less default split operations are supported
     */
    public static int calculateNumRoutingShards(int numShards, IndexVersion indexVersionCreated) {
        if (indexVersionCreated.onOrAfter(IndexVersions.V_7_0_0)) {
            // only select this automatically for indices that are created on or after 7.0 this will prevent this new behaviour
            // until we have a fully upgraded cluster. Additionally it will make integrating testing easier since mixed clusters
            // will always have the behavior of the min node in the cluster.
            //
            // We use as a default number of routing shards the higher number that can be expressed
            // as {@code numShards * 2^x`} that is less than or equal to the maximum number of shards: 1024.
            int log2MaxNumShards = 10; // logBase2(1024)
            int log2NumShards = 32 - Integer.numberOfLeadingZeros(numShards - 1); // ceil(logBase2(numShards))
            int numSplits = log2MaxNumShards - log2NumShards;
            numSplits = Math.max(1, numSplits); // Ensure the index can be split at least once
            return numShards * 1 << numSplits;
        } else {
            return numShards;
        }
    }

    public static void validateTranslogRetentionSettings(Settings indexSettings) {
        if (IndexMetadata.SETTING_INDEX_VERSION_CREATED.get(indexSettings).onOrAfter(IndexVersions.V_8_0_0)
            && (IndexSettings.INDEX_TRANSLOG_RETENTION_AGE_SETTING.exists(indexSettings)
                || IndexSettings.INDEX_TRANSLOG_RETENTION_SIZE_SETTING.exists(indexSettings))) {
            throw new IllegalArgumentException(
                "Translog retention settings [index.translog.retention.age] "
                    + "and [index.translog.retention.size] are no longer supported. Please do not specify values for these settings"
            );
        }
        if (IndexSettings.INDEX_SOFT_DELETES_SETTING.get(indexSettings)
            && (IndexSettings.INDEX_TRANSLOG_RETENTION_AGE_SETTING.exists(indexSettings)
                || IndexSettings.INDEX_TRANSLOG_RETENTION_SIZE_SETTING.exists(indexSettings))) {
            deprecationLogger.warn(
                DeprecationCategory.SETTINGS,
                "translog_retention",
                "Translog retention settings [index.translog.retention.age] and [index.translog.retention.size] are deprecated and "
                    + "effectively ignored. They will be removed in a future version."
            );
        }
    }

    public static void validateStoreTypeSetting(Settings indexSettings) {
        final String storeType = IndexModule.INDEX_STORE_TYPE_SETTING.get(indexSettings);
        if (IndexModule.Type.SIMPLEFS.match(storeType)) {
            deprecationLogger.warn(
                DeprecationCategory.SETTINGS,
                "store_type_setting",
                "[simplefs] is deprecated and will be removed in 8.0. Use [niofs] or other file systems instead. "
                    + "Elasticsearch 7.15 or later uses [niofs] for the [simplefs] store type as it offers superior "
                    + "or equivalent performance to [simplefs]."
            );
        }
    }
}<|MERGE_RESOLUTION|>--- conflicted
+++ resolved
@@ -178,17 +178,10 @@
         if (routingTable.hasIndex(index)) {
             throw new ResourceAlreadyExistsException(routingTable.index(index).getIndex());
         }
-<<<<<<< HEAD
-        if (state.metadata().getProject().hasIndex(index)) {
-            throw new ResourceAlreadyExistsException(state.metadata().getProject().index(index).getIndex());
-        }
-        if (state.metadata().getProject().hasAlias(index)) {
-=======
-        if (metadata.hasIndex(index)) {
-            throw new ResourceAlreadyExistsException(metadata.index(index).getIndex());
-        }
-        if (metadata.hasAlias(index)) {
->>>>>>> 0aff606b
+        if (metadata.getProject().hasIndex(index)) {
+            throw new ResourceAlreadyExistsException(metadata.getProject().index(index).getIndex());
+        }
+        if (metadata.getProject().hasAlias(index)) {
             throw new InvalidIndexNameException(index, "already exists as alias");
         }
     }
@@ -1527,13 +1520,6 @@
         IndexMetadata.selectCloneShard(0, sourceMetadata, INDEX_NUMBER_OF_SHARDS_SETTING.get(targetIndexSettings));
     }
 
-<<<<<<< HEAD
-    static IndexMetadata validateResize(ClusterState state, String sourceIndex, String targetIndexName, Settings targetIndexSettings) {
-        if (state.metadata().getProject().hasIndex(targetIndexName)) {
-            throw new ResourceAlreadyExistsException(state.metadata().getProject().index(targetIndexName).getIndex());
-        }
-        final IndexMetadata sourceMetadata = state.metadata().getProject().index(sourceIndex);
-=======
     static IndexMetadata validateResize(
         Metadata metadata,
         ClusterBlocks clusterBlocks,
@@ -1541,20 +1527,15 @@
         String targetIndexName,
         Settings targetIndexSettings
     ) {
-        if (metadata.hasIndex(targetIndexName)) {
-            throw new ResourceAlreadyExistsException(metadata.index(targetIndexName).getIndex());
-        }
-        final IndexMetadata sourceMetadata = metadata.index(sourceIndex);
->>>>>>> 0aff606b
+        if (metadata.getProject().hasIndex(targetIndexName)) {
+            throw new ResourceAlreadyExistsException(metadata.getProject().index(targetIndexName).getIndex());
+        }
+        final IndexMetadata sourceMetadata = metadata.getProject().index(sourceIndex);
         if (sourceMetadata == null) {
             throw new IndexNotFoundException(sourceIndex);
         }
 
-<<<<<<< HEAD
-        IndexAbstraction source = state.metadata().getProject().getIndicesLookup().get(sourceIndex);
-=======
-        IndexAbstraction source = metadata.getIndicesLookup().get(sourceIndex);
->>>>>>> 0aff606b
+        IndexAbstraction source = metadata.getProject().getIndicesLookup().get(sourceIndex);
         assert source != null;
         if (source.getParentDataStream() != null && source.getParentDataStream().getWriteIndex().equals(sourceMetadata.getIndex())) {
             throw new IllegalArgumentException(
@@ -1590,11 +1571,7 @@
         final boolean copySettings,
         final IndexScopedSettings indexScopedSettings
     ) {
-<<<<<<< HEAD
-        final IndexMetadata sourceMetadata = currentState.metadata().getProject().index(resizeSourceIndex.getName());
-=======
-        final IndexMetadata sourceMetadata = metadata.index(resizeSourceIndex.getName());
->>>>>>> 0aff606b
+        final IndexMetadata sourceMetadata = metadata.getProject().index(resizeSourceIndex.getName());
         if (type == ResizeType.SHRINK) {
             final List<String> nodesToAllocateOn = validateShrinkIndex(
                 metadata,

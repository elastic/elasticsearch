/*
 * Copyright Elasticsearch B.V. and/or licensed to Elasticsearch B.V. under one
 * or more contributor license agreements. Licensed under the Elastic License
 * 2.0 and the Server Side Public License, v 1; you may not use this file except
 * in compliance with, at your election, the Elastic License 2.0 or the Server
 * Side Public License, v 1.
 */

package org.elasticsearch.cluster.metadata;

import org.apache.logging.log4j.LogManager;
import org.apache.logging.log4j.Logger;
import org.elasticsearch.ElasticsearchException;
import org.elasticsearch.Version;
import org.elasticsearch.action.ActionListener;
import org.elasticsearch.action.ActionRunnable;
import org.elasticsearch.action.NotifyOnceListener;
import org.elasticsearch.action.admin.indices.close.CloseIndexClusterStateUpdateRequest;
import org.elasticsearch.action.admin.indices.close.CloseIndexResponse;
import org.elasticsearch.action.admin.indices.close.CloseIndexResponse.IndexResult;
import org.elasticsearch.action.admin.indices.close.CloseIndexResponse.ShardResult;
import org.elasticsearch.action.admin.indices.close.TransportVerifyShardBeforeCloseAction;
import org.elasticsearch.action.admin.indices.open.OpenIndexClusterStateUpdateRequest;
import org.elasticsearch.action.admin.indices.readonly.AddIndexBlockClusterStateUpdateRequest;
import org.elasticsearch.action.admin.indices.readonly.AddIndexBlockResponse;
import org.elasticsearch.action.admin.indices.readonly.AddIndexBlockResponse.AddBlockResult;
import org.elasticsearch.action.admin.indices.readonly.AddIndexBlockResponse.AddBlockShardResult;
import org.elasticsearch.action.admin.indices.readonly.TransportVerifyShardIndexBlockAction;
import org.elasticsearch.action.support.ActiveShardsObserver;
import org.elasticsearch.action.support.master.AcknowledgedResponse;
import org.elasticsearch.action.support.master.ShardsAcknowledgedResponse;
import org.elasticsearch.action.support.replication.ReplicationResponse;
import org.elasticsearch.client.internal.node.NodeClient;
import org.elasticsearch.cluster.ClusterState;
import org.elasticsearch.cluster.ClusterStateAckListener;
import org.elasticsearch.cluster.ClusterStateTaskConfig;
import org.elasticsearch.cluster.ClusterStateTaskExecutor;
import org.elasticsearch.cluster.ClusterStateTaskListener;
import org.elasticsearch.cluster.block.ClusterBlock;
import org.elasticsearch.cluster.block.ClusterBlockLevel;
import org.elasticsearch.cluster.block.ClusterBlocks;
import org.elasticsearch.cluster.metadata.IndexMetadata.APIBlock;
import org.elasticsearch.cluster.node.DiscoveryNode;
import org.elasticsearch.cluster.routing.IndexRoutingTable;
import org.elasticsearch.cluster.routing.IndexShardRoutingTable;
import org.elasticsearch.cluster.routing.RoutingTable;
import org.elasticsearch.cluster.routing.allocation.AllocationService;
import org.elasticsearch.cluster.service.ClusterService;
import org.elasticsearch.common.Priority;
import org.elasticsearch.common.Strings;
import org.elasticsearch.common.UUIDs;
import org.elasticsearch.common.inject.Inject;
import org.elasticsearch.common.settings.Setting;
import org.elasticsearch.common.settings.Settings;
import org.elasticsearch.common.util.concurrent.AtomicArray;
import org.elasticsearch.common.util.concurrent.ConcurrentCollections;
import org.elasticsearch.common.util.concurrent.CountDown;
<<<<<<< HEAD
import org.elasticsearch.core.Releasable;
=======
import org.elasticsearch.common.util.set.Sets;
import org.elasticsearch.core.SuppressForbidden;
>>>>>>> e6cfd9c2
import org.elasticsearch.core.TimeValue;
import org.elasticsearch.core.Tuple;
import org.elasticsearch.index.Index;
import org.elasticsearch.index.IndexNotFoundException;
import org.elasticsearch.index.shard.IndexLongFieldRange;
import org.elasticsearch.index.shard.ShardId;
import org.elasticsearch.indices.IndicesService;
import org.elasticsearch.indices.ShardLimitValidator;
import org.elasticsearch.rest.RestStatus;
import org.elasticsearch.snapshots.RestoreService;
import org.elasticsearch.snapshots.SnapshotInProgressException;
import org.elasticsearch.snapshots.SnapshotsService;
import org.elasticsearch.tasks.TaskId;
import org.elasticsearch.threadpool.ThreadPool;

import java.util.ArrayList;
import java.util.Arrays;
import java.util.Collections;
import java.util.EnumSet;
import java.util.HashMap;
import java.util.HashSet;
import java.util.List;
import java.util.Map;
import java.util.Set;
import java.util.SortedMap;
import java.util.function.Consumer;
import java.util.function.Supplier;
import java.util.stream.Collectors;

import static java.util.stream.Collectors.joining;
import static org.elasticsearch.core.Strings.format;

/**
 * Service responsible for submitting open/close index requests as well as for adding index blocks
 */
public class MetadataIndexStateService {
    private static final Logger logger = LogManager.getLogger(MetadataIndexStateService.class);

    public static final int INDEX_CLOSED_BLOCK_ID = 4;
    public static final ClusterBlock INDEX_CLOSED_BLOCK = new ClusterBlock(
        4,
        "index closed",
        false,
        false,
        false,
        RestStatus.FORBIDDEN,
        ClusterBlockLevel.READ_WRITE
    );
    public static final Setting<Boolean> VERIFIED_BEFORE_CLOSE_SETTING = Setting.boolSetting(
        "index.verified_before_close",
        false,
        Setting.Property.IndexScope,
        Setting.Property.PrivateIndex
    );

    private final ClusterService clusterService;
    private final AllocationService allocationService;
    private final IndexMetadataVerifier indexMetadataVerifier;
    private final IndicesService indicesService;
    private final ShardLimitValidator shardLimitValidator;
    private final NodeClient client;
    private final ThreadPool threadPool;
    private final ActiveShardsObserver activeShardsObserver;
    private final ClusterStateTaskExecutor<OpenIndicesTask> opensExecutor;
    private final ClusterStateTaskExecutor<AddBlocksToCloseTask> addBlocksToCloseExecutor;
    private final ClusterStateTaskExecutor<CloseIndicesTask> closesExecutor;
    private final ClusterStateTaskExecutor<AddBlocksTask> addBlocksExecutor;
    private final ClusterStateTaskExecutor<FinalizeBlocksTask> finalizeBlocksExecutor;

    @Inject
    public MetadataIndexStateService(
        ClusterService clusterService,
        AllocationService allocationService,
        IndexMetadataVerifier indexMetadataVerifier,
        IndicesService indicesService,
        ShardLimitValidator shardLimitValidator,
        NodeClient client,
        ThreadPool threadPool
    ) {
        this.clusterService = clusterService;
        this.allocationService = allocationService;
        this.indexMetadataVerifier = indexMetadataVerifier;
        this.indicesService = indicesService;
        this.shardLimitValidator = shardLimitValidator;
        this.client = client;
        this.threadPool = threadPool;
        this.activeShardsObserver = new ActiveShardsObserver(clusterService, threadPool);
        this.opensExecutor = new OpenIndicesExecutor();
        this.addBlocksToCloseExecutor = new AddBlocksToCloseExecutor();
        this.closesExecutor = new CloseIndicesExecutor();
        this.addBlocksExecutor = new AddBlocksExecutor();
        this.finalizeBlocksExecutor = new FinalizeBlocksExecutor();
    }

    /**
     * Closes one or more indices.
     *
     * Closing indices is a 3 steps process: it first adds a write block to every indices to close, then waits for the operations on shards
     * to be terminated and finally closes the indices by moving their state to CLOSE.
     */
    public void closeIndices(final CloseIndexClusterStateUpdateRequest request, final ActionListener<CloseIndexResponse> listener) {
        if (request.indices() == null || request.indices().length == 0) {
            throw new IllegalArgumentException("Index name is required");
        }

        clusterService.submitStateUpdateTask(
            "add-block-index-to-close " + Arrays.toString(request.indices()),
            new AddBlocksToCloseTask(request, listener),
            ClusterStateTaskConfig.build(Priority.URGENT, request.masterNodeTimeout()),
            this.addBlocksToCloseExecutor
        );
    }

    private class AddBlocksToCloseExecutor implements ClusterStateTaskExecutor<AddBlocksToCloseTask> {

        @Override
        public ClusterState execute(
            ClusterState currentState,
            List<TaskContext<AddBlocksToCloseTask>> taskContexts,
            Supplier<Releasable> dropHeadersContextSupplier
        ) throws Exception {
            ClusterState state = currentState;
            for (final var taskContext : taskContexts) {
                final var task = taskContext.getTask();
                try {
                    final Map<Index, ClusterBlock> blockedIndices = new HashMap<>(task.request.indices().length);
                    state = addIndexClosedBlocks(task.request.indices(), blockedIndices, state);
                    taskContext.success(() -> {
                        if (blockedIndices.isEmpty()) {
                            task.listener().onResponse(CloseIndexResponse.EMPTY);
                        } else {
                            threadPool.executor(ThreadPool.Names.MANAGEMENT)
                                .execute(
                                    new WaitForClosedBlocksApplied(
                                        blockedIndices,
                                        task.request,
                                        task.listener().delegateFailure((delegate2, verifyResults) -> {
                                            clusterService.submitStateUpdateTask(
                                                "close-indices",
                                                new CloseIndicesTask(task.request, blockedIndices, verifyResults, delegate2),
                                                ClusterStateTaskConfig.build(Priority.URGENT),
                                                closesExecutor
                                            );
                                        })
                                    )
                                );
                        }
                    });
                } catch (Exception e) {
                    taskContext.onFailure(e);
                }
            }
            return state;
        }
    }

    private record AddBlocksToCloseTask(CloseIndexClusterStateUpdateRequest request, ActionListener<CloseIndexResponse> listener)
        implements
            ClusterStateTaskListener {

        @Override
        public void onFailure(Exception e) {
            listener.onFailure(e);
        }

        @Override
        public void clusterStateProcessed(ClusterState oldState, ClusterState newState) {
            assert false : "not called";
        }
    }

    private class CloseIndicesExecutor implements ClusterStateTaskExecutor<CloseIndicesTask> {

        @Override
<<<<<<< HEAD
        public ClusterState execute(
            ClusterState currentState,
            List<TaskContext<CloseIndicesTask>> taskContexts,
            Supplier<Releasable> dropHeadersContextSupplier
        ) throws Exception {
=======
        @SuppressForbidden(reason = "consuming published cluster state for legacy reasons")
        public ClusterState execute(ClusterState currentState, List<TaskContext<CloseIndicesTask>> taskContexts) throws Exception {
>>>>>>> e6cfd9c2
            ClusterState state = currentState;
            for (final var taskContext : taskContexts) {
                try {
                    final var task = taskContext.getTask();
                    final Tuple<ClusterState, List<IndexResult>> closingResult = closeRoutingTable(
                        state,
                        task.blockedIndices,
                        task.verifyResults
                    );
                    state = closingResult.v1();
                    final List<IndexResult> indices = closingResult.v2();
                    assert indices.size() == task.verifyResults.size();

                    taskContext.success(clusterState -> {
                        final boolean acknowledged = indices.stream().noneMatch(IndexResult::hasFailures);
                        final String[] waitForIndices = indices.stream()
                            .filter(result -> result.hasFailures() == false)
                            .filter(result -> clusterState.routingTable().hasIndex(result.getIndex()))
                            .map(result -> result.getIndex().getName())
                            .toArray(String[]::new);

                        if (waitForIndices.length > 0) {
                            activeShardsObserver.waitForActiveShards(
                                waitForIndices,
                                task.request.waitForActiveShards(),
                                task.request.ackTimeout(),
                                shardsAcknowledged -> {
                                    if (shardsAcknowledged == false) {
                                        logger.debug(
                                            "[{}] indices closed, but the operation timed out while "
                                                + "waiting for enough shards to be started.",
                                            Arrays.toString(waitForIndices)
                                        );
                                    }
                                    // acknowledged maybe be false but some indices may have been correctly closed,
                                    // so we maintain a kind of coherency by overriding the shardsAcknowledged value
                                    // (see ShardsAcknowledgedResponse constructor)
                                    boolean shardsAcked = acknowledged ? shardsAcknowledged : false;
                                    task.listener().onResponse(new CloseIndexResponse(acknowledged, shardsAcked, indices));
                                },
                                task.listener()::onFailure
                            );
                        } else {
                            task.listener().onResponse(new CloseIndexResponse(acknowledged, false, indices));
                        }
                    });
                } catch (Exception e) {
                    taskContext.onFailure(e);
                }
            }

            try (var ignored = dropHeadersContextSupplier.get()) {
                // reroute may encounter deprecated features but the resulting warnings are not associated with any particular task
                return allocationService.reroute(state, "indices closed");
            }
        }
    }

    private record CloseIndicesTask(
        CloseIndexClusterStateUpdateRequest request,
        Map<Index, ClusterBlock> blockedIndices,
        Map<Index, CloseIndexResponse.IndexResult> verifyResults,
        ActionListener<CloseIndexResponse> listener
    ) implements ClusterStateTaskListener {

        @Override
        public void onFailure(Exception e) {
            listener.onFailure(e);
        }

        @Override
        public void clusterStateProcessed(ClusterState oldState, ClusterState newState) {
            assert false : "not called";
        }
    }

    /**
     * Step 1 - Start closing indices by adding a write block
     *
     * This step builds the list of indices to close (the ones explicitly requested that are not in CLOSE state) and adds a unique cluster
     * block (or reuses an existing one) to every index to close in the cluster state. After the cluster state is published, the shards
     * should start to reject writing operations and we can proceed with step 2.
     */
    static ClusterState addIndexClosedBlocks(
        final Index[] indices,
        final Map<Index, ClusterBlock> blockedIndices,
        final ClusterState currentState
    ) {
        final Set<Index> indicesToClose = new HashSet<>();
        for (Index index : indices) {
            final IndexMetadata indexMetadata = currentState.metadata().getIndexSafe(index);
            if (indexMetadata.getState() != IndexMetadata.State.CLOSE) {
                indicesToClose.add(index);
            } else {
                logger.debug("index {} is already closed, ignoring", index);
                assert currentState.blocks().hasIndexBlock(index.getName(), INDEX_CLOSED_BLOCK);
            }
        }

        if (indicesToClose.isEmpty()) {
            return currentState;
        }

        // Check if index closing conflicts with any running restores
        Set<Index> restoringIndices = RestoreService.restoringIndices(currentState, indicesToClose);
        if (restoringIndices.isEmpty() == false) {
            throw new IllegalArgumentException("Cannot close indices that are being restored: " + restoringIndices);
        }

        // Check if index closing conflicts with any running snapshots
        Set<Index> snapshottingIndices = SnapshotsService.snapshottingIndices(currentState, indicesToClose);
        if (snapshottingIndices.isEmpty() == false) {
            throw new SnapshotInProgressException(
                "Cannot close indices that are being snapshotted: "
                    + snapshottingIndices
                    + ". Try again after snapshot finishes or cancel the currently running snapshot."
            );
        }

        final ClusterBlocks.Builder blocks = ClusterBlocks.builder(currentState.blocks());

        for (Index index : indicesToClose) {
            ClusterBlock indexBlock = null;
            final Set<ClusterBlock> clusterBlocks = currentState.blocks().indices().get(index.getName());
            if (clusterBlocks != null) {
                for (ClusterBlock clusterBlock : clusterBlocks) {
                    if (clusterBlock.id() == INDEX_CLOSED_BLOCK_ID) {
                        // Reuse the existing index closed block
                        indexBlock = clusterBlock;
                        break;
                    }
                }
            }
            if (indexBlock == null) {
                // Create a new index closed block
                indexBlock = createIndexClosingBlock();
            }
            assert Strings.hasLength(indexBlock.uuid()) : "Closing block should have a UUID";
            blocks.addIndexBlock(index.getName(), indexBlock);
            blockedIndices.put(index, indexBlock);
        }

        logger.info(() -> format("closing indices %s", blockedIndices.keySet().stream().map(Object::toString).collect(joining(","))));
        return ClusterState.builder(currentState).blocks(blocks).build();
    }

    /**
     * Updates the cluster state for the given indices with the given index block,
     * and also returns the updated indices (and their blocks) in a map.
     * @param indices The indices to add blocks to if needed
     * @param currentState The current cluster state
     * @param block The type of block to add
     * @return a tuple of the updated cluster state, as well as the blocks that got added
     */
    private static Tuple<ClusterState, Map<Index, ClusterBlock>> addIndexBlock(
        final Index[] indices,
        final ClusterState currentState,
        final APIBlock block
    ) {
        final Metadata.Builder metadata = Metadata.builder(currentState.metadata());

        final Set<Index> indicesToAddBlock = new HashSet<>();
        for (Index index : indices) {
            metadata.getSafe(index); // to check if index exists
            if (currentState.blocks().hasIndexBlock(index.getName(), block.block)) {
                logger.debug("index {} already has block {}, ignoring", index, block.block);
            } else {
                indicesToAddBlock.add(index);
            }
        }

        if (indicesToAddBlock.isEmpty()) {
            return Tuple.tuple(currentState, Map.of());
        }

        final ClusterBlocks.Builder blocks = ClusterBlocks.builder(currentState.blocks());
        final Map<Index, ClusterBlock> blockedIndices = new HashMap<>();

        for (Index index : indicesToAddBlock) {
            ClusterBlock indexBlock = null;
            final Set<ClusterBlock> clusterBlocks = currentState.blocks().indices().get(index.getName());
            if (clusterBlocks != null) {
                for (ClusterBlock clusterBlock : clusterBlocks) {
                    if (clusterBlock.id() == block.block.id()) {
                        // Reuse the existing UUID-based block
                        indexBlock = clusterBlock;
                        break;
                    }
                }
            }
            if (indexBlock == null) {
                // Create a new UUID-based block
                indexBlock = createUUIDBasedBlock(block.block);
            }
            assert Strings.hasLength(indexBlock.uuid()) : "Block should have a UUID";
            blocks.addIndexBlock(index.getName(), indexBlock);
            blockedIndices.put(index, indexBlock);
            // update index settings as well to match the block
            final IndexMetadata indexMetadata = metadata.getSafe(index);
            if (block.setting().get(indexMetadata.getSettings()) == false) {
                final Settings updatedSettings = Settings.builder().put(indexMetadata.getSettings()).put(block.settingName(), true).build();

                metadata.put(
                    IndexMetadata.builder(indexMetadata).settings(updatedSettings).settingsVersion(indexMetadata.getSettingsVersion() + 1)
                );
            }
        }

        logger.info(
            "adding [index.blocks.{}] block to indices {}",
            block.name,
            blockedIndices.keySet().stream().map(Object::toString).toList()
        );
        return Tuple.tuple(ClusterState.builder(currentState).blocks(blocks).metadata(metadata).build(), blockedIndices);
    }

    /**
     * Adds an index block based on the given request, and notifies the listener upon completion.
     * Adding blocks is done in three steps:
     * - First, a temporary UUID-based block is added to the index
     *   (see {@link #addIndexBlock(Index[], ClusterState, APIBlock)}.
     * - Second, shards are checked to have properly applied the UUID-based block.
     *   (see {@link WaitForBlocksApplied}).
     * - Third, the temporary UUID-based block is turned into a full block
     *   (see {@link #finalizeBlock(ClusterState, Map, Map, APIBlock)}.
     * Using this three-step process ensures non-interference by other operations in case where
     * we notify successful completion here.
     */
    public void addIndexBlock(AddIndexBlockClusterStateUpdateRequest request, ActionListener<AddIndexBlockResponse> listener) {
        final Index[] concreteIndices = request.indices();
        if (concreteIndices == null || concreteIndices.length == 0) {
            throw new IllegalArgumentException("Index name is required");
        }
        Metadata metadata = clusterService.state().metadata();
        List<String> writeIndices = new ArrayList<>();
        SortedMap<String, IndexAbstraction> lookup = metadata.getIndicesLookup();
        for (Index index : concreteIndices) {
            IndexAbstraction ia = lookup.get(index.getName());
            if (ia != null && ia.getParentDataStream() != null) {
                Index writeIndex = metadata.index(ia.getParentDataStream().getWriteIndex()).getIndex();
                if (writeIndex.equals(index)) {
                    writeIndices.add(index.getName());
                }
            }
        }
        if (writeIndices.size() > 0) {
            throw new IllegalArgumentException(
                "cannot add a block to the following data stream write indices ["
                    + Strings.collectionToCommaDelimitedString(writeIndices)
                    + "]"
            );
        }

        clusterService.submitStateUpdateTask(
            "add-index-block-[" + request.getBlock().name + "]-" + Arrays.toString(concreteIndices),
            new AddBlocksTask(request, listener),
            ClusterStateTaskConfig.build(Priority.URGENT, request.masterNodeTimeout()),
            addBlocksExecutor
        );
    }

    private class AddBlocksExecutor implements ClusterStateTaskExecutor<AddBlocksTask> {

        @Override
        public ClusterState execute(
            ClusterState currentState,
            List<TaskContext<AddBlocksTask>> taskContexts,
            Supplier<Releasable> dropHeadersContextSupplier
        ) throws Exception {
            ClusterState state = currentState;

            for (final var taskContext : taskContexts) {
                try {
                    final var task = taskContext.getTask();
                    final Tuple<ClusterState, Map<Index, ClusterBlock>> blockResult = addIndexBlock(
                        task.request.indices(),
                        state,
                        task.request.getBlock()
                    );
                    state = blockResult.v1();
                    final Map<Index, ClusterBlock> blockedIndices = blockResult.v2();
                    taskContext.success(() -> {
                        if (blockedIndices.isEmpty()) {
                            task.listener().onResponse(AddIndexBlockResponse.EMPTY);
                        } else {
                            threadPool.executor(ThreadPool.Names.MANAGEMENT)
                                .execute(
                                    new WaitForBlocksApplied(
                                        blockedIndices,
                                        task.request,
                                        task.listener().delegateFailure((delegate2, verifyResults) -> {
                                            clusterService.submitStateUpdateTask(
                                                "finalize-index-block-["
                                                    + task.request.getBlock().name
                                                    + "]-["
                                                    + blockedIndices.keySet().stream().map(Index::getName).collect(Collectors.joining(", "))
                                                    + "]",
                                                new FinalizeBlocksTask(task.request, blockedIndices, verifyResults, delegate2),
                                                ClusterStateTaskConfig.build(Priority.URGENT),
                                                finalizeBlocksExecutor
                                            );
                                        })
                                    )
                                );
                        }
                    });
                } catch (Exception e) {
                    taskContext.onFailure(e);
                }
            }

            return state;
        }
    }

    private record AddBlocksTask(AddIndexBlockClusterStateUpdateRequest request, ActionListener<AddIndexBlockResponse> listener)
        implements
            ClusterStateTaskListener {

        @Override
        public void onFailure(Exception e) {
            listener.onFailure(e);
        }

        @Override
        public void clusterStateProcessed(ClusterState oldState, ClusterState newState) {
            assert false : "not called";
        }
    }

    private static class FinalizeBlocksExecutor implements ClusterStateTaskExecutor<FinalizeBlocksTask> {

        @Override
        public ClusterState execute(
            ClusterState currentState,
            List<TaskContext<FinalizeBlocksTask>> taskContexts,
            Supplier<Releasable> dropHeadersContextSupplier
        ) throws Exception {
            ClusterState state = currentState;

            for (final var taskContext : taskContexts) {
                try {
                    final var task = taskContext.getTask();
                    final Tuple<ClusterState, List<AddBlockResult>> finalizeResult = finalizeBlock(
                        state,
                        task.blockedIndices,
                        task.verifyResults,
                        task.request.getBlock()
                    );
                    state = finalizeResult.v1();
                    final List<AddBlockResult> indices = finalizeResult.v2();
                    assert indices.size() == task.verifyResults.size();

                    taskContext.success(() -> {
                        final boolean acknowledged = indices.stream().noneMatch(AddBlockResult::hasFailures);
                        task.listener().onResponse(new AddIndexBlockResponse(acknowledged, acknowledged, indices));
                    });
                } catch (Exception e) {
                    taskContext.onFailure(e);
                }
            }

            return state;
        }
    }

    private record FinalizeBlocksTask(
        AddIndexBlockClusterStateUpdateRequest request,
        Map<Index, ClusterBlock> blockedIndices,
        Map<Index, AddBlockResult> verifyResults,
        ActionListener<AddIndexBlockResponse> listener
    ) implements ClusterStateTaskListener {

        @Override
        public void onFailure(Exception e) {
            listener.onFailure(e);
        }

        @Override
        public void clusterStateProcessed(ClusterState oldState, ClusterState newState) {
            assert false : "not called";
        }
    }

    /**
     * Step 2 - Wait for indices to be ready for closing
     * <p>
     * This step iterates over the indices previously blocked and sends a {@link TransportVerifyShardBeforeCloseAction} to each shard. If
     * this action succeed then the shard is considered to be ready for closing. When all shards of a given index are ready for closing,
     * the index is considered ready to be closed.
     */
    private class WaitForClosedBlocksApplied extends ActionRunnable<Map<Index, IndexResult>> {

        private final Map<Index, ClusterBlock> blockedIndices;
        private final CloseIndexClusterStateUpdateRequest request;

        private WaitForClosedBlocksApplied(
            final Map<Index, ClusterBlock> blockedIndices,
            final CloseIndexClusterStateUpdateRequest request,
            final ActionListener<Map<Index, IndexResult>> listener
        ) {
            super(listener);
            if (blockedIndices == null || blockedIndices.isEmpty()) {
                throw new IllegalArgumentException("Cannot wait for closed blocks to be applied, list of blocked indices is empty or null");
            }
            this.blockedIndices = blockedIndices;
            this.request = request;
        }

        @Override
        protected void doRun() throws Exception {
            final Map<Index, IndexResult> results = ConcurrentCollections.newConcurrentMap();
            final CountDown countDown = new CountDown(blockedIndices.size());
            final ClusterState state = clusterService.state();
            blockedIndices.forEach((index, block) -> {
                waitForShardsReadyForClosing(index, block, state, response -> {
                    results.put(index, response);
                    if (countDown.countDown()) {
                        listener.onResponse(Map.copyOf(results));
                    }
                });
            });
        }

        private void waitForShardsReadyForClosing(
            final Index index,
            final ClusterBlock closingBlock,
            final ClusterState state,
            final Consumer<IndexResult> onResponse
        ) {
            final IndexMetadata indexMetadata = state.metadata().index(index);
            if (indexMetadata == null) {
                logger.debug("index {} has been blocked before closing and is now deleted, ignoring", index);
                onResponse.accept(new IndexResult(index));
                return;
            }
            final IndexRoutingTable indexRoutingTable = state.routingTable().index(index);
            if (indexRoutingTable == null || indexMetadata.getState() == IndexMetadata.State.CLOSE) {
                assert state.blocks().hasIndexBlock(index.getName(), INDEX_CLOSED_BLOCK);
                logger.debug("index {} has been blocked before closing and is already closed, ignoring", index);
                onResponse.accept(new IndexResult(index));
                return;
            }

            final AtomicArray<ShardResult> results = new AtomicArray<>(indexRoutingTable.size());
            final CountDown countDown = new CountDown(indexRoutingTable.size());

            for (int i = 0; i < indexRoutingTable.size(); i++) {
                IndexShardRoutingTable shardRoutingTable = indexRoutingTable.shard(i);
                final int shardId = shardRoutingTable.shardId().id();
                sendVerifyShardBeforeCloseRequest(shardRoutingTable, closingBlock, new NotifyOnceListener<>() {
                    @Override
                    public void innerOnResponse(final ReplicationResponse replicationResponse) {
                        ShardResult.Failure[] failures = Arrays.stream(replicationResponse.getShardInfo().getFailures())
                            .map(f -> new ShardResult.Failure(f.index(), f.shardId(), f.getCause(), f.nodeId()))
                            .toArray(ShardResult.Failure[]::new);
                        results.setOnce(shardId, new ShardResult(shardId, failures));
                        processIfFinished();
                    }

                    @Override
                    public void innerOnFailure(final Exception e) {
                        ShardResult.Failure failure = new ShardResult.Failure(index.getName(), shardId, e);
                        results.setOnce(shardId, new ShardResult(shardId, new ShardResult.Failure[] { failure }));
                        processIfFinished();
                    }

                    private void processIfFinished() {
                        if (countDown.countDown()) {
                            onResponse.accept(new IndexResult(index, results.toArray(new ShardResult[results.length()])));
                        }
                    }
                });
            }
        }

        private void sendVerifyShardBeforeCloseRequest(
            final IndexShardRoutingTable shardRoutingTable,
            final ClusterBlock closingBlock,
            final ActionListener<ReplicationResponse> listener
        ) {
            final ShardId shardId = shardRoutingTable.shardId();
            if (shardRoutingTable.primaryShard().unassigned()) {
                logger.debug("primary shard {} is unassigned, ignoring", shardId);
                final ReplicationResponse response = new ReplicationResponse();
                response.setShardInfo(new ReplicationResponse.ShardInfo(shardRoutingTable.size(), shardRoutingTable.size()));
                listener.onResponse(response);
                return;
            }
            final TaskId parentTaskId = new TaskId(clusterService.localNode().getId(), request.taskId());
            final TransportVerifyShardBeforeCloseAction.ShardRequest shardRequest = new TransportVerifyShardBeforeCloseAction.ShardRequest(
                shardId,
                closingBlock,
                true,
                parentTaskId
            );
            if (request.ackTimeout() != null) {
                shardRequest.timeout(request.ackTimeout());
            }
            client.executeLocally(
                TransportVerifyShardBeforeCloseAction.TYPE,
                shardRequest,
                listener.delegateFailure((delegate, replicationResponse) -> {
                    final TransportVerifyShardBeforeCloseAction.ShardRequest req = new TransportVerifyShardBeforeCloseAction.ShardRequest(
                        shardId,
                        closingBlock,
                        false,
                        parentTaskId
                    );
                    if (request.ackTimeout() != null) {
                        req.timeout(request.ackTimeout());
                    }
                    client.executeLocally(TransportVerifyShardBeforeCloseAction.TYPE, req, delegate);
                })
            );
        }
    }

    /**
     * Helper class that coordinates with shards to ensure that blocks have been properly applied to all shards using
     * {@link TransportVerifyShardIndexBlockAction}.
     */
    private class WaitForBlocksApplied extends ActionRunnable<Map<Index, AddBlockResult>> {

        private final Map<Index, ClusterBlock> blockedIndices;
        private final AddIndexBlockClusterStateUpdateRequest request;

        private WaitForBlocksApplied(
            final Map<Index, ClusterBlock> blockedIndices,
            final AddIndexBlockClusterStateUpdateRequest request,
            final ActionListener<Map<Index, AddBlockResult>> listener
        ) {
            super(listener);
            if (blockedIndices == null || blockedIndices.isEmpty()) {
                throw new IllegalArgumentException("Cannot wait for blocks to be applied, list of blocked indices is empty or null");
            }
            this.blockedIndices = blockedIndices;
            this.request = request;
        }

        @Override
        protected void doRun() throws Exception {
            final Map<Index, AddBlockResult> results = ConcurrentCollections.newConcurrentMap();
            final CountDown countDown = new CountDown(blockedIndices.size());
            final ClusterState state = clusterService.state();
            blockedIndices.forEach((index, block) -> {
                waitForShardsReady(index, block, state, response -> {
                    results.put(index, response);
                    if (countDown.countDown()) {
                        listener.onResponse(Map.copyOf(results));
                    }
                });
            });
        }

        private void waitForShardsReady(
            final Index index,
            final ClusterBlock clusterBlock,
            final ClusterState state,
            final Consumer<AddBlockResult> onResponse
        ) {
            final IndexMetadata indexMetadata = state.metadata().index(index);
            if (indexMetadata == null) {
                logger.debug("index {} has since been deleted, ignoring", index);
                onResponse.accept(new AddBlockResult(index));
                return;
            }
            final IndexRoutingTable indexRoutingTable = state.routingTable().index(index);
            if (indexRoutingTable == null || indexMetadata.getState() == IndexMetadata.State.CLOSE) {
                logger.debug("index {} is closed, no need to wait for shards, ignoring", index);
                onResponse.accept(new AddBlockResult(index));
                return;
            }

            final AtomicArray<AddBlockShardResult> results = new AtomicArray<>(indexRoutingTable.size());
            final CountDown countDown = new CountDown(indexRoutingTable.size());

            for (int i = 0; i < indexRoutingTable.size(); i++) {
                IndexShardRoutingTable shardRoutingTable = indexRoutingTable.shard(i);
                final int shardId = shardRoutingTable.shardId().id();
                sendVerifyShardBlockRequest(shardRoutingTable, clusterBlock, new NotifyOnceListener<>() {
                    @Override
                    public void innerOnResponse(final ReplicationResponse replicationResponse) {
                        AddBlockShardResult.Failure[] failures = Arrays.stream(replicationResponse.getShardInfo().getFailures())
                            .map(f -> new AddBlockShardResult.Failure(f.index(), f.shardId(), f.getCause(), f.nodeId()))
                            .toArray(AddBlockShardResult.Failure[]::new);
                        results.setOnce(shardId, new AddBlockShardResult(shardId, failures));
                        processIfFinished();
                    }

                    @Override
                    public void innerOnFailure(final Exception e) {
                        AddBlockShardResult.Failure failure = new AddBlockShardResult.Failure(index.getName(), shardId, e);
                        results.setOnce(shardId, new AddBlockShardResult(shardId, new AddBlockShardResult.Failure[] { failure }));
                        processIfFinished();
                    }

                    private void processIfFinished() {
                        if (countDown.countDown()) {
                            AddBlockResult result = new AddBlockResult(index, results.toArray(new AddBlockShardResult[results.length()]));
                            logger.debug("result of applying block to index {}: {}", index, result);
                            onResponse.accept(result);
                        }
                    }
                });
            }
        }

        private void sendVerifyShardBlockRequest(
            final IndexShardRoutingTable shardRoutingTable,
            final ClusterBlock block,
            final ActionListener<ReplicationResponse> listener
        ) {
            final ShardId shardId = shardRoutingTable.shardId();
            if (shardRoutingTable.primaryShard().unassigned()) {
                logger.debug("primary shard {} is unassigned, ignoring", shardId);
                final ReplicationResponse response = new ReplicationResponse();
                response.setShardInfo(new ReplicationResponse.ShardInfo(shardRoutingTable.size(), shardRoutingTable.size()));
                listener.onResponse(response);
                return;
            }
            final TaskId parentTaskId = new TaskId(clusterService.localNode().getId(), request.taskId());
            final TransportVerifyShardIndexBlockAction.ShardRequest shardRequest = new TransportVerifyShardIndexBlockAction.ShardRequest(
                shardId,
                block,
                parentTaskId
            );
            if (request.ackTimeout() != null) {
                shardRequest.timeout(request.ackTimeout());
            }
            client.executeLocally(TransportVerifyShardIndexBlockAction.TYPE, shardRequest, listener);
        }
    }

    /**
     * Step 3 - Move index states from OPEN to CLOSE in cluster state for indices that are ready for closing.
     */
    static Tuple<ClusterState, List<IndexResult>> closeRoutingTable(
        final ClusterState currentState,
        final Map<Index, ClusterBlock> blockedIndices,
        final Map<Index, IndexResult> verifyResult
    ) {
        final Metadata.Builder metadata = Metadata.builder(currentState.metadata());
        final ClusterBlocks.Builder blocks = ClusterBlocks.builder(currentState.blocks());
        final RoutingTable.Builder routingTable = RoutingTable.builder(currentState.routingTable());

        final Set<String> closedIndices = new HashSet<>();
        Map<Index, IndexResult> closingResults = new HashMap<>(verifyResult);
        for (Map.Entry<Index, IndexResult> result : verifyResult.entrySet()) {
            final Index index = result.getKey();
            final boolean acknowledged = result.getValue().hasFailures() == false;
            try {
                if (acknowledged == false) {
                    logger.debug("verification of shards before closing {} failed [{}]", index, result);
                    continue;
                }
                final IndexMetadata indexMetadata = metadata.getSafe(index);
                if (indexMetadata.getState() == IndexMetadata.State.CLOSE) {
                    logger.debug("verification of shards before closing {} succeeded but index is already closed", index);
                    assert currentState.blocks().hasIndexBlock(index.getName(), INDEX_CLOSED_BLOCK);
                    continue;
                }
                final ClusterBlock closingBlock = blockedIndices.get(index);
                assert closingBlock != null;
                if (currentState.blocks().hasIndexBlock(index.getName(), closingBlock) == false) {
                    // we should report error in this case as the index can be left as open.
                    closingResults.put(
                        result.getKey(),
                        new IndexResult(
                            result.getKey(),
                            new IllegalStateException(
                                "verification of shards before closing " + index + " succeeded but block has been removed in the meantime"
                            )
                        )
                    );
                    logger.debug("verification of shards before closing {} succeeded but block has been removed in the meantime", index);
                    continue;
                }

                // Check if index closing conflicts with any running restores
                Set<Index> restoringIndices = RestoreService.restoringIndices(currentState, Set.of(index));
                if (restoringIndices.isEmpty() == false) {
                    closingResults.put(
                        result.getKey(),
                        new IndexResult(
                            result.getKey(),
                            new IllegalStateException(
                                "verification of shards before closing " + index + " succeeded but index is being restored in the meantime"
                            )
                        )
                    );
                    logger.debug("verification of shards before closing {} succeeded but index is being restored in the meantime", index);
                    continue;
                }

                // Check if index closing conflicts with any running snapshots
                Set<Index> snapshottingIndices = SnapshotsService.snapshottingIndices(currentState, Set.of(index));
                if (snapshottingIndices.isEmpty() == false) {
                    closingResults.put(
                        result.getKey(),
                        new IndexResult(
                            result.getKey(),
                            new IllegalStateException(
                                "verification of shards before closing " + index + " succeeded but index is being snapshot in the meantime"
                            )
                        )
                    );
                    logger.debug("verification of shards before closing {} succeeded but index is being snapshot in the meantime", index);
                    continue;
                }

                blocks.removeIndexBlockWithId(index.getName(), INDEX_CLOSED_BLOCK_ID);
                blocks.addIndexBlock(index.getName(), INDEX_CLOSED_BLOCK);
                final IndexMetadata.Builder updatedMetadata = IndexMetadata.builder(indexMetadata).state(IndexMetadata.State.CLOSE);
                metadata.put(
                    updatedMetadata.timestampRange(IndexLongFieldRange.NO_SHARDS)
                        .settingsVersion(indexMetadata.getSettingsVersion() + 1)
                        .settings(Settings.builder().put(indexMetadata.getSettings()).put(VERIFIED_BEFORE_CLOSE_SETTING.getKey(), true))
                );
                routingTable.addAsFromOpenToClose(metadata.getSafe(index));

                logger.debug("closing index {} succeeded", index);
                closedIndices.add(index.getName());
            } catch (final IndexNotFoundException e) {
                logger.debug("index {} has been deleted since it was blocked before closing, ignoring", index);
            }
        }
        logger.info("completed closing of indices {}", closedIndices);
        return Tuple.tuple(
            ClusterState.builder(currentState).blocks(blocks).metadata(metadata).routingTable(routingTable).build(),
            List.copyOf(closingResults.values())
        );
    }

    public void openIndices(final OpenIndexClusterStateUpdateRequest request, final ActionListener<ShardsAcknowledgedResponse> listener) {
        onlyOpenIndices(request, listener.delegateFailure((delegate, response) -> {
            if (response.isAcknowledged()) {
                String[] indexNames = Arrays.stream(request.indices()).map(Index::getName).toArray(String[]::new);
                activeShardsObserver.waitForActiveShards(
                    indexNames,
                    request.waitForActiveShards(),
                    request.ackTimeout(),
                    shardsAcknowledged -> {
                        if (shardsAcknowledged == false) {
                            logger.debug(
                                "[{}] indices opened, but the operation timed out while waiting for enough shards to be started.",
                                Arrays.toString(indexNames)
                            );
                        }
                        delegate.onResponse(ShardsAcknowledgedResponse.of(true, shardsAcknowledged));
                    },
                    listener::onFailure
                );
            } else {
                delegate.onResponse(ShardsAcknowledgedResponse.NOT_ACKNOWLEDGED);
            }
        }));
    }

    private void onlyOpenIndices(final OpenIndexClusterStateUpdateRequest request, final ActionListener<AcknowledgedResponse> listener) {
        if (request.indices() == null || request.indices().length == 0) {
            throw new IllegalArgumentException("Index name is required");
        }

        clusterService.submitStateUpdateTask(
            "open-indices " + Arrays.toString(request.indices()),
            new OpenIndicesTask(request, listener),
            ClusterStateTaskConfig.build(Priority.URGENT, request.masterNodeTimeout()),
            this.opensExecutor
        );
    }

    /**
     * Finalizes the addition of blocks by turning the temporary UUID-based blocks into full blocks.
     * @param currentState the cluster state to update
     * @param blockedIndices the indices and their temporary UUID-based blocks to convert
     * @param verifyResult the index-level results for adding the block
     * @param block the full block to convert to
     * @return the updated cluster state, as well as the (failed and successful) index-level results for adding the block
     */
    private static Tuple<ClusterState, List<AddBlockResult>> finalizeBlock(
        final ClusterState currentState,
        final Map<Index, ClusterBlock> blockedIndices,
        final Map<Index, AddBlockResult> verifyResult,
        final APIBlock block
    ) {
        final ClusterBlocks.Builder blocks = ClusterBlocks.builder(currentState.blocks());

        final Set<String> effectivelyBlockedIndices = new HashSet<>();
        Map<Index, AddBlockResult> blockingResults = new HashMap<>(verifyResult);
        for (Map.Entry<Index, AddBlockResult> result : verifyResult.entrySet()) {
            final Index index = result.getKey();
            final boolean acknowledged = result.getValue().hasFailures() == false;
            try {
                if (acknowledged == false) {
                    logger.debug("verification of shards before blocking {} failed [{}]", index, result);
                    continue;
                }
                final ClusterBlock tempBlock = blockedIndices.get(index);
                assert tempBlock != null;
                assert tempBlock.uuid() != null;
                final ClusterBlock currentBlock = currentState.blocks().getIndexBlockWithId(index.getName(), tempBlock.id());
                if (currentBlock != null && currentBlock.equals(block.block)) {
                    logger.debug(
                        "verification of shards for {} succeeded, but block finalization already occurred"
                            + " (possibly for another block) [{}]",
                        index,
                        result
                    );
                    continue;
                }

                if (currentBlock == null || currentBlock.equals(tempBlock) == false) {
                    // we should report error in this case as the index can be left as open.
                    blockingResults.put(
                        result.getKey(),
                        new AddBlockResult(
                            result.getKey(),
                            new IllegalStateException(
                                "verification of shards before blocking " + index + " succeeded but block has been removed in the meantime"
                            )
                        )
                    );
                    logger.debug("verification of shards before blocking {} succeeded but block has been removed in the meantime", index);
                    continue;
                }

                assert currentBlock != null && currentBlock.equals(tempBlock) && currentBlock.id() == block.block.id();

                blocks.removeIndexBlockWithId(index.getName(), tempBlock.id());
                blocks.addIndexBlock(index.getName(), block.block);

                logger.debug("add block {} to index {} succeeded", block.block, index);
                effectivelyBlockedIndices.add(index.getName());
            } catch (final IndexNotFoundException e) {
                logger.debug("index {} has been deleted since blocking it started, ignoring", index);
            }
        }
        logger.info("completed adding [index.blocks.{}] block to indices {}", block.name, effectivelyBlockedIndices);
        return Tuple.tuple(ClusterState.builder(currentState).blocks(blocks).build(), List.copyOf(blockingResults.values()));
    }

    /**
     * @return Generates a {@link ClusterBlock} that blocks read and write operations on soon-to-be-closed indices. The
     * cluster block is generated with the id value equals to {@link #INDEX_CLOSED_BLOCK_ID} and a unique UUID.
     */
    public static ClusterBlock createIndexClosingBlock() {
        return new ClusterBlock(
            INDEX_CLOSED_BLOCK_ID,
            UUIDs.randomBase64UUID(),
            "index preparing to close. Reopen the index to allow writes again or retry closing the index to fully close the index.",
            false,
            false,
            false,
            RestStatus.FORBIDDEN,
            EnumSet.of(ClusterBlockLevel.WRITE)
        );
    }

    public static boolean isIndexVerifiedBeforeClosed(final IndexMetadata indexMetadata) {
        return indexMetadata.getState() == IndexMetadata.State.CLOSE
            && VERIFIED_BEFORE_CLOSE_SETTING.exists(indexMetadata.getSettings())
            && VERIFIED_BEFORE_CLOSE_SETTING.get(indexMetadata.getSettings());
    }

    // Create UUID based block based on non-UUID one
    public static ClusterBlock createUUIDBasedBlock(ClusterBlock clusterBlock) {
        assert clusterBlock.uuid() == null : "no UUID expected on source block";
        return new ClusterBlock(
            clusterBlock.id(),
            UUIDs.randomBase64UUID(),
            "moving to block " + clusterBlock.description(),
            clusterBlock.retryable(),
            clusterBlock.disableStatePersistence(),
            clusterBlock.isAllowReleaseResources(),
            clusterBlock.status(),
            clusterBlock.levels()
        );
    }

    private class OpenIndicesExecutor implements ClusterStateTaskExecutor<OpenIndicesTask> {

        @Override
        public ClusterState execute(
            ClusterState currentState,
            List<TaskContext<OpenIndicesTask>> taskContexts,
            Supplier<Releasable> dropHeadersContextSupplier
        ) {
            ClusterState state = currentState;

            try (var ignored = dropHeadersContextSupplier.get()) {
                // we may encounter deprecated settings but they are not directly related to opening the indices, nor are they really
                // associated with any particular tasks, so we drop them

                // build an in-order de-duplicated array of all the indices to open
                final Set<Index> indicesToOpen = Sets.newLinkedHashSetWithExpectedSize(taskContexts.size());
                for (final var taskContext : taskContexts) {
                    Collections.addAll(indicesToOpen, taskContext.getTask().request.indices());
                }
                Index[] indices = indicesToOpen.toArray(Index.EMPTY_ARRAY);

                // open them
                state = openIndices(indices, state);

                // do a final reroute
                state = allocationService.reroute(state, "indices opened");

                for (final var taskContext : taskContexts) {
                    final var task = taskContext.getTask();
                    taskContext.success(task);
                }
            } catch (Exception e) {
                for (final var taskContext : taskContexts) {
                    taskContext.onFailure(e);
                }
            }

            return state;
        }

        private ClusterState openIndices(final Index[] indices, final ClusterState currentState) {
            final List<IndexMetadata> indicesToOpen = new ArrayList<>(indices.length);
            for (Index index : indices) {
                final IndexMetadata indexMetadata = currentState.metadata().getIndexSafe(index);
                if (indexMetadata.getState() != IndexMetadata.State.OPEN) {
                    indicesToOpen.add(indexMetadata);
                } else if (currentState.blocks().hasIndexBlockWithId(index.getName(), INDEX_CLOSED_BLOCK_ID)) {
                    indicesToOpen.add(indexMetadata);
                }
            }

            shardLimitValidator.validateShardLimit(currentState, indices);
            if (indicesToOpen.isEmpty()) {
                return currentState;
            }

            logger.info(() -> {
                final StringBuilder indexNames = new StringBuilder();
                Strings.collectionToDelimitedStringWithLimit(
                    indicesToOpen.stream().map(i -> (CharSequence) i.getIndex().toString()).toList(),
                    ",",
                    "",
                    "",
                    512,
                    indexNames
                );
                return "opening indices [" + indexNames + "]";
            });

            final Metadata.Builder metadata = Metadata.builder(currentState.metadata());
            final ClusterBlocks.Builder blocks = ClusterBlocks.builder(currentState.blocks());
            final Version minIndexCompatibilityVersion = currentState.getNodes().getMaxNodeVersion().minimumIndexCompatibilityVersion();

            for (IndexMetadata indexMetadata : indicesToOpen) {
                final Index index = indexMetadata.getIndex();
                if (indexMetadata.getState() != IndexMetadata.State.OPEN) {
                    final Settings.Builder updatedSettings = Settings.builder().put(indexMetadata.getSettings());
                    updatedSettings.remove(VERIFIED_BEFORE_CLOSE_SETTING.getKey());

                    IndexMetadata newIndexMetadata = IndexMetadata.builder(indexMetadata)
                        .state(IndexMetadata.State.OPEN)
                        .settingsVersion(indexMetadata.getSettingsVersion() + 1)
                        .settings(updatedSettings)
                        .timestampRange(IndexLongFieldRange.NO_SHARDS)
                        .build();

                    // The index might be closed because we couldn't import it due to an old incompatible
                    // version, so we need to verify its compatibility.
                    newIndexMetadata = indexMetadataVerifier.verifyIndexMetadata(newIndexMetadata, minIndexCompatibilityVersion);
                    try {
                        indicesService.verifyIndexMetadata(newIndexMetadata, newIndexMetadata);
                    } catch (Exception e) {
                        throw new ElasticsearchException("Failed to verify index " + index, e);
                    }
                    metadata.put(newIndexMetadata, true);
                }

                // Always removes index closed blocks (note: this can fail on-going close index actions)
                blocks.removeIndexBlockWithId(index.getName(), INDEX_CLOSED_BLOCK_ID);
            }

            ClusterState updatedState = ClusterState.builder(currentState).metadata(metadata).blocks(blocks).build();

            final RoutingTable.Builder routingTable = RoutingTable.builder(updatedState.routingTable());
            for (IndexMetadata previousIndexMetadata : indicesToOpen) {
                if (previousIndexMetadata.getState() != IndexMetadata.State.OPEN) {
                    routingTable.addAsFromCloseToOpen(updatedState.metadata().getIndexSafe(previousIndexMetadata.getIndex()));
                }
            }
            return ClusterState.builder(updatedState).routingTable(routingTable).build();
        }
    }

    private record OpenIndicesTask(OpenIndexClusterStateUpdateRequest request, ActionListener<AcknowledgedResponse> listener)
        implements
            ClusterStateTaskListener,
            ClusterStateAckListener {

        @Override
        public void onFailure(Exception e) {
            listener.onFailure(e);
        }

        @Override
        public boolean mustAck(DiscoveryNode discoveryNode) {
            return true;
        }

        @Override
        public void onAllNodesAcked() {
            listener.onResponse(AcknowledgedResponse.of(true));
        }

        @Override
        public void onAckFailure(Exception e) {
            listener.onResponse(AcknowledgedResponse.of(false));
        }

        @Override
        public void onAckTimeout() {
            listener.onResponse(AcknowledgedResponse.FALSE);
        }

        @Override
        public TimeValue ackTimeout() {
            return request.ackTimeout();
        }

        @Override
        public void clusterStateProcessed(ClusterState oldState, ClusterState newState) {
            assert false : "not called";
        }
    }
}<|MERGE_RESOLUTION|>--- conflicted
+++ resolved
@@ -55,12 +55,9 @@
 import org.elasticsearch.common.util.concurrent.AtomicArray;
 import org.elasticsearch.common.util.concurrent.ConcurrentCollections;
 import org.elasticsearch.common.util.concurrent.CountDown;
-<<<<<<< HEAD
+import org.elasticsearch.common.util.set.Sets;
 import org.elasticsearch.core.Releasable;
-=======
-import org.elasticsearch.common.util.set.Sets;
 import org.elasticsearch.core.SuppressForbidden;
->>>>>>> e6cfd9c2
 import org.elasticsearch.core.TimeValue;
 import org.elasticsearch.core.Tuple;
 import org.elasticsearch.index.Index;
@@ -235,16 +232,12 @@
     private class CloseIndicesExecutor implements ClusterStateTaskExecutor<CloseIndicesTask> {
 
         @Override
-<<<<<<< HEAD
+        @SuppressForbidden(reason = "consuming published cluster state for legacy reasons")
         public ClusterState execute(
             ClusterState currentState,
             List<TaskContext<CloseIndicesTask>> taskContexts,
             Supplier<Releasable> dropHeadersContextSupplier
         ) throws Exception {
-=======
-        @SuppressForbidden(reason = "consuming published cluster state for legacy reasons")
-        public ClusterState execute(ClusterState currentState, List<TaskContext<CloseIndicesTask>> taskContexts) throws Exception {
->>>>>>> e6cfd9c2
             ClusterState state = currentState;
             for (final var taskContext : taskContexts) {
                 try {

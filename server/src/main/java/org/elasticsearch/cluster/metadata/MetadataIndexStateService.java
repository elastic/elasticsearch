/*
 * Copyright Elasticsearch B.V. and/or licensed to Elasticsearch B.V. under one
 * or more contributor license agreements. Licensed under the Elastic License
 * 2.0 and the Server Side Public License, v 1; you may not use this file except
 * in compliance with, at your election, the Elastic License 2.0 or the Server
 * Side Public License, v 1.
 */

package org.elasticsearch.cluster.metadata;

import org.apache.logging.log4j.LogManager;
import org.apache.logging.log4j.Logger;
import org.elasticsearch.ElasticsearchException;
import org.elasticsearch.Version;
import org.elasticsearch.action.ActionListener;
import org.elasticsearch.action.ActionRunnable;
import org.elasticsearch.action.NotifyOnceListener;
import org.elasticsearch.action.admin.indices.close.CloseIndexClusterStateUpdateRequest;
import org.elasticsearch.action.admin.indices.close.CloseIndexResponse;
import org.elasticsearch.action.admin.indices.close.CloseIndexResponse.IndexResult;
import org.elasticsearch.action.admin.indices.close.CloseIndexResponse.ShardResult;
import org.elasticsearch.action.admin.indices.close.TransportVerifyShardBeforeCloseAction;
import org.elasticsearch.action.admin.indices.open.OpenIndexClusterStateUpdateRequest;
import org.elasticsearch.action.admin.indices.readonly.AddIndexBlockClusterStateUpdateRequest;
import org.elasticsearch.action.admin.indices.readonly.AddIndexBlockResponse;
import org.elasticsearch.action.admin.indices.readonly.AddIndexBlockResponse.AddBlockResult;
import org.elasticsearch.action.admin.indices.readonly.AddIndexBlockResponse.AddBlockShardResult;
import org.elasticsearch.action.admin.indices.readonly.TransportVerifyShardIndexBlockAction;
import org.elasticsearch.action.support.ActiveShardsObserver;
import org.elasticsearch.action.support.master.AcknowledgedResponse;
import org.elasticsearch.action.support.master.ShardsAcknowledgedResponse;
import org.elasticsearch.action.support.replication.ReplicationResponse;
import org.elasticsearch.client.internal.node.NodeClient;
import org.elasticsearch.cluster.ClusterState;
import org.elasticsearch.cluster.ClusterStateAckListener;
import org.elasticsearch.cluster.ClusterStateTaskConfig;
import org.elasticsearch.cluster.ClusterStateTaskExecutor;
import org.elasticsearch.cluster.ClusterStateTaskListener;
import org.elasticsearch.cluster.block.ClusterBlock;
import org.elasticsearch.cluster.block.ClusterBlockLevel;
import org.elasticsearch.cluster.block.ClusterBlocks;
import org.elasticsearch.cluster.metadata.IndexMetadata.APIBlock;
import org.elasticsearch.cluster.node.DiscoveryNode;
import org.elasticsearch.cluster.routing.IndexRoutingTable;
import org.elasticsearch.cluster.routing.IndexShardRoutingTable;
import org.elasticsearch.cluster.routing.RoutingTable;
import org.elasticsearch.cluster.routing.allocation.AllocationService;
import org.elasticsearch.cluster.service.ClusterService;
import org.elasticsearch.common.Priority;
import org.elasticsearch.common.Strings;
import org.elasticsearch.common.UUIDs;
import org.elasticsearch.common.inject.Inject;
import org.elasticsearch.common.settings.Setting;
import org.elasticsearch.common.settings.Settings;
import org.elasticsearch.common.util.concurrent.AtomicArray;
import org.elasticsearch.common.util.concurrent.ConcurrentCollections;
import org.elasticsearch.common.util.concurrent.CountDown;
import org.elasticsearch.common.util.set.Sets;
import org.elasticsearch.core.Releasable;
import org.elasticsearch.core.SuppressForbidden;
import org.elasticsearch.core.TimeValue;
import org.elasticsearch.core.Tuple;
import org.elasticsearch.index.Index;
import org.elasticsearch.index.IndexNotFoundException;
import org.elasticsearch.index.shard.IndexLongFieldRange;
import org.elasticsearch.index.shard.ShardId;
import org.elasticsearch.indices.IndicesService;
import org.elasticsearch.indices.ShardLimitValidator;
import org.elasticsearch.rest.RestStatus;
import org.elasticsearch.snapshots.RestoreService;
import org.elasticsearch.snapshots.SnapshotInProgressException;
import org.elasticsearch.snapshots.SnapshotsService;
import org.elasticsearch.tasks.TaskId;
import org.elasticsearch.threadpool.ThreadPool;

import java.util.ArrayList;
import java.util.Arrays;
import java.util.Collections;
import java.util.EnumSet;
import java.util.HashMap;
import java.util.HashSet;
import java.util.List;
import java.util.Map;
import java.util.Set;
import java.util.SortedMap;
import java.util.function.Consumer;
import java.util.function.Supplier;
import java.util.stream.Collectors;

import static java.util.stream.Collectors.joining;
import static org.elasticsearch.core.Strings.format;

/**
 * Service responsible for submitting open/close index requests as well as for adding index blocks
 */
public class MetadataIndexStateService {
    private static final Logger logger = LogManager.getLogger(MetadataIndexStateService.class);

    public static final int INDEX_CLOSED_BLOCK_ID = 4;
    public static final ClusterBlock INDEX_CLOSED_BLOCK = new ClusterBlock(
        4,
        "index closed",
        false,
        false,
        false,
        RestStatus.FORBIDDEN,
        ClusterBlockLevel.READ_WRITE
    );
    public static final Setting<Boolean> VERIFIED_BEFORE_CLOSE_SETTING = Setting.boolSetting(
        "index.verified_before_close",
        false,
        Setting.Property.IndexScope,
        Setting.Property.PrivateIndex
    );

    private final ClusterService clusterService;
    private final AllocationService allocationService;
    private final IndexMetadataVerifier indexMetadataVerifier;
    private final IndicesService indicesService;
    private final ShardLimitValidator shardLimitValidator;
    private final NodeClient client;
    private final ThreadPool threadPool;
    private final ActiveShardsObserver activeShardsObserver;
    private final ClusterStateTaskExecutor<OpenIndicesTask> opensExecutor;
    private final ClusterStateTaskExecutor<AddBlocksToCloseTask> addBlocksToCloseExecutor;
    private final ClusterStateTaskExecutor<CloseIndicesTask> closesExecutor;
    private final ClusterStateTaskExecutor<AddBlocksTask> addBlocksExecutor;
    private final ClusterStateTaskExecutor<FinalizeBlocksTask> finalizeBlocksExecutor;

    @Inject
    public MetadataIndexStateService(
        ClusterService clusterService,
        AllocationService allocationService,
        IndexMetadataVerifier indexMetadataVerifier,
        IndicesService indicesService,
        ShardLimitValidator shardLimitValidator,
        NodeClient client,
        ThreadPool threadPool
    ) {
        this.clusterService = clusterService;
        this.allocationService = allocationService;
        this.indexMetadataVerifier = indexMetadataVerifier;
        this.indicesService = indicesService;
        this.shardLimitValidator = shardLimitValidator;
        this.client = client;
        this.threadPool = threadPool;
        this.activeShardsObserver = new ActiveShardsObserver(clusterService, threadPool);
        this.opensExecutor = new OpenIndicesExecutor();
        this.addBlocksToCloseExecutor = new AddBlocksToCloseExecutor();
        this.closesExecutor = new CloseIndicesExecutor();
        this.addBlocksExecutor = new AddBlocksExecutor();
        this.finalizeBlocksExecutor = new FinalizeBlocksExecutor();
    }

    /**
     * Closes one or more indices.
     *
     * Closing indices is a 3 steps process: it first adds a write block to every indices to close, then waits for the operations on shards
     * to be terminated and finally closes the indices by moving their state to CLOSE.
     */
    public void closeIndices(final CloseIndexClusterStateUpdateRequest request, final ActionListener<CloseIndexResponse> listener) {
        if (request.indices() == null || request.indices().length == 0) {
            throw new IllegalArgumentException("Index name is required");
        }

        clusterService.submitStateUpdateTask(
            "add-block-index-to-close " + Arrays.toString(request.indices()),
            new AddBlocksToCloseTask(request, listener),
            ClusterStateTaskConfig.build(Priority.URGENT, request.masterNodeTimeout()),
            this.addBlocksToCloseExecutor
        );
    }

    private class AddBlocksToCloseExecutor implements ClusterStateTaskExecutor<AddBlocksToCloseTask> {

        @Override
<<<<<<< HEAD
        public ClusterState execute(
            ClusterState currentState,
            List<TaskContext<AddBlocksToCloseTask>> taskContexts,
            Supplier<Releasable> dropHeadersContextSupplier
        ) throws Exception {
            ClusterState state = currentState;
            for (final var taskContext : taskContexts) {
=======
        public ClusterState execute(BatchExecutionContext<AddBlocksToCloseTask> batchExecutionContext) throws Exception {
            ClusterState state = batchExecutionContext.initialState();
            for (final var taskContext : batchExecutionContext.taskContexts()) {
>>>>>>> 4779893b
                final var task = taskContext.getTask();
                try {
                    final Map<Index, ClusterBlock> blockedIndices = new HashMap<>(task.request.indices().length);
                    state = addIndexClosedBlocks(task.request.indices(), blockedIndices, state);
                    taskContext.success(() -> {
                        if (blockedIndices.isEmpty()) {
                            task.listener().onResponse(CloseIndexResponse.EMPTY);
                        } else {
                            threadPool.executor(ThreadPool.Names.MANAGEMENT)
                                .execute(
                                    new WaitForClosedBlocksApplied(
                                        blockedIndices,
                                        task.request,
                                        task.listener().delegateFailure((delegate2, verifyResults) -> {
                                            clusterService.submitStateUpdateTask(
                                                "close-indices",
                                                new CloseIndicesTask(task.request, blockedIndices, verifyResults, delegate2),
                                                ClusterStateTaskConfig.build(Priority.URGENT),
                                                closesExecutor
                                            );
                                        })
                                    )
                                );
                        }
                    });
                } catch (Exception e) {
                    taskContext.onFailure(e);
                }
            }
            return state;
        }
    }

    private record AddBlocksToCloseTask(CloseIndexClusterStateUpdateRequest request, ActionListener<CloseIndexResponse> listener)
        implements
            ClusterStateTaskListener {

        @Override
        public void onFailure(Exception e) {
            listener.onFailure(e);
        }

        @Override
        public void clusterStateProcessed(ClusterState oldState, ClusterState newState) {
            assert false : "not called";
        }
    }

    private class CloseIndicesExecutor implements ClusterStateTaskExecutor<CloseIndicesTask> {

        @Override
        @SuppressForbidden(reason = "consuming published cluster state for legacy reasons")
<<<<<<< HEAD
        public ClusterState execute(
            ClusterState currentState,
            List<TaskContext<CloseIndicesTask>> taskContexts,
            Supplier<Releasable> dropHeadersContextSupplier
        ) throws Exception {
            ClusterState state = currentState;
            for (final var taskContext : taskContexts) {
=======
        public ClusterState execute(BatchExecutionContext<CloseIndicesTask> batchExecutionContext) throws Exception {
            ClusterState state = batchExecutionContext.initialState();
            for (final var taskContext : batchExecutionContext.taskContexts()) {
                final var task = taskContext.getTask();
>>>>>>> 4779893b
                try {
                    final var task = taskContext.getTask();
                    final Tuple<ClusterState, List<IndexResult>> closingResult = closeRoutingTable(
                        state,
                        task.blockedIndices,
                        task.verifyResults
                    );
                    state = closingResult.v1();
                    final List<IndexResult> indices = closingResult.v2();
                    assert indices.size() == task.verifyResults.size();

                    taskContext.success(clusterState -> {
                        final boolean acknowledged = indices.stream().noneMatch(IndexResult::hasFailures);
                        final String[] waitForIndices = indices.stream()
                            .filter(result -> result.hasFailures() == false)
                            .filter(result -> clusterState.routingTable().hasIndex(result.getIndex()))
                            .map(result -> result.getIndex().getName())
                            .toArray(String[]::new);

                        if (waitForIndices.length > 0) {
                            activeShardsObserver.waitForActiveShards(
                                waitForIndices,
                                task.request.waitForActiveShards(),
                                task.request.ackTimeout(),
                                shardsAcknowledged -> {
                                    if (shardsAcknowledged == false) {
                                        logger.debug(
                                            "[{}] indices closed, but the operation timed out while "
                                                + "waiting for enough shards to be started.",
                                            Arrays.toString(waitForIndices)
                                        );
                                    }
                                    // acknowledged maybe be false but some indices may have been correctly closed,
                                    // so we maintain a kind of coherency by overriding the shardsAcknowledged value
                                    // (see ShardsAcknowledgedResponse constructor)
                                    boolean shardsAcked = acknowledged ? shardsAcknowledged : false;
                                    task.listener().onResponse(new CloseIndexResponse(acknowledged, shardsAcked, indices));
                                },
                                task.listener()::onFailure
                            );
                        } else {
                            task.listener().onResponse(new CloseIndexResponse(acknowledged, false, indices));
                        }
                    });
                } catch (Exception e) {
                    taskContext.onFailure(e);
                }
            }

            try (var ignored = dropHeadersContextSupplier.get()) {
                // reroute may encounter deprecated features but the resulting warnings are not associated with any particular task
                return allocationService.reroute(state, "indices closed");
            }
        }
    }

    private record CloseIndicesTask(
        CloseIndexClusterStateUpdateRequest request,
        Map<Index, ClusterBlock> blockedIndices,
        Map<Index, CloseIndexResponse.IndexResult> verifyResults,
        ActionListener<CloseIndexResponse> listener
    ) implements ClusterStateTaskListener {

        @Override
        public void onFailure(Exception e) {
            listener.onFailure(e);
        }

        @Override
        public void clusterStateProcessed(ClusterState oldState, ClusterState newState) {
            assert false : "not called";
        }
    }

    /**
     * Step 1 - Start closing indices by adding a write block
     *
     * This step builds the list of indices to close (the ones explicitly requested that are not in CLOSE state) and adds a unique cluster
     * block (or reuses an existing one) to every index to close in the cluster state. After the cluster state is published, the shards
     * should start to reject writing operations and we can proceed with step 2.
     */
    static ClusterState addIndexClosedBlocks(
        final Index[] indices,
        final Map<Index, ClusterBlock> blockedIndices,
        final ClusterState currentState
    ) {
        final Set<Index> indicesToClose = new HashSet<>();
        for (Index index : indices) {
            final IndexMetadata indexMetadata = currentState.metadata().getIndexSafe(index);
            if (indexMetadata.getState() != IndexMetadata.State.CLOSE) {
                indicesToClose.add(index);
            } else {
                logger.debug("index {} is already closed, ignoring", index);
                assert currentState.blocks().hasIndexBlock(index.getName(), INDEX_CLOSED_BLOCK);
            }
        }

        if (indicesToClose.isEmpty()) {
            return currentState;
        }

        // Check if index closing conflicts with any running restores
        Set<Index> restoringIndices = RestoreService.restoringIndices(currentState, indicesToClose);
        if (restoringIndices.isEmpty() == false) {
            throw new IllegalArgumentException("Cannot close indices that are being restored: " + restoringIndices);
        }

        // Check if index closing conflicts with any running snapshots
        Set<Index> snapshottingIndices = SnapshotsService.snapshottingIndices(currentState, indicesToClose);
        if (snapshottingIndices.isEmpty() == false) {
            throw new SnapshotInProgressException(
                "Cannot close indices that are being snapshotted: "
                    + snapshottingIndices
                    + ". Try again after snapshot finishes or cancel the currently running snapshot."
            );
        }

        final ClusterBlocks.Builder blocks = ClusterBlocks.builder(currentState.blocks());

        for (Index index : indicesToClose) {
            ClusterBlock indexBlock = null;
            final Set<ClusterBlock> clusterBlocks = currentState.blocks().indices().get(index.getName());
            if (clusterBlocks != null) {
                for (ClusterBlock clusterBlock : clusterBlocks) {
                    if (clusterBlock.id() == INDEX_CLOSED_BLOCK_ID) {
                        // Reuse the existing index closed block
                        indexBlock = clusterBlock;
                        break;
                    }
                }
            }
            if (indexBlock == null) {
                // Create a new index closed block
                indexBlock = createIndexClosingBlock();
            }
            assert Strings.hasLength(indexBlock.uuid()) : "Closing block should have a UUID";
            blocks.addIndexBlock(index.getName(), indexBlock);
            blockedIndices.put(index, indexBlock);
        }

        logger.info(() -> format("closing indices %s", blockedIndices.keySet().stream().map(Object::toString).collect(joining(","))));
        return ClusterState.builder(currentState).blocks(blocks).build();
    }

    /**
     * Updates the cluster state for the given indices with the given index block,
     * and also returns the updated indices (and their blocks) in a map.
     * @param indices The indices to add blocks to if needed
     * @param currentState The current cluster state
     * @param block The type of block to add
     * @return a tuple of the updated cluster state, as well as the blocks that got added
     */
    private static Tuple<ClusterState, Map<Index, ClusterBlock>> addIndexBlock(
        final Index[] indices,
        final ClusterState currentState,
        final APIBlock block
    ) {
        final Metadata.Builder metadata = Metadata.builder(currentState.metadata());

        final Set<Index> indicesToAddBlock = new HashSet<>();
        for (Index index : indices) {
            metadata.getSafe(index); // to check if index exists
            if (currentState.blocks().hasIndexBlock(index.getName(), block.block)) {
                logger.debug("index {} already has block {}, ignoring", index, block.block);
            } else {
                indicesToAddBlock.add(index);
            }
        }

        if (indicesToAddBlock.isEmpty()) {
            return Tuple.tuple(currentState, Map.of());
        }

        final ClusterBlocks.Builder blocks = ClusterBlocks.builder(currentState.blocks());
        final Map<Index, ClusterBlock> blockedIndices = new HashMap<>();

        for (Index index : indicesToAddBlock) {
            ClusterBlock indexBlock = null;
            final Set<ClusterBlock> clusterBlocks = currentState.blocks().indices().get(index.getName());
            if (clusterBlocks != null) {
                for (ClusterBlock clusterBlock : clusterBlocks) {
                    if (clusterBlock.id() == block.block.id()) {
                        // Reuse the existing UUID-based block
                        indexBlock = clusterBlock;
                        break;
                    }
                }
            }
            if (indexBlock == null) {
                // Create a new UUID-based block
                indexBlock = createUUIDBasedBlock(block.block);
            }
            assert Strings.hasLength(indexBlock.uuid()) : "Block should have a UUID";
            blocks.addIndexBlock(index.getName(), indexBlock);
            blockedIndices.put(index, indexBlock);
            // update index settings as well to match the block
            final IndexMetadata indexMetadata = metadata.getSafe(index);
            if (block.setting().get(indexMetadata.getSettings()) == false) {
                final Settings updatedSettings = Settings.builder().put(indexMetadata.getSettings()).put(block.settingName(), true).build();

                metadata.put(
                    IndexMetadata.builder(indexMetadata).settings(updatedSettings).settingsVersion(indexMetadata.getSettingsVersion() + 1)
                );
            }
        }

        logger.info(
            "adding [index.blocks.{}] block to indices {}",
            block.name,
            blockedIndices.keySet().stream().map(Object::toString).toList()
        );
        return Tuple.tuple(ClusterState.builder(currentState).blocks(blocks).metadata(metadata).build(), blockedIndices);
    }

    /**
     * Adds an index block based on the given request, and notifies the listener upon completion.
     * Adding blocks is done in three steps:
     * - First, a temporary UUID-based block is added to the index
     *   (see {@link #addIndexBlock(Index[], ClusterState, APIBlock)}.
     * - Second, shards are checked to have properly applied the UUID-based block.
     *   (see {@link WaitForBlocksApplied}).
     * - Third, the temporary UUID-based block is turned into a full block
     *   (see {@link #finalizeBlock(ClusterState, Map, Map, APIBlock)}.
     * Using this three-step process ensures non-interference by other operations in case where
     * we notify successful completion here.
     */
    public void addIndexBlock(AddIndexBlockClusterStateUpdateRequest request, ActionListener<AddIndexBlockResponse> listener) {
        final Index[] concreteIndices = request.indices();
        if (concreteIndices == null || concreteIndices.length == 0) {
            throw new IllegalArgumentException("Index name is required");
        }
        Metadata metadata = clusterService.state().metadata();
        List<String> writeIndices = new ArrayList<>();
        SortedMap<String, IndexAbstraction> lookup = metadata.getIndicesLookup();
        for (Index index : concreteIndices) {
            IndexAbstraction ia = lookup.get(index.getName());
            if (ia != null && ia.getParentDataStream() != null) {
                Index writeIndex = metadata.index(ia.getParentDataStream().getWriteIndex()).getIndex();
                if (writeIndex.equals(index)) {
                    writeIndices.add(index.getName());
                }
            }
        }
        if (writeIndices.size() > 0) {
            throw new IllegalArgumentException(
                "cannot add a block to the following data stream write indices ["
                    + Strings.collectionToCommaDelimitedString(writeIndices)
                    + "]"
            );
        }

        clusterService.submitStateUpdateTask(
            "add-index-block-[" + request.getBlock().name + "]-" + Arrays.toString(concreteIndices),
            new AddBlocksTask(request, listener),
            ClusterStateTaskConfig.build(Priority.URGENT, request.masterNodeTimeout()),
            addBlocksExecutor
        );
    }

    private class AddBlocksExecutor implements ClusterStateTaskExecutor<AddBlocksTask> {

        @Override
<<<<<<< HEAD
        public ClusterState execute(
            ClusterState currentState,
            List<TaskContext<AddBlocksTask>> taskContexts,
            Supplier<Releasable> dropHeadersContextSupplier
        ) throws Exception {
            ClusterState state = currentState;
=======
        public ClusterState execute(BatchExecutionContext<AddBlocksTask> batchExecutionContext) throws Exception {
            ClusterState state = batchExecutionContext.initialState();
>>>>>>> 4779893b

            for (final var taskContext : batchExecutionContext.taskContexts()) {
                try {
                    final var task = taskContext.getTask();
                    final Tuple<ClusterState, Map<Index, ClusterBlock>> blockResult = addIndexBlock(
                        task.request.indices(),
                        state,
                        task.request.getBlock()
                    );
                    state = blockResult.v1();
                    final Map<Index, ClusterBlock> blockedIndices = blockResult.v2();
                    taskContext.success(() -> {
                        if (blockedIndices.isEmpty()) {
                            task.listener().onResponse(AddIndexBlockResponse.EMPTY);
                        } else {
                            threadPool.executor(ThreadPool.Names.MANAGEMENT)
                                .execute(
                                    new WaitForBlocksApplied(
                                        blockedIndices,
                                        task.request,
                                        task.listener().delegateFailure((delegate2, verifyResults) -> {
                                            clusterService.submitStateUpdateTask(
                                                "finalize-index-block-["
                                                    + task.request.getBlock().name
                                                    + "]-["
                                                    + blockedIndices.keySet().stream().map(Index::getName).collect(Collectors.joining(", "))
                                                    + "]",
                                                new FinalizeBlocksTask(task.request, blockedIndices, verifyResults, delegate2),
                                                ClusterStateTaskConfig.build(Priority.URGENT),
                                                finalizeBlocksExecutor
                                            );
                                        })
                                    )
                                );
                        }
                    });
                } catch (Exception e) {
                    taskContext.onFailure(e);
                }
            }

            return state;
        }
    }

    private record AddBlocksTask(AddIndexBlockClusterStateUpdateRequest request, ActionListener<AddIndexBlockResponse> listener)
        implements
            ClusterStateTaskListener {

        @Override
        public void onFailure(Exception e) {
            listener.onFailure(e);
        }

        @Override
        public void clusterStateProcessed(ClusterState oldState, ClusterState newState) {
            assert false : "not called";
        }
    }

    private static class FinalizeBlocksExecutor implements ClusterStateTaskExecutor<FinalizeBlocksTask> {

        @Override
<<<<<<< HEAD
        public ClusterState execute(
            ClusterState currentState,
            List<TaskContext<FinalizeBlocksTask>> taskContexts,
            Supplier<Releasable> dropHeadersContextSupplier
        ) throws Exception {
            ClusterState state = currentState;
=======
        public ClusterState execute(BatchExecutionContext<FinalizeBlocksTask> batchExecutionContext) throws Exception {
            ClusterState state = batchExecutionContext.initialState();
>>>>>>> 4779893b

            for (final var taskContext : batchExecutionContext.taskContexts()) {
                try {
                    final var task = taskContext.getTask();
                    final Tuple<ClusterState, List<AddBlockResult>> finalizeResult = finalizeBlock(
                        state,
                        task.blockedIndices,
                        task.verifyResults,
                        task.request.getBlock()
                    );
                    state = finalizeResult.v1();
                    final List<AddBlockResult> indices = finalizeResult.v2();
                    assert indices.size() == task.verifyResults.size();

                    taskContext.success(() -> {
                        final boolean acknowledged = indices.stream().noneMatch(AddBlockResult::hasFailures);
                        task.listener().onResponse(new AddIndexBlockResponse(acknowledged, acknowledged, indices));
                    });
                } catch (Exception e) {
                    taskContext.onFailure(e);
                }
            }

            return state;
        }
    }

    private record FinalizeBlocksTask(
        AddIndexBlockClusterStateUpdateRequest request,
        Map<Index, ClusterBlock> blockedIndices,
        Map<Index, AddBlockResult> verifyResults,
        ActionListener<AddIndexBlockResponse> listener
    ) implements ClusterStateTaskListener {

        @Override
        public void onFailure(Exception e) {
            listener.onFailure(e);
        }

        @Override
        public void clusterStateProcessed(ClusterState oldState, ClusterState newState) {
            assert false : "not called";
        }
    }

    /**
     * Step 2 - Wait for indices to be ready for closing
     * <p>
     * This step iterates over the indices previously blocked and sends a {@link TransportVerifyShardBeforeCloseAction} to each shard. If
     * this action succeed then the shard is considered to be ready for closing. When all shards of a given index are ready for closing,
     * the index is considered ready to be closed.
     */
    private class WaitForClosedBlocksApplied extends ActionRunnable<Map<Index, IndexResult>> {

        private final Map<Index, ClusterBlock> blockedIndices;
        private final CloseIndexClusterStateUpdateRequest request;

        private WaitForClosedBlocksApplied(
            final Map<Index, ClusterBlock> blockedIndices,
            final CloseIndexClusterStateUpdateRequest request,
            final ActionListener<Map<Index, IndexResult>> listener
        ) {
            super(listener);
            if (blockedIndices == null || blockedIndices.isEmpty()) {
                throw new IllegalArgumentException("Cannot wait for closed blocks to be applied, list of blocked indices is empty or null");
            }
            this.blockedIndices = blockedIndices;
            this.request = request;
        }

        @Override
        protected void doRun() throws Exception {
            final Map<Index, IndexResult> results = ConcurrentCollections.newConcurrentMap();
            final CountDown countDown = new CountDown(blockedIndices.size());
            final ClusterState state = clusterService.state();
            blockedIndices.forEach((index, block) -> {
                waitForShardsReadyForClosing(index, block, state, response -> {
                    results.put(index, response);
                    if (countDown.countDown()) {
                        listener.onResponse(Map.copyOf(results));
                    }
                });
            });
        }

        private void waitForShardsReadyForClosing(
            final Index index,
            final ClusterBlock closingBlock,
            final ClusterState state,
            final Consumer<IndexResult> onResponse
        ) {
            final IndexMetadata indexMetadata = state.metadata().index(index);
            if (indexMetadata == null) {
                logger.debug("index {} has been blocked before closing and is now deleted, ignoring", index);
                onResponse.accept(new IndexResult(index));
                return;
            }
            final IndexRoutingTable indexRoutingTable = state.routingTable().index(index);
            if (indexRoutingTable == null || indexMetadata.getState() == IndexMetadata.State.CLOSE) {
                assert state.blocks().hasIndexBlock(index.getName(), INDEX_CLOSED_BLOCK);
                logger.debug("index {} has been blocked before closing and is already closed, ignoring", index);
                onResponse.accept(new IndexResult(index));
                return;
            }

            final AtomicArray<ShardResult> results = new AtomicArray<>(indexRoutingTable.size());
            final CountDown countDown = new CountDown(indexRoutingTable.size());

            for (int i = 0; i < indexRoutingTable.size(); i++) {
                IndexShardRoutingTable shardRoutingTable = indexRoutingTable.shard(i);
                final int shardId = shardRoutingTable.shardId().id();
                sendVerifyShardBeforeCloseRequest(shardRoutingTable, closingBlock, new NotifyOnceListener<>() {
                    @Override
                    public void innerOnResponse(final ReplicationResponse replicationResponse) {
                        ShardResult.Failure[] failures = Arrays.stream(replicationResponse.getShardInfo().getFailures())
                            .map(f -> new ShardResult.Failure(f.index(), f.shardId(), f.getCause(), f.nodeId()))
                            .toArray(ShardResult.Failure[]::new);
                        results.setOnce(shardId, new ShardResult(shardId, failures));
                        processIfFinished();
                    }

                    @Override
                    public void innerOnFailure(final Exception e) {
                        ShardResult.Failure failure = new ShardResult.Failure(index.getName(), shardId, e);
                        results.setOnce(shardId, new ShardResult(shardId, new ShardResult.Failure[] { failure }));
                        processIfFinished();
                    }

                    private void processIfFinished() {
                        if (countDown.countDown()) {
                            onResponse.accept(new IndexResult(index, results.toArray(new ShardResult[results.length()])));
                        }
                    }
                });
            }
        }

        private void sendVerifyShardBeforeCloseRequest(
            final IndexShardRoutingTable shardRoutingTable,
            final ClusterBlock closingBlock,
            final ActionListener<ReplicationResponse> listener
        ) {
            final ShardId shardId = shardRoutingTable.shardId();
            if (shardRoutingTable.primaryShard().unassigned()) {
                logger.debug("primary shard {} is unassigned, ignoring", shardId);
                final ReplicationResponse response = new ReplicationResponse();
                response.setShardInfo(new ReplicationResponse.ShardInfo(shardRoutingTable.size(), shardRoutingTable.size()));
                listener.onResponse(response);
                return;
            }
            final TaskId parentTaskId = new TaskId(clusterService.localNode().getId(), request.taskId());
            final TransportVerifyShardBeforeCloseAction.ShardRequest shardRequest = new TransportVerifyShardBeforeCloseAction.ShardRequest(
                shardId,
                closingBlock,
                true,
                parentTaskId
            );
            if (request.ackTimeout() != null) {
                shardRequest.timeout(request.ackTimeout());
            }
            client.executeLocally(
                TransportVerifyShardBeforeCloseAction.TYPE,
                shardRequest,
                listener.delegateFailure((delegate, replicationResponse) -> {
                    final TransportVerifyShardBeforeCloseAction.ShardRequest req = new TransportVerifyShardBeforeCloseAction.ShardRequest(
                        shardId,
                        closingBlock,
                        false,
                        parentTaskId
                    );
                    if (request.ackTimeout() != null) {
                        req.timeout(request.ackTimeout());
                    }
                    client.executeLocally(TransportVerifyShardBeforeCloseAction.TYPE, req, delegate);
                })
            );
        }
    }

    /**
     * Helper class that coordinates with shards to ensure that blocks have been properly applied to all shards using
     * {@link TransportVerifyShardIndexBlockAction}.
     */
    private class WaitForBlocksApplied extends ActionRunnable<Map<Index, AddBlockResult>> {

        private final Map<Index, ClusterBlock> blockedIndices;
        private final AddIndexBlockClusterStateUpdateRequest request;

        private WaitForBlocksApplied(
            final Map<Index, ClusterBlock> blockedIndices,
            final AddIndexBlockClusterStateUpdateRequest request,
            final ActionListener<Map<Index, AddBlockResult>> listener
        ) {
            super(listener);
            if (blockedIndices == null || blockedIndices.isEmpty()) {
                throw new IllegalArgumentException("Cannot wait for blocks to be applied, list of blocked indices is empty or null");
            }
            this.blockedIndices = blockedIndices;
            this.request = request;
        }

        @Override
        protected void doRun() throws Exception {
            final Map<Index, AddBlockResult> results = ConcurrentCollections.newConcurrentMap();
            final CountDown countDown = new CountDown(blockedIndices.size());
            final ClusterState state = clusterService.state();
            blockedIndices.forEach((index, block) -> {
                waitForShardsReady(index, block, state, response -> {
                    results.put(index, response);
                    if (countDown.countDown()) {
                        listener.onResponse(Map.copyOf(results));
                    }
                });
            });
        }

        private void waitForShardsReady(
            final Index index,
            final ClusterBlock clusterBlock,
            final ClusterState state,
            final Consumer<AddBlockResult> onResponse
        ) {
            final IndexMetadata indexMetadata = state.metadata().index(index);
            if (indexMetadata == null) {
                logger.debug("index {} has since been deleted, ignoring", index);
                onResponse.accept(new AddBlockResult(index));
                return;
            }
            final IndexRoutingTable indexRoutingTable = state.routingTable().index(index);
            if (indexRoutingTable == null || indexMetadata.getState() == IndexMetadata.State.CLOSE) {
                logger.debug("index {} is closed, no need to wait for shards, ignoring", index);
                onResponse.accept(new AddBlockResult(index));
                return;
            }

            final AtomicArray<AddBlockShardResult> results = new AtomicArray<>(indexRoutingTable.size());
            final CountDown countDown = new CountDown(indexRoutingTable.size());

            for (int i = 0; i < indexRoutingTable.size(); i++) {
                IndexShardRoutingTable shardRoutingTable = indexRoutingTable.shard(i);
                final int shardId = shardRoutingTable.shardId().id();
                sendVerifyShardBlockRequest(shardRoutingTable, clusterBlock, new NotifyOnceListener<>() {
                    @Override
                    public void innerOnResponse(final ReplicationResponse replicationResponse) {
                        AddBlockShardResult.Failure[] failures = Arrays.stream(replicationResponse.getShardInfo().getFailures())
                            .map(f -> new AddBlockShardResult.Failure(f.index(), f.shardId(), f.getCause(), f.nodeId()))
                            .toArray(AddBlockShardResult.Failure[]::new);
                        results.setOnce(shardId, new AddBlockShardResult(shardId, failures));
                        processIfFinished();
                    }

                    @Override
                    public void innerOnFailure(final Exception e) {
                        AddBlockShardResult.Failure failure = new AddBlockShardResult.Failure(index.getName(), shardId, e);
                        results.setOnce(shardId, new AddBlockShardResult(shardId, new AddBlockShardResult.Failure[] { failure }));
                        processIfFinished();
                    }

                    private void processIfFinished() {
                        if (countDown.countDown()) {
                            AddBlockResult result = new AddBlockResult(index, results.toArray(new AddBlockShardResult[results.length()]));
                            logger.debug("result of applying block to index {}: {}", index, result);
                            onResponse.accept(result);
                        }
                    }
                });
            }
        }

        private void sendVerifyShardBlockRequest(
            final IndexShardRoutingTable shardRoutingTable,
            final ClusterBlock block,
            final ActionListener<ReplicationResponse> listener
        ) {
            final ShardId shardId = shardRoutingTable.shardId();
            if (shardRoutingTable.primaryShard().unassigned()) {
                logger.debug("primary shard {} is unassigned, ignoring", shardId);
                final ReplicationResponse response = new ReplicationResponse();
                response.setShardInfo(new ReplicationResponse.ShardInfo(shardRoutingTable.size(), shardRoutingTable.size()));
                listener.onResponse(response);
                return;
            }
            final TaskId parentTaskId = new TaskId(clusterService.localNode().getId(), request.taskId());
            final TransportVerifyShardIndexBlockAction.ShardRequest shardRequest = new TransportVerifyShardIndexBlockAction.ShardRequest(
                shardId,
                block,
                parentTaskId
            );
            if (request.ackTimeout() != null) {
                shardRequest.timeout(request.ackTimeout());
            }
            client.executeLocally(TransportVerifyShardIndexBlockAction.TYPE, shardRequest, listener);
        }
    }

    /**
     * Step 3 - Move index states from OPEN to CLOSE in cluster state for indices that are ready for closing.
     */
    static Tuple<ClusterState, List<IndexResult>> closeRoutingTable(
        final ClusterState currentState,
        final Map<Index, ClusterBlock> blockedIndices,
        final Map<Index, IndexResult> verifyResult
    ) {
        final Metadata.Builder metadata = Metadata.builder(currentState.metadata());
        final ClusterBlocks.Builder blocks = ClusterBlocks.builder(currentState.blocks());
        final RoutingTable.Builder routingTable = RoutingTable.builder(currentState.routingTable());

        final Set<String> closedIndices = new HashSet<>();
        Map<Index, IndexResult> closingResults = new HashMap<>(verifyResult);
        for (Map.Entry<Index, IndexResult> result : verifyResult.entrySet()) {
            final Index index = result.getKey();
            final boolean acknowledged = result.getValue().hasFailures() == false;
            try {
                if (acknowledged == false) {
                    logger.debug("verification of shards before closing {} failed [{}]", index, result);
                    continue;
                }
                final IndexMetadata indexMetadata = metadata.getSafe(index);
                if (indexMetadata.getState() == IndexMetadata.State.CLOSE) {
                    logger.debug("verification of shards before closing {} succeeded but index is already closed", index);
                    assert currentState.blocks().hasIndexBlock(index.getName(), INDEX_CLOSED_BLOCK);
                    continue;
                }
                final ClusterBlock closingBlock = blockedIndices.get(index);
                assert closingBlock != null;
                if (currentState.blocks().hasIndexBlock(index.getName(), closingBlock) == false) {
                    // we should report error in this case as the index can be left as open.
                    closingResults.put(
                        result.getKey(),
                        new IndexResult(
                            result.getKey(),
                            new IllegalStateException(
                                "verification of shards before closing " + index + " succeeded but block has been removed in the meantime"
                            )
                        )
                    );
                    logger.debug("verification of shards before closing {} succeeded but block has been removed in the meantime", index);
                    continue;
                }

                // Check if index closing conflicts with any running restores
                Set<Index> restoringIndices = RestoreService.restoringIndices(currentState, Set.of(index));
                if (restoringIndices.isEmpty() == false) {
                    closingResults.put(
                        result.getKey(),
                        new IndexResult(
                            result.getKey(),
                            new IllegalStateException(
                                "verification of shards before closing " + index + " succeeded but index is being restored in the meantime"
                            )
                        )
                    );
                    logger.debug("verification of shards before closing {} succeeded but index is being restored in the meantime", index);
                    continue;
                }

                // Check if index closing conflicts with any running snapshots
                Set<Index> snapshottingIndices = SnapshotsService.snapshottingIndices(currentState, Set.of(index));
                if (snapshottingIndices.isEmpty() == false) {
                    closingResults.put(
                        result.getKey(),
                        new IndexResult(
                            result.getKey(),
                            new IllegalStateException(
                                "verification of shards before closing " + index + " succeeded but index is being snapshot in the meantime"
                            )
                        )
                    );
                    logger.debug("verification of shards before closing {} succeeded but index is being snapshot in the meantime", index);
                    continue;
                }

                blocks.removeIndexBlockWithId(index.getName(), INDEX_CLOSED_BLOCK_ID);
                blocks.addIndexBlock(index.getName(), INDEX_CLOSED_BLOCK);
                final IndexMetadata.Builder updatedMetadata = IndexMetadata.builder(indexMetadata).state(IndexMetadata.State.CLOSE);
                metadata.put(
                    updatedMetadata.timestampRange(IndexLongFieldRange.NO_SHARDS)
                        .settingsVersion(indexMetadata.getSettingsVersion() + 1)
                        .settings(Settings.builder().put(indexMetadata.getSettings()).put(VERIFIED_BEFORE_CLOSE_SETTING.getKey(), true))
                );
                routingTable.addAsFromOpenToClose(metadata.getSafe(index));

                logger.debug("closing index {} succeeded", index);
                closedIndices.add(index.getName());
            } catch (final IndexNotFoundException e) {
                logger.debug("index {} has been deleted since it was blocked before closing, ignoring", index);
            }
        }
        logger.info("completed closing of indices {}", closedIndices);
        return Tuple.tuple(
            ClusterState.builder(currentState).blocks(blocks).metadata(metadata).routingTable(routingTable).build(),
            List.copyOf(closingResults.values())
        );
    }

    public void openIndices(final OpenIndexClusterStateUpdateRequest request, final ActionListener<ShardsAcknowledgedResponse> listener) {
        onlyOpenIndices(request, listener.delegateFailure((delegate, response) -> {
            if (response.isAcknowledged()) {
                String[] indexNames = Arrays.stream(request.indices()).map(Index::getName).toArray(String[]::new);
                activeShardsObserver.waitForActiveShards(
                    indexNames,
                    request.waitForActiveShards(),
                    request.ackTimeout(),
                    shardsAcknowledged -> {
                        if (shardsAcknowledged == false) {
                            logger.debug(
                                "[{}] indices opened, but the operation timed out while waiting for enough shards to be started.",
                                Arrays.toString(indexNames)
                            );
                        }
                        delegate.onResponse(ShardsAcknowledgedResponse.of(true, shardsAcknowledged));
                    },
                    listener::onFailure
                );
            } else {
                delegate.onResponse(ShardsAcknowledgedResponse.NOT_ACKNOWLEDGED);
            }
        }));
    }

    private void onlyOpenIndices(final OpenIndexClusterStateUpdateRequest request, final ActionListener<AcknowledgedResponse> listener) {
        if (request.indices() == null || request.indices().length == 0) {
            throw new IllegalArgumentException("Index name is required");
        }

        clusterService.submitStateUpdateTask(
            "open-indices " + Arrays.toString(request.indices()),
            new OpenIndicesTask(request, listener),
            ClusterStateTaskConfig.build(Priority.URGENT, request.masterNodeTimeout()),
            this.opensExecutor
        );
    }

    /**
     * Finalizes the addition of blocks by turning the temporary UUID-based blocks into full blocks.
     * @param currentState the cluster state to update
     * @param blockedIndices the indices and their temporary UUID-based blocks to convert
     * @param verifyResult the index-level results for adding the block
     * @param block the full block to convert to
     * @return the updated cluster state, as well as the (failed and successful) index-level results for adding the block
     */
    private static Tuple<ClusterState, List<AddBlockResult>> finalizeBlock(
        final ClusterState currentState,
        final Map<Index, ClusterBlock> blockedIndices,
        final Map<Index, AddBlockResult> verifyResult,
        final APIBlock block
    ) {
        final ClusterBlocks.Builder blocks = ClusterBlocks.builder(currentState.blocks());

        final Set<String> effectivelyBlockedIndices = new HashSet<>();
        Map<Index, AddBlockResult> blockingResults = new HashMap<>(verifyResult);
        for (Map.Entry<Index, AddBlockResult> result : verifyResult.entrySet()) {
            final Index index = result.getKey();
            final boolean acknowledged = result.getValue().hasFailures() == false;
            try {
                if (acknowledged == false) {
                    logger.debug("verification of shards before blocking {} failed [{}]", index, result);
                    continue;
                }
                final ClusterBlock tempBlock = blockedIndices.get(index);
                assert tempBlock != null;
                assert tempBlock.uuid() != null;
                final ClusterBlock currentBlock = currentState.blocks().getIndexBlockWithId(index.getName(), tempBlock.id());
                if (currentBlock != null && currentBlock.equals(block.block)) {
                    logger.debug(
                        "verification of shards for {} succeeded, but block finalization already occurred"
                            + " (possibly for another block) [{}]",
                        index,
                        result
                    );
                    continue;
                }

                if (currentBlock == null || currentBlock.equals(tempBlock) == false) {
                    // we should report error in this case as the index can be left as open.
                    blockingResults.put(
                        result.getKey(),
                        new AddBlockResult(
                            result.getKey(),
                            new IllegalStateException(
                                "verification of shards before blocking " + index + " succeeded but block has been removed in the meantime"
                            )
                        )
                    );
                    logger.debug("verification of shards before blocking {} succeeded but block has been removed in the meantime", index);
                    continue;
                }

                assert currentBlock != null && currentBlock.equals(tempBlock) && currentBlock.id() == block.block.id();

                blocks.removeIndexBlockWithId(index.getName(), tempBlock.id());
                blocks.addIndexBlock(index.getName(), block.block);

                logger.debug("add block {} to index {} succeeded", block.block, index);
                effectivelyBlockedIndices.add(index.getName());
            } catch (final IndexNotFoundException e) {
                logger.debug("index {} has been deleted since blocking it started, ignoring", index);
            }
        }
        logger.info("completed adding [index.blocks.{}] block to indices {}", block.name, effectivelyBlockedIndices);
        return Tuple.tuple(ClusterState.builder(currentState).blocks(blocks).build(), List.copyOf(blockingResults.values()));
    }

    /**
     * @return Generates a {@link ClusterBlock} that blocks read and write operations on soon-to-be-closed indices. The
     * cluster block is generated with the id value equals to {@link #INDEX_CLOSED_BLOCK_ID} and a unique UUID.
     */
    public static ClusterBlock createIndexClosingBlock() {
        return new ClusterBlock(
            INDEX_CLOSED_BLOCK_ID,
            UUIDs.randomBase64UUID(),
            "index preparing to close. Reopen the index to allow writes again or retry closing the index to fully close the index.",
            false,
            false,
            false,
            RestStatus.FORBIDDEN,
            EnumSet.of(ClusterBlockLevel.WRITE)
        );
    }

    public static boolean isIndexVerifiedBeforeClosed(final IndexMetadata indexMetadata) {
        return indexMetadata.getState() == IndexMetadata.State.CLOSE
            && VERIFIED_BEFORE_CLOSE_SETTING.exists(indexMetadata.getSettings())
            && VERIFIED_BEFORE_CLOSE_SETTING.get(indexMetadata.getSettings());
    }

    // Create UUID based block based on non-UUID one
    public static ClusterBlock createUUIDBasedBlock(ClusterBlock clusterBlock) {
        assert clusterBlock.uuid() == null : "no UUID expected on source block";
        return new ClusterBlock(
            clusterBlock.id(),
            UUIDs.randomBase64UUID(),
            "moving to block " + clusterBlock.description(),
            clusterBlock.retryable(),
            clusterBlock.disableStatePersistence(),
            clusterBlock.isAllowReleaseResources(),
            clusterBlock.status(),
            clusterBlock.levels()
        );
    }

    private class OpenIndicesExecutor implements ClusterStateTaskExecutor<OpenIndicesTask> {

        @Override
<<<<<<< HEAD
        public ClusterState execute(
            ClusterState currentState,
            List<TaskContext<OpenIndicesTask>> taskContexts,
            Supplier<Releasable> dropHeadersContextSupplier
        ) {
            ClusterState state = currentState;
=======
        public ClusterState execute(BatchExecutionContext<OpenIndicesTask> batchExecutionContext) {
            ClusterState state = batchExecutionContext.initialState();
>>>>>>> 4779893b

            try (var ignored = dropHeadersContextSupplier.get()) {
                // we may encounter deprecated settings but they are not directly related to opening the indices, nor are they really
                // associated with any particular tasks, so we drop them

                // build an in-order de-duplicated array of all the indices to open
                final Set<Index> indicesToOpen = Sets.newLinkedHashSetWithExpectedSize(batchExecutionContext.taskContexts().size());
                for (final var taskContext : batchExecutionContext.taskContexts()) {
                    Collections.addAll(indicesToOpen, taskContext.getTask().request.indices());
                }
                Index[] indices = indicesToOpen.toArray(Index.EMPTY_ARRAY);

                // open them
                state = openIndices(indices, state);

                // do a final reroute
                state = allocationService.reroute(state, "indices opened");

                for (final var taskContext : batchExecutionContext.taskContexts()) {
                    final var task = taskContext.getTask();
                    taskContext.success(task);
                }
            } catch (Exception e) {
                for (final var taskContext : batchExecutionContext.taskContexts()) {
                    taskContext.onFailure(e);
                }
            }

            return state;
        }

        private ClusterState openIndices(final Index[] indices, final ClusterState currentState) {
            final List<IndexMetadata> indicesToOpen = new ArrayList<>(indices.length);
            for (Index index : indices) {
                final IndexMetadata indexMetadata = currentState.metadata().getIndexSafe(index);
                if (indexMetadata.getState() != IndexMetadata.State.OPEN) {
                    indicesToOpen.add(indexMetadata);
                } else if (currentState.blocks().hasIndexBlockWithId(index.getName(), INDEX_CLOSED_BLOCK_ID)) {
                    indicesToOpen.add(indexMetadata);
                }
            }

            shardLimitValidator.validateShardLimit(currentState, indices);
            if (indicesToOpen.isEmpty()) {
                return currentState;
            }

            logger.info(() -> {
                final StringBuilder indexNames = new StringBuilder();
                Strings.collectionToDelimitedStringWithLimit(
                    indicesToOpen.stream().map(i -> (CharSequence) i.getIndex().toString()).toList(),
                    ",",
                    "",
                    "",
                    512,
                    indexNames
                );
                return "opening indices [" + indexNames + "]";
            });

            final Metadata.Builder metadata = Metadata.builder(currentState.metadata());
            final ClusterBlocks.Builder blocks = ClusterBlocks.builder(currentState.blocks());
            final Version minIndexCompatibilityVersion = currentState.getNodes().getMaxNodeVersion().minimumIndexCompatibilityVersion();

            for (IndexMetadata indexMetadata : indicesToOpen) {
                final Index index = indexMetadata.getIndex();
                if (indexMetadata.getState() != IndexMetadata.State.OPEN) {
                    final Settings.Builder updatedSettings = Settings.builder().put(indexMetadata.getSettings());
                    updatedSettings.remove(VERIFIED_BEFORE_CLOSE_SETTING.getKey());

                    IndexMetadata newIndexMetadata = IndexMetadata.builder(indexMetadata)
                        .state(IndexMetadata.State.OPEN)
                        .settingsVersion(indexMetadata.getSettingsVersion() + 1)
                        .settings(updatedSettings)
                        .timestampRange(IndexLongFieldRange.NO_SHARDS)
                        .build();

                    // The index might be closed because we couldn't import it due to an old incompatible
                    // version, so we need to verify its compatibility.
                    newIndexMetadata = indexMetadataVerifier.verifyIndexMetadata(newIndexMetadata, minIndexCompatibilityVersion);
                    try {
                        indicesService.verifyIndexMetadata(newIndexMetadata, newIndexMetadata);
                    } catch (Exception e) {
                        throw new ElasticsearchException("Failed to verify index " + index, e);
                    }
                    metadata.put(newIndexMetadata, true);
                }

                // Always removes index closed blocks (note: this can fail on-going close index actions)
                blocks.removeIndexBlockWithId(index.getName(), INDEX_CLOSED_BLOCK_ID);
            }

            ClusterState updatedState = ClusterState.builder(currentState).metadata(metadata).blocks(blocks).build();

            final RoutingTable.Builder routingTable = RoutingTable.builder(updatedState.routingTable());
            for (IndexMetadata previousIndexMetadata : indicesToOpen) {
                if (previousIndexMetadata.getState() != IndexMetadata.State.OPEN) {
                    routingTable.addAsFromCloseToOpen(updatedState.metadata().getIndexSafe(previousIndexMetadata.getIndex()));
                }
            }
            return ClusterState.builder(updatedState).routingTable(routingTable).build();
        }
    }

    private record OpenIndicesTask(OpenIndexClusterStateUpdateRequest request, ActionListener<AcknowledgedResponse> listener)
        implements
            ClusterStateTaskListener,
            ClusterStateAckListener {

        @Override
        public void onFailure(Exception e) {
            listener.onFailure(e);
        }

        @Override
        public boolean mustAck(DiscoveryNode discoveryNode) {
            return true;
        }

        @Override
        public void onAllNodesAcked() {
            listener.onResponse(AcknowledgedResponse.of(true));
        }

        @Override
        public void onAckFailure(Exception e) {
            listener.onResponse(AcknowledgedResponse.of(false));
        }

        @Override
        public void onAckTimeout() {
            listener.onResponse(AcknowledgedResponse.FALSE);
        }

        @Override
        public TimeValue ackTimeout() {
            return request.ackTimeout();
        }

        @Override
        public void clusterStateProcessed(ClusterState oldState, ClusterState newState) {
            assert false : "not called";
        }
    }
}<|MERGE_RESOLUTION|>--- conflicted
+++ resolved
@@ -56,7 +56,6 @@
 import org.elasticsearch.common.util.concurrent.ConcurrentCollections;
 import org.elasticsearch.common.util.concurrent.CountDown;
 import org.elasticsearch.common.util.set.Sets;
-import org.elasticsearch.core.Releasable;
 import org.elasticsearch.core.SuppressForbidden;
 import org.elasticsearch.core.TimeValue;
 import org.elasticsearch.core.Tuple;
@@ -84,7 +83,6 @@
 import java.util.Set;
 import java.util.SortedMap;
 import java.util.function.Consumer;
-import java.util.function.Supplier;
 import java.util.stream.Collectors;
 
 import static java.util.stream.Collectors.joining;
@@ -174,19 +172,9 @@
     private class AddBlocksToCloseExecutor implements ClusterStateTaskExecutor<AddBlocksToCloseTask> {
 
         @Override
-<<<<<<< HEAD
-        public ClusterState execute(
-            ClusterState currentState,
-            List<TaskContext<AddBlocksToCloseTask>> taskContexts,
-            Supplier<Releasable> dropHeadersContextSupplier
-        ) throws Exception {
-            ClusterState state = currentState;
-            for (final var taskContext : taskContexts) {
-=======
         public ClusterState execute(BatchExecutionContext<AddBlocksToCloseTask> batchExecutionContext) throws Exception {
             ClusterState state = batchExecutionContext.initialState();
             for (final var taskContext : batchExecutionContext.taskContexts()) {
->>>>>>> 4779893b
                 final var task = taskContext.getTask();
                 try {
                     final Map<Index, ClusterBlock> blockedIndices = new HashMap<>(task.request.indices().length);
@@ -239,20 +227,9 @@
 
         @Override
         @SuppressForbidden(reason = "consuming published cluster state for legacy reasons")
-<<<<<<< HEAD
-        public ClusterState execute(
-            ClusterState currentState,
-            List<TaskContext<CloseIndicesTask>> taskContexts,
-            Supplier<Releasable> dropHeadersContextSupplier
-        ) throws Exception {
-            ClusterState state = currentState;
-            for (final var taskContext : taskContexts) {
-=======
         public ClusterState execute(BatchExecutionContext<CloseIndicesTask> batchExecutionContext) throws Exception {
             ClusterState state = batchExecutionContext.initialState();
             for (final var taskContext : batchExecutionContext.taskContexts()) {
-                final var task = taskContext.getTask();
->>>>>>> 4779893b
                 try {
                     final var task = taskContext.getTask();
                     final Tuple<ClusterState, List<IndexResult>> closingResult = closeRoutingTable(
@@ -302,7 +279,7 @@
                 }
             }
 
-            try (var ignored = dropHeadersContextSupplier.get()) {
+            try (var ignored = batchExecutionContext.dropHeadersContextSupplier().get()) {
                 // reroute may encounter deprecated features but the resulting warnings are not associated with any particular task
                 return allocationService.reroute(state, "indices closed");
             }
@@ -515,17 +492,8 @@
     private class AddBlocksExecutor implements ClusterStateTaskExecutor<AddBlocksTask> {
 
         @Override
-<<<<<<< HEAD
-        public ClusterState execute(
-            ClusterState currentState,
-            List<TaskContext<AddBlocksTask>> taskContexts,
-            Supplier<Releasable> dropHeadersContextSupplier
-        ) throws Exception {
-            ClusterState state = currentState;
-=======
         public ClusterState execute(BatchExecutionContext<AddBlocksTask> batchExecutionContext) throws Exception {
             ClusterState state = batchExecutionContext.initialState();
->>>>>>> 4779893b
 
             for (final var taskContext : batchExecutionContext.taskContexts()) {
                 try {
@@ -589,17 +557,8 @@
     private static class FinalizeBlocksExecutor implements ClusterStateTaskExecutor<FinalizeBlocksTask> {
 
         @Override
-<<<<<<< HEAD
-        public ClusterState execute(
-            ClusterState currentState,
-            List<TaskContext<FinalizeBlocksTask>> taskContexts,
-            Supplier<Releasable> dropHeadersContextSupplier
-        ) throws Exception {
-            ClusterState state = currentState;
-=======
         public ClusterState execute(BatchExecutionContext<FinalizeBlocksTask> batchExecutionContext) throws Exception {
             ClusterState state = batchExecutionContext.initialState();
->>>>>>> 4779893b
 
             for (final var taskContext : batchExecutionContext.taskContexts()) {
                 try {
@@ -1144,19 +1103,10 @@
     private class OpenIndicesExecutor implements ClusterStateTaskExecutor<OpenIndicesTask> {
 
         @Override
-<<<<<<< HEAD
-        public ClusterState execute(
-            ClusterState currentState,
-            List<TaskContext<OpenIndicesTask>> taskContexts,
-            Supplier<Releasable> dropHeadersContextSupplier
-        ) {
-            ClusterState state = currentState;
-=======
         public ClusterState execute(BatchExecutionContext<OpenIndicesTask> batchExecutionContext) {
             ClusterState state = batchExecutionContext.initialState();
->>>>>>> 4779893b
-
-            try (var ignored = dropHeadersContextSupplier.get()) {
+
+            try (var ignored = batchExecutionContext.dropHeadersContextSupplier().get()) {
                 // we may encounter deprecated settings but they are not directly related to opening the indices, nor are they really
                 // associated with any particular tasks, so we drop them
 

/*
 * Copyright Elasticsearch B.V. and/or licensed to Elasticsearch B.V. under one
 * or more contributor license agreements. Licensed under the Elastic License
 * 2.0 and the Server Side Public License, v 1; you may not use this file except
 * in compliance with, at your election, the Elastic License 2.0 or the Server
 * Side Public License, v 1.
 */

package org.elasticsearch.cluster.metadata;

import org.apache.logging.log4j.LogManager;
import org.apache.logging.log4j.Logger;
import org.elasticsearch.ElasticsearchException;
import org.elasticsearch.Version;
import org.elasticsearch.action.ActionListener;
import org.elasticsearch.action.ActionRunnable;
import org.elasticsearch.action.NotifyOnceListener;
import org.elasticsearch.action.admin.indices.close.CloseIndexClusterStateUpdateRequest;
import org.elasticsearch.action.admin.indices.close.CloseIndexResponse;
import org.elasticsearch.action.admin.indices.close.CloseIndexResponse.IndexResult;
import org.elasticsearch.action.admin.indices.close.CloseIndexResponse.ShardResult;
import org.elasticsearch.action.admin.indices.close.TransportVerifyShardBeforeCloseAction;
import org.elasticsearch.action.admin.indices.open.OpenIndexClusterStateUpdateRequest;
import org.elasticsearch.action.admin.indices.readonly.AddIndexBlockClusterStateUpdateRequest;
import org.elasticsearch.action.admin.indices.readonly.AddIndexBlockResponse;
import org.elasticsearch.action.admin.indices.readonly.AddIndexBlockResponse.AddBlockResult;
import org.elasticsearch.action.admin.indices.readonly.AddIndexBlockResponse.AddBlockShardResult;
import org.elasticsearch.action.admin.indices.readonly.TransportVerifyShardIndexBlockAction;
import org.elasticsearch.action.support.ActiveShardsObserver;
import org.elasticsearch.action.support.master.AcknowledgedResponse;
import org.elasticsearch.action.support.master.ShardsAcknowledgedResponse;
import org.elasticsearch.action.support.replication.ReplicationResponse;
import org.elasticsearch.client.internal.node.NodeClient;
import org.elasticsearch.cluster.ClusterState;
import org.elasticsearch.cluster.ClusterStateAckListener;
import org.elasticsearch.cluster.ClusterStateTaskExecutor;
import org.elasticsearch.cluster.ClusterStateTaskListener;
import org.elasticsearch.cluster.block.ClusterBlock;
import org.elasticsearch.cluster.block.ClusterBlockLevel;
import org.elasticsearch.cluster.block.ClusterBlocks;
import org.elasticsearch.cluster.metadata.IndexMetadata.APIBlock;
import org.elasticsearch.cluster.node.DiscoveryNode;
import org.elasticsearch.cluster.routing.IndexRoutingTable;
import org.elasticsearch.cluster.routing.IndexShardRoutingTable;
import org.elasticsearch.cluster.routing.RoutingTable;
import org.elasticsearch.cluster.routing.allocation.AllocationService;
import org.elasticsearch.cluster.service.ClusterService;
import org.elasticsearch.cluster.service.MasterServiceTaskQueue;
import org.elasticsearch.common.Priority;
import org.elasticsearch.common.Strings;
import org.elasticsearch.common.UUIDs;
import org.elasticsearch.common.inject.Inject;
import org.elasticsearch.common.settings.Setting;
import org.elasticsearch.common.settings.Settings;
import org.elasticsearch.common.util.concurrent.AtomicArray;
import org.elasticsearch.common.util.concurrent.ConcurrentCollections;
import org.elasticsearch.common.util.concurrent.CountDown;
import org.elasticsearch.common.util.set.Sets;
import org.elasticsearch.core.SuppressForbidden;
import org.elasticsearch.core.TimeValue;
import org.elasticsearch.core.Tuple;
import org.elasticsearch.index.Index;
import org.elasticsearch.index.IndexNotFoundException;
import org.elasticsearch.index.shard.IndexLongFieldRange;
import org.elasticsearch.index.shard.ShardId;
import org.elasticsearch.indices.IndicesService;
import org.elasticsearch.indices.ShardLimitValidator;
import org.elasticsearch.rest.RestStatus;
import org.elasticsearch.snapshots.RestoreService;
import org.elasticsearch.snapshots.SnapshotInProgressException;
import org.elasticsearch.snapshots.SnapshotsService;
import org.elasticsearch.tasks.TaskId;
import org.elasticsearch.threadpool.ThreadPool;

import java.util.ArrayList;
import java.util.Arrays;
import java.util.Collections;
import java.util.EnumSet;
import java.util.HashMap;
import java.util.HashSet;
import java.util.List;
import java.util.Map;
import java.util.Set;
import java.util.SortedMap;
import java.util.function.Consumer;
import java.util.stream.Collectors;

import static java.util.stream.Collectors.joining;
import static org.elasticsearch.core.Strings.format;

/**
 * Service responsible for submitting open/close index requests as well as for adding index blocks
 */
public class MetadataIndexStateService {
    private static final Logger logger = LogManager.getLogger(MetadataIndexStateService.class);

    public static final int INDEX_CLOSED_BLOCK_ID = 4;
    public static final ClusterBlock INDEX_CLOSED_BLOCK = new ClusterBlock(
        4,
        "index closed",
        false,
        false,
        false,
        RestStatus.FORBIDDEN,
        ClusterBlockLevel.READ_WRITE
    );
    public static final Setting<Boolean> VERIFIED_BEFORE_CLOSE_SETTING = Setting.boolSetting(
        "index.verified_before_close",
        false,
        Setting.Property.IndexScope,
        Setting.Property.PrivateIndex
    );

    private final ClusterService clusterService;
    private final AllocationService allocationService;
    private final IndexMetadataVerifier indexMetadataVerifier;
    private final IndicesService indicesService;
    private final ShardLimitValidator shardLimitValidator;
    private final NodeClient client;
    private final ThreadPool threadPool;
    private final ActiveShardsObserver activeShardsObserver;
    private final MasterServiceTaskQueue<OpenIndicesTask> opensQueue;
    private final MasterServiceTaskQueue<AddBlocksToCloseTask> addBlocksToCloseQueue;
    private final MasterServiceTaskQueue<CloseIndicesTask> closesQueue;
    private final MasterServiceTaskQueue<AddBlocksTask> addBlocksQueue;
    private final MasterServiceTaskQueue<FinalizeBlocksTask> finalizeBlocksQueue;

    @Inject
    public MetadataIndexStateService(
        ClusterService clusterService,
        AllocationService allocationService,
        IndexMetadataVerifier indexMetadataVerifier,
        IndicesService indicesService,
        ShardLimitValidator shardLimitValidator,
        NodeClient client,
        ThreadPool threadPool
    ) {
        this.clusterService = clusterService;
        this.allocationService = allocationService;
        this.indexMetadataVerifier = indexMetadataVerifier;
        this.indicesService = indicesService;
        this.shardLimitValidator = shardLimitValidator;
        this.client = client;
        this.threadPool = threadPool;
        this.activeShardsObserver = new ActiveShardsObserver(clusterService, threadPool);

        opensQueue = clusterService.getTaskQueue("open-index", Priority.URGENT, new OpenIndicesExecutor());
        addBlocksToCloseQueue = clusterService.getTaskQueue("add-blocks-to-close", Priority.URGENT, new AddBlocksToCloseExecutor());
        closesQueue = clusterService.getTaskQueue("close-index", Priority.URGENT, new CloseIndicesExecutor());
        addBlocksQueue = clusterService.getTaskQueue("add-blocks", Priority.URGENT, new AddBlocksExecutor());
        finalizeBlocksQueue = clusterService.getTaskQueue("finalize-blocks", Priority.URGENT, new FinalizeBlocksExecutor());
    }

    /**
     * Closes one or more indices.
     *
     * Closing indices is a 3 steps process: it first adds a write block to every indices to close, then waits for the operations on shards
     * to be terminated and finally closes the indices by moving their state to CLOSE.
     */
    public void closeIndices(final CloseIndexClusterStateUpdateRequest request, final ActionListener<CloseIndexResponse> listener) {
        if (request.indices() == null || request.indices().length == 0) {
            throw new IllegalArgumentException("Index name is required");
        }

        addBlocksToCloseQueue.submitTask(
            "add-block-index-to-close " + Arrays.toString(request.indices()),
            new AddBlocksToCloseTask(request, listener),
            request.masterNodeTimeout()
        );
    }

    private class AddBlocksToCloseExecutor implements ClusterStateTaskExecutor<AddBlocksToCloseTask> {

        @Override
        public ClusterState execute(BatchExecutionContext<AddBlocksToCloseTask> batchExecutionContext) throws Exception {
            ClusterState state = batchExecutionContext.initialState();
            for (final var taskContext : batchExecutionContext.taskContexts()) {
                final var task = taskContext.getTask();
                try {
                    final Map<Index, ClusterBlock> blockedIndices = new HashMap<>(task.request.indices().length);
                    state = addIndexClosedBlocks(task.request.indices(), blockedIndices, state);
                    taskContext.success(() -> {
                        if (blockedIndices.isEmpty()) {
                            task.listener().onResponse(CloseIndexResponse.EMPTY);
                        } else {
                            threadPool.executor(ThreadPool.Names.MANAGEMENT)
                                .execute(
                                    new WaitForClosedBlocksApplied(
                                        blockedIndices,
                                        task.request,
<<<<<<< HEAD
                                        delegate1.delegateFailure(
                                            (delegate2, verifyResults) -> closesQueue.submitTask(
=======
                                        task.listener().delegateFailure((delegate2, verifyResults) -> {
                                            clusterService.submitStateUpdateTask(
>>>>>>> dd82fe4f
                                                "close-indices",
                                                new CloseIndicesTask(task.request, blockedIndices, verifyResults, delegate2),
                                                null
                                            )
                                        )
                                    )
                                );
                        }
                    });
                } catch (Exception e) {
                    taskContext.onFailure(e);
                }
            }
            return state;
        }
    }

    private record AddBlocksToCloseTask(CloseIndexClusterStateUpdateRequest request, ActionListener<CloseIndexResponse> listener)
        implements
            ClusterStateTaskListener {
        @Override
        public void onFailure(Exception e) {
            listener.onFailure(e);
        }
    }

    private class CloseIndicesExecutor implements ClusterStateTaskExecutor<CloseIndicesTask> {

        @Override
        @SuppressForbidden(reason = "consuming published cluster state for legacy reasons")
        public ClusterState execute(BatchExecutionContext<CloseIndicesTask> batchExecutionContext) throws Exception {
            ClusterState state = batchExecutionContext.initialState();
            for (final var taskContext : batchExecutionContext.taskContexts()) {
                final var task = taskContext.getTask();
                try {
                    final Tuple<ClusterState, List<IndexResult>> closingResult = closeRoutingTable(
                        state,
                        task.blockedIndices,
                        task.verifyResults
                    );
                    state = closingResult.v1();
                    final List<IndexResult> indices = closingResult.v2();
                    assert indices.size() == task.verifyResults.size();

                    taskContext.success(clusterState -> {
                        final boolean acknowledged = indices.stream().noneMatch(IndexResult::hasFailures);
                        final String[] waitForIndices = indices.stream()
                            .filter(result -> result.hasFailures() == false)
                            .filter(result -> clusterState.routingTable().hasIndex(result.getIndex()))
                            .map(result -> result.getIndex().getName())
                            .toArray(String[]::new);

                        if (waitForIndices.length > 0) {
                            activeShardsObserver.waitForActiveShards(
                                waitForIndices,
                                task.request.waitForActiveShards(),
                                task.request.ackTimeout(),
                                shardsAcknowledged -> {
                                    if (shardsAcknowledged == false) {
                                        logger.debug(
                                            "[{}] indices closed, but the operation timed out while "
                                                + "waiting for enough shards to be started.",
                                            Arrays.toString(waitForIndices)
                                        );
                                    }
                                    // acknowledged maybe be false but some indices may have been correctly closed,
                                    // so we maintain a kind of coherency by overriding the shardsAcknowledged value
                                    // (see ShardsAcknowledgedResponse constructor)
                                    boolean shardsAcked = acknowledged ? shardsAcknowledged : false;
                                    task.listener().onResponse(new CloseIndexResponse(acknowledged, shardsAcked, indices));
                                },
                                task.listener()::onFailure
                            );
                        } else {
                            task.listener().onResponse(new CloseIndexResponse(acknowledged, false, indices));
                        }
                    });
                } catch (Exception e) {
                    taskContext.onFailure(e);
                }
            }

            try (var ignored = batchExecutionContext.dropHeadersContext()) {
                // reroute may encounter deprecated features but the resulting warnings are not associated with any particular task
                return allocationService.reroute(state, "indices closed");
            }
        }
    }

    private record CloseIndicesTask(
        CloseIndexClusterStateUpdateRequest request,
        Map<Index, ClusterBlock> blockedIndices,
        Map<Index, CloseIndexResponse.IndexResult> verifyResults,
        ActionListener<CloseIndexResponse> listener
    ) implements ClusterStateTaskListener {
        @Override
        public void onFailure(Exception e) {
            listener.onFailure(e);
        }
    }

    /**
     * Step 1 - Start closing indices by adding a write block
     *
     * This step builds the list of indices to close (the ones explicitly requested that are not in CLOSE state) and adds a unique cluster
     * block (or reuses an existing one) to every index to close in the cluster state. After the cluster state is published, the shards
     * should start to reject writing operations and we can proceed with step 2.
     */
    static ClusterState addIndexClosedBlocks(
        final Index[] indices,
        final Map<Index, ClusterBlock> blockedIndices,
        final ClusterState currentState
    ) {
        final Set<Index> indicesToClose = new HashSet<>();
        for (Index index : indices) {
            final IndexMetadata indexMetadata = currentState.metadata().getIndexSafe(index);
            if (indexMetadata.getState() != IndexMetadata.State.CLOSE) {
                indicesToClose.add(index);
            } else {
                logger.debug("index {} is already closed, ignoring", index);
                assert currentState.blocks().hasIndexBlock(index.getName(), INDEX_CLOSED_BLOCK);
            }
        }

        if (indicesToClose.isEmpty()) {
            return currentState;
        }

        // Check if index closing conflicts with any running restores
        Set<Index> restoringIndices = RestoreService.restoringIndices(currentState, indicesToClose);
        if (restoringIndices.isEmpty() == false) {
            throw new IllegalArgumentException("Cannot close indices that are being restored: " + restoringIndices);
        }

        // Check if index closing conflicts with any running snapshots
        Set<Index> snapshottingIndices = SnapshotsService.snapshottingIndices(currentState, indicesToClose);
        if (snapshottingIndices.isEmpty() == false) {
            throw new SnapshotInProgressException(
                "Cannot close indices that are being snapshotted: "
                    + snapshottingIndices
                    + ". Try again after snapshot finishes or cancel the currently running snapshot."
            );
        }

        final ClusterBlocks.Builder blocks = ClusterBlocks.builder(currentState.blocks());

        for (Index index : indicesToClose) {
            ClusterBlock indexBlock = null;
            final Set<ClusterBlock> clusterBlocks = currentState.blocks().indices().get(index.getName());
            if (clusterBlocks != null) {
                for (ClusterBlock clusterBlock : clusterBlocks) {
                    if (clusterBlock.id() == INDEX_CLOSED_BLOCK_ID) {
                        // Reuse the existing index closed block
                        indexBlock = clusterBlock;
                        break;
                    }
                }
            }
            if (indexBlock == null) {
                // Create a new index closed block
                indexBlock = createIndexClosingBlock();
            }
            assert Strings.hasLength(indexBlock.uuid()) : "Closing block should have a UUID";
            blocks.addIndexBlock(index.getName(), indexBlock);
            blockedIndices.put(index, indexBlock);
        }

        logger.info(() -> format("closing indices %s", blockedIndices.keySet().stream().map(Object::toString).collect(joining(","))));
        return ClusterState.builder(currentState).blocks(blocks).build();
    }

    /**
     * Updates the cluster state for the given indices with the given index block,
     * and also returns the updated indices (and their blocks) in a map.
     * @param indices The indices to add blocks to if needed
     * @param currentState The current cluster state
     * @param block The type of block to add
     * @return a tuple of the updated cluster state, as well as the blocks that got added
     */
    private static Tuple<ClusterState, Map<Index, ClusterBlock>> addIndexBlock(
        final Index[] indices,
        final ClusterState currentState,
        final APIBlock block
    ) {
        final Metadata.Builder metadata = Metadata.builder(currentState.metadata());

        final Set<Index> indicesToAddBlock = new HashSet<>();
        for (Index index : indices) {
            metadata.getSafe(index); // to check if index exists
            if (currentState.blocks().hasIndexBlock(index.getName(), block.block)) {
                logger.debug("index {} already has block {}, ignoring", index, block.block);
            } else {
                indicesToAddBlock.add(index);
            }
        }

        if (indicesToAddBlock.isEmpty()) {
            return Tuple.tuple(currentState, Map.of());
        }

        final ClusterBlocks.Builder blocks = ClusterBlocks.builder(currentState.blocks());
        final Map<Index, ClusterBlock> blockedIndices = new HashMap<>();

        for (Index index : indicesToAddBlock) {
            ClusterBlock indexBlock = null;
            final Set<ClusterBlock> clusterBlocks = currentState.blocks().indices().get(index.getName());
            if (clusterBlocks != null) {
                for (ClusterBlock clusterBlock : clusterBlocks) {
                    if (clusterBlock.id() == block.block.id()) {
                        // Reuse the existing UUID-based block
                        indexBlock = clusterBlock;
                        break;
                    }
                }
            }
            if (indexBlock == null) {
                // Create a new UUID-based block
                indexBlock = createUUIDBasedBlock(block.block);
            }
            assert Strings.hasLength(indexBlock.uuid()) : "Block should have a UUID";
            blocks.addIndexBlock(index.getName(), indexBlock);
            blockedIndices.put(index, indexBlock);
            // update index settings as well to match the block
            final IndexMetadata indexMetadata = metadata.getSafe(index);
            if (block.setting().get(indexMetadata.getSettings()) == false) {
                final Settings updatedSettings = Settings.builder().put(indexMetadata.getSettings()).put(block.settingName(), true).build();

                metadata.put(
                    IndexMetadata.builder(indexMetadata).settings(updatedSettings).settingsVersion(indexMetadata.getSettingsVersion() + 1)
                );
            }
        }

        logger.info(
            "adding [index.blocks.{}] block to indices {}",
            block.name,
            blockedIndices.keySet().stream().map(Object::toString).toList()
        );
        return Tuple.tuple(ClusterState.builder(currentState).blocks(blocks).metadata(metadata).build(), blockedIndices);
    }

    /**
     * Adds an index block based on the given request, and notifies the listener upon completion.
     * Adding blocks is done in three steps:
     * - First, a temporary UUID-based block is added to the index
     *   (see {@link #addIndexBlock(Index[], ClusterState, APIBlock)}.
     * - Second, shards are checked to have properly applied the UUID-based block.
     *   (see {@link WaitForBlocksApplied}).
     * - Third, the temporary UUID-based block is turned into a full block
     *   (see {@link #finalizeBlock(ClusterState, Map, Map, APIBlock)}.
     * Using this three-step process ensures non-interference by other operations in case where
     * we notify successful completion here.
     */
    public void addIndexBlock(AddIndexBlockClusterStateUpdateRequest request, ActionListener<AddIndexBlockResponse> listener) {
        final Index[] concreteIndices = request.indices();
        if (concreteIndices == null || concreteIndices.length == 0) {
            throw new IllegalArgumentException("Index name is required");
        }
        Metadata metadata = clusterService.state().metadata();
        List<String> writeIndices = new ArrayList<>();
        SortedMap<String, IndexAbstraction> lookup = metadata.getIndicesLookup();
        for (Index index : concreteIndices) {
            IndexAbstraction ia = lookup.get(index.getName());
            if (ia != null && ia.getParentDataStream() != null) {
                Index writeIndex = metadata.index(ia.getParentDataStream().getWriteIndex()).getIndex();
                if (writeIndex.equals(index)) {
                    writeIndices.add(index.getName());
                }
            }
        }
        if (writeIndices.size() > 0) {
            throw new IllegalArgumentException(
                "cannot add a block to the following data stream write indices ["
                    + Strings.collectionToCommaDelimitedString(writeIndices)
                    + "]"
            );
        }

        addBlocksQueue.submitTask(
            "add-index-block-[" + request.getBlock().name + "]-" + Arrays.toString(concreteIndices),
            new AddBlocksTask(request, listener),
            request.masterNodeTimeout()
        );
    }

    private class AddBlocksExecutor implements ClusterStateTaskExecutor<AddBlocksTask> {

        @Override
        public ClusterState execute(BatchExecutionContext<AddBlocksTask> batchExecutionContext) throws Exception {
            ClusterState state = batchExecutionContext.initialState();

            for (final var taskContext : batchExecutionContext.taskContexts()) {
                try {
                    final var task = taskContext.getTask();
                    final Tuple<ClusterState, Map<Index, ClusterBlock>> blockResult = addIndexBlock(
                        task.request.indices(),
                        state,
                        task.request.getBlock()
                    );
                    state = blockResult.v1();
                    final Map<Index, ClusterBlock> blockedIndices = blockResult.v2();
                    taskContext.success(() -> {
                        if (blockedIndices.isEmpty()) {
                            task.listener().onResponse(AddIndexBlockResponse.EMPTY);
                        } else {
                            threadPool.executor(ThreadPool.Names.MANAGEMENT)
                                .execute(
                                    new WaitForBlocksApplied(
                                        blockedIndices,
                                        task.request,
<<<<<<< HEAD
                                        delegate1.delegateFailure(
                                            (delegate2, verifyResults) -> finalizeBlocksQueue.submitTask(
=======
                                        task.listener().delegateFailure((delegate2, verifyResults) -> {
                                            clusterService.submitStateUpdateTask(
>>>>>>> dd82fe4f
                                                "finalize-index-block-["
                                                    + task.request.getBlock().name
                                                    + "]-["
                                                    + blockedIndices.keySet().stream().map(Index::getName).collect(Collectors.joining(", "))
                                                    + "]",
                                                new FinalizeBlocksTask(task.request, blockedIndices, verifyResults, delegate2),
                                                null
                                            )
                                        )
                                    )
                                );
                        }
                    });
                } catch (Exception e) {
                    taskContext.onFailure(e);
                }
            }

            return state;
        }
    }

    private record AddBlocksTask(AddIndexBlockClusterStateUpdateRequest request, ActionListener<AddIndexBlockResponse> listener)
        implements
            ClusterStateTaskListener {

        @Override
        public void onFailure(Exception e) {
            listener.onFailure(e);
        }
    }

    private static class FinalizeBlocksExecutor implements ClusterStateTaskExecutor<FinalizeBlocksTask> {

        @Override
        public ClusterState execute(BatchExecutionContext<FinalizeBlocksTask> batchExecutionContext) throws Exception {
            ClusterState state = batchExecutionContext.initialState();

            for (final var taskContext : batchExecutionContext.taskContexts()) {
                try {
                    final var task = taskContext.getTask();
                    final Tuple<ClusterState, List<AddBlockResult>> finalizeResult = finalizeBlock(
                        state,
                        task.blockedIndices,
                        task.verifyResults,
                        task.request.getBlock()
                    );
                    state = finalizeResult.v1();
                    final List<AddBlockResult> indices = finalizeResult.v2();
                    assert indices.size() == task.verifyResults.size();

                    taskContext.success(() -> {
                        final boolean acknowledged = indices.stream().noneMatch(AddBlockResult::hasFailures);
                        task.listener().onResponse(new AddIndexBlockResponse(acknowledged, acknowledged, indices));
                    });
                } catch (Exception e) {
                    taskContext.onFailure(e);
                }
            }

            return state;
        }
    }

    private record FinalizeBlocksTask(
        AddIndexBlockClusterStateUpdateRequest request,
        Map<Index, ClusterBlock> blockedIndices,
        Map<Index, AddBlockResult> verifyResults,
        ActionListener<AddIndexBlockResponse> listener
    ) implements ClusterStateTaskListener {
        @Override
        public void onFailure(Exception e) {
            listener.onFailure(e);
        }
    }

    /**
     * Step 2 - Wait for indices to be ready for closing
     * <p>
     * This step iterates over the indices previously blocked and sends a {@link TransportVerifyShardBeforeCloseAction} to each shard. If
     * this action succeed then the shard is considered to be ready for closing. When all shards of a given index are ready for closing,
     * the index is considered ready to be closed.
     */
    private class WaitForClosedBlocksApplied extends ActionRunnable<Map<Index, IndexResult>> {

        private final Map<Index, ClusterBlock> blockedIndices;
        private final CloseIndexClusterStateUpdateRequest request;

        private WaitForClosedBlocksApplied(
            final Map<Index, ClusterBlock> blockedIndices,
            final CloseIndexClusterStateUpdateRequest request,
            final ActionListener<Map<Index, IndexResult>> listener
        ) {
            super(listener);
            if (blockedIndices == null || blockedIndices.isEmpty()) {
                throw new IllegalArgumentException("Cannot wait for closed blocks to be applied, list of blocked indices is empty or null");
            }
            this.blockedIndices = blockedIndices;
            this.request = request;
        }

        @Override
        protected void doRun() throws Exception {
            final Map<Index, IndexResult> results = ConcurrentCollections.newConcurrentMap();
            final CountDown countDown = new CountDown(blockedIndices.size());
            final ClusterState state = clusterService.state();
            blockedIndices.forEach((index, block) -> {
                waitForShardsReadyForClosing(index, block, state, response -> {
                    results.put(index, response);
                    if (countDown.countDown()) {
                        listener.onResponse(Map.copyOf(results));
                    }
                });
            });
        }

        private void waitForShardsReadyForClosing(
            final Index index,
            final ClusterBlock closingBlock,
            final ClusterState state,
            final Consumer<IndexResult> onResponse
        ) {
            final IndexMetadata indexMetadata = state.metadata().index(index);
            if (indexMetadata == null) {
                logger.debug("index {} has been blocked before closing and is now deleted, ignoring", index);
                onResponse.accept(new IndexResult(index));
                return;
            }
            final IndexRoutingTable indexRoutingTable = state.routingTable().index(index);
            if (indexRoutingTable == null || indexMetadata.getState() == IndexMetadata.State.CLOSE) {
                assert state.blocks().hasIndexBlock(index.getName(), INDEX_CLOSED_BLOCK);
                logger.debug("index {} has been blocked before closing and is already closed, ignoring", index);
                onResponse.accept(new IndexResult(index));
                return;
            }

            final AtomicArray<ShardResult> results = new AtomicArray<>(indexRoutingTable.size());
            final CountDown countDown = new CountDown(indexRoutingTable.size());

            for (int i = 0; i < indexRoutingTable.size(); i++) {
                IndexShardRoutingTable shardRoutingTable = indexRoutingTable.shard(i);
                final int shardId = shardRoutingTable.shardId().id();
                sendVerifyShardBeforeCloseRequest(shardRoutingTable, closingBlock, new NotifyOnceListener<>() {
                    @Override
                    public void innerOnResponse(final ReplicationResponse replicationResponse) {
                        ShardResult.Failure[] failures = Arrays.stream(replicationResponse.getShardInfo().getFailures())
                            .map(f -> new ShardResult.Failure(f.index(), f.shardId(), f.getCause(), f.nodeId()))
                            .toArray(ShardResult.Failure[]::new);
                        results.setOnce(shardId, new ShardResult(shardId, failures));
                        processIfFinished();
                    }

                    @Override
                    public void innerOnFailure(final Exception e) {
                        ShardResult.Failure failure = new ShardResult.Failure(index.getName(), shardId, e);
                        results.setOnce(shardId, new ShardResult(shardId, new ShardResult.Failure[] { failure }));
                        processIfFinished();
                    }

                    private void processIfFinished() {
                        if (countDown.countDown()) {
                            onResponse.accept(new IndexResult(index, results.toArray(new ShardResult[results.length()])));
                        }
                    }
                });
            }
        }

        private void sendVerifyShardBeforeCloseRequest(
            final IndexShardRoutingTable shardRoutingTable,
            final ClusterBlock closingBlock,
            final ActionListener<ReplicationResponse> listener
        ) {
            final ShardId shardId = shardRoutingTable.shardId();
            if (shardRoutingTable.primaryShard().unassigned()) {
                logger.debug("primary shard {} is unassigned, ignoring", shardId);
                final ReplicationResponse response = new ReplicationResponse();
                response.setShardInfo(new ReplicationResponse.ShardInfo(shardRoutingTable.size(), shardRoutingTable.size()));
                listener.onResponse(response);
                return;
            }
            final TaskId parentTaskId = new TaskId(clusterService.localNode().getId(), request.taskId());
            final TransportVerifyShardBeforeCloseAction.ShardRequest shardRequest = new TransportVerifyShardBeforeCloseAction.ShardRequest(
                shardId,
                closingBlock,
                true,
                parentTaskId
            );
            if (request.ackTimeout() != null) {
                shardRequest.timeout(request.ackTimeout());
            }
            client.executeLocally(
                TransportVerifyShardBeforeCloseAction.TYPE,
                shardRequest,
                listener.delegateFailure((delegate, replicationResponse) -> {
                    final TransportVerifyShardBeforeCloseAction.ShardRequest req = new TransportVerifyShardBeforeCloseAction.ShardRequest(
                        shardId,
                        closingBlock,
                        false,
                        parentTaskId
                    );
                    if (request.ackTimeout() != null) {
                        req.timeout(request.ackTimeout());
                    }
                    client.executeLocally(TransportVerifyShardBeforeCloseAction.TYPE, req, delegate);
                })
            );
        }
    }

    /**
     * Helper class that coordinates with shards to ensure that blocks have been properly applied to all shards using
     * {@link TransportVerifyShardIndexBlockAction}.
     */
    private class WaitForBlocksApplied extends ActionRunnable<Map<Index, AddBlockResult>> {

        private final Map<Index, ClusterBlock> blockedIndices;
        private final AddIndexBlockClusterStateUpdateRequest request;

        private WaitForBlocksApplied(
            final Map<Index, ClusterBlock> blockedIndices,
            final AddIndexBlockClusterStateUpdateRequest request,
            final ActionListener<Map<Index, AddBlockResult>> listener
        ) {
            super(listener);
            if (blockedIndices == null || blockedIndices.isEmpty()) {
                throw new IllegalArgumentException("Cannot wait for blocks to be applied, list of blocked indices is empty or null");
            }
            this.blockedIndices = blockedIndices;
            this.request = request;
        }

        @Override
        protected void doRun() throws Exception {
            final Map<Index, AddBlockResult> results = ConcurrentCollections.newConcurrentMap();
            final CountDown countDown = new CountDown(blockedIndices.size());
            final ClusterState state = clusterService.state();
            blockedIndices.forEach((index, block) -> {
                waitForShardsReady(index, block, state, response -> {
                    results.put(index, response);
                    if (countDown.countDown()) {
                        listener.onResponse(Map.copyOf(results));
                    }
                });
            });
        }

        private void waitForShardsReady(
            final Index index,
            final ClusterBlock clusterBlock,
            final ClusterState state,
            final Consumer<AddBlockResult> onResponse
        ) {
            final IndexMetadata indexMetadata = state.metadata().index(index);
            if (indexMetadata == null) {
                logger.debug("index {} has since been deleted, ignoring", index);
                onResponse.accept(new AddBlockResult(index));
                return;
            }
            final IndexRoutingTable indexRoutingTable = state.routingTable().index(index);
            if (indexRoutingTable == null || indexMetadata.getState() == IndexMetadata.State.CLOSE) {
                logger.debug("index {} is closed, no need to wait for shards, ignoring", index);
                onResponse.accept(new AddBlockResult(index));
                return;
            }

            final AtomicArray<AddBlockShardResult> results = new AtomicArray<>(indexRoutingTable.size());
            final CountDown countDown = new CountDown(indexRoutingTable.size());

            for (int i = 0; i < indexRoutingTable.size(); i++) {
                IndexShardRoutingTable shardRoutingTable = indexRoutingTable.shard(i);
                final int shardId = shardRoutingTable.shardId().id();
                sendVerifyShardBlockRequest(shardRoutingTable, clusterBlock, new NotifyOnceListener<>() {
                    @Override
                    public void innerOnResponse(final ReplicationResponse replicationResponse) {
                        AddBlockShardResult.Failure[] failures = Arrays.stream(replicationResponse.getShardInfo().getFailures())
                            .map(f -> new AddBlockShardResult.Failure(f.index(), f.shardId(), f.getCause(), f.nodeId()))
                            .toArray(AddBlockShardResult.Failure[]::new);
                        results.setOnce(shardId, new AddBlockShardResult(shardId, failures));
                        processIfFinished();
                    }

                    @Override
                    public void innerOnFailure(final Exception e) {
                        AddBlockShardResult.Failure failure = new AddBlockShardResult.Failure(index.getName(), shardId, e);
                        results.setOnce(shardId, new AddBlockShardResult(shardId, new AddBlockShardResult.Failure[] { failure }));
                        processIfFinished();
                    }

                    private void processIfFinished() {
                        if (countDown.countDown()) {
                            AddBlockResult result = new AddBlockResult(index, results.toArray(new AddBlockShardResult[results.length()]));
                            logger.debug("result of applying block to index {}: {}", index, result);
                            onResponse.accept(result);
                        }
                    }
                });
            }
        }

        private void sendVerifyShardBlockRequest(
            final IndexShardRoutingTable shardRoutingTable,
            final ClusterBlock block,
            final ActionListener<ReplicationResponse> listener
        ) {
            final ShardId shardId = shardRoutingTable.shardId();
            if (shardRoutingTable.primaryShard().unassigned()) {
                logger.debug("primary shard {} is unassigned, ignoring", shardId);
                final ReplicationResponse response = new ReplicationResponse();
                response.setShardInfo(new ReplicationResponse.ShardInfo(shardRoutingTable.size(), shardRoutingTable.size()));
                listener.onResponse(response);
                return;
            }
            final TaskId parentTaskId = new TaskId(clusterService.localNode().getId(), request.taskId());
            final TransportVerifyShardIndexBlockAction.ShardRequest shardRequest = new TransportVerifyShardIndexBlockAction.ShardRequest(
                shardId,
                block,
                parentTaskId
            );
            if (request.ackTimeout() != null) {
                shardRequest.timeout(request.ackTimeout());
            }
            client.executeLocally(TransportVerifyShardIndexBlockAction.TYPE, shardRequest, listener);
        }
    }

    /**
     * Step 3 - Move index states from OPEN to CLOSE in cluster state for indices that are ready for closing.
     */
    static Tuple<ClusterState, List<IndexResult>> closeRoutingTable(
        final ClusterState currentState,
        final Map<Index, ClusterBlock> blockedIndices,
        final Map<Index, IndexResult> verifyResult
    ) {
        final Metadata.Builder metadata = Metadata.builder(currentState.metadata());
        final ClusterBlocks.Builder blocks = ClusterBlocks.builder(currentState.blocks());
        final RoutingTable.Builder routingTable = RoutingTable.builder(currentState.routingTable());

        final Set<String> closedIndices = new HashSet<>();
        Map<Index, IndexResult> closingResults = new HashMap<>(verifyResult);
        for (Map.Entry<Index, IndexResult> result : verifyResult.entrySet()) {
            final Index index = result.getKey();
            final boolean acknowledged = result.getValue().hasFailures() == false;
            try {
                if (acknowledged == false) {
                    logger.debug("verification of shards before closing {} failed [{}]", index, result);
                    continue;
                }
                final IndexMetadata indexMetadata = metadata.getSafe(index);
                if (indexMetadata.getState() == IndexMetadata.State.CLOSE) {
                    logger.debug("verification of shards before closing {} succeeded but index is already closed", index);
                    assert currentState.blocks().hasIndexBlock(index.getName(), INDEX_CLOSED_BLOCK);
                    continue;
                }
                final ClusterBlock closingBlock = blockedIndices.get(index);
                assert closingBlock != null;
                if (currentState.blocks().hasIndexBlock(index.getName(), closingBlock) == false) {
                    // we should report error in this case as the index can be left as open.
                    closingResults.put(
                        result.getKey(),
                        new IndexResult(
                            result.getKey(),
                            new IllegalStateException(
                                "verification of shards before closing " + index + " succeeded but block has been removed in the meantime"
                            )
                        )
                    );
                    logger.debug("verification of shards before closing {} succeeded but block has been removed in the meantime", index);
                    continue;
                }

                // Check if index closing conflicts with any running restores
                Set<Index> restoringIndices = RestoreService.restoringIndices(currentState, Set.of(index));
                if (restoringIndices.isEmpty() == false) {
                    closingResults.put(
                        result.getKey(),
                        new IndexResult(
                            result.getKey(),
                            new IllegalStateException(
                                "verification of shards before closing " + index + " succeeded but index is being restored in the meantime"
                            )
                        )
                    );
                    logger.debug("verification of shards before closing {} succeeded but index is being restored in the meantime", index);
                    continue;
                }

                // Check if index closing conflicts with any running snapshots
                Set<Index> snapshottingIndices = SnapshotsService.snapshottingIndices(currentState, Set.of(index));
                if (snapshottingIndices.isEmpty() == false) {
                    closingResults.put(
                        result.getKey(),
                        new IndexResult(
                            result.getKey(),
                            new IllegalStateException(
                                "verification of shards before closing " + index + " succeeded but index is being snapshot in the meantime"
                            )
                        )
                    );
                    logger.debug("verification of shards before closing {} succeeded but index is being snapshot in the meantime", index);
                    continue;
                }

                blocks.removeIndexBlockWithId(index.getName(), INDEX_CLOSED_BLOCK_ID);
                blocks.addIndexBlock(index.getName(), INDEX_CLOSED_BLOCK);
                final IndexMetadata.Builder updatedMetadata = IndexMetadata.builder(indexMetadata).state(IndexMetadata.State.CLOSE);
                metadata.put(
                    updatedMetadata.timestampRange(IndexLongFieldRange.NO_SHARDS)
                        .settingsVersion(indexMetadata.getSettingsVersion() + 1)
                        .settings(Settings.builder().put(indexMetadata.getSettings()).put(VERIFIED_BEFORE_CLOSE_SETTING.getKey(), true))
                );
                routingTable.addAsFromOpenToClose(metadata.getSafe(index));

                logger.debug("closing index {} succeeded", index);
                closedIndices.add(index.getName());
            } catch (final IndexNotFoundException e) {
                logger.debug("index {} has been deleted since it was blocked before closing, ignoring", index);
            }
        }
        logger.info("completed closing of indices {}", closedIndices);
        return Tuple.tuple(
            ClusterState.builder(currentState).blocks(blocks).metadata(metadata).routingTable(routingTable).build(),
            List.copyOf(closingResults.values())
        );
    }

    public void openIndices(final OpenIndexClusterStateUpdateRequest request, final ActionListener<ShardsAcknowledgedResponse> listener) {
        onlyOpenIndices(request, listener.delegateFailure((delegate, response) -> {
            if (response.isAcknowledged()) {
                String[] indexNames = Arrays.stream(request.indices()).map(Index::getName).toArray(String[]::new);
                activeShardsObserver.waitForActiveShards(
                    indexNames,
                    request.waitForActiveShards(),
                    request.ackTimeout(),
                    shardsAcknowledged -> {
                        if (shardsAcknowledged == false) {
                            logger.debug(
                                "[{}] indices opened, but the operation timed out while waiting for enough shards to be started.",
                                Arrays.toString(indexNames)
                            );
                        }
                        delegate.onResponse(ShardsAcknowledgedResponse.of(true, shardsAcknowledged));
                    },
                    listener::onFailure
                );
            } else {
                delegate.onResponse(ShardsAcknowledgedResponse.NOT_ACKNOWLEDGED);
            }
        }));
    }

    private void onlyOpenIndices(final OpenIndexClusterStateUpdateRequest request, final ActionListener<AcknowledgedResponse> listener) {
        if (request.indices() == null || request.indices().length == 0) {
            throw new IllegalArgumentException("Index name is required");
        }

        opensQueue.submitTask(
            "open-indices " + Arrays.toString(request.indices()),
            new OpenIndicesTask(request, listener),
            request.masterNodeTimeout()
        );
    }

    /**
     * Finalizes the addition of blocks by turning the temporary UUID-based blocks into full blocks.
     * @param currentState the cluster state to update
     * @param blockedIndices the indices and their temporary UUID-based blocks to convert
     * @param verifyResult the index-level results for adding the block
     * @param block the full block to convert to
     * @return the updated cluster state, as well as the (failed and successful) index-level results for adding the block
     */
    private static Tuple<ClusterState, List<AddBlockResult>> finalizeBlock(
        final ClusterState currentState,
        final Map<Index, ClusterBlock> blockedIndices,
        final Map<Index, AddBlockResult> verifyResult,
        final APIBlock block
    ) {
        final ClusterBlocks.Builder blocks = ClusterBlocks.builder(currentState.blocks());

        final Set<String> effectivelyBlockedIndices = new HashSet<>();
        Map<Index, AddBlockResult> blockingResults = new HashMap<>(verifyResult);
        for (Map.Entry<Index, AddBlockResult> result : verifyResult.entrySet()) {
            final Index index = result.getKey();
            final boolean acknowledged = result.getValue().hasFailures() == false;
            try {
                if (acknowledged == false) {
                    logger.debug("verification of shards before blocking {} failed [{}]", index, result);
                    continue;
                }
                final ClusterBlock tempBlock = blockedIndices.get(index);
                assert tempBlock != null;
                assert tempBlock.uuid() != null;
                final ClusterBlock currentBlock = currentState.blocks().getIndexBlockWithId(index.getName(), tempBlock.id());
                if (currentBlock != null && currentBlock.equals(block.block)) {
                    logger.debug(
                        "verification of shards for {} succeeded, but block finalization already occurred"
                            + " (possibly for another block) [{}]",
                        index,
                        result
                    );
                    continue;
                }

                if (currentBlock == null || currentBlock.equals(tempBlock) == false) {
                    // we should report error in this case as the index can be left as open.
                    blockingResults.put(
                        result.getKey(),
                        new AddBlockResult(
                            result.getKey(),
                            new IllegalStateException(
                                "verification of shards before blocking " + index + " succeeded but block has been removed in the meantime"
                            )
                        )
                    );
                    logger.debug("verification of shards before blocking {} succeeded but block has been removed in the meantime", index);
                    continue;
                }

                assert currentBlock != null && currentBlock.equals(tempBlock) && currentBlock.id() == block.block.id();

                blocks.removeIndexBlockWithId(index.getName(), tempBlock.id());
                blocks.addIndexBlock(index.getName(), block.block);

                logger.debug("add block {} to index {} succeeded", block.block, index);
                effectivelyBlockedIndices.add(index.getName());
            } catch (final IndexNotFoundException e) {
                logger.debug("index {} has been deleted since blocking it started, ignoring", index);
            }
        }
        logger.info("completed adding [index.blocks.{}] block to indices {}", block.name, effectivelyBlockedIndices);
        return Tuple.tuple(ClusterState.builder(currentState).blocks(blocks).build(), List.copyOf(blockingResults.values()));
    }

    /**
     * @return Generates a {@link ClusterBlock} that blocks read and write operations on soon-to-be-closed indices. The
     * cluster block is generated with the id value equals to {@link #INDEX_CLOSED_BLOCK_ID} and a unique UUID.
     */
    public static ClusterBlock createIndexClosingBlock() {
        return new ClusterBlock(
            INDEX_CLOSED_BLOCK_ID,
            UUIDs.randomBase64UUID(),
            "index preparing to close. Reopen the index to allow writes again or retry closing the index to fully close the index.",
            false,
            false,
            false,
            RestStatus.FORBIDDEN,
            EnumSet.of(ClusterBlockLevel.WRITE)
        );
    }

    public static boolean isIndexVerifiedBeforeClosed(final IndexMetadata indexMetadata) {
        return indexMetadata.getState() == IndexMetadata.State.CLOSE
            && VERIFIED_BEFORE_CLOSE_SETTING.exists(indexMetadata.getSettings())
            && VERIFIED_BEFORE_CLOSE_SETTING.get(indexMetadata.getSettings());
    }

    // Create UUID based block based on non-UUID one
    public static ClusterBlock createUUIDBasedBlock(ClusterBlock clusterBlock) {
        assert clusterBlock.uuid() == null : "no UUID expected on source block";
        return new ClusterBlock(
            clusterBlock.id(),
            UUIDs.randomBase64UUID(),
            "moving to block " + clusterBlock.description(),
            clusterBlock.retryable(),
            clusterBlock.disableStatePersistence(),
            clusterBlock.isAllowReleaseResources(),
            clusterBlock.status(),
            clusterBlock.levels()
        );
    }

    private class OpenIndicesExecutor implements ClusterStateTaskExecutor<OpenIndicesTask> {

        @Override
        public ClusterState execute(BatchExecutionContext<OpenIndicesTask> batchExecutionContext) {
            ClusterState state = batchExecutionContext.initialState();

            try (var ignored = batchExecutionContext.dropHeadersContext()) {
                // we may encounter deprecated settings but they are not directly related to opening the indices, nor are they really
                // associated with any particular tasks, so we drop them

                // build an in-order de-duplicated array of all the indices to open
                final Set<Index> indicesToOpen = Sets.newLinkedHashSetWithExpectedSize(batchExecutionContext.taskContexts().size());
                for (final var taskContext : batchExecutionContext.taskContexts()) {
                    Collections.addAll(indicesToOpen, taskContext.getTask().request.indices());
                }
                Index[] indices = indicesToOpen.toArray(Index.EMPTY_ARRAY);

                // open them
                state = openIndices(indices, state);

                // do a final reroute
                state = allocationService.reroute(state, "indices opened");

                for (final var taskContext : batchExecutionContext.taskContexts()) {
                    final var task = taskContext.getTask();
                    taskContext.success(task);
                }
            } catch (Exception e) {
                for (final var taskContext : batchExecutionContext.taskContexts()) {
                    taskContext.onFailure(e);
                }
            }

            return state;
        }

        private ClusterState openIndices(final Index[] indices, final ClusterState currentState) {
            final List<IndexMetadata> indicesToOpen = new ArrayList<>(indices.length);
            for (Index index : indices) {
                final IndexMetadata indexMetadata = currentState.metadata().getIndexSafe(index);
                if (indexMetadata.getState() != IndexMetadata.State.OPEN) {
                    indicesToOpen.add(indexMetadata);
                } else if (currentState.blocks().hasIndexBlockWithId(index.getName(), INDEX_CLOSED_BLOCK_ID)) {
                    indicesToOpen.add(indexMetadata);
                }
            }

            shardLimitValidator.validateShardLimit(currentState, indices);
            if (indicesToOpen.isEmpty()) {
                return currentState;
            }

            logger.info(() -> {
                final StringBuilder indexNames = new StringBuilder();
                Strings.collectionToDelimitedStringWithLimit(
                    indicesToOpen.stream().map(i -> (CharSequence) i.getIndex().toString()).toList(),
                    ",",
                    "",
                    "",
                    512,
                    indexNames
                );
                return "opening indices [" + indexNames + "]";
            });

            final Metadata.Builder metadata = Metadata.builder(currentState.metadata());
            final ClusterBlocks.Builder blocks = ClusterBlocks.builder(currentState.blocks());
            final Version minIndexCompatibilityVersion = currentState.getNodes().getMaxNodeVersion().minimumIndexCompatibilityVersion();

            for (IndexMetadata indexMetadata : indicesToOpen) {
                final Index index = indexMetadata.getIndex();
                if (indexMetadata.getState() != IndexMetadata.State.OPEN) {
                    final Settings.Builder updatedSettings = Settings.builder().put(indexMetadata.getSettings());
                    updatedSettings.remove(VERIFIED_BEFORE_CLOSE_SETTING.getKey());

                    IndexMetadata newIndexMetadata = IndexMetadata.builder(indexMetadata)
                        .state(IndexMetadata.State.OPEN)
                        .settingsVersion(indexMetadata.getSettingsVersion() + 1)
                        .settings(updatedSettings)
                        .timestampRange(IndexLongFieldRange.NO_SHARDS)
                        .build();

                    // The index might be closed because we couldn't import it due to an old incompatible
                    // version, so we need to verify its compatibility.
                    newIndexMetadata = indexMetadataVerifier.verifyIndexMetadata(newIndexMetadata, minIndexCompatibilityVersion);
                    try {
                        indicesService.verifyIndexMetadata(newIndexMetadata, newIndexMetadata);
                    } catch (Exception e) {
                        throw new ElasticsearchException("Failed to verify index " + index, e);
                    }
                    metadata.put(newIndexMetadata, true);
                }

                // Always removes index closed blocks (note: this can fail on-going close index actions)
                blocks.removeIndexBlockWithId(index.getName(), INDEX_CLOSED_BLOCK_ID);
            }

            ClusterState updatedState = ClusterState.builder(currentState).metadata(metadata).blocks(blocks).build();

            final RoutingTable.Builder routingTable = RoutingTable.builder(updatedState.routingTable());
            for (IndexMetadata previousIndexMetadata : indicesToOpen) {
                if (previousIndexMetadata.getState() != IndexMetadata.State.OPEN) {
                    routingTable.addAsFromCloseToOpen(updatedState.metadata().getIndexSafe(previousIndexMetadata.getIndex()));
                }
            }
            return ClusterState.builder(updatedState).routingTable(routingTable).build();
        }
    }

    private record OpenIndicesTask(OpenIndexClusterStateUpdateRequest request, ActionListener<AcknowledgedResponse> listener)
        implements
            ClusterStateTaskListener,
            ClusterStateAckListener {

        @Override
        public void onFailure(Exception e) {
            listener.onFailure(e);
        }

        @Override
        public boolean mustAck(DiscoveryNode discoveryNode) {
            return true;
        }

        @Override
        public void onAllNodesAcked() {
            listener.onResponse(AcknowledgedResponse.of(true));
        }

        @Override
        public void onAckFailure(Exception e) {
            listener.onResponse(AcknowledgedResponse.of(false));
        }

        @Override
        public void onAckTimeout() {
            listener.onResponse(AcknowledgedResponse.FALSE);
        }

        @Override
        public TimeValue ackTimeout() {
            return request.ackTimeout();
        }
    }
}<|MERGE_RESOLUTION|>--- conflicted
+++ resolved
@@ -188,13 +188,8 @@
                                     new WaitForClosedBlocksApplied(
                                         blockedIndices,
                                         task.request,
-<<<<<<< HEAD
-                                        delegate1.delegateFailure(
+                                        task.listener().delegateFailure(
                                             (delegate2, verifyResults) -> closesQueue.submitTask(
-=======
-                                        task.listener().delegateFailure((delegate2, verifyResults) -> {
-                                            clusterService.submitStateUpdateTask(
->>>>>>> dd82fe4f
                                                 "close-indices",
                                                 new CloseIndicesTask(task.request, blockedIndices, verifyResults, delegate2),
                                                 null
@@ -505,13 +500,8 @@
                                     new WaitForBlocksApplied(
                                         blockedIndices,
                                         task.request,
-<<<<<<< HEAD
-                                        delegate1.delegateFailure(
+                                        task.listener().delegateFailure(
                                             (delegate2, verifyResults) -> finalizeBlocksQueue.submitTask(
-=======
-                                        task.listener().delegateFailure((delegate2, verifyResults) -> {
-                                            clusterService.submitStateUpdateTask(
->>>>>>> dd82fe4f
                                                 "finalize-index-block-["
                                                     + task.request.getBlock().name
                                                     + "]-["

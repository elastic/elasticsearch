--- conflicted
+++ resolved
@@ -400,21 +400,15 @@
         final ClusterBlocks.Builder blocks = ClusterBlocks.builder(currentState.blocks());
         final Set<Index> indicesToAddBlock = new HashSet<>();
         for (Index index : indices) {
-<<<<<<< HEAD
-            metadata.getSafe(index); // to check if index exists
+            IndexMetadata indexMetadata = metadata.getSafe(index);// to check if index exists
             if (currentState.blocks().hasIndexBlock(projectId, index.getName(), block.block)) {
-                logger.debug("index {} already has block {}, ignoring", index, block.block);
-=======
-            IndexMetadata indexMetadata = metadata.getSafe(index);// to check if index exists
-            if (currentState.blocks().hasIndexBlock(index.getName(), block.block)) {
                 if (block.block.contains(ClusterBlockLevel.WRITE) && isIndexWriteBlockVerified(indexMetadata)) {
                     logger.debug("index {} already has block {}, ignoring", index, block.block);
                 } else {
                     // remove the block, we'll add a uuid based block below instead, never leaving it unblocked.
-                    blocks.removeIndexBlock(index.getName(), block.block);
+                    blocks.removeIndexBlock(projectId, index.getName(), block.block);
                     indicesToAddBlock.add(index);
                 }
->>>>>>> 13c75c02
             } else {
                 indicesToAddBlock.add(index);
             }
@@ -476,11 +470,7 @@
      * - Second, shards are checked to have properly applied the UUID-based block.
      *   (see {@link WaitForBlocksApplied}).
      * - Third, the temporary UUID-based block is turned into a full block
-<<<<<<< HEAD
-     *   (see {@link #finalizeBlock(ClusterState, ProjectId, Map, Map, APIBlock)}.
-=======
-     *   (see {@link #finalizeBlock(ClusterState, Map, Map, APIBlock, boolean)}.
->>>>>>> 13c75c02
+     *   (see {@link #finalizeBlock}.
      * Using this three-step process ensures non-interference by other operations in case where
      * we notify successful completion here.
      */

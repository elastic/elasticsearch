--- conflicted
+++ resolved
@@ -120,13 +120,16 @@
         "index.verified_read_only",
         false,
         Setting.Property.IndexScope,
-<<<<<<< HEAD
         Setting.Property.PrivateIndex
-=======
+    );
+
+    public static final Setting<Boolean> VERIFIED_READ_ONLY_SETTING = Setting.boolSetting(
+        "index.verified_read_only",
+        false,
+        Setting.Property.IndexScope,
         Setting.Property.NotCopyableOnResize,
         // Allow the setting to be updated in snapshot builds
         Build.current().isSnapshot() ? Setting.Property.OperatorDynamic : Setting.Property.PrivateIndex
->>>>>>> 3d41d3bc
     );
 
     private final ClusterService clusterService;

/*
 * Copyright Elasticsearch B.V. and/or licensed to Elasticsearch B.V. under one
 * or more contributor license agreements. Licensed under the "Elastic License
 * 2.0", the "GNU Affero General Public License v3.0 only", and the "Server Side
 * Public License v 1"; you may not use this file except in compliance with, at
 * your election, the "Elastic License 2.0", the "GNU Affero General Public
 * License v3.0 only", or the "Server Side Public License, v 1".
 */
package org.elasticsearch.cluster.metadata;

import org.apache.logging.log4j.LogManager;
import org.apache.logging.log4j.Logger;
import org.apache.lucene.util.CollectionUtil;
import org.apache.lucene.util.automaton.Automaton;
import org.apache.lucene.util.automaton.Operations;
import org.elasticsearch.ResourceNotFoundException;
import org.elasticsearch.action.ActionListener;
import org.elasticsearch.action.admin.indices.alias.Alias;
import org.elasticsearch.action.support.master.AcknowledgedResponse;
import org.elasticsearch.cluster.ClusterState;
import org.elasticsearch.cluster.ClusterStateTaskListener;
import org.elasticsearch.cluster.SimpleBatchedExecutor;
import org.elasticsearch.cluster.service.ClusterService;
import org.elasticsearch.cluster.service.MasterServiceTaskQueue;
import org.elasticsearch.common.Priority;
import org.elasticsearch.common.Strings;
import org.elasticsearch.common.UUIDs;
import org.elasticsearch.common.ValidationException;
import org.elasticsearch.common.compress.CompressedXContent;
import org.elasticsearch.common.logging.DeprecationCategory;
import org.elasticsearch.common.logging.DeprecationLogger;
import org.elasticsearch.common.logging.HeaderWarning;
import org.elasticsearch.common.regex.Regex;
import org.elasticsearch.common.settings.IndexScopedSettings;
import org.elasticsearch.common.settings.Settings;
import org.elasticsearch.common.util.set.Sets;
import org.elasticsearch.core.Nullable;
import org.elasticsearch.core.TimeValue;
import org.elasticsearch.core.Tuple;
import org.elasticsearch.index.CloseUtils;
import org.elasticsearch.index.Index;
import org.elasticsearch.index.IndexService;
import org.elasticsearch.index.IndexSettingProvider;
import org.elasticsearch.index.IndexSettingProviders;
import org.elasticsearch.index.IndexVersion;
import org.elasticsearch.index.mapper.DateFieldMapper;
import org.elasticsearch.index.mapper.MapperParsingException;
import org.elasticsearch.index.mapper.MapperService;
import org.elasticsearch.index.mapper.MapperService.MergeReason;
import org.elasticsearch.index.mapper.RoutingFieldMapper;
import org.elasticsearch.index.shard.IndexLongFieldRange;
import org.elasticsearch.indices.IndexTemplateMissingException;
import org.elasticsearch.indices.IndicesService;
import org.elasticsearch.indices.InvalidIndexTemplateException;
import org.elasticsearch.indices.SystemIndices;
import org.elasticsearch.ingest.IngestMetadata;
import org.elasticsearch.ingest.PipelineConfiguration;
import org.elasticsearch.injection.guice.Inject;
import org.elasticsearch.xcontent.NamedXContentRegistry;

import java.io.IOException;
import java.time.Instant;
import java.util.ArrayList;
import java.util.Arrays;
import java.util.Collection;
import java.util.Collections;
import java.util.Comparator;
import java.util.HashMap;
import java.util.HashSet;
import java.util.LinkedHashSet;
import java.util.LinkedList;
import java.util.List;
import java.util.Locale;
import java.util.Map;
import java.util.Objects;
import java.util.Optional;
import java.util.Set;
import java.util.TreeMap;
import java.util.TreeSet;
import java.util.function.Function;
import java.util.function.Predicate;
import java.util.stream.Collectors;

import static java.util.Collections.emptyMap;
import static org.elasticsearch.cluster.metadata.MetadataCreateDataStreamService.validateTimestampFieldMapping;
import static org.elasticsearch.indices.cluster.IndicesClusterStateService.AllocatedIndices.IndexRemovalReason.NO_LONGER_ASSIGNED;

/**
 * Service responsible for submitting index templates updates
 */
public class MetadataIndexTemplateService {

    public static final String DEFAULT_TIMESTAMP_FIELD = "@timestamp";
    public static final CompressedXContent DEFAULT_TIMESTAMP_MAPPING_WITHOUT_ROUTING;
    // Names used for validating templates when we do not know the index or data stream name
    public static final String VALIDATE_INDEX_NAME = "validate-index-name";
    public static final String VALIDATE_DATA_STREAM_NAME = "validate-data-stream-name";

    private static final CompressedXContent DEFAULT_TIMESTAMP_MAPPING_WITH_ROUTING;

    static {
        final Map<String, Map<String, String>> defaultTimestampField = Map.of(
            DEFAULT_TIMESTAMP_FIELD,
            // We inject ignore_malformed false so that if a user does not add the timestamp field it will explicitly skip applying any
            // other ignore_malformed configurations from the index settings.
            Map.of("type", DateFieldMapper.CONTENT_TYPE, "ignore_malformed", "false")
        );
        try {
            DEFAULT_TIMESTAMP_MAPPING_WITHOUT_ROUTING = new CompressedXContent(
                (builder, params) -> builder.startObject(MapperService.SINGLE_MAPPING_NAME)
                    // adding explicit "_routing": {"required": false}, even though this is the default, because this snippet is used
                    // later for resolving a RoutingFieldMapper, where we need this information to validate that does not conflict with
                    // any mapping.
                    .startObject(RoutingFieldMapper.NAME)
                    .field("required", false)
                    .endObject()
                    .field("properties", defaultTimestampField)
                    .endObject()
            );
            DEFAULT_TIMESTAMP_MAPPING_WITH_ROUTING = new CompressedXContent(
                (builder, params) -> builder.startObject(MapperService.SINGLE_MAPPING_NAME)
                    .startObject(RoutingFieldMapper.NAME)
                    .field("required", true)
                    .endObject()
                    .field("properties")
                    .map(defaultTimestampField)
                    .endObject()
            );
        } catch (IOException e) {
            throw new AssertionError(e);
        }
    }

    private static final Logger logger = LogManager.getLogger(MetadataIndexTemplateService.class);
    private static final DeprecationLogger deprecationLogger = DeprecationLogger.getLogger(MetadataIndexTemplateService.class);

    private final ClusterService clusterService;
    private final MasterServiceTaskQueue<TemplateClusterStateUpdateTask> taskQueue;
    private final IndicesService indicesService;
    private final MetadataCreateIndexService metadataCreateIndexService;
    private final IndexScopedSettings indexScopedSettings;
    private final NamedXContentRegistry xContentRegistry;
    private final SystemIndices systemIndices;
    private final Set<IndexSettingProvider> indexSettingProviders;
    private final DataStreamGlobalRetentionSettings globalRetentionSettings;

    /**
     * This is the cluster state task executor for all template-based actions.
     */
    private static final SimpleBatchedExecutor<TemplateClusterStateUpdateTask, Void> TEMPLATE_TASK_EXECUTOR =
        new SimpleBatchedExecutor<>() {
            @Override
            public Tuple<ClusterState, Void> executeTask(TemplateClusterStateUpdateTask task, ClusterState clusterState) throws Exception {
                return Tuple.tuple(task.execute(clusterState), null);
            }

            @Override
            public void taskSucceeded(TemplateClusterStateUpdateTask task, Void unused) {
                task.listener.onResponse(AcknowledgedResponse.TRUE);
            }
        };

    /**
     * A specialized cluster state update task that always takes a listener handling an
     * AcknowledgedResponse, as all template actions have simple acknowledged yes/no responses.
     */
    private abstract static class TemplateClusterStateUpdateTask implements ClusterStateTaskListener {
        final ActionListener<AcknowledgedResponse> listener;
        final ProjectId projectId;

        TemplateClusterStateUpdateTask(ActionListener<AcknowledgedResponse> listener, ProjectId projectId) {
            this.listener = listener;
            this.projectId = projectId;
        }

        public final ClusterState execute(ClusterState currentState) throws Exception {
            ProjectMetadata metadata = currentState.metadata().getProject(projectId);
            ProjectMetadata newMetadata = execute(metadata);
            return metadata == newMetadata ? currentState : ClusterState.builder(currentState).putProjectMetadata(newMetadata).build();
        }

        public abstract ProjectMetadata execute(ProjectMetadata currentProject) throws Exception;

        @Override
        public void onFailure(Exception e) {
            listener.onFailure(e);
        }
    }

    @Inject
    public MetadataIndexTemplateService(
        ClusterService clusterService,
        MetadataCreateIndexService metadataCreateIndexService,
        IndicesService indicesService,
        IndexScopedSettings indexScopedSettings,
        NamedXContentRegistry xContentRegistry,
        SystemIndices systemIndices,
        IndexSettingProviders indexSettingProviders,
        DataStreamGlobalRetentionSettings globalRetentionSettings
    ) {
        this.clusterService = clusterService;
        this.taskQueue = clusterService.createTaskQueue("index-templates", Priority.URGENT, TEMPLATE_TASK_EXECUTOR);
        this.indicesService = indicesService;
        this.metadataCreateIndexService = metadataCreateIndexService;
        this.indexScopedSettings = indexScopedSettings;
        this.xContentRegistry = xContentRegistry;
        this.systemIndices = systemIndices;
        this.indexSettingProviders = indexSettingProviders.getIndexSettingProviders();
        this.globalRetentionSettings = globalRetentionSettings;
    }

    public void removeTemplates(
        final ProjectId projectId,
        final String templatePattern,
        final TimeValue timeout,
        final ActionListener<AcknowledgedResponse> listener
    ) {
        taskQueue.submitTask("remove-index-template [" + templatePattern + "]", new TemplateClusterStateUpdateTask(listener, projectId) {
            @Override
            public ProjectMetadata execute(ProjectMetadata project) {
                Set<String> templateNames = new HashSet<>();
                for (Map.Entry<String, IndexTemplateMetadata> cursor : project.templates().entrySet()) {
                    String templateName = cursor.getKey();
                    if (Regex.simpleMatch(templatePattern, templateName)) {
                        templateNames.add(templateName);
                    }
                }
                if (templateNames.isEmpty()) {
                    // if its a match all pattern, and no templates are found (we have none), don't
                    // fail with index missing...
                    if (Regex.isMatchAllPattern(templatePattern)) {
                        return project;
                    }
                    throw new IndexTemplateMissingException(templatePattern);
                }
                ProjectMetadata.Builder metadata = ProjectMetadata.builder(project);
                for (String templateName : templateNames) {
                    logger.info("removing template [{}]", templateName);
                    metadata.removeTemplate(templateName);
                }
                return metadata.build();
            }
        }, timeout);
    }

    /**
     * Add the given component template to the cluster state. If {@code create} is true, an
     * exception will be thrown if the component template already exists
     */
    public void putComponentTemplate(
        final String cause,
        final boolean create,
        final String name,
        final TimeValue masterTimeout,
        final ComponentTemplate template,
        final ProjectId projectId,
        final ActionListener<AcknowledgedResponse> listener
    ) {
        taskQueue.submitTask(
            "create-component-template [" + name + "], cause [" + cause + "]",
            new TemplateClusterStateUpdateTask(listener, projectId) {
                @Override
                public ProjectMetadata execute(ProjectMetadata currentProject) throws Exception {
                    return addComponentTemplate(currentProject, create, name, template);
                }
            },
            masterTimeout
        );
    }

    // Public visible for testing
    public ProjectMetadata addComponentTemplate(
        final ProjectMetadata project,
        final boolean create,
        final String name,
        final ComponentTemplate template
    ) throws Exception {
        final ComponentTemplate existing = project.componentTemplates().get(name);
        if (create && existing != null) {
            throw new IllegalArgumentException("component template [" + name + "] already exists");
        }

        CompressedXContent mappings = template.template().mappings();
        CompressedXContent wrappedMappings = wrapMappingsIfNecessary(mappings, xContentRegistry);

        // We may need to normalize index settings, so do that also
        Settings finalSettings = template.template().settings();
        if (finalSettings != null) {
            finalSettings = Settings.builder().put(finalSettings).normalizePrefix(IndexMetadata.INDEX_SETTING_PREFIX).build();
        }

        // Collect all the composable (index) templates that use this component template, we'll use
        // this for validating that they're still going to be valid after this component template
        // has been updated
        final Map<String, ComposableIndexTemplate> templatesUsingComponent = project.templatesV2()
            .entrySet()
            .stream()
            .filter(e -> e.getValue().composedOf().contains(name))
            .collect(Collectors.toMap(Map.Entry::getKey, Map.Entry::getValue));

        // if we're updating a component template, let's check if it's part of any V2 template that will yield the CT update invalid
        if (create == false && finalSettings != null) {
            // if the CT is specifying the `index.hidden` setting it cannot be part of any global template
            if (IndexMetadata.INDEX_HIDDEN_SETTING.exists(finalSettings)) {
                List<String> globalTemplatesThatUseThisComponent = new ArrayList<>();
                for (Map.Entry<String, ComposableIndexTemplate> entry : templatesUsingComponent.entrySet()) {
                    ComposableIndexTemplate templateV2 = entry.getValue();
                    if (templateV2.indexPatterns().stream().anyMatch(Regex::isMatchAllPattern)) {
                        // global templates don't support configuring the `index.hidden` setting so we don't need to resolve the settings as
                        // no other component template can remove this setting from the resolved settings, so just invalidate this update
                        globalTemplatesThatUseThisComponent.add(entry.getKey());
                    }
                }
                if (globalTemplatesThatUseThisComponent.isEmpty() == false) {
                    throw new IllegalArgumentException(
                        "cannot update component template ["
                            + name
                            + "] because the following global templates would resolve to specifying the ["
                            + IndexMetadata.SETTING_INDEX_HIDDEN
                            + "] setting: ["
                            + String.join(",", globalTemplatesThatUseThisComponent)
                            + "]"
                    );
                }
            }
        }

        final Template finalTemplate = Template.builder(template.template()).settings(finalSettings).mappings(wrappedMappings).build();
        final ComponentTemplate finalComponentTemplate = new ComponentTemplate(
            finalTemplate,
            template.version(),
            template.metadata(),
            template.deprecated()
        );

        if (finalComponentTemplate.equals(existing)) {
            return project;
        }

        validateTemplate(finalSettings, wrappedMappings, indicesService);
        validate(name, finalComponentTemplate);

        // Validate all composable index templates that use this component template
        if (templatesUsingComponent.size() > 0) {
            ProjectMetadata tempProjectWithComponentTemplateAdded = ProjectMetadata.builder(project)
                .put(name, finalComponentTemplate)
                .build();
            Exception validationFailure = null;
            for (Map.Entry<String, ComposableIndexTemplate> entry : templatesUsingComponent.entrySet()) {
                final String composableTemplateName = entry.getKey();
                final ComposableIndexTemplate composableTemplate = entry.getValue();
                try {
                    validateLifecycle(
                        tempProjectWithComponentTemplateAdded,
                        composableTemplateName,
                        composableTemplate,
                        globalRetentionSettings.get()
                    );
                    validateDataStreamOptions(tempProjectWithComponentTemplateAdded, composableTemplateName, composableTemplate);
                    validateIndexTemplateV2(tempProjectWithComponentTemplateAdded, composableTemplateName, composableTemplate);
                } catch (Exception e) {
                    if (validationFailure == null) {
                        validationFailure = new IllegalArgumentException(
                            "updating component template ["
                                + name
                                + "] results in invalid composable template ["
                                + composableTemplateName
                                + "] after templates are merged",
                            e
                        );
                    } else {
                        validationFailure.addSuppressed(e);
                    }
                }
            }
            if (validationFailure != null) {
                throw validationFailure;
            }
        }

        if (finalComponentTemplate.template().lifecycle() != null) {
            // We do not know if this lifecycle will belong to an internal data stream, so we fall back to a non internal.
            finalComponentTemplate.template()
                .lifecycle()
                .toDataStreamLifecycle()
                .addWarningHeaderIfDataRetentionNotEffective(globalRetentionSettings.get(), false);
        }

        logger.info("{} component template [{}]", existing == null ? "adding" : "updating", name);
        return ProjectMetadata.builder(project).put(name, finalComponentTemplate).build();
    }

    @Nullable
    private static CompressedXContent wrapMappingsIfNecessary(@Nullable CompressedXContent mappings, NamedXContentRegistry xContentRegistry)
        throws IOException {
        // Mappings in templates don't have to include _doc, so update
        // the mappings to include this single type if necessary

        CompressedXContent wrapped = mappings;
        if (wrapped != null) {
            Map<String, Object> parsedMappings = MapperService.parseMapping(xContentRegistry, mappings);
            if (parsedMappings.size() > 0) {
                if (parsedMappings.size() == 1) {
                    final String keyName = parsedMappings.keySet().iterator().next();
                    // Check if it's already wrapped in `_doc`, only rewrap if needed
                    if (MapperService.SINGLE_MAPPING_NAME.equals(keyName) == false) {
                        wrapped = new CompressedXContent(
                            (builder, params) -> builder.field(MapperService.SINGLE_MAPPING_NAME, parsedMappings)
                        );
                    }
                } else {
                    wrapped = new CompressedXContent((builder, params) -> builder.field(MapperService.SINGLE_MAPPING_NAME, parsedMappings));
                }
            }
        }
        return wrapped;
    }

    /**
     * Remove the given component template from the cluster state. The component template name
     * supports simple regex wildcards for removing multiple component templates at a time.
     */
    public void removeComponentTemplate(
        final String[] names,
        final TimeValue masterTimeout,
        final ProjectMetadata project,
        final ActionListener<AcknowledgedResponse> listener
    ) {
        validateCanBeRemoved(project, names);
        taskQueue.submitTask(
            "remove-component-template [" + String.join(",", names) + "]",
            new TemplateClusterStateUpdateTask(listener, project.id()) {
                @Override
                public ProjectMetadata execute(ProjectMetadata currentProject) {
                    return innerRemoveComponentTemplate(currentProject, names);
                }
            },
            masterTimeout
        );
    }

    // Exposed for ReservedComponentTemplateAction
    public static ProjectMetadata innerRemoveComponentTemplate(ProjectMetadata project, String... names) {
        validateCanBeRemoved(project, names);

        final Set<String> templateNames = new HashSet<>();
        if (names.length > 1) {
            Set<String> missingNames = null;
            for (String name : names) {
                if (project.componentTemplates().containsKey(name)) {
                    templateNames.add(name);
                } else {
                    // wildcards are not supported, so if a name with a wildcard is specified then
                    // the else clause gets executed, because template names can't contain a wildcard.
                    if (missingNames == null) {
                        missingNames = new LinkedHashSet<>();
                    }
                    missingNames.add(name);
                }
            }

            if (missingNames != null) {
                throw new ResourceNotFoundException(String.join(",", missingNames));
            }
        } else {
            for (String templateName : project.componentTemplates().keySet()) {
                if (Regex.simpleMatch(names[0], templateName)) {
                    templateNames.add(templateName);
                }
            }
            if (templateNames.isEmpty()) {
                // if its a match all pattern, and no templates are found (we have none), don't
                // fail with index missing...
                if (Regex.isMatchAllPattern(names[0])) {
                    return project;
                }
                throw new ResourceNotFoundException(names[0]);
            }
        }
        ProjectMetadata.Builder builder = ProjectMetadata.builder(project);
        for (String templateName : templateNames) {
            logger.info("removing component template [{}]", templateName);
            builder.removeComponentTemplate(templateName);
        }
        return builder.build();
    }

    /**
     * Validates that the given component template can be removed, throwing an error if it cannot.
     * A component template should not be removed if it is <b>required</b> by any index templates,
     * that is- it is used AND NOT specified as {@code ignore_missing_component_templates}.
     */
    static void validateCanBeRemoved(ProjectMetadata project, String... templateNameOrWildcard) {
        final Predicate<String> predicate;
        if (templateNameOrWildcard.length > 1) {
            predicate = name -> Arrays.asList(templateNameOrWildcard).contains(name);
        } else {
            predicate = name -> Regex.simpleMatch(templateNameOrWildcard[0], name);
        }
        final Set<String> matchingComponentTemplates = project.componentTemplates()
            .keySet()
            .stream()
            .filter(predicate)
            .collect(Collectors.toSet());
        final Set<String> componentsBeingUsed = new HashSet<>();
        final List<String> templatesStillUsing = project.templatesV2().entrySet().stream().filter(e -> {
            Set<String> intersecting = Sets.intersection(
                new HashSet<>(e.getValue().getRequiredComponentTemplates()),
                matchingComponentTemplates
            );
            if (intersecting.size() > 0) {
                componentsBeingUsed.addAll(intersecting);
                return true;
            }
            return false;
        }).map(Map.Entry::getKey).toList();

        if (templatesStillUsing.size() > 0) {
            throw new IllegalArgumentException(
                "component templates "
                    + componentsBeingUsed
                    + " cannot be removed as they are still in use by index templates "
                    + templatesStillUsing
            );
        }
    }

    /**
     * Add the given index template to the cluster state. If {@code create} is true, an
     * exception will be thrown if the component template already exists
     */
    public void putIndexTemplateV2(
        final String cause,
        final boolean create,
        final String name,
        final TimeValue masterTimeout,
        final ComposableIndexTemplate template,
        final ProjectId projectId,
        final ActionListener<AcknowledgedResponse> listener
    ) {
        var project = clusterService.state().metadata().getProject(projectId);
        validateV2TemplateRequest(project, name, template);
        taskQueue.submitTask(
            "create-index-template-v2 [" + name + "], cause [" + cause + "]",
            new TemplateClusterStateUpdateTask(listener, projectId) {
                @Override
                public ProjectMetadata execute(ProjectMetadata currentProject) throws Exception {
                    return addIndexTemplateV2(currentProject, create, name, template);
                }
            },
            masterTimeout
        );
    }

    public static void validateV2TemplateRequest(ProjectMetadata metadata, String name, ComposableIndexTemplate template) {
        if (template.indexPatterns().stream().anyMatch(Regex::isMatchAllPattern)) {
            Settings mergedSettings = resolveSettings(template, metadata.componentTemplates());
            if (IndexMetadata.INDEX_HIDDEN_SETTING.exists(mergedSettings)) {
                throw new InvalidIndexTemplateException(
                    name,
                    "global composable templates may not specify the setting " + IndexMetadata.INDEX_HIDDEN_SETTING.getKey()
                );
            }
        }

        final Map<String, ComponentTemplate> componentTemplates = metadata.componentTemplates();
        final List<String> ignoreMissingComponentTemplates = (template.getIgnoreMissingComponentTemplates() == null
            ? List.of()
            : template.getIgnoreMissingComponentTemplates());
        final List<String> missingComponentTemplates = template.composedOf()
            .stream()
            .filter(componentTemplate -> componentTemplates.containsKey(componentTemplate) == false)
            .filter(componentTemplate -> ignoreMissingComponentTemplates.contains(componentTemplate) == false)
            .toList();

        if (missingComponentTemplates.size() > 0 && ignoreMissingComponentTemplates.size() == 0) {
            throw new InvalidIndexTemplateException(
                name,
                "index template [" + name + "] specifies component templates " + missingComponentTemplates + " that do not exist"
            );
        }

        if (missingComponentTemplates.size() > 0 && ignoreMissingComponentTemplates.size() > 0) {

            throw new InvalidIndexTemplateException(
                name,
                "index template ["
                    + name
                    + "] specifies a missing component templates "
                    + missingComponentTemplates
                    + " "
                    + "that does not exist and is not part of 'ignore_missing_component_templates'"
            );
        }
    }

    public ProjectMetadata addIndexTemplateV2(
        final ProjectMetadata project,
        final boolean create,
        final String name,
        final ComposableIndexTemplate template
    ) throws Exception {
        return addIndexTemplateV2(project, create, name, template, true);
    }

    public ProjectMetadata addIndexTemplateV2(
        final ProjectMetadata project,
        final boolean create,
        final String name,
        final ComposableIndexTemplate template,
        final boolean validateV2Overlaps
    ) throws Exception {
        final ComposableIndexTemplate existing = project.templatesV2().get(name);
        if (create && existing != null) {
            throw new IllegalArgumentException("index template [" + name + "] already exists");
        }

        Map<String, List<String>> overlaps = v2TemplateOverlaps(project, name, template, validateV2Overlaps);

        overlaps = findConflictingV1Templates(project, name, template.indexPatterns());
        if (overlaps.size() > 0) {
            String warning = String.format(
                Locale.ROOT,
                "index template [%s] has index patterns %s matching patterns from "
                    + "existing older templates [%s] with patterns (%s); this template [%s] will take precedence during new index creation",
                name,
                template.indexPatterns(),
                Strings.collectionToCommaDelimitedString(overlaps.keySet()),
                overlaps.entrySet().stream().map(e -> e.getKey() + " => " + e.getValue()).collect(Collectors.joining(",")),
                name
            );
            logger.warn(warning);
            HeaderWarning.addWarning(warning);
        }

        final ComposableIndexTemplate finalIndexTemplate;
        Template innerTemplate = template.template();
        if (innerTemplate == null) {
            finalIndexTemplate = template;
        } else {
            // We may need to normalize index settings, so do that also
            Settings finalSettings = innerTemplate.settings();
            if (finalSettings != null) {
                finalSettings = Settings.builder().put(finalSettings).normalizePrefix(IndexMetadata.INDEX_SETTING_PREFIX).build();
            }
            // If an inner template was specified, its mappings may need to be
            // adjusted (to add _doc) and it should be validated
            CompressedXContent mappings = innerTemplate.mappings();
            CompressedXContent wrappedMappings = wrapMappingsIfNecessary(mappings, xContentRegistry);
            final Template finalTemplate = Template.builder(innerTemplate).settings(finalSettings).mappings(wrappedMappings).build();
            finalIndexTemplate = template.toBuilder().template(finalTemplate).build();
        }

        if (finalIndexTemplate.equals(existing)) {
            return project;
        }

        validateIndexTemplateV2(project, name, finalIndexTemplate);
        logger.info(
            "{} index template [{}] for index patterns {}",
            existing == null ? "adding" : "updating",
            name,
            template.indexPatterns()
        );
        return ProjectMetadata.builder(project).put(name, finalIndexTemplate).build();
    }

    /**
     * Calculates the conflicting v2 index template overlaps for a given composable index template. Optionally if validate is true
     * we throw an {@link IllegalArgumentException} with information about the conflicting templates.
     * <p>
     * This method doesn't check for conflicting overlaps with v1 templates.
     * @param project the current project
     * @param name the composable index template name
     * @param template the full composable index template object we check for overlaps
     * @param validate should we throw {@link IllegalArgumentException} if conflicts are found or just compute them
     * @return a map of v2 template names to their index patterns for v2 templates that would overlap with the given template
     */
    public static Map<String, List<String>> v2TemplateOverlaps(
        final ProjectMetadata project,
        String name,
        final ComposableIndexTemplate template,
        boolean validate
    ) {
        Map<String, List<String>> overlaps = findConflictingV2Templates(
            project,
            name,
            template.indexPatterns(),
            true,
            template.priorityOrZero()
        );
        overlaps.remove(name);
        if (validate && overlaps.size() > 0) {
            String error = String.format(
                Locale.ROOT,
                "index template [%s] has index patterns %s matching patterns from "
                    + "existing templates [%s] with patterns (%s) that have the same priority [%d], multiple index templates may not "
                    + "match during index creation, please use a different priority",
                name,
                template.indexPatterns(),
                Strings.collectionToCommaDelimitedString(overlaps.keySet()),
                overlaps.entrySet().stream().map(e -> e.getKey() + " => " + e.getValue()).collect(Collectors.joining(",")),
                template.priorityOrZero()
            );
            throw new IllegalArgumentException(error);
        }

        return overlaps;
    }

    // Visibility for testing
    void validateIndexTemplateV2(ProjectMetadata projectMetadata, String name, ComposableIndexTemplate indexTemplate) {
        // Workaround for the fact that start_time and end_time are injected by the MetadataCreateDataStreamService upon creation,
        // but when validating templates that create data streams the MetadataCreateDataStreamService isn't used.
        var finalTemplate = indexTemplate.template();
        final var now = Instant.now();

        final var combinedMappings = collectMappings(indexTemplate, projectMetadata.componentTemplates(), "tmp_idx");
        final var combinedSettings = resolveSettings(indexTemplate, projectMetadata.componentTemplates());
        // First apply settings sourced from index setting providers:
        var finalSettings = Settings.builder();
        for (var provider : indexSettingProviders) {
            var newAdditionalSettings = provider.getAdditionalIndexSettings(
                VALIDATE_INDEX_NAME,
                indexTemplate.getDataStreamTemplate() != null ? VALIDATE_DATA_STREAM_NAME : null,
                projectMetadata.retrieveIndexModeFromTemplate(indexTemplate),
                projectMetadata,
                now,
                combinedSettings,
                combinedMappings
            );
            MetadataCreateIndexService.validateAdditionalSettings(provider, newAdditionalSettings, finalSettings);
            finalSettings.put(newAdditionalSettings);
        }
        // Then apply setting from component templates:
        finalSettings.put(combinedSettings);
        // Then finally apply settings resolved from index template:
        if (finalTemplate != null && finalTemplate.settings() != null) {
            finalSettings.put(finalTemplate.settings());
        }

        var templateToValidate = indexTemplate.toBuilder().template(Template.builder(finalTemplate).settings(finalSettings)).build();

        validate(name, templateToValidate);
        validateDataStreamsStillReferenced(projectMetadata, name, templateToValidate);
        validateLifecycle(projectMetadata, name, templateToValidate, globalRetentionSettings.get());
        validateDataStreamOptions(projectMetadata, name, templateToValidate);

        if (templateToValidate.isDeprecated() == false) {
            validateUseOfDeprecatedComponentTemplates(name, templateToValidate, projectMetadata.componentTemplates());
            validateUseOfDeprecatedIngestPipelines(name, projectMetadata.custom(IngestMetadata.TYPE), combinedSettings);
            // TODO come up with a plan how to validate usage of deprecated ILM policies
            // we don't have access to the core/main plugin here so we can't use the IndexLifecycleMetadata type
        }

        // Finally, right before adding the template, we need to ensure that the composite settings,
        // mappings, and aliases are valid after it's been composed with the component templates
        try {
            validateCompositeTemplate(projectMetadata, name, templateToValidate, indicesService, xContentRegistry, systemIndices);
        } catch (Exception e) {
            throw new IllegalArgumentException(
                "composable template ["
                    + name
                    + "] template after composition "
                    + (indexTemplate.composedOf().size() > 0 ? "with component templates " + indexTemplate.composedOf() + " " : "")
                    + "is invalid",
                e
            );
        }
    }

    private void validateUseOfDeprecatedComponentTemplates(
        String name,
        ComposableIndexTemplate template,
        Map<String, ComponentTemplate> componentTemplates
    ) {
        template.composedOf()
            .stream()
            .map(ct -> Tuple.tuple(ct, componentTemplates.get(ct)))
            .filter(ct -> Objects.nonNull(ct.v2()))
            .filter(ct -> ct.v2().isDeprecated())
            .forEach(
                ct -> deprecationLogger.warn(
                    DeprecationCategory.TEMPLATES,
                    "use_of_deprecated_component_template",
                    "index template [{}] uses deprecated component template [{}]",
                    name,
                    ct.v1()
                )
            );
    }

    private void validateUseOfDeprecatedIngestPipelines(String name, IngestMetadata ingestMetadata, Settings combinedSettings) {
        Map<String, PipelineConfiguration> pipelines = Optional.ofNullable(ingestMetadata)
            .map(IngestMetadata::getPipelines)
            .orElse(Map.of());
        emitWarningIfPipelineIsDeprecated(name, pipelines, combinedSettings.get("index.default_pipeline"));
        emitWarningIfPipelineIsDeprecated(name, pipelines, combinedSettings.get("index.final_pipeline"));
    }

    private void emitWarningIfPipelineIsDeprecated(String name, Map<String, PipelineConfiguration> pipelines, String pipelineName) {
        Optional.ofNullable(pipelineName)
            .map(pipelines::get)
            .filter(p -> Boolean.TRUE.equals(p.getConfig().get("deprecated")))
            .ifPresent(
                p -> deprecationLogger.warn(
                    DeprecationCategory.TEMPLATES,
                    "use_of_deprecated_ingest_pipeline",
                    "index template [{}] uses deprecated ingest pipeline [{}]",
                    name,
                    p.getId()
                )
            );
    }

    // Visible for testing
    static void validateLifecycle(
        ProjectMetadata project,
        String indexTemplateName,
        ComposableIndexTemplate template,
        @Nullable DataStreamGlobalRetention globalRetention
    ) {
        DataStreamLifecycle.Builder builder = resolveLifecycle(template, project.componentTemplates());
        if (builder != null) {
            if (template.getDataStreamTemplate() == null) {
                throw new IllegalArgumentException(
                    "index template ["
                        + indexTemplateName
                        + "] specifies lifecycle configuration that can only be used in combination with a data stream"
                );
            }
            if (globalRetention != null) {
                // We cannot know for sure if the template will apply to internal data streams, so we use a simpler heuristic:
                // If all the index patterns start with a dot, we consider that all the connected data streams are internal.
                boolean isInternalDataStream = template.indexPatterns().stream().allMatch(indexPattern -> indexPattern.charAt(0) == '.');
                builder.build().addWarningHeaderIfDataRetentionNotEffective(globalRetention, isInternalDataStream);
            }
        }
    }

    // Visible for testing
    static void validateDataStreamOptions(ProjectMetadata projectMetadata, String indexTemplateName, ComposableIndexTemplate template) {
        DataStreamOptions.Builder dataStreamOptionsBuilder = resolveDataStreamOptions(template, projectMetadata.componentTemplates());
        if (dataStreamOptionsBuilder != null) {
            if (template.getDataStreamTemplate() == null) {
                throw new IllegalArgumentException(
                    "index template ["
                        + indexTemplateName
                        + "] specifies data stream options that can only be used in combination with a data stream"
                );
            }
        }
    }

    /**
     * Validate that by changing or adding {@code newTemplate}, there are
     * no unreferenced data streams. Note that this scenario is still possible
     * due to snapshot restores, but this validation is best-effort at template
     * addition/update time
     */
    private static void validateDataStreamsStillReferenced(
        ProjectMetadata project,
        String templateName,
        ComposableIndexTemplate newTemplate
    ) {
        final Set<String> dataStreams = project.dataStreams().keySet();

        Function<ProjectMetadata, Set<String>> findUnreferencedDataStreams = meta -> {
            final Set<String> unreferenced = new HashSet<>();
            // For each data stream that we have, see whether it's covered by a different
            // template (which is great), or whether it's now uncovered by any template
            for (String dataStream : dataStreams) {
                final String matchingTemplate = findV2Template(meta, dataStream, false);
                if (matchingTemplate == null) {
                    unreferenced.add(dataStream);
                } else {
                    // We found a template that still matches, great! Buuuuttt... check whether it
                    // is a data stream template, as it's only useful if it has a data stream definition
                    if (meta.templatesV2().get(matchingTemplate).getDataStreamTemplate() == null) {
                        unreferenced.add(dataStream);
                    }
                }
            }
            return unreferenced;
        };

        // Find data streams that are currently unreferenced
        final Set<String> currentlyUnreferenced = findUnreferencedDataStreams.apply(project);

        // Generate a metadata as if the new template were actually in the cluster state
        final ProjectMetadata updatedMetadata = ProjectMetadata.builder(project).put(templateName, newTemplate).build();
        // Find the data streams that would be unreferenced now that the template is updated/added
        final Set<String> newlyUnreferenced = findUnreferencedDataStreams.apply(updatedMetadata);

        // If we found any data streams that used to be covered, but will no longer be covered by
        // changing this template, then blow up with as much helpful information as we can muster
        if (newlyUnreferenced.size() > currentlyUnreferenced.size()) {
            throw new IllegalArgumentException(
                "composable template ["
                    + templateName
                    + "] with index patterns "
                    + newTemplate.indexPatterns()
                    + ", priority ["
                    + newTemplate.priority()
                    + "] "
                    + (newTemplate.getDataStreamTemplate() == null ? "and no data stream configuration " : "")
                    + "would cause data streams "
                    + newlyUnreferenced
                    + " to no longer match a data stream template"
            );
        }
    }

    /**
     * Return a map of v1 template names to their index patterns for v1 templates that would overlap
     * with the given v2 template's index patterns.
     */
    public static Map<String, List<String>> findConflictingV1Templates(
        final ProjectMetadata project,
        final String candidateName,
        final List<String> indexPatterns
    ) {
        Automaton v2automaton = Regex.simpleMatchToAutomaton(indexPatterns.toArray(Strings.EMPTY_ARRAY));
        Map<String, List<String>> overlappingTemplates = new HashMap<>();
        for (Map.Entry<String, IndexTemplateMetadata> cursor : project.templates().entrySet()) {
            String name = cursor.getKey();
            IndexTemplateMetadata template = cursor.getValue();
            Automaton v1automaton = Regex.simpleMatchToAutomaton(template.patterns().toArray(Strings.EMPTY_ARRAY));
            if (Operations.isEmpty(Operations.intersection(v2automaton, v1automaton)) == false) {
                logger.debug(
                    "composable template {} and legacy template {} would overlap: {} <=> {}",
                    candidateName,
                    name,
                    indexPatterns,
                    template.patterns()
                );
                overlappingTemplates.put(name, template.patterns());
            }
        }
        return overlappingTemplates;
    }

    /**
     * Return a map of v2 template names to their index patterns for v2 templates that would overlap
     * with the given template's index patterns.
     */
    public static Map<String, List<String>> findConflictingV2Templates(
        final ProjectMetadata project,
        final String candidateName,
        final List<String> indexPatterns
    ) {
        return findConflictingV2Templates(project, candidateName, indexPatterns, false, 0L);
    }

    /**
     * Return a map of v2 template names to their index patterns for v2 templates that would overlap
     * with the given template's index patterns.
     *
     * Based on the provided checkPriority and priority parameters this aims to report the overlapping
     * index templates regardless of the priority (ie. checkPriority == false) or otherwise overlapping
     * templates with the same priority as the given priority parameter (this is useful when trying to
     * add a new template, as we don't support multiple overlapping, from an index pattern perspective,
     * index templates with the same priority).
     */
    static Map<String, List<String>> findConflictingV2Templates(
        final ProjectMetadata project,
        final String candidateName,
        final List<String> indexPatterns,
        boolean checkPriority,
        long priority
    ) {
        Automaton v1automaton = Regex.simpleMatchToAutomaton(indexPatterns.toArray(Strings.EMPTY_ARRAY));
        Map<String, List<String>> overlappingTemplates = new TreeMap<>();
        for (Map.Entry<String, ComposableIndexTemplate> entry : project.templatesV2().entrySet()) {
            String name = entry.getKey();
            ComposableIndexTemplate template = entry.getValue();
            Automaton v2automaton = Regex.simpleMatchToAutomaton(template.indexPatterns().toArray(Strings.EMPTY_ARRAY));
            if (Operations.isEmpty(Operations.intersection(v1automaton, v2automaton)) == false) {
                if (checkPriority == false || priority == template.priorityOrZero()) {
                    logger.debug(
                        "legacy template {} and composable template {} would overlap: {} <=> {}",
                        candidateName,
                        name,
                        indexPatterns,
                        template.indexPatterns()
                    );
                    overlappingTemplates.put(name, template.indexPatterns());
                }
            }
        }
        // if the candidate was a V2 template that already exists in the cluster state it will "overlap" with itself so remove it from the
        // results
        overlappingTemplates.remove(candidateName);
        return overlappingTemplates;
    }

    /**
     * Remove the given index template from the cluster state. The index template name
     * supports simple regex wildcards for removing multiple index templates at a time.
     */
    public void removeIndexTemplateV2(
        final ProjectId projectId,
        final String[] names,
        final TimeValue masterTimeout,
        final ActionListener<AcknowledgedResponse> listener
    ) {
        taskQueue.submitTask(
            "remove-index-template-v2 [" + String.join(",", names) + "]",
            new TemplateClusterStateUpdateTask(listener, projectId) {
                @Override
                public ProjectMetadata execute(ProjectMetadata currentProject) {
                    return innerRemoveIndexTemplateV2(currentProject, names);
                }
            },
            masterTimeout
        );
    }

    // Public because it's used by ReservedComposableIndexTemplateAction
    public static ProjectMetadata innerRemoveIndexTemplateV2(ProjectMetadata project, String... names) {
        Set<String> templateNames = new HashSet<>();

        if (names.length > 1) {
            Set<String> missingNames = null;
            for (String name : names) {
                if (project.templatesV2().containsKey(name)) {
                    templateNames.add(name);
                } else {
                    // wildcards are not supported, so if a name with a wildcard is specified then
                    // the else clause gets executed, because template names can't contain a wildcard.
                    if (missingNames == null) {
                        missingNames = new LinkedHashSet<>();
                    }
                    missingNames.add(name);
                }
            }

            if (missingNames != null) {
                throw new IndexTemplateMissingException(String.join(",", missingNames));
            }
        } else {
            final String name = names[0];
            for (String templateName : project.templatesV2().keySet()) {
                if (Regex.simpleMatch(name, templateName)) {
                    templateNames.add(templateName);
                }
            }
            if (templateNames.isEmpty()) {
                // if it's a match all pattern, and no templates are found (we have none), don't
                // fail with index missing...
                boolean isMatchAll = false;
                if (Regex.isMatchAllPattern(name)) {
                    isMatchAll = true;
                }
                if (isMatchAll) {
                    return project;
                } else {
                    throw new IndexTemplateMissingException(name);
                }
            }
        }

        Set<String> dataStreamsUsingTemplates = dataStreamsExclusivelyUsingTemplates(project, templateNames);
        if (dataStreamsUsingTemplates.size() > 0) {
            throw new IllegalArgumentException(
                "unable to remove composable templates "
                    + new TreeSet<>(templateNames)
                    + " as they are in use by a data streams "
                    + new TreeSet<>(dataStreamsUsingTemplates)
            );
        }

        ProjectMetadata.Builder builder = ProjectMetadata.builder(project);
        for (String templateName : templateNames) {
            logger.info("removing index template [{}]", templateName);
            builder.removeIndexTemplate(templateName);
        }
        return builder.build();
    }

    /**
     * Returns the data stream names that solely match the patterns of the template names that were provided and no
     * other templates. This means that the returned data streams depend on these templates which has implications for
     * these templates, for example they cannot be removed.
     */
    static Set<String> dataStreamsExclusivelyUsingTemplates(final ProjectMetadata projectMetadata, final Set<String> templateNames) {
        Set<String> namePatterns = templateNames.stream()
            .map(templateName -> projectMetadata.templatesV2().get(templateName))
            .filter(Objects::nonNull)
            .map(ComposableIndexTemplate::indexPatterns)
            .flatMap(List::stream)
            .collect(Collectors.toSet());

        // Determine all the composable templates that are not one of the provided templates.
        var otherTemplates = state.metadata()
            .templatesV2()
            .entrySet()
            .stream()
            .filter(
                entry -> templateNames.contains(entry.getKey()) == false
                    && isGlobalAndHasIndexHiddenSetting(metadata, entry.getValue(), entry.getKey()) == false
            )
            // Sort here so we can `exitOnFirstMatch` in `findV2Template`.
            .sorted(Comparator.comparing(entry -> entry.getValue().priorityOrZero(), Comparator.reverseOrder()))
            .toList();

        return projectMetadata.dataStreams()
            .values()
            .stream()
            // Limit to checking data streams that match any of the templates' index patterns
            .filter(ds -> namePatterns.stream().anyMatch(pattern -> Regex.simpleMatch(pattern, ds.getName())))
<<<<<<< HEAD
            .filter(ds -> findV2TemplateFromSortedList(state.metadata(), otherTemplates, ds.getName(), ds.isHidden()) == null)
=======
            .filter(ds -> {
                // Retrieve the templates that match the data stream name ordered by priority
                List<Tuple<String, ComposableIndexTemplate>> candidates = findV2CandidateTemplates(
                    projectMetadata,
                    ds.getName(),
                    ds.isHidden()
                );
                if (candidates.isEmpty()) {
                    throw new IllegalStateException("Data stream " + ds.getName() + " did not match any composable index templates.");
                }

                // Limit data streams that can ONLY use any of the specified templates, we do this by filtering
                // the matching templates that are others than the ones requested and could be a valid template to use.
                return candidates.stream()
                    .filter(
                        template -> templateNames.contains(template.v1()) == false
                            && isGlobalAndHasIndexHiddenSetting(projectMetadata, template.v2(), template.v1()) == false
                    )
                    .map(Tuple::v1)
                    .toList()
                    .isEmpty();
            })
>>>>>>> f461731a
            .map(DataStream::getName)
            .collect(Collectors.toSet());
    }

    public void putTemplate(
        final ProjectId projectId,
        final PutRequest request,
        final TimeValue timeout,
        final ActionListener<AcknowledgedResponse> listener
    ) {
        Settings.Builder updatedSettingsBuilder = Settings.builder();
        updatedSettingsBuilder.put(request.settings).normalizePrefix(IndexMetadata.INDEX_SETTING_PREFIX);
        request.settings(updatedSettingsBuilder.build());

        if (request.name == null) {
            listener.onFailure(new IllegalArgumentException("index_template must provide a name"));
            return;
        }
        if (request.indexPatterns == null) {
            listener.onFailure(new IllegalArgumentException("index_template must provide a template"));
            return;
        }

        try {
            validate(request);
        } catch (Exception e) {
            listener.onFailure(e);
            return;
        }

        final IndexTemplateMetadata.Builder templateBuilder = IndexTemplateMetadata.builder(request.name);

        taskQueue.submitTask(
            "create-index-template [" + request.name + "], cause [" + request.cause + "]",
            new TemplateClusterStateUpdateTask(listener, projectId) {
                @Override
                public ProjectMetadata execute(ProjectMetadata project) throws Exception {
                    validateTemplate(request.settings, request.mappings, indicesService);
                    return innerPutTemplate(project, request, templateBuilder);
                }
            },
            timeout
        );
    }

    // Package visible for testing
    static ProjectMetadata innerPutTemplate(
        ProjectMetadata currentState,
        PutRequest request,
        IndexTemplateMetadata.Builder templateBuilder
    ) {
        // Flag for whether this is updating an existing template or adding a new one
        // TODO: in 8.0+, only allow updating index templates, not adding new ones
        boolean isUpdate = currentState.templates().containsKey(request.name);
        if (request.create && isUpdate) {
            throw new IllegalArgumentException("index_template [" + request.name + "] already exists");
        }
        boolean isUpdateAndPatternsAreUnchanged = isUpdate
            && currentState.templates().get(request.name).patterns().equals(request.indexPatterns);

        Map<String, List<String>> overlaps = findConflictingV2Templates(currentState, request.name, request.indexPatterns);
        if (overlaps.size() > 0) {
            // Be less strict (just a warning) if we're updating an existing template or this is a match-all template
            if (isUpdateAndPatternsAreUnchanged || request.indexPatterns.stream().anyMatch(Regex::isMatchAllPattern)) {
                String warning = String.format(
                    Locale.ROOT,
                    "legacy template [%s] has index patterns %s matching patterns"
                        + " from existing composable templates [%s] with patterns (%s); this template [%s] may be ignored in favor"
                        + " of a composable template at index creation time",
                    request.name,
                    request.indexPatterns,
                    Strings.collectionToCommaDelimitedString(overlaps.keySet()),
                    overlaps.entrySet().stream().map(e -> e.getKey() + " => " + e.getValue()).collect(Collectors.joining(",")),
                    request.name
                );
                logger.warn(warning);
                HeaderWarning.addWarning(warning);
            } else {
                // Otherwise, this is a hard error, the user should use V2 index templates instead
                String error = String.format(
                    Locale.ROOT,
                    "legacy template [%s] has index patterns %s matching patterns"
                        + " from existing composable templates [%s] with patterns (%s), use composable templates"
                        + " (/_index_template) instead",
                    request.name,
                    request.indexPatterns,
                    Strings.collectionToCommaDelimitedString(overlaps.keySet()),
                    overlaps.entrySet().stream().map(e -> e.getKey() + " => " + e.getValue()).collect(Collectors.joining(","))
                );
                logger.error(error);
                throw new IllegalArgumentException(error);
            }
        }

        templateBuilder.order(request.order);
        templateBuilder.version(request.version);
        templateBuilder.patterns(request.indexPatterns);
        templateBuilder.settings(request.settings);

        if (request.mappings != null) {
            try {
                templateBuilder.putMapping(MapperService.SINGLE_MAPPING_NAME, request.mappings);
            } catch (Exception e) {
                throw new MapperParsingException("Failed to parse mapping: {}", e, request.mappings);
            }
        }

        for (Alias alias : request.aliases) {
            AliasMetadata aliasMetadata = AliasMetadata.builder(alias.name())
                .filter(alias.filter())
                .indexRouting(alias.indexRouting())
                .searchRouting(alias.searchRouting())
                .writeIndex(alias.writeIndex())
                .isHidden(alias.isHidden())
                .build();
            templateBuilder.putAlias(aliasMetadata);
        }
        IndexTemplateMetadata template = templateBuilder.build();
        IndexTemplateMetadata existingTemplate = currentState.templates().get(request.name);
        if (template.equals(existingTemplate)) {
            // The template is unchanged, therefore there is no need for a cluster state update
            return currentState;
        }

        logger.info("adding template [{}] for index patterns {}", request.name, request.indexPatterns);
        return ProjectMetadata.builder(currentState).put(template).build();
    }

    /**
     * A private, local alternative to elements.stream().anyMatch(predicate) for micro-optimization reasons.
     */
    private static <T> boolean anyMatch(final List<T> elements, final Predicate<T> predicate) {
        for (T e : elements) {
            if (predicate.test(e)) {
                return true;
            }
        }
        return false;
    }

    /**
     * A private, local alternative to elements.stream().noneMatch(predicate) for micro-optimization reasons.
     */
    private static <T> boolean noneMatch(final List<T> elements, final Predicate<T> predicate) {
        for (T e : elements) {
            if (predicate.test(e)) {
                return false;
            }
        }
        return true;
    }

    /**
     * A private, local alternative to elements.stream().filter(predicate).findFirst() for micro-optimization reasons.
     */
    private static <T> Optional<T> findFirst(final List<T> elements, final Predicate<T> predicate) {
        for (T e : elements) {
            if (predicate.test(e)) {
                return Optional.of(e);
            }
        }
        return Optional.empty();
    }

    /**
     * Finds index templates whose index pattern matched with the given index name. In the case of
     * hidden indices, a template with a match all pattern or global template will not be returned.
     *
     * @param projectMetadata The {@link ProjectMetadata} containing all of the {@link IndexTemplateMetadata} values
     * @param indexName The name of the index that templates are being found for
     * @param isHidden Whether or not the index is known to be hidden. May be {@code null} if the index
     *                 being hidden has not been explicitly requested. When {@code null} if the result
     *                 of template application results in a hidden index, then global templates will
     *                 not be returned
     * @return a list of templates sorted by {@link IndexTemplateMetadata#order()} descending.
     *
     */
    public static List<IndexTemplateMetadata> findV1Templates(
        ProjectMetadata projectMetadata,
        String indexName,
        @Nullable Boolean isHidden
    ) {
        final String resolvedIndexName = IndexNameExpressionResolver.DateMathExpressionResolver.resolveExpression(indexName);
        final Predicate<String> patternMatchPredicate = pattern -> Regex.simpleMatch(pattern, resolvedIndexName);
        final List<IndexTemplateMetadata> matchedTemplates = new ArrayList<>();
        for (IndexTemplateMetadata template : projectMetadata.templates().values()) {
            if (isHidden == null || isHidden == Boolean.FALSE) {
                if (anyMatch(template.patterns(), patternMatchPredicate)) {
                    matchedTemplates.add(template);
                }
            } else {
                assert isHidden == Boolean.TRUE;
                final boolean isNotMatchAllTemplate = noneMatch(template.patterns(), Regex::isMatchAllPattern);
                if (isNotMatchAllTemplate) {
                    if (anyMatch(template.patterns(), patternMatchPredicate)) {
                        matchedTemplates.add(template);
                    }
                }
            }
        }
        CollectionUtil.timSort(matchedTemplates, Comparator.comparingInt(IndexTemplateMetadata::order).reversed());

        // this is complex but if the index is not hidden in the create request but is hidden as the result of template application,
        // then we need to exclude global templates
        if (isHidden == null) {
            final Optional<IndexTemplateMetadata> templateWithHiddenSetting = findFirst(
                matchedTemplates,
                template -> IndexMetadata.INDEX_HIDDEN_SETTING.exists(template.settings())
            );
            if (templateWithHiddenSetting.isPresent()) {
                final boolean templatedIsHidden = IndexMetadata.INDEX_HIDDEN_SETTING.get(templateWithHiddenSetting.get().settings());
                if (templatedIsHidden) {
                    // remove the global templates
                    matchedTemplates.removeIf(current -> anyMatch(current.patterns(), Regex::isMatchAllPattern));
                }
                // validate that hidden didn't change
                final Optional<IndexTemplateMetadata> templateWithHiddenSettingPostRemoval = findFirst(
                    matchedTemplates,
                    template -> IndexMetadata.INDEX_HIDDEN_SETTING.exists(template.settings())
                );
                if (templateWithHiddenSettingPostRemoval.isEmpty()
                    || templateWithHiddenSetting.get() != templateWithHiddenSettingPostRemoval.get()) {
                    throw new IllegalStateException(
                        "A global index template ["
                            + templateWithHiddenSetting.get().name()
                            + "] defined the index hidden setting, which is not allowed"
                    );
                }
            }
        }
        return Collections.unmodifiableList(matchedTemplates);
    }

    /**
     * Return the name (id) of the highest matching index template for the given index name. In
     * the event that no templates are matched, {@code null} is returned.
     */
    @Nullable
<<<<<<< HEAD
    public static String findV2Template(Metadata metadata, String indexName, boolean isHidden) {
        return findV2Template(metadata, metadata.templatesV2().entrySet(), indexName, isHidden, false);
    }

    /**
     * Return the name (id) of the highest matching index template, out of the provided templates (that <i>need</i> to be sorted descending
     * on priority beforehand), or the given index name. In the event that no templates are matched, {@code null} is returned.
     */
    @Nullable
    public static String findV2TemplateFromSortedList(
        Metadata metadata,
        Collection<Map.Entry<String, ComposableIndexTemplate>> templates,
        String indexName,
        boolean isHidden
    ) {
        return findV2Template(metadata, templates, indexName, isHidden, true);
    }

    /**
     * Return the name (id) of the highest matching index template, out of the provided templates, for the given index name. In
     * the event that no templates are matched, {@code null} is returned.
     */
    @Nullable
    private static String findV2Template(
        Metadata metadata,
        Collection<Map.Entry<String, ComposableIndexTemplate>> templates,
        String indexName,
        boolean isHidden,
        boolean exitOnFirstMatch
    ) {
        final List<Tuple<String, ComposableIndexTemplate>> candidates = findV2CandidateTemplates(
            templates,
            indexName,
            isHidden,
            exitOnFirstMatch
        );
=======
    public static String findV2Template(ProjectMetadata projectMetadata, String indexName, boolean isHidden) {
        final List<Tuple<String, ComposableIndexTemplate>> candidates = findV2CandidateTemplates(projectMetadata, indexName, isHidden);
>>>>>>> f461731a
        if (candidates.isEmpty()) {
            return null;
        }

        ComposableIndexTemplate winner = candidates.get(0).v2();
        String winnerName = candidates.get(0).v1();

        // if the winner template is a global template that specifies the `index.hidden` setting (which is not allowed, so it'd be due to
        // a restored index cluster state that modified a component template used by this global template such that it has this setting)
        // we will fail and the user will have to update the index template and remove this setting or update the corresponding component
        // template that contributes to the index template resolved settings
        if (isGlobalAndHasIndexHiddenSetting(projectMetadata, winner, winnerName)) {
            throw new IllegalStateException(
                "global index template ["
                    + winnerName
                    + "], composed of component templates ["
                    + String.join(",", winner.composedOf())
                    + "] defined the index.hidden setting, which is not allowed"
            );
        }

        return winnerName;
    }

    /**
     * Return an ordered list of the name (id) and composable index templates that would apply to an index. The first
     * one is the winner template that is applied to this index. In the event that no templates are matched,
     * an empty list is returned.
     * <p>
     * If <code>exitOnFirstMatch</code> is true, we return immediately after finding a match. That means that the <code>templates</code>
     * parameter needs to be sorted based on priority (descending) for this method to return a sensible result -- otherwise this method
     * would just return the first template that matches the name, in an unspecified order.
     */
<<<<<<< HEAD
    private static List<Tuple<String, ComposableIndexTemplate>> findV2CandidateTemplates(
        Collection<Map.Entry<String, ComposableIndexTemplate>> templates,
        String indexName,
        boolean isHidden,
        boolean exitOnFirstMatch
=======
    static List<Tuple<String, ComposableIndexTemplate>> findV2CandidateTemplates(
        ProjectMetadata projectMetadata,
        String indexName,
        boolean isHidden
>>>>>>> f461731a
    ) {
        final String resolvedIndexName = IndexNameExpressionResolver.DateMathExpressionResolver.resolveExpression(indexName);
        final Predicate<String> patternMatchPredicate = pattern -> Regex.simpleMatch(pattern, resolvedIndexName);
        final List<Tuple<String, ComposableIndexTemplate>> candidates = new ArrayList<>();
<<<<<<< HEAD
        for (Map.Entry<String, ComposableIndexTemplate> entry : templates) {
=======
        for (Map.Entry<String, ComposableIndexTemplate> entry : projectMetadata.templatesV2().entrySet()) {
>>>>>>> f461731a
            final String name = entry.getKey();
            final ComposableIndexTemplate template = entry.getValue();
            /*
             * We do not ordinarily return match-all templates for hidden indices. But all backing indices for data streams are hidden,
             * and we do want to return even match-all templates for those. Not doing so can result in a situation where a data stream is
             * built with a template that none of its indices match.
             */
            if (isHidden && template.getDataStreamTemplate() == null && anyMatch(template.indexPatterns(), Regex::isMatchAllPattern)) {
                continue;
            }
            if (anyMatch(template.indexPatterns(), patternMatchPredicate)) {
                candidates.add(Tuple.tuple(name, template));
                if (exitOnFirstMatch) {
                    return candidates;
                }
            }
        }

        CollectionUtil.timSort(candidates, Comparator.comparing(candidate -> candidate.v2().priorityOrZero(), Comparator.reverseOrder()));
        return candidates;
    }

    // Checks if a global template specifies the `index.hidden` setting. This check is important because a global
    // template shouldn't specify the `index.hidden` setting, we leave it up to the caller to handle this situation.
    private static boolean isGlobalAndHasIndexHiddenSetting(
        ProjectMetadata projectMetadata,
        ComposableIndexTemplate template,
        String templateName
    ) {
        return anyMatch(template.indexPatterns(), Regex::isMatchAllPattern)
            && IndexMetadata.INDEX_HIDDEN_SETTING.exists(resolveSettings(projectMetadata, templateName));
    }

    /**
     * Collect the given v2 template into an ordered list of mappings.
     */
    public static List<CompressedXContent> collectMappings(
        final ProjectMetadata projectMetadata,
        final String templateName,
        final String indexName
    ) {
        final ComposableIndexTemplate template = projectMetadata.templatesV2().get(templateName);
        assert template != null
            : "attempted to resolve mappings for a template [" + templateName + "] that did not exist in the cluster state";
        if (template == null) {
            return List.of();
        }

        final Map<String, ComponentTemplate> componentTemplates = projectMetadata.componentTemplates();
        return collectMappings(template, componentTemplates, indexName);
    }

    /**
     * Collect the given v2 template into an ordered list of mappings.
     */
    public static List<CompressedXContent> collectMappings(
        final ComposableIndexTemplate template,
        final Map<String, ComponentTemplate> componentTemplates,
        final String indexName
    ) {
        Objects.requireNonNull(template, "Composable index template must be provided");
        // Check if this is a failure store index, and if it is, discard any template mappings. Failure store mappings are predefined.
        if (template.getDataStreamTemplate() != null && indexName.startsWith(DataStream.FAILURE_STORE_PREFIX)) {
            return List.of(
                DataStreamFailureStoreDefinition.DATA_STREAM_FAILURE_STORE_MAPPING,
                ComposableIndexTemplate.DataStreamTemplate.DATA_STREAM_MAPPING_SNIPPET
            );
        }
        List<CompressedXContent> mappings = template.composedOf()
            .stream()
            .map(componentTemplates::get)
            .filter(Objects::nonNull)
            .map(ComponentTemplate::template)
            .map(Template::mappings)
            .filter(Objects::nonNull)
            .collect(Collectors.toCollection(LinkedList::new));
        // Add the actual index template's mappings, since it takes the highest precedence
        Optional.ofNullable(template.template()).map(Template::mappings).ifPresent(mappings::add);
        if (template.getDataStreamTemplate() != null && isDataStreamIndex(indexName)) {
            // add a default mapping for the `@timestamp` field, at the lowest precedence, to make bootstrapping data streams more
            // straightforward as all backing indices are required to have a timestamp field
            if (template.getDataStreamTemplate().isAllowCustomRouting()) {
                mappings.add(0, DEFAULT_TIMESTAMP_MAPPING_WITH_ROUTING);
            } else {
                mappings.add(0, DEFAULT_TIMESTAMP_MAPPING_WITHOUT_ROUTING);
            }
        }

        // Only include _timestamp mapping snippet if creating backing index.
        if (isDataStreamIndex(indexName)) {
            // Only if template has data stream definition this should be added and
            // adding this template last, since _timestamp field should have highest precedence:
            if (template.getDataStreamTemplate() != null) {
                mappings.add(ComposableIndexTemplate.DataStreamTemplate.DATA_STREAM_MAPPING_SNIPPET);
            }
        }
        return Collections.unmodifiableList(mappings);
    }

    private static boolean isDataStreamIndex(String indexName) {
        return indexName.startsWith(DataStream.BACKING_INDEX_PREFIX) || indexName.startsWith(DataStream.FAILURE_STORE_PREFIX);
    }

    /**
     * Resolve index settings for the given list of v1 templates, templates are apply in reverse
     * order since they should be provided in order of priority/order
     */
    public static Settings resolveSettings(final List<IndexTemplateMetadata> templates) {
        Settings.Builder templateSettings = Settings.builder();
        // apply templates, here, in reverse order, since first ones are better matching
        for (int i = templates.size() - 1; i >= 0; i--) {
            templateSettings.put(templates.get(i).settings());
        }
        return templateSettings.build();
    }

    /**
     * Resolve the given v2 template into a collected {@link Settings} object
     */
    public static Settings resolveSettings(final ProjectMetadata projectMetadata, final String templateName) {
        final ComposableIndexTemplate template = projectMetadata.templatesV2().get(templateName);
        assert template != null
            : "attempted to resolve settings for a template [" + templateName + "] that did not exist in the cluster state";
        if (template == null) {
            return Settings.EMPTY;
        }
        return resolveSettings(template, projectMetadata.componentTemplates());
    }

    /**
     * Resolve the provided v2 template and component templates into a collected {@link Settings} object
     */
    public static Settings resolveSettings(ComposableIndexTemplate template, Map<String, ComponentTemplate> componentTemplates) {
        Objects.requireNonNull(template, "attempted to resolve settings for a null template");
        Objects.requireNonNull(componentTemplates, "attempted to resolve settings with null component templates");
        List<Settings> componentSettings = template.composedOf()
            .stream()
            .map(componentTemplates::get)
            .filter(Objects::nonNull)
            .map(ComponentTemplate::template)
            .map(Template::settings)
            .filter(Objects::nonNull)
            .toList();

        Settings.Builder templateSettings = Settings.builder();
        componentSettings.forEach(templateSettings::put);
        // Add the actual index template's settings to the end, since it takes the highest precedence.
        Optional.ofNullable(template.template()).map(Template::settings).ifPresent(templateSettings::put);
        return templateSettings.build();
    }

    /**
     * Resolve the given v1 templates into an ordered list of aliases
     */
    public static List<Map<String, AliasMetadata>> resolveAliases(final List<IndexTemplateMetadata> templates) {
        final List<Map<String, AliasMetadata>> resolvedAliases = new ArrayList<>();
        templates.forEach(template -> {
            if (template.aliases() != null) {
                Map<String, AliasMetadata> aliasMeta = new HashMap<>();
                for (Map.Entry<String, AliasMetadata> cursor : template.aliases().entrySet()) {
                    aliasMeta.put(cursor.getKey(), cursor.getValue());
                }
                resolvedAliases.add(aliasMeta);
            }
        });
        return Collections.unmodifiableList(resolvedAliases);
    }

    /**
     * Resolve the given v2 template name into an ordered list of aliases
     */
    public static List<Map<String, AliasMetadata>> resolveAliases(final ProjectMetadata projectMetadata, final String templateName) {
        final ComposableIndexTemplate template = projectMetadata.templatesV2().get(templateName);
        assert template != null
            : "attempted to resolve aliases for a template [" + templateName + "] that did not exist in the cluster state";
        return resolveAliases(projectMetadata, template);
    }

    /**
     * Resolve the given v2 template into an ordered list of aliases
     */
    static List<Map<String, AliasMetadata>> resolveAliases(final ProjectMetadata projectMetadata, final ComposableIndexTemplate template) {
        if (template == null) {
            return List.of();
        }
        final Map<String, ComponentTemplate> componentTemplates = projectMetadata.componentTemplates();
        return resolveAliases(template, componentTemplates);
    }

    /**
     * Resolve the given v2 template and component templates into an ordered list of aliases
     */
    static List<Map<String, AliasMetadata>> resolveAliases(
        final ComposableIndexTemplate template,
        final Map<String, ComponentTemplate> componentTemplates
    ) {
        Objects.requireNonNull(template, "attempted to resolve aliases for a null template");
        Objects.requireNonNull(componentTemplates, "attempted to resolve aliases with null component templates");
        List<Map<String, AliasMetadata>> aliases = template.composedOf()
            .stream()
            .map(componentTemplates::get)
            .filter(Objects::nonNull)
            .map(ComponentTemplate::template)
            .map(Template::aliases)
            .filter(Objects::nonNull)
            .collect(Collectors.toCollection(ArrayList::new));

        // Add the actual index template's aliases to the end if they exist
        Optional.ofNullable(template.template()).map(Template::aliases).ifPresent(aliases::add);

        // Aliases are applied in order, but subsequent alias configuration from the same name is
        // ignored, so in order for the order to be correct, alias configuration should be in order
        // of precedence (with the index template first)
        Collections.reverse(aliases);
        return Collections.unmodifiableList(aliases);
    }

    /**
     * Resolve the given v2 template into a {@link DataStreamLifecycle} object
     */
    @Nullable
    public static DataStreamLifecycle.Builder resolveLifecycle(ProjectMetadata metadata, final String templateName) {
        final ComposableIndexTemplate template = metadata.templatesV2().get(templateName);
        assert template != null
            : "attempted to resolve lifecycle for a template [" + templateName + "] that did not exist in the cluster state";
        if (template == null) {
            return null;
        }
        return resolveLifecycle(template, metadata.componentTemplates());
    }

    /**
     * Resolve the provided v2 template and component templates into a {@link DataStreamLifecycle} object
     */
    @Nullable
    public static DataStreamLifecycle.Builder resolveLifecycle(
        ComposableIndexTemplate template,
        Map<String, ComponentTemplate> componentTemplates
    ) {
        Objects.requireNonNull(template, "attempted to resolve lifecycle for a null template");
        Objects.requireNonNull(componentTemplates, "attempted to resolve lifecycle with null component templates");

        List<DataStreamLifecycle.Template> lifecycles = new ArrayList<>();
        for (String componentTemplateName : template.composedOf()) {
            if (componentTemplates.containsKey(componentTemplateName) == false) {
                continue;
            }
            DataStreamLifecycle.Template lifecycle = componentTemplates.get(componentTemplateName).template().lifecycle();
            if (lifecycle != null) {
                lifecycles.add(lifecycle);
            }
        }
        // The actual index template's lifecycle has the highest precedence.
        if (template.template() != null && template.template().lifecycle() != null) {
            lifecycles.add(template.template().lifecycle());
        }
        return composeDataLifecycles(lifecycles);
    }

    /**
     * This method composes a series of lifecycles to a final one. The lifecycles are getting composed one level deep,
     * meaning that the keys present on the latest lifecycle will override the ones of the others. If a key is missing
     * then it keeps the value of the previous lifecycles. For example, if we have the following two lifecycles:
     * [
     *   {
     *     "lifecycle": {
     *       "enabled": true,
     *       "data_retention" : "10d"
     *     }
     *   },
     *   {
     *     "lifecycle": {
     *       "enabled": true,
     *       "data_retention" : "20d"
     *     }
     *   }
     * ]
     * The result will be { "lifecycle": { "enabled": true, "data_retention" : "20d"}} because the second data retention overrides the
     * first. However, if we have the following two lifecycles:
     * [
     *   {
     *     "lifecycle": {
     *       "enabled": false,
     *       "data_retention" : "10d"
     *     }
     *   },
     *   {
     *   "lifecycle": {
     *      "enabled": true
     *   }
     *   }
     * ]
     * The result will be { "lifecycle": { "enabled": true, "data_retention" : "10d"} } because the latest lifecycle does not have any
     * information on retention.
     * @param lifecycles a sorted list of lifecycles in the order that they will be composed
     * @return the builder that will build the final lifecycle or the template
     */
    @Nullable
    public static DataStreamLifecycle.Builder composeDataLifecycles(List<DataStreamLifecycle.Template> lifecycles) {
        DataStreamLifecycle.Builder builder = null;
        for (DataStreamLifecycle.Template current : lifecycles) {
            if (builder == null) {
                builder = DataStreamLifecycle.builder(current);
            } else {
                builder.composeTemplate(current);
            }
        }
        return builder;
    }

    /**
     * Resolve the given v2 template into a {@link DataStreamOptions.Builder} object that can be built to either a
     * {@link DataStreamOptions} or the equivalent {@link DataStreamOptions.Template}.
     */
    @Nullable
    public static DataStreamOptions.Builder resolveDataStreamOptions(final ProjectMetadata projectMetadata, final String templateName) {
        final ComposableIndexTemplate template = projectMetadata.templatesV2().get(templateName);
        assert template != null
            : "attempted to resolve data stream options for a template [" + templateName + "] that did not exist in the cluster state";
        if (template == null) {
            return null;
        }
        return resolveDataStreamOptions(template, projectMetadata.componentTemplates());
    }

    /**
     * Resolve the provided v2 template and component templates into a {@link DataStreamOptions.Builder} object that can be built to
     * either a {@link DataStreamOptions} or the equivalent {@link DataStreamOptions.Template}.
     */
    @Nullable
    public static DataStreamOptions.Builder resolveDataStreamOptions(
        ComposableIndexTemplate template,
        Map<String, ComponentTemplate> componentTemplates
    ) {
        Objects.requireNonNull(template, "attempted to resolve data stream for a null template");
        Objects.requireNonNull(componentTemplates, "attempted to resolve data stream options with null component templates");

        List<ResettableValue<DataStreamOptions.Template>> dataStreamOptionsList = new ArrayList<>();
        for (String componentTemplateName : template.composedOf()) {
            if (componentTemplates.containsKey(componentTemplateName) == false) {
                continue;
            }
            ResettableValue<DataStreamOptions.Template> dataStreamOptions = componentTemplates.get(componentTemplateName)
                .template()
                .resettableDataStreamOptions();
            if (dataStreamOptions.isDefined()) {
                dataStreamOptionsList.add(dataStreamOptions);
            }
        }
        // The actual index template's data stream options have the highest precedence.
        if (template.template() != null && template.template().resettableDataStreamOptions().isDefined()) {
            dataStreamOptionsList.add(template.template().resettableDataStreamOptions());
        }
        return composeDataStreamOptions(dataStreamOptionsList);
    }

    /**
     * This method composes a series of data streams options to a final one.
     * @param dataStreamOptionsList a sorted list of data stream options in the order that they will be composed
     * @return the final data stream option configuration
     */
    @Nullable
    public static DataStreamOptions.Builder composeDataStreamOptions(
        List<ResettableValue<DataStreamOptions.Template>> dataStreamOptionsList
    ) {
        if (dataStreamOptionsList.isEmpty()) {
            return null;
        }
        DataStreamOptions.Builder builder = null;
        for (ResettableValue<DataStreamOptions.Template> current : dataStreamOptionsList) {
            if (current.isDefined() == false) {
                continue;
            }
            if (current.shouldReset()) {
                builder = null;
            } else {
                DataStreamOptions.Template currentTemplate = current.get();
                if (builder == null) {
                    builder = DataStreamOptions.builder(currentTemplate);
                } else {
                    builder.composeTemplate(currentTemplate);
                }
            }
        }
        return builder;
    }

    /**
     * Given a state and a composable template, validate that the final composite template
     * generated by the composable template and all of its component templates contains valid
     * settings, mappings, and aliases.
     */
    private static void validateCompositeTemplate(
        final ProjectMetadata project,
        final String templateName,
        final ComposableIndexTemplate template,
        final IndicesService indicesService,
        final NamedXContentRegistry xContentRegistry,
        final SystemIndices systemIndices
    ) throws Exception {
        final ProjectMetadata projectMetadataWithTemplate = ProjectMetadata.builder(project).put(templateName, template).build();

        final String temporaryIndexName = "validate-template-" + UUIDs.randomBase64UUID().toLowerCase(Locale.ROOT);
        Settings resolvedSettings = resolveSettings(projectMetadataWithTemplate, templateName);

        // use the provided values, otherwise just pick valid dummy values
        int dummyPartitionSize = IndexMetadata.INDEX_ROUTING_PARTITION_SIZE_SETTING.get(resolvedSettings);
        int dummyShards = resolvedSettings.getAsInt(
            IndexMetadata.SETTING_NUMBER_OF_SHARDS,
            dummyPartitionSize == 1 ? 1 : dummyPartitionSize + 1
        );
        int shardReplicas = resolvedSettings.getAsInt(IndexMetadata.SETTING_NUMBER_OF_REPLICAS, 0);

        // Create the final aggregate settings, which will be used to create the temporary index metadata to validate everything
        Settings finalResolvedSettings = Settings.builder()
            .put(IndexMetadata.SETTING_VERSION_CREATED, IndexVersion.current())
            .put(resolvedSettings)
            .put(IndexMetadata.SETTING_NUMBER_OF_SHARDS, dummyShards)
            .put(IndexMetadata.SETTING_NUMBER_OF_REPLICAS, shardReplicas)
            .put(IndexMetadata.SETTING_INDEX_UUID, UUIDs.randomBase64UUID())
            .build();

        // Validate index metadata (settings)
        final ProjectMetadata projectMetadataWithIndex = ProjectMetadata.builder(projectMetadataWithTemplate)
            .put(
                IndexMetadata.builder(temporaryIndexName)
                    // necessary to pass asserts in ClusterState constructor
                    .eventIngestedRange(IndexLongFieldRange.UNKNOWN)
                    .settings(finalResolvedSettings)
            )
            .build();
        final IndexMetadata tmpIndexMetadata = projectMetadataWithIndex.index(temporaryIndexName);
        indicesService.withTempIndexService(tmpIndexMetadata, tempIndexService -> {
            // Validate aliases
            MetadataCreateIndexService.resolveAndValidateAliases(
                temporaryIndexName,
                Collections.emptySet(),
                MetadataIndexTemplateService.resolveAliases(projectMetadataWithIndex, templateName),
                projectMetadataWithIndex,
                // the context is only used for validation so it's fine to pass fake values for the
                // shard id and the current timestamp
                xContentRegistry,
                tempIndexService.newSearchExecutionContext(0, 0, null, () -> 0L, null, emptyMap()),
                IndexService.dateMathExpressionResolverAt(System.currentTimeMillis()),
                systemIndices::isSystemName
            );

            // triggers inclusion of _timestamp field and its validation:
            String indexName = DataStream.BACKING_INDEX_PREFIX + temporaryIndexName;
            // Parse mappings to ensure they are valid after being composed

            List<CompressedXContent> mappings = collectMappings(projectMetadataWithIndex, templateName, indexName);
            try {
                MapperService mapperService = tempIndexService.mapperService();
                mapperService.merge(MapperService.SINGLE_MAPPING_NAME, mappings, MapperService.MergeReason.INDEX_TEMPLATE);

                if (template.getDataStreamTemplate() != null) {
                    validateTimestampFieldMapping(mapperService.mappingLookup());
                }
            } catch (Exception e) {
                throw new IllegalArgumentException("invalid composite mappings for [" + templateName + "]", e);
            }
            return null;
        });
    }

    private static void validateTemplate(Settings validateSettings, CompressedXContent mappings, IndicesService indicesService)
        throws Exception {
        // Hard to validate settings if they're non-existent, so used empty ones if none were provided
        Settings settings = validateSettings;
        if (settings == null) {
            settings = Settings.EMPTY;
        }

        Index createdIndex = null;
        final String temporaryIndexName = UUIDs.randomBase64UUID();
        try {
            // use the provided values, otherwise just pick valid dummy values
            int dummyPartitionSize = IndexMetadata.INDEX_ROUTING_PARTITION_SIZE_SETTING.get(settings);
            int dummyShards = settings.getAsInt(
                IndexMetadata.SETTING_NUMBER_OF_SHARDS,
                dummyPartitionSize == 1 ? 1 : dummyPartitionSize + 1
            );
            int shardReplicas = settings.getAsInt(IndexMetadata.SETTING_NUMBER_OF_REPLICAS, 0);

            // create index service for parsing and validating "mappings"
            Settings dummySettings = Settings.builder()
                .put(IndexMetadata.SETTING_VERSION_CREATED, IndexVersion.current())
                .put(settings)
                .put(IndexMetadata.SETTING_NUMBER_OF_SHARDS, dummyShards)
                .put(IndexMetadata.SETTING_NUMBER_OF_REPLICAS, shardReplicas)
                .put(IndexMetadata.SETTING_INDEX_UUID, UUIDs.randomBase64UUID())
                .build();

            final IndexMetadata tmpIndexMetadata = IndexMetadata.builder(temporaryIndexName).settings(dummySettings).build();
            IndexService dummyIndexService = indicesService.createIndex(tmpIndexMetadata, Collections.emptyList(), false);
            createdIndex = dummyIndexService.index();

            if (mappings != null) {
                dummyIndexService.mapperService().merge(MapperService.SINGLE_MAPPING_NAME, mappings, MergeReason.INDEX_TEMPLATE);
            }

        } finally {
            if (createdIndex != null) {
                indicesService.removeIndex(
                    createdIndex,
                    NO_LONGER_ASSIGNED,
                    " created for parsing template mapping",
                    CloseUtils.NO_SHARDS_CREATED_EXECUTOR,
                    ActionListener.noop()
                );
            }
        }
    }

    private void validate(String name, ComponentTemplate template) {
        validate(name, template.template(), Collections.emptyList());
    }

    private void validate(String name, ComposableIndexTemplate template) {
        validate(name, template.template(), template.indexPatterns());
    }

    private void validate(String name, Template template, List<String> indexPatterns) {
        Optional<Template> maybeTemplate = Optional.ofNullable(template);
        validate(
            name,
            maybeTemplate.map(Template::settings).orElse(Settings.EMPTY),
            indexPatterns,
            maybeTemplate.map(Template::aliases).orElse(emptyMap()).values().stream().map(MetadataIndexTemplateService::toAlias).toList()
        );
    }

    private static Alias toAlias(AliasMetadata aliasMeta) {
        Alias a = new Alias(aliasMeta.alias());
        if (aliasMeta.filter() != null) {
            a.filter(aliasMeta.filter().string());
        }
        a.searchRouting(aliasMeta.searchRouting());
        a.indexRouting(aliasMeta.indexRouting());
        a.isHidden(aliasMeta.isHidden());
        a.writeIndex(aliasMeta.writeIndex());
        return a;
    }

    private void validate(PutRequest putRequest) {
        validate(putRequest.name, putRequest.settings, putRequest.indexPatterns, putRequest.aliases);
    }

    private void validate(String name, @Nullable Settings settings, List<String> indexPatterns, List<Alias> aliases) {
        List<String> validationErrors = new ArrayList<>();
        if (name.contains(" ")) {
            validationErrors.add("name must not contain a space");
        }
        if (name.contains(",")) {
            validationErrors.add("name must not contain a ','");
        }
        if (name.contains("#")) {
            validationErrors.add("name must not contain a '#'");
        }
        if (name.contains("*")) {
            validationErrors.add("name must not contain a '*'");
        }
        if (name.startsWith("_")) {
            validationErrors.add("name must not start with '_'");
        }
        if (name.toLowerCase(Locale.ROOT).equals(name) == false) {
            validationErrors.add("name must be lower cased");
        }
        for (String indexPattern : indexPatterns) {
            if (indexPattern.contains(" ")) {
                validationErrors.add("index_patterns [" + indexPattern + "] must not contain a space");
            }
            if (indexPattern.contains(",")) {
                validationErrors.add("index_pattern [" + indexPattern + "] must not contain a ','");
            }
            if (indexPattern.contains("#")) {
                validationErrors.add("index_pattern [" + indexPattern + "] must not contain a '#'");
            }
            if (indexPattern.contains(":")) {
                validationErrors.add("index_pattern [" + indexPattern + "] must not contain a ':'");
            }
            if (indexPattern.startsWith("_")) {
                validationErrors.add("index_pattern [" + indexPattern + "] must not start with '_'");
            }
            if (Strings.validFileNameExcludingAstrix(indexPattern) == false) {
                validationErrors.add(
                    "index_pattern [" + indexPattern + "] must not contain the following characters " + Strings.INVALID_FILENAME_CHARS
                );
            }
        }

        if (settings != null) {
            try {
                // templates must be consistent with regards to dependencies
                indexScopedSettings.validate(settings, true);
            } catch (IllegalArgumentException iae) {
                validationErrors.add(iae.getMessage());
                for (Throwable t : iae.getSuppressed()) {
                    validationErrors.add(t.getMessage());
                }
            }
            List<String> indexSettingsValidation = metadataCreateIndexService.getIndexSettingsValidationErrors(settings, true);
            validationErrors.addAll(indexSettingsValidation);
        }

        if (indexPatterns.stream().anyMatch(Regex::isMatchAllPattern)) {
            if (settings != null && IndexMetadata.INDEX_HIDDEN_SETTING.exists(settings)) {
                validationErrors.add("global templates may not specify the setting " + IndexMetadata.INDEX_HIDDEN_SETTING.getKey());
            }
        }

        if (validationErrors.size() > 0) {
            ValidationException validationException = new ValidationException();
            validationException.addValidationErrors(validationErrors);
            throw new InvalidIndexTemplateException(name, validationException.getMessage());
        }

        for (Alias alias : aliases) {
            // we validate the alias only partially, as we don't know yet to which index it'll get applied to
            AliasValidator.validateAliasStandalone(alias);
            if (indexPatterns.contains(alias.name())) {
                throw new IllegalArgumentException(
                    "alias [" + alias.name() + "] cannot be the same as any pattern in [" + String.join(", ", indexPatterns) + "]"
                );
            }
        }
    }

    public static class PutRequest {
        final String name;
        final String cause;
        boolean create;
        int order;
        Integer version;
        List<String> indexPatterns;
        Settings settings = Settings.EMPTY;
        CompressedXContent mappings = null;
        List<Alias> aliases = new ArrayList<>();

        public PutRequest(String cause, String name) {
            this.cause = cause;
            this.name = name;
        }

        public PutRequest order(int order) {
            this.order = order;
            return this;
        }

        public PutRequest patterns(List<String> indexPatterns) {
            this.indexPatterns = indexPatterns;
            return this;
        }

        public PutRequest create(boolean create) {
            this.create = create;
            return this;
        }

        public PutRequest settings(Settings settings) {
            this.settings = settings;
            return this;
        }

        public PutRequest mappings(CompressedXContent mappings) {
            this.mappings = mappings;
            return this;
        }

        public PutRequest aliases(Set<Alias> aliases) {
            this.aliases.addAll(aliases);
            return this;
        }

        public PutRequest version(Integer version) {
            this.version = version;
            return this;
        }
    }
}<|MERGE_RESOLUTION|>--- conflicted
+++ resolved
@@ -1092,13 +1092,12 @@
             .collect(Collectors.toSet());
 
         // Determine all the composable templates that are not one of the provided templates.
-        var otherTemplates = state.metadata()
-            .templatesV2()
+        var otherTemplates = projectMetadata.templatesV2()
             .entrySet()
             .stream()
             .filter(
                 entry -> templateNames.contains(entry.getKey()) == false
-                    && isGlobalAndHasIndexHiddenSetting(metadata, entry.getValue(), entry.getKey()) == false
+                    && isGlobalAndHasIndexHiddenSetting(projectMetadata, entry.getValue(), entry.getKey()) == false
             )
             // Sort here so we can `exitOnFirstMatch` in `findV2Template`.
             .sorted(Comparator.comparing(entry -> entry.getValue().priorityOrZero(), Comparator.reverseOrder()))
@@ -1109,32 +1108,7 @@
             .stream()
             // Limit to checking data streams that match any of the templates' index patterns
             .filter(ds -> namePatterns.stream().anyMatch(pattern -> Regex.simpleMatch(pattern, ds.getName())))
-<<<<<<< HEAD
-            .filter(ds -> findV2TemplateFromSortedList(state.metadata(), otherTemplates, ds.getName(), ds.isHidden()) == null)
-=======
-            .filter(ds -> {
-                // Retrieve the templates that match the data stream name ordered by priority
-                List<Tuple<String, ComposableIndexTemplate>> candidates = findV2CandidateTemplates(
-                    projectMetadata,
-                    ds.getName(),
-                    ds.isHidden()
-                );
-                if (candidates.isEmpty()) {
-                    throw new IllegalStateException("Data stream " + ds.getName() + " did not match any composable index templates.");
-                }
-
-                // Limit data streams that can ONLY use any of the specified templates, we do this by filtering
-                // the matching templates that are others than the ones requested and could be a valid template to use.
-                return candidates.stream()
-                    .filter(
-                        template -> templateNames.contains(template.v1()) == false
-                            && isGlobalAndHasIndexHiddenSetting(projectMetadata, template.v2(), template.v1()) == false
-                    )
-                    .map(Tuple::v1)
-                    .toList()
-                    .isEmpty();
-            })
->>>>>>> f461731a
+            .filter(ds -> findV2TemplateFromSortedList(projectMetadata, otherTemplates, ds.getName(), ds.isHidden()) == null)
             .map(DataStream::getName)
             .collect(Collectors.toSet());
     }
@@ -1373,9 +1347,8 @@
      * the event that no templates are matched, {@code null} is returned.
      */
     @Nullable
-<<<<<<< HEAD
-    public static String findV2Template(Metadata metadata, String indexName, boolean isHidden) {
-        return findV2Template(metadata, metadata.templatesV2().entrySet(), indexName, isHidden, false);
+    public static String findV2Template(ProjectMetadata projectMetadata, String indexName, boolean isHidden) {
+        return findV2Template(projectMetadata, projectMetadata.templatesV2().entrySet(), indexName, isHidden, false);
     }
 
     /**
@@ -1384,12 +1357,12 @@
      */
     @Nullable
     public static String findV2TemplateFromSortedList(
-        Metadata metadata,
+        ProjectMetadata projectMetadata,
         Collection<Map.Entry<String, ComposableIndexTemplate>> templates,
         String indexName,
         boolean isHidden
     ) {
-        return findV2Template(metadata, templates, indexName, isHidden, true);
+        return findV2Template(projectMetadata, templates, indexName, isHidden, true);
     }
 
     /**
@@ -1398,7 +1371,7 @@
      */
     @Nullable
     private static String findV2Template(
-        Metadata metadata,
+        ProjectMetadata projectMetadata,
         Collection<Map.Entry<String, ComposableIndexTemplate>> templates,
         String indexName,
         boolean isHidden,
@@ -1410,10 +1383,6 @@
             isHidden,
             exitOnFirstMatch
         );
-=======
-    public static String findV2Template(ProjectMetadata projectMetadata, String indexName, boolean isHidden) {
-        final List<Tuple<String, ComposableIndexTemplate>> candidates = findV2CandidateTemplates(projectMetadata, indexName, isHidden);
->>>>>>> f461731a
         if (candidates.isEmpty()) {
             return null;
         }
@@ -1447,27 +1416,16 @@
      * parameter needs to be sorted based on priority (descending) for this method to return a sensible result -- otherwise this method
      * would just return the first template that matches the name, in an unspecified order.
      */
-<<<<<<< HEAD
     private static List<Tuple<String, ComposableIndexTemplate>> findV2CandidateTemplates(
         Collection<Map.Entry<String, ComposableIndexTemplate>> templates,
         String indexName,
         boolean isHidden,
         boolean exitOnFirstMatch
-=======
-    static List<Tuple<String, ComposableIndexTemplate>> findV2CandidateTemplates(
-        ProjectMetadata projectMetadata,
-        String indexName,
-        boolean isHidden
->>>>>>> f461731a
     ) {
         final String resolvedIndexName = IndexNameExpressionResolver.DateMathExpressionResolver.resolveExpression(indexName);
         final Predicate<String> patternMatchPredicate = pattern -> Regex.simpleMatch(pattern, resolvedIndexName);
         final List<Tuple<String, ComposableIndexTemplate>> candidates = new ArrayList<>();
-<<<<<<< HEAD
         for (Map.Entry<String, ComposableIndexTemplate> entry : templates) {
-=======
-        for (Map.Entry<String, ComposableIndexTemplate> entry : projectMetadata.templatesV2().entrySet()) {
->>>>>>> f461731a
             final String name = entry.getKey();
             final ComposableIndexTemplate template = entry.getValue();
             /*

--- conflicted
+++ resolved
@@ -1973,13 +1973,7 @@
             .build();
 
         // Validate index metadata (settings)
-<<<<<<< HEAD
-        final IndexMetadata tmpIndexMetadata = IndexMetadata.builder(temporaryIndexName)
-            .settings(finalResolvedSettings)
-            .build();
-=======
         final IndexMetadata tmpIndexMetadata = IndexMetadata.builder(temporaryIndexName).settings(finalResolvedSettings).build();
->>>>>>> fd261413
         indicesService.withTempIndexService(tmpIndexMetadata, tempIndexService -> {
             // Validate aliases
             MetadataCreateIndexService.resolveAndValidateAliases(

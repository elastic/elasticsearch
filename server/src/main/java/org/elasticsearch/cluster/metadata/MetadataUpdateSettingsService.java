/*
 * Copyright Elasticsearch B.V. and/or licensed to Elasticsearch B.V. under one
 * or more contributor license agreements. Licensed under the "Elastic License
 * 2.0", the "GNU Affero General Public License v3.0 only", and the "Server Side
 * Public License v 1"; you may not use this file except in compliance with, at
 * your election, the "Elastic License 2.0", the "GNU Affero General Public
 * License v3.0 only", or the "Server Side Public License, v 1".
 */

package org.elasticsearch.cluster.metadata;

import org.apache.logging.log4j.LogManager;
import org.apache.logging.log4j.Logger;
import org.elasticsearch.ExceptionsHelper;
import org.elasticsearch.action.ActionListener;
import org.elasticsearch.action.admin.indices.settings.put.UpdateSettingsClusterStateUpdateRequest;
import org.elasticsearch.action.support.master.AcknowledgedResponse;
import org.elasticsearch.cluster.ClusterState;
import org.elasticsearch.cluster.ClusterStateAckListener;
import org.elasticsearch.cluster.ClusterStateTaskListener;
import org.elasticsearch.cluster.block.ClusterBlock;
import org.elasticsearch.cluster.block.ClusterBlockLevel;
import org.elasticsearch.cluster.block.ClusterBlocks;
import org.elasticsearch.cluster.node.DiscoveryNode;
import org.elasticsearch.cluster.routing.IndexRoutingTable;
import org.elasticsearch.cluster.routing.RoutingTable;
import org.elasticsearch.cluster.routing.ShardRouting;
import org.elasticsearch.cluster.routing.ShardRoutingState;
import org.elasticsearch.cluster.routing.UnassignedInfo;
import org.elasticsearch.cluster.routing.allocation.AllocationService;
import org.elasticsearch.cluster.routing.allocation.allocator.AllocationActionMultiListener;
import org.elasticsearch.cluster.service.ClusterService;
import org.elasticsearch.cluster.service.MasterServiceTaskQueue;
import org.elasticsearch.common.Priority;
import org.elasticsearch.common.regex.Regex;
import org.elasticsearch.common.settings.IndexScopedSettings;
import org.elasticsearch.common.settings.Setting;
import org.elasticsearch.common.settings.Settings;
import org.elasticsearch.core.TimeValue;
import org.elasticsearch.index.Index;
import org.elasticsearch.index.IndexSettings;
import org.elasticsearch.indices.IndicesService;
import org.elasticsearch.indices.ShardLimitValidator;
import org.elasticsearch.threadpool.ThreadPool;

import java.io.IOException;
import java.util.Arrays;
import java.util.HashSet;
import java.util.List;
import java.util.Locale;
import java.util.Objects;
import java.util.Set;
import java.util.function.BiFunction;

import static org.elasticsearch.index.IndexSettings.same;

/**
 * Service responsible for submitting update index settings requests
 */
public class MetadataUpdateSettingsService {
    private static final Logger logger = LogManager.getLogger(MetadataUpdateSettingsService.class);

    private final AllocationService allocationService;
    private final IndexScopedSettings indexScopedSettings;
    private final IndicesService indicesService;
    private final ShardLimitValidator shardLimitValidator;
    private final MasterServiceTaskQueue<UpdateSettingsTask> taskQueue;

    public MetadataUpdateSettingsService(
        ClusterService clusterService,
        AllocationService allocationService,
        IndexScopedSettings indexScopedSettings,
        IndicesService indicesService,
        ShardLimitValidator shardLimitValidator,
        ThreadPool threadPool
    ) {
        this.allocationService = allocationService;
        this.indexScopedSettings = indexScopedSettings;
        this.indicesService = indicesService;
        this.shardLimitValidator = shardLimitValidator;
        this.taskQueue = clusterService.createTaskQueue("update-settings", Priority.URGENT, batchExecutionContext -> {
            var listener = new AllocationActionMultiListener<AcknowledgedResponse>(threadPool.getThreadContext());
            var state = batchExecutionContext.initialState();
            for (final var taskContext : batchExecutionContext.taskContexts()) {
                try {
                    final var task = taskContext.getTask();
                    try (var ignored = taskContext.captureResponseHeaders()) {
                        state = task.execute(state);
                    }
                    taskContext.success(task.getAckListener(listener));
                } catch (Exception e) {
                    taskContext.onFailure(e);
                }

            }
            if (state != batchExecutionContext.initialState()) {
                // reroute in case things change that require it (like number of replicas)
                try (var ignored = batchExecutionContext.dropHeadersContext()) {
                    state = allocationService.reroute(state, "settings update", listener.reroute());
                }
            } else {
                listener.noRerouteNeeded();
            }
            return state;
        });
    }

    private final class UpdateSettingsTask implements ClusterStateTaskListener {
        private final UpdateSettingsClusterStateUpdateRequest request;
        private final ActionListener<AcknowledgedResponse> listener;

        private UpdateSettingsTask(UpdateSettingsClusterStateUpdateRequest request, ActionListener<AcknowledgedResponse> listener) {
            this.request = request;
            this.listener = listener;
        }

        private ClusterStateAckListener getAckListener(AllocationActionMultiListener<AcknowledgedResponse> multiListener) {
            return new ClusterStateAckListener() {
                @Override
                public boolean mustAck(DiscoveryNode discoveryNode) {
                    return true;
                }

                @Override
                public void onAllNodesAcked() {
                    multiListener.delay(listener).onResponse(AcknowledgedResponse.of(true));
                }

                @Override
                public void onAckFailure(Exception e) {
                    multiListener.delay(listener).onFailure(e);
                }

                @Override
                public void onAckTimeout() {
                    multiListener.delay(listener).onResponse(AcknowledgedResponse.of(false));
                }

                @Override
                public TimeValue ackTimeout() {
                    return request.ackTimeout();
                }
            };
        }

        @Override
        public void onFailure(Exception e) {
            listener.onFailure(e);
        }

        ClusterState execute(ClusterState currentState) {
            final Settings normalizedSettings = Settings.builder()
                .put(request.settings())
                .normalizePrefix(IndexMetadata.INDEX_SETTING_PREFIX)
                .build();
            Settings.Builder settingsForClosedIndices = Settings.builder();
            Settings.Builder settingsForOpenIndices = Settings.builder();
            final Set<String> skippedSettings = new HashSet<>();

            indexScopedSettings.validate(
                normalizedSettings.filter(s -> Regex.isSimpleMatchPattern(s) == false), // don't validate wildcards
                false, // don't validate values here we check it below never allow to change the number of shards
                true
            ); // validate internal or private index settings
            for (String key : normalizedSettings.keySet()) {
                Setting<?> setting = indexScopedSettings.get(key);
                boolean isWildcard = setting == null && Regex.isSimpleMatchPattern(key);
                assert setting != null // we already validated the normalized settings
                    || (isWildcard && normalizedSettings.hasValue(key) == false)
                    : "unknown setting: " + key + " isWildcard: " + isWildcard + " hasValue: " + normalizedSettings.hasValue(key);
                settingsForClosedIndices.copy(key, normalizedSettings);
                if (isWildcard || setting.isDynamic()) {
                    settingsForOpenIndices.copy(key, normalizedSettings);
                } else {
                    skippedSettings.add(key);
                }
            }
            final Settings closedSettings = settingsForClosedIndices.build();
            final Settings openSettings = settingsForOpenIndices.build();
            final boolean preserveExisting = request.onExisting() == UpdateSettingsClusterStateUpdateRequest.OnExisting.PRESERVE;

            final var currentRoutingTable = currentState.routingTable(request.projectId());
            RoutingTable.Builder routingTableBuilder = null;
            final Metadata currentMetadata = currentState.metadata();
            final ProjectMetadata currentProject = currentMetadata.getProject(request.projectId());
            ProjectMetadata.Builder metadataBuilder = ProjectMetadata.builder(currentProject);

            // allow to change any settings to a closed index, and only allow dynamic settings to be changed
            // on an open index
            Set<Index> openIndices = new HashSet<>();
            Set<Index> closedIndices = new HashSet<>();
            final String[] actualIndices = new String[request.indices().length];
            for (int i = 0; i < request.indices().length; i++) {
                Index index = request.indices()[i];
                actualIndices[i] = index.getName();
                final IndexMetadata metadata = currentProject.getIndexSafe(index);

                if (metadata.getState() == IndexMetadata.State.OPEN) {
                    openIndices.add(index);
                } else {
                    closedIndices.add(index);
                }
            }

            if (skippedSettings.isEmpty() == false && openIndices.isEmpty() == false) {
                if (request.onStaticSetting() == UpdateSettingsClusterStateUpdateRequest.OnStaticSetting.REOPEN_INDICES) {
                    // We have non-dynamic settings and open indices. We will unassign all of the shards in these indices so that the new
                    // changed settings are applied when the shards are re-assigned.
                    routingTableBuilder = RoutingTable.builder(allocationService.getShardRoutingRoleStrategy(), currentRoutingTable);
                    for (Index index : openIndices) {
                        // We only want to take on the expense of reopening all shards for an index if the setting is really changing
                        Settings existingSettings = currentProject.index(index).getSettings();
                        boolean needToReopenIndex = false;
                        for (String setting : skippedSettings) {
                            String newValue = request.settings().get(setting);
                            if (Objects.equals(newValue, existingSettings.get(setting)) == false) {
                                needToReopenIndex = true;
                                break;
                            }
                        }
                        if (needToReopenIndex) {
                            List<ShardRouting> shardRoutingList = currentRoutingTable.allShards(index.getName());
                            IndexRoutingTable.Builder indexRoutingTableBuilder = IndexRoutingTable.builder(index);
                            for (ShardRouting shardRouting : shardRoutingList) {
                                if (ShardRoutingState.UNASSIGNED.equals(shardRouting.state()) == false) {
                                    indexRoutingTableBuilder.addShard(
                                        shardRouting.moveToUnassigned(
                                            new UnassignedInfo(
                                                UnassignedInfo.Reason.INDEX_REOPENED,
                                                "Unassigning shards to update static settings"
                                            )
                                        )
                                    );
                                } else {
                                    indexRoutingTableBuilder.addShard(shardRouting);
                                }
                            }
                            routingTableBuilder.add(indexRoutingTableBuilder.build());
                            openIndices.remove(index);
                            closedIndices.add(index);
                        }
                    }
                } else {
                    throw new IllegalArgumentException(
                        String.format(
                            Locale.ROOT,
                            "Can't update non dynamic settings [%s] for open indices %s unless the `reopen` query parameter is set to "
                                + "true. Alternatively, close the indices, apply the settings changes, and reopen the indices",
                            skippedSettings,
                            openIndices
                        )
                    );
                }
            }

            if (IndexMetadata.INDEX_NUMBER_OF_REPLICAS_SETTING.exists(openSettings)) {
                final int updatedNumberOfReplicas = IndexMetadata.INDEX_NUMBER_OF_REPLICAS_SETTING.get(openSettings);
                if (preserveExisting == false) {
                    // Verify that this won't take us over the cluster shard limit.
                    shardLimitValidator.validateShardLimitOnReplicaUpdate(
                        currentState.nodes(),
                        currentMetadata,
                        request.indices(),
                        updatedNumberOfReplicas
                    );

                    /*
                     * We do not update the in-sync allocation IDs as they will be removed upon the first index operation
                     * which makes these copies stale.
                     *
                     * TODO: should we update the in-sync allocation IDs once the data is deleted by the node?
                     */
                    if (routingTableBuilder == null) {
                        routingTableBuilder = RoutingTable.builder(allocationService.getShardRoutingRoleStrategy(), currentRoutingTable);
                    }
                    routingTableBuilder.updateNumberOfReplicas(updatedNumberOfReplicas, actualIndices);
                    metadataBuilder.updateNumberOfReplicas(updatedNumberOfReplicas, actualIndices);
                    logger.info("updating number_of_replicas to [{}] for indices {}", updatedNumberOfReplicas, actualIndices);
                }
            }

            updateIndexSettings(
                openIndices,
                metadataBuilder,
                (index, indexSettings) -> indexScopedSettings.updateDynamicSettings(
                    openSettings,
                    indexSettings,
                    Settings.builder(),
                    index.getName()
                ),
                preserveExisting,
                indexScopedSettings
            );

            updateIndexSettings(
                closedIndices,
                metadataBuilder,
                (index, indexSettings) -> indexScopedSettings.updateSettings(
                    closedSettings,
                    indexSettings,
                    Settings.builder(),
                    index.getName()
                ),
                preserveExisting,
                indexScopedSettings
            );

            if (IndexSettings.INDEX_TRANSLOG_RETENTION_AGE_SETTING.exists(normalizedSettings)
                || IndexSettings.INDEX_TRANSLOG_RETENTION_SIZE_SETTING.exists(normalizedSettings)) {
                for (String index : actualIndices) {
                    final Settings settings = metadataBuilder.get(index).getSettings();
                    MetadataCreateIndexService.validateTranslogRetentionSettings(settings);
                    MetadataCreateIndexService.validateStoreTypeSetting(settings);
                }
            }
            boolean changed = false;
            // increment settings versions
            for (final String index : actualIndices) {
                if (same(currentProject.index(index).getSettings(), metadataBuilder.get(index).getSettings()) == false) {
                    changed = true;
                    final IndexMetadata.Builder builder = IndexMetadata.builder(metadataBuilder.get(index));
                    builder.settingsVersion(1 + builder.settingsVersion());
                    metadataBuilder.put(builder);
                }
            }

            final ClusterBlocks.Builder blocks = ClusterBlocks.builder().blocks(currentState.blocks());
            boolean changedBlocks = false;
            for (IndexMetadata.APIBlock block : IndexMetadata.APIBlock.values()) {
<<<<<<< HEAD
                changedBlocks |= maybeUpdateClusterBlock(
                    request.projectId(),
                    actualIndices,
                    blocks,
                    block.block,
                    block.setting,
                    openSettings
                );
=======
                changedBlocks |= maybeUpdateClusterBlock(actualIndices, blocks, block.block, block.setting, openSettings, metadataBuilder);
>>>>>>> 13c75c02
            }
            changed |= changedBlocks;

            if (changed == false) {
                return currentState;
            }

            ClusterState updatedState = ClusterState.builder(currentState)
                .putProjectMetadata(metadataBuilder)
                .putRoutingTable(request.projectId(), routingTableBuilder == null ? currentRoutingTable : routingTableBuilder.build())
                .blocks(changedBlocks ? blocks.build() : currentState.blocks())
                .build();

            try {
                final var updatedProject = updatedState.metadata().getProject(request.projectId());
                for (Index index : openIndices) {
                    final IndexMetadata currentIndexMetadata = currentProject.getIndexSafe(index);
                    final IndexMetadata updatedIndexMetadata = updatedProject.getIndexSafe(index);
                    indicesService.verifyIndexMetadata(currentIndexMetadata, updatedIndexMetadata);
                }
                for (Index index : closedIndices) {
                    final IndexMetadata currentIndexMetadata = currentProject.getIndexSafe(index);
                    final IndexMetadata updatedIndexMetadata = updatedProject.getIndexSafe(index);
                    // Verifies that the current index settings can be updated with the updated dynamic settings.
                    indicesService.verifyIndexMetadata(currentIndexMetadata, updatedIndexMetadata);
                    // Now check that we can create the index with the updated settings (dynamic and non-dynamic).
                    // This step is mandatory since we allow to update non-dynamic settings on closed indices.
                    indicesService.verifyIndexMetadata(updatedIndexMetadata, updatedIndexMetadata);
                }
            } catch (IOException ex) {
                throw ExceptionsHelper.convertToElastic(ex);
            }

            return updatedState;
        }

        @Override
        public String toString() {
            return request.toString();
        }
    }

    public void updateSettings(final UpdateSettingsClusterStateUpdateRequest request, final ActionListener<AcknowledgedResponse> listener) {
        taskQueue.submitTask(
            "update-settings " + Arrays.toString(request.indices()),
            new UpdateSettingsTask(request, listener),
            request.masterNodeTimeout()
        );
    }

    public static void updateIndexSettings(
        Set<Index> indices,
        ProjectMetadata.Builder metadataBuilder,
        BiFunction<Index, Settings.Builder, Boolean> settingUpdater,
        Boolean preserveExisting,
        IndexScopedSettings indexScopedSettings
    ) {
        for (Index index : indices) {
            IndexMetadata indexMetadata = metadataBuilder.getSafe(index);
            // We validate the settings for removed deprecated settings, since we have the indexMetadata now.
            indexScopedSettings.validate(indexMetadata.getSettings(), true, true, true);
            Settings.Builder indexSettings = Settings.builder().put(indexMetadata.getSettings());
            if (settingUpdater.apply(index, indexSettings)) {
                if (preserveExisting) {
                    indexSettings.put(indexMetadata.getSettings());
                }
                /*
                 * The setting index.number_of_replicas is special; we require that this setting has a value
                 * in the index. When creating the index, we ensure this by explicitly providing a value for
                 * the setting to the default (one) if there is a not value provided on the source of the
                 * index creation. A user can update this setting though, including updating it to null,
                 * indicating that they want to use the default value. In this case, we again have to
                 * provide an explicit value for the setting to the default (one).
                 */
                if (IndexMetadata.INDEX_NUMBER_OF_REPLICAS_SETTING.exists(indexSettings) == false) {
                    indexSettings.put(
                        IndexMetadata.SETTING_NUMBER_OF_REPLICAS,
                        IndexMetadata.INDEX_NUMBER_OF_REPLICAS_SETTING.get(Settings.EMPTY)
                    );
                }
                Settings finalSettings = indexSettings.build();
                indexScopedSettings.validate(finalSettings.filter(k -> indexScopedSettings.isPrivateSetting(k) == false), true);
                metadataBuilder.put(IndexMetadata.builder(indexMetadata).settings(finalSettings));
            }
        }
    }

    /**
     * Updates the cluster block only iff the setting exists in the given settings
     */
    private static boolean maybeUpdateClusterBlock(
        ProjectId projectId,
        String[] actualIndices,
        ClusterBlocks.Builder blocks,
        ClusterBlock block,
        Setting<Boolean> setting,
        Settings openSettings,
        Metadata.Builder metadataBuilder
    ) {
        boolean changed = false;
        if (setting.exists(openSettings)) {
            final boolean updateBlock = setting.get(openSettings);
            for (String index : actualIndices) {
                if (updateBlock) {
                    if (blocks.hasIndexBlock(projectId, index, block) == false) {
                        blocks.addIndexBlock(projectId, index, block);
                        changed = true;
                    }
                } else {
                    if (blocks.hasIndexBlock(projectId, index, block)) {
                        blocks.removeIndexBlock(projectId, index, block);
                        changed = true;
                        if (block.contains(ClusterBlockLevel.WRITE)) {
                            IndexMetadata indexMetadata = metadataBuilder.get(index);
                            Settings.Builder indexSettings = Settings.builder().put(indexMetadata.getSettings());
                            indexSettings.remove(MetadataIndexStateService.VERIFIED_READ_ONLY_SETTING.getKey());
                            metadataBuilder.put(IndexMetadata.builder(indexMetadata).settings(indexSettings));
                        }
                    }
                }
            }
        }
        return changed;
    }
}<|MERGE_RESOLUTION|>--- conflicted
+++ resolved
@@ -327,18 +327,15 @@
             final ClusterBlocks.Builder blocks = ClusterBlocks.builder().blocks(currentState.blocks());
             boolean changedBlocks = false;
             for (IndexMetadata.APIBlock block : IndexMetadata.APIBlock.values()) {
-<<<<<<< HEAD
                 changedBlocks |= maybeUpdateClusterBlock(
                     request.projectId(),
                     actualIndices,
                     blocks,
                     block.block,
                     block.setting,
-                    openSettings
+                    openSettings,
+                    metadataBuilder
                 );
-=======
-                changedBlocks |= maybeUpdateClusterBlock(actualIndices, blocks, block.block, block.setting, openSettings, metadataBuilder);
->>>>>>> 13c75c02
             }
             changed |= changedBlocks;
 
@@ -436,7 +433,7 @@
         ClusterBlock block,
         Setting<Boolean> setting,
         Settings openSettings,
-        Metadata.Builder metadataBuilder
+        ProjectMetadata.Builder metadataBuilder
     ) {
         boolean changed = false;
         if (setting.exists(openSettings)) {

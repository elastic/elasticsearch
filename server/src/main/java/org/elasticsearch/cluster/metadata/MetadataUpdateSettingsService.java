/*
 * Copyright Elasticsearch B.V. and/or licensed to Elasticsearch B.V. under one
 * or more contributor license agreements. Licensed under the Elastic License
 * 2.0 and the Server Side Public License, v 1; you may not use this file except
 * in compliance with, at your election, the Elastic License 2.0 or the Server
 * Side Public License, v 1.
 */

package org.elasticsearch.cluster.metadata;

import org.apache.logging.log4j.LogManager;
import org.apache.logging.log4j.Logger;
import org.elasticsearch.ExceptionsHelper;
import org.elasticsearch.action.ActionListener;
import org.elasticsearch.action.admin.indices.settings.put.UpdateSettingsClusterStateUpdateRequest;
import org.elasticsearch.action.support.master.AcknowledgedResponse;
import org.elasticsearch.cluster.ClusterState;
import org.elasticsearch.cluster.ClusterStateAckListener;
import org.elasticsearch.cluster.ClusterStateTaskConfig;
import org.elasticsearch.cluster.ClusterStateTaskExecutor;
import org.elasticsearch.cluster.ClusterStateTaskListener;
import org.elasticsearch.cluster.block.ClusterBlock;
import org.elasticsearch.cluster.block.ClusterBlocks;
import org.elasticsearch.cluster.node.DiscoveryNode;
import org.elasticsearch.cluster.routing.RoutingTable;
import org.elasticsearch.cluster.routing.allocation.AllocationService;
import org.elasticsearch.cluster.routing.allocation.allocator.AllocationActionMultiListener;
import org.elasticsearch.cluster.service.ClusterService;
import org.elasticsearch.common.Priority;
import org.elasticsearch.common.regex.Regex;
import org.elasticsearch.common.settings.IndexScopedSettings;
import org.elasticsearch.common.settings.Setting;
import org.elasticsearch.common.settings.Settings;
import org.elasticsearch.core.TimeValue;
import org.elasticsearch.index.Index;
import org.elasticsearch.index.IndexSettings;
import org.elasticsearch.indices.IndicesService;
import org.elasticsearch.indices.ShardLimitValidator;
import org.elasticsearch.threadpool.ThreadPool;

import java.io.IOException;
import java.util.Arrays;
import java.util.HashSet;
import java.util.Locale;
import java.util.Set;
import java.util.function.BiFunction;

import static org.elasticsearch.index.IndexSettings.same;

/**
 * Service responsible for submitting update index settings requests
 */
public class MetadataUpdateSettingsService {
    private static final Logger logger = LogManager.getLogger(MetadataUpdateSettingsService.class);

    private final ClusterService clusterService;
    private final AllocationService allocationService;
    private final IndexScopedSettings indexScopedSettings;
    private final IndicesService indicesService;
    private final ShardLimitValidator shardLimitValidator;
    private final ClusterStateTaskExecutor<UpdateSettingsTask> executor;

    public MetadataUpdateSettingsService(
        ClusterService clusterService,
        AllocationService allocationService,
        IndexScopedSettings indexScopedSettings,
        IndicesService indicesService,
        ShardLimitValidator shardLimitValidator,
        ThreadPool threadPool
    ) {
        this.clusterService = clusterService;
        this.allocationService = allocationService;
        this.indexScopedSettings = indexScopedSettings;
        this.indicesService = indicesService;
        this.shardLimitValidator = shardLimitValidator;
<<<<<<< HEAD
        this.executor = (currentState, taskContexts) -> {
            var listener = new AllocationActionMultiListener<AcknowledgedResponse>(threadPool.getThreadContext());
            ClusterState state = currentState;
            for (final var taskContext : taskContexts) {
=======
        this.executor = batchExecutionContext -> {
            var listener = new AllocationActionMultiListener<AcknowledgedResponse>();
            ClusterState state = batchExecutionContext.initialState();
            for (final var taskContext : batchExecutionContext.taskContexts()) {
>>>>>>> a2d46576
                try {
                    final var task = taskContext.getTask();
                    try (var ignored = taskContext.captureResponseHeaders()) {
                        state = task.execute(state);
                    }
                    taskContext.success(task.getAckListener(listener));
                } catch (Exception e) {
                    taskContext.onFailure(e);
                }
            }
            if (state != batchExecutionContext.initialState()) {
                // reroute in case things change that require it (like number of replicas)
                try (var ignored = batchExecutionContext.dropHeadersContext()) {
                    state = allocationService.reroute(state, "settings update", listener.reroute());
                }
            } else {
                listener.noRerouteNeeded();
            }
            return state;
        };
    }

    private final class UpdateSettingsTask implements ClusterStateTaskListener {
        private final UpdateSettingsClusterStateUpdateRequest request;
        private final ActionListener<AcknowledgedResponse> listener;

        private UpdateSettingsTask(UpdateSettingsClusterStateUpdateRequest request, ActionListener<AcknowledgedResponse> listener) {
            this.request = request;
            this.listener = listener;
        }

        private ClusterStateAckListener getAckListener(AllocationActionMultiListener<AcknowledgedResponse> multiListener) {
            return new ClusterStateAckListener() {
                @Override
                public boolean mustAck(DiscoveryNode discoveryNode) {
                    return true;
                }

                @Override
                public void onAllNodesAcked() {
                    multiListener.delay(listener).onResponse(AcknowledgedResponse.of(true));
                }

                @Override
                public void onAckFailure(Exception e) {
                    multiListener.delay(listener).onFailure(e);
                }

                @Override
                public void onAckTimeout() {
                    multiListener.delay(listener).onResponse(AcknowledgedResponse.of(false));
                }

                @Override
                public TimeValue ackTimeout() {
                    return request.ackTimeout();
                }
            };
        }

        @Override
        public void onFailure(Exception e) {
            listener.onFailure(e);
        }

        ClusterState execute(ClusterState currentState) {
            final Settings normalizedSettings = Settings.builder()
                .put(request.settings())
                .normalizePrefix(IndexMetadata.INDEX_SETTING_PREFIX)
                .build();
            Settings.Builder settingsForClosedIndices = Settings.builder();
            Settings.Builder settingsForOpenIndices = Settings.builder();
            final Set<String> skippedSettings = new HashSet<>();

            indexScopedSettings.validate(
                normalizedSettings.filter(s -> Regex.isSimpleMatchPattern(s) == false), // don't validate wildcards
                false, // don't validate values here we check it below never allow to change the number of shards
                true
            ); // validate internal or private index settings
            for (String key : normalizedSettings.keySet()) {
                Setting<?> setting = indexScopedSettings.get(key);
                boolean isWildcard = setting == null && Regex.isSimpleMatchPattern(key);
                assert setting != null // we already validated the normalized settings
                    || (isWildcard && normalizedSettings.hasValue(key) == false)
                    : "unknown setting: " + key + " isWildcard: " + isWildcard + " hasValue: " + normalizedSettings.hasValue(key);
                settingsForClosedIndices.copy(key, normalizedSettings);
                if (isWildcard || setting.isDynamic()) {
                    settingsForOpenIndices.copy(key, normalizedSettings);
                } else {
                    skippedSettings.add(key);
                }
            }
            final Settings closedSettings = settingsForClosedIndices.build();
            final Settings openSettings = settingsForOpenIndices.build();
            final boolean preserveExisting = request.isPreserveExisting();

            RoutingTable.Builder routingTableBuilder = null;
            Metadata.Builder metadataBuilder = Metadata.builder(currentState.metadata());

            // allow to change any settings to a closed index, and only allow dynamic settings to be changed
            // on an open index
            Set<Index> openIndices = new HashSet<>();
            Set<Index> closedIndices = new HashSet<>();
            final String[] actualIndices = new String[request.indices().length];
            for (int i = 0; i < request.indices().length; i++) {
                Index index = request.indices()[i];
                actualIndices[i] = index.getName();
                final IndexMetadata metadata = currentState.metadata().getIndexSafe(index);
                if (metadata.getState() == IndexMetadata.State.OPEN) {
                    openIndices.add(index);
                } else {
                    closedIndices.add(index);
                }
            }

            if (skippedSettings.isEmpty() == false && openIndices.isEmpty() == false) {
                throw new IllegalArgumentException(
                    String.format(Locale.ROOT, "Can't update non dynamic settings [%s] for open indices %s", skippedSettings, openIndices)
                );
            }

            if (IndexMetadata.INDEX_NUMBER_OF_REPLICAS_SETTING.exists(openSettings)) {
                final int updatedNumberOfReplicas = IndexMetadata.INDEX_NUMBER_OF_REPLICAS_SETTING.get(openSettings);
                if (preserveExisting == false) {
                    // Verify that this won't take us over the cluster shard limit.
                    shardLimitValidator.validateShardLimitOnReplicaUpdate(currentState, request.indices(), updatedNumberOfReplicas);

                    /*
                     * We do not update the in-sync allocation IDs as they will be removed upon the first index operation
                     * which makes these copies stale.
                     *
                     * TODO: should we update the in-sync allocation IDs once the data is deleted by the node?
                     */
                    routingTableBuilder = RoutingTable.builder(currentState.routingTable());
                    routingTableBuilder.updateNumberOfReplicas(updatedNumberOfReplicas, actualIndices);
                    metadataBuilder.updateNumberOfReplicas(updatedNumberOfReplicas, actualIndices);
                    logger.info("updating number_of_replicas to [{}] for indices {}", updatedNumberOfReplicas, actualIndices);
                }
            }

            updateIndexSettings(
                openIndices,
                metadataBuilder,
                (index, indexSettings) -> indexScopedSettings.updateDynamicSettings(
                    openSettings,
                    indexSettings,
                    Settings.builder(),
                    index.getName()
                ),
                preserveExisting,
                indexScopedSettings
            );

            updateIndexSettings(
                closedIndices,
                metadataBuilder,
                (index, indexSettings) -> indexScopedSettings.updateSettings(
                    closedSettings,
                    indexSettings,
                    Settings.builder(),
                    index.getName()
                ),
                preserveExisting,
                indexScopedSettings
            );

            if (IndexSettings.INDEX_TRANSLOG_RETENTION_AGE_SETTING.exists(normalizedSettings)
                || IndexSettings.INDEX_TRANSLOG_RETENTION_SIZE_SETTING.exists(normalizedSettings)) {
                for (String index : actualIndices) {
                    final Settings settings = metadataBuilder.get(index).getSettings();
                    MetadataCreateIndexService.validateTranslogRetentionSettings(settings);
                    MetadataCreateIndexService.validateStoreTypeSetting(settings);
                }
            }
            boolean changed = false;
            // increment settings versions
            for (final String index : actualIndices) {
                if (same(currentState.metadata().index(index).getSettings(), metadataBuilder.get(index).getSettings()) == false) {
                    changed = true;
                    final IndexMetadata.Builder builder = IndexMetadata.builder(metadataBuilder.get(index));
                    builder.settingsVersion(1 + builder.settingsVersion());
                    metadataBuilder.put(builder);
                }
            }

            final ClusterBlocks.Builder blocks = ClusterBlocks.builder().blocks(currentState.blocks());
            boolean changedBlocks = false;
            for (IndexMetadata.APIBlock block : IndexMetadata.APIBlock.values()) {
                changedBlocks |= maybeUpdateClusterBlock(actualIndices, blocks, block.block, block.setting, openSettings);
            }
            changed |= changedBlocks;

            if (changed == false) {
                return currentState;
            }

            ClusterState updatedState = ClusterState.builder(currentState)
                .metadata(metadataBuilder)
                .routingTable(routingTableBuilder == null ? currentState.routingTable() : routingTableBuilder.build())
                .blocks(changedBlocks ? blocks.build() : currentState.blocks())
                .build();

            try {
                for (Index index : openIndices) {
                    final IndexMetadata currentMetadata = currentState.metadata().getIndexSafe(index);
                    final IndexMetadata updatedMetadata = updatedState.metadata().getIndexSafe(index);
                    indicesService.verifyIndexMetadata(currentMetadata, updatedMetadata);
                }
                for (Index index : closedIndices) {
                    final IndexMetadata currentMetadata = currentState.metadata().getIndexSafe(index);
                    final IndexMetadata updatedMetadata = updatedState.metadata().getIndexSafe(index);
                    // Verifies that the current index settings can be updated with the updated dynamic settings.
                    indicesService.verifyIndexMetadata(currentMetadata, updatedMetadata);
                    // Now check that we can create the index with the updated settings (dynamic and non-dynamic).
                    // This step is mandatory since we allow to update non-dynamic settings on closed indices.
                    indicesService.verifyIndexMetadata(updatedMetadata, updatedMetadata);
                }
            } catch (IOException ex) {
                throw ExceptionsHelper.convertToElastic(ex);
            }

            return updatedState;
        }
    }

    public void updateSettings(final UpdateSettingsClusterStateUpdateRequest request, final ActionListener<AcknowledgedResponse> listener) {
        clusterService.submitStateUpdateTask(
            "update-settings " + Arrays.toString(request.indices()),
            new UpdateSettingsTask(request, listener),
            ClusterStateTaskConfig.build(Priority.URGENT, request.masterNodeTimeout()),
            this.executor
        );
    }

    public static void updateIndexSettings(
        Set<Index> indices,
        Metadata.Builder metadataBuilder,
        BiFunction<Index, Settings.Builder, Boolean> settingUpdater,
        Boolean preserveExisting,
        IndexScopedSettings indexScopedSettings
    ) {
        for (Index index : indices) {
            IndexMetadata indexMetadata = metadataBuilder.getSafe(index);
            Settings.Builder indexSettings = Settings.builder().put(indexMetadata.getSettings());
            if (settingUpdater.apply(index, indexSettings)) {
                if (preserveExisting) {
                    indexSettings.put(indexMetadata.getSettings());
                }
                /*
                 * The setting index.number_of_replicas is special; we require that this setting has a value
                 * in the index. When creating the index, we ensure this by explicitly providing a value for
                 * the setting to the default (one) if there is a not value provided on the source of the
                 * index creation. A user can update this setting though, including updating it to null,
                 * indicating that they want to use the default value. In this case, we again have to
                 * provide an explicit value for the setting to the default (one).
                 */
                if (IndexMetadata.INDEX_NUMBER_OF_REPLICAS_SETTING.exists(indexSettings) == false) {
                    indexSettings.put(
                        IndexMetadata.SETTING_NUMBER_OF_REPLICAS,
                        IndexMetadata.INDEX_NUMBER_OF_REPLICAS_SETTING.get(Settings.EMPTY)
                    );
                }
                Settings finalSettings = indexSettings.build();
                indexScopedSettings.validate(finalSettings.filter(k -> indexScopedSettings.isPrivateSetting(k) == false), true);
                metadataBuilder.put(IndexMetadata.builder(indexMetadata).settings(finalSettings));
            }
        }
    }

    /**
     * Updates the cluster block only iff the setting exists in the given settings
     */
    private static boolean maybeUpdateClusterBlock(
        String[] actualIndices,
        ClusterBlocks.Builder blocks,
        ClusterBlock block,
        Setting<Boolean> setting,
        Settings openSettings
    ) {
        boolean changed = false;
        if (setting.exists(openSettings)) {
            final boolean updateBlock = setting.get(openSettings);
            for (String index : actualIndices) {
                if (updateBlock) {
                    if (blocks.hasIndexBlock(index, block) == false) {
                        blocks.addIndexBlock(index, block);
                        changed = true;
                    }
                } else {
                    if (blocks.hasIndexBlock(index, block)) {
                        blocks.removeIndexBlock(index, block);
                        changed = true;
                    }
                }
            }
        }
        return changed;
    }
}<|MERGE_RESOLUTION|>--- conflicted
+++ resolved
@@ -73,17 +73,10 @@
         this.indexScopedSettings = indexScopedSettings;
         this.indicesService = indicesService;
         this.shardLimitValidator = shardLimitValidator;
-<<<<<<< HEAD
-        this.executor = (currentState, taskContexts) -> {
+        this.executor = batchExecutionContext -> {
             var listener = new AllocationActionMultiListener<AcknowledgedResponse>(threadPool.getThreadContext());
-            ClusterState state = currentState;
-            for (final var taskContext : taskContexts) {
-=======
-        this.executor = batchExecutionContext -> {
-            var listener = new AllocationActionMultiListener<AcknowledgedResponse>();
-            ClusterState state = batchExecutionContext.initialState();
+            var state = batchExecutionContext.initialState();
             for (final var taskContext : batchExecutionContext.taskContexts()) {
->>>>>>> a2d46576
                 try {
                     final var task = taskContext.getTask();
                     try (var ignored = taskContext.captureResponseHeaders()) {

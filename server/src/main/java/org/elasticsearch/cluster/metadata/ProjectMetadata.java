/*
 * Copyright Elasticsearch B.V. and/or licensed to Elasticsearch B.V. under one
 * or more contributor license agreements. Licensed under the "Elastic License
 * 2.0", the "GNU Affero General Public License v3.0 only", and the "Server Side
 * Public License v 1"; you may not use this file except in compliance with, at
 * your election, the "Elastic License 2.0", the "GNU Affero General Public
 * License v3.0 only", or the "Server Side Public License, v 1".
 */

package org.elasticsearch.cluster.metadata;

import org.apache.lucene.util.CollectionUtil;
import org.elasticsearch.TransportVersions;
import org.elasticsearch.cluster.Diff;
import org.elasticsearch.cluster.Diffable;
import org.elasticsearch.cluster.DiffableUtils;
import org.elasticsearch.cluster.NamedDiffableValueSerializer;
import org.elasticsearch.cluster.block.ClusterBlock;
import org.elasticsearch.cluster.block.ClusterBlockLevel;
import org.elasticsearch.cluster.routing.GlobalRoutingTable;
import org.elasticsearch.cluster.routing.allocation.IndexMetadataUpdater;
import org.elasticsearch.common.Strings;
import org.elasticsearch.common.collect.ImmutableOpenMap;
import org.elasticsearch.common.collect.Iterators;
import org.elasticsearch.common.io.stream.StreamInput;
import org.elasticsearch.common.io.stream.StreamOutput;
import org.elasticsearch.common.io.stream.VersionedNamedWriteable;
import org.elasticsearch.common.regex.Regex;
import org.elasticsearch.common.settings.ProjectSecrets;
import org.elasticsearch.common.settings.SecureString;
import org.elasticsearch.common.settings.Settings;
import org.elasticsearch.common.util.ArrayUtils;
import org.elasticsearch.common.util.Maps;
import org.elasticsearch.common.util.set.Sets;
import org.elasticsearch.common.xcontent.ChunkedToXContent;
import org.elasticsearch.common.xcontent.ChunkedToXContentHelper;
import org.elasticsearch.common.xcontent.XContentHelper;
import org.elasticsearch.common.xcontent.XContentParserUtils;
import org.elasticsearch.core.Nullable;
import org.elasticsearch.index.Index;
import org.elasticsearch.index.IndexMode;
import org.elasticsearch.index.IndexNotFoundException;
import org.elasticsearch.index.IndexSettings;
import org.elasticsearch.index.IndexVersion;
import org.elasticsearch.persistent.PersistentTasksCustomMetadata;
import org.elasticsearch.plugins.FieldPredicate;
import org.elasticsearch.plugins.MapperPlugin;
import org.elasticsearch.rest.RestStatus;
import org.elasticsearch.transport.Transports;
import org.elasticsearch.xcontent.ToXContent;
import org.elasticsearch.xcontent.XContentParser;

import java.io.IOException;
import java.util.ArrayList;
import java.util.Arrays;
import java.util.Collection;
import java.util.Collections;
import java.util.Comparator;
import java.util.EnumSet;
import java.util.HashMap;
import java.util.HashSet;
import java.util.Iterator;
import java.util.List;
import java.util.Locale;
import java.util.Map;
import java.util.Objects;
import java.util.Optional;
import java.util.Set;
import java.util.SortedMap;
import java.util.TreeMap;
import java.util.function.BiConsumer;
import java.util.function.BiPredicate;
import java.util.function.Consumer;
import java.util.function.Function;
import java.util.function.Predicate;
import java.util.stream.Collectors;
import java.util.stream.Stream;

import static org.elasticsearch.cluster.metadata.LifecycleExecutionState.ILM_CUSTOM_METADATA_KEY;
import static org.elasticsearch.cluster.metadata.Metadata.ALL;
import static org.elasticsearch.index.IndexSettings.PREFER_ILM_SETTING;

public class ProjectMetadata implements Iterable<IndexMetadata>, Diffable<ProjectMetadata>, ChunkedToXContent {

    private static final NamedDiffableValueSerializer<Metadata.ProjectCustom> PROJECT_CUSTOM_VALUE_SERIALIZER =
        new NamedDiffableValueSerializer<>(Metadata.ProjectCustom.class);

    private final ProjectId id;

    private final ImmutableOpenMap<String, IndexMetadata> indices;
    private final ImmutableOpenMap<String, Set<Index>> aliasedIndices;
    private final ImmutableOpenMap<String, IndexTemplateMetadata> templates;
    private final ImmutableOpenMap<String, Metadata.ProjectCustom> customs;
    private final ImmutableOpenMap<String, ReservedStateMetadata> reservedStateMetadata;

    private final int totalNumberOfShards;
    private final int totalOpenIndexShards;

    private final String[] allIndices;
    private final String[] visibleIndices;
    private final String[] allOpenIndices;
    private final String[] visibleOpenIndices;
    private final String[] allClosedIndices;
    private final String[] visibleClosedIndices;

    private volatile SortedMap<String, IndexAbstraction> indicesLookup;
    private final Map<String, MappingMetadata> mappingsByHash;

    private final IndexVersion oldestIndexVersion;

    public static final ClusterBlock PROJECT_UNDER_DELETION_BLOCK = new ClusterBlock(
        15,
        "project is under deletion",
        false,
        false,
        false,
        RestStatus.NOT_FOUND,
        EnumSet.of(ClusterBlockLevel.READ, ClusterBlockLevel.WRITE, ClusterBlockLevel.METADATA_READ, ClusterBlockLevel.METADATA_WRITE)
    );

    @SuppressWarnings("this-escape")
    private ProjectMetadata(
        ProjectId id,
        ImmutableOpenMap<String, IndexMetadata> indices,
        ImmutableOpenMap<String, Set<Index>> aliasedIndices,
        ImmutableOpenMap<String, IndexTemplateMetadata> templates,
        ImmutableOpenMap<String, Metadata.ProjectCustom> customs,
        ImmutableOpenMap<String, ReservedStateMetadata> reservedStateMetadata,
        int totalNumberOfShards,
        int totalOpenIndexShards,
        String[] allIndices,
        String[] visibleIndices,
        String[] allOpenIndices,
        String[] visibleOpenIndices,
        String[] allClosedIndices,
        String[] visibleClosedIndices,
        SortedMap<String, IndexAbstraction> indicesLookup,
        Map<String, MappingMetadata> mappingsByHash,
        IndexVersion oldestIndexVersion
    ) {
        this.id = id;
        this.indices = indices;
        this.aliasedIndices = aliasedIndices;
        this.templates = templates;
        this.customs = customs;
        this.reservedStateMetadata = reservedStateMetadata;
        this.totalNumberOfShards = totalNumberOfShards;
        this.totalOpenIndexShards = totalOpenIndexShards;
        this.allIndices = allIndices;
        this.visibleIndices = visibleIndices;
        this.allOpenIndices = allOpenIndices;
        this.visibleOpenIndices = visibleOpenIndices;
        this.allClosedIndices = allClosedIndices;
        this.visibleClosedIndices = visibleClosedIndices;
        this.indicesLookup = indicesLookup;
        this.mappingsByHash = mappingsByHash;
        this.oldestIndexVersion = oldestIndexVersion;
        assert assertConsistent();
    }

    @SuppressWarnings("this-escape")
    private boolean assertConsistent() {
        final var lookup = indicesLookup;
        final var dsMetadata = custom(DataStreamMetadata.TYPE, DataStreamMetadata.EMPTY);
        assert lookup == null || lookup.equals(Builder.buildIndicesLookup(dsMetadata, indices));
        try {
            Builder.ensureNoNameCollisions(aliasedIndices.keySet(), indices, dsMetadata);
        } catch (Exception e) {
            assert false : e;
        }
        assert Builder.assertDataStreams(indices, dsMetadata);
        assert Set.of(allIndices).equals(indices.keySet());
        final Function<Predicate<IndexMetadata>, Set<String>> indicesByPredicate = predicate -> indices.entrySet()
            .stream()
            .filter(entry -> predicate.test(entry.getValue()))
            .map(Map.Entry::getKey)
            .collect(Collectors.toUnmodifiableSet());
        assert Set.of(allOpenIndices).equals(indicesByPredicate.apply(idx -> idx.getState() == IndexMetadata.State.OPEN));
        assert Set.of(allClosedIndices).equals(indicesByPredicate.apply(idx -> idx.getState() == IndexMetadata.State.CLOSE));
        assert Set.of(visibleIndices).equals(indicesByPredicate.apply(idx -> idx.isHidden() == false));
        assert Set.of(visibleOpenIndices)
            .equals(indicesByPredicate.apply(idx -> idx.isHidden() == false && idx.getState() == IndexMetadata.State.OPEN));
        assert Set.of(visibleClosedIndices)
            .equals(indicesByPredicate.apply(idx -> idx.isHidden() == false && idx.getState() == IndexMetadata.State.CLOSE));
        return true;
    }

    /**
     * Given an index and lifecycle state, returns a metadata where the lifecycle state will be
     * associated with the given index.
     *
     * The passed-in index must already be present in the cluster state, this method cannot
     * be used to add an index.
     *
     * @param index A non-null index
     * @param lifecycleState A non-null lifecycle execution state
     * @return a <code>Metadata</code> instance where the index has the provided lifecycle state
     */
    public ProjectMetadata withLifecycleState(Index index, LifecycleExecutionState lifecycleState) {
        Objects.requireNonNull(index, "index must not be null");
        Objects.requireNonNull(lifecycleState, "lifecycleState must not be null");

        IndexMetadata indexMetadata = getIndexSafe(index);
        if (lifecycleState.equals(indexMetadata.getLifecycleExecutionState())) {
            return this;
        }

        // build a new index metadata with the version incremented and the new lifecycle state
        IndexMetadata.Builder indexMetadataBuilder = IndexMetadata.builder(indexMetadata);
        indexMetadataBuilder.version(indexMetadataBuilder.version() + 1);
        indexMetadataBuilder.putCustom(ILM_CUSTOM_METADATA_KEY, lifecycleState.asMap());

        // drop it into the indices
        ImmutableOpenMap.Builder<String, IndexMetadata> builder = ImmutableOpenMap.builder(indices);
        builder.put(index.getName(), indexMetadataBuilder.build());

        // construct a new ProjectMetadata object directly rather than using ProjectMetadata.builder(this).[...].build().
        // the ProjectMetadata.Builder validation needs to handle the general case where anything at all could
        // have changed, and hence it is expensive -- since we are changing so little about the metadata
        // (and at a leaf in the object tree), we can bypass that validation for efficiency's sake
        return new ProjectMetadata(
            id,
            builder.build(),
            aliasedIndices,
            templates,
            customs,
            reservedStateMetadata,
            totalNumberOfShards,
            totalOpenIndexShards,
            allIndices,
            visibleIndices,
            allOpenIndices,
            visibleOpenIndices,
            allClosedIndices,
            visibleClosedIndices,
            indicesLookup,
            mappingsByHash,
            oldestIndexVersion
        );
    }

    public ProjectMetadata withIndexSettingsUpdates(Map<Index, Settings> updates) {
        Objects.requireNonNull(updates, "no indices to update settings for");

        ImmutableOpenMap.Builder<String, IndexMetadata> builder = ImmutableOpenMap.builder(indices);
        updates.forEach((index, settings) -> {
            IndexMetadata previous = builder.remove(index.getName());
            assert previous != null : index;
            builder.put(
                index.getName(),
                IndexMetadata.builder(previous).settingsVersion(previous.getSettingsVersion() + 1L).settings(settings).build()
            );
        });
        return new ProjectMetadata(
            id,
            builder.build(),
            aliasedIndices,
            templates,
            customs,
            reservedStateMetadata,
            totalNumberOfShards,
            totalOpenIndexShards,
            allIndices,
            visibleIndices,
            allOpenIndices,
            visibleOpenIndices,
            allClosedIndices,
            visibleClosedIndices,
            indicesLookup,
            mappingsByHash,
            oldestIndexVersion
        );
    }

    /**
     * Creates a copy of this instance updated with the given {@link IndexMetadata} that must only contain changes to primary terms
     * and in-sync allocation ids relative to the existing entries. This method is only used by
     * {@link IndexMetadataUpdater#applyChanges(Metadata, GlobalRoutingTable)}.
     * @param updates map of index name to {@link IndexMetadata}.
     * @return updated metadata instance
     */
    public ProjectMetadata withAllocationAndTermUpdatesOnly(Map<String, IndexMetadata> updates) {
        if (updates.isEmpty()) {
            return this;
        }
        var updatedIndicesBuilder = ImmutableOpenMap.builder(indices);
        updatedIndicesBuilder.putAllFromMap(updates);
        return new ProjectMetadata(
            id,
            updatedIndicesBuilder.build(),
            aliasedIndices,
            templates,
            customs,
            reservedStateMetadata,
            totalNumberOfShards,
            totalOpenIndexShards,
            allIndices,
            visibleIndices,
            allOpenIndices,
            visibleOpenIndices,
            allClosedIndices,
            visibleClosedIndices,
            indicesLookup,
            mappingsByHash,
            oldestIndexVersion
        );
    }

    /**
     * Creates a copy of this instance with the given {@code index} added.
     * @param index index to add
     * @return copy with added index
     */
    public ProjectMetadata withAddedIndex(IndexMetadata index) {
        String indexName = index.getIndex().getName();
        ensureNoNameCollision(indexName);
        Map<String, AliasMetadata> aliases = index.getAliases();
        ImmutableOpenMap<String, Set<Index>> updatedAliases = aliasesAfterAddingIndex(index, aliases);
        String[] updatedVisibleIndices;
        if (index.isHidden()) {
            updatedVisibleIndices = visibleIndices;
        } else {
            updatedVisibleIndices = ArrayUtils.append(visibleIndices, indexName);
        }

        String[] updatedAllIndices = ArrayUtils.append(allIndices, indexName);
        String[] updatedOpenIndices;
        String[] updatedClosedIndices;
        String[] updatedVisibleOpenIndices;
        String[] updatedVisibleClosedIndices;
        switch (index.getState()) {
            case OPEN -> {
                updatedOpenIndices = ArrayUtils.append(allOpenIndices, indexName);
                if (index.isHidden() == false) {
                    updatedVisibleOpenIndices = ArrayUtils.append(visibleOpenIndices, indexName);
                } else {
                    updatedVisibleOpenIndices = visibleOpenIndices;
                }
                updatedVisibleClosedIndices = visibleClosedIndices;
                updatedClosedIndices = allClosedIndices;
            }
            case CLOSE -> {
                updatedOpenIndices = allOpenIndices;
                updatedClosedIndices = ArrayUtils.append(allClosedIndices, indexName);
                updatedVisibleOpenIndices = visibleOpenIndices;
                if (index.isHidden() == false) {
                    updatedVisibleClosedIndices = ArrayUtils.append(visibleClosedIndices, indexName);
                } else {
                    updatedVisibleClosedIndices = visibleClosedIndices;
                }
            }
            default -> throw new AssertionError("impossible, index is either open or closed");
        }

        MappingMetadata mappingMetadata = index.mapping();
        Map<String, MappingMetadata> updatedMappingsByHash;
        if (mappingMetadata == null) {
            updatedMappingsByHash = mappingsByHash;
        } else {
            MappingMetadata existingMapping = mappingsByHash.get(mappingMetadata.getSha256());
            if (existingMapping != null) {
                index = index.withMappingMetadata(existingMapping);
                updatedMappingsByHash = mappingsByHash;
            } else {
                updatedMappingsByHash = Maps.copyMapWithAddedEntry(mappingsByHash, mappingMetadata.getSha256(), mappingMetadata);
            }
        }

        ImmutableOpenMap.Builder<String, IndexMetadata> builder = ImmutableOpenMap.builder(indices);
        builder.put(indexName, index);
        ImmutableOpenMap<String, IndexMetadata> indicesMap = builder.build();
        for (var entry : updatedAliases.entrySet()) {
            List<IndexMetadata> aliasIndices = entry.getValue().stream().map(idx -> indicesMap.get(idx.getName())).toList();
            ProjectMetadata.Builder.validateAlias(entry.getKey(), aliasIndices);
        }
        return new ProjectMetadata(
            id,
            indicesMap,
            updatedAliases,
            templates,
            customs,
            reservedStateMetadata,
            totalNumberOfShards + index.getTotalNumberOfShards(),
            totalOpenIndexShards + (index.getState() == IndexMetadata.State.OPEN ? index.getTotalNumberOfShards() : 0),
            updatedAllIndices,
            updatedVisibleIndices,
            updatedOpenIndices,
            updatedVisibleOpenIndices,
            updatedClosedIndices,
            updatedVisibleClosedIndices,
            null,
            updatedMappingsByHash,
            IndexVersion.min(index.getCompatibilityVersion(), oldestIndexVersion)
        );
    }

    private ImmutableOpenMap<String, Set<Index>> aliasesAfterAddingIndex(IndexMetadata index, Map<String, AliasMetadata> aliases) {
        if (aliases.isEmpty()) {
            return aliasedIndices;
        }
        String indexName = index.getIndex().getName();
        ImmutableOpenMap.Builder<String, Set<Index>> aliasesBuilder = ImmutableOpenMap.builder(aliasedIndices);
        for (String alias : aliases.keySet()) {
            ensureNoNameCollision(alias);
            if (aliasedIndices.containsKey(indexName)) {
                throw new IllegalArgumentException("alias with name [" + indexName + "] already exists");
            }
            Set<Index> found = aliasesBuilder.get(alias);
            Set<Index> updated;
            if (found == null) {
                updated = Set.of(index.getIndex());
            } else {
                final Set<Index> tmp = new HashSet<>(found);
                tmp.add(index.getIndex());
                updated = Set.copyOf(tmp);
            }
            aliasesBuilder.put(alias, updated);
        }
        return aliasesBuilder.build();
    }

    private void ensureNoNameCollision(String indexName) {
        if (indices.containsKey(indexName)) {
            throw new IllegalArgumentException("index with name [" + indexName + "] already exists");
        }
        if (dataStreams().containsKey(indexName)) {
            throw new IllegalArgumentException("data stream with name [" + indexName + "] already exists");
        }
        if (dataStreamAliases().containsKey(indexName)) {
            throw new IllegalStateException("data stream alias and indices alias have the same name (" + indexName + ")");
        }
    }

    /**
     * @return The identifier of this project
     */
    public ProjectId id() {
        return this.id;
    }

    @Override
    public String toString() {
        return getClass().getSimpleName() + "{" + this.id.id() + "}";
    }

    /**
     * Checks whether an index exists (as of this {@link ProjectMetadata} with the given name. Does not check aliases or data streams.
     * @param index An index name that may or may not exist in the cluster.
     * @return {@code true} if a concrete index with that name exists, {@code false} otherwise.
     */
    public boolean hasIndex(String index) {
        return indices.containsKey(index);
    }

    /**
     * Checks whether an index exists. Similar to {@link ProjectMetadata#hasIndex(String)}, but ensures that the index has the same UUID as
     * the given {@link Index}.
     * @param index An {@link Index} object that may or may not exist in the cluster.
     * @return {@code true} if an index exists with the same name and UUID as the given index object, {@code false} otherwise.
     */
    public boolean hasIndex(Index index) {
        IndexMetadata metadata = index(index.getName());
        return metadata != null && metadata.getIndexUUID().equals(index.getUUID());
    }

    /** Returns true iff existing index has the same {@link IndexMetadata} instance */
    public boolean hasIndexMetadata(IndexMetadata indexMetadata) {
        return indices.get(indexMetadata.getIndex().getName()) == indexMetadata;
    }

    /**
     * Checks whether an index abstraction (that is, index, alias, or data stream) exists (as of this {@link Metadata} with the given name.
     * @param index An index name that may or may not exist in the cluster.
     * @return {@code true} if an index abstraction with that name exists, {@code false} otherwise.
     */
    public boolean hasIndexAbstraction(String index) {
        return getIndicesLookup().containsKey(index);
    }

    public IndexMetadata index(String index) {
        return indices.get(index);
    }

    public IndexMetadata index(Index index) {
        IndexMetadata metadata = index(index.getName());
        if (metadata != null && metadata.getIndexUUID().equals(index.getUUID())) {
            return metadata;
        }
        return null;
    }

    /**
     * The collection of index deletions in the cluster.
     */
    public IndexGraveyard indexGraveyard() {
        return custom(IndexGraveyard.TYPE);
    }

    /**
     * Returns the {@link IndexMetadata} for this index.
     * @throws IndexNotFoundException if no metadata for this index is found
     */
    public IndexMetadata getIndexSafe(Index index) {
        IndexMetadata metadata = index(index.getName());
        if (metadata != null) {
            if (metadata.getIndexUUID().equals(index.getUUID())) {
                return metadata;
            }
            throw new IndexNotFoundException(
                index,
                new IllegalStateException(
                    "index uuid doesn't match expected: [" + index.getUUID() + "] but got: [" + metadata.getIndexUUID() + "]"
                )
            );
        }
        throw new IndexNotFoundException(index, id);
    }

    public SortedMap<String, IndexAbstraction> getIndicesLookup() {
        SortedMap<String, IndexAbstraction> lookup = indicesLookup;
        if (lookup == null) {
            lookup = buildIndicesLookup();
        }
        return lookup;
    }

    private synchronized SortedMap<String, IndexAbstraction> buildIndicesLookup() {
        SortedMap<String, IndexAbstraction> i = indicesLookup;
        if (i != null) {
            return i;
        }
        i = Builder.buildIndicesLookup(custom(DataStreamMetadata.TYPE, DataStreamMetadata.EMPTY), indices);
        indicesLookup = i;
        return i;
    }

    public boolean sameIndicesLookup(ProjectMetadata other) {
        return indicesLookup == other.indicesLookup;
    }

    /**
     * Returns whether an alias exists with provided alias name.
     *
     * @param aliasName The provided alias name
     * @return whether an alias exists with provided alias name
     */
    public boolean hasAlias(String aliasName) {
        return aliasedIndices.containsKey(aliasName) || dataStreamAliases().containsKey(aliasName);
    }

    /**
     * Finds the specific index aliases that point to the requested concrete indices directly
     * or that match with the indices via wildcards.
     *
     * @param concreteIndices The concrete indices that the aliases must point to in order to be returned.
     * @return A map of index name to the list of aliases metadata. If a concrete index does not have matching
     * aliases then the result will <b>not</b> include the index's key.
     */
    public Map<String, List<AliasMetadata>> findAllAliases(String[] concreteIndices) {
        return findAliases(Strings.EMPTY_ARRAY, concreteIndices);
    }

    /**
     * Finds the specific index aliases that match with the specified aliases directly or partially via wildcards, and
     * that point to the specified concrete indices (directly or matching indices via wildcards).
     *
     * @param aliases The aliases to look for. Might contain include or exclude wildcards.
     * @param concreteIndices The concrete indices that the aliases must point to in order to be returned
     * @return A map of index name to the list of aliases metadata. If a concrete index does not have matching
     * aliases then the result will <b>not</b> include the index's key.
     */
    public Map<String, List<AliasMetadata>> findAliases(String[] aliases, String[] concreteIndices) {
        ImmutableOpenMap.Builder<String, List<AliasMetadata>> mapBuilder = ImmutableOpenMap.builder();

        Function<String, List<AliasMetadata>> getter = index -> List.copyOf(indices.get(index).getAliases().values());
        findAliasInfo(aliases, concreteIndices, getter, mapBuilder::put);

        return mapBuilder.build();
    }

    /**
     * Returns all the indices that the alias with the provided alias name refers to.
     * These are aliased indices. Not that, this only return indices that have been aliased
     * and not indices that are behind a data stream or data stream alias.
     *
     * @param aliasName The provided alias name
     * @return all aliased indices by the alias with the provided alias name
     */
    public Set<Index> aliasedIndices(String aliasName) {
        Objects.requireNonNull(aliasName);
        return aliasedIndices.getOrDefault(aliasName, Set.of());
    }

    /**
     * @return the names of all indices aliases.
     */
    public Set<String> aliasedIndices() {
        return aliasedIndices.keySet();
    }

    public boolean equalsAliases(ProjectMetadata other) {
        for (IndexMetadata otherIndex : other.indices().values()) {
            IndexMetadata thisIndex = index(otherIndex.getIndex());
            if (thisIndex == null || otherIndex.getAliases().equals(thisIndex.getAliases()) == false) {
                return false;
            }
        }

        var thisAliases = dataStreamAliases();
        var otherAliases = other.dataStreamAliases();
        if (otherAliases.size() != thisAliases.size()) {
            return false;
        }
        for (DataStreamAlias otherAlias : otherAliases.values()) {
            DataStreamAlias thisAlias = thisAliases.get(otherAlias.getName());
            if (thisAlias == null || thisAlias.equals(otherAlias) == false) {
                return false;
            }
        }

        return true;
    }

    /**
     * Finds all mappings for concrete indices. Only fields that match the provided field
     * filter will be returned (default is a predicate that always returns true, which can be
     * overridden via plugins)
     *
     * @see MapperPlugin#getFieldFilter()
     *
     * @param onNextIndex a hook that gets notified for each index that's processed
     */
    public Map<String, MappingMetadata> findMappings(
        String[] concreteIndices,
        Function<String, ? extends Predicate<String>> fieldFilter,
        Runnable onNextIndex
    ) {
        assert Transports.assertNotTransportThread("decompressing mappings is too expensive for a transport thread");

        assert concreteIndices != null;
        if (concreteIndices.length == 0) {
            return ImmutableOpenMap.of();
        }

        ImmutableOpenMap.Builder<String, MappingMetadata> indexMapBuilder = ImmutableOpenMap.builder();
        Stream.of(concreteIndices).filter(indices::containsKey).forEach(index -> {
            onNextIndex.run();
            IndexMetadata indexMetadata = indices.get(index);
            Predicate<String> fieldPredicate = fieldFilter.apply(index);
            indexMapBuilder.put(index, filterFields(indexMetadata.mapping(), fieldPredicate));
        });
        return indexMapBuilder.build();
    }

    public Map<String, MappingMetadata> getMappingsByHash() {
        return mappingsByHash;
    }

    @SuppressWarnings("unchecked")
    private static MappingMetadata filterFields(MappingMetadata mappingMetadata, Predicate<String> fieldPredicate) {
        if (mappingMetadata == null) {
            return MappingMetadata.EMPTY_MAPPINGS;
        }
        if (fieldPredicate == FieldPredicate.ACCEPT_ALL) {
            return mappingMetadata;
        }
        Map<String, Object> sourceAsMap = XContentHelper.convertToMap(mappingMetadata.source().compressedReference(), true).v2();
        Map<String, Object> mapping;
        if (sourceAsMap.size() == 1 && sourceAsMap.containsKey(mappingMetadata.type())) {
            mapping = (Map<String, Object>) sourceAsMap.get(mappingMetadata.type());
        } else {
            mapping = sourceAsMap;
        }

        Map<String, Object> properties = (Map<String, Object>) mapping.get("properties");
        if (properties == null || properties.isEmpty()) {
            return mappingMetadata;
        }

        filterFields("", properties, fieldPredicate);

        return new MappingMetadata(mappingMetadata.type(), sourceAsMap);
    }

    @SuppressWarnings("unchecked")
    private static boolean filterFields(String currentPath, Map<String, Object> fields, Predicate<String> fieldPredicate) {
        assert fieldPredicate != FieldPredicate.ACCEPT_ALL;
        Iterator<Map.Entry<String, Object>> entryIterator = fields.entrySet().iterator();
        while (entryIterator.hasNext()) {
            Map.Entry<String, Object> entry = entryIterator.next();
            String newPath = mergePaths(currentPath, entry.getKey());
            Object value = entry.getValue();
            boolean mayRemove = true;
            boolean isMultiField = false;
            if (value instanceof Map) {
                Map<String, Object> map = (Map<String, Object>) value;
                Map<String, Object> properties = (Map<String, Object>) map.get("properties");
                if (properties != null) {
                    mayRemove = filterFields(newPath, properties, fieldPredicate);
                } else {
                    Map<String, Object> subFields = (Map<String, Object>) map.get("fields");
                    if (subFields != null) {
                        isMultiField = true;
                        if (mayRemove = filterFields(newPath, subFields, fieldPredicate)) {
                            map.remove("fields");
                        }
                    }
                }
            } else {
                throw new IllegalStateException("cannot filter mappings, found unknown element of type [" + value.getClass() + "]");
            }

            // only remove a field if it has no sub-fields left and it has to be excluded
            if (fieldPredicate.test(newPath) == false) {
                if (mayRemove) {
                    entryIterator.remove();
                } else if (isMultiField) {
                    // multi fields that should be excluded but hold subfields that don't have to be excluded are converted to objects
                    Map<String, Object> map = (Map<String, Object>) value;
                    Map<String, Object> subFields = (Map<String, Object>) map.get("fields");
                    assert subFields.isEmpty() == false;
                    map.put("properties", subFields);
                    map.remove("fields");
                    map.remove("type");
                }
            }
        }
        // return true if the ancestor may be removed, as it has no sub-fields left
        return fields.isEmpty();
    }

    private static String mergePaths(String path, String field) {
        return path.isEmpty() ? field : path + "." + field;
    }

    public Map<String, IndexMetadata> indices() {
        return indices;
    }

    public Map<String, IndexTemplateMetadata> templates() {
        return templates;
    }

    /**
     * Checks whether the provided index is a data stream.
     */
    public boolean indexIsADataStream(String indexName) {
        final SortedMap<String, IndexAbstraction> lookup = getIndicesLookup();
        IndexAbstraction abstraction = lookup.get(indexName);
        return abstraction != null && abstraction.getType() == IndexAbstraction.Type.DATA_STREAM;
    }

    /**
     * Gets the total number of shards from all indices, including replicas and
     * closed indices.
     */
    public int getTotalNumberOfShards() {
        return totalNumberOfShards;
    }

    /**
     * Gets the total number of open shards from all indices. Includes
     * replicas, but does not include shards that are part of closed indices.
     */
    public int getTotalOpenIndexShards() {
        return totalOpenIndexShards;
    }

    /**
     * Returns all the concrete indices.
     */
    public String[] getConcreteAllIndices() {
        return allIndices;
    }

    /**
     * Returns all the concrete indices that are not hidden.
     */
    public String[] getConcreteVisibleIndices() {
        return visibleIndices;
    }

    /**
     * Returns all of the concrete indices that are open.
     */
    public String[] getConcreteAllOpenIndices() {
        return allOpenIndices;
    }

    /**
     * Returns all of the concrete indices that are open and not hidden.
     */
    public String[] getConcreteVisibleOpenIndices() {
        return visibleOpenIndices;
    }

    /**
     * Returns all of the concrete indices that are closed.
     */
    public String[] getConcreteAllClosedIndices() {
        return allClosedIndices;
    }

    /**
     * Returns all of the concrete indices that are closed and not hidden.
     */
    public String[] getConcreteVisibleClosedIndices() {
        return visibleClosedIndices;
    }

    public boolean indicesLookupInitialized() {
        return indicesLookup != null;
    }

    public IndexVersion oldestIndexVersion() {
        return oldestIndexVersion;
    }

    /**
     * Returns indexing routing for the given <code>aliasOrIndex</code>. Resolves routing from the alias metadata used
     * in the write index.
     */
    public String resolveWriteIndexRouting(@Nullable String routing, String aliasOrIndex) {
        if (aliasOrIndex == null) {
            return routing;
        }

        IndexAbstraction result = getIndicesLookup().get(aliasOrIndex);
        if (result == null || result.getType() != IndexAbstraction.Type.ALIAS) {
            return routing;
        }
        Index writeIndexName = result.getWriteIndex();
        if (writeIndexName == null) {
            throw new IllegalArgumentException("alias [" + aliasOrIndex + "] does not have a write index");
        }
        AliasMetadata writeIndexAliasMetadata = index(writeIndexName).getAliases().get(result.getName());
        if (writeIndexAliasMetadata != null) {
            return resolveRouting(routing, aliasOrIndex, writeIndexAliasMetadata);
        } else {
            return routing;
        }
    }

    /**
     * Returns indexing routing for the given index.
     */
    // TODO: This can be moved to IndexNameExpressionResolver too, but this means that we will support wildcards and other expressions
    // in the index,bulk,update and delete apis.
    public String resolveIndexRouting(@Nullable String routing, String aliasOrIndex) {
        if (aliasOrIndex == null) {
            return routing;
        }

        IndexAbstraction result = getIndicesLookup().get(aliasOrIndex);
        if (result == null || result.getType() != IndexAbstraction.Type.ALIAS) {
            return routing;
        }
        if (result.getIndices().size() > 1) {
            rejectSingleIndexOperation(aliasOrIndex, result);
        }
        return resolveRouting(routing, aliasOrIndex, AliasMetadata.getFirstAliasMetadata(this, result));
    }

    private static String resolveRouting(@Nullable String routing, String aliasOrIndex, AliasMetadata aliasMd) {
        if (aliasMd.indexRouting() != null) {
            if (aliasMd.indexRouting().indexOf(',') != -1) {
                throw new IllegalArgumentException(
                    "index/alias ["
                        + aliasOrIndex
                        + "] provided with routing value ["
                        + aliasMd.getIndexRouting()
                        + "] that resolved to several routing values, rejecting operation"
                );
            }
            if (routing != null) {
                if (routing.equals(aliasMd.indexRouting()) == false) {
                    throw new IllegalArgumentException(
                        "Alias ["
                            + aliasOrIndex
                            + "] has index routing associated with it ["
                            + aliasMd.indexRouting()
                            + "], and was provided with routing value ["
                            + routing
                            + "], rejecting operation"
                    );
                }
            }
            // Alias routing overrides the parent routing (if any).
            return aliasMd.indexRouting();
        }
        return routing;
    }

    private static void rejectSingleIndexOperation(String aliasOrIndex, IndexAbstraction result) {
        String[] indexNames = new String[result.getIndices().size()];
        int i = 0;
        for (Index indexName : result.getIndices()) {
            indexNames[i++] = indexName.getName();
        }
        throw new IllegalArgumentException(
            "Alias ["
                + aliasOrIndex
                + "] has more than one index associated with it ["
                + Arrays.toString(indexNames)
                + "], can't execute a single index op"
        );
    }

    @Override
    public Iterator<IndexMetadata> iterator() {
        return indices.values().iterator();
    }

    public Stream<IndexMetadata> stream() {
        return indices.values().stream();
    }

    public int size() {
        return indices.size();
    }

    @SuppressWarnings("unchecked")
    public <T extends Metadata.ProjectCustom> T custom(String type) {
        return (T) customs.get(type);
    }

    @SuppressWarnings("unchecked")
    public <T extends Metadata.ProjectCustom> T custom(String type, T defaultValue) {
        return (T) customs.getOrDefault(type, defaultValue);
    }

    public ImmutableOpenMap<String, Metadata.ProjectCustom> customs() {
        return customs;
    }

    public Map<String, ReservedStateMetadata> reservedStateMetadata() {
        return reservedStateMetadata;
    }

    public Map<String, DataStream> dataStreams() {
        return custom(DataStreamMetadata.TYPE, DataStreamMetadata.EMPTY).dataStreams();
    }

    public Map<String, DataStreamAlias> dataStreamAliases() {
        return custom(DataStreamMetadata.TYPE, DataStreamMetadata.EMPTY).getDataStreamAliases();
    }

    /**
     * Return a map of DataStreamAlias objects by DataStream name
     */
    public Map<String, List<DataStreamAlias>> dataStreamAliasesByDataStream() {
        return dataStreamAliases().values()
            .stream()
            .flatMap(dsa -> dsa.getDataStreams().stream().map(ds -> Map.entry(ds, dsa)))
            .collect(Collectors.groupingBy(Map.Entry::getKey, Collectors.mapping(Map.Entry::getValue, Collectors.toList())));
    }

    /**
     * Finds the parent data streams, if any, for the specified concrete indices.
     */
    public Map<String, DataStream> findDataStreams(String... concreteIndices) {
        assert concreteIndices != null;
        final ImmutableOpenMap.Builder<String, DataStream> builder = ImmutableOpenMap.builder();
        final SortedMap<String, IndexAbstraction> lookup = getIndicesLookup();
        for (String indexName : concreteIndices) {
            IndexAbstraction index = lookup.get(indexName);
            assert index != null;
            assert index.getType() == IndexAbstraction.Type.CONCRETE_INDEX;
            if (index.getParentDataStream() != null) {
                builder.put(indexName, index.getParentDataStream());
            }
        }
        return builder.build();
    }

    /**
     * Finds the specific data stream aliases that match with the specified aliases directly or partially via wildcards, and
     * that point to the specified data streams (directly or matching data streams via wildcards).
     *
     * @param aliases The aliases to look for. Might contain include or exclude wildcards.
     * @param dataStreams The data streams that the aliases must point to in order to be returned
     * @return A map of data stream name to the list of DataStreamAlias objects that match. If a data stream does not have matching
     * aliases then the result will <b>not</b> include the data stream's key.
     */
    public Map<String, List<DataStreamAlias>> findDataStreamAliases(final String[] aliases, final String[] dataStreams) {
        ImmutableOpenMap.Builder<String, List<DataStreamAlias>> mapBuilder = ImmutableOpenMap.builder();
        Map<String, List<DataStreamAlias>> dataStreamAliases = dataStreamAliasesByDataStream();

        findAliasInfo(aliases, dataStreams, dataStream -> dataStreamAliases.getOrDefault(dataStream, List.of()), mapBuilder::put);

        return mapBuilder.build();
    }

    /**
     * Find the aliases that point to the specified data streams or indices. Called from findAliases or findDataStreamAliases.
     *
     * @param aliases The aliases to look for. Might contain include or exclude wildcards.
     * @param possibleMatches The data streams or indices that the aliases must point to in order to be returned
     * @param getter A function that is used to get the alises for a given data stream or index
     * @param setter A function that is used to keep track of the found aliases
     */
    private <T extends AliasInfo> void findAliasInfo(
        String[] aliases,
        String[] possibleMatches,
        Function<String, List<T>> getter,
        BiConsumer<String, List<T>> setter
    ) {
        assert aliases != null;
        assert possibleMatches != null;
        if (possibleMatches.length == 0) {
            return;
        }

        // create patterns to use to search for targets
        String[] patterns = new String[aliases.length];
        boolean[] include = new boolean[aliases.length];
        for (int i = 0; i < aliases.length; i++) {
            String alias = aliases[i];
            if (alias.charAt(0) == '-') {
                patterns[i] = alias.substring(1);
                include[i] = false;
            } else {
                patterns[i] = alias;
                include[i] = true;
            }
        }

        boolean matchAllAliases = patterns.length == 0;

        for (String index : possibleMatches) {
            List<T> filteredValues = new ArrayList<>();

            List<T> entities = getter.apply(index);
            for (T aliasInfo : entities) {
                boolean matched = matchAllAliases;
                String alias = aliasInfo.getAlias();
                for (int i = 0; i < patterns.length; i++) {
                    if (include[i]) {
                        if (matched == false) {
                            String pattern = patterns[i];
                            matched = ALL.equals(pattern) || Regex.simpleMatch(pattern, alias);
                        }
                    } else if (matched) {
                        matched = Regex.simpleMatch(patterns[i], alias) == false;
                    }
                }
                if (matched) {
                    filteredValues.add(aliasInfo);
                }
            }
            if (filteredValues.isEmpty() == false) {
                // Make the list order deterministic
                CollectionUtil.timSort(filteredValues, Comparator.comparing(AliasInfo::getAlias));
                setter.accept(index, Collections.unmodifiableList(filteredValues));
            }
        }
    }

    public Map<String, ComponentTemplate> componentTemplates() {
        return Optional.ofNullable((ComponentTemplateMetadata) custom(ComponentTemplateMetadata.TYPE))
            .map(ComponentTemplateMetadata::componentTemplates)
            .orElse(Collections.emptyMap());
    }

    public Map<String, ComposableIndexTemplate> templatesV2() {
        return Optional.ofNullable((ComposableIndexTemplateMetadata) custom(ComposableIndexTemplateMetadata.TYPE))
            .map(ComposableIndexTemplateMetadata::indexTemplates)
            .orElse(Collections.emptyMap());
    }

    public IndexMode retrieveIndexModeFromTemplate(ComposableIndexTemplate indexTemplate) {
        if (indexTemplate.getDataStreamTemplate() == null) {
            return null;
        }

        var settings = MetadataIndexTemplateService.resolveSettings(indexTemplate, componentTemplates());
        // Not using IndexSettings.MODE.get() to avoid validation that may fail at this point.
        var rawIndexMode = settings.get(IndexSettings.MODE.getKey());
        return rawIndexMode != null ? Enum.valueOf(IndexMode.class, rawIndexMode.toUpperCase(Locale.ROOT)) : null;
    }

    /**
     * Indicates if the provided index is managed by ILM. This takes into account if the index is part of
     * data stream that's potentially managed by data stream lifecycle and the value of the
     * {@link org.elasticsearch.index.IndexSettings#PREFER_ILM_SETTING}
     */
    public boolean isIndexManagedByILM(IndexMetadata indexMetadata) {
        if (Strings.hasText(indexMetadata.getLifecyclePolicyName()) == false) {
            // no ILM policy configured so short circuit this to *not* managed by ILM
            return false;
        }

        IndexAbstraction indexAbstraction = getIndicesLookup().get(indexMetadata.getIndex().getName());
        if (indexAbstraction == null) {
            // index doesn't exist anymore
            return false;
        }

        DataStream parentDataStream = indexAbstraction.getParentDataStream();
        // Only data streams can be managed by data stream lifecycle
        if (parentDataStream == null) {
            return true;
        }
        DataStreamLifecycle lifecycle = parentDataStream.getDataLifecycleForIndex(indexMetadata.getIndex());
        if (lifecycle != null && lifecycle.enabled()) {
            // index has both ILM and data stream lifecycle configured so let's check which is preferred
            return PREFER_ILM_SETTING.get(indexMetadata.getSettings());
        }

        return true;
    }

    static boolean isStateEquals(ProjectMetadata project1, ProjectMetadata project2) {
        if (project1.templates().equals(project2.templates()) == false) {
            return false;
        }
        if (Metadata.customsEqual(project1.customs(), project2.customs()) == false) {
            return false;
        }
        return true;
    }

    public Optional<SecureString> getSecret(String key) {
        return Optional.ofNullable(this.<ProjectSecrets>custom(ProjectSecrets.TYPE)).map(secrets -> secrets.getSettings().getString(key));
    }

    public static ProjectMetadata.Builder builder(ProjectId id) {
        return new ProjectMetadata.Builder().id(id);
    }

    public static ProjectMetadata.Builder builder(ProjectMetadata projectMetadata) {
        return new ProjectMetadata.Builder(projectMetadata);
    }

    public ProjectMetadata copyAndUpdate(Consumer<Builder> updater) {
        var builder = builder(this);
        updater.accept(builder);
        return builder.build();
    }

    public static class Builder {

        private final ImmutableOpenMap.Builder<String, IndexMetadata> indices;
        private final ImmutableOpenMap.Builder<String, IndexTemplateMetadata> templates;
        private final ImmutableOpenMap.Builder<String, Metadata.ProjectCustom> customs;
        private final ImmutableOpenMap.Builder<String, ReservedStateMetadata> reservedStateMetadata;

        private SortedMap<String, IndexAbstraction> previousIndicesLookup;

        private final Map<String, MappingMetadata> mappingsByHash;
        // If this is set to false we can skip checking #mappingsByHash for unused entries in #build(). Used as an optimization to save
        // the rather expensive logic for removing unused mappings when building from another instance and we know that no mappings can
        // have become unused because no indices were updated or removed from this builder in a way that would cause unused entries in
        // #mappingsByHash.
        private boolean checkForUnusedMappings = true;
        private ProjectId id;

        Builder(ProjectMetadata projectMetadata) {
            this.id = projectMetadata.id;
            this.indices = ImmutableOpenMap.builder(projectMetadata.indices);
            this.templates = ImmutableOpenMap.builder(projectMetadata.templates);
            this.customs = ImmutableOpenMap.builder(projectMetadata.customs);
            this.reservedStateMetadata = ImmutableOpenMap.builder(projectMetadata.reservedStateMetadata);
            this.previousIndicesLookup = projectMetadata.indicesLookup;
            this.mappingsByHash = new HashMap<>(projectMetadata.mappingsByHash);
            this.checkForUnusedMappings = false;
        }

        Builder() {
            this(Map.of(), 0);
        }

        Builder(Map<String, MappingMetadata> mappingsByHash, int indexCountHint) {
            indices = ImmutableOpenMap.builder(indexCountHint);
            templates = ImmutableOpenMap.builder();
            customs = ImmutableOpenMap.builder();
            reservedStateMetadata = ImmutableOpenMap.builder();
            previousIndicesLookup = null;
            this.mappingsByHash = new HashMap<>(mappingsByHash);
            indexGraveyard(IndexGraveyard.builder().build()); // create new empty index graveyard to initialize
        }

        public Builder id(ProjectId id) {
            assert this.id == null : "a project's ID cannot be changed";
            this.id = id;
            return this;
        }

        public ProjectId getId() {
            return id;
        }

        public Builder put(IndexMetadata.Builder indexMetadataBuilder) {
            // we know its a new one, increment the version and store
            indexMetadataBuilder.version(indexMetadataBuilder.version() + 1);
            dedupeMapping(indexMetadataBuilder);
            IndexMetadata indexMetadata = indexMetadataBuilder.build();
            IndexMetadata previous = indices.put(indexMetadata.getIndex().getName(), indexMetadata);
            if (unsetPreviousIndicesLookup(previous, indexMetadata)) {
                previousIndicesLookup = null;
            }
            maybeSetMappingPurgeFlag(previous, indexMetadata);
            return this;
        }

        public Builder put(IndexMetadata indexMetadata, boolean incrementVersion) {
            final String name = indexMetadata.getIndex().getName();
            indexMetadata = dedupeMapping(indexMetadata);
            IndexMetadata previous;
            if (incrementVersion) {
                if (indices.get(name) == indexMetadata) {
                    return this;
                }
                // if we put a new index metadata, increment its version
                indexMetadata = indexMetadata.withIncrementedVersion();
                previous = indices.put(name, indexMetadata);
            } else {
                previous = indices.put(name, indexMetadata);
                if (previous == indexMetadata) {
                    return this;
                }
            }
            if (unsetPreviousIndicesLookup(previous, indexMetadata)) {
                previousIndicesLookup = null;
            }
            maybeSetMappingPurgeFlag(previous, indexMetadata);
            return this;
        }

        public Builder indices(Map<String, IndexMetadata> indices) {
            for (var value : indices.values()) {
                put(value, false);
            }
            return this;
        }

        /**
         * Dedupes {@link MappingMetadata} instance from the provided indexMetadata parameter using the sha256
         * hash from the compressed source of the mapping. If there is a mapping with the same sha256 hash then
         * a new {@link IndexMetadata} is returned with the found {@link MappingMetadata} instance, otherwise
         * the {@link MappingMetadata} instance of the indexMetadata parameter is recorded and the indexMetadata
         * parameter is then returned.
         */
        private IndexMetadata dedupeMapping(IndexMetadata indexMetadata) {
            if (indexMetadata.mapping() == null) {
                return indexMetadata;
            }

            String digest = indexMetadata.mapping().getSha256();
            MappingMetadata entry = mappingsByHash.get(digest);
            if (entry != null) {
                return indexMetadata.withMappingMetadata(entry);
            } else {
                mappingsByHash.put(digest, indexMetadata.mapping());
                return indexMetadata;
            }
        }

        /**
         * Similar to {@link #dedupeMapping(IndexMetadata)}.
         */
        private void dedupeMapping(IndexMetadata.Builder indexMetadataBuilder) {
            if (indexMetadataBuilder.mapping() == null) {
                return;
            }

            String digest = indexMetadataBuilder.mapping().getSha256();
            MappingMetadata entry = mappingsByHash.get(digest);
            if (entry != null) {
                indexMetadataBuilder.putMapping(entry);
            } else {
                mappingsByHash.put(digest, indexMetadataBuilder.mapping());
            }
        }

        private void maybeSetMappingPurgeFlag(@Nullable IndexMetadata previous, IndexMetadata updated) {
            if (checkForUnusedMappings) {
                return;
            }
            if (previous == null) {
                return;
            }
            final MappingMetadata mapping = previous.mapping();
            if (mapping == null) {
                return;
            }
            final MappingMetadata updatedMapping = updated.mapping();
            if (updatedMapping == null) {
                return;
            }
            if (mapping.getSha256().equals(updatedMapping.getSha256()) == false) {
                checkForUnusedMappings = true;
            }
        }

        private static boolean unsetPreviousIndicesLookup(IndexMetadata previous, IndexMetadata current) {
            if (previous == null) {
                return true;
            }

            if (previous.getAliases().equals(current.getAliases()) == false) {
                return true;
            }

            if (previous.isHidden() != current.isHidden()) {
                return true;
            }

            if (previous.isSystem() != current.isSystem()) {
                return true;
            }

            if (previous.getState() != current.getState()) {
                return true;
            }

            return false;
        }

        public IndexMetadata get(String index) {
            return indices.get(index);
        }

        public IndexMetadata getSafe(Index index) {
            IndexMetadata indexMetadata = get(index.getName());
            if (indexMetadata != null) {
                if (indexMetadata.getIndexUUID().equals(index.getUUID())) {
                    return indexMetadata;
                }
                throw new IndexNotFoundException(
                    index,
                    new IllegalStateException(
                        "index uuid doesn't match expected: [" + index.getUUID() + "] but got: [" + indexMetadata.getIndexUUID() + "]"
                    )
                );
            }
            throw new IndexNotFoundException(index);
        }

        public Builder remove(String index) {
            previousIndicesLookup = null;
            checkForUnusedMappings = true;
            indices.remove(index);
            return this;
        }

        public Builder removeAllIndices() {
            previousIndicesLookup = null;
            checkForUnusedMappings = true;

            indices.clear();
            mappingsByHash.clear();
            return this;
        }

        public Builder put(IndexTemplateMetadata.Builder template) {
            return put(template.build());
        }

        public Builder put(IndexTemplateMetadata template) {
            templates.put(template.name(), template);
            return this;
        }

        public Builder removeTemplate(String templateName) {
            templates.remove(templateName);
            return this;
        }

        public Builder templates(Map<String, IndexTemplateMetadata> templates) {
            this.templates.putAllFromMap(templates);
            return this;
        }

        public Builder put(String name, ComponentTemplate componentTemplate) {
            Objects.requireNonNull(componentTemplate, "it is invalid to add a null component template: " + name);

            var ctm = (ComponentTemplateMetadata) this.customs.get(ComponentTemplateMetadata.TYPE);
            Map<String, ComponentTemplate> existingTemplates = ctm != null ? new HashMap<>(ctm.componentTemplates()) : new HashMap<>();
            existingTemplates.put(name, componentTemplate);
            this.customs.put(ComponentTemplateMetadata.TYPE, new ComponentTemplateMetadata(existingTemplates));
            return this;
        }

        public Builder removeComponentTemplate(String name) {
            var ctm = (ComponentTemplateMetadata) this.customs.get(ComponentTemplateMetadata.TYPE);
            if (ctm != null) {
                var existingTemplates = new HashMap<>(ctm.componentTemplates());
                if (existingTemplates.remove(name) != null) {
                    this.customs.put(ComponentTemplateMetadata.TYPE, new ComponentTemplateMetadata(existingTemplates));
                }
            }
            return this;
        }

        public Builder componentTemplates(Map<String, ComponentTemplate> componentTemplates) {
            this.customs.put(ComponentTemplateMetadata.TYPE, new ComponentTemplateMetadata(componentTemplates));
            return this;
        }

        public Builder indexTemplates(Map<String, ComposableIndexTemplate> indexTemplates) {
            this.customs.put(ComposableIndexTemplateMetadata.TYPE, new ComposableIndexTemplateMetadata(indexTemplates));
            return this;
        }

        public Builder put(String name, ComposableIndexTemplate indexTemplate) {
            Objects.requireNonNull(indexTemplate, "it is invalid to add a null index template: " + name);

            var itmd = (ComposableIndexTemplateMetadata) this.customs.get(ComposableIndexTemplateMetadata.TYPE);
            Map<String, ComposableIndexTemplate> existingTemplates = itmd != null ? new HashMap<>(itmd.indexTemplates()) : new HashMap<>();
            existingTemplates.put(name, indexTemplate);
            this.customs.put(ComposableIndexTemplateMetadata.TYPE, new ComposableIndexTemplateMetadata(existingTemplates));
            return this;
        }

        public Builder removeIndexTemplate(String name) {
            var itmd = (ComposableIndexTemplateMetadata) this.customs.get(ComposableIndexTemplateMetadata.TYPE);
            if (itmd != null) {
                var existingTemplates = new HashMap<>(itmd.indexTemplates());
                if (existingTemplates.remove(name) != null) {
                    this.customs.put(ComposableIndexTemplateMetadata.TYPE, new ComposableIndexTemplateMetadata(existingTemplates));
                }
            }
            return this;
        }

        public DataStream dataStream(String dataStreamName) {
            return dataStreamMetadata().dataStreams().get(dataStreamName);
        }

        public Builder dataStreams(Map<String, DataStream> dataStreams, Map<String, DataStreamAlias> dataStreamAliases) {
            previousIndicesLookup = null;

            // Only perform data stream validation only when data streams are modified in Metadata:
            for (DataStream dataStream : dataStreams.values()) {
                dataStream.validate(indices::get);
            }

            this.customs.put(
                DataStreamMetadata.TYPE,
                new DataStreamMetadata(
                    ImmutableOpenMap.<String, DataStream>builder().putAllFromMap(dataStreams).build(),
                    ImmutableOpenMap.<String, DataStreamAlias>builder().putAllFromMap(dataStreamAliases).build()
                )
            );
            return this;
        }

        public Builder put(DataStream dataStream) {
            Objects.requireNonNull(dataStream, "it is invalid to add a null data stream");
            previousIndicesLookup = null;

            // Every time the backing indices of a data stream is modified a new instance will be created and
            // that instance needs to be added here. So this is a good place to do data stream validation for
            // the data stream and all of its backing indices. Doing this validation in the build() method would
            // trigger this validation on each new Metadata creation, even if there are no changes to data streams.
            dataStream.validate(indices::get);

            this.customs.put(DataStreamMetadata.TYPE, dataStreamMetadata().withAddedDatastream(dataStream));
            return this;
        }

        public DataStreamMetadata dataStreamMetadata() {
            return (DataStreamMetadata) this.customs.getOrDefault(DataStreamMetadata.TYPE, DataStreamMetadata.EMPTY);
        }

        public boolean put(String aliasName, String dataStream, Boolean isWriteDataStream, String filter) {
            previousIndicesLookup = null;
            DataStreamMetadata existing = dataStreamMetadata();
            DataStreamMetadata updated = existing.withAlias(aliasName, dataStream, isWriteDataStream, filter);
            if (existing == updated) {
                return false;
            }
            this.customs.put(DataStreamMetadata.TYPE, updated);
            return true;
        }

        public Builder removeDataStream(String name) {
            previousIndicesLookup = null;
            this.customs.put(DataStreamMetadata.TYPE, dataStreamMetadata().withRemovedDataStream(name));
            return this;
        }

        public boolean removeDataStreamAlias(String aliasName, String dataStreamName, boolean mustExist) {
            previousIndicesLookup = null;

            DataStreamMetadata existing = dataStreamMetadata();
            DataStreamMetadata updated = existing.withRemovedAlias(aliasName, dataStreamName, mustExist);
            if (existing == updated) {
                return false;
            }
            this.customs.put(DataStreamMetadata.TYPE, updated);
            return true;
        }

        @SuppressWarnings("unchecked")
        public <T extends Metadata.ProjectCustom> T getCustom(String type) {
            return (T) customs.get(type);
        }

        public Builder putCustom(String type, Metadata.ProjectCustom custom) {
            customs.put(type, Objects.requireNonNull(custom, type));
            return this;
        }

        public Builder removeCustom(String type) {
            customs.remove(type);
            return this;
        }

        public Builder removeCustomIf(BiPredicate<String, ? super Metadata.ProjectCustom> p) {
            customs.removeAll(p);
            return this;
        }

        public Builder customs(Map<String, Metadata.ProjectCustom> customs) {
            customs.forEach((key, value) -> Objects.requireNonNull(value, key));
            this.customs.putAllFromMap(customs);
            return this;
        }

        public Builder put(Map<String, ReservedStateMetadata> reservedStateMetadata) {
            this.reservedStateMetadata.putAllFromMap(reservedStateMetadata);
            return this;
        }

        public Builder put(ReservedStateMetadata metadata) {
            reservedStateMetadata.put(metadata.namespace(), metadata);
            return this;
        }

        public Builder removeReservedState(ReservedStateMetadata metadata) {
            reservedStateMetadata.remove(metadata.namespace());
            return this;
        }

        public Builder indexGraveyard(final IndexGraveyard indexGraveyard) {
            return putCustom(IndexGraveyard.TYPE, indexGraveyard);
        }

        public IndexGraveyard indexGraveyard() {
            return (IndexGraveyard) getCustom(IndexGraveyard.TYPE);
        }

        public Builder updateSettings(Settings settings, String... indices) {
            if (indices == null || indices.length == 0) {
                indices = this.indices.keys().toArray(String[]::new);
            }
            for (String index : indices) {
                IndexMetadata indexMetadata = this.indices.get(index);
                if (indexMetadata == null) {
                    throw new IndexNotFoundException(index);
                }
                // Updating version is required when updating settings.
                // Otherwise, settings changes may not be replicated to remote clusters.
                long newVersion = indexMetadata.getSettingsVersion() + 1;
                put(
                    IndexMetadata.builder(indexMetadata)
                        .settings(Settings.builder().put(indexMetadata.getSettings()).put(settings))
                        .settingsVersion(newVersion)
                );
            }
            return this;
        }

        /**
         * Update the number of replicas for the specified indices.
         *
         * @param numberOfReplicas the number of replicas
         * @param indices          the indices to update the number of replicas for
         * @return the builder
         */
        public Builder updateNumberOfReplicas(int numberOfReplicas, String... indices) {
            for (String index : indices) {
                IndexMetadata indexMetadata = this.indices.get(index);
                if (indexMetadata == null) {
                    throw new IndexNotFoundException(index);
                }
                put(IndexMetadata.builder(indexMetadata).numberOfReplicas(numberOfReplicas));
            }
            return this;
        }

        public ProjectMetadata build() {
            return build(false);
        }

        public ProjectMetadata build(boolean skipNameCollisionChecks) {
            // TODO: We should move these datastructures to IndexNameExpressionResolver, this will give the following benefits:
            // 1) The datastructures will be rebuilt only when needed. Now during serializing we rebuild these datastructures
            // while these datastructures aren't even used.
            // 2) The aliasAndIndexLookup can be updated instead of rebuilding it all the time.
            final List<String> visibleIndices = new ArrayList<>();
            final List<String> allOpenIndices = new ArrayList<>();
            final List<String> visibleOpenIndices = new ArrayList<>();
            final List<String> allClosedIndices = new ArrayList<>();
            final List<String> visibleClosedIndices = new ArrayList<>();
            final ImmutableOpenMap<String, IndexMetadata> indicesMap = indices.build();

            int oldestIndexVersionId = IndexVersion.current().id();
            int totalNumberOfShards = 0;
            int totalOpenIndexShards = 0;

            ImmutableOpenMap.Builder<String, Set<Index>> aliasedIndicesBuilder = ImmutableOpenMap.builder();
            final String[] allIndicesArray = new String[indicesMap.size()];
            int i = 0;
            final Set<String> sha256HashesInUse = checkForUnusedMappings ? Sets.newHashSetWithExpectedSize(mappingsByHash.size()) : null;
            for (var entry : indicesMap.entrySet()) {
                allIndicesArray[i++] = entry.getKey();
                final IndexMetadata indexMetadata = entry.getValue();
                totalNumberOfShards += indexMetadata.getTotalNumberOfShards();
                final String name = indexMetadata.getIndex().getName();
                final boolean visible = indexMetadata.isHidden() == false;
                if (visible) {
                    visibleIndices.add(name);
                }
                if (indexMetadata.getState() == IndexMetadata.State.OPEN) {
                    totalOpenIndexShards += indexMetadata.getTotalNumberOfShards();
                    allOpenIndices.add(name);
                    if (visible) {
                        visibleOpenIndices.add(name);
                    }
                } else if (indexMetadata.getState() == IndexMetadata.State.CLOSE) {
                    allClosedIndices.add(name);
                    if (visible) {
                        visibleClosedIndices.add(name);
                    }
                }
                oldestIndexVersionId = Math.min(oldestIndexVersionId, indexMetadata.getCompatibilityVersion().id());
                if (sha256HashesInUse != null) {
                    final var mapping = indexMetadata.mapping();
                    if (mapping != null) {
                        sha256HashesInUse.add(mapping.getSha256());
                    }
                }
                for (var alias : indexMetadata.getAliases().keySet()) {
                    var indices = aliasedIndicesBuilder.get(alias);
                    if (indices == null) {
                        indices = new HashSet<>();
                        aliasedIndicesBuilder.put(alias, indices);
                    }
                    indices.add(indexMetadata.getIndex());
                }
            }

            for (String alias : aliasedIndicesBuilder.keys()) {
                aliasedIndicesBuilder.put(alias, Collections.unmodifiableSet(aliasedIndicesBuilder.get(alias)));
            }
            var aliasedIndices = aliasedIndicesBuilder.build();
            for (var entry : aliasedIndices.entrySet()) {
                List<IndexMetadata> aliasIndices = entry.getValue().stream().map(idx -> indicesMap.get(idx.getName())).toList();
                validateAlias(entry.getKey(), aliasIndices);
            }
            SortedMap<String, IndexAbstraction> indicesLookup = null;
            if (previousIndicesLookup != null) {
                // no changes to the names of indices, datastreams, and their aliases so we can reuse the previous lookup
                assert previousIndicesLookup.equals(buildIndicesLookup(dataStreamMetadata(), indicesMap));
                indicesLookup = previousIndicesLookup;
            } else if (skipNameCollisionChecks == false) {
                // we have changes to the entity names so we ensure we have no naming collisions
                ensureNoNameCollisions(aliasedIndices.keySet(), indicesMap, dataStreamMetadata());
            }
            assert assertDataStreams(indicesMap, dataStreamMetadata());

            if (sha256HashesInUse != null) {
                mappingsByHash.keySet().retainAll(sha256HashesInUse);
            }

            // build all concrete indices arrays:
            // TODO: I think we can remove these arrays. it isn't worth the effort, for operations on all indices.
            // When doing an operation across all indices, most of the time is spent on actually going to all shards and
            // do the required operations, the bottleneck isn't resolving expressions into concrete indices.
            String[] visibleIndicesArray = visibleIndices.toArray(String[]::new);
            String[] allOpenIndicesArray = allOpenIndices.toArray(String[]::new);
            String[] visibleOpenIndicesArray = visibleOpenIndices.toArray(String[]::new);
            String[] allClosedIndicesArray = allClosedIndices.toArray(String[]::new);
            String[] visibleClosedIndicesArray = visibleClosedIndices.toArray(String[]::new);

            return new ProjectMetadata(
                id,
                indicesMap,
                aliasedIndices,
                templates.build(),
                customs.build(),
                reservedStateMetadata.build(),
                totalNumberOfShards,
                totalOpenIndexShards,
                allIndicesArray,
                visibleIndicesArray,
                allOpenIndicesArray,
                visibleOpenIndicesArray,
                allClosedIndicesArray,
                visibleClosedIndicesArray,
                indicesLookup,
                Collections.unmodifiableMap(mappingsByHash),
                IndexVersion.fromId(oldestIndexVersionId)
            );
        }

        static void ensureNoNameCollisions(
            Set<String> indexAliases,
            ImmutableOpenMap<String, IndexMetadata> indicesMap,
            DataStreamMetadata dataStreamMetadata
        ) {
            List<String> duplicates = new ArrayList<>();
            Set<String> aliasDuplicatesWithIndices = new HashSet<>();
            Set<String> aliasDuplicatesWithDataStreams = new HashSet<>();
            var allDataStreams = dataStreamMetadata.dataStreams();
            // Adding data stream aliases:
            for (String dataStreamAlias : dataStreamMetadata.getDataStreamAliases().keySet()) {
                if (indexAliases.contains(dataStreamAlias)) {
                    duplicates.add("data stream alias and indices alias have the same name (" + dataStreamAlias + ")");
                }
                if (indicesMap.containsKey(dataStreamAlias)) {
                    aliasDuplicatesWithIndices.add(dataStreamAlias);
                }
                if (allDataStreams.containsKey(dataStreamAlias)) {
                    aliasDuplicatesWithDataStreams.add(dataStreamAlias);
                }
            }
            for (String alias : indexAliases) {
                if (allDataStreams.containsKey(alias)) {
                    aliasDuplicatesWithDataStreams.add(alias);
                }
                if (indicesMap.containsKey(alias)) {
                    aliasDuplicatesWithIndices.add(alias);
                }
            }
            allDataStreams.forEach((key, value) -> {
                if (indicesMap.containsKey(key)) {
                    duplicates.add("data stream [" + key + "] conflicts with index");
                }
            });
            if (aliasDuplicatesWithIndices.isEmpty() == false) {
                collectAliasDuplicates(indicesMap, aliasDuplicatesWithIndices, duplicates);
            }
            if (aliasDuplicatesWithDataStreams.isEmpty() == false) {
                collectAliasDuplicates(indicesMap, dataStreamMetadata, aliasDuplicatesWithDataStreams, duplicates);
            }
            if (duplicates.isEmpty() == false) {
                throw new IllegalStateException(
                    "index, alias, and data stream names need to be unique, but the following duplicates "
                        + "were found ["
                        + Strings.collectionToCommaDelimitedString(duplicates)
                        + "]"
                );
            }
        }

        /**
         * Iterates the detected duplicates between datastreams and aliases and collects them into the duplicates list as helpful messages.
         */
        private static void collectAliasDuplicates(
            ImmutableOpenMap<String, IndexMetadata> indicesMap,
            DataStreamMetadata dataStreamMetadata,
            Set<String> aliasDuplicatesWithDataStreams,
            List<String> duplicates
        ) {
            for (String alias : aliasDuplicatesWithDataStreams) {
                // reported var avoids adding a message twice if an index alias has the same name as a data stream.
                boolean reported = false;
                for (IndexMetadata cursor : indicesMap.values()) {
                    if (cursor.getAliases().containsKey(alias)) {
                        duplicates.add(alias + " (alias of " + cursor.getIndex() + ") conflicts with data stream");
                        reported = true;
                    }
                }
                // This is for adding an error message for when a data stream alias has the same name as a data stream.
                if (reported == false && dataStreamMetadata != null && dataStreamMetadata.dataStreams().containsKey(alias)) {
                    duplicates.add("data stream alias and data stream have the same name (" + alias + ")");
                }
            }
        }

        /**
         * Collect all duplicate names across indices and aliases that were detected into a list of helpful duplicate failure messages.
         */
        private static void collectAliasDuplicates(
            ImmutableOpenMap<String, IndexMetadata> indicesMap,
            Set<String> aliasDuplicatesWithIndices,
            List<String> duplicates
        ) {
            for (IndexMetadata cursor : indicesMap.values()) {
                for (String alias : aliasDuplicatesWithIndices) {
                    if (cursor.getAliases().containsKey(alias)) {
                        duplicates.add(alias + " (alias of " + cursor.getIndex() + ") conflicts with index");
                    }
                }
            }
        }

        static SortedMap<String, IndexAbstraction> buildIndicesLookup(
            DataStreamMetadata dataStreamMetadata,
            ImmutableOpenMap<String, IndexMetadata> indices
        ) {
            if (indices.isEmpty()) {
                return Collections.emptySortedMap();
            }
            Map<String, IndexAbstraction> indicesLookup = new HashMap<>();
            Map<String, DataStream> indexToDataStreamLookup = new HashMap<>();
            collectDataStreams(dataStreamMetadata, indicesLookup, indexToDataStreamLookup);

            Map<String, List<IndexMetadata>> aliasToIndices = new HashMap<>();
            collectIndices(indices, indexToDataStreamLookup, indicesLookup, aliasToIndices);
            collectAliases(aliasToIndices, indicesLookup);

            // We do a ton of lookups on this map but also need its sorted properties at times.
            // Using this hybrid of a sorted and a hash-map trades some heap overhead relative to just using a TreeMap
            // for much faster O(1) lookups in large clusters.
            return new SortedMap<>() {

                private final SortedMap<String, IndexAbstraction> sortedMap = Collections.unmodifiableSortedMap(
                    new TreeMap<>(indicesLookup)
                );

                @Override
                public Comparator<? super String> comparator() {
                    return sortedMap.comparator();
                }

                @Override
                public SortedMap<String, IndexAbstraction> subMap(String fromKey, String toKey) {
                    return sortedMap.subMap(fromKey, toKey);
                }

                @Override
                public SortedMap<String, IndexAbstraction> headMap(String toKey) {
                    return sortedMap.headMap(toKey);
                }

                @Override
                public SortedMap<String, IndexAbstraction> tailMap(String fromKey) {
                    return sortedMap.tailMap(fromKey);
                }

                @Override
                public String firstKey() {
                    return sortedMap.firstKey();
                }

                @Override
                public String lastKey() {
                    return sortedMap.lastKey();
                }

                @Override
                public Set<String> keySet() {
                    return sortedMap.keySet();
                }

                @Override
                public Collection<IndexAbstraction> values() {
                    return sortedMap.values();
                }

                @Override
                public Set<Entry<String, IndexAbstraction>> entrySet() {
                    return sortedMap.entrySet();
                }

                @Override
                public int size() {
                    return indicesLookup.size();
                }

                @Override
                public boolean isEmpty() {
                    return indicesLookup.isEmpty();
                }

                @Override
                public boolean containsKey(Object key) {
                    return indicesLookup.containsKey(key);
                }

                @Override
                public boolean containsValue(Object value) {
                    return indicesLookup.containsValue(value);
                }

                @Override
                public IndexAbstraction get(Object key) {
                    return indicesLookup.get(key);
                }

                @Override
                public IndexAbstraction put(String key, IndexAbstraction value) {
                    throw new UnsupportedOperationException();
                }

                @Override
                public IndexAbstraction remove(Object key) {
                    throw new UnsupportedOperationException();
                }

                @Override
                public void putAll(Map<? extends String, ? extends IndexAbstraction> m) {
                    throw new UnsupportedOperationException();
                }

                @Override
                public void clear() {
                    throw new UnsupportedOperationException();
                }

                @Override
                public boolean equals(Object obj) {
                    if (obj == null) {
                        return false;
                    }
                    if (getClass() != obj.getClass()) {
                        return false;
                    }
                    return indicesLookup.equals(obj);
                }

                @Override
                public int hashCode() {
                    return indicesLookup.hashCode();
                }
            };
        }

        private static void collectAliases(Map<String, List<IndexMetadata>> aliasToIndices, Map<String, IndexAbstraction> indicesLookup) {
            for (var entry : aliasToIndices.entrySet()) {
                AliasMetadata alias = entry.getValue().get(0).getAliases().get(entry.getKey());
                IndexAbstraction existing = indicesLookup.put(entry.getKey(), new IndexAbstraction.Alias(alias, entry.getValue()));
                assert existing == null : "duplicate for " + entry.getKey();
            }
        }

        private static void collectIndices(
            Map<String, IndexMetadata> indices,
            Map<String, DataStream> indexToDataStreamLookup,
            Map<String, IndexAbstraction> indicesLookup,
            Map<String, List<IndexMetadata>> aliasToIndices
        ) {
            for (var entry : indices.entrySet()) {
                String name = entry.getKey();
                IndexMetadata indexMetadata = entry.getValue();
                DataStream parent = indexToDataStreamLookup.get(name);
                assert assertContainsIndexIfDataStream(parent, indexMetadata);
                IndexAbstraction existing = indicesLookup.put(name, new IndexAbstraction.ConcreteIndex(indexMetadata, parent));
                assert existing == null : "duplicate for " + indexMetadata.getIndex();

                for (var aliasMetadata : indexMetadata.getAliases().values()) {
                    List<IndexMetadata> aliasIndices = aliasToIndices.computeIfAbsent(aliasMetadata.getAlias(), k -> new ArrayList<>());
                    aliasIndices.add(indexMetadata);
                }
            }
        }

        private static boolean assertContainsIndexIfDataStream(DataStream parent, IndexMetadata indexMetadata) {
            assert parent == null
                || parent.getIndices().stream().anyMatch(index -> indexMetadata.getIndex().getName().equals(index.getName()))
                || parent.getFailureComponent()
                    .getIndices()
                    .stream()
                    .anyMatch(index -> indexMetadata.getIndex().getName().equals(index.getName()))
                : "Expected data stream [" + parent.getName() + "] to contain index " + indexMetadata.getIndex();
            return true;
        }

        private static void collectDataStreams(
            DataStreamMetadata dataStreamMetadata,
            Map<String, IndexAbstraction> indicesLookup,
            Map<String, DataStream> indexToDataStreamLookup
        ) {
            var dataStreams = dataStreamMetadata.dataStreams();
            for (DataStreamAlias alias : dataStreamMetadata.getDataStreamAliases().values()) {
                IndexAbstraction existing = indicesLookup.put(alias.getName(), makeDsAliasAbstraction(dataStreams, alias));
                assert existing == null : "duplicate data stream alias for " + alias.getName();
            }
            for (DataStream dataStream : dataStreams.values()) {
                IndexAbstraction existing = indicesLookup.put(dataStream.getName(), dataStream);
                assert existing == null : "duplicate data stream for " + dataStream.getName();

                for (Index i : dataStream.getIndices()) {
                    indexToDataStreamLookup.put(i.getName(), dataStream);
                }
                for (Index i : dataStream.getFailureIndices()) {
                    indexToDataStreamLookup.put(i.getName(), dataStream);
                }
            }
        }

        private static IndexAbstraction.Alias makeDsAliasAbstraction(Map<String, DataStream> dataStreams, DataStreamAlias alias) {
            Index writeIndexOfWriteDataStream = null;
            if (alias.getWriteDataStream() != null) {
                DataStream writeDataStream = dataStreams.get(alias.getWriteDataStream());
                writeIndexOfWriteDataStream = writeDataStream.getWriteIndex();
            }
            return new IndexAbstraction.Alias(
                alias,
                alias.getDataStreams().stream().flatMap(name -> dataStreams.get(name).getIndices().stream()).toList(),
                writeIndexOfWriteDataStream,
                alias.getDataStreams()
            );
        }

        private static boolean isNonEmpty(List<IndexMetadata> idxMetas) {
            return (Objects.isNull(idxMetas) || idxMetas.isEmpty()) == false;
        }

        static void validateAlias(String aliasName, List<IndexMetadata> indexMetadatas) {
            // Validate write indices
            List<String> writeIndices = indexMetadatas.stream()
                .filter(idxMeta -> Boolean.TRUE.equals(idxMeta.getAliases().get(aliasName).writeIndex()))
                .map(im -> im.getIndex().getName())
                .toList();
            if (writeIndices.size() > 1) {
                throw new IllegalStateException(
                    "alias ["
                        + aliasName
                        + "] has more than one write index ["
                        + Strings.collectionToCommaDelimitedString(writeIndices)
                        + "]"
                );
            }

            // Validate hidden status
            Map<Boolean, List<IndexMetadata>> groupedByHiddenStatus = indexMetadatas.stream()
                .collect(Collectors.groupingBy(idxMeta -> Boolean.TRUE.equals(idxMeta.getAliases().get(aliasName).isHidden())));
            if (isNonEmpty(groupedByHiddenStatus.get(true)) && isNonEmpty(groupedByHiddenStatus.get(false))) {
                List<String> hiddenOn = groupedByHiddenStatus.get(true).stream().map(idx -> idx.getIndex().getName()).toList();
                List<String> nonHiddenOn = groupedByHiddenStatus.get(false).stream().map(idx -> idx.getIndex().getName()).toList();
                throw new IllegalStateException(
                    "alias ["
                        + aliasName
                        + "] has is_hidden set to true on indices ["
                        + Strings.collectionToCommaDelimitedString(hiddenOn)
                        + "] but does not have is_hidden set to true on indices ["
                        + Strings.collectionToCommaDelimitedString(nonHiddenOn)
                        + "]; alias must have the same is_hidden setting "
                        + "on all indices"
                );
            }

            // Validate system status
            Map<Boolean, List<IndexMetadata>> groupedBySystemStatus = indexMetadatas.stream()
                .collect(Collectors.groupingBy(IndexMetadata::isSystem));
            // If the alias has either all system or all non-system, then no more validation is required
            if (isNonEmpty(groupedBySystemStatus.get(false)) && isNonEmpty(groupedBySystemStatus.get(true))) {
                final List<String> newVersionSystemIndices = groupedBySystemStatus.get(true)
                    .stream()
                    .filter(i -> i.getCreationVersion().onOrAfter(IndexNameExpressionResolver.SYSTEM_INDEX_ENFORCEMENT_INDEX_VERSION))
                    .map(i -> i.getIndex().getName())
                    .sorted() // reliable error message for testing
                    .toList();

                if (newVersionSystemIndices.isEmpty() == false) {
                    List<String> nonSystemIndices = groupedBySystemStatus.get(false)
                        .stream()
                        .map(i -> i.getIndex().getName())
                        .sorted() // reliable error message for testing
                        .toList();
                    throw new IllegalStateException(
                        "alias ["
                            + aliasName
                            + "] refers to both system indices "
                            + newVersionSystemIndices
                            + " and non-system indices: "
                            + nonSystemIndices
                            + ", but aliases must refer to either system or"
                            + " non-system indices, not both"
                    );
                }
            }
        }

        static boolean assertDataStreams(Map<String, IndexMetadata> indices, DataStreamMetadata dsMetadata) {
            // Sanity check, because elsewhere a more user friendly error should have occurred:
            List<String> conflictingAliases = dsMetadata.dataStreams()
                .values()
                .stream()
                .flatMap(ds -> ds.getIndices().stream())
                .map(index -> indices.get(index.getName()))
                .filter(Objects::nonNull)
                .flatMap(im -> im.getAliases().values().stream())
                .map(AliasMetadata::alias)
                .toList();

            if (conflictingAliases.isEmpty() == false) {
                throw new AssertionError("aliases " + conflictingAliases + " cannot refer to backing indices of data streams");
            }

            return true;
        }

        public static ProjectMetadata fromXContent(XContentParser parser) throws IOException {
            XContentParser.Token token = parser.currentToken();
            String currentFieldName = null;

            XContentParserUtils.ensureExpectedToken(XContentParser.Token.START_OBJECT, token, parser);
            ProjectMetadata.Builder projectBuilder = new Builder();

            while ((token = parser.nextToken()) != XContentParser.Token.END_OBJECT) {
                if (token == XContentParser.Token.FIELD_NAME) {
                    currentFieldName = parser.currentName();
                } else if (token.isValue()) {
                    switch (currentFieldName) {
                        case "id" -> projectBuilder.id(ProjectId.fromXContent(parser));
                        default -> throw new IllegalArgumentException("Unexpected field [" + currentFieldName + "]");
                    }
                } else if (token == XContentParser.Token.START_OBJECT) {
                    switch (currentFieldName) {
                        case "reserved_state" -> {
                            while (parser.nextToken() != XContentParser.Token.END_OBJECT) {
                                projectBuilder.put(ReservedStateMetadata.fromXContent(parser));
                            }
                        }
                        case "indices" -> {
                            while (parser.nextToken() != XContentParser.Token.END_OBJECT) {
                                projectBuilder.put(IndexMetadata.Builder.fromXContent(parser), false);
                            }
                        }
                        case "templates" -> {
                            while (parser.nextToken() != XContentParser.Token.END_OBJECT) {
                                projectBuilder.put(IndexTemplateMetadata.Builder.fromXContent(parser, parser.currentName()));
                            }
                        }
                        case "settings" -> {
                            Settings.fromXContent(parser);
                        }
                        default -> Metadata.Builder.parseCustomObject(
                            parser,
                            currentFieldName,
                            Metadata.ProjectCustom.class,
                            projectBuilder::putCustom
                        );
                    }
                } else {
                    throw new IllegalArgumentException("Unexpected token " + token);
                }
            }
            return projectBuilder.build();
        }
    }

    @Override
    public Iterator<? extends ToXContent> toXContentChunked(ToXContent.Params p) {
        Metadata.XContentContext context = Metadata.XContentContext.from(p);

        Iterator<? extends ToXContent> indices = context == Metadata.XContentContext.API
            ? ChunkedToXContentHelper.object("indices", indices().values().iterator())
            : Collections.emptyIterator();

        final var multiProject = p.paramAsBoolean("multi-project", false);
        Iterator<ToXContent> customs = Iterators.flatMap(customs().entrySet().iterator(), entry -> {
            if (entry.getValue().context().contains(context)
                // Include persistent tasks in the output only when multi-project=true.
                // In single-project-mode (multi-project=false), we already output them in Metadata.
                && (multiProject || PersistentTasksCustomMetadata.TYPE.equals(entry.getKey()) == false)) {
                return ChunkedToXContentHelper.object(entry.getKey(), entry.getValue().toXContentChunked(p));
            } else {
                return Collections.emptyIterator();
            }
        });

        return Iterators.concat(
            ChunkedToXContentHelper.object(
                "templates",
                Iterators.map(
                    templates().values().iterator(),
                    template -> (builder, params) -> IndexTemplateMetadata.Builder.toXContentWithTypes(template, builder, params)
                )
            ),
            indices,
            customs,
            multiProject
                ? ChunkedToXContentHelper.object("reserved_state", reservedStateMetadata().values().iterator())
                : Collections.emptyIterator()
        );
    }

    public static ProjectMetadata readFrom(StreamInput in) throws IOException {
        ProjectId id = ProjectId.readFrom(in);
        Builder builder = builder(id);
        Function<String, MappingMetadata> mappingLookup;
        Map<String, MappingMetadata> mappingMetadataMap = in.readMapValues(MappingMetadata::new, MappingMetadata::getSha256);
        if (mappingMetadataMap.isEmpty() == false) {
            mappingLookup = mappingMetadataMap::get;
        } else {
            mappingLookup = null;
        }

        int size = in.readVInt();
        for (int i = 0; i < size; i++) {
            builder.put(IndexMetadata.readFrom(in, mappingLookup), false);
        }

        size = in.readVInt();
        for (int i = 0; i < size; i++) {
            builder.put(IndexTemplateMetadata.readFrom(in));
        }

        readProjectCustoms(in, builder);

        int reservedStateSize = in.readVInt();
        for (int i = 0; i < reservedStateSize; i++) {
            builder.put(ReservedStateMetadata.readFrom(in));
        }

        if (in.getTransportVersion()
            .between(TransportVersions.PROJECT_METADATA_SETTINGS, TransportVersions.CLUSTER_STATE_PROJECTS_SETTINGS)) {
            Settings.readSettingsFromStream(in);
        }

        return builder.build();
    }

    private static void readProjectCustoms(StreamInput in, Builder builder) throws IOException {
        Set<String> clusterScopedNames = in.namedWriteableRegistry().getReaders(Metadata.ProjectCustom.class).keySet();
        int count = in.readVInt();
        for (int i = 0; i < count; i++) {
            String name = in.readString();
            if (clusterScopedNames.contains(name)) {
                Metadata.ProjectCustom custom = in.readNamedWriteable(Metadata.ProjectCustom.class, name);
                builder.putCustom(custom.getWriteableName(), custom);
            } else {
                throw new IllegalArgumentException("Unknown project custom name [" + name + "]");
            }
        }
    }

    @Override
    public void writeTo(StreamOutput out) throws IOException {
        id.writeTo(out);
        // we write the mapping metadata first and then write the indices without metadata so that
        // we avoid writing duplicate mappings twice
        out.writeMapValues(mappingsByHash);
        out.writeVInt(indices.size());
        for (IndexMetadata indexMetadata : this) {
            indexMetadata.writeTo(out, true);
        }
        out.writeCollection(templates.values());
        VersionedNamedWriteable.writeVersionedWriteables(out, customs.values());
        out.writeCollection(reservedStateMetadata.values());

        if (out.getTransportVersion()
            .between(TransportVersions.PROJECT_METADATA_SETTINGS, TransportVersions.CLUSTER_STATE_PROJECTS_SETTINGS)) {
            Settings.EMPTY.writeTo(out);
        }
    }

    // this needs to be package accessible for bwc serialization in Metadata.java
    static class ProjectMetadataDiff implements Diff<ProjectMetadata> {

        private static final DiffableUtils.DiffableValueReader<String, IndexMetadata> INDEX_METADATA_DIFF_VALUE_READER =
            new DiffableUtils.DiffableValueReader<>(IndexMetadata::readFrom, IndexMetadata::readDiffFrom);
        private static final DiffableUtils.DiffableValueReader<String, IndexTemplateMetadata> TEMPLATES_DIFF_VALUE_READER =
            new DiffableUtils.DiffableValueReader<>(IndexTemplateMetadata::readFrom, IndexTemplateMetadata::readDiffFrom);
        private static final DiffableUtils.DiffableValueReader<String, ReservedStateMetadata> RESERVED_DIFF_VALUE_READER =
            new DiffableUtils.DiffableValueReader<>(ReservedStateMetadata::readFrom, ReservedStateMetadata::readDiffFrom);

        private final DiffableUtils.MapDiff<String, IndexMetadata, ImmutableOpenMap<String, IndexMetadata>> indices;
        private final DiffableUtils.MapDiff<String, IndexTemplateMetadata, ImmutableOpenMap<String, IndexTemplateMetadata>> templates;
        private final DiffableUtils.MapDiff<String, Metadata.ProjectCustom, ImmutableOpenMap<String, Metadata.ProjectCustom>> customs;
        private final DiffableUtils.MapDiff<
            String,
            ReservedStateMetadata,
            ImmutableOpenMap<String, ReservedStateMetadata>> reservedStateMetadata;

        private ProjectMetadataDiff(ProjectMetadata before, ProjectMetadata after) {
            if (before == after) {
                indices = DiffableUtils.emptyDiff();
                templates = DiffableUtils.emptyDiff();
                customs = DiffableUtils.emptyDiff();
                reservedStateMetadata = DiffableUtils.emptyDiff();
            } else {
                indices = DiffableUtils.diff(before.indices, after.indices, DiffableUtils.getStringKeySerializer());
                templates = DiffableUtils.diff(before.templates, after.templates, DiffableUtils.getStringKeySerializer());
                customs = DiffableUtils.diff(
                    before.customs,
                    after.customs,
                    DiffableUtils.getStringKeySerializer(),
                    PROJECT_CUSTOM_VALUE_SERIALIZER
                );
                reservedStateMetadata = DiffableUtils.diff(
                    before.reservedStateMetadata,
                    after.reservedStateMetadata,
                    DiffableUtils.getStringKeySerializer()
                );
            }
        }

        ProjectMetadataDiff(
            DiffableUtils.MapDiff<String, IndexMetadata, ImmutableOpenMap<String, IndexMetadata>> indices,
            DiffableUtils.MapDiff<String, IndexTemplateMetadata, ImmutableOpenMap<String, IndexTemplateMetadata>> templates,
            DiffableUtils.MapDiff<String, Metadata.ProjectCustom, ImmutableOpenMap<String, Metadata.ProjectCustom>> customs,
            DiffableUtils.MapDiff<String, ReservedStateMetadata, ImmutableOpenMap<String, ReservedStateMetadata>> reservedStateMetadata
        ) {
            this.indices = indices;
            this.templates = templates;
            this.customs = customs;
            this.reservedStateMetadata = reservedStateMetadata;
        }

        ProjectMetadataDiff(StreamInput in) throws IOException {
            indices = DiffableUtils.readImmutableOpenMapDiff(in, DiffableUtils.getStringKeySerializer(), INDEX_METADATA_DIFF_VALUE_READER);
            templates = DiffableUtils.readImmutableOpenMapDiff(in, DiffableUtils.getStringKeySerializer(), TEMPLATES_DIFF_VALUE_READER);
            customs = DiffableUtils.readImmutableOpenMapDiff(in, DiffableUtils.getStringKeySerializer(), PROJECT_CUSTOM_VALUE_SERIALIZER);
            reservedStateMetadata = DiffableUtils.readImmutableOpenMapDiff(
                in,
                DiffableUtils.getStringKeySerializer(),
                RESERVED_DIFF_VALUE_READER
            );
            if (in.getTransportVersion()
                .between(TransportVersions.PROJECT_METADATA_SETTINGS, TransportVersions.CLUSTER_STATE_PROJECTS_SETTINGS)) {
                Settings.readSettingsDiffFromStream(in);
            }
        }

        Diff<ImmutableOpenMap<String, IndexMetadata>> indices() {
            return indices;
        }

        Diff<ImmutableOpenMap<String, IndexTemplateMetadata>> templates() {
            return templates;
        }

        DiffableUtils.MapDiff<String, Metadata.ProjectCustom, ImmutableOpenMap<String, Metadata.ProjectCustom>> customs() {
            return customs;
        }

        DiffableUtils.MapDiff<String, ReservedStateMetadata, ImmutableOpenMap<String, ReservedStateMetadata>> reservedStateMetadata() {
            return reservedStateMetadata;
        }

        @Override
        public void writeTo(StreamOutput out) throws IOException {
            indices.writeTo(out);
            templates.writeTo(out);
            customs.writeTo(out);
            reservedStateMetadata.writeTo(out);
            if (out.getTransportVersion()
                .between(TransportVersions.PROJECT_METADATA_SETTINGS, TransportVersions.CLUSTER_STATE_PROJECTS_SETTINGS)) {
                Settings.EMPTY_DIFF.writeTo(out);
            }
        }

        @Override
        public ProjectMetadata apply(ProjectMetadata part) {
            if (indices.isEmpty() && templates.isEmpty() && customs.isEmpty() && reservedStateMetadata.isEmpty()) {
                // nothing to do
                return part;
            }
            var updatedIndices = indices.apply(part.indices);
            Builder builder = new Builder(part.mappingsByHash, updatedIndices.size());
            builder.id(part.id);
            builder.indices(updatedIndices);
            builder.templates(templates.apply(part.templates));
            builder.customs(customs.apply(part.customs));
            builder.put(reservedStateMetadata.apply(part.reservedStateMetadata));
            if (part.indices == updatedIndices
                && builder.dataStreamMetadata() == part.custom(DataStreamMetadata.TYPE, DataStreamMetadata.EMPTY)) {
                builder.previousIndicesLookup = part.indicesLookup;
            }
            return builder.build(true);
        }
<<<<<<< HEAD

        ProjectMetadataDiff withCustoms(
            DiffableUtils.MapDiff<String, Metadata.ProjectCustom, ImmutableOpenMap<String, Metadata.ProjectCustom>> customs
        ) {
            return new ProjectMetadataDiff(indices, templates, customs, reservedStateMetadata);
        }
=======
>>>>>>> 4ca96c19
    }

    @Override
    public ProjectMetadataDiff diff(ProjectMetadata previousState) {
        return new ProjectMetadataDiff(previousState, this);
    }
}<|MERGE_RESOLUTION|>--- conflicted
+++ resolved
@@ -2358,15 +2358,6 @@
             }
             return builder.build(true);
         }
-<<<<<<< HEAD
-
-        ProjectMetadataDiff withCustoms(
-            DiffableUtils.MapDiff<String, Metadata.ProjectCustom, ImmutableOpenMap<String, Metadata.ProjectCustom>> customs
-        ) {
-            return new ProjectMetadataDiff(indices, templates, customs, reservedStateMetadata);
-        }
-=======
->>>>>>> 4ca96c19
     }
 
     @Override

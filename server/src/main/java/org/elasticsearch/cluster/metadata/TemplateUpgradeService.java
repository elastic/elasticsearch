/*
 * Licensed to Elasticsearch under one or more contributor
 * license agreements. See the NOTICE file distributed with
 * this work for additional information regarding copyright
 * ownership. Elasticsearch licenses this file to you under
 * the Apache License, Version 2.0 (the "License"); you may
 * not use this file except in compliance with the License.
 * You may obtain a copy of the License at
 *
 *    http://www.apache.org/licenses/LICENSE-2.0
 *
 * Unless required by applicable law or agreed to in writing,
 * software distributed under the License is distributed on an
 * "AS IS" BASIS, WITHOUT WARRANTIES OR CONDITIONS OF ANY
 * KIND, either express or implied.  See the License for the
 * specific language governing permissions and limitations
 * under the License.
 */

package org.elasticsearch.cluster.metadata;

import com.carrotsearch.hppc.cursors.ObjectObjectCursor;
import org.apache.logging.log4j.LogManager;
import org.apache.logging.log4j.Logger;
import org.apache.logging.log4j.message.ParameterizedMessage;
import org.elasticsearch.Version;
import org.elasticsearch.action.ActionListener;
import org.elasticsearch.action.admin.indices.template.delete.DeleteIndexTemplateRequest;
import org.elasticsearch.action.admin.indices.template.put.PutIndexTemplateRequest;
import org.elasticsearch.action.support.master.AcknowledgedResponse;
import org.elasticsearch.client.Client;
import org.elasticsearch.cluster.ClusterChangedEvent;
import org.elasticsearch.cluster.ClusterState;
import org.elasticsearch.cluster.ClusterStateListener;
import org.elasticsearch.cluster.service.ClusterService;
import org.elasticsearch.common.bytes.BytesReference;
import org.elasticsearch.common.collect.ImmutableOpenMap;
import org.elasticsearch.common.collect.Tuple;
import org.elasticsearch.common.unit.TimeValue;
import org.elasticsearch.common.util.concurrent.ThreadContext;
import org.elasticsearch.common.xcontent.ToXContent;
import org.elasticsearch.common.xcontent.XContentHelper;
import org.elasticsearch.common.xcontent.XContentType;
import org.elasticsearch.gateway.GatewayService;
import org.elasticsearch.indices.IndexTemplateMissingException;
import org.elasticsearch.plugins.Plugin;
import org.elasticsearch.threadpool.ThreadPool;

import java.io.IOException;
import java.util.Collection;
import java.util.HashMap;
import java.util.HashSet;
import java.util.Map;
import java.util.Optional;
import java.util.Set;
import java.util.concurrent.atomic.AtomicBoolean;
import java.util.concurrent.atomic.AtomicInteger;
import java.util.function.UnaryOperator;

import static java.util.Collections.singletonMap;

/**
 * Upgrades Templates on behalf of installed {@link Plugin}s when a node joins the cluster
 */
public class TemplateUpgradeService implements ClusterStateListener {

    private static final Logger logger = LogManager.getLogger(TemplateUpgradeService.class);

    private final UnaryOperator<Map<String, IndexTemplateMetaData>> indexTemplateMetaDataUpgraders;

    public final ClusterService clusterService;

    public final ThreadPool threadPool;

    public final Client client;

    final AtomicInteger upgradesInProgress = new AtomicInteger();

    private ImmutableOpenMap<String, IndexTemplateMetaData> lastTemplateMetaData;

    public TemplateUpgradeService(Client client, ClusterService clusterService, ThreadPool threadPool,
                                  Collection<UnaryOperator<Map<String, IndexTemplateMetaData>>> indexTemplateMetaDataUpgraders) {
        this.client = client;
        this.clusterService = clusterService;
        this.threadPool = threadPool;
        this.indexTemplateMetaDataUpgraders = templates -> {
            Map<String, IndexTemplateMetaData> upgradedTemplates = new HashMap<>(templates);
            for (UnaryOperator<Map<String, IndexTemplateMetaData>> upgrader : indexTemplateMetaDataUpgraders) {
                upgradedTemplates = upgrader.apply(upgradedTemplates);
            }
            return upgradedTemplates;
        };
        clusterService.addListener(this);
    }

    @Override
    public void clusterChanged(ClusterChangedEvent event) {
        ClusterState state = event.state();
        if (state.blocks().hasGlobalBlock(GatewayService.STATE_NOT_RECOVERED_BLOCK)) {
            // wait until the gateway has recovered from disk, otherwise we think may not have the index templates,
            // while they actually do exist
            return;
        }

        if (upgradesInProgress.get() > 0) {
            // we are already running some upgrades - skip this cluster state update
            return;
        }

        ImmutableOpenMap<String, IndexTemplateMetaData> templates = state.getMetaData().getTemplates();

        if (templates == lastTemplateMetaData) {
            // we already checked these sets of templates - no reason to check it again
            // we can do identity check here because due to cluster state diffs the actual map will not change
            // if there were no changes
            return;
        }

        if (state.nodes().isLocalNodeElectedMaster() == false) {
            return;
        }

        lastTemplateMetaData = templates;
        Optional<Tuple<Map<String, BytesReference>, Set<String>>> changes = calculateTemplateChanges(templates);
        if (changes.isPresent()) {
            if (upgradesInProgress.compareAndSet(0, changes.get().v1().size() + changes.get().v2().size() + 1)) {
                logger.info("Starting template upgrade to version {}, {} templates will be updated and {} will be removed",
                    Version.CURRENT,
                    changes.get().v1().size(),
                    changes.get().v2().size());

                final ThreadContext threadContext = threadPool.getThreadContext();
                try (ThreadContext.StoredContext ignore = threadContext.stashContext()) {
                    threadContext.markAsSystemContext();
<<<<<<< HEAD
                    threadPool.generic().execute(() -> updateTemplates(changes.get().v1(), changes.get().v2()));
                }
            }
        }
    }

    void updateTemplates(Map<String, BytesReference> changes, Set<String> deletions) {
=======
                    threadPool.generic().execute(() -> upgradeTemplates(changes.get().v1(), changes.get().v2()));
                }
            }
        }
    }

    void upgradeTemplates(Map<String, BytesReference> changes, Set<String> deletions) {
        final AtomicBoolean anyUpgradeFailed = new AtomicBoolean(false);
>>>>>>> 0c7f6570
        if (threadPool.getThreadContext().isSystemContext() == false) {
            throw new IllegalStateException("template updates from the template upgrade service should always happen in a system context");
        }

        for (Map.Entry<String, BytesReference> change : changes.entrySet()) {
            PutIndexTemplateRequest request =
                new PutIndexTemplateRequest(change.getKey()).source(change.getValue(), XContentType.JSON);
            request.masterNodeTimeout(TimeValue.timeValueMinutes(1));
            client.admin().indices().putTemplate(request, new ActionListener<AcknowledgedResponse>() {
                @Override
<<<<<<< HEAD
                public void onResponse(PutIndexTemplateResponse response) {
                    if (updatesInProgress.decrementAndGet() == 0) {
                        logger.info("Finished upgrading templates to version {}", Version.CURRENT);
                    }
=======
                public void onResponse(AcknowledgedResponse response) {
>>>>>>> 0c7f6570
                    if (response.isAcknowledged() == false) {
                        anyUpgradeFailed.set(true);
                        logger.warn("Error updating template [{}], request was not acknowledged", change.getKey());
                    }
                    tryFinishUpgrade(anyUpgradeFailed);
                }

                @Override
                public void onFailure(Exception e) {
<<<<<<< HEAD
                    if (updatesInProgress.decrementAndGet() == 0) {
                        logger.info("Templates were upgraded to version {}", Version.CURRENT);
                    }
=======
                    anyUpgradeFailed.set(true);
>>>>>>> 0c7f6570
                    logger.warn(new ParameterizedMessage("Error updating template [{}]", change.getKey()), e);
                    tryFinishUpgrade(anyUpgradeFailed);
                }
            });
        }

        for (String template : deletions) {
            DeleteIndexTemplateRequest request = new DeleteIndexTemplateRequest(template);
            request.masterNodeTimeout(TimeValue.timeValueMinutes(1));
            client.admin().indices().deleteTemplate(request, new ActionListener<AcknowledgedResponse>() {
                @Override
                public void onResponse(AcknowledgedResponse response) {
                    if (response.isAcknowledged() == false) {
                        anyUpgradeFailed.set(true);
                        logger.warn("Error deleting template [{}], request was not acknowledged", template);
                    }
                    tryFinishUpgrade(anyUpgradeFailed);
                }

                @Override
                public void onFailure(Exception e) {
                    anyUpgradeFailed.set(true);
                    if (e instanceof IndexTemplateMissingException == false) {
                        // we might attempt to delete the same template from different nodes - so that's ok if template doesn't exist
                        // otherwise we need to warn
                        logger.warn(new ParameterizedMessage("Error deleting template [{}]", template), e);
                    }
                    tryFinishUpgrade(anyUpgradeFailed);
                }
            });
        }
    }

    void tryFinishUpgrade(AtomicBoolean anyUpgradeFailed) {
        assert upgradesInProgress.get() > 0;
        if (upgradesInProgress.decrementAndGet() == 1) {
            try {
                // this is the last upgrade, the templates should now be in the desired state
                if (anyUpgradeFailed.get()) {
                    logger.info("Templates were partially upgraded to version {}", Version.CURRENT);
                } else {
                    logger.info("Templates were upgraded successfully to version {}", Version.CURRENT);
                }
                // Check upgraders are satisfied after the update completed. If they still
                // report that changes are required, this might indicate a bug or that something
                // else tinkering with the templates during the upgrade.
                final ImmutableOpenMap<String, IndexTemplateMetaData> upgradedTemplates =
                        clusterService.state().getMetaData().getTemplates();
                final boolean changesRequired = calculateTemplateChanges(upgradedTemplates).isPresent();
                if (changesRequired) {
                    logger.warn("Templates are still reported as out of date after the upgrade. The template upgrade will be retried.");
                }
            } finally {
                final int noMoreUpgrades = upgradesInProgress.decrementAndGet();
                assert noMoreUpgrades == 0;
            }
        }
    }

    Optional<Tuple<Map<String, BytesReference>, Set<String>>> calculateTemplateChanges(
        ImmutableOpenMap<String, IndexTemplateMetaData> templates) {
        // collect current templates
        Map<String, IndexTemplateMetaData> existingMap = new HashMap<>();
        for (ObjectObjectCursor<String, IndexTemplateMetaData> customCursor : templates) {
            existingMap.put(customCursor.key, customCursor.value);
        }
        // upgrade global custom meta data
        Map<String, IndexTemplateMetaData> upgradedMap = indexTemplateMetaDataUpgraders.apply(existingMap);
        if (upgradedMap.equals(existingMap) == false) {
            Set<String> deletes = new HashSet<>();
            Map<String, BytesReference> changes = new HashMap<>();
            // remove templates if needed
            existingMap.keySet().forEach(s -> {
                if (upgradedMap.containsKey(s) == false) {
                    deletes.add(s);
                }
            });
            upgradedMap.forEach((key, value) -> {
                if (value.equals(existingMap.get(key)) == false) {
                    changes.put(key, toBytesReference(value));
                }
            });
            return Optional.of(new Tuple<>(changes, deletes));
        }
        return Optional.empty();
    }

    private static final ToXContent.Params PARAMS = new ToXContent.MapParams(singletonMap("reduce_mappings", "true"));

    private BytesReference toBytesReference(IndexTemplateMetaData templateMetaData) {
        try {
            return XContentHelper.toXContent((builder, params) -> {
                IndexTemplateMetaData.Builder.toInnerXContent(templateMetaData, builder, params);
                return builder;
            }, XContentType.JSON, PARAMS, false);
        } catch (IOException ex) {
            throw new IllegalStateException("Cannot serialize template [" + templateMetaData.getName() + "]", ex);
        }
    }
}<|MERGE_RESOLUTION|>--- conflicted
+++ resolved
@@ -132,15 +132,6 @@
                 final ThreadContext threadContext = threadPool.getThreadContext();
                 try (ThreadContext.StoredContext ignore = threadContext.stashContext()) {
                     threadContext.markAsSystemContext();
-<<<<<<< HEAD
-                    threadPool.generic().execute(() -> updateTemplates(changes.get().v1(), changes.get().v2()));
-                }
-            }
-        }
-    }
-
-    void updateTemplates(Map<String, BytesReference> changes, Set<String> deletions) {
-=======
                     threadPool.generic().execute(() -> upgradeTemplates(changes.get().v1(), changes.get().v2()));
                 }
             }
@@ -149,7 +140,6 @@
 
     void upgradeTemplates(Map<String, BytesReference> changes, Set<String> deletions) {
         final AtomicBoolean anyUpgradeFailed = new AtomicBoolean(false);
->>>>>>> 0c7f6570
         if (threadPool.getThreadContext().isSystemContext() == false) {
             throw new IllegalStateException("template updates from the template upgrade service should always happen in a system context");
         }
@@ -160,14 +150,7 @@
             request.masterNodeTimeout(TimeValue.timeValueMinutes(1));
             client.admin().indices().putTemplate(request, new ActionListener<AcknowledgedResponse>() {
                 @Override
-<<<<<<< HEAD
-                public void onResponse(PutIndexTemplateResponse response) {
-                    if (updatesInProgress.decrementAndGet() == 0) {
-                        logger.info("Finished upgrading templates to version {}", Version.CURRENT);
-                    }
-=======
                 public void onResponse(AcknowledgedResponse response) {
->>>>>>> 0c7f6570
                     if (response.isAcknowledged() == false) {
                         anyUpgradeFailed.set(true);
                         logger.warn("Error updating template [{}], request was not acknowledged", change.getKey());
@@ -177,13 +160,7 @@
 
                 @Override
                 public void onFailure(Exception e) {
-<<<<<<< HEAD
-                    if (updatesInProgress.decrementAndGet() == 0) {
-                        logger.info("Templates were upgraded to version {}", Version.CURRENT);
-                    }
-=======
                     anyUpgradeFailed.set(true);
->>>>>>> 0c7f6570
                     logger.warn(new ParameterizedMessage("Error updating template [{}]", change.getKey()), e);
                     tryFinishUpgrade(anyUpgradeFailed);
                 }

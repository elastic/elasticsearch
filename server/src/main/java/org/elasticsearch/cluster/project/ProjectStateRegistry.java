/*
 * Copyright Elasticsearch B.V. and/or licensed to Elasticsearch B.V. under one
 * or more contributor license agreements. Licensed under the "Elastic License
 * 2.0", the "GNU Affero General Public License v3.0 only", and the "Server Side
 * Public License v 1"; you may not use this file except in compliance with, at
 * your election, the "Elastic License 2.0", the "GNU Affero General Public
 * License v3.0 only", or the "Server Side Public License, v 1".
 */

package org.elasticsearch.cluster.project;

import org.elasticsearch.TransportVersion;
import org.elasticsearch.TransportVersions;
import org.elasticsearch.cluster.AbstractNamedDiffable;
import org.elasticsearch.cluster.ClusterState;
import org.elasticsearch.cluster.ClusterState.Custom;
import org.elasticsearch.cluster.Diff;
import org.elasticsearch.cluster.Diffable;
import org.elasticsearch.cluster.DiffableUtils;
import org.elasticsearch.cluster.NamedDiff;
import org.elasticsearch.cluster.NamedDiffable;
import org.elasticsearch.cluster.SimpleDiffable;
import org.elasticsearch.cluster.metadata.ProjectId;
import org.elasticsearch.cluster.metadata.ReservedStateMetadata;
import org.elasticsearch.common.collect.ImmutableOpenMap;
import org.elasticsearch.common.collect.Iterators;
import org.elasticsearch.common.io.stream.StreamInput;
import org.elasticsearch.common.io.stream.StreamOutput;
import org.elasticsearch.common.io.stream.Writeable;
import org.elasticsearch.common.settings.Settings;
import org.elasticsearch.common.util.set.Sets;
import org.elasticsearch.common.xcontent.ChunkedToXContentHelper;
import org.elasticsearch.xcontent.ToXContent;
import org.elasticsearch.xcontent.XContentBuilder;

import java.io.IOException;
import java.util.Collections;
import java.util.HashSet;
import java.util.Iterator;
import java.util.Map;
import java.util.Objects;
import java.util.Set;
import java.util.function.Function;
import java.util.stream.Collectors;

/**
 * Represents a registry for managing and retrieving project-specific state in the cluster state.
 */
public class ProjectStateRegistry extends AbstractNamedDiffable<Custom> implements Custom, NamedDiffable<Custom> {
    public static final String TYPE = "projects_registry";
    public static final ProjectStateRegistry EMPTY = new ProjectStateRegistry(Collections.emptyMap(), Collections.emptySet(), 0);
    private static final Entry EMPTY_ENTRY = new Entry(Settings.EMPTY, ImmutableOpenMap.of());

    public static final DiffableUtils.DiffableValueReader<String, ReservedStateMetadata> RESERVED_DIFF_VALUE_READER =
        new DiffableUtils.DiffableValueReader<>(ReservedStateMetadata::readFrom, ReservedStateMetadata::readDiffFrom);

    private final Map<ProjectId, Entry> projectsEntries;
    // Projects that have been marked for deletion based on their file-based setting
    private final Set<ProjectId> projectsMarkedForDeletion;
    // A counter that is incremented each time one or more projects are marked for deletion.
    private final long projectsMarkedForDeletionGeneration;

    public static ProjectStateRegistry get(ClusterState clusterState) {
        return clusterState.custom(TYPE, EMPTY);
    }

    public ProjectStateRegistry(StreamInput in) throws IOException {
        if (in.getTransportVersion().onOrAfter(TransportVersions.PROJECT_STATE_REGISTRY_ENTRY)) {
            projectsEntries = in.readMap(ProjectId::readFrom, Entry::readFrom);
        } else {
            Map<ProjectId, Settings> settingsMap = in.readMap(ProjectId::readFrom, Settings::readSettingsFromStream);
            projectsEntries = settingsMap.entrySet().stream().collect(Collectors.toMap(Map.Entry::getKey,
                e -> new Entry(e.getValue(), ImmutableOpenMap.of())));
        }
        if (in.getTransportVersion().onOrAfter(TransportVersions.PROJECT_STATE_REGISTRY_RECORDS_DELETIONS)) {
            projectsMarkedForDeletion = in.readCollectionAsImmutableSet(ProjectId::readFrom);
            projectsMarkedForDeletionGeneration = in.readVLong();
        } else {
            projectsMarkedForDeletion = Collections.emptySet();
            projectsMarkedForDeletionGeneration = 0;
        }
    }

    private ProjectStateRegistry(
        Map<ProjectId, Entry> projectEntries,
        Set<ProjectId> projectsMarkedForDeletion,
        long projectsMarkedForDeletionGeneration
    ) {
        this.projectsEntries = projectEntries;
        this.projectsMarkedForDeletion = projectsMarkedForDeletion;
        this.projectsMarkedForDeletionGeneration = projectsMarkedForDeletionGeneration;
    }

    public boolean hasProject(ProjectId projectId) {
        return projectsEntries.containsKey(projectId);
    }

    /**
     * Retrieves the settings for a specific project based on its project ID from the specified cluster state without creating a new object.
     * If you need a full state of the project rather than just its setting, please use {@link ClusterState#projectState(ProjectId)}
     *
     * @param projectId id of the project
     * @param clusterState cluster state
     * @return the settings for the specified project, or an empty settings object if no settings are found
     */
    public static Settings getProjectSettings(ProjectId projectId, ClusterState clusterState) {
        ProjectStateRegistry registry = clusterState.custom(TYPE, EMPTY);
        return registry.getProjectSettings(projectId);
    }

    public Settings getProjectSettings(ProjectId projectId) {
        return projectsEntries.getOrDefault(projectId, EMPTY_ENTRY).settings;
    }

<<<<<<< HEAD
    public Map<String, ReservedStateMetadata> reservedStateMetadata(ProjectId projectId) {
        return projectsEntries.getOrDefault(projectId, EMPTY_ENTRY).reservedStateMetadata;
=======
    public Set<ProjectId> getProjectsMarkedForDeletion() {
        return projectsMarkedForDeletion;
>>>>>>> 50fe620d
    }

    public boolean isProjectMarkedForDeletion(ProjectId projectId) {
        return projectsMarkedForDeletion.contains(projectId);
    }

    @Override
    public Iterator<? extends ToXContent> toXContentChunked(ToXContent.Params params) {
        boolean multiProject = params.paramAsBoolean("multi-project", false);
        if (multiProject == false) {
            return Collections.emptyIterator();
        }

        return Iterators.concat(
            Iterators.single((builder, p) -> builder.startArray("projects")),
            Iterators.map(projectsEntries.entrySet().iterator(), entry -> (builder, p) -> {
                builder.startObject();
                builder.field("id", entry.getKey());
                entry.getValue().toXContent(builder, params);
                builder.field("marked_for_deletion", projectsMarkedForDeletion.contains(entry.getKey()));
                return builder.endObject();
            }),
            Iterators.single((builder, p) -> builder.endArray()),
            Iterators.single((builder, p) -> builder.field("projects_marked_for_deletion_generation", projectsMarkedForDeletionGeneration))
        );
    }

    public static NamedDiff<Custom> readDiffFrom(StreamInput in) throws IOException {
        if (in.getTransportVersion().onOrAfter(TransportVersions.PROJECT_STATE_REGISTRY_ENTRY)) {
            return new ProjectStateRegistryDiff(in);
        }
        return readDiffFrom(Custom.class, TYPE, in);
    }

    @Override
    public Diff<Custom> diff(Custom previousState) {
        if (this.equals(previousState)) {
            return SimpleDiffable.empty();
        }
        return new ProjectStateRegistryDiff((ProjectStateRegistry) previousState, this);
    }

    @Override
    public String getWriteableName() {
        return TYPE;
    }

    @Override
    public TransportVersion getMinimalSupportedVersion() {
        return TransportVersions.CLUSTER_STATE_PROJECTS_SETTINGS;
    }

    @Override
    public void writeTo(StreamOutput out) throws IOException {
        if (out.getTransportVersion().onOrAfter(TransportVersions.PROJECT_STATE_REGISTRY_ENTRY)) {
            out.writeMap(projectsEntries);
        } else {
            Map<ProjectId, Settings> settingsMap = projectsEntries.entrySet()
                .stream()
                .collect(Collectors.toMap(Map.Entry::getKey, e -> e.getValue().settings()));
            out.writeMap(settingsMap);
        }
        if (out.getTransportVersion().onOrAfter(TransportVersions.PROJECT_STATE_REGISTRY_RECORDS_DELETIONS)) {
            out.writeCollection(projectsMarkedForDeletion);
            out.writeVLong(projectsMarkedForDeletionGeneration);
        } else {
            // There should be no deletion unless all MP nodes are at or after PROJECT_STATE_REGISTRY_RECORDS_DELETIONS
            assert projectsMarkedForDeletion.isEmpty();
            assert projectsMarkedForDeletionGeneration == 0;
        }
    }

    public int size() {
        return projectsEntries.size();
    }

    public long getProjectsMarkedForDeletionGeneration() {
        return projectsMarkedForDeletionGeneration;
    }

    // visible for testing
    Set<ProjectId> knownProjects() {
        return projectsEntries.keySet();
    }

    @Override
    public String toString() {
        return "ProjectStateRegistry["
            + "entities="
            + projectsEntries
            + ", projectsMarkedForDeletion="
            + projectsMarkedForDeletion
            + ", projectsMarkedForDeletionGeneration="
            + projectsMarkedForDeletionGeneration
            + ']';
    }

    @Override
    public boolean equals(Object o) {
        if (this == o) return true;
        if (o instanceof ProjectStateRegistry == false) return false;
        ProjectStateRegistry that = (ProjectStateRegistry) o;
        return projectsMarkedForDeletionGeneration == that.projectsMarkedForDeletionGeneration
            && Objects.equals(projectsEntries, that.projectsEntries)
            && Objects.equals(projectsMarkedForDeletion, that.projectsMarkedForDeletion);
    }

    @Override
    public int hashCode() {
        return Objects.hash(projectsEntries, projectsMarkedForDeletion, projectsMarkedForDeletionGeneration);
    }

    public static Builder builder(ClusterState original) {
        ProjectStateRegistry projectRegistry = original.custom(TYPE, EMPTY);
        return builder(projectRegistry);
    }

    public static Builder builder(ProjectStateRegistry projectRegistry) {
        return new Builder(projectRegistry);
    }

    public static Builder builder() {
        return new Builder();
    }

    static class ProjectStateRegistryDiff implements NamedDiff<Custom> {
        private static final DiffableUtils.DiffableValueReader<ProjectId, Entry> VALUE_READER = new DiffableUtils.DiffableValueReader<>(
            Entry::readFrom,
            Entry.EntryDiff::readFrom
        );

        private final DiffableUtils.MapDiff<ProjectId, Entry, Map<ProjectId, Entry>> projectsEntriesDiff;
        private final Set<ProjectId> projectsMarkedForDeletion;
        private final long projectsMarkedForDeletionGeneration;

        ProjectStateRegistryDiff(StreamInput in) throws IOException {
            projectsEntriesDiff = DiffableUtils.readJdkMapDiff(in, ProjectId.PROJECT_ID_SERIALIZER, VALUE_READER);
            projectsMarkedForDeletion = in.readCollectionAsImmutableSet(ProjectId.READER);
            projectsMarkedForDeletionGeneration = in.readVLong();
        }

        ProjectStateRegistryDiff(ProjectStateRegistry previousState, ProjectStateRegistry currentState) {
            projectsEntriesDiff = DiffableUtils.diff(
                previousState.projectsEntries,
                currentState.projectsEntries,
                ProjectId.PROJECT_ID_SERIALIZER,
                VALUE_READER
            );
            projectsMarkedForDeletion = currentState.projectsMarkedForDeletion;
            projectsMarkedForDeletionGeneration = currentState.projectsMarkedForDeletionGeneration;
        }

        @Override
        public TransportVersion getMinimalSupportedVersion() {
            return TransportVersions.PROJECT_STATE_REGISTRY_ENTRY;
        }

        @Override
        public Custom apply(Custom part) {
            return new ProjectStateRegistry(
                projectsEntriesDiff.apply(((ProjectStateRegistry) part).projectsEntries),
                projectsMarkedForDeletion,
                projectsMarkedForDeletionGeneration
            );
        }

        @Override
        public String getWriteableName() {
            return TYPE;
        }

        @Override
        public void writeTo(StreamOutput out) throws IOException {
            projectsEntriesDiff.writeTo(out);
            out.writeCollection(projectsMarkedForDeletion);
            out.writeVLong(projectsMarkedForDeletionGeneration);
        }
    }

    public static class Builder {
        private final ImmutableOpenMap.Builder<ProjectId, Entry> projectsEntries;
        private final Set<ProjectId> projectsMarkedForDeletion;
        private final long projectsMarkedForDeletionGeneration;
        private boolean newProjectMarkedForDeletion = false;

        private Builder() {
            this.projectsEntries = ImmutableOpenMap.builder();
            projectsMarkedForDeletion = new HashSet<>();
            projectsMarkedForDeletionGeneration = 0;
        }

        private Builder(ProjectStateRegistry original) {
            this.projectsEntries = ImmutableOpenMap.builder(original.projectsEntries);
            this.projectsMarkedForDeletion = new HashSet<>(original.projectsMarkedForDeletion);
            this.projectsMarkedForDeletionGeneration = original.projectsMarkedForDeletionGeneration;
        }

        private void modifyEntry(ProjectId projectId, Function<Entry, Entry> modifier) {
            Entry entry = projectsEntries.get(projectId);
            if (entry == null) {
                entry = new Entry();
            }
            entry = modifier.apply(entry);
            projectsEntries.put(projectId, entry);
        }

        public Builder putProjectSettings(ProjectId projectId, Settings settings) {
            modifyEntry(projectId, entry -> entry.withSettings(settings));
            return this;
        }

        public Builder putReservedStateMetadata(ProjectId projectId, ReservedStateMetadata reservedStateMetadata) {
            modifyEntry(projectId, entry -> entry.withReservedStateMetadata(reservedStateMetadata));
            return this;
        }

        public Builder markProjectForDeletion(ProjectId projectId) {
            if (projectsMarkedForDeletion.add(projectId)) {
                newProjectMarkedForDeletion = true;
            }
            return this;
        }

        public Builder removeProject(ProjectId projectId) {
            projectsEntries.remove(projectId);
            projectsMarkedForDeletion.remove(projectId);
            return this;
        }

        public ProjectStateRegistry build() {
            final var unknownButUnderDeletion = Sets.difference(projectsMarkedForDeletion, projectsEntries.keys());
            if (unknownButUnderDeletion.isEmpty() == false) {
                throw new IllegalArgumentException(
                    "Cannot mark projects for deletion that are not in the registry: " + unknownButUnderDeletion
                );
            }
            return new ProjectStateRegistry(
                projectsEntries.build(),
                Collections.unmodifiableSet(projectsMarkedForDeletion),
                newProjectMarkedForDeletion ? projectsMarkedForDeletionGeneration + 1 : projectsMarkedForDeletionGeneration
            );
        }
    }

    private record Entry(Settings settings,
                         ImmutableOpenMap<String, ReservedStateMetadata> reservedStateMetadata) implements Writeable, Diffable<Entry> {
         Entry() {
            this(Settings.EMPTY, ImmutableOpenMap.of());
         }

        public static Entry readFrom(StreamInput in) throws IOException {
            Settings settings = Settings.readSettingsFromStream(in);

            ImmutableOpenMap<String, ReservedStateMetadata> reservedStateMetadata;
            if (in.getTransportVersion().onOrAfter(TransportVersions.PROJECT_RESERVED_STATE_MOVE_TO_REGISTRY)) {
                int reservedStateSize = in.readVInt();
                ImmutableOpenMap.Builder<String, ReservedStateMetadata> builder = ImmutableOpenMap.builder(reservedStateSize);
                for (int i = 0; i < reservedStateSize; i++) {
                    ReservedStateMetadata r = ReservedStateMetadata.readFrom(in);
                    builder.put(r.namespace(), r);
                }
                reservedStateMetadata = builder.build();
            } else {
                reservedStateMetadata = ImmutableOpenMap.of();
            }

            return new Entry(settings, reservedStateMetadata);
        }

        public Entry withSettings(Settings settings) {
            return new Entry(settings, reservedStateMetadata);
        }

        public Entry withReservedStateMetadata(ReservedStateMetadata reservedStateMetadata) {
            ImmutableOpenMap<String, ReservedStateMetadata> build = ImmutableOpenMap.builder(this.reservedStateMetadata)
                .fPut(reservedStateMetadata.namespace(), reservedStateMetadata)
                .build();
            return new Entry(settings, build);
        }

        @Override
        public void writeTo(StreamOutput out) throws IOException {
            out.writeWriteable(settings);
            if (out.getTransportVersion().onOrAfter(TransportVersions.PROJECT_RESERVED_STATE_MOVE_TO_REGISTRY)) {
                out.writeCollection(reservedStateMetadata.values());
            }
        }

        public void toXContent(XContentBuilder builder, ToXContent.Params params) throws IOException {
            builder.startObject("settings");
            settings.toXContent(builder, new ToXContent.MapParams(Collections.singletonMap("flat_settings", "true")));
            builder.endObject();
            ChunkedToXContentHelper.object("reserved_state", reservedStateMetadata().values().iterator());
        }

        @Override
        public Diff<Entry> diff(Entry previousState) {
            if (this == previousState) {
                return SimpleDiffable.empty();
            }

            return new EntryDiff(settings.diff(previousState.settings), DiffableUtils.diff(
                previousState.reservedStateMetadata,
                reservedStateMetadata,
                DiffableUtils.getStringKeySerializer()
            ));
        }

        private record EntryDiff(Diff<Settings> settingsDiff, DiffableUtils.MapDiff<
            String,
            ReservedStateMetadata,
            ImmutableOpenMap<String, ReservedStateMetadata>> reservedStateMetadata) implements Diff<Entry> {

            public static EntryDiff readFrom(StreamInput in) throws IOException {
                Diff<Settings> settingsDiff = Settings.readSettingsDiffFromStream(in);

                DiffableUtils.MapDiff<String, ReservedStateMetadata, ImmutableOpenMap<String, ReservedStateMetadata>> reservedStateMetadata;
                if (in.getTransportVersion().onOrAfter(TransportVersions.PROJECT_RESERVED_STATE_MOVE_TO_REGISTRY)) {
                    reservedStateMetadata = DiffableUtils.readImmutableOpenMapDiff(
                        in,
                        DiffableUtils.getStringKeySerializer(),
                        RESERVED_DIFF_VALUE_READER
                    );
                } else {
                    reservedStateMetadata = DiffableUtils.emptyDiff();
                }

                return new EntryDiff(settingsDiff, reservedStateMetadata);
            }

            @Override
            public Entry apply(Entry part) {
                return new Entry(settingsDiff.apply(part.settings), reservedStateMetadata.apply(part.reservedStateMetadata));
            }

            @Override
            public void writeTo(StreamOutput out) throws IOException {
                out.writeWriteable(settingsDiff);
                if (out.getTransportVersion().onOrAfter(TransportVersions.PROJECT_RESERVED_STATE_MOVE_TO_REGISTRY)) {
                    reservedStateMetadata.writeTo(out);
                }
            }
        }
    }
}<|MERGE_RESOLUTION|>--- conflicted
+++ resolved
@@ -112,13 +112,12 @@
         return projectsEntries.getOrDefault(projectId, EMPTY_ENTRY).settings;
     }
 
-<<<<<<< HEAD
     public Map<String, ReservedStateMetadata> reservedStateMetadata(ProjectId projectId) {
         return projectsEntries.getOrDefault(projectId, EMPTY_ENTRY).reservedStateMetadata;
-=======
+    }
+  
     public Set<ProjectId> getProjectsMarkedForDeletion() {
         return projectsMarkedForDeletion;
->>>>>>> 50fe620d
     }
 
     public boolean isProjectMarkedForDeletion(ProjectId projectId) {

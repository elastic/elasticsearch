/*
 * Copyright Elasticsearch B.V. and/or licensed to Elasticsearch B.V. under one
 * or more contributor license agreements. Licensed under the "Elastic License
 * 2.0", the "GNU Affero General Public License v3.0 only", and the "Server Side
 * Public License v 1"; you may not use this file except in compliance with, at
 * your election, the "Elastic License 2.0", the "GNU Affero General Public
 * License v3.0 only", or the "Server Side Public License, v 1".
 */

package org.elasticsearch.cluster.routing;

import org.apache.lucene.util.BytesRef;
import org.apache.lucene.util.StringHelper;
import org.elasticsearch.ResourceNotFoundException;
import org.elasticsearch.action.RoutingMissingException;
import org.elasticsearch.action.index.IndexRequest;
import org.elasticsearch.cluster.metadata.IndexMetadata;
import org.elasticsearch.cluster.metadata.MappingMetadata;
import org.elasticsearch.common.ParsingException;
import org.elasticsearch.common.Strings;
import org.elasticsearch.common.bytes.BytesReference;
import org.elasticsearch.common.regex.Regex;
import org.elasticsearch.common.util.ByteUtils;
import org.elasticsearch.common.xcontent.XContentHelper;
import org.elasticsearch.core.Nullable;
import org.elasticsearch.features.NodeFeature;
import org.elasticsearch.index.IndexMode;
import org.elasticsearch.index.IndexVersion;
import org.elasticsearch.index.IndexVersions;
import org.elasticsearch.index.mapper.TimeSeriesRoutingHashFieldMapper;
import org.elasticsearch.transport.Transports;
import org.elasticsearch.xcontent.XContentParser;
import org.elasticsearch.xcontent.XContentParser.Token;
import org.elasticsearch.xcontent.XContentParserConfiguration;
import org.elasticsearch.xcontent.XContentType;

import java.io.IOException;
import java.util.ArrayList;
import java.util.Base64;
import java.util.Collections;
import java.util.List;
import java.util.Map;
import java.util.OptionalInt;
import java.util.Set;
import java.util.function.IntConsumer;
import java.util.function.IntSupplier;
import java.util.function.Predicate;

import static org.elasticsearch.common.xcontent.XContentParserUtils.ensureExpectedToken;
import static org.elasticsearch.common.xcontent.XContentParserUtils.expectValueToken;

/**
 * Generates the shard id for {@code (id, routing)} pairs.
 */
public abstract class IndexRouting {

    static final NodeFeature BOOLEAN_ROUTING_PATH = new NodeFeature("routing.boolean_routing_path");
    static final NodeFeature MULTI_VALUE_ROUTING_PATH = new NodeFeature("routing.multi_value_routing_path");
    static final NodeFeature LOGSB_ROUTE_ON_SORT_FIELDS = new NodeFeature("routing.logsb_route_on_sort_fields");

    /**
     * Build the routing from {@link IndexMetadata}.
     */
    public static IndexRouting fromIndexMetadata(IndexMetadata metadata) {
        if (false == metadata.getRoutingPaths().isEmpty()) {
            return new ExtractFromSource(metadata);
        }
        if (metadata.isRoutingPartitionedIndex()) {
            return new Partitioned(metadata);
        }
        return new Unpartitioned(metadata);
    }

    protected final String indexName;
    private final int routingNumShards;
    private final int routingFactor;

    private IndexRouting(IndexMetadata metadata) {
        this.indexName = metadata.getIndex().getName();
        this.routingNumShards = metadata.getRoutingNumShards();
        this.routingFactor = metadata.getRoutingFactor();
    }

    public void preProcess(IndexRequest indexRequest) {}

    public void postProcess(IndexRequest indexRequest) {}

    /**
     * Called when indexing a document to generate the shard id that should contain
     * a document with the provided parameters.
     */
    public abstract int indexShard(String id, @Nullable String routing, XContentType sourceType, BytesReference source);

    /**
     * Called when updating a document to generate the shard id that should contain
     * a document with the provided {@code _id} and (optional) {@code _routing}.
     */
    public abstract int updateShard(String id, @Nullable String routing);

    /**
     * Called when deleting a document to generate the shard id that should contain
     * a document with the provided {@code _id} and (optional) {@code _routing}.
     */
    public abstract int deleteShard(String id, @Nullable String routing);

    /**
     * Called when getting a document to generate the shard id that should contain
     * a document with the provided {@code _id} and (optional) {@code _routing}.
     */
    public abstract int getShard(String id, @Nullable String routing);

    /**
     * Collect all of the shard ids that *may* contain documents with the
     * provided {@code routing}. Indices with a {@code routing_partition}
     * will collect more than one shard. Indices without a partition
     * will collect the same shard id as would be returned
     * by {@link #getShard}.
     * <p>
     * Note: This is called for any search-like requests that have a
     * routing specified but <strong>only</strong> if they have a routing
     * specified. If they do not have a routing they just use all shards
     * in the index.
     */
    public abstract void collectSearchShards(String routing, IntConsumer consumer);

    /**
     * Convert a hash generated from an {@code (id, routing}) pair into a
     * shard id.
     */
    protected final int hashToShardId(int hash) {
        return Math.floorMod(hash, routingNumShards) / routingFactor;
    }

    /**
     * Convert a routing value into a hash.
     */
    private static int effectiveRoutingToHash(String effectiveRouting) {
        return Murmur3HashFunction.hash(effectiveRouting);
    }

    /**
     * Check if the _split index operation is allowed for an index
     * @throws IllegalArgumentException if the operation is not allowed
     */
    public void checkIndexSplitAllowed() {}

    private abstract static class IdAndRoutingOnly extends IndexRouting {
        private final boolean routingRequired;
        private final IndexVersion creationVersion;
        private final IndexMode indexMode;

        IdAndRoutingOnly(IndexMetadata metadata) {
            super(metadata);
            this.creationVersion = metadata.getCreationVersion();
            MappingMetadata mapping = metadata.mapping();
            this.routingRequired = mapping == null ? false : mapping.routingRequired();
            this.indexMode = metadata.getIndexMode();
        }

        protected abstract int shardId(String id, @Nullable String routing);

        @Override
        public void preProcess(IndexRequest indexRequest) {
            // generate id if not already provided
            final String id = indexRequest.id();
            if (id == null) {
<<<<<<< HEAD
                if (indexMode == IndexMode.LOGSDB && creationVersion.onOrAfter(IndexVersions.TIME_BASED_K_ORDERED_DOC_ID)) {
                    indexRequest.autoGenerateTimeBasedId(OptionalInt.empty());
=======
                if (creationVersion.between(IndexVersions.TIME_BASED_K_ORDERED_DOC_ID_BACKPORT, IndexVersions.UPGRADE_TO_LUCENE_10_0_0)
                    || creationVersion.onOrAfter(IndexVersions.TIME_BASED_K_ORDERED_DOC_ID) && indexMode == IndexMode.LOGSDB) {
                    indexRequest.autoGenerateTimeBasedId();
>>>>>>> 929d3982
                } else {
                    indexRequest.autoGenerateId();
                }
            } else if (id.isEmpty()) {
                throw new IllegalArgumentException("if _id is specified it must not be empty");
            }
        }

        @Override
        public int indexShard(String id, @Nullable String routing, XContentType sourceType, BytesReference source) {
            if (id == null) {
                throw new IllegalStateException("id is required and should have been set by process");
            }
            checkRoutingRequired(id, routing);
            return shardId(id, routing);
        }

        @Override
        public int updateShard(String id, @Nullable String routing) {
            checkRoutingRequired(id, routing);
            return shardId(id, routing);
        }

        @Override
        public int deleteShard(String id, @Nullable String routing) {
            checkRoutingRequired(id, routing);
            return shardId(id, routing);
        }

        @Override
        public int getShard(String id, @Nullable String routing) {
            checkRoutingRequired(id, routing);
            return shardId(id, routing);
        }

        private void checkRoutingRequired(String id, @Nullable String routing) {
            if (routingRequired && routing == null) {
                throw new RoutingMissingException(indexName, id);
            }
        }
    }

    /**
     * Strategy for indices that are not partitioned.
     */
    private static class Unpartitioned extends IdAndRoutingOnly {
        Unpartitioned(IndexMetadata metadata) {
            super(metadata);
        }

        @Override
        protected int shardId(String id, @Nullable String routing) {
            return hashToShardId(effectiveRoutingToHash(routing == null ? id : routing));
        }

        @Override
        public void collectSearchShards(String routing, IntConsumer consumer) {
            consumer.accept(hashToShardId(effectiveRoutingToHash(routing)));
        }
    }

    /**
     * Strategy for partitioned indices.
     */
    private static class Partitioned extends IdAndRoutingOnly {
        private final int routingPartitionSize;

        Partitioned(IndexMetadata metadata) {
            super(metadata);
            this.routingPartitionSize = metadata.getRoutingPartitionSize();
        }

        @Override
        protected int shardId(String id, @Nullable String routing) {
            if (routing == null) {
                throw new IllegalArgumentException("A routing value is required for gets from a partitioned index");
            }
            int offset = Math.floorMod(effectiveRoutingToHash(id), routingPartitionSize);
            return hashToShardId(effectiveRoutingToHash(routing) + offset);
        }

        @Override
        public void collectSearchShards(String routing, IntConsumer consumer) {
            int hash = effectiveRoutingToHash(routing);
            for (int i = 0; i < routingPartitionSize; i++) {
                consumer.accept(hashToShardId(hash + i));
            }
        }
    }

    public static class ExtractFromSource extends IndexRouting {
        private final Predicate<String> isRoutingPath;
        private final XContentParserConfiguration parserConfig;
        private final IndexMode indexMode;
        private final boolean trackTimeSeriesRoutingHash;
        private final boolean addIdWithRoutingHash;
        private int hash = Integer.MAX_VALUE;

        ExtractFromSource(IndexMetadata metadata) {
            super(metadata);
            if (metadata.isRoutingPartitionedIndex()) {
                throw new IllegalArgumentException("routing_partition_size is incompatible with routing_path");
            }
            indexMode = metadata.getIndexMode();
            trackTimeSeriesRoutingHash = indexMode == IndexMode.TIME_SERIES
                && metadata.getCreationVersion().onOrAfter(IndexVersions.TIME_SERIES_ROUTING_HASH_IN_ID);
            addIdWithRoutingHash = indexMode == IndexMode.LOGSDB;
            List<String> routingPaths = metadata.getRoutingPaths();
            isRoutingPath = Regex.simpleMatcher(routingPaths.toArray(String[]::new));
            this.parserConfig = XContentParserConfiguration.EMPTY.withFiltering(Set.copyOf(routingPaths), null, true);
        }

        public boolean matchesField(String fieldName) {
            return isRoutingPath.test(fieldName);
        }

        @Override
        public void postProcess(IndexRequest indexRequest) {
            if (trackTimeSeriesRoutingHash) {
                indexRequest.routing(TimeSeriesRoutingHashFieldMapper.encode(hash));
            } else if (addIdWithRoutingHash) {
                assert hash != Integer.MAX_VALUE;
                indexRequest.autoGenerateTimeBasedId(OptionalInt.of(hash));
            }
        }

        @Override
        public int indexShard(String id, @Nullable String routing, XContentType sourceType, BytesReference source) {
            assert Transports.assertNotTransportThread("parsing the _source can get slow");
            checkNoRouting(routing);
            hash = hashSource(sourceType, source).buildHash(IndexRouting.ExtractFromSource::defaultOnEmpty);
            return hashToShardId(hash);
        }

        public String createId(XContentType sourceType, BytesReference source, byte[] suffix) {
            return hashSource(sourceType, source).createId(suffix, IndexRouting.ExtractFromSource::defaultOnEmpty);
        }

        public String createId(Map<String, Object> flat, byte[] suffix) {
            Builder b = builder();
            for (Map.Entry<String, Object> e : flat.entrySet()) {
                if (isRoutingPath.test(e.getKey())) {
                    if (e.getValue() instanceof List<?> listValue) {
                        for (Object v : listValue) {
                            b.addHash(e.getKey(), new BytesRef(v.toString()));
                        }
                    } else {
                        b.addHash(e.getKey(), new BytesRef(e.getValue().toString()));
                    }
                }
            }
            return b.createId(suffix, IndexRouting.ExtractFromSource::defaultOnEmpty);
        }

        private static int defaultOnEmpty() {
            throw new IllegalArgumentException("Error extracting routing: source didn't contain any routing fields");
        }

        public Builder builder() {
            return new Builder();
        }

        private Builder hashSource(XContentType sourceType, BytesReference source) {
            Builder b = builder();
            try (XContentParser parser = XContentHelper.createParserNotCompressed(parserConfig, source, sourceType)) {
                parser.nextToken(); // Move to first token
                if (parser.currentToken() == null) {
                    throw new IllegalArgumentException("Error extracting routing: source didn't contain any routing fields");
                }
                parser.nextToken();
                b.extractObject(null, parser);
                ensureExpectedToken(null, parser.nextToken(), parser);
            } catch (IOException | ParsingException e) {
                throw new IllegalArgumentException("Error extracting routing: " + e.getMessage(), e);
            }
            return b;
        }

        public class Builder {
            private final List<NameAndHash> hashes = new ArrayList<>();

            public void addMatching(String fieldName, BytesRef string) {
                if (isRoutingPath.test(fieldName)) {
                    addHash(fieldName, string);
                }
            }

            public String createId(byte[] suffix, IntSupplier onEmpty) {
                byte[] idBytes = new byte[4 + suffix.length];
                ByteUtils.writeIntLE(buildHash(onEmpty), idBytes, 0);
                System.arraycopy(suffix, 0, idBytes, 4, suffix.length);
                return Strings.BASE_64_NO_PADDING_URL_ENCODER.encodeToString(idBytes);
            }

            private void extractObject(@Nullable String path, XContentParser source) throws IOException {
                while (source.currentToken() != Token.END_OBJECT) {
                    ensureExpectedToken(Token.FIELD_NAME, source.currentToken(), source);
                    String fieldName = source.currentName();
                    String subPath = path == null ? fieldName : path + "." + fieldName;
                    source.nextToken();
                    extractItem(subPath, source);
                }
            }

            private void extractArray(@Nullable String path, XContentParser source) throws IOException {
                while (source.currentToken() != Token.END_ARRAY) {
                    expectValueToken(source.currentToken(), source);
                    extractItem(path, source);
                }
            }

            private void extractItem(String path, XContentParser source) throws IOException {
                switch (source.currentToken()) {
                    case START_OBJECT:
                        source.nextToken();
                        extractObject(path, source);
                        source.nextToken();
                        break;
                    case VALUE_STRING:
                    case VALUE_NUMBER:
                    case VALUE_BOOLEAN:
                        addHash(path, new BytesRef(source.text()));
                        source.nextToken();
                        break;
                    case START_ARRAY:
                        source.nextToken();
                        extractArray(path, source);
                        source.nextToken();
                        break;
                    case VALUE_NULL:
                        source.nextToken();
                        break;
                    default:
                        throw new ParsingException(
                            source.getTokenLocation(),
                            "Cannot extract routing path due to unexpected token [{}]",
                            source.currentToken()
                        );
                }
            }

            private void addHash(String path, BytesRef value) {
                hashes.add(new NameAndHash(new BytesRef(path), hash(value), hashes.size()));
            }

            private int buildHash(IntSupplier onEmpty) {
                if (hashes.isEmpty()) {
                    return onEmpty.getAsInt();
                }
                Collections.sort(hashes);
                int hash = 0;
                for (NameAndHash nah : hashes) {
                    hash = 31 * hash + (hash(nah.name) ^ nah.hash);
                }
                return hash;
            }
        }

        private static int hash(BytesRef ref) {
            return StringHelper.murmurhash3_x86_32(ref, 0);
        }

        @Override
        public int updateShard(String id, @Nullable String routing) {
            throw new IllegalArgumentException(error("update"));
        }

        @Override
        public int deleteShard(String id, @Nullable String routing) {
            checkNoRouting(routing);
            return idToHash(id);
        }

        @Override
        public int getShard(String id, @Nullable String routing) {
            checkNoRouting(routing);
            return idToHash(id);
        }

        private void checkNoRouting(@Nullable String routing) {
            if (routing != null) {
                throw new IllegalArgumentException(error("specifying routing"));
            }
        }

        private int idToHash(String id) {
            byte[] idBytes;
            try {
                idBytes = Base64.getUrlDecoder().decode(id);
            } catch (IllegalArgumentException e) {
                throw new ResourceNotFoundException("invalid id [{}] for index [{}] in " + indexMode.getName() + " mode", id, indexName);
            }
            if (idBytes.length < 4) {
                throw new ResourceNotFoundException("invalid id [{}] for index [{}] in " + indexMode.getName() + " mode", id, indexName);
            }
            // For TSDB, the hash is stored as the id prefix.
            // For LogsDB with routing on sort fields, the routing hash is stored in the range[id.length - 8, id.length - 4] of the id,
            // see IndexRequest#autoGenerateTimeBasedId.
            return hashToShardId(ByteUtils.readIntLE(idBytes, addIdWithRoutingHash ? idBytes.length - 8 : 0));
        }

        @Override
        public void checkIndexSplitAllowed() {
            throw new IllegalArgumentException(error("index-split"));
        }

        @Override
        public void collectSearchShards(String routing, IntConsumer consumer) {
            throw new IllegalArgumentException(error("searching with a specified routing"));
        }

        private String error(String operation) {
            return operation + " is not supported because the destination index [" + indexName + "] is in " + indexMode.getName() + " mode";
        }
    }

    private record NameAndHash(BytesRef name, int hash, int order) implements Comparable<NameAndHash> {
        @Override
        public int compareTo(NameAndHash o) {
            int i = name.compareTo(o.name);
            if (i != 0) return i;
            // ensures array values are in the order as they appear in the source
            return Integer.compare(order, o.order);
        }
    }
}<|MERGE_RESOLUTION|>--- conflicted
+++ resolved
@@ -164,14 +164,9 @@
             // generate id if not already provided
             final String id = indexRequest.id();
             if (id == null) {
-<<<<<<< HEAD
-                if (indexMode == IndexMode.LOGSDB && creationVersion.onOrAfter(IndexVersions.TIME_BASED_K_ORDERED_DOC_ID)) {
-                    indexRequest.autoGenerateTimeBasedId(OptionalInt.empty());
-=======
                 if (creationVersion.between(IndexVersions.TIME_BASED_K_ORDERED_DOC_ID_BACKPORT, IndexVersions.UPGRADE_TO_LUCENE_10_0_0)
                     || creationVersion.onOrAfter(IndexVersions.TIME_BASED_K_ORDERED_DOC_ID) && indexMode == IndexMode.LOGSDB) {
                     indexRequest.autoGenerateTimeBasedId();
->>>>>>> 929d3982
                 } else {
                     indexRequest.autoGenerateId();
                 }

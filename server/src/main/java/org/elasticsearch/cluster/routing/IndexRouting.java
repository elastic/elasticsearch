--- conflicted
+++ resolved
@@ -382,11 +382,7 @@
             ) {
                 hash = hashSource(parser).buildHash(IndexRouting.ExtractFromSource::defaultOnEmpty);
                 int shardId = hashToShardId(hash);
-<<<<<<< HEAD
-                return (rerouteIfResharding(shardId));
-=======
                 return (rerouteWritesIfResharding(shardId));
->>>>>>> 602c99b3
             } catch (IOException | ParsingException e) {
                 throw new IllegalArgumentException("Error extracting routing: " + e.getMessage(), e);
             }

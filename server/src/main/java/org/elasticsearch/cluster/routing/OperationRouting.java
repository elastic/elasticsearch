/*
 * Copyright Elasticsearch B.V. and/or licensed to Elasticsearch B.V. under one
 * or more contributor license agreements. Licensed under the "Elastic License
 * 2.0", the "GNU Affero General Public License v3.0 only", and the "Server Side
 * Public License v 1"; you may not use this file except in compliance with, at
 * your election, the "Elastic License 2.0", the "GNU Affero General Public
 * License v3.0 only", or the "Server Side Public License, v 1".
 */

package org.elasticsearch.cluster.routing;

import org.elasticsearch.cluster.ClusterState;
import org.elasticsearch.cluster.metadata.IndexMetadata;
import org.elasticsearch.cluster.node.DiscoveryNode;
import org.elasticsearch.cluster.node.DiscoveryNodes;
import org.elasticsearch.common.Strings;
import org.elasticsearch.common.settings.ClusterSettings;
import org.elasticsearch.common.settings.Setting;
import org.elasticsearch.common.settings.Settings;
import org.elasticsearch.common.util.set.Sets;
import org.elasticsearch.core.Nullable;
import org.elasticsearch.index.IndexNotFoundException;
import org.elasticsearch.index.shard.ShardId;
import org.elasticsearch.node.ResponseCollectorService;

import java.util.ArrayList;
import java.util.Arrays;
import java.util.Collections;
import java.util.HashSet;
import java.util.Map;
import java.util.Set;
import java.util.stream.Collectors;

public class OperationRouting {

    public static final Setting<Boolean> USE_ADAPTIVE_REPLICA_SELECTION_SETTING = Setting.boolSetting(
        "cluster.routing.use_adaptive_replica_selection",
        true,
        Setting.Property.Dynamic,
        Setting.Property.NodeScope
    );

    private boolean useAdaptiveReplicaSelection;
    private final boolean isStateless;

    @SuppressWarnings("this-escape")
    public OperationRouting(Settings settings, ClusterSettings clusterSettings) {
        this.isStateless = DiscoveryNode.isStateless(settings);
        this.useAdaptiveReplicaSelection = USE_ADAPTIVE_REPLICA_SELECTION_SETTING.get(settings);
        clusterSettings.addSettingsUpdateConsumer(USE_ADAPTIVE_REPLICA_SELECTION_SETTING, this::setUseAdaptiveReplicaSelection);
    }

    void setUseAdaptiveReplicaSelection(boolean useAdaptiveReplicaSelection) {
        this.useAdaptiveReplicaSelection = useAdaptiveReplicaSelection;
    }

    /**
     * Shards to use for a {@code GET} operation.
     * @return A shard iterator that can be used for GETs, or null if e.g. due to preferences no match is found.
     */
    public PlainShardIterator getShards(
        ClusterState clusterState,
        String index,
        String id,
        @Nullable String routing,
        @Nullable String preference
    ) {
        IndexRouting indexRouting = IndexRouting.fromIndexMetadata(indexMetadata(clusterState, index));
        IndexShardRoutingTable shards = clusterState.getRoutingTable().shardRoutingTable(index, indexRouting.getShard(id, routing));
        return preferenceActiveShardIterator(shards, clusterState.nodes().getLocalNodeId(), clusterState.nodes(), preference, null, null);
    }

    public PlainShardIterator getShards(ClusterState clusterState, String index, int shardId, @Nullable String preference) {
        final IndexShardRoutingTable indexShard = clusterState.getRoutingTable().shardRoutingTable(index, shardId);
        return preferenceActiveShardIterator(
            indexShard,
            clusterState.nodes().getLocalNodeId(),
            clusterState.nodes(),
            preference,
            null,
            null
        );
    }

    public PlainShardIterator useOnlyPromotableShardsForStateless(PlainShardIterator shards) {
        // If it is stateless, only route promotable shards. This is a temporary workaround until a more cohesive solution can be
        // implemented for search shards.
        if (isStateless && shards != null) {
            return new PlainShardIterator(
                shards.shardId(),
                shards.getShardRoutings().stream().filter(ShardRouting::isPromotableToPrimary).collect(Collectors.toList())
            );
        } else {
            return shards;
        }
    }

    public GroupShardsIterator<PlainShardIterator> searchShards(
        ClusterState clusterState,
        String[] concreteIndices,
        @Nullable Map<String, Set<String>> routing,
        @Nullable String preference
    ) {
        return searchShards(clusterState, concreteIndices, routing, preference, null, null);
    }

    public GroupShardsIterator<PlainShardIterator> searchShards(
        ClusterState clusterState,
        String[] concreteIndices,
        @Nullable Map<String, Set<String>> routing,
        @Nullable String preference,
        @Nullable ResponseCollectorService collectorService,
        @Nullable Map<String, Long> nodeCounts
    ) {
        final Set<IndexShardRoutingTable> shards = computeTargetedShards(clusterState, concreteIndices, routing);
        final Set<PlainShardIterator> set = Sets.newHashSetWithExpectedSize(shards.size());
        for (IndexShardRoutingTable shard : shards) {
            PlainShardIterator iterator = preferenceActiveShardIterator(
                shard,
                clusterState.nodes().getLocalNodeId(),
                clusterState.nodes(),
                preference,
                collectorService,
                nodeCounts
            );
            if (iterator != null) {
                set.add(PlainShardIterator.allSearchableShards(iterator));
            }
        }
        return GroupShardsIterator.sortAndCreate(new ArrayList<>(set));
    }

<<<<<<< HEAD
    private static List<ShardRouting> statefulShardsThatHandleSearches(PlainShardIterator iterator) {
        final List<ShardRouting> shardsThatCanHandleSearches = new ArrayList<>(iterator.size());
        for (ShardRouting shardRouting : iterator) {
            if (shardRouting.isSearchable()) {
                shardsThatCanHandleSearches.add(shardRouting);
            }
        }
        return shardsThatCanHandleSearches;
    }

    private static List<ShardRouting> statelessShardsThatHandleSearches(ClusterState clusterState, PlainShardIterator iterator) {
        return iterator.getShardRoutings().stream().filter(ShardRouting::isSearchable).toList();
    }

    public static PlainShardIterator getShards(ClusterState clusterState, ShardId shardId) {
=======
    public static ShardIterator getShards(ClusterState clusterState, ShardId shardId) {
>>>>>>> c19ee302
        final IndexShardRoutingTable shard = clusterState.routingTable().shardRoutingTable(shardId);
        return shard.activeInitializingShardsRandomIt();
    }

    private static Set<IndexShardRoutingTable> computeTargetedShards(
        ClusterState clusterState,
        String[] concreteIndices,
        @Nullable Map<String, Set<String>> routing
    ) {
        // we use set here and not list since we might get duplicates
        final Set<IndexShardRoutingTable> set = new HashSet<>();
        if (routing == null || routing.isEmpty()) {
            collectTargetShardsNoRouting(clusterState, concreteIndices, set);
        } else {
            collectTargetShardsWithRouting(clusterState, concreteIndices, routing, set);
        }
        return set;
    }

    private static void collectTargetShardsWithRouting(
        ClusterState clusterState,
        String[] concreteIndices,
        Map<String, Set<String>> routing,
        Set<IndexShardRoutingTable> set
    ) {
        for (String index : concreteIndices) {
            final IndexRoutingTable indexRoutingTable = indexRoutingTable(clusterState, index);
            final Set<String> indexSearchRouting = routing.get(index);
            if (indexSearchRouting != null) {
                IndexRouting indexRouting = IndexRouting.fromIndexMetadata(indexMetadata(clusterState, index));
                for (String r : indexSearchRouting) {
                    indexRouting.collectSearchShards(r, s -> set.add(RoutingTable.shardRoutingTable(indexRoutingTable, s)));
                }
            } else {
                for (int i = 0; i < indexRoutingTable.size(); i++) {
                    set.add(indexRoutingTable.shard(i));
                }
            }
        }
    }

    private static void collectTargetShardsNoRouting(ClusterState clusterState, String[] concreteIndices, Set<IndexShardRoutingTable> set) {
        for (String index : concreteIndices) {
            final IndexRoutingTable indexRoutingTable = indexRoutingTable(clusterState, index);
            for (int i = 0; i < indexRoutingTable.size(); i++) {
                set.add(indexRoutingTable.shard(i));
            }
        }
    }

    private PlainShardIterator preferenceActiveShardIterator(
        IndexShardRoutingTable indexShard,
        String localNodeId,
        DiscoveryNodes nodes,
        @Nullable String preference,
        @Nullable ResponseCollectorService collectorService,
        @Nullable Map<String, Long> nodeCounts
    ) {
        if (preference == null || preference.isEmpty()) {
            return shardRoutings(indexShard, collectorService, nodeCounts);
        }
        if (preference.charAt(0) == '_') {
            Preference preferenceType = Preference.parse(preference);
            if (preferenceType == Preference.SHARDS) {
                // starts with _shards, so execute on specific ones
                int index = preference.indexOf('|');

                String shards;
                if (index == -1) {
                    shards = preference.substring(Preference.SHARDS.type().length() + 1);
                } else {
                    shards = preference.substring(Preference.SHARDS.type().length() + 1, index);
                }
                String[] ids = Strings.splitStringByCommaToArray(shards);
                boolean found = false;
                for (String id : ids) {
                    if (Integer.parseInt(id) == indexShard.shardId().id()) {
                        found = true;
                        break;
                    }
                }
                if (found == false) {
                    return null;
                }
                // no more preference
                if (index == -1 || index == preference.length() - 1) {
                    return shardRoutings(indexShard, collectorService, nodeCounts);
                } else {
                    // update the preference and continue
                    preference = preference.substring(index + 1);
                }
            }
            if (preference.charAt(0) == '_') {
                preferenceType = Preference.parse(preference);
                switch (preferenceType) {
                    case PREFER_NODES:
                        final Set<String> nodesIds = Arrays.stream(
                            preference.substring(Preference.PREFER_NODES.type().length() + 1).split(",")
                        ).collect(Collectors.toSet());
                        return indexShard.preferNodeActiveInitializingShardsIt(nodesIds);
                    case LOCAL:
                        return indexShard.preferNodeActiveInitializingShardsIt(Collections.singleton(localNodeId));
                    case ONLY_LOCAL:
                        return indexShard.onlyNodeActiveInitializingShardsIt(localNodeId);
                    case ONLY_NODES:
                        String nodeAttributes = preference.substring(Preference.ONLY_NODES.type().length() + 1);
                        return indexShard.onlyNodeSelectorActiveInitializingShardsIt(nodeAttributes.split(","), nodes);
                    default:
                        throw new IllegalArgumentException("unknown preference [" + preferenceType + "]");
                }
            }
        }
        // if not, then use it as the index
        int routingHash = 31 * Murmur3HashFunction.hash(preference) + indexShard.shardId.hashCode();
        return indexShard.activeInitializingShardsIt(routingHash);
    }

    private PlainShardIterator shardRoutings(
        IndexShardRoutingTable indexShard,
        @Nullable ResponseCollectorService collectorService,
        @Nullable Map<String, Long> nodeCounts
    ) {
        if (useAdaptiveReplicaSelection) {
            return indexShard.activeInitializingShardsRankedIt(collectorService, nodeCounts);
        } else {
            return indexShard.activeInitializingShardsRandomIt();
        }
    }

    protected static IndexRoutingTable indexRoutingTable(ClusterState clusterState, String index) {
        IndexRoutingTable indexRouting = clusterState.routingTable().index(index);
        if (indexRouting == null) {
            throw new IndexNotFoundException(index);
        }
        return indexRouting;
    }

    private static IndexMetadata indexMetadata(ClusterState clusterState, String index) {
        IndexMetadata indexMetadata = clusterState.metadata().index(index);
        if (indexMetadata == null) {
            throw new IndexNotFoundException(index);
        }
        return indexMetadata;
    }

    public static ShardId shardId(ClusterState clusterState, String index, String id, @Nullable String routing) {
        IndexMetadata indexMetadata = indexMetadata(clusterState, index);
        return new ShardId(indexMetadata.getIndex(), IndexRouting.fromIndexMetadata(indexMetadata).getShard(id, routing));
    }
}<|MERGE_RESOLUTION|>--- conflicted
+++ resolved
@@ -130,25 +130,7 @@
         return GroupShardsIterator.sortAndCreate(new ArrayList<>(set));
     }
 
-<<<<<<< HEAD
-    private static List<ShardRouting> statefulShardsThatHandleSearches(PlainShardIterator iterator) {
-        final List<ShardRouting> shardsThatCanHandleSearches = new ArrayList<>(iterator.size());
-        for (ShardRouting shardRouting : iterator) {
-            if (shardRouting.isSearchable()) {
-                shardsThatCanHandleSearches.add(shardRouting);
-            }
-        }
-        return shardsThatCanHandleSearches;
-    }
-
-    private static List<ShardRouting> statelessShardsThatHandleSearches(ClusterState clusterState, PlainShardIterator iterator) {
-        return iterator.getShardRoutings().stream().filter(ShardRouting::isSearchable).toList();
-    }
-
     public static PlainShardIterator getShards(ClusterState clusterState, ShardId shardId) {
-=======
-    public static ShardIterator getShards(ClusterState clusterState, ShardId shardId) {
->>>>>>> c19ee302
         final IndexShardRoutingTable shard = clusterState.routingTable().shardRoutingTable(shardId);
         return shard.activeInitializingShardsRandomIt();
     }

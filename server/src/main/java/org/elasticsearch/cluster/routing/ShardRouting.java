--- conflicted
+++ resolved
@@ -11,10 +11,6 @@
 
 import org.elasticsearch.TransportVersion;
 import org.elasticsearch.TransportVersions;
-<<<<<<< HEAD
-import org.elasticsearch.cluster.ProjectState;
-=======
->>>>>>> 7fd7d646
 import org.elasticsearch.cluster.node.DiscoveryNode;
 import org.elasticsearch.cluster.routing.RecoverySource.ExistingStoreRecoverySource;
 import org.elasticsearch.cluster.routing.RecoverySource.PeerRecoverySource;
@@ -938,11 +934,7 @@
     }
 
     /**
-<<<<<<< HEAD
-     * Determine if role searchable. Consumers should prefer {@link IndexRoutingTable#readyForSearch(ProjectState)} to determine if an index
-=======
      * Determine if role searchable. Consumers should prefer {@link IndexRoutingTable#readyForSearch()} to determine if an index
->>>>>>> 7fd7d646
      * is ready to be searched.
      */
     public boolean isSearchable() {

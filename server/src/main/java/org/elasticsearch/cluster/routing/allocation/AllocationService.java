/*
 * Licensed to Elasticsearch under one or more contributor
 * license agreements. See the NOTICE file distributed with
 * this work for additional information regarding copyright
 * ownership. Elasticsearch licenses this file to you under
 * the Apache License, Version 2.0 (the "License"); you may
 * not use this file except in compliance with the License.
 * You may obtain a copy of the License at
 *
 *    http://www.apache.org/licenses/LICENSE-2.0
 *
 * Unless required by applicable law or agreed to in writing,
 * software distributed under the License is distributed on an
 * "AS IS" BASIS, WITHOUT WARRANTIES OR CONDITIONS OF ANY
 * KIND, either express or implied.  See the License for the
 * specific language governing permissions and limitations
 * under the License.
 */

package org.elasticsearch.cluster.routing.allocation;

import org.apache.logging.log4j.LogManager;
import org.apache.logging.log4j.Logger;
import org.apache.logging.log4j.message.ParameterizedMessage;
import org.elasticsearch.cluster.ClusterInfoService;
import org.elasticsearch.cluster.ClusterState;
import org.elasticsearch.cluster.RestoreInProgress;
import org.elasticsearch.cluster.health.ClusterHealthStatus;
import org.elasticsearch.cluster.health.ClusterStateHealth;
import org.elasticsearch.cluster.metadata.AutoExpandReplicas;
import org.elasticsearch.cluster.metadata.IndexMetaData;
import org.elasticsearch.cluster.metadata.MetaData;
import org.elasticsearch.cluster.routing.RoutingNode;
import org.elasticsearch.cluster.routing.RoutingNodes;
import org.elasticsearch.cluster.routing.RoutingTable;
import org.elasticsearch.cluster.routing.ShardRouting;
import org.elasticsearch.cluster.routing.UnassignedInfo;
import org.elasticsearch.cluster.routing.UnassignedInfo.AllocationStatus;
import org.elasticsearch.cluster.routing.allocation.allocator.ShardsAllocator;
import org.elasticsearch.cluster.routing.allocation.command.AllocationCommands;
import org.elasticsearch.cluster.routing.allocation.decider.AllocationDeciders;
import org.elasticsearch.common.collect.ImmutableOpenMap;
import org.elasticsearch.gateway.GatewayAllocator;

import java.util.ArrayList;
import java.util.Collections;
import java.util.Comparator;
import java.util.Iterator;
import java.util.List;
import java.util.Map;
import java.util.function.Function;
import java.util.stream.Collectors;

import static java.util.Collections.emptyList;
import static java.util.Collections.singletonList;
import static org.elasticsearch.cluster.routing.UnassignedInfo.INDEX_DELAYED_NODE_LEFT_TIMEOUT_SETTING;


/**
 * This service manages the node allocation of a cluster. For this reason the
 * {@link AllocationService} keeps {@link AllocationDeciders} to choose nodes
 * for shard allocation. This class also manages new nodes joining the cluster
 * and rerouting of shards.
 */
public class AllocationService {

    private static final Logger logger = LogManager.getLogger(AllocationService.class);

    private final AllocationDeciders allocationDeciders;
    private GatewayAllocator gatewayAllocator;
    private final ShardsAllocator shardsAllocator;
    private final ClusterInfoService clusterInfoService;

    public AllocationService(AllocationDeciders allocationDeciders,
                             GatewayAllocator gatewayAllocator,
                             ShardsAllocator shardsAllocator, ClusterInfoService clusterInfoService) {
        this(allocationDeciders, shardsAllocator, clusterInfoService);
        setGatewayAllocator(gatewayAllocator);
    }

    public AllocationService(AllocationDeciders allocationDeciders,
                             ShardsAllocator shardsAllocator, ClusterInfoService clusterInfoService) {
        this.allocationDeciders = allocationDeciders;
        this.shardsAllocator = shardsAllocator;
        this.clusterInfoService = clusterInfoService;
    }

    public void setGatewayAllocator(GatewayAllocator gatewayAllocator) {
        this.gatewayAllocator = gatewayAllocator;
    }

    /**
     * Applies the started shards. Note, only initializing ShardRouting instances that exist in the routing table should be
     * provided as parameter and no duplicates should be contained.
     * <p>
     * If the same instance of the {@link ClusterState} is returned, then no change has been made.</p>
     */
    public ClusterState applyStartedShards(ClusterState clusterState, List<ShardRouting> startedShards) {
        if (startedShards.isEmpty()) {
            return clusterState;
        }
        RoutingNodes routingNodes = getMutableRoutingNodes(clusterState);
        // shuffle the unassigned nodes, just so we won't have things like poison failed shards
        routingNodes.unassigned().shuffle();
        RoutingAllocation allocation = new RoutingAllocation(allocationDeciders, routingNodes, clusterState,
            clusterInfoService.getClusterInfo(), currentNanoTime());
        // as starting a primary relocation target can reinitialize replica shards, start replicas first
        startedShards = new ArrayList<>(startedShards);
        Collections.sort(startedShards, Comparator.comparing(ShardRouting::primary));
        applyStartedShards(allocation, startedShards);
        gatewayAllocator.applyStartedShards(allocation, startedShards);
        reroute(allocation);
        String startedShardsAsString = firstListElementsToCommaDelimitedString(startedShards, s -> s.shardId().toString());
        return buildResultAndLogHealthChange(clusterState, allocation, "shards started [" + startedShardsAsString + "] ...");
    }

    protected ClusterState buildResultAndLogHealthChange(ClusterState oldState, RoutingAllocation allocation, String reason) {
        ClusterState newState = buildResult(oldState, allocation);

        logClusterHealthStateChange(
            new ClusterStateHealth(oldState),
            new ClusterStateHealth(newState),
            reason
        );

        return newState;
    }

    private ClusterState buildResult(ClusterState oldState, RoutingAllocation allocation) {
        final RoutingTable oldRoutingTable = oldState.routingTable();
        final RoutingNodes newRoutingNodes = allocation.routingNodes();
        final RoutingTable newRoutingTable = new RoutingTable.Builder().updateNodes(oldRoutingTable.version(), newRoutingNodes).build();
        final MetaData newMetaData = allocation.updateMetaDataWithRoutingChanges(newRoutingTable);
        assert newRoutingTable.validate(newMetaData); // validates the routing table is coherent with the cluster state metadata

        final ClusterState.Builder newStateBuilder = ClusterState.builder(oldState)
            .routingTable(newRoutingTable)
            .metaData(newMetaData);
        final RestoreInProgress restoreInProgress = allocation.custom(RestoreInProgress.TYPE);
        if (restoreInProgress != null) {
            RestoreInProgress updatedRestoreInProgress = allocation.updateRestoreInfoWithRoutingChanges(restoreInProgress);
            if (updatedRestoreInProgress != restoreInProgress) {
                ImmutableOpenMap.Builder<String, ClusterState.Custom> customsBuilder = ImmutableOpenMap.builder(allocation.getCustoms());
                customsBuilder.put(RestoreInProgress.TYPE, updatedRestoreInProgress);
                newStateBuilder.customs(customsBuilder.build());
            }
        }
        return newStateBuilder.build();
    }

    // Used for testing
    public ClusterState applyFailedShard(ClusterState clusterState, ShardRouting failedShard, boolean markAsStale) {
        return applyFailedShards(clusterState, singletonList(new FailedShard(failedShard, null, null, markAsStale)), emptyList());
    }

    // Used for testing
    public ClusterState applyFailedShards(ClusterState clusterState, List<FailedShard> failedShards) {
        return applyFailedShards(clusterState, failedShards, emptyList());
    }

    /**
     * Applies the failed shards. Note, only assigned ShardRouting instances that exist in the routing table should be
     * provided as parameter. Also applies a list of allocation ids to remove from the in-sync set for shard copies for which there
     * are no routing entries in the routing table.
     *
     * <p>
     * If the same instance of ClusterState is returned, then no change has been made.</p>
     */
    public ClusterState applyFailedShards(final ClusterState clusterState, final List<FailedShard> failedShards,
                                          final List<StaleShard> staleShards) {
        if (staleShards.isEmpty() && failedShards.isEmpty()) {
            return clusterState;
        }
        ClusterState tmpState = IndexMetaDataUpdater.removeStaleIdsWithoutRoutings(clusterState, staleShards, logger);

        RoutingNodes routingNodes = getMutableRoutingNodes(tmpState);
        // shuffle the unassigned nodes, just so we won't have things like poison failed shards
        routingNodes.unassigned().shuffle();
        long currentNanoTime = currentNanoTime();
        RoutingAllocation allocation = new RoutingAllocation(allocationDeciders, routingNodes, tmpState,
            clusterInfoService.getClusterInfo(), currentNanoTime);

        for (FailedShard failedShardEntry : failedShards) {
            ShardRouting shardToFail = failedShardEntry.getRoutingEntry();
            IndexMetaData indexMetaData = allocation.metaData().getIndexSafe(shardToFail.shardId().getIndex());
            allocation.addIgnoreShardForNode(shardToFail.shardId(), shardToFail.currentNodeId());
            // failing a primary also fails initializing replica shards, re-resolve ShardRouting
            ShardRouting failedShard = routingNodes.getByAllocationId(shardToFail.shardId(), shardToFail.allocationId().getId());
            if (failedShard != null) {
                if (failedShard != shardToFail) {
                    logger.trace("{} shard routing modified in an earlier iteration (previous: {}, current: {})",
                        shardToFail.shardId(), shardToFail, failedShard);
                }
                int failedAllocations = failedShard.unassignedInfo() != null ? failedShard.unassignedInfo().getNumFailedAllocations() : 0;
                String message = "failed shard on node [" + shardToFail.currentNodeId() + "]: " + failedShardEntry.getMessage();
                UnassignedInfo unassignedInfo = new UnassignedInfo(UnassignedInfo.Reason.ALLOCATION_FAILED, message,
                    failedShardEntry.getFailure(), failedAllocations + 1, currentNanoTime, System.currentTimeMillis(), false,
                    AllocationStatus.NO_ATTEMPT);
                if (failedShardEntry.markAsStale()) {
                    allocation.removeAllocationId(failedShard);
                }
                logger.warn(new ParameterizedMessage("failing shard [{}]", failedShardEntry), failedShardEntry.getFailure());
                routingNodes.failShard(logger, failedShard, unassignedInfo, indexMetaData, allocation.changes());
            } else {
                logger.trace("{} shard routing failed in an earlier iteration (routing: {})", shardToFail.shardId(), shardToFail);
            }
        }
        gatewayAllocator.applyFailedShards(allocation, failedShards);

        reroute(allocation);
        String failedShardsAsString = firstListElementsToCommaDelimitedString(failedShards, s -> s.getRoutingEntry().shardId().toString());
        return buildResultAndLogHealthChange(clusterState, allocation, "shards failed [" + failedShardsAsString + "] ...");
    }

    /**
     * unassigned an shards that are associated with nodes that are no longer part of the cluster, potentially promoting replicas
     * if needed.
     */
    public ClusterState deassociateDeadNodes(ClusterState clusterState, boolean reroute, String reason) {
        RoutingNodes routingNodes = getMutableRoutingNodes(clusterState);
        // shuffle the unassigned nodes, just so we won't have things like poison failed shards
        routingNodes.unassigned().shuffle();
        RoutingAllocation allocation = new RoutingAllocation(allocationDeciders, routingNodes, clusterState,
            clusterInfoService.getClusterInfo(), currentNanoTime());

        // first, clear from the shards any node id they used to belong to that is now dead
        deassociateDeadNodes(allocation);

        if (allocation.routingNodesChanged()) {
            clusterState = buildResult(clusterState, allocation);
        }
        if (reroute) {
            return reroute(clusterState, reason);
        } else {
            return clusterState;
        }
    }

    /**
     * Checks if the are replicas with the auto-expand feature that need to be adapted.
     * Returns an updated cluster state if changes were necessary, or the identical cluster if no changes were required.
     */
    private ClusterState adaptAutoExpandReplicas(ClusterState clusterState) {
        final Map<Integer, List<String>> autoExpandReplicaChanges =
            AutoExpandReplicas.getAutoExpandReplicaChanges(clusterState.metaData(), clusterState.nodes());
        if (autoExpandReplicaChanges.isEmpty()) {
            return clusterState;
        } else {
            final RoutingTable.Builder routingTableBuilder = RoutingTable.builder(clusterState.routingTable());
            final MetaData.Builder metaDataBuilder = MetaData.builder(clusterState.metaData());
            for (Map.Entry<Integer, List<String>> entry : autoExpandReplicaChanges.entrySet()) {
                final int numberOfReplicas = entry.getKey();
                final String[] indices = entry.getValue().toArray(new String[entry.getValue().size()]);
                // we do *not* update the in sync allocation ids as they will be removed upon the first index
                // operation which make these copies stale
                routingTableBuilder.updateNumberOfReplicas(numberOfReplicas, indices);
                metaDataBuilder.updateNumberOfReplicas(numberOfReplicas, indices);
<<<<<<< HEAD
=======
                // update settings version for each index
                for (final String index : indices) {
                    final IndexMetaData indexMetaData = metaDataBuilder.get(index);
                    final IndexMetaData.Builder indexMetaDataBuilder =
                            new IndexMetaData.Builder(indexMetaData).settingsVersion(1 + indexMetaData.getSettingsVersion());
                    metaDataBuilder.put(indexMetaDataBuilder);
                }
>>>>>>> 0c7f6570
                logger.info("updating number_of_replicas to [{}] for indices {}", numberOfReplicas, indices);
            }
            final ClusterState fixedState = ClusterState.builder(clusterState).routingTable(routingTableBuilder.build())
                .metaData(metaDataBuilder).build();
            assert AutoExpandReplicas.getAutoExpandReplicaChanges(fixedState.metaData(), fixedState.nodes()).isEmpty();
            return fixedState;
        }
    }

    /**
     * Removes delay markers from unassigned shards based on current time stamp.
     */
    private void removeDelayMarkers(RoutingAllocation allocation) {
        final RoutingNodes.UnassignedShards.UnassignedIterator unassignedIterator = allocation.routingNodes().unassigned().iterator();
        final MetaData metaData = allocation.metaData();
        while (unassignedIterator.hasNext()) {
            ShardRouting shardRouting = unassignedIterator.next();
            UnassignedInfo unassignedInfo = shardRouting.unassignedInfo();
            if (unassignedInfo.isDelayed()) {
                final long newComputedLeftDelayNanos = unassignedInfo.getRemainingDelay(allocation.getCurrentNanoTime(),
                    metaData.getIndexSafe(shardRouting.index()).getSettings());
                if (newComputedLeftDelayNanos == 0) {
                    unassignedIterator.updateUnassigned(new UnassignedInfo(unassignedInfo.getReason(), unassignedInfo.getMessage(),
                        unassignedInfo.getFailure(), unassignedInfo.getNumFailedAllocations(), unassignedInfo.getUnassignedTimeInNanos(),
                        unassignedInfo.getUnassignedTimeInMillis(), false, unassignedInfo.getLastAllocationStatus()),
                        shardRouting.recoverySource(), allocation.changes());
                }
            }
        }
    }

    /**
     * Reset failed allocation counter for unassigned shards
     */
    private void resetFailedAllocationCounter(RoutingAllocation allocation) {
        final RoutingNodes.UnassignedShards.UnassignedIterator unassignedIterator = allocation.routingNodes().unassigned().iterator();
        while (unassignedIterator.hasNext()) {
            ShardRouting shardRouting = unassignedIterator.next();
            UnassignedInfo unassignedInfo = shardRouting.unassignedInfo();
            unassignedIterator.updateUnassigned(new UnassignedInfo(unassignedInfo.getNumFailedAllocations() > 0 ?
                UnassignedInfo.Reason.MANUAL_ALLOCATION : unassignedInfo.getReason(), unassignedInfo.getMessage(),
                unassignedInfo.getFailure(), 0, unassignedInfo.getUnassignedTimeInNanos(),
                unassignedInfo.getUnassignedTimeInMillis(), unassignedInfo.isDelayed(),
                unassignedInfo.getLastAllocationStatus()), shardRouting.recoverySource(), allocation.changes());
        }
    }

    /**
     * Internal helper to cap the number of elements in a potentially long list for logging.
     *
     * @param elements  The elements to log. May be any non-null list. Must not be null.
     * @param formatter A function that can convert list elements to a String. Must not be null.
     * @param <T>       The list element type.
     * @return A comma-separated string of the first few elements.
     */
    private <T> String firstListElementsToCommaDelimitedString(List<T> elements, Function<T, String> formatter) {
        final int maxNumberOfElements = 10;
        return elements
                .stream()
                .limit(maxNumberOfElements)
                .map(formatter)
                .collect(Collectors.joining(", "));
    }

    public CommandsResult reroute(final ClusterState clusterState, AllocationCommands commands, boolean explain, boolean retryFailed) {
        RoutingNodes routingNodes = getMutableRoutingNodes(clusterState);
        // we don't shuffle the unassigned shards here, to try and get as close as possible to
        // a consistent result of the effect the commands have on the routing
        // this allows systems to dry run the commands, see the resulting cluster state, and act on it
        RoutingAllocation allocation = new RoutingAllocation(allocationDeciders, routingNodes, clusterState,
            clusterInfoService.getClusterInfo(), currentNanoTime());
        // don't short circuit deciders, we want a full explanation
        allocation.debugDecision(true);
        // we ignore disable allocation, because commands are explicit
        allocation.ignoreDisable(true);
        RoutingExplanations explanations = commands.execute(allocation, explain);
        // we revert the ignore disable flag, since when rerouting, we want the original setting to take place
        allocation.ignoreDisable(false);
        // the assumption is that commands will move / act on shards (or fail through exceptions)
        // so, there will always be shard "movements", so no need to check on reroute

        if (retryFailed) {
            resetFailedAllocationCounter(allocation);
        }

        reroute(allocation);
        return new CommandsResult(explanations, buildResultAndLogHealthChange(clusterState, allocation, "reroute commands"));
    }


    /**
     * Reroutes the routing table based on the live nodes.
     * <p>
     * If the same instance of ClusterState is returned, then no change has been made.
     */
    public ClusterState reroute(ClusterState clusterState, String reason) {
        return reroute(clusterState, reason, false);
    }

    /**
     * Reroutes the routing table based on the live nodes.
     * <p>
     * If the same instance of ClusterState is returned, then no change has been made.
     */
    protected ClusterState reroute(ClusterState clusterState, String reason, boolean debug) {
        ClusterState fixedClusterState = adaptAutoExpandReplicas(clusterState);

        RoutingNodes routingNodes = getMutableRoutingNodes(fixedClusterState);
        // shuffle the unassigned nodes, just so we won't have things like poison failed shards
        routingNodes.unassigned().shuffle();
        RoutingAllocation allocation = new RoutingAllocation(allocationDeciders, routingNodes, fixedClusterState,
            clusterInfoService.getClusterInfo(), currentNanoTime());
        allocation.debugDecision(debug);
        reroute(allocation);
        if (fixedClusterState == clusterState && allocation.routingNodesChanged() == false) {
            return clusterState;
        }
        return buildResultAndLogHealthChange(clusterState, allocation, reason);
    }

    private void logClusterHealthStateChange(ClusterStateHealth previousStateHealth, ClusterStateHealth newStateHealth, String reason) {
        ClusterHealthStatus previousHealth = previousStateHealth.getStatus();
        ClusterHealthStatus currentHealth = newStateHealth.getStatus();
        if (!previousHealth.equals(currentHealth)) {
            logger.info("Cluster health status changed from [{}] to [{}] (reason: [{}]).", previousHealth, currentHealth, reason);
        }
    }

    private boolean hasDeadNodes(RoutingAllocation allocation) {
        for (RoutingNode routingNode : allocation.routingNodes()) {
            if (allocation.nodes().getDataNodes().containsKey(routingNode.nodeId()) == false) {
                return true;
            }
        }
        return false;
    }

    private void reroute(RoutingAllocation allocation) {
        assert hasDeadNodes(allocation) == false : "dead nodes should be explicitly cleaned up. See deassociateDeadNodes";
        assert AutoExpandReplicas.getAutoExpandReplicaChanges(allocation.metaData(), allocation.nodes()).isEmpty() :
            "auto-expand replicas out of sync with number of nodes in the cluster";

        // now allocate all the unassigned to available nodes
        if (allocation.routingNodes().unassigned().size() > 0) {
            removeDelayMarkers(allocation);
            gatewayAllocator.allocateUnassigned(allocation);
        }

        shardsAllocator.allocate(allocation);
        assert RoutingNodes.assertShardStats(allocation.routingNodes());
    }

    private void deassociateDeadNodes(RoutingAllocation allocation) {
        for (Iterator<RoutingNode> it = allocation.routingNodes().mutableIterator(); it.hasNext(); ) {
            RoutingNode node = it.next();
            if (allocation.nodes().getDataNodes().containsKey(node.nodeId())) {
                // its a live node, continue
                continue;
            }
            // now, go over all the shards routing on the node, and fail them
            for (ShardRouting shardRouting : node.copyShards()) {
                final IndexMetaData indexMetaData = allocation.metaData().getIndexSafe(shardRouting.index());
                boolean delayed = INDEX_DELAYED_NODE_LEFT_TIMEOUT_SETTING.get(indexMetaData.getSettings()).nanos() > 0;
                UnassignedInfo unassignedInfo = new UnassignedInfo(UnassignedInfo.Reason.NODE_LEFT, "node_left[" + node.nodeId() + "]",
                    null, 0, allocation.getCurrentNanoTime(), System.currentTimeMillis(), delayed, AllocationStatus.NO_ATTEMPT);
                allocation.routingNodes().failShard(logger, shardRouting, unassignedInfo, indexMetaData, allocation.changes());
            }
            // its a dead node, remove it, note, its important to remove it *after* we apply failed shard
            // since it relies on the fact that the RoutingNode exists in the list of nodes
            it.remove();
        }
    }

    private void applyStartedShards(RoutingAllocation routingAllocation, List<ShardRouting> startedShardEntries) {
        assert startedShardEntries.isEmpty() == false : "non-empty list of started shard entries expected";
        RoutingNodes routingNodes = routingAllocation.routingNodes();
        for (ShardRouting startedShard : startedShardEntries) {
            assert startedShard.initializing() : "only initializing shards can be started";
            assert routingAllocation.metaData().index(startedShard.shardId().getIndex()) != null :
                "shard started for unknown index (shard entry: " + startedShard + ")";
            assert startedShard == routingNodes.getByAllocationId(startedShard.shardId(), startedShard.allocationId().getId()) :
                "shard routing to start does not exist in routing table, expected: " + startedShard + " but was: " +
                    routingNodes.getByAllocationId(startedShard.shardId(), startedShard.allocationId().getId());

            routingNodes.startShard(logger, startedShard, routingAllocation.changes());
        }
    }

    private RoutingNodes getMutableRoutingNodes(ClusterState clusterState) {
        RoutingNodes routingNodes = new RoutingNodes(clusterState, false); // this is a costly operation - only call this once!
        return routingNodes;
    }

    /** override this to control time based decisions during allocation */
    protected long currentNanoTime() {
        return System.nanoTime();
    }

    /**
     * this class is used to describe results of applying a set of
     * {@link org.elasticsearch.cluster.routing.allocation.command.AllocationCommand}
     */
    public static class CommandsResult {

        private final RoutingExplanations explanations;

        private final ClusterState clusterState;

        /**
         * Creates a new {@link CommandsResult}
         * @param explanations Explanation for the reroute actions
         * @param clusterState Resulting cluster state
         */
        private CommandsResult(RoutingExplanations explanations, ClusterState clusterState) {
            this.clusterState = clusterState;
            this.explanations = explanations;
        }

        /**
         * Get the explanation of this result
         */
        public RoutingExplanations explanations() {
            return explanations;
        }

        /**
         * the resulting cluster state, after the commands were applied
         */
        public ClusterState getClusterState() {
            return clusterState;
        }
    }
}<|MERGE_RESOLUTION|>--- conflicted
+++ resolved
@@ -255,8 +255,6 @@
                 // operation which make these copies stale
                 routingTableBuilder.updateNumberOfReplicas(numberOfReplicas, indices);
                 metaDataBuilder.updateNumberOfReplicas(numberOfReplicas, indices);
-<<<<<<< HEAD
-=======
                 // update settings version for each index
                 for (final String index : indices) {
                     final IndexMetaData indexMetaData = metaDataBuilder.get(index);
@@ -264,7 +262,6 @@
                             new IndexMetaData.Builder(indexMetaData).settingsVersion(1 + indexMetaData.getSettingsVersion());
                     metaDataBuilder.put(indexMetaDataBuilder);
                 }
->>>>>>> 0c7f6570
                 logger.info("updating number_of_replicas to [{}] for indices {}", numberOfReplicas, indices);
             }
             final ClusterState fixedState = ClusterState.builder(clusterState).routingTable(routingTableBuilder.build())

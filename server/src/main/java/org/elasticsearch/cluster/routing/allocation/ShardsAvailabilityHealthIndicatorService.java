--- conflicted
+++ resolved
@@ -105,16 +105,6 @@
     }
 
     @Override
-<<<<<<< HEAD
-    public String helpURL() {
-        return HELP_URL;
-=======
-    public String component() {
-        return DATA;
->>>>>>> 71d5ad6c
-    }
-
-    @Override
     public HealthIndicatorResult calculate(boolean explain) {
         var state = clusterService.state();
         var shutdown = state.getMetadata().custom(NodesShutdownMetadata.TYPE, NodesShutdownMetadata.EMPTY);

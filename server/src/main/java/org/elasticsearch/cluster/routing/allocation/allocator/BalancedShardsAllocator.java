--- conflicted
+++ resolved
@@ -1221,18 +1221,13 @@
     }
 
     static class ModelNode implements Iterable<ModelIndex> {
-<<<<<<< HEAD
-=======
-        private final Map<String, ModelIndex> indices = new HashMap<>();
         private int numShards = 0;
         private double writeLoad = 0.0;
         private double diskUsageInBytes = 0.0;
         private final WriteLoadForecaster writeLoadForecaster;
         private final Metadata metadata;
->>>>>>> 1c9a39c6
         private final RoutingNode routingNode;
         private final Map<String, ModelIndex> indices;
-        private int numShards = 0;
 
         ModelNode(WriteLoadForecaster writeLoadForecaster, Metadata metadata, RoutingNode routingNode) {
             this.writeLoadForecaster = writeLoadForecaster;

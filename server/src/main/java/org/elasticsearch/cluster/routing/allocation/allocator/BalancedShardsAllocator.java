/*
 * Copyright Elasticsearch B.V. and/or licensed to Elasticsearch B.V. under one
 * or more contributor license agreements. Licensed under the "Elastic License
 * 2.0", the "GNU Affero General Public License v3.0 only", and the "Server Side
 * Public License v 1"; you may not use this file except in compliance with, at
 * your election, the "Elastic License 2.0", the "GNU Affero General Public
 * License v3.0 only", or the "Server Side Public License, v 1".
 */

package org.elasticsearch.cluster.routing.allocation.allocator;

import org.apache.logging.log4j.LogManager;
import org.apache.logging.log4j.Logger;
import org.apache.lucene.util.ArrayUtil;
import org.apache.lucene.util.IntroSorter;
import org.elasticsearch.cluster.ClusterInfo;
import org.elasticsearch.cluster.metadata.IndexMetadata;
import org.elasticsearch.cluster.metadata.Metadata;
import org.elasticsearch.cluster.metadata.ProjectId;
import org.elasticsearch.cluster.metadata.ProjectMetadata;
import org.elasticsearch.cluster.node.DiscoveryNode;
import org.elasticsearch.cluster.routing.RoutingNode;
import org.elasticsearch.cluster.routing.RoutingNodes;
import org.elasticsearch.cluster.routing.ShardRouting;
import org.elasticsearch.cluster.routing.ShardRoutingState;
import org.elasticsearch.cluster.routing.UnassignedInfo;
import org.elasticsearch.cluster.routing.UnassignedInfo.AllocationStatus;
import org.elasticsearch.cluster.routing.allocation.AllocateUnassignedDecision;
import org.elasticsearch.cluster.routing.allocation.AllocationDecision;
import org.elasticsearch.cluster.routing.allocation.MoveDecision;
import org.elasticsearch.cluster.routing.allocation.NodeAllocationResult;
import org.elasticsearch.cluster.routing.allocation.RoutingAllocation;
import org.elasticsearch.cluster.routing.allocation.ShardAllocationDecision;
import org.elasticsearch.cluster.routing.allocation.WriteLoadForecaster;
import org.elasticsearch.cluster.routing.allocation.decider.AllocationDeciders;
import org.elasticsearch.cluster.routing.allocation.decider.Decision;
import org.elasticsearch.cluster.routing.allocation.decider.Decision.Type;
import org.elasticsearch.common.FrequencyCappedAction;
import org.elasticsearch.common.settings.Setting;
import org.elasticsearch.common.settings.Setting.Property;
import org.elasticsearch.common.settings.Settings;
import org.elasticsearch.common.util.Maps;
import org.elasticsearch.common.util.set.Sets;
import org.elasticsearch.core.Nullable;
import org.elasticsearch.core.Releasable;
import org.elasticsearch.core.TimeValue;
import org.elasticsearch.core.Tuple;
import org.elasticsearch.gateway.PriorityComparator;
import org.elasticsearch.index.shard.ShardId;
import org.elasticsearch.injection.guice.Inject;

import java.util.ArrayList;
import java.util.Collections;
import java.util.Comparator;
import java.util.HashMap;
import java.util.Iterator;
import java.util.LinkedHashMap;
import java.util.List;
import java.util.Map;
import java.util.Set;
import java.util.function.BiFunction;
import java.util.function.Predicate;

import static org.elasticsearch.cluster.metadata.SingleNodeShutdownMetadata.Type.REPLACE;
import static org.elasticsearch.cluster.routing.ExpectedShardSizeEstimator.getExpectedShardSize;
import static org.elasticsearch.cluster.routing.ShardRoutingState.RELOCATING;

/**
 * The {@link BalancedShardsAllocator} allocates and balances shards on the cluster nodes using {@link WeightFunction}.
 * The balancing attempts to:
 * <ul>
 *     <li>even shard count across nodes (weighted by cluster.routing.allocation.balance.shard)</li>
 *     <li>spread shards of the same index across different nodes (weighted by cluster.routing.allocation.balance.index)</li>
 *     <li>even write load of the data streams write indices across nodes (weighted by cluster.routing.allocation.balance.write_load)</li>
 *     <li>even disk usage across nodes (weighted by cluster.routing.allocation.balance.disk_usage)</li>
 * </ul>
 * The sensitivity of the algorithm is defined by cluster.routing.allocation.balance.threshold.
 * Allocator takes into account constraints set by {@code AllocationDeciders} when allocating and balancing shards.
 */
public class BalancedShardsAllocator implements ShardsAllocator {

    private static final Logger logger = LogManager.getLogger(BalancedShardsAllocator.class);
    private static final Logger notPreferredLogger = LogManager.getLogger(BalancedShardsAllocator.class.getName() + ".not_preferred");

    public static final Setting<Float> SHARD_BALANCE_FACTOR_SETTING = Setting.floatSetting(
        "cluster.routing.allocation.balance.shard",
        0.45f,
        0.0f,
        Property.Dynamic,
        Property.NodeScope
    );
    public static final Setting<Float> INDEX_BALANCE_FACTOR_SETTING = Setting.floatSetting(
        "cluster.routing.allocation.balance.index",
        0.55f,
        0.0f,
        Property.Dynamic,
        Property.NodeScope
    );
    public static final Setting<Float> WRITE_LOAD_BALANCE_FACTOR_SETTING = Setting.floatSetting(
        "cluster.routing.allocation.balance.write_load",
        10.0f,
        0.0f,
        Property.Dynamic,
        Property.NodeScope
    );
    public static final Setting<Float> DISK_USAGE_BALANCE_FACTOR_SETTING = Setting.floatSetting(
        "cluster.routing.allocation.balance.disk_usage",
        2e-11f,
        0.0f,
        Property.Dynamic,
        Property.NodeScope
    );
    public static final Setting<Float> THRESHOLD_SETTING = Setting.floatSetting(
        "cluster.routing.allocation.balance.threshold",
        1.0f,
        1.0f,
        Property.Dynamic,
        Property.NodeScope
    );
    public static final Setting<TimeValue> INVALID_WEIGHTS_MINIMUM_LOG_INTERVAL = Setting.timeSetting(
        "cluster.routing.allocation.balance.invalid_weights_log_min_interval",
        TimeValue.timeValueMinutes(5),
        Property.Dynamic,
        Property.NodeScope
    );
    private static boolean enableInvalidWeightsAssertion = true;

    private final BalancerSettings balancerSettings;
    private final WriteLoadForecaster writeLoadForecaster;
    private final BalancingWeightsFactory balancingWeightsFactory;
    private final FrequencyCappedAction logInvalidWeights;

    public BalancedShardsAllocator() {
        this(Settings.EMPTY);
    }

    public BalancedShardsAllocator(Settings settings) {
        this(new BalancerSettings(settings), WriteLoadForecaster.DEFAULT);
    }

    public BalancedShardsAllocator(BalancerSettings balancerSettings, WriteLoadForecaster writeLoadForecaster) {
        this(balancerSettings, writeLoadForecaster, new GlobalBalancingWeightsFactory(balancerSettings));
    }

    @Inject
    public BalancedShardsAllocator(
        BalancerSettings balancerSettings,
        WriteLoadForecaster writeLoadForecaster,
        BalancingWeightsFactory balancingWeightsFactory
    ) {
        this.balancerSettings = balancerSettings;
        this.writeLoadForecaster = writeLoadForecaster;
        this.balancingWeightsFactory = balancingWeightsFactory;
        this.logInvalidWeights = new FrequencyCappedAction(System::currentTimeMillis, TimeValue.ZERO);
        balancerSettings.getClusterSettings().initializeAndWatch(INVALID_WEIGHTS_MINIMUM_LOG_INTERVAL, logInvalidWeights::setMinInterval);
    }

    @Override
    public void allocate(RoutingAllocation allocation) {
        assert allocation.isSimulating() == false || balancerSettings.completeEarlyOnShardAssignmentChange()
            : "inconsistent states: isSimulating ["
                + allocation.isSimulating()
                + "] vs completeEarlyOnShardAssignmentChange ["
                + balancerSettings.completeEarlyOnShardAssignmentChange()
                + "]";
        if (allocation.metadata().hasAnyIndices()) {
            // must not use licensed features when just starting up
            writeLoadForecaster.refreshLicense();
        }

        assert allocation.ignoreDisable() == false;
        assert allocation.isSimulating() == false || allocation.routingNodes().hasInactiveShards() == false
            : "expect no initializing shard, but got " + allocation.routingNodes();
        assert allocation.isSimulating() == false || allocation.routingNodes().getRelocatingShardCount() == 0
            : "expect no relocating shard, but got " + allocation.routingNodes();

        if (allocation.routingNodes().size() == 0) {
            failAllocationOfNewPrimaries(allocation);
            return;
        }
        final BalancingWeights balancingWeights = balancingWeightsFactory.create();
        final Balancer balancer = new Balancer(
            writeLoadForecaster,
            allocation,
            balancerSettings.getThreshold(),
            balancingWeights,
            balancerSettings.completeEarlyOnShardAssignmentChange(),
            logInvalidWeights
        );

        boolean shardAssigned = false, shardMoved = false, shardBalanced = false;
        try {
            shardAssigned = balancer.allocateUnassigned();
            if (shardAssigned && balancerSettings.completeEarlyOnShardAssignmentChange()) {
                return;
            }

            shardMoved = balancer.moveShards();
            if (shardMoved && balancerSettings.completeEarlyOnShardAssignmentChange()) {
                return;
            }

            shardBalanced = balancer.balance();
        } finally {
            if (logger.isDebugEnabled()) {
                logger.debug(
                    "shards assigned: {}, shards moved: {}, shards balanced: {}, "
                        + "routingNodes hasInactiveShards [{}], relocation count [{}]",
                    shardAssigned,
                    shardMoved,
                    shardBalanced,
                    allocation.routingNodes().hasInactiveShards(),
                    allocation.routingNodes().getRelocatingShardCount()
                );
            }
            assert assertShardAssignmentChanges(allocation, shardAssigned, shardMoved, shardBalanced);
            // Node weights are calculated after each internal balancing round and saved to the RoutingNodes copy.
            collectAndRecordNodeWeightStats(balancer, balancingWeights, allocation);
        }
    }

    private boolean assertShardAssignmentChanges(
        RoutingAllocation allocation,
        boolean shardAssigned,
        boolean shardMoved,
        boolean shardBalanced
    ) {
        if (allocation.isSimulating() == false) {
            return true;
        }
        assert shardAssigned == false || allocation.routingNodes().hasInactiveShards()
            : "expect initializing shard, but got " + allocation.routingNodes();

        assert (shardMoved == false && shardBalanced == false) || allocation.routingNodes().getRelocatingShardCount() > 0
            : "expect relocating shard, but got " + allocation.routingNodes();
        return true;
    }

    private void collectAndRecordNodeWeightStats(Balancer balancer, BalancingWeights balancingWeights, RoutingAllocation allocation) {
        Map<DiscoveryNode, DesiredBalanceMetrics.NodeWeightStats> nodeLevelWeights = new HashMap<>();
        for (var entry : balancer.nodes.entrySet()) {
            var node = entry.getValue();
            var weightFunction = balancingWeights.weightFunctionForNode(node.routingNode);
            var nodeWeight = weightFunction.calculateNodeWeight(
                node.numShards(),
                balancer.avgShardsPerNode(),
                node.writeLoad(),
                balancer.avgWriteLoadPerNode(),
                node.diskUsageInBytes(),
                balancer.avgDiskUsageInBytesPerNode()
            );
            nodeLevelWeights.put(
                node.routingNode.node(),
                new DesiredBalanceMetrics.NodeWeightStats(node.numShards(), node.diskUsageInBytes(), node.writeLoad(), nodeWeight)
            );
        }
        allocation.routingNodes().setBalanceWeightStatsPerNode(nodeLevelWeights);
    }

    @Override
    public ShardAllocationDecision explainShardAllocation(final ShardRouting shard, final RoutingAllocation allocation) {
        Balancer balancer = new Balancer(
            writeLoadForecaster,
            allocation,
            balancerSettings.getThreshold(),
            balancingWeightsFactory.create(),
            balancerSettings.completeEarlyOnShardAssignmentChange(),
            logInvalidWeights
        );
        AllocateUnassignedDecision allocateUnassignedDecision = AllocateUnassignedDecision.NOT_TAKEN;
        MoveDecision moveDecision = MoveDecision.NOT_TAKEN;
        final ProjectIndex index = new ProjectIndex(allocation, shard);
        if (shard.unassigned()) {
            allocateUnassignedDecision = balancer.decideAllocateUnassigned(index, shard);
        } else {
            moveDecision = balancer.decideMove(index, shard);
            if (moveDecision.isDecisionTaken() && moveDecision.canRemain()) {
                moveDecision = balancer.explainRebalanceDecision(index, shard, moveDecision.getCanRemainDecision());
            }
        }
        return new ShardAllocationDecision(allocateUnassignedDecision, moveDecision);
    }

    private void failAllocationOfNewPrimaries(RoutingAllocation allocation) {
        RoutingNodes routingNodes = allocation.routingNodes();
        assert routingNodes.size() == 0 : routingNodes;
        final RoutingNodes.UnassignedShards.UnassignedIterator unassignedIterator = routingNodes.unassigned().iterator();
        while (unassignedIterator.hasNext()) {
            final ShardRouting shardRouting = unassignedIterator.next();
            final UnassignedInfo unassignedInfo = shardRouting.unassignedInfo();
            if (shardRouting.primary() && unassignedInfo.lastAllocationStatus() == AllocationStatus.NO_ATTEMPT) {
                unassignedIterator.updateUnassigned(
                    new UnassignedInfo(
                        unassignedInfo.reason(),
                        unassignedInfo.message(),
                        unassignedInfo.failure(),
                        unassignedInfo.failedAllocations(),
                        unassignedInfo.unassignedTimeNanos(),
                        unassignedInfo.unassignedTimeMillis(),
                        unassignedInfo.delayed(),
                        AllocationStatus.DECIDERS_NO,
                        unassignedInfo.failedNodeIds(),
                        unassignedInfo.lastAllocatedNodeId()
                    ),
                    shardRouting.recoverySource(),
                    allocation.changes()
                );
            }
        }
    }

    /**
     * A {@link Balancer}
     */
    public static class Balancer {
        private final WriteLoadForecaster writeLoadForecaster;
        private final RoutingAllocation allocation;
        private final RoutingNodes routingNodes;
        private final Metadata metadata;

        private final float threshold;
        private final float avgShardsPerNode;
        private final double avgWriteLoadPerNode;
        private final double avgDiskUsageInBytesPerNode;
        private final Map<String, ModelNode> nodes;
        private final BalancingWeights balancingWeights;
        private final NodeSorters nodeSorters;
        private final boolean completeEarlyOnShardAssignmentChange;
        private final FrequencyCappedAction logInvalidWeights;

        private Balancer(
            WriteLoadForecaster writeLoadForecaster,
            RoutingAllocation allocation,
            float threshold,
            BalancingWeights balancingWeights,
            boolean completeEarlyOnShardAssignmentChange,
            FrequencyCappedAction logInvalidWeights
        ) {
            this.writeLoadForecaster = writeLoadForecaster;
            this.allocation = allocation;
            this.routingNodes = allocation.routingNodes();
            this.metadata = allocation.metadata();
            this.threshold = threshold;
            avgShardsPerNode = WeightFunction.avgShardPerNode(metadata, routingNodes);
            avgWriteLoadPerNode = WeightFunction.avgWriteLoadPerNode(writeLoadForecaster, metadata, routingNodes);
            avgDiskUsageInBytesPerNode = balancingWeights.diskUsageIgnored()
                ? 0
                : WeightFunction.avgDiskUsageInBytesPerNode(allocation.clusterInfo(), metadata, routingNodes);
            nodes = Collections.unmodifiableMap(buildModelFromAssigned(balancingWeights.diskUsageIgnored()));
            this.nodeSorters = balancingWeights.createNodeSorters(nodesArray(), this);
            this.balancingWeights = balancingWeights;
            this.completeEarlyOnShardAssignmentChange = completeEarlyOnShardAssignmentChange;
            this.logInvalidWeights = logInvalidWeights;
        }

        private static long getShardDiskUsageInBytes(ShardRouting shardRouting, IndexMetadata indexMetadata, ClusterInfo clusterInfo) {
            if (indexMetadata.ignoreDiskWatermarks()) {
                // disk watermarks are ignored for partial searchable snapshots
                // and is equivalent to indexMetadata.isPartialSearchableSnapshot()
                return 0;
            }
            return Math.max(indexMetadata.getForecastedShardSizeInBytes().orElse(0L), clusterInfo.getShardSize(shardRouting, 0L));
        }

        private float getShardWriteLoad(ProjectIndex index) {
            final ProjectMetadata projectMetadata = metadata.getProject(index.project);
            return (float) writeLoadForecaster.getForecastedWriteLoad(projectMetadata.index(index.indexName)).orElse(0.0);
        }

        private float maxShardSizeBytes(ProjectIndex index) {
            final var indexMetadata = indexMetadata(index);
            if (indexMetadata.ignoreDiskWatermarks()) {
                // disk watermarks are ignored for partial searchable snapshots
                // and is equivalent to indexMetadata.isPartialSearchableSnapshot()
                return 0;
            }
            var maxShardSizeBytes = indexMetadata.getForecastedShardSizeInBytes().orElse(0L);
            for (int shard = 0; shard < indexMetadata.getNumberOfShards(); shard++) {
                final var shardId = new ShardId(indexMetadata.getIndex(), shard);
                maxShardSizeBytes = maxWithNullable(maxShardSizeBytes, allocation.clusterInfo().getShardSize(shardId, true));
                maxShardSizeBytes = maxWithNullable(maxShardSizeBytes, allocation.clusterInfo().getShardSize(shardId, false));
            }
            return (float) maxShardSizeBytes;
        }

        private static long maxWithNullable(long accumulator, Long newValue) {
            return newValue == null ? accumulator : Math.max(accumulator, newValue);
        }

        /**
         * Returns an array view on the nodes in the balancer. Nodes should not be removed from this list.
         */
        private ModelNode[] nodesArray() {
            return nodes.values().toArray(ModelNode[]::new);
        }

        /**
         * Returns the average of shards per node for the given index
         */
        public float avgShardsPerNode(ProjectIndex index) {
            return ((float) indexMetadata(index).getTotalNumberOfShards()) / nodes.size();
        }

        /**
         * Returns the global average of shards per node
         */
        public float avgShardsPerNode() {
            return avgShardsPerNode;
        }

        public double avgWriteLoadPerNode() {
            return avgWriteLoadPerNode;
        }

        public double avgDiskUsageInBytesPerNode() {
            return avgDiskUsageInBytesPerNode;
        }

        /**
         * The absolute value difference between two weights.
         */
        private static float absDelta(float lower, float higher) {
            assert higher >= lower : higher + " lt " + lower + " but was expected to be gte";
            return Math.abs(higher - lower);
        }

        /**
         * Returns {@code true} iff the weight delta between two nodes is under a defined threshold.
         * See {@link #THRESHOLD_SETTING} for defining the threshold.
         */
        private static boolean lessThan(float delta, float threshold) {
            /* deltas close to the threshold are "rounded" to the threshold manually
               to prevent floating point problems if the delta is very close to the
               threshold ie. 1.000000002 which can trigger unnecessary balance actions*/
            return delta <= (threshold + 0.001f);
        }

        private IndexMetadata indexMetadata(ProjectIndex index) {
            return metadata.getProject(index.project).index(index.indexName);
        }

        /**
         * Balances the nodes on the cluster model according to the weight function.
         * The actual balancing is delegated to {@link #balanceByWeights(NodeSorter)}
         */
        private boolean balance() {
            if (logger.isTraceEnabled()) {
                logger.trace("Start balancing cluster");
            }
            if (allocation.hasPendingAsyncFetch()) {
                /*
                 * see https://github.com/elastic/elasticsearch/issues/14387
                 * if we allow rebalance operations while we are still fetching shard store data
                 * we might end up with unnecessary rebalance operations which can be super confusion/frustrating
                 * since once the fetches come back we might just move all the shards back again.
                 * Therefore we only do a rebalance if we have fetched all information.
                 */
                logger.debug("skipping rebalance due to in-flight shard/store fetches");
                return false;
            }
            if (allocation.deciders().canRebalance(allocation).type() != Type.YES) {
                logger.trace("skipping rebalance as it is disabled");
                return false;
            }

            boolean shardBalanced = false;
            // Balance each partition
            for (NodeSorter nodeSorter : nodeSorters) {
                if (nodeSorter.modelNodes.length < 2) { /* skip if we only have one node */
                    logger.trace("skipping rebalance as the partition has single node only");
                    continue;
                }
                shardBalanced |= balanceByWeights(nodeSorter);
                // TODO: We could choose to account shardBalanced separately for each partition since they do not overlap.
                if (shardBalanced && completeEarlyOnShardAssignmentChange) {
                    return true;
                }
            }
            return shardBalanced;
        }

        /**
         * Makes a decision about moving a single shard to a different node to form a more
         * optimally balanced cluster. This method is invoked from the cluster allocation
         * explain API only.
         */
        private MoveDecision explainRebalanceDecision(final ProjectIndex index, final ShardRouting shard, Decision canRemain) {
            final NodeSorter sorter = nodeSorters.sorterForShard(shard);
            index.assertMatch(shard);
            if (shard.started() == false) {
                // we can only rebalance started shards
                return MoveDecision.NOT_TAKEN;
            }

            Decision canRebalance = allocation.deciders().canRebalance(shard, allocation);

            sorter.reset(index);
            ModelNode[] modelNodes = sorter.modelNodes;
            final String currentNodeId = shard.currentNodeId();
            // find currently assigned node
            ModelNode currentNode = null;
            for (ModelNode node : modelNodes) {
                if (node.getNodeId().equals(currentNodeId)) {
                    currentNode = node;
                    break;
                }
            }
            assert currentNode != null : "currently assigned node could not be found";

            // balance the shard, if a better node can be found
            final float currentWeight = sorter.getWeightFunction().calculateNodeWeightWithIndex(this, currentNode, index);
            if (nodeWeightIsInvalid(currentWeight)) {
                maybeLogInvalidWeightEncountered(currentNode, index, currentWeight);
                return MoveDecision.NOT_TAKEN;
            }
            final AllocationDeciders deciders = allocation.deciders();
            Type rebalanceDecisionType = Type.NO;
            ModelNode targetNode = null;
            List<Tuple<ModelNode, Decision>> betterBalanceNodes = new ArrayList<>();
            List<Tuple<ModelNode, Decision>> sameBalanceNodes = new ArrayList<>();
            List<Tuple<ModelNode, Decision>> worseBalanceNodes = new ArrayList<>();
            for (int i = 0; i < sorter.validSortedCount(); i++) {
                final ModelNode node = sorter.modelNodes[i];
                if (node == currentNode) {
                    continue; // skip over node we're currently allocated to
                }
                final Decision canAllocate = deciders.canAllocate(shard, node.getRoutingNode(), allocation);
                // the current weight of the node in the cluster, as computed by the weight function;
                // this is a comparison of the number of shards on this node to the number of shards
                // that should be on each node on average (both taking the cluster as a whole into account
                // as well as shards per index)
                final float nodeWeight = sorter.getWeightFunction().calculateNodeWeightWithIndex(this, node, index);
                if (nodeWeightIsInvalid(nodeWeight)) {
                    maybeLogInvalidWeightEncountered(node, index, nodeWeight);
                    // Don't consider any nodes returning invalid weights
                    continue;
                }
                // if the node we are examining has a worse (higher) weight than the node the shard is
                // assigned to, then there is no way moving the shard to the node with the worse weight
                // can make the balance of the cluster better, so we check for that here
                final boolean betterWeightThanCurrent = nodeWeight <= currentWeight;
                boolean rebalanceConditionsMet = false;
                if (betterWeightThanCurrent) {
                    // get the delta between the weights of the node we are checking and the node that holds the shard
                    float currentDelta = absDelta(nodeWeight, currentWeight);
                    // checks if the weight delta is above a certain threshold; if it is not above a certain threshold,
                    // then even though the node we are examining has a better weight and may make the cluster balance
                    // more even, it doesn't make sense to execute the heavyweight operation of relocating a shard unless
                    // the gains make it worth it, as defined by the threshold
                    final float localThreshold = sorter.minWeightDelta() * threshold;
                    boolean deltaAboveThreshold = lessThan(currentDelta, localThreshold) == false;
                    // calculate the delta of the weights of the two nodes if we were to add the shard to the
                    // node in question and move it away from the node that currently holds it.
                    boolean betterWeightWithShardAdded = nodeWeight + localThreshold < currentWeight;
                    rebalanceConditionsMet = deltaAboveThreshold && betterWeightWithShardAdded;
                    // if the simulated weight delta with the shard moved away is better than the weight delta
                    // with the shard remaining on the current node, and we are allowed to allocate to the
                    // node in question, then allow the rebalance
                    if (rebalanceConditionsMet && canAllocate.type().higherThan(rebalanceDecisionType)) {
                        // rebalance to the node, only will get overwritten if the decision here is to
                        // THROTTLE and we get a decision with YES on another node
                        rebalanceDecisionType = canAllocate.type();
                        targetNode = node;
                    }
                }
                Tuple<ModelNode, Decision> nodeResult = Tuple.tuple(node, canAllocate);
                if (rebalanceConditionsMet) {
                    betterBalanceNodes.add(nodeResult);
                } else if (betterWeightThanCurrent) {
                    sameBalanceNodes.add(nodeResult);
                } else {
                    worseBalanceNodes.add(nodeResult);
                }
            }

            int weightRanking = 0;
            List<NodeAllocationResult> nodeDecisions = new ArrayList<>(modelNodes.length - 1);
            for (Tuple<ModelNode, Decision> result : betterBalanceNodes) {
                nodeDecisions.add(
                    new NodeAllocationResult(
                        result.v1().routingNode.node(),
                        AllocationDecision.fromDecisionType(result.v2().type()),
                        result.v2(),
                        ++weightRanking
                    )
                );
            }
            int currentNodeWeightRanking = ++weightRanking;
            for (Tuple<ModelNode, Decision> result : sameBalanceNodes) {
                AllocationDecision nodeDecision = result.v2().type() == Type.NO ? AllocationDecision.NO : AllocationDecision.WORSE_BALANCE;
                nodeDecisions.add(
                    new NodeAllocationResult(result.v1().routingNode.node(), nodeDecision, result.v2(), currentNodeWeightRanking)
                );
            }
            for (Tuple<ModelNode, Decision> result : worseBalanceNodes) {
                AllocationDecision nodeDecision = result.v2().type() == Type.NO ? AllocationDecision.NO : AllocationDecision.WORSE_BALANCE;
                nodeDecisions.add(new NodeAllocationResult(result.v1().routingNode.node(), nodeDecision, result.v2(), ++weightRanking));
            }

            if (canRebalance.type() != Type.YES || allocation.hasPendingAsyncFetch()) {
                // can not rebalance
                return MoveDecision.rebalance(
                    canRemain,
                    canRebalance,
                    allocation.hasPendingAsyncFetch()
                        ? AllocationDecision.AWAITING_INFO
                        : AllocationDecision.fromDecisionType(canRebalance.type()),
                    null,
                    currentNodeWeightRanking,
                    nodeDecisions
                );
            } else {
                return MoveDecision.rebalance(
                    canRemain,
                    canRebalance,
                    AllocationDecision.fromDecisionType(rebalanceDecisionType),
                    targetNode != null ? targetNode.routingNode.node() : null,
                    currentNodeWeightRanking,
                    nodeDecisions
                );
            }
        }

        /**
         * Balances the nodes on the cluster model according to the weight
         * function. The configured threshold is the minimum delta between the
         * weight of the maximum node and the minimum node according to the
         * {@link WeightFunction}. This weight is calculated per index to
         * distribute shards evenly per index. The balancer tries to relocate
         * shards only if the delta exceeds the threshold. In the default case
         * the threshold is set to {@code 1.0} to enforce gaining relocation
         * only, or in other words relocations that move the weight delta closer
         * to {@code 0.0}
         */
        private boolean balanceByWeights(NodeSorter sorter) {
            boolean shardBalanced = false;
            final AllocationDeciders deciders = allocation.deciders();
            final ModelNode[] modelNodes = sorter.modelNodes;
            final float[] weights = sorter.weights;
            for (var index : buildWeightOrderedIndices(sorter)) {
                IndexMetadata indexMetadata = indexMetadata(index);

                // find nodes that have a shard of this index or where shards of this index are allowed to be allocated to,
                // move these nodes to the front of modelNodes so that we can only balance based on these nodes
                int relevantNodes = 0;
                for (int i = 0; i < modelNodes.length; i++) {
                    ModelNode modelNode = modelNodes[i];
                    if (modelNode.getIndex(index) != null
                        || deciders.canAllocate(indexMetadata, modelNode.getRoutingNode(), allocation).type() != Type.NO) {
                        // swap nodes at position i and relevantNodes
                        modelNodes[i] = modelNodes[relevantNodes];
                        modelNodes[relevantNodes] = modelNode;
                        relevantNodes++;
                    }
                }

                if (relevantNodes < 2) {
                    continue;
                }

                sorter.reset(index, relevantNodes);
                if (sorter.validSortedCount() < 2) {
                    continue;
                }

                int lowIdx = 0;
                int highIdx = sorter.validSortedCount() - 1;
                final float localThreshold = sorter.minWeightDelta() * threshold;
                while (true) {
                    final ModelNode minNode = modelNodes[lowIdx];
                    final ModelNode maxNode = modelNodes[highIdx];
                    advance_range: if (maxNode.numShards(index) > 0) {
                        final float delta = absDelta(weights[lowIdx], weights[highIdx]);
                        if (lessThan(delta, localThreshold)) {
                            if (lowIdx > 0
                                && highIdx - 1 > 0 // is there a chance for a higher delta?
                                && (absDelta(weights[0], weights[highIdx - 1]) > localThreshold) // check if we need to break at all
                            ) {
                                /* This is a special case if allocations from the "heaviest" to the "lighter" nodes is not possible
                                 * due to some allocation decider restrictions like zone awareness. if one zone has for instance
                                 * less nodes than another zone. so one zone is horribly overloaded from a balanced perspective but we
                                 * can't move to the "lighter" shards since otherwise the zone would go over capacity.
                                 *
                                 * This break jumps straight to the condition below were we start moving from the high index towards
                                 * the low index to shrink the window we are considering for balance from the other direction.
                                 * (check shrinking the window from MAX to MIN)
                                 * See #3580
                                 */
                                break advance_range;
                            }
                            if (logger.isTraceEnabled()) {
                                logger.trace(
                                    "Stop balancing index [{}]  min_node [{}] weight: [{}] max_node [{}] weight: [{}] delta: [{}]",
                                    index,
                                    maxNode.getNodeId(),
                                    weights[highIdx],
                                    minNode.getNodeId(),
                                    weights[lowIdx],
                                    delta
                                );
                            }
                            break;
                        }
                        if (logger.isTraceEnabled()) {
                            logger.trace(
                                "Balancing from node [{}] weight: [{}] to node [{}] weight: [{}] delta: [{}]",
                                maxNode.getNodeId(),
                                weights[highIdx],
                                minNode.getNodeId(),
                                weights[lowIdx],
                                delta
                            );
                        }
                        if (delta <= localThreshold) {
                            /*
                             * prevent relocations that only swap the weights of the two nodes. a relocation must bring us closer to the
                             * balance if we only achieve the same delta the relocation is useless
                             *
                             * NB this comment above was preserved from an earlier version but doesn't obviously describe the code today. We
                             * already know that lessThan(delta, threshold) == false and threshold defaults to 1.0, so by default we never
                             * hit this case anyway.
                             */
                            logger.trace(
                                "Couldn't find shard to relocate from node [{}] to node [{}]",
                                maxNode.getNodeId(),
                                minNode.getNodeId()
                            );
                        } else if (tryRelocateShard(minNode, maxNode, index)) {
                            /*
                             * TODO we could be a bit smarter here, we don't need to fully sort necessarily
                             * we could just find the place to insert linearly but the win might be minor
                             * compared to the added complexity
                             */
                            sorter.recalculateWeightsAndReSort(lowIdx, highIdx);
                            if (sorter.validSortedCount() < 2) {
                                // The number of nodes returning valid weights has dropped
                                // below 2, we can't balance this index any further
                                break;
                            }
                            lowIdx = 0;
                            highIdx = sorter.validSortedCount() - 1;

                            assert allocation.isSimulating() == false || routingNodes.getRelocatingShardCount() == 1
                                : "unexpected relocation shard count ["
                                    + routingNodes.getRelocatingShardCount()
                                    + "] when balancing index ["
                                    + index
                                    + "], isSimulating=["
                                    + allocation.isSimulating()
                                    + "], earlyReturn=["
                                    + completeEarlyOnShardAssignmentChange
                                    + "]";

                            if (routingNodes.getRelocatingShardCount() > 0) {
                                shardBalanced = true;
                            }
                            if (completeEarlyOnShardAssignmentChange && shardBalanced) {
                                return true;
                            }
                            continue;
                        }
                    }
                    if (lowIdx < highIdx - 1) {
                        /* Shrinking the window from MIN to MAX
                         * we can't move from any shard from the min node lets move on to the next node
                         * and see if the threshold still holds. We either don't have any shard of this
                         * index on this node of allocation deciders prevent any relocation.*/
                        lowIdx++;
                    } else if (lowIdx > 0) {
                        /* Shrinking the window from MAX to MIN
                         * now we go max to min since obviously we can't move anything to the max node
                         * lets pick the next highest */
                        lowIdx = 0;
                        highIdx--;
                    } else {
                        /* we are done here, we either can't relocate anymore or we are balanced */
                        break;
                    }
                }
            }
            return shardBalanced;
        }

        /**
         * This builds a initial index ordering where the indices are returned
         * in most unbalanced first. We need this in order to prevent over
         * allocations on added nodes from one index when the weight parameters
         * for global balance overrule the index balance at an intermediate
         * state. For example this can happen if we have 3 nodes and 3 indices
         * with 3 primary and 1 replica shards. At the first stage all three nodes hold
         * 2 shard for each index. Now we add another node and the first index
         * is balanced moving three shards from two of the nodes over to the new node since it
         * has no shards yet and global balance for the node is way below
         * average. To re-balance we need to move shards back eventually likely
         * to the nodes we relocated them from.
         */
        private ProjectIndex[] buildWeightOrderedIndices(NodeSorter sorter) {
            final ProjectIndex[] indices = allocation.globalRoutingTable()
                .routingTables()
                .entrySet()
                .stream()
                .flatMap(entry -> entry.getValue().indicesRouting().keySet().stream().map(index -> new ProjectIndex(entry.getKey(), index)))
                .toArray(ProjectIndex[]::new);
            final float[] deltas = new float[indices.length];
            for (int i = 0; i < deltas.length; i++) {
                sorter.reset(indices[i]);
                deltas[i] = sorter.delta();
            }
            new IntroSorter() {

                float pivotWeight;

                @Override
                protected void swap(int i, int j) {
                    final var tmpIdx = indices[i];
                    indices[i] = indices[j];
                    indices[j] = tmpIdx;
                    final float tmpDelta = deltas[i];
                    deltas[i] = deltas[j];
                    deltas[j] = tmpDelta;
                }

                @Override
                protected int compare(int i, int j) {
                    return Float.compare(deltas[j], deltas[i]);
                }

                @Override
                protected void setPivot(int i) {
                    pivotWeight = deltas[i];
                }

                @Override
                protected int comparePivot(int j) {
                    return Float.compare(deltas[j], pivotWeight);
                }
            }.sort(0, deltas.length);

            return indices;
        }

        /**
         * Move started shards that cannot be allocated to a node anymore, or are in a non-preferred allocation
         *
         * For each shard to be moved this function executes a move operation
         * to the minimal eligible node with respect to the
         * weight function. If a shard is moved the shard will be set to
         * {@link ShardRoutingState#RELOCATING} and a shadow instance of this
         * shard is created with an incremented version in the state
         * {@link ShardRoutingState#INITIALIZING}.
         */
        public boolean moveShards() {
            boolean shardMoved = false;
            final BestShardMovementsTracker bestNonPreferredShardMovementsTracker = new BestShardMovementsTracker();
            // Iterate over the started shards interleaving between nodes, and check if they can remain. In the presence of throttling
            // shard movements, the goal of this iteration order is to achieve a fairer movement of shards from the nodes that are
            // offloading the shards.
            for (Iterator<ShardRouting> it = allocation.routingNodes().nodeInterleavedShardIterator(); it.hasNext();) {
                final ShardRouting shardRouting = it.next();
                final ProjectIndex index = projectIndex(shardRouting);
                final MoveDecision moveDecision = decideMove(
                    index,
                    shardRouting,
                    bestNonPreferredShardMovementsTracker::shardIsBetterThanCurrent
                );
                // A THROTTLE allocation decision can happen when not simulating
                assert moveDecision.isDecisionTaken() == false
                    || allocation.isSimulating() == false
                    || moveDecision.getAllocationDecision() != AllocationDecision.THROTTLED
                    : "unexpected allocation decision ["
                        + moveDecision.getAllocationDecision()
                        + "] (isSimulating="
                        + allocation.isSimulating()
                        + ") with "
                        + (shardMoved ? "" : "no ")
                        + "prior shard movements when moving shard ["
                        + shardRouting
                        + "]";

                if (moveDecision.isDecisionTaken() && moveDecision.cannotRemainAndCanMove()) {
                    // Defer moving of not-preferred until we've moved the NOs
                    if (moveDecision.getCanRemainDecision().type() == Type.NOT_PREFERRED) {
                        bestNonPreferredShardMovementsTracker.putBestMoveDecision(shardRouting, moveDecision);
                    } else {
                        executeMove(shardRouting, index, moveDecision, "move");
                        if (completeEarlyOnShardAssignmentChange) {
                            return true;
                        }
                        shardMoved = true;
                    }
                } else if (moveDecision.isDecisionTaken() && moveDecision.cannotRemain()) {
                    logger.trace("[{}][{}] can't move", shardRouting.index(), shardRouting.id());
                }
            }

            // If we get here, attempt to move one of the best not-preferred shards that we identified earlier
            for (var storedShardMovement : bestNonPreferredShardMovementsTracker.getBestShardMovements()) {
                final var shardRouting = storedShardMovement.shardRouting();
                final var index = projectIndex(shardRouting);
                final var moveDecision = refreshDecisionIfRequired(index, storedShardMovement, shardMoved);
                if (moveDecision.isDecisionTaken() && moveDecision.cannotRemainAndCanMove()) {
                    if (notPreferredLogger.isDebugEnabled()) {
                        notPreferredLogger.debug(
                            "Moving shard [{}] to [{}] from a NOT_PREFERRED allocation: {}",
                            shardRouting,
                            moveDecision.getTargetNode().getName(),
                            moveDecision.getCanRemainDecision()
                        );
                    }
                    executeMove(shardRouting, index, moveDecision, "move-non-preferred");
                    // Return after a single move so that the change can be simulated before further moves are made.
                    return true;
                } else {
                    logger.trace("[{}][{}] can no longer move (not-preferred)", shardRouting.index(), shardRouting.id());
                }
            }

            return shardMoved;
        }

        /**
         * Re-run the allocation deciders if we need to
         * <p>
         * Reasons to re-run the deciders include:
         * <ul>
         *  <li>A shard has been moved since the decision was made, we need to
         *      re-run the deciders to ensure the decision is still valid
         *  </li>
         *  <li>The {@link #notPreferredLogger} is set to <code>DEBUG</code>,
         *      we need to re-run the deciders with
         *      {@link org.elasticsearch.cluster.routing.allocation.RoutingAllocation.DebugMode#EXCLUDE_YES_DECISIONS},
         *      so the explanation(s) are populated for the log message
         *  </li>
         * </ul>
         *
         * @param index The index of the shard
         * @param storedShardMovement The existing shard movement decision
         * @param shardMoved True if a shard moved in this balancing round, false otherwise
         * @return The move decision to act on, recalculated if necessary
         */
        private MoveDecision refreshDecisionIfRequired(
            ProjectIndex index,
            BestShardMovementsTracker.StoredShardMovement storedShardMovement,
            boolean shardMoved
        ) {
            if (notPreferredLogger.isDebugEnabled() == false && shardMoved == false) {
                return storedShardMovement.moveDecision();
            }

            final var oldDebugMode = allocation.getDebugMode();
            if (notPreferredLogger.isDebugEnabled()) {
                allocation.setDebugMode(RoutingAllocation.DebugMode.EXCLUDE_YES_DECISIONS);
            }
            try {
                return decideMove(index, storedShardMovement.shardRouting());
            } finally {
                allocation.setDebugMode(oldDebugMode);
            }
        }

        private void executeMove(ShardRouting shardRouting, ProjectIndex index, MoveDecision moveDecision, String reason) {
            final ModelNode sourceNode = nodes.get(shardRouting.currentNodeId());
            final ModelNode targetNode = nodes.get(moveDecision.getTargetNode().getId());
            sourceNode.removeShard(index, shardRouting);
            final Tuple<ShardRouting, ShardRouting> relocatingShards = routingNodes.relocateShard(
                shardRouting,
                targetNode.getNodeId(),
                allocation.clusterInfo().getShardSize(shardRouting, ShardRouting.UNAVAILABLE_EXPECTED_SHARD_SIZE),
                reason,
                allocation.changes()
            );
            final ShardRouting shard = relocatingShards.v2();
            targetNode.addShard(projectIndex(shard), shard);
            if (logger.isTraceEnabled()) {
                logger.trace("Moved shard [{}] to node [{}]", shardRouting, targetNode.getRoutingNode());
            }
        }

        /**
         * Makes a decision on whether to move a started shard to another node.
         * <p>
         * This overload will always search for relocation targets for {@link Decision#NOT_PREFERRED}
         * allocations.
         *
         * @see #decideMove(ProjectIndex, ShardRouting, Predicate)
         * @param index The index that the shard being considered belongs to
         * @param shardRouting The shard routing being considered for movement
         * @return The {@link MoveDecision} for the shard
         */
        public MoveDecision decideMove(final ProjectIndex index, final ShardRouting shardRouting) {
            // Always assess options for non-preferred allocations
            return decideMove(index, shardRouting, ignored -> true);
        }

        /**
         * Makes a decision on whether to move a started shard to another node. The following rules apply
         * to the {@link MoveDecision} return object:
         *   1. If the shard is not started, no decision will be taken and {@link MoveDecision#isDecisionTaken()} will return false.
         *   2. If the shard is allowed to remain on its current node, no attempt will be made to move the shard and
         *      {@link MoveDecision#getCanRemainDecision} will have a decision type of YES. All other fields in the object will be null.
         *   3. If the shard is not allowed to remain on its current node, then {@link MoveDecision#getAllocationDecision()} will be
         *      populated with the decision of moving to another node. If {@link MoveDecision#cannotRemainAndCanMove()} returns
         *      {@code true}, then {@link MoveDecision#getTargetNode} will return a non-null value, otherwise the assignedNodeId will be
         *      null.
         *   4. If the method is invoked in explain mode (e.g. from the cluster allocation explain APIs), then
         *      {@link MoveDecision#getNodeDecisions} will have a non-null value.
         *
         * @param index The index that the shard being considered belongs to
         * @param shardRouting The shard routing being considered for movement
         * @param nonPreferredPredicate A predicate applied to assignments for which
         *                              {@link AllocationDeciders#canRemain(ShardRouting, RoutingNode, RoutingAllocation)} returns
         *                              {@link Type#NOT_PREFERRED}. If the predicate returns true, a search for relocation targets will be
         *                              performed, if it returns false no search will be performed and {@link MoveDecision#NOT_TAKEN} will
         *                              be returned.
         * @return The {@link MoveDecision} for the shard
         */
        private MoveDecision decideMove(ProjectIndex index, ShardRouting shardRouting, Predicate<ShardRouting> nonPreferredPredicate) {
            NodeSorter sorter = nodeSorters.sorterForShard(shardRouting);
            index.assertMatch(shardRouting);

            if (shardRouting.started() == false) {
                // we can only move started shards
                return MoveDecision.NOT_TAKEN;
            }

            final ModelNode sourceNode = nodes.get(shardRouting.currentNodeId());
            assert sourceNode != null && sourceNode.containsShard(index, shardRouting);
            RoutingNode routingNode = sourceNode.getRoutingNode();
            Decision canRemainDecision = allocation.deciders().canRemain(shardRouting, routingNode, allocation);
            if (canRemainDecision.type() != Decision.Type.NO && canRemainDecision.type() != Decision.Type.NOT_PREFERRED) {
                return MoveDecision.createRemainYesDecision(canRemainDecision);
            }

            // Check predicate to decide whether to assess movement options
            if (canRemainDecision.type() == Type.NOT_PREFERRED && nonPreferredPredicate.test(shardRouting) == false) {
                return MoveDecision.NOT_TAKEN;
            }

            sorter.reset(index);
            /*
             * the sorter holds the minimum weight node first for the shards index.
             * We now walk through the nodes until we find a node to allocate the shard.
             * This is not guaranteed to be balanced after this operation we still try best effort to
             * allocate on the minimal eligible node.
             */
            final MoveDecision moveDecision = decideMove(sorter, shardRouting, sourceNode, canRemainDecision, this::decideCanAllocate);
            if (moveDecision.cannotRemainAndCannotMove()) {
                final boolean shardsOnReplacedNode = allocation.metadata().nodeShutdowns().contains(shardRouting.currentNodeId(), REPLACE);
                if (shardsOnReplacedNode) {
                    return decideMove(sorter, shardRouting, sourceNode, canRemainDecision, this::decideCanForceAllocateForVacate);
                }
            }
            return moveDecision;
        }

        private MoveDecision decideMove(
            NodeSorter sorter,
            ShardRouting shardRouting,
            ModelNode sourceNode,
            Decision remainDecision,
            BiFunction<ShardRouting, RoutingNode, Decision> decider
        ) {
            final boolean explain = allocation.debugDecision();
            Type bestDecision = Type.NO;
            RoutingNode targetNode = null;
            final List<NodeAllocationResult> nodeResults = explain ? new ArrayList<>() : null;
            int weightRanking = 0;
            for (ModelNode currentNode : sorter.modelNodes) {
                if (currentNode != sourceNode) {
                    RoutingNode target = currentNode.getRoutingNode();
                    Decision allocationDecision = decider.apply(shardRouting, target);
                    if (explain) {
                        nodeResults.add(new NodeAllocationResult(currentNode.getRoutingNode().node(), allocationDecision, ++weightRanking));
                    }
                    // TODO (ES-12633): test that nothing moves when the source is not-preferred and the target is not-preferred.
                    if (allocationDecision.type() == Type.NOT_PREFERRED && remainDecision.type() == Type.NOT_PREFERRED) {
                        // Relocating a shard from one NOT_PREFERRED node to another would not improve the situation.
                        continue;
                    }
                    if (allocationDecision.type().higherThan(bestDecision)) {
                        bestDecision = allocationDecision.type();
                        if (bestDecision == Type.YES) {
                            targetNode = target;
                            if (explain == false) {
                                // we are not in explain mode and already have a YES decision on the best weighted node,
                                // no need to continue iterating
                                break;
                            }
                        } else if (bestDecision == Type.NOT_PREFERRED) {
                            assert remainDecision.type() != Type.NOT_PREFERRED;
                            // If we don't ever find a YES decision, we'll settle for NOT_PREFERRED as preferable to NO.
                            targetNode = target;
                        }
                    }
                }
            }

            return MoveDecision.move(
                remainDecision,
                AllocationDecision.fromDecisionType(bestDecision),
                targetNode != null ? targetNode.node() : null,
                nodeResults
            );
        }

        /**
         * Keeps track of the single "best" shard movement we could make from each node, as scored by
         * the {@link PrioritiseByShardWriteLoadComparator}. Provides a utility for checking if
         * a proposed movement is "better" than the current best for that node.
         */
        private class BestShardMovementsTracker {

            public record StoredShardMovement(ShardRouting shardRouting, MoveDecision moveDecision) {}

            // LinkedHashMap so we iterate in insertion order
            private final Map<String, StoredShardMovement> bestShardMovementsByNode = new LinkedHashMap<>();
            private final Map<String, PrioritiseByShardWriteLoadComparator> comparatorCache = new HashMap<>();

            /**
             * Is the provided {@link ShardRouting} potentially a better shard to move than the one
             * we currently have stored for this node?
             *
             * @param shardRouting The shard routing being considered for movement
             * @return true if the shard is more desirable to move that the current one we stored for this node, false otherwise.
             */
            public boolean shardIsBetterThanCurrent(ShardRouting shardRouting) {
                final var currentShardForNode = bestShardMovementsByNode.get(shardRouting.currentNodeId());
                if (currentShardForNode == null) {
                    return true;
                }
                int comparison = comparatorCache.computeIfAbsent(
                    shardRouting.currentNodeId(),
                    nodeId -> new PrioritiseByShardWriteLoadComparator(allocation.clusterInfo(), allocation.routingNodes().node(nodeId))
                ).compare(shardRouting, currentShardForNode.shardRouting());
                // Ignore inferior non-preferred moves
                return comparison < 0;
            }

            public void putBestMoveDecision(ShardRouting shardRouting, MoveDecision moveDecision) {
                bestShardMovementsByNode.put(shardRouting.currentNodeId(), new StoredShardMovement(shardRouting, moveDecision));
            }

            public Iterable<StoredShardMovement> getBestShardMovements() {
                return bestShardMovementsByNode.values();
            }
        }

        /**
         * Sorts shards by desirability to move, sort order goes:
         * <ol>
         *     <li>Shards with write-load in <i>{@link PrioritiseByShardWriteLoadComparator#threshold}</i> &rarr;
         *          {@link PrioritiseByShardWriteLoadComparator#maxWriteLoadOnNode} (exclusive)</li>
         *     <li>Shards with write-load in <i>{@link PrioritiseByShardWriteLoadComparator#threshold}</i> &rarr; 0</li>
         *     <li>Shards with write-load == {@link PrioritiseByShardWriteLoadComparator#maxWriteLoadOnNode}</li>
         *     <li>Shards with missing write-load</li>
         * </ol>
         *
         * e.g., for any two <code>ShardRouting</code>s, <code>r1</code> and <code>r2</code>,
         * <ul>
         *     <li><code>compare(r1, r2) &gt; 0</code> when <code>r2</code> is more desirable to move</li>
         *     <li><code>compare(r1, r2) == 0</code> when the two shards are equally desirable to move</li>
         *     <li><code>compare(r1, r2) &lt; 0</code> when <code>r1</code> is more desirable to move</li>
         * </ul>
         */
        // Visible for testing
        public static class PrioritiseByShardWriteLoadComparator implements Comparator<ShardRouting> {

            /**
             * This is the threshold over which we consider shards to have a "high" write load represented
             * as a ratio of the maximum write-load present on the node.
             * <p>
             * We prefer to move shards that have a write-load close to <b>this value</b> x {@link #maxWriteLoadOnNode}.
             */
            public static final double THRESHOLD_RATIO = 0.5;
            private static final double MISSING_WRITE_LOAD = -1;
            private final Map<ShardId, Double> shardWriteLoads;
            private final double maxWriteLoadOnNode;
            private final double threshold;
            private final String nodeId;

            public PrioritiseByShardWriteLoadComparator(ClusterInfo clusterInfo, RoutingNode routingNode) {
                shardWriteLoads = clusterInfo.getShardWriteLoads();
                double maxWriteLoadOnNode = MISSING_WRITE_LOAD;
                for (ShardRouting shardRouting : routingNode) {
                    maxWriteLoadOnNode = Math.max(
                        maxWriteLoadOnNode,
                        shardWriteLoads.getOrDefault(shardRouting.shardId(), MISSING_WRITE_LOAD)
                    );
                }
                this.maxWriteLoadOnNode = maxWriteLoadOnNode;
                threshold = maxWriteLoadOnNode * THRESHOLD_RATIO;
                nodeId = routingNode.nodeId();
            }

            @Override
            public int compare(ShardRouting lhs, ShardRouting rhs) {
                assert nodeId.equals(lhs.currentNodeId()) && nodeId.equals(rhs.currentNodeId())
                    : this.getClass().getSimpleName()
                        + " is node-specific. comparator="
                        + nodeId
                        + ", lhs="
                        + lhs.currentNodeId()
                        + ", rhs="
                        + rhs.currentNodeId();

                // If we have no shard write-load data, shortcut
                if (maxWriteLoadOnNode == MISSING_WRITE_LOAD) {
                    return 0;
                }

                final double lhsWriteLoad = shardWriteLoads.getOrDefault(lhs.shardId(), MISSING_WRITE_LOAD);
                final double rhsWriteLoad = shardWriteLoads.getOrDefault(rhs.shardId(), MISSING_WRITE_LOAD);

                // prefer any known write-load over any unknown write-load
                final var rhsIsMissing = rhsWriteLoad == MISSING_WRITE_LOAD;
                final var lhsIsMissing = lhsWriteLoad == MISSING_WRITE_LOAD;
                if (rhsIsMissing && lhsIsMissing) {
                    return 0;
                }
                if (rhsIsMissing ^ lhsIsMissing) {
                    return lhsIsMissing ? 1 : -1;
                }

                if (lhsWriteLoad < maxWriteLoadOnNode && rhsWriteLoad < maxWriteLoadOnNode) {
                    final var lhsOverThreshold = lhsWriteLoad >= threshold;
                    final var rhsOverThreshold = rhsWriteLoad >= threshold;
                    if (lhsOverThreshold && rhsOverThreshold) {
                        // Both values between threshold and maximum, prefer lowest
                        return Double.compare(lhsWriteLoad, rhsWriteLoad);
                    } else if (lhsOverThreshold) {
                        // lhs between threshold and maximum, rhs below threshold, prefer lhs
                        return -1;
                    } else if (rhsOverThreshold) {
                        // lhs below threshold, rhs between threshold and maximum, prefer rhs
                        return 1;
                    }
                    // Both values below the threshold, prefer highest
                    return Double.compare(rhsWriteLoad, lhsWriteLoad);
                }

                // prefer the non-max write load if there is one
                return Double.compare(lhsWriteLoad, rhsWriteLoad);
            }
        }

        private Decision decideCanAllocate(ShardRouting shardRouting, RoutingNode target) {
            // don't use canRebalance as we want hard filtering rules to apply. See #17698
            return allocation.deciders().canAllocate(shardRouting, target, allocation);
        }

        private Decision decideCanForceAllocateForVacate(ShardRouting shardRouting, RoutingNode target) {
            return allocation.deciders().canForceAllocateDuringReplace(shardRouting, target, allocation);
        }

        /**
         * Builds the internal model from all shards in the given
         * {@link Iterable}. All shards in the {@link Iterable} must be assigned
         * to a node. This method will skip shards in the state
         * {@link ShardRoutingState#RELOCATING} since each relocating shard has
         * a shadow shard in the state {@link ShardRoutingState#INITIALIZING}
         * on the target node which we respect during the allocation / balancing
         * process. In short, this method recreates the status-quo in the cluster.
         */
        private Map<String, ModelNode> buildModelFromAssigned(boolean diskUsageIgnored) {
            Map<String, ModelNode> nodes = Maps.newMapWithExpectedSize(routingNodes.size());
            for (RoutingNode rn : routingNodes) {
                ModelNode node = new ModelNode(writeLoadForecaster, metadata, allocation.clusterInfo(), rn, diskUsageIgnored);
                nodes.put(rn.nodeId(), node);
                for (ShardRouting shard : rn) {
                    assert rn.nodeId().equals(shard.currentNodeId());
                    /* we skip relocating shards here since we expect an initializing shard with the same id coming in */
                    if (shard.state() != RELOCATING) {
                        node.addShard(projectIndex(shard), shard);
                        if (logger.isTraceEnabled()) {
                            logger.trace("Assigned shard [{}] to node [{}]", shard, node.getNodeId());
                        }
                    }
                }
            }
            return nodes;
        }

        /**
         * Allocates all given shards on the minimal eligible node for the shards index
         * with respect to the weight function. All given shards must be unassigned.
         */
        private boolean allocateUnassigned() {
            RoutingNodes.UnassignedShards unassigned = routingNodes.unassigned();
            assert nodes.isEmpty() == false;
            if (logger.isTraceEnabled()) {
                logger.trace("Start allocating unassigned shards");
            }
            if (unassigned.isEmpty()) {
                return false;
            }

            /*
             * TODO: We could be smarter here and group the shards by index and then
             * use the sorter to save some iterations.
             */
            final PriorityComparator secondaryComparator = PriorityComparator.getAllocationComparator(allocation);
            final Comparator<ShardRouting> comparator = (o1, o2) -> {
                if (o1.primary() ^ o2.primary()) {
                    return o1.primary() ? -1 : 1;
                }
                if (o1.getIndexName().compareTo(o2.getIndexName()) == 0) {
                    return o1.getId() - o2.getId();
                }
                // this comparator is more expensive than all the others up there
                // that's why it's added last even though it could be easier to read
                // if we'd apply it earlier. this comparator will only differentiate across
                // indices all shards of the same index is treated equally.
                final int secondary = secondaryComparator.compare(o1, o2);
                assert secondary != 0 : "Index names are equal, should be returned early.";
                return secondary;
            };
            /*
             * we use 2 arrays and move replicas to the second array once we allocated an identical
             * replica in the current iteration to make sure all indices get allocated in the same manner.
             * The arrays are sorted by primaries first and then by index and shard ID so a 2 indices with
             * 2 replica and 1 shard would look like:
             * [(0,P,IDX1), (0,P,IDX2), (0,R,IDX1), (0,R,IDX1), (0,R,IDX2), (0,R,IDX2)]
             * if we allocate for instance (0, R, IDX1) we move the second replica to the secondary array and proceed with
             * the next replica. If we could not find a node to allocate (0,R,IDX1) we move all it's replicas to ignoreUnassigned.
             */
            ShardRouting[] primary = unassigned.drain();
            ShardRouting[] secondary = new ShardRouting[primary.length];
            int secondaryLength = 0;
            int primaryLength = primary.length;
            ArrayUtil.timSort(primary, comparator);
            boolean shardAssignmentChanged = false;
            do {
                for (int i = 0; i < primaryLength; i++) {
                    ShardRouting shard = primary[i];
                    final ProjectIndex index = projectIndex(shard);
                    final AllocateUnassignedDecision allocationDecision = decideAllocateUnassigned(index, shard);

                    assert allocationDecision.isDecisionTaken() : "decision not taken for unassigned shard [" + shard + "]";

                    // If we see a THROTTLE decision, it's either:
                    // 1. Not simulating
                    // 2. Or, there is shard assigned before this one
                    assert allocation.isSimulating() == false
                        || allocationDecision.getAllocationStatus() != AllocationStatus.DECIDERS_THROTTLED
                        || shardAssignmentChanged
                        : "unexpected THROTTLE decision (isSimulating="
                            + allocation.isSimulating()
                            + ") with no prior assignment when allocating unassigned shard ["
                            + shard
                            + "]";

                    final String assignedNodeId = allocationDecision.getTargetNode() != null
                        ? allocationDecision.getTargetNode().getId()
                        : null;
                    final ModelNode minNode = assignedNodeId != null ? nodes.get(assignedNodeId) : null;

                    if (allocationDecision.getAllocationDecision() == AllocationDecision.YES) {
                        if (logger.isTraceEnabled()) {
                            logger.trace("Assigned shard [{}] to [{}]", shard, minNode.getNodeId());
                        }

                        final long shardSize = getExpectedShardSize(shard, ShardRouting.UNAVAILABLE_EXPECTED_SHARD_SIZE, allocation);
                        shard = routingNodes.initializeShard(shard, minNode.getNodeId(), null, shardSize, allocation.changes());
                        shardAssignmentChanged = true;
                        minNode.addShard(index, shard);
                        if (shard.primary() == false) {
                            // copy over the same replica shards to the secondary array so they will get allocated
                            // in a subsequent iteration, allowing replicas of other shards to be allocated first
                            while (i < primaryLength - 1 && comparator.compare(primary[i], primary[i + 1]) == 0) {
                                secondary[secondaryLength++] = primary[++i];
                            }
                        }
                    } else {
                        // did *not* receive a YES decision
                        if (logger.isTraceEnabled()) {
                            logger.trace(
                                "No eligible node found to assign shard [{}] allocation_status [{}]",
                                shard,
                                allocationDecision.getAllocationStatus()
                            );
                        }

                        if (minNode != null) {
                            // throttle decision scenario
                            assert allocationDecision.getAllocationStatus() == AllocationStatus.DECIDERS_THROTTLED;
                            final long shardSize = getExpectedShardSize(shard, ShardRouting.UNAVAILABLE_EXPECTED_SHARD_SIZE, allocation);
                            minNode.addShard(projectIndex(shard), shard.initialize(minNode.getNodeId(), null, shardSize));
                        } else {
                            if (logger.isTraceEnabled()) {
                                logger.trace("No Node found to assign shard [{}]", shard);
                            }
                        }

                        unassigned.ignoreShard(shard, allocationDecision.getAllocationStatus(), allocation.changes());
                        if (shard.primary() == false) {
                            // we could not allocate it and we are a replica - check if we can ignore the other replicas
                            while (i < primaryLength - 1 && comparator.compare(primary[i], primary[i + 1]) == 0) {
                                unassigned.ignoreShard(primary[++i], allocationDecision.getAllocationStatus(), allocation.changes());
                            }
                        }
                    }
                }
                primaryLength = secondaryLength;
                ShardRouting[] tmp = primary;
                primary = secondary;
                secondary = tmp;
                secondaryLength = 0;
            } while (primaryLength > 0);
            // clear everything we have either added it or moved to ignoreUnassigned
            return shardAssignmentChanged;
        }

        private ProjectIndex projectIndex(ShardRouting shardRouting) {
            return new ProjectIndex(allocation, shardRouting);
        }

        /**
         * Make a decision for allocating an unassigned shard. This method returns a two values in a tuple: the
         * first value is the {@link Decision} taken to allocate the unassigned shard, the second value is the
         * {@link ModelNode} representing the node that the shard should be assigned to. If the decision returned
         * is of type {@link Type#NO}, then the assigned node will be null.
         */
        private AllocateUnassignedDecision decideAllocateUnassigned(final ProjectIndex index, final ShardRouting shard) {
            WeightFunction weightFunction = balancingWeights.weightFunctionForShard(shard);
            index.assertMatch(shard);
            if (shard.assignedToNode()) {
                // we only make decisions for unassigned shards here
                return AllocateUnassignedDecision.NOT_TAKEN;
            }

            final boolean explain = allocation.debugDecision();
            Decision shardLevelDecision = allocation.deciders().canAllocate(shard, allocation);
            if (shardLevelDecision.type() == Type.NO && explain == false) {
                // NO decision for allocating the shard, irrespective of any particular node, so exit early
                return AllocateUnassignedDecision.no(AllocationStatus.DECIDERS_NO, null);
            }

            /* find an node with minimal weight we can allocate on*/
            float minWeight = Float.POSITIVE_INFINITY;
            ModelNode minNode = null;
            Decision decision = null;
            /* Don't iterate over an identity hashset here the
             * iteration order is different for each run and makes testing hard */
            Map<String, NodeAllocationResult> nodeExplanationMap = explain ? new HashMap<>() : null;
            List<Tuple<String, Float>> nodeWeights = explain ? new ArrayList<>() : null;
            for (ModelNode node : nodes.values()) {
                if (node.containsShard(index, shard) && explain == false) {
                    // decision is NO without needing to check anything further, so short circuit
                    continue;
                }

                // weight of this index currently on the node
                float currentWeight = weightFunction.calculateNodeWeightWithIndex(this, node, index);
<<<<<<< HEAD
                if (nodeWeightIsInvalid(currentWeight)) {
                    maybeLogInvalidWeightEncountered(node, index, currentWeight);
                    // Only allocate to a node with invalid weight as a last resort
                    currentWeight = Float.MAX_VALUE;
                }
                // moving the shard would not improve the balance, and we are not in explain mode, so short circuit
                if (currentWeight > minWeight && explain == false) {
                    continue;
                }
=======
>>>>>>> f944dd24

                Decision currentDecision = allocation.deciders().canAllocate(shard, node.getRoutingNode(), allocation);
                if (explain) {
                    nodeExplanationMap.put(node.getNodeId(), new NodeAllocationResult(node.getRoutingNode().node(), currentDecision, 0));
                    nodeWeights.add(Tuple.tuple(node.getNodeId(), currentWeight));
                }
                if (currentDecision.type() == Type.YES
                    || currentDecision.type() == Type.THROTTLE
                    || currentDecision.type() == Type.NOT_PREFERRED) {
                    final boolean updateMinNode;
                    if (currentWeight == minWeight) {
                        /*  we have an equal weight tie breaking:
                         *  1. if one decision is YES prefer it
                         *  2. prefer the node that holds the primary for this index with the next id in the ring ie.
                         *  for the 3 shards 2 replica case we try to build up:
                         *    1 2 0
                         *    2 0 1
                         *    0 1 2
                         *  such that if we need to tie-break we try to prefer the node holding a shard with the minimal id greater
                         *  than the id of the shard we need to assign. This works find when new indices are created since
                         *  primaries are added first and we only add one shard set a time in this algorithm.
                         */
                        if (currentDecision.type() == decision.type()) {
                            final int repId = shard.id();
                            final int nodeHigh = node.highestPrimary(index);
                            final int minNodeHigh = minNode.highestPrimary(index);
                            updateMinNode = ((((nodeHigh > repId && minNodeHigh > repId) || (nodeHigh < repId && minNodeHigh < repId))
                                && (nodeHigh < minNodeHigh)) || (nodeHigh > repId && minNodeHigh < repId));
                        } else {
                            // always prefer a YES, prefer anything over a NOT_PREFERRED
                            updateMinNode = currentDecision.type() == Type.YES || decision.type() == Type.NOT_PREFERRED;
                        }
                    } else {
                        updateMinNode = preferNewDecisionOverExisting(currentDecision, currentWeight, decision, minWeight);
                    }
                    if (updateMinNode) {
                        minNode = node;
                        minWeight = currentWeight;
                        decision = currentDecision;
                    }
                }
            }
            if (decision == null) {
                // decision was not set and a node was not assigned, so treat it as a NO decision
                decision = Decision.NO;
            }
            List<NodeAllocationResult> nodeDecisions = null;
            if (explain) {
                nodeDecisions = new ArrayList<>();
                // fill in the correct weight ranking, once we've been through all nodes
                nodeWeights.sort((nodeWeight1, nodeWeight2) -> Float.compare(nodeWeight1.v2(), nodeWeight2.v2()));
                int weightRanking = 0;
                for (Tuple<String, Float> nodeWeight : nodeWeights) {
                    NodeAllocationResult current = nodeExplanationMap.get(nodeWeight.v1());
                    nodeDecisions.add(new NodeAllocationResult(current.getNode(), current.getCanAllocateDecision(), ++weightRanking));
                }
            }
            return AllocateUnassignedDecision.fromDecision(decision, minNode != null ? minNode.routingNode.node() : null, nodeDecisions);
        }

        /**
         * Decide whether to take a new allocation decision/weight over the existing allocation decision/weight
         * <p>
         * We take the lowest weight decision, but we always prefer {@code YES} or {@code THROTTLE} decisions over {@code NOT_PREFERRED}
         *
         * @param newDecision The new decision
         * @param newWeight The new weight
         * @param existingDecision The existing decision, or null if there is no existing decision
         * @param existingWeight The existing weight, or {@link Float#POSITIVE_INFINITY} if there is no existing weight
         * @return true to take the new decision/weight, false to keep the existing decision/weight
         */
        private static boolean preferNewDecisionOverExisting(
            Decision newDecision,
            float newWeight,
            @Nullable Decision existingDecision,
            float existingWeight
        ) {
            assert newDecision != null : "newDecision should never be null";
            assert newDecision.type() == Type.YES || newDecision.type() == Type.NOT_PREFERRED || newDecision.type() == Type.THROTTLE
                : "unsupported decision type: " + newDecision.type();
            assert newWeight != existingWeight : "Equal weights should be handled elsewhere";
            if (existingDecision == null) {
                // This is the first YES/NOT_PREFERRED/THROTTLE decision we've seen, take it
                return true;
            } else if (existingDecision.type() == newDecision.type()) {
                // Decision types are the same, take the lower weight
                return newWeight < existingWeight;
            } else {
                // Decision types are different, take the lower weight unless it's NOT_PREFERRED
                float adjustedNewWeight = newDecision.type() == Type.NOT_PREFERRED ? Float.POSITIVE_INFINITY : newWeight;
                float adjustedExistingWeight = existingDecision.type() == Type.NOT_PREFERRED ? Float.POSITIVE_INFINITY : existingWeight;
                return adjustedNewWeight < adjustedExistingWeight;
            }
        }

        private static final Comparator<ShardRouting> BY_DESCENDING_SHARD_ID = (s1, s2) -> Integer.compare(s2.id(), s1.id());

        /**
         * Scratch space for accumulating/sorting the {@link ShardRouting} instances when contemplating moving the shards away from a node
         * in {@link #tryRelocateShard} - re-used to avoid extraneous allocations etc.
         */
        private ShardRouting[] shardRoutingsOnMaxWeightNode;

        /**
         * Tries to find a relocation from the max node to the minimal node for an arbitrary shard of the given index on the
         * balance model. Iff this method returns a <code>true</code> the relocation has already been executed on the
         * simulation model as well as on the cluster.
         */
        private boolean tryRelocateShard(ModelNode minNode, ModelNode maxNode, ProjectIndex idx) {
            final ModelIndex index = maxNode.getIndex(idx);
            if (index != null) {
                logger.trace("Try relocating shard of [{}] from [{}] to [{}]", idx, maxNode.getNodeId(), minNode.getNodeId());
                if (shardRoutingsOnMaxWeightNode == null || shardRoutingsOnMaxWeightNode.length < index.numShards()) {
                    shardRoutingsOnMaxWeightNode = new ShardRouting[index.numShards() * 2]; // oversized so reuse is more likely
                }

                int startedShards = 0;
                for (final var shardRouting : index) {
                    if (shardRouting.started()) { // cannot rebalance unassigned, initializing or relocating shards anyway
                        shardRoutingsOnMaxWeightNode[startedShards] = shardRouting;
                        startedShards += 1;
                    }
                }
                // check in descending order of shard id so that the decision is deterministic
                ArrayUtil.timSort(shardRoutingsOnMaxWeightNode, 0, startedShards, BY_DESCENDING_SHARD_ID);

                final AllocationDeciders deciders = allocation.deciders();
                for (int shardIndex = 0; shardIndex < startedShards; shardIndex++) {
                    final ShardRouting shard = shardRoutingsOnMaxWeightNode[shardIndex];

                    final Decision rebalanceDecision = deciders.canRebalance(shard, allocation);
                    if (rebalanceDecision.type() == Type.NO) {
                        continue;
                    }
                    final Decision allocationDecision = deciders.canAllocate(shard, minNode.getRoutingNode(), allocation);
                    if (allocationDecision.type() == Type.NO || allocationDecision.type() == Type.NOT_PREFERRED) {
                        continue;
                    }

                    final Decision.Type canAllocateOrRebalance = Decision.Type.min(allocationDecision.type(), rebalanceDecision.type());

                    maxNode.removeShard(projectIndex(shard), shard);
                    long shardSize = allocation.clusterInfo().getShardSize(shard, ShardRouting.UNAVAILABLE_EXPECTED_SHARD_SIZE);

                    assert canAllocateOrRebalance == Type.YES || canAllocateOrRebalance == Type.THROTTLE : canAllocateOrRebalance;
                    logger.debug(
                        "decision [{}]: relocate [{}] from [{}] to [{}]",
                        canAllocateOrRebalance,
                        shard,
                        maxNode.getNodeId(),
                        minNode.getNodeId()
                    );
                    minNode.addShard(
                        projectIndex(shard),
                        canAllocateOrRebalance == Type.YES
                            /* only allocate on the cluster if we are not throttled */
                            ? routingNodes.relocateShard(shard, minNode.getNodeId(), shardSize, "rebalance", allocation.changes()).v1()
                            : shard.relocate(minNode.getNodeId(), shardSize)
                    );
                    return true;
                }
            }
            logger.trace("No shards of [{}] can relocate from [{}] to [{}]", idx, maxNode.getNodeId(), minNode.getNodeId());
            return false;
        }

<<<<<<< HEAD
        /**
         * Rate-limited logging about invalid weights being returned by the weight function
         */
        private void maybeLogInvalidWeightEncountered(ModelNode modelNode, ProjectIndex index, float weight) {
            logInvalidWeights.maybeExecute(
                () -> logger.error("Weight function returned invalid weight node={}, index={}, weight={}", modelNode, index, weight)
            );
            assert enableInvalidWeightsAssertion == false : "Weight function is returning invalid weights";
        }
    }

    /**
     * Checks that the node weight is "valid" (i.e. not {@link Float#NaN}, {@link Float#NEGATIVE_INFINITY},
     * or {@link Float#POSITIVE_INFINITY}). Much of the balancing logic uses logical comparisons that don't
     * cope well with these values (especially NaN). We expect the weight function to always return a finite
     * value, so we check the values it returns and avoid making impactful decisions based on invalid values.
     *
     * @param nodeWeight The node weight to check
     * @return true if it is invalid, false if it is valid
     */
    private static boolean nodeWeightIsInvalid(float nodeWeight) {
        return Float.isFinite(nodeWeight) == false;
=======
        // Visible for testing.
        public RoutingAllocation getAllocation() {
            return this.allocation;
        }
>>>>>>> f944dd24
    }

    public static class ModelNode implements Iterable<ModelIndex> {
        private int numShards = 0;
        private double writeLoad = 0.0;
        private double diskUsageInBytes = 0.0;
        private final WriteLoadForecaster writeLoadForecaster;
        private final Metadata metadata;
        private final ClusterInfo clusterInfo;
        private final RoutingNode routingNode;
        private final Map<ProjectIndex, ModelIndex> indices;
        private final boolean diskUsageIgnored;

        public ModelNode(
            WriteLoadForecaster writeLoadForecaster,
            Metadata metadata,
            ClusterInfo clusterInfo,
            RoutingNode routingNode,
            boolean diskUsageIgnored
        ) {
            this.writeLoadForecaster = writeLoadForecaster;
            this.metadata = metadata;
            this.clusterInfo = clusterInfo;
            this.routingNode = routingNode;
            this.indices = Maps.newMapWithExpectedSize(routingNode.size() + 10);// some extra to account for shard movements
            this.diskUsageIgnored = diskUsageIgnored;
        }

        public ModelIndex getIndex(ProjectIndex index) {
            return indices.get(index);
        }

        public String getNodeId() {
            return routingNode.nodeId();
        }

        public RoutingNode getRoutingNode() {
            return routingNode;
        }

        public int numShards() {
            return numShards;
        }

        public int numShards(ProjectIndex idx) {
            ModelIndex index = indices.get(idx);
            return index == null ? 0 : index.numShards();
        }

        public double writeLoad() {
            return writeLoad;
        }

        public double diskUsageInBytes() {
            return diskUsageInBytes;
        }

        public int highestPrimary(ProjectIndex index) {
            ModelIndex idx = indices.get(index);
            if (idx != null) {
                return idx.highestPrimary();
            }
            return -1;
        }

        public void addShard(ProjectIndex index, ShardRouting shard) {
            index.assertMatch(shard);
            indices.computeIfAbsent(index, t -> new ModelIndex()).addShard(shard);
            IndexMetadata indexMetadata = metadata.getProject(index.project).index(shard.index());
            writeLoad += writeLoadForecaster.getForecastedWriteLoad(indexMetadata).orElse(0.0);
            if (diskUsageIgnored == false) {
                diskUsageInBytes += Balancer.getShardDiskUsageInBytes(shard, indexMetadata, clusterInfo);
            }
            numShards++;
        }

        public void removeShard(ProjectIndex projectIndex, ShardRouting shard) {
            ModelIndex index = indices.get(projectIndex);
            if (index != null) {
                index.removeShard(shard);
                if (index.numShards() == 0) {
                    indices.remove(projectIndex);
                }
            }
            IndexMetadata indexMetadata = metadata.getProject(projectIndex.project).index(shard.index());
            writeLoad -= writeLoadForecaster.getForecastedWriteLoad(indexMetadata).orElse(0.0);
            if (diskUsageIgnored == false) {
                diskUsageInBytes -= Balancer.getShardDiskUsageInBytes(shard, indexMetadata, clusterInfo);
            }
            numShards--;
        }

        @Override
        public String toString() {
            StringBuilder sb = new StringBuilder();
            sb.append("Node(").append(routingNode.nodeId()).append(")");
            return sb.toString();
        }

        @Override
        public Iterator<ModelIndex> iterator() {
            return indices.values().iterator();
        }

        public boolean containsShard(ProjectIndex projIndex, ShardRouting shard) {
            projIndex.assertMatch(shard);
            ModelIndex index = getIndex(projIndex);
            return index != null && index.containsShard(shard);
        }
    }

    static final class ModelIndex implements Iterable<ShardRouting> {
        private final Set<ShardRouting> shards = Sets.newHashSetWithExpectedSize(4); // expect few shards of same index to be allocated on
                                                                                     // same node
        private int highestPrimary = -1;

        ModelIndex() {}

        public int highestPrimary() {
            if (highestPrimary == -1) {
                int maxId = -1;
                for (ShardRouting shard : shards) {
                    if (shard.primary()) {
                        maxId = Math.max(maxId, shard.id());
                    }
                }
                return highestPrimary = maxId;
            }
            return highestPrimary;
        }

        public int numShards() {
            return shards.size();
        }

        @Override
        public Iterator<ShardRouting> iterator() {
            return shards.iterator();
        }

        public void removeShard(ShardRouting shard) {
            highestPrimary = -1;
            assert shards.contains(shard) : "Shard not allocated on current node: " + shard;
            shards.remove(shard);
        }

        public void addShard(ShardRouting shard) {
            highestPrimary = -1;
            assert shards.contains(shard) == false : "Shard already allocated on current node: " + shard;
            shards.add(shard);
        }

        public boolean containsShard(ShardRouting shard) {
            return shards.contains(shard);
        }
    }

    /**
     * A NodeSorter sorts the set of nodes for a single partition using the {@link WeightFunction}
     * for that partition. In partitioned cluster topologies there will be one for each partition
     * (e.g. search/indexing in stateless). By default, there is a single partition containing
     * a single weight function that applies to all nodes and shards.
     *
     * @see BalancingWeightsFactory
     */
    public static final class NodeSorter extends IntroSorter {

        final ModelNode[] modelNodes;
        /** The nodes weights with respect to the current weight function / index */
        final float[] weights;
        private final WeightFunction function;
        private ProjectIndex index;
        private final Balancer balancer;
        private float pivotWeight;
        private int invalidCount;
        private int sortedCount;

        public NodeSorter(ModelNode[] modelNodes, WeightFunction function, Balancer balancer) {
            this.function = function;
            this.balancer = balancer;
            this.modelNodes = modelNodes;
            weights = new float[modelNodes.length];
            invalidCount = 0;
        }

        /**
         * If the weight function returns an invalid weight (see {@link #nodeWeightIsInvalid(float)}). We default the weight
         * to {@link Float#MAX_VALUE}. This method returns the number of nodes that returned valid weights last time
         * {@link #reset(ProjectIndex)} or {@link #reset(ProjectIndex, int)} was called. This allows iteration of only those
         * nodes that returned valid weights.
         *
         * @return The count of nodes that returned valid weights the last time reset was called
         */
        public int validSortedCount() {
            return sortedCount - invalidCount;
        }

        /**
         * Resets the sorter, recalculates the weights per node and sorts the
         * nodes by weight, with minimal weight first.
         */
        public void reset(ProjectIndex index, int to) {
            sortedCount = to;
            invalidCount = 0;
            this.index = index;
            for (int i = 0; i < to; i++) {
                float weight = weight(modelNodes[i]);
                if (nodeWeightIsInvalid(weight)) {
                    balancer.maybeLogInvalidWeightEncountered(modelNodes[i], index, weight);
                    weight = Float.MAX_VALUE;
                    invalidCount++;
                }
                weights[i] = weight;
            }
            sort(0, to);
        }

        /**
         * Recalculate the weights of the nodes at the specified indices, incrementing
         * the invalid count if any become invalid.
         *
         * @param nodeIndices The indices of the nodes whose weights should be recalculated
         */
        public void recalculateWeightsAndReSort(int... nodeIndices) {
            assert nodesCurrentlyHaveValidWeights(nodeIndices)
                : "We don't expect to recalculate weights when a prior calculation was invalid";
            for (int nodeIndex : nodeIndices) {
                recalculateWeight(nodeIndex);
            }
            sort(0, sortedCount);
        }

        private void recalculateWeight(int nodeIndex) {
            float newWeight = weight(modelNodes[nodeIndex]);
            if (nodeWeightIsInvalid(newWeight)) {
                balancer.maybeLogInvalidWeightEncountered(modelNodes[nodeIndex], index, newWeight);
                newWeight = Float.MAX_VALUE;
                // We assume any existing MAX_VALUE weight is due to being previously invalid
                if (weights[nodeIndex] != Float.MAX_VALUE) {
                    invalidCount++;
                }
            }
            weights[nodeIndex] = newWeight;
        }

        private boolean nodesCurrentlyHaveValidWeights(int... nodeIndices) {
            for (int nodeIndex : nodeIndices) {
                if (weights[nodeIndex] == Float.MAX_VALUE) {
                    return false;
                }
            }
            return true;
        }

        public void reset(ProjectIndex index) {
            reset(index, modelNodes.length);
        }

        /**
         * Calculate the weight of the specified node according to the weight function.
         *
         * @param node The node whose weight should be calculated
         * @return The weight of the node. It should always be checked for validity with {@link #nodeWeightIsInvalid(float)}
         */
        private float weight(ModelNode node) {
            return function.calculateNodeWeightWithIndex(balancer, node, index);
        }

        public float minWeightDelta() {
            return function.minWeightDelta(
                balancer.getShardWriteLoad(index),
                balancer.balancingWeights.diskUsageIgnored() ? 0 : balancer.maxShardSizeBytes(index)
            );
        }

        @Override
        protected void swap(int i, int j) {
            final ModelNode tmpNode = modelNodes[i];
            modelNodes[i] = modelNodes[j];
            modelNodes[j] = tmpNode;
            final float tmpWeight = weights[i];
            weights[i] = weights[j];
            weights[j] = tmpWeight;
        }

        @Override
        protected int compare(int i, int j) {
            return Float.compare(weights[i], weights[j]);
        }

        @Override
        protected void setPivot(int i) {
            pivotWeight = weights[i];
        }

        @Override
        protected int comparePivot(int j) {
            return Float.compare(pivotWeight, weights[j]);
        }

        public float delta() {
            if (validSortedCount() == 0) {
                return 0.0f;
            }
            return weights[validSortedCount() - 1] - weights[0];
        }

        public WeightFunction getWeightFunction() {
            return function;
        }
    }

<<<<<<< HEAD
    // visible for testing
    static Releasable disableInvalidWeightsAssertions() {
        enableInvalidWeightsAssertion = false;
        return () -> enableInvalidWeightsAssertion = true;
    }

    record ProjectIndex(ProjectId project, String indexName) {
=======
    // Visible for testing.
    public record ProjectIndex(ProjectId project, String indexName) {
>>>>>>> f944dd24
        ProjectIndex(RoutingAllocation allocation, ShardRouting shard) {
            this(allocation.metadata().projectFor(shard.index()).id(), shard.getIndexName());
        }

        public void assertMatch(ShardRouting shard) {
            assert indexName.equals(shard.getIndexName()) : "Index name mismatch [" + this + "] vs [" + shard + "]";
        }
    }
}<|MERGE_RESOLUTION|>--- conflicted
+++ resolved
@@ -1451,18 +1451,11 @@
 
                 // weight of this index currently on the node
                 float currentWeight = weightFunction.calculateNodeWeightWithIndex(this, node, index);
-<<<<<<< HEAD
                 if (nodeWeightIsInvalid(currentWeight)) {
                     maybeLogInvalidWeightEncountered(node, index, currentWeight);
                     // Only allocate to a node with invalid weight as a last resort
                     currentWeight = Float.MAX_VALUE;
                 }
-                // moving the shard would not improve the balance, and we are not in explain mode, so short circuit
-                if (currentWeight > minWeight && explain == false) {
-                    continue;
-                }
-=======
->>>>>>> f944dd24
 
                 Decision currentDecision = allocation.deciders().canAllocate(shard, node.getRoutingNode(), allocation);
                 if (explain) {
@@ -1629,7 +1622,11 @@
             return false;
         }
 
-<<<<<<< HEAD
+        // Visible for testing.
+        public RoutingAllocation getAllocation() {
+            return this.allocation;
+        }
+
         /**
          * Rate-limited logging about invalid weights being returned by the weight function
          */
@@ -1652,12 +1649,6 @@
      */
     private static boolean nodeWeightIsInvalid(float nodeWeight) {
         return Float.isFinite(nodeWeight) == false;
-=======
-        // Visible for testing.
-        public RoutingAllocation getAllocation() {
-            return this.allocation;
-        }
->>>>>>> f944dd24
     }
 
     public static class ModelNode implements Iterable<ModelIndex> {
@@ -1970,18 +1961,13 @@
         }
     }
 
-<<<<<<< HEAD
-    // visible for testing
+    // Visible for testing.
     static Releasable disableInvalidWeightsAssertions() {
         enableInvalidWeightsAssertion = false;
         return () -> enableInvalidWeightsAssertion = true;
     }
 
     record ProjectIndex(ProjectId project, String indexName) {
-=======
-    // Visible for testing.
-    public record ProjectIndex(ProjectId project, String indexName) {
->>>>>>> f944dd24
         ProjectIndex(RoutingAllocation allocation, ShardRouting shard) {
             this(allocation.metadata().projectFor(shard.index()).id(), shard.getIndexName());
         }

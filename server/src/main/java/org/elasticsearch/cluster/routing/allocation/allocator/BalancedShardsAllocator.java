--- conflicted
+++ resolved
@@ -124,11 +124,6 @@
         this(new BalancerSettings(settings), WriteLoadForecaster.DEFAULT);
     }
 
-<<<<<<< HEAD
-    public BalancedShardsAllocator(ClusterSettings clusterSettings, WriteLoadForecaster writeLoadForecaster) {
-        this(new BalancerSettings(clusterSettings), writeLoadForecaster);
-    }
-
     public BalancedShardsAllocator(BalancerSettings balancerSettings, WriteLoadForecaster writeLoadForecaster) {
         this(balancerSettings, writeLoadForecaster, new GlobalBalancingWeightsFactory(balancerSettings));
     }
@@ -139,10 +134,6 @@
         WriteLoadForecaster writeLoadForecaster,
         BalancingWeightsFactory balancingWeightsFactory
     ) {
-=======
-    @Inject
-    public BalancedShardsAllocator(BalancerSettings balancerSettings, WriteLoadForecaster writeLoadForecaster) {
->>>>>>> 358b724b
         this.balancerSettings = balancerSettings;
         this.writeLoadForecaster = writeLoadForecaster;
         this.balancingWeightsFactory = balancingWeightsFactory;
@@ -161,18 +152,8 @@
             failAllocationOfNewPrimaries(allocation);
             return;
         }
-<<<<<<< HEAD
         final BalancingWeights balancingWeights = balancingWeightsFactory.create();
         final Balancer balancer = new Balancer(writeLoadForecaster, allocation, balancerSettings.getThreshold(), balancingWeights);
-=======
-        final WeightFunction weightFunction = new WeightFunction(
-            balancerSettings.getShardBalanceFactor(),
-            balancerSettings.getIndexBalanceFactor(),
-            balancerSettings.getWriteLoadBalanceFactor(),
-            balancerSettings.getDiskUsageBalanceFactor()
-        );
-        final Balancer balancer = new Balancer(writeLoadForecaster, allocation, weightFunction, balancerSettings.getThreshold());
->>>>>>> 358b724b
         balancer.allocateUnassigned();
         balancer.moveShards();
         balancer.balance();
@@ -204,22 +185,12 @@
 
     @Override
     public ShardAllocationDecision decideShardAllocation(final ShardRouting shard, final RoutingAllocation allocation) {
-<<<<<<< HEAD
         Balancer balancer = new Balancer(
             writeLoadForecaster,
             allocation,
             balancerSettings.getThreshold(),
             balancingWeightsFactory.create()
         );
-=======
-        WeightFunction weightFunction = new WeightFunction(
-            balancerSettings.getShardBalanceFactor(),
-            balancerSettings.getIndexBalanceFactor(),
-            balancerSettings.getWriteLoadBalanceFactor(),
-            balancerSettings.getDiskUsageBalanceFactor()
-        );
-        Balancer balancer = new Balancer(writeLoadForecaster, allocation, weightFunction, balancerSettings.getThreshold());
->>>>>>> 358b724b
         AllocateUnassignedDecision allocateUnassignedDecision = AllocateUnassignedDecision.NOT_TAKEN;
         MoveDecision moveDecision = MoveDecision.NOT_TAKEN;
         final ProjectIndex index = new ProjectIndex(allocation, shard);

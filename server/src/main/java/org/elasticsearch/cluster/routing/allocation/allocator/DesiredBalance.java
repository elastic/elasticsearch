/*
 * Copyright Elasticsearch B.V. and/or licensed to Elasticsearch B.V. under one
 * or more contributor license agreements. Licensed under the "Elastic License
 * 2.0", the "GNU Affero General Public License v3.0 only", and the "Server Side
 * Public License v 1"; you may not use this file except in compliance with, at
 * your election, the "Elastic License 2.0", the "GNU Affero General Public
 * License v3.0 only", or the "Server Side Public License, v 1".
 */

package org.elasticsearch.cluster.routing.allocation.allocator;

import org.elasticsearch.cluster.node.DiscoveryNode;
import org.elasticsearch.common.util.set.Sets;
import org.elasticsearch.index.shard.ShardId;

import java.util.Map;
import java.util.Objects;

/**
 * The desired balance of the cluster, indicating which nodes should hold a copy of each shard.
 *
 * @param assignments a set of the (persistent) node IDs to which each {@link ShardId} should be allocated
 * @param weightsPerNode The node weights calculated based on
 * {@link org.elasticsearch.cluster.routing.allocation.allocator.BalancedShardsAllocator.WeightFunction#nodeWeight}
 */
<<<<<<< HEAD
public record DesiredBalance(long lastConvergedIndex, Map<ShardId, ShardAssignment> assignments, ComputationFinishReason finishReason) {

    enum ComputationFinishReason {
        CONVERGED,
        YIELD_TO_NEW_INPUT,
        STOP_EARLY
    }

    public DesiredBalance(long lastConvergedIndex, Map<ShardId, ShardAssignment> assignments) {
        this(lastConvergedIndex, assignments, ComputationFinishReason.CONVERGED);
=======
public record DesiredBalance(
    long lastConvergedIndex,
    Map<ShardId, ShardAssignment> assignments,
    Map<DiscoveryNode, DesiredBalanceMetrics.NodeWeightStats> weightsPerNode
) {

    public DesiredBalance(long lastConvergedIndex, Map<ShardId, ShardAssignment> assignments) {
        this(lastConvergedIndex, assignments, Map.of());
>>>>>>> 69150c8d
    }

    public static final DesiredBalance INITIAL = new DesiredBalance(-1, Map.of());

    public ShardAssignment getAssignment(ShardId shardId) {
        return assignments.get(shardId);
    }

    public static boolean hasChanges(DesiredBalance a, DesiredBalance b) {
        return Objects.equals(a.assignments, b.assignments) == false;
    }

    public static int shardMovements(DesiredBalance old, DesiredBalance updated) {
        var intersection = Sets.intersection(old.assignments().keySet(), updated.assignments().keySet());
        int movements = 0;
        for (ShardId shardId : intersection) {
            var oldAssignment = old.getAssignment(shardId);
            var updatedAssignment = updated.getAssignment(shardId);
            if (Objects.equals(oldAssignment, updatedAssignment) == false) {
                movements += shardMovements(oldAssignment, updatedAssignment);
            }
        }
        return movements;
    }

    private static int shardMovements(ShardAssignment old, ShardAssignment updated) {
        var movements = Math.min(0, old.assigned() - updated.assigned());// compensate newly started shards
        for (String nodeId : updated.nodeIds()) {
            if (old.nodeIds().contains(nodeId) == false) {
                movements++;
            }
        }
        assert movements >= 0 : "Unexpected movement count [" + movements + "] between [" + old + "] and [" + updated + "]";
        return movements;
    }

    public static String humanReadableDiff(DesiredBalance old, DesiredBalance updated) {
        var intersection = Sets.intersection(old.assignments().keySet(), updated.assignments().keySet());
        var diff = Sets.difference(Sets.union(old.assignments().keySet(), updated.assignments().keySet()), intersection);

        var newLine = System.lineSeparator();
        var builder = new StringBuilder();
        for (ShardId shardId : intersection) {
            var oldAssignment = old.getAssignment(shardId);
            var updatedAssignment = updated.getAssignment(shardId);
            if (Objects.equals(oldAssignment, updatedAssignment) == false) {
                builder.append(newLine).append(shardId).append(": ").append(oldAssignment).append(" -> ").append(updatedAssignment);
            }
        }
        for (ShardId shardId : diff) {
            var oldAssignment = old.getAssignment(shardId);
            var updatedAssignment = updated.getAssignment(shardId);
            builder.append(newLine).append(shardId).append(": ").append(oldAssignment).append(" -> ").append(updatedAssignment);
        }
        return builder.append(newLine).toString();
    }
}<|MERGE_RESOLUTION|>--- conflicted
+++ resolved
@@ -23,8 +23,12 @@
  * @param weightsPerNode The node weights calculated based on
  * {@link org.elasticsearch.cluster.routing.allocation.allocator.BalancedShardsAllocator.WeightFunction#nodeWeight}
  */
-<<<<<<< HEAD
-public record DesiredBalance(long lastConvergedIndex, Map<ShardId, ShardAssignment> assignments, ComputationFinishReason finishReason) {
+public record DesiredBalance(
+    long lastConvergedIndex,
+    Map<ShardId, ShardAssignment> assignments,
+    Map<DiscoveryNode, DesiredBalanceMetrics.NodeWeightStats> weightsPerNode,
+    ComputationFinishReason finishReason
+) {
 
     enum ComputationFinishReason {
         CONVERGED,
@@ -33,17 +37,7 @@
     }
 
     public DesiredBalance(long lastConvergedIndex, Map<ShardId, ShardAssignment> assignments) {
-        this(lastConvergedIndex, assignments, ComputationFinishReason.CONVERGED);
-=======
-public record DesiredBalance(
-    long lastConvergedIndex,
-    Map<ShardId, ShardAssignment> assignments,
-    Map<DiscoveryNode, DesiredBalanceMetrics.NodeWeightStats> weightsPerNode
-) {
-
-    public DesiredBalance(long lastConvergedIndex, Map<ShardId, ShardAssignment> assignments) {
-        this(lastConvergedIndex, assignments, Map.of());
->>>>>>> 69150c8d
+        this(lastConvergedIndex, assignments, Map.of(), ComputationFinishReason.CONVERGED);
     }
 
     public static final DesiredBalance INITIAL = new DesiredBalance(-1, Map.of());

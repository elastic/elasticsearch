--- conflicted
+++ resolved
@@ -116,7 +116,7 @@
         DesiredBalance.ComputationFinishReason finishReason = DesiredBalance.ComputationFinishReason.CONVERGED;
 
         if (routingNodes.size() == 0) {
-            return new DesiredBalance(desiredBalanceInput.index(), Map.of(), finishReason);
+            return new DesiredBalance(desiredBalanceInput.index(), Map.of(), Map.of(), finishReason);
         }
 
         // we assume that all ongoing recoveries will complete
@@ -411,16 +411,12 @@
         }
 
         long lastConvergedIndex = hasChanges ? previousDesiredBalance.lastConvergedIndex() : desiredBalanceInput.index();
-<<<<<<< HEAD
-        return new DesiredBalance(lastConvergedIndex, assignments, finishReason);
+        return new DesiredBalance(lastConvergedIndex, assignments, routingNodes.getBalanceWeightStatsPerNode(), finishReason);
     }
 
     // visible for testing
     boolean hasIterationConverged(boolean hasRoutingChanges, int i) {
         return hasRoutingChanges == false;
-=======
-        return new DesiredBalance(lastConvergedIndex, assignments, routingNodes.getBalanceWeightStatsPerNode());
->>>>>>> 69150c8d
     }
 
     private static Map<ShardId, ShardAssignment> collectShardAssignments(RoutingNodes routingNodes) {

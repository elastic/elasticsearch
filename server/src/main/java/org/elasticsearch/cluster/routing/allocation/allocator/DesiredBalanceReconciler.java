/*
 * Copyright Elasticsearch B.V. and/or licensed to Elasticsearch B.V. under one
 * or more contributor license agreements. Licensed under the Elastic License
 * 2.0 and the Server Side Public License, v 1; you may not use this file except
 * in compliance with, at your election, the Elastic License 2.0 or the Server
 * Side Public License, v 1.
 */

package org.elasticsearch.cluster.routing.allocation.allocator;

import org.apache.logging.log4j.LogManager;
import org.apache.logging.log4j.Logger;
import org.apache.lucene.util.ArrayUtil;
import org.elasticsearch.cluster.metadata.SingleNodeShutdownMetadata;
import org.elasticsearch.cluster.node.DiscoveryNode;
import org.elasticsearch.cluster.routing.RoutingNode;
import org.elasticsearch.cluster.routing.RoutingNodes;
import org.elasticsearch.cluster.routing.ShardRouting;
import org.elasticsearch.cluster.routing.UnassignedInfo;
import org.elasticsearch.cluster.routing.allocation.RoutingAllocation;
import org.elasticsearch.cluster.routing.allocation.decider.Decision;
import org.elasticsearch.cluster.routing.allocation.decider.DiskThresholdDecider;
import org.elasticsearch.core.Tuple;
import org.elasticsearch.gateway.PriorityComparator;
import org.elasticsearch.index.shard.ShardId;

import java.util.Comparator;
import java.util.List;
import java.util.Set;
import java.util.function.BiFunction;
import java.util.stream.Collectors;
import java.util.stream.IntStream;

/**
 * Given the current allocation of shards and the desired balance, performs the next (legal) shard movements towards the goal.
 */
public class DesiredBalanceReconciler {

    private static final Logger logger = LogManager.getLogger(DesiredBalanceReconciler.class);

    private final DesiredBalance desiredBalance;
    private final RoutingAllocation allocation; // name chosen to align with code in BalancedShardsAllocator but TODO rename
    private final RoutingNodes routingNodes;
    private final NodeAllocationOrdering allocationOrdering;

    DesiredBalanceReconciler(
        DesiredBalance desiredBalance,
        RoutingAllocation routingAllocation,
        NodeAllocationOrdering allocationOrdering
    ) {
        this.desiredBalance = desiredBalance;
        this.allocation = routingAllocation;
        this.routingNodes = routingAllocation.routingNodes();
        this.allocationOrdering = allocationOrdering;
    }

    void run() {

        logger.debug("Reconciling desired balance for [{}]", desiredBalance.lastConvergedIndex());

        if (routingNodes.size() == 0) {
            // no data nodes, so fail allocation to report red health
            failAllocationOfNewPrimaries(allocation);
            logger.trace("no nodes available, nothing to reconcile");
            return;
        }

        if (desiredBalance.assignments().isEmpty()) {
            // no desired state yet but it is on its way and we'll reroute again when it is ready
            logger.trace("desired balance is empty, nothing to reconcile");
            return;
        }

        // compute next moves towards current desired balance:

        // 1. allocate unassigned shards first
        logger.trace("Reconciler#allocateUnassigned");
        allocateUnassigned();
        assert allocateUnassignedInvariant();

        // 2. move any shards that cannot remain where they are
        logger.trace("Reconciler#moveShards");
        moveShards();
        // 3. move any other shards that are desired elsewhere
        logger.trace("Reconciler#balance");
        balance();

        logger.debug("Reconciliation is complete");
    }

    private boolean allocateUnassignedInvariant() {
        // after allocateUnassigned, every shard must be either assigned or ignored

        assert routingNodes.unassigned().isEmpty();

        final var shardCounts = allocation.metadata()
            .stream()
            .flatMap(
                indexMetadata -> IntStream.range(0, indexMetadata.getNumberOfShards())
                    .mapToObj(
                        shardId -> Tuple.tuple(new ShardId(indexMetadata.getIndex(), shardId), indexMetadata.getNumberOfReplicas() + 1)
                    )
            )
            .collect(Collectors.toMap(Tuple::v1, Tuple::v2));

        for (final var shardRouting : routingNodes.unassigned().ignored()) {
            shardCounts.computeIfPresent(shardRouting.shardId(), (ignored, count) -> count == 1 ? null : count - 1);
        }

        for (final var routingNode : routingNodes) {
            for (final var shardRouting : routingNode) {
                shardCounts.computeIfPresent(shardRouting.shardId(), (ignored, count) -> count == 1 ? null : count - 1);
            }
        }

        assert shardCounts.isEmpty() : shardCounts;

        return true;
    }

    private void failAllocationOfNewPrimaries(RoutingAllocation allocation) {
        RoutingNodes routingNodes = allocation.routingNodes();
        assert routingNodes.size() == 0 : routingNodes;
        final RoutingNodes.UnassignedShards.UnassignedIterator unassignedIterator = routingNodes.unassigned().iterator();
        while (unassignedIterator.hasNext()) {
            final ShardRouting shardRouting = unassignedIterator.next();
            final UnassignedInfo unassignedInfo = shardRouting.unassignedInfo();
            if (shardRouting.primary() && unassignedInfo.getLastAllocationStatus() == UnassignedInfo.AllocationStatus.NO_ATTEMPT) {
                unassignedIterator.updateUnassigned(
                    new UnassignedInfo(
                        unassignedInfo.getReason(),
                        unassignedInfo.getMessage(),
                        unassignedInfo.getFailure(),
                        unassignedInfo.getNumFailedAllocations(),
                        unassignedInfo.getUnassignedTimeInNanos(),
                        unassignedInfo.getUnassignedTimeInMillis(),
                        unassignedInfo.isDelayed(),
                        UnassignedInfo.AllocationStatus.DECIDERS_NO,
                        unassignedInfo.getFailedNodeIds(),
                        unassignedInfo.getLastAllocatedNodeId()
                    ),
                    shardRouting.recoverySource(),
                    allocation.changes()
                );
            }
        }
    }

    private void allocateUnassigned() {
        RoutingNodes.UnassignedShards unassigned = routingNodes.unassigned();
        if (logger.isTraceEnabled()) {
            logger.trace("Start allocating unassigned shards");
        }
        if (unassigned.isEmpty()) {
            return;
        }

        /*
         * TODO: We could be smarter here and group the shards by index and then
         * use the sorter to save some iterations.
         */
        final PriorityComparator secondaryComparator = PriorityComparator.getAllocationComparator(allocation);
        final Comparator<ShardRouting> comparator = (o1, o2) -> {
            if (o1.primary() ^ o2.primary()) {
                return o1.primary() ? -1 : 1;
            }
            if (o1.getIndexName().compareTo(o2.getIndexName()) == 0) {
                return o1.getId() - o2.getId();
            }
            // this comparator is more expensive than all the others up there
            // that's why it's added last even though it could be easier to read
            // if we'd apply it earlier. this comparator will only differentiate across
            // indices all shards of the same index is treated equally.
            final int secondary = secondaryComparator.compare(o1, o2);
            assert secondary != 0 : "Index names are equal, should be returned early.";
            return secondary;
        };
        /*
         * we use 2 arrays and move replicas to the second array once we allocated an identical
         * replica in the current iteration to make sure all indices get allocated in the same manner.
         * The arrays are sorted by primaries first and then by index and shard ID so a 2 indices with
         * 2 replica and 1 shard would look like:
         * [(0,P,IDX1), (0,P,IDX2), (0,R,IDX1), (0,R,IDX1), (0,R,IDX2), (0,R,IDX2)]
         * if we allocate for instance (0, R, IDX1) we move the second replica to the secondary array and proceed with
         * the next replica. If we could not find a node to allocate (0,R,IDX1) we move all it's replicas to ignoreUnassigned.
         */
        ShardRouting[] primary = unassigned.drain();
        ShardRouting[] secondary = new ShardRouting[primary.length];
        int secondaryLength = 0;
        int primaryLength = primary.length;
        ArrayUtil.timSort(primary, comparator);

        do {
            nextShard: for (int i = 0; i < primaryLength; i++) {
                final var shard = primary[i];
                final var assignment = desiredBalance.getAssignment(shard.shardId());
                final boolean[] isThrottled = { false };
                if (assignment != null) {
                    final Set<String> assignmentNodeIds;

                    final var forcedNodeIds = allocation.deciders().getForcedInitialShardAllocationToNodes(shard, allocation);
                    if (forcedNodeIds.isEmpty()) {
                        assignmentNodeIds = assignment.nodeIds();
                    } else {
                        assignmentNodeIds = forcedNodeIds.get();
                        if (logger.isTraceEnabled()) {
                            logger.trace(
                                "Shard assignment is ignored as shard [{}] initial allocation forced to {}",
                                shard.shardId(),
                                assignment
                            );
                        }
                    }

                    for (final var nodeIdIterator : List.<Iterable<String>>of(
                        allocationOrdering.sort(assignmentNodeIds),
                        // TODO consider ignored nodes here too?
<<<<<<< HEAD
                        () -> (shard.primary()
                            ? allocationOrdering.sort(allocation.routingNodes().stream().map(RoutingNode::nodeId).toList())
=======
                        () -> (shard.primary() && isThrottled[0] == false
                            ? allocationOrdering.sort(
                                allocation.routingNodes().stream().map(RoutingNode::nodeId).collect(Collectors.toSet())
                            )
>>>>>>> 8c6bb5ae
                            : List.<String>of()).iterator()
                    )) {
                        for (final var desiredNodeId : nodeIdIterator) {
                            final var routingNode = routingNodes.node(desiredNodeId);
                            if (routingNode == null) {
                                // desired node no longer exists
                                continue;
                            }
                            final var decision = allocation.deciders().canAllocate(shard, routingNode, allocation);
                            switch (decision.type()) {
                                case YES -> {
                                    if (logger.isTraceEnabled()) {
                                        logger.trace("Assigned shard [{}] to [{}]", shard, desiredNodeId);
                                    }
                                    final long shardSize = DiskThresholdDecider.getExpectedShardSize(
                                        shard,
                                        ShardRouting.UNAVAILABLE_EXPECTED_SHARD_SIZE,
                                        allocation.clusterInfo(),
                                        allocation.snapshotShardSizeInfo(),
                                        allocation.metadata(),
                                        allocation.routingTable()
                                    );
                                    routingNodes.initializeShard(shard, desiredNodeId, null, shardSize, allocation.changes());
                                    allocationOrdering.recordAllocation(desiredNodeId);
                                    if (shard.primary() == false) {
                                        // copy over the same replica shards to the secondary array so they will get allocated
                                        // in a subsequent iteration, allowing replicas of other shards to be allocated first
                                        while (i < primaryLength - 1 && comparator.compare(primary[i], primary[i + 1]) == 0) {
                                            secondary[secondaryLength++] = primary[++i];
                                        }
                                    }
                                    continue nextShard;
                                }
                                case THROTTLE -> isThrottled[0] = true;
                                case NO -> {
                                    if (logger.isTraceEnabled()) {
                                        logger.trace("Couldn't assign shard [{}] to [{}]", shard.shardId(), desiredNodeId);
                                    }
                                }
                            }
                        }
                    }
                }

                if (logger.isTraceEnabled()) {
                    logger.trace("No eligible node found to assign shard [{}] amongst [{}]", shard, assignment);
                }

                final UnassignedInfo.AllocationStatus allocationStatus;
                if (assignment == null || assignment.isIgnored(shard.primary())) {
                    allocationStatus = UnassignedInfo.AllocationStatus.NO_ATTEMPT;
                } else if (isThrottled[0]) {
                    allocationStatus = UnassignedInfo.AllocationStatus.DECIDERS_THROTTLED;
                } else {
                    allocationStatus = UnassignedInfo.AllocationStatus.DECIDERS_NO;
                }

                unassigned.ignoreShard(shard, allocationStatus, allocation.changes());
                if (shard.primary() == false) {
                    // we could not allocate it and we are a replica - check if we can ignore the other replicas
                    while (i < primaryLength - 1 && comparator.compare(primary[i], primary[i + 1]) == 0) {
                        unassigned.ignoreShard(primary[++i], allocationStatus, allocation.changes());
                    }
                }
            }
            primaryLength = secondaryLength;
            ShardRouting[] tmp = primary;
            primary = secondary;
            secondary = tmp;
            secondaryLength = 0;
        } while (primaryLength > 0);
    }

    private void moveShards() {
        // Iterate over the started shards interleaving between nodes, and check if they can remain. In the presence of throttling
        // shard movements, the goal of this iteration order is to achieve a fairer movement of shards from the nodes that are
        // offloading the shards.
        for (final var iterator = routingNodes.nodeInterleavedShardIterator(); iterator.hasNext();) {
            final var shardRouting = iterator.next();

            if (shardRouting.started() == false) {
                // can only move started shards
                continue;
            }

            final var assignment = desiredBalance.getAssignment(shardRouting.shardId());
            if (assignment == null) {
                // balance is not computed
                continue;
            }

            if (assignment.nodeIds().contains(shardRouting.currentNodeId())) {
                // shard is already on a desired node
                continue;
            }

            if (allocation.deciders().canAllocate(shardRouting, allocation).type() != Decision.Type.YES) {
                // cannot allocate anywhere, no point in looking for a target node
                continue;
            }

            final var routingNode = routingNodes.node(shardRouting.currentNodeId());
            final var canRemainDecision = allocation.deciders().canRemain(shardRouting, routingNode, allocation);
            if (canRemainDecision.type() != Decision.Type.NO) {
                // it's desired elsewhere but technically it can remain on its current node. Defer its movement until later on to give
                // priority to shards that _must_ move.
                continue;
            }

            final var moveTarget = findRelocationTarget(shardRouting, assignment.nodeIds());
            if (moveTarget != null) {
                routingNodes.relocateShard(
                    shardRouting,
                    moveTarget.getId(),
                    allocation.clusterInfo().getShardSize(shardRouting, ShardRouting.UNAVAILABLE_EXPECTED_SHARD_SIZE),
                    allocation.changes()
                );
            }
        }
    }

    private void balance() {
        if (allocation.deciders().canRebalance(allocation).type() != Decision.Type.YES) {
            return;
        }

        // Iterate over the started shards interleaving between nodes, and try to move any which are on undesired nodes. In the presence of
        // throttling shard movements, the goal of this iteration order is to achieve a fairer movement of shards from the nodes that are
        // offloading the shards.
        for (final var iterator = routingNodes.nodeInterleavedShardIterator(); iterator.hasNext();) {
            final var shardRouting = iterator.next();

            if (shardRouting.started() == false) {
                // can only rebalance started shards
                continue;
            }

            final var assignment = desiredBalance.getAssignment(shardRouting.shardId());
            if (assignment == null) {
                // balance is not computed
                continue;
            }

            if (assignment.nodeIds().contains(shardRouting.currentNodeId())) {
                // shard is already on a desired node
                continue;
            }

            if (allocation.deciders().canRebalance(shardRouting, allocation).type() != Decision.Type.YES) {
                // rebalancing disabled for this shard
                continue;
            }

            if (allocation.deciders().canAllocate(shardRouting, allocation).type() != Decision.Type.YES) {
                // cannot allocate anywhere, no point in looking for a target node
                continue;
            }

            final var rebalanceTarget = findRelocationTarget(shardRouting, assignment.nodeIds(), this::decideCanAllocate);
            if (rebalanceTarget != null) {
                routingNodes.relocateShard(
                    shardRouting,
                    rebalanceTarget.getId(),
                    allocation.clusterInfo().getShardSize(shardRouting, ShardRouting.UNAVAILABLE_EXPECTED_SHARD_SIZE),
                    allocation.changes()
                );
            }
        }
    }

    private DiscoveryNode findRelocationTarget(final ShardRouting shardRouting, Set<String> desiredNodeIds) {
        final var moveDecision = findRelocationTarget(shardRouting, desiredNodeIds, this::decideCanAllocate);
        if (moveDecision != null) {
            return moveDecision;
        }

        final var shutdown = allocation.metadata().nodeShutdowns().get(shardRouting.currentNodeId());
        final var shardsOnReplacedNode = shutdown != null && shutdown.getType().equals(SingleNodeShutdownMetadata.Type.REPLACE);
        if (shardsOnReplacedNode) {
            return findRelocationTarget(shardRouting, desiredNodeIds, this::decideCanForceAllocateForVacate);
        }
        return null;
    }

    private DiscoveryNode findRelocationTarget(
        ShardRouting shardRouting,
        Set<String> desiredNodeIds,
        BiFunction<ShardRouting, RoutingNode, Decision> canAllocateDecider
    ) {
        for (final var nodeId : desiredNodeIds) {
            // TODO consider ignored nodes here too?
            if (nodeId.equals(shardRouting.currentNodeId()) == false) {
                final var currentNode = routingNodes.node(nodeId);
                final var decision = canAllocateDecider.apply(shardRouting, currentNode);
                logger.trace("relocate {} to {}: {}", shardRouting, nodeId, decision);
                if (decision.type() == Decision.Type.YES) {
                    return currentNode.node();
                }
            }
        }

        return null;
    }

    private Decision decideCanAllocate(ShardRouting shardRouting, RoutingNode target) {
        return allocation.deciders().canAllocate(shardRouting, target, allocation);
    }

    private Decision decideCanForceAllocateForVacate(ShardRouting shardRouting, RoutingNode target) {
        return allocation.deciders().canForceAllocateDuringReplace(shardRouting, target, allocation);
    }
}<|MERGE_RESOLUTION|>--- conflicted
+++ resolved
@@ -215,15 +215,8 @@
                     for (final var nodeIdIterator : List.<Iterable<String>>of(
                         allocationOrdering.sort(assignmentNodeIds),
                         // TODO consider ignored nodes here too?
-<<<<<<< HEAD
-                        () -> (shard.primary()
-                            ? allocationOrdering.sort(allocation.routingNodes().stream().map(RoutingNode::nodeId).toList())
-=======
                         () -> (shard.primary() && isThrottled[0] == false
-                            ? allocationOrdering.sort(
-                                allocation.routingNodes().stream().map(RoutingNode::nodeId).collect(Collectors.toSet())
-                            )
->>>>>>> 8c6bb5ae
+                            ? allocationOrdering.sort(allocation.routingNodes().stream().map(RoutingNode::nodeId).toList()))
                             : List.<String>of()).iterator()
                     )) {
                         for (final var desiredNodeId : nodeIdIterator) {

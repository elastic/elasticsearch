--- conflicted
+++ resolved
@@ -139,11 +139,8 @@
         NodeAllocationStatsAndWeightsCalculator nodeAllocationStatsAndWeightsCalculator
     ) {
         this.desiredBalanceMetrics = new DesiredBalanceMetrics(telemetryProvider.getMeterRegistry());
-<<<<<<< HEAD
         this.nodeAllocationStatsAndWeightsCalculator = nodeAllocationStatsAndWeightsCalculator;
-=======
         this.balancerRoundSummaryService = new AllocationBalancingRoundSummaryService(threadPool, clusterService.getClusterSettings());
->>>>>>> 2fbec770
         this.delegateAllocator = delegateAllocator;
         this.threadPool = threadPool;
         this.reconciler = reconciler;
@@ -343,18 +340,16 @@
     }
 
     /**
-<<<<<<< HEAD
+     * Summarizes the work required to move from an old to new desired balance shard allocation.
+     */
+    private BalancingRoundSummary calculateBalancingRoundSummary(DesiredBalance oldDesiredBalance, DesiredBalance newDesiredBalance) {
+        return new BalancingRoundSummary(DesiredBalance.shardMovements(oldDesiredBalance, newDesiredBalance));
+    }
+
+    /**
      * Submits the desired balance to be reconciled (applies the desired changes to the routing table) and creates and publishes a new
      * cluster state. The data nodes will receive and apply the new cluster state to start/move/remove shards.
      */
-=======
-     * Summarizes the work required to move from an old to new desired balance shard allocation.
-     */
-    private BalancingRoundSummary calculateBalancingRoundSummary(DesiredBalance oldDesiredBalance, DesiredBalance newDesiredBalance) {
-        return new BalancingRoundSummary(DesiredBalance.shardMovements(oldDesiredBalance, newDesiredBalance));
-    }
-
->>>>>>> 2fbec770
     protected void submitReconcileTask(DesiredBalance desiredBalance) {
         masterServiceTaskQueue.submitTask("reconcile-desired-balance", new ReconcileDesiredBalanceTask(desiredBalance), null);
     }

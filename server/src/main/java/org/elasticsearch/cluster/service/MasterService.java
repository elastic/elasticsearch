--- conflicted
+++ resolved
@@ -1307,7 +1307,7 @@
                 if (lifecycle.started()) {
                     nextBatch.run(batchCompletionListener);
                 } else {
-                    nextBatch.onRejection(new FailedToCommitClusterStateException("node closed", getRejectionException()));
+                    nextBatch.onRejection(new NotMasterException("node closed", getRejectionException()));
                     batchCompletionListener.onResponse(null);
                 }
             });
@@ -1333,7 +1333,7 @@
         @Override
         public void onRejection(Exception e) {
             assert e instanceof EsRejectedExecutionException esre && esre.isExecutorShutdown() : e;
-            drainQueueOnRejection(new FailedToCommitClusterStateException("node closed", e));
+            drainQueueOnRejection(new NotMasterException("node closed", e));
         }
 
         @Override
@@ -1360,7 +1360,7 @@
     private void forkQueueProcessor() {
         // single-threaded: started when totalQueueSize transitions from 0 to 1 and keeps calling itself until the queue is drained.
         if (lifecycle.started() == false) {
-            drainQueueOnRejection(new FailedToCommitClusterStateException("node closed", getRejectionException()));
+            drainQueueOnRejection(new NotMasterException("node closed", getRejectionException()));
             return;
         }
 
@@ -1377,7 +1377,7 @@
         return new EsRejectedExecutionException("master service is in state [" + lifecycleState() + "]", true);
     }
 
-    private void drainQueueOnRejection(FailedToCommitClusterStateException e) {
+    private void drainQueueOnRejection(NotMasterException e) {
         assert totalQueueSize.get() > 0;
         do {
             assert currentlyExecutingBatch == null;
@@ -1431,21 +1431,12 @@
         /**
          * Called when the batch is rejected due to the master service shutting down.
          *
-<<<<<<< HEAD
-         * @param e is a {@link FailedToCommitClusterStateException} to cause things like {@link TransportMasterNodeAction} to retry after
-         *          submitting a task to a master which shut down. {@code e.getCause()} is the rejection exception, which should be a
-         *          {@link EsRejectedExecutionException} with {@link EsRejectedExecutionException#isExecutorShutdown()} true.
-         */
-        // Should really be a NodeClosedException instead, but this exception type doesn't trigger retries today.
-        void onRejection(FailedToCommitClusterStateException e);
-=======
          * @param e is a {@link NotMasterException} to cause things like {@link TransportMasterNodeAction} to retry after submitting a task
          *         to a master which shut down. {@code e.getCause()} is the rejection exception, which should be a
          *         {@link EsRejectedExecutionException} with {@link EsRejectedExecutionException#isExecutorShutdown()} true.
          */
         // Should really be a NodeClosedException instead, but this exception type doesn't trigger retries today.
         void onRejection(NotMasterException e);
->>>>>>> d3894caf
 
         /**
          * @return number of tasks in this batch if the batch is pending, or {@code 0} if the batch is not pending.
@@ -1667,7 +1658,7 @@
                 return task;
             }
 
-            void onRejection(FailedToCommitClusterStateException e) {
+            void onRejection(NotMasterException e) {
                 final var task = acquireForExecution();
                 if (task != null) {
                     try (var ignored = storedContextSupplier.get()) {
@@ -1687,7 +1678,7 @@
 
         private class Processor implements Batch {
             @Override
-            public void onRejection(FailedToCommitClusterStateException e) {
+            public void onRejection(NotMasterException e) {
                 final var items = queueSize.getAndSet(0);
                 for (int i = 0; i < items; i++) {
                     final var entry = queue.poll();

/*
 * Copyright Elasticsearch B.V. and/or licensed to Elasticsearch B.V. under one
 * or more contributor license agreements. Licensed under the Elastic License
 * 2.0 and the Server Side Public License, v 1; you may not use this file except
 * in compliance with, at your election, the Elastic License 2.0 or the Server
 * Side Public License, v 1.
 */

package org.elasticsearch.cluster.service;

import org.apache.logging.log4j.LogManager;
import org.apache.logging.log4j.Logger;
import org.elasticsearch.action.ActionListener;
import org.elasticsearch.action.support.PlainActionFuture;
import org.elasticsearch.cluster.ClusterState;
import org.elasticsearch.cluster.ClusterState.Builder;
import org.elasticsearch.cluster.ClusterStateAckListener;
import org.elasticsearch.cluster.ClusterStatePublicationEvent;
import org.elasticsearch.cluster.ClusterStateTaskConfig;
import org.elasticsearch.cluster.ClusterStateTaskExecutor;
import org.elasticsearch.cluster.ClusterStateTaskListener;
import org.elasticsearch.cluster.ClusterStateUpdateTask;
import org.elasticsearch.cluster.NotMasterException;
import org.elasticsearch.cluster.coordination.ClusterStatePublisher;
import org.elasticsearch.cluster.coordination.FailedToCommitClusterStateException;
import org.elasticsearch.cluster.metadata.ProcessClusterEventTimeoutException;
import org.elasticsearch.cluster.node.DiscoveryNode;
import org.elasticsearch.cluster.node.DiscoveryNodes;
import org.elasticsearch.common.Priority;
import org.elasticsearch.common.component.AbstractLifecycleComponent;
import org.elasticsearch.common.settings.ClusterSettings;
import org.elasticsearch.common.settings.Setting;
import org.elasticsearch.common.settings.Settings;
import org.elasticsearch.common.text.Text;
import org.elasticsearch.common.util.CollectionUtils;
import org.elasticsearch.common.util.concurrent.CountDown;
import org.elasticsearch.common.util.concurrent.EsExecutors;
import org.elasticsearch.common.util.concurrent.EsRejectedExecutionException;
import org.elasticsearch.common.util.concurrent.FutureUtils;
import org.elasticsearch.common.util.concurrent.PrioritizedEsThreadPoolExecutor;
import org.elasticsearch.common.util.concurrent.ThreadContext;
import org.elasticsearch.core.Nullable;
import org.elasticsearch.core.Releasable;
import org.elasticsearch.core.Releasables;
import org.elasticsearch.core.SuppressForbidden;
import org.elasticsearch.core.TimeValue;
import org.elasticsearch.node.Node;
import org.elasticsearch.tasks.Task;
import org.elasticsearch.tasks.TaskAwareRequest;
import org.elasticsearch.tasks.TaskId;
import org.elasticsearch.tasks.TaskManager;
import org.elasticsearch.threadpool.Scheduler;
import org.elasticsearch.threadpool.ThreadPool;

import java.util.Arrays;
import java.util.HashMap;
import java.util.List;
import java.util.Map;
import java.util.Objects;
import java.util.concurrent.TimeUnit;
import java.util.function.Consumer;
import java.util.function.LongSupplier;
import java.util.function.Supplier;

import static org.elasticsearch.common.util.concurrent.EsExecutors.daemonThreadFactory;
import static org.elasticsearch.core.Strings.format;

public class MasterService extends AbstractLifecycleComponent {
    private static final Logger logger = LogManager.getLogger(MasterService.class);

    public static final Setting<TimeValue> MASTER_SERVICE_SLOW_TASK_LOGGING_THRESHOLD_SETTING = Setting.positiveTimeSetting(
        "cluster.service.slow_master_task_logging_threshold",
        TimeValue.timeValueSeconds(10),
        Setting.Property.Dynamic,
        Setting.Property.NodeScope
    );

    public static final Setting<TimeValue> MASTER_SERVICE_STARVATION_LOGGING_THRESHOLD_SETTING = Setting.positiveTimeSetting(
        "cluster.service.master_service_starvation_logging_threshold",
        TimeValue.timeValueMinutes(5),
        Setting.Property.NodeScope
    );

    static final String MASTER_UPDATE_THREAD_NAME = "masterService#updateTask";

    public static final String STATE_UPDATE_ACTION_NAME = "publish_cluster_state_update";

    ClusterStatePublisher clusterStatePublisher;

    private final String nodeName;

    private java.util.function.Supplier<ClusterState> clusterStateSupplier;

    private volatile TimeValue slowTaskLoggingThreshold;
    private final TimeValue starvationLoggingThreshold;

    protected final ThreadPool threadPool;
    private final TaskManager taskManager;

    private volatile PrioritizedEsThreadPoolExecutor threadPoolExecutor;
    private volatile Batcher taskBatcher;

    private final ClusterStateUpdateStatsTracker clusterStateUpdateStatsTracker = new ClusterStateUpdateStatsTracker();

    public MasterService(Settings settings, ClusterSettings clusterSettings, ThreadPool threadPool, TaskManager taskManager) {
        this.nodeName = Objects.requireNonNull(Node.NODE_NAME_SETTING.get(settings));

        this.slowTaskLoggingThreshold = MASTER_SERVICE_SLOW_TASK_LOGGING_THRESHOLD_SETTING.get(settings);
        clusterSettings.addSettingsUpdateConsumer(MASTER_SERVICE_SLOW_TASK_LOGGING_THRESHOLD_SETTING, this::setSlowTaskLoggingThreshold);

        this.starvationLoggingThreshold = MASTER_SERVICE_STARVATION_LOGGING_THRESHOLD_SETTING.get(settings);

        this.threadPool = threadPool;
        this.taskManager = taskManager;
    }

    private void setSlowTaskLoggingThreshold(TimeValue slowTaskLoggingThreshold) {
        this.slowTaskLoggingThreshold = slowTaskLoggingThreshold;
    }

    public synchronized void setClusterStatePublisher(ClusterStatePublisher publisher) {
        clusterStatePublisher = publisher;
    }

    public synchronized void setClusterStateSupplier(java.util.function.Supplier<ClusterState> clusterStateSupplier) {
        this.clusterStateSupplier = clusterStateSupplier;
    }

    @Override
    protected synchronized void doStart() {
        Objects.requireNonNull(clusterStatePublisher, "please set a cluster state publisher before starting");
        Objects.requireNonNull(clusterStateSupplier, "please set a cluster state supplier before starting");
        threadPoolExecutor = createThreadPoolExecutor();
        taskBatcher = new Batcher(logger, threadPoolExecutor);
    }

    protected PrioritizedEsThreadPoolExecutor createThreadPoolExecutor() {
        return EsExecutors.newSinglePrioritizing(
            nodeName + "/" + MASTER_UPDATE_THREAD_NAME,
            daemonThreadFactory(nodeName, MASTER_UPDATE_THREAD_NAME),
            threadPool.getThreadContext(),
            threadPool.scheduler(),
            new MasterServiceStarvationWatcher(
                starvationLoggingThreshold.getMillis(),
                threadPool::relativeTimeInMillis,
                () -> threadPoolExecutor
            )
        );
    }

    public ClusterStateUpdateStats getClusterStateUpdateStats() {
        return clusterStateUpdateStatsTracker.getStatistics();
    }

    @SuppressWarnings("unchecked")
    class Batcher extends TaskBatcher {

        Batcher(Logger logger, PrioritizedEsThreadPoolExecutor threadExecutor) {
            super(logger, threadExecutor);
        }

        @Override
        protected void onTimeout(BatchedTask task, TimeValue timeout) {
            threadPool.generic()
                .execute(() -> ((UpdateTask) task).onFailure(new ProcessClusterEventTimeoutException(timeout, task.source), () -> {}));
        }

        @Override
        protected void run(Object batchingKey, List<? extends BatchedTask> tasks, BatchSummary tasksSummary) {
            runTasks((ClusterStateTaskExecutor<ClusterStateTaskListener>) batchingKey, (List<UpdateTask>) tasks, tasksSummary);
        }

        class UpdateTask extends BatchedTask {
            private final ClusterStateTaskListener listener;
            private final Supplier<ThreadContext.StoredContext> threadContextSupplier;

            UpdateTask(
                Priority priority,
                String source,
                ClusterStateTaskListener task,
                Supplier<ThreadContext.StoredContext> threadContextSupplier,
                ClusterStateTaskExecutor<?> executor
            ) {
                super(priority, source, executor, task);
                this.threadContextSupplier = threadContextSupplier;
                this.listener = task;
            }

            @Override
            public String describeTasks(List<? extends BatchedTask> tasks) {
                return ((ClusterStateTaskExecutor<ClusterStateTaskListener>) batchingKey).describeTasks(
                    tasks.stream().map(task -> (ClusterStateTaskListener) task.task).toList()
                );
            }

            public void onFailure(Exception e, Runnable restoreResponseHeaders) {
                try (ThreadContext.StoredContext ignore = threadContextSupplier.get()) {
                    restoreResponseHeaders.run();
                    listener.onFailure(e);
                } catch (Exception inner) {
                    inner.addSuppressed(e);
                    logger.error("exception thrown by listener notifying of failure", inner);
                }
            }

            @Nullable
            public ContextPreservingAckListener wrapInTaskContext(
                @Nullable ClusterStateAckListener clusterStateAckListener,
                Runnable restoreResponseHeaders
            ) {
                return clusterStateAckListener == null
                    ? null
                    : new ContextPreservingAckListener(
                        Objects.requireNonNull(clusterStateAckListener),
                        threadContextSupplier,
                        restoreResponseHeaders
                    );
            }

            ThreadContext getThreadContext() {
                return threadPool.getThreadContext();
            }
        }
    }

    @Override
    protected synchronized void doStop() {
        ThreadPool.terminate(threadPoolExecutor, 10, TimeUnit.SECONDS);
    }

    @Override
    protected synchronized void doClose() {}

    /**
     * The current cluster state exposed by the discovery layer. Package-visible for tests.
     */
    ClusterState state() {
        return clusterStateSupplier.get();
    }

    public static boolean isMasterUpdateThread() {
        return Thread.currentThread().getName().contains('[' + MASTER_UPDATE_THREAD_NAME + ']');
    }

    public static boolean assertMasterUpdateOrTestThread() {
        return ThreadPool.assertCurrentThreadPool(MASTER_UPDATE_THREAD_NAME);
    }

    public static boolean assertNotMasterUpdateThread(String reason) {
        assert isMasterUpdateThread() == false
            : "Expected current thread [" + Thread.currentThread() + "] to not be the master service thread. Reason: [" + reason + "]";
        return true;
    }

    private void runTasks(
        ClusterStateTaskExecutor<ClusterStateTaskListener> executor,
        List<Batcher.UpdateTask> updateTasks,
        BatchSummary summary
    ) {
        if (lifecycle.started() == false) {
            logger.debug("processing [{}]: ignoring, master service not started", summary);
            return;
        }

        logger.debug("executing cluster state update for [{}]", summary);
        final ClusterState previousClusterState = state();

        if (previousClusterState.nodes().isLocalNodeElectedMaster() == false && executor.runOnlyOnMaster()) {
            logger.debug("failing [{}]: local node is no longer master", summary);
            updateTasks.forEach(t -> t.onFailure(new NotMasterException("no longer master, failing [" + t.source() + "]"), () -> {}));
            return;
        }

        final long computationStartTime = threadPool.rawRelativeTimeInMillis();
        final var executionResults = updateTasks.stream().map(ExecutionResult::new).toList();
        final var newClusterState = patchVersions(
            previousClusterState,
            executeTasks(previousClusterState, executionResults, executor, summary, threadPool.getThreadContext())
        );
        // fail all tasks that have failed
        for (final var executionResult : executionResults) {
            if (executionResult.failure != null) {
                executionResult.updateTask.onFailure(executionResult.failure, executionResult::restoreResponseHeaders);
            }
        }
        final TimeValue computationTime = getTimeSince(computationStartTime);
        logExecutionTime(computationTime, "compute cluster state update", summary);

        if (previousClusterState == newClusterState) {
            final long notificationStartTime = threadPool.rawRelativeTimeInMillis();
            for (final var executionResult : executionResults) {
                final var contextPreservingAckListener = executionResult.getContextPreservingAckListener();
                if (contextPreservingAckListener != null) {
                    // no need to wait for ack if nothing changed, the update can be counted as acknowledged
                    contextPreservingAckListener.onAckSuccess();
                }
                executionResult.onClusterStateUnchanged(newClusterState);
            }
            final TimeValue executionTime = getTimeSince(notificationStartTime);
            logExecutionTime(executionTime, "notify listeners on unchanged cluster state", summary);
            clusterStateUpdateStatsTracker.onUnchangedClusterState(computationTime.millis(), executionTime.millis());
        } else {
            try (var ignored = threadPool.getThreadContext().newTraceContext()) {
                publishClusterStateUpdate(executor, summary, previousClusterState, executionResults, newClusterState, computationTime);
            }
        }
    }

    private void publishClusterStateUpdate(
        ClusterStateTaskExecutor<ClusterStateTaskListener> executor,
        BatchSummary summary,
        ClusterState previousClusterState,
        List<ExecutionResult<ClusterStateTaskListener>> executionResults,
        ClusterState newClusterState,
        TimeValue computationTime
    ) {
        final Task task = taskManager.register("master", STATE_UPDATE_ACTION_NAME, new TaskAwareRequest() {
            @Override
            public void setParentTask(TaskId taskId) {}

            @Override
            public TaskId getParentTask() {
                return TaskId.EMPTY_TASK_ID;
            }

            @Override
            public String getDescription() {
                return "publication of cluster state [" + newClusterState.getVersion() + "]";
            }
        });
        try {
            if (logger.isTraceEnabled()) {
                logger.trace("cluster state updated, source [{}]\n{}", summary, newClusterState);
            } else {
                logger.debug("cluster state updated, version [{}], source [{}]", newClusterState.version(), summary);
            }
            final long publicationStartTime = threadPool.rawRelativeTimeInMillis();
            try {
                final ClusterStatePublicationEvent clusterStatePublicationEvent = new ClusterStatePublicationEvent(
                    summary,
                    previousClusterState,
                    newClusterState,
                    task,
                    computationTime.millis(),
                    publicationStartTime
                );

                // new cluster state, notify all listeners
                final DiscoveryNodes.Delta nodesDelta = newClusterState.nodes().delta(previousClusterState.nodes());
                if (nodesDelta.hasChanges() && logger.isInfoEnabled()) {
                    String nodesDeltaSummary = nodesDelta.shortSummary();
                    if (nodesDeltaSummary.length() > 0) {
                        logger.info(
                            "{}, term: {}, version: {}, delta: {}",
                            summary,
                            newClusterState.term(),
                            newClusterState.version(),
                            nodesDeltaSummary
                        );
                    }
                }

                logger.debug("publishing cluster state version [{}]", newClusterState.version());
                // initialize routing nodes and the indices lookup concurrently, we will need both of them for the cluster state
                // application and can compute them while we wait for the other nodes during publication
                newClusterState.initializeAsync(threadPool.generic());
                publish(
                    clusterStatePublicationEvent,
                    new CompositeTaskAckListener(
                        executionResults.stream()
                            .map(ExecutionResult::getContextPreservingAckListener)
                            .filter(Objects::nonNull)
                            .map(
                                contextPreservingAckListener -> new TaskAckListener(
                                    contextPreservingAckListener,
                                    newClusterState.version(),
                                    newClusterState.nodes(),
                                    threadPool
                                )
                            )
                            .toList()
                    ),
                    new ActionListener<>() {
                        @Override
                        public void onResponse(Void unused) {
                            final long notificationStartTime = threadPool.rawRelativeTimeInMillis();
                            for (final var executionResult : executionResults) {
                                executionResult.onPublishSuccess(newClusterState);
                            }

                            try {
                                executor.clusterStatePublished(newClusterState);
                            } catch (Exception e) {
                                logger.error(
                                    () -> format(
                                        "exception thrown while notifying executor of new cluster state publication [%s]",
                                        summary
                                    ),
                                    e
                                );
                            }
                            final TimeValue executionTime = getTimeSince(notificationStartTime);
                            logExecutionTime(
                                executionTime,
                                "notify listeners on successful publication of cluster state (version: "
                                    + newClusterState.version()
                                    + ", uuid: "
                                    + newClusterState.stateUUID()
                                    + ')',
                                summary
                            );
                            clusterStateUpdateStatsTracker.onPublicationSuccess(
                                threadPool.rawRelativeTimeInMillis(),
                                clusterStatePublicationEvent,
                                executionTime.millis()
                            );
                        }

                        @Override
                        public void onFailure(Exception exception) {
                            if (exception instanceof FailedToCommitClusterStateException failedToCommitClusterStateException) {
                                final long notificationStartTime = threadPool.rawRelativeTimeInMillis();
                                final long version = newClusterState.version();
                                logger.warn(
                                    () -> format("failing [%s]: failed to commit cluster state version [%s]", summary, version),
                                    exception
                                );
                                for (final var executionResult : executionResults) {
                                    executionResult.onPublishFailure(failedToCommitClusterStateException);
                                }
                                final long notificationMillis = threadPool.rawRelativeTimeInMillis() - notificationStartTime;
                                clusterStateUpdateStatsTracker.onPublicationFailure(
                                    threadPool.rawRelativeTimeInMillis(),
                                    clusterStatePublicationEvent,
                                    notificationMillis
                                );
                            } else {
                                assert publicationMayFail() : exception;
                                clusterStateUpdateStatsTracker.onPublicationFailure(
                                    threadPool.rawRelativeTimeInMillis(),
                                    clusterStatePublicationEvent,
                                    0L
                                );
                                handleException(summary, publicationStartTime, newClusterState, exception);
                            }
                        }
                    }
                );
            } catch (Exception e) {
                handleException(summary, publicationStartTime, newClusterState, e);
            }
        } finally {
            taskManager.unregister(task);
        }
    }

    protected boolean publicationMayFail() {
        return false;
    }

    private TimeValue getTimeSince(long startTimeMillis) {
        return TimeValue.timeValueMillis(Math.max(0, threadPool.rawRelativeTimeInMillis() - startTimeMillis));
    }

    protected void publish(
        ClusterStatePublicationEvent clusterStatePublicationEvent,
        ClusterStatePublisher.AckListener ackListener,
        ActionListener<Void> publicationListener
    ) {
        final var fut = new PlainActionFuture<Void>() {
            @Override
            protected boolean blockingAllowed() {
                return isMasterUpdateThread() || super.blockingAllowed();
            }
        };
        clusterStatePublisher.publish(clusterStatePublicationEvent, fut, ackListener);

        ActionListener.completeWith(
            publicationListener,
            () -> FutureUtils.get(fut) // indefinitely wait for publication to complete
        );
    }

    private void handleException(BatchSummary summary, long startTimeMillis, ClusterState newClusterState, Exception e) {
        final TimeValue executionTime = getTimeSince(startTimeMillis);
        final long version = newClusterState.version();
        final String stateUUID = newClusterState.stateUUID();
        final String fullState = newClusterState.toString();
        logger.warn(
            () -> format(
                "took [%s] and then failed to publish updated cluster state (version: %s, uuid: %s) for [%s]:\n%s",
                executionTime,
                version,
                stateUUID,
                summary,
                fullState
            ),
            e
        );
        // TODO: do we want to call updateTask.onFailure here?
    }

    private ClusterState patchVersions(ClusterState previousClusterState, ClusterState newClusterState) {
        if (previousClusterState != newClusterState) {
            // only the master controls the version numbers
            Builder builder = incrementVersion(newClusterState);
            if (previousClusterState.routingTable() != newClusterState.routingTable()) {
                builder.routingTable(newClusterState.routingTable().withIncrementedVersion());
            }
            if (previousClusterState.metadata() != newClusterState.metadata()) {
                builder.metadata(newClusterState.metadata().withIncrementedVersion());
            }

            final var previousMetadata = newClusterState.metadata();
            newClusterState = builder.build();
            assert previousMetadata.sameIndicesLookup(newClusterState.metadata());
        }

        return newClusterState;
    }

    public Builder incrementVersion(ClusterState clusterState) {
        return ClusterState.builder(clusterState).incrementVersion();
    }

    /**
     * Submits an unbatched cluster state update task. This method exists for legacy reasons but is deprecated and forbidden in new
     * production code because unbatched tasks are a source of performance and stability bugs. You should instead implement your update
     * logic in a dedicated {@link ClusterStateTaskExecutor} which is reused across multiple task instances. The task itself is typically
     * just a collection of parameters consumed by the executor, together with any listeners to be notified when execution completes.
     *
     * @param source     the source of the cluster state update task
     * @param updateTask the full context for the cluster state update
     */
    @Deprecated
    public void submitUnbatchedStateUpdateTask(String source, ClusterStateUpdateTask updateTask) {
        // NB new executor each time so as to avoid batching
        submitStateUpdateTask(source, updateTask, updateTask, new UnbatchedExecutor());
    }

    private static class UnbatchedExecutor implements ClusterStateTaskExecutor<ClusterStateUpdateTask> {
        @Override
        @SuppressForbidden(reason = "consuming published cluster state for legacy reasons")
<<<<<<< HEAD
        public ClusterState execute(
            ClusterState currentState,
            List<TaskContext<ClusterStateUpdateTask>> taskContexts,
            Supplier<Releasable> dropHeadersContextSupplier
        ) throws Exception {
            assert taskContexts.size() == 1 : "this only supports a single task but received " + taskContexts;
            final var taskContext = taskContexts.get(0);
            final var task = taskContext.getTask();
            final ClusterState newState;
            try (var ignored = taskContext.captureResponseHeaders()) {
                newState = task.execute(currentState);
            }
            final Consumer<ClusterState> publishListener = publishedState -> task.clusterStateProcessed(currentState, publishedState);
=======
        public ClusterState execute(BatchExecutionContext<ClusterStateUpdateTask> batchExecutionContext) throws Exception {
            assert batchExecutionContext.taskContexts().size() == 1
                : "this only supports a single task but received " + batchExecutionContext.taskContexts();
            final var taskContext = batchExecutionContext.taskContexts().get(0);
            final var task = taskContext.getTask();
            final var newState = task.execute(batchExecutionContext.initialState());
            final Consumer<ClusterState> publishListener = publishedState -> task.clusterStateProcessed(
                batchExecutionContext.initialState(),
                publishedState
            );
>>>>>>> 4779893b
            if (task instanceof ClusterStateAckListener ackListener) {
                taskContext.success(publishListener, ackListener);
            } else {
                taskContext.success(publishListener);
            }
            return newState;
        }

        @Override
        public String describeTasks(List<ClusterStateUpdateTask> tasks) {
            return ""; // one task, so the source is enough
        }
    }

    /**
     * Submits a cluster state update task; submitted updates will be
     * batched across the same instance of executor. The exact batching
     * semantics depend on the underlying implementation but a rough
     * guideline is that if the update task is submitted while there
     * are pending update tasks for the same executor, these update
     * tasks will all be executed on the executor in a single batch
     *
     * @param source   the source of the cluster state update task
     * @param task     the state needed for the cluster state update task, which implements {@link ClusterStateTaskListener} so that it is
     *                 notified when it is executed.
     * @param config   the cluster state update task configuration
     * @param executor the cluster state update task executor; tasks
     *                 that share the same executor will be executed
     *                 batches on this executor
     * @param <T>      the type of the cluster state update task state
     *
     */
    public <T extends ClusterStateTaskListener> void submitStateUpdateTask(
        String source,
        T task,
        ClusterStateTaskConfig config,
        ClusterStateTaskExecutor<T> executor
    ) {
        if (lifecycle.started() == false) {
            return;
        }
        final ThreadContext threadContext = threadPool.getThreadContext();
        final Supplier<ThreadContext.StoredContext> supplier = threadContext.newRestorableContext(true);
        try (ThreadContext.StoredContext ignore = threadContext.stashContext()) {
            threadContext.markAsSystemContext();
            taskBatcher.submitTask(taskBatcher.new UpdateTask(config.priority(), source, task, supplier, executor), config.timeout());
        } catch (EsRejectedExecutionException e) {
            // ignore cases where we are shutting down..., there is really nothing interesting
            // to be done here...
            if (lifecycle.stoppedOrClosed() == false) {
                throw e;
            }
        }
    }

    /**
     * Returns the tasks that are pending.
     */
    public List<PendingClusterTask> pendingTasks() {
        return Arrays.stream(threadPoolExecutor.getPending()).map(pending -> {
            assert pending.task instanceof SourcePrioritizedRunnable
                : "thread pool executor should only use SourcePrioritizedRunnable instances but found: "
                    + pending.task.getClass().getName();
            SourcePrioritizedRunnable task = (SourcePrioritizedRunnable) pending.task;
            return new PendingClusterTask(
                pending.insertionOrder,
                pending.priority,
                new Text(task.source()),
                task.getAgeInMillis(),
                pending.executing
            );
        }).toList();
    }

    /**
     * Returns the number of currently pending tasks.
     */
    public int numberOfPendingTasks() {
        return threadPoolExecutor.getNumberOfPendingTasks();
    }

    /**
     * Returns the maximum wait time for tasks in the queue
     *
     * @return A zero time value if the queue is empty, otherwise the time value oldest task waiting in the queue
     */
    public TimeValue getMaxTaskWaitTime() {
        return threadPoolExecutor.getMaxTaskWaitTime();
    }

    private void logExecutionTime(TimeValue executionTime, String activity, BatchSummary summary) {
        if (executionTime.getMillis() > slowTaskLoggingThreshold.getMillis()) {
            logger.warn(
                "took [{}/{}ms] to {} for [{}], which exceeds the warn threshold of [{}]",
                executionTime,
                executionTime.getMillis(),
                activity,
                summary,
                slowTaskLoggingThreshold
            );
        } else {
            logger.debug("took [{}] to {} for [{}]", executionTime, activity, summary);
        }
    }

    /**
     * A wrapper around a {@link ClusterStateAckListener} which restores the given thread context before delegating to the inner listener's
     * callbacks, and also logs and swallows any exceptions thrown. One of these is created for each task in the batch that passes a
     * {@link ClusterStateAckListener} to {@link ClusterStateTaskExecutor.TaskContext#success}.
     */
    private record ContextPreservingAckListener(
        ClusterStateAckListener listener,
        Supplier<ThreadContext.StoredContext> context,
        Runnable restoreResponseHeaders
    ) {

        public boolean mustAck(DiscoveryNode discoveryNode) {
            return listener.mustAck(discoveryNode);
        }

        public void onAckSuccess() {
            try (ThreadContext.StoredContext ignore = context.get()) {
                restoreResponseHeaders.run();
                listener.onAllNodesAcked();
            } catch (Exception inner) {
                logger.error("exception thrown by listener while notifying on all nodes acked", inner);
            }
        }

        public void onAckFailure(@Nullable Exception e) {
            try (ThreadContext.StoredContext ignore = context.get()) {
                restoreResponseHeaders.run();
                listener.onAckFailure(e);
            } catch (Exception inner) {
                inner.addSuppressed(e);
                logger.error("exception thrown by listener while notifying on all nodes acked or failed", inner);
            }
        }

        public void onAckTimeout() {
            try (ThreadContext.StoredContext ignore = context.get()) {
                restoreResponseHeaders.run();
                listener.onAckTimeout();
            } catch (Exception e) {
                logger.error("exception thrown by listener while notifying on ack timeout", e);
            }
        }

        public TimeValue ackTimeout() {
            return listener.ackTimeout();
        }
    }

    /**
     * A wrapper around a {@link ContextPreservingAckListener} which keeps track of acks received during publication and notifies the inner
     * listener when sufficiently many have been received. One of these is created for each {@link ContextPreservingAckListener} once the
     * state for publication has been computed.
     */
    private static class TaskAckListener {

        private final ContextPreservingAckListener contextPreservingAckListener;
        private final CountDown countDown;
        private final DiscoveryNode masterNode;
        private final ThreadPool threadPool;
        private final long clusterStateVersion;
        private volatile Scheduler.Cancellable ackTimeoutCallback;
        private Exception lastFailure;

        TaskAckListener(
            ContextPreservingAckListener contextPreservingAckListener,
            long clusterStateVersion,
            DiscoveryNodes nodes,
            ThreadPool threadPool
        ) {
            this.contextPreservingAckListener = contextPreservingAckListener;
            this.clusterStateVersion = clusterStateVersion;
            this.threadPool = threadPool;
            this.masterNode = nodes.getMasterNode();
            int countDown = 0;
            for (DiscoveryNode node : nodes) {
                // we always wait for at least the master node
                if (node.equals(masterNode) || contextPreservingAckListener.mustAck(node)) {
                    countDown++;
                }
            }
            logger.trace("expecting {} acknowledgements for cluster_state update (version: {})", countDown, clusterStateVersion);
            this.countDown = new CountDown(countDown + 1); // we also wait for onCommit to be called
        }

        public void onCommit(TimeValue commitTime) {
            TimeValue ackTimeout = contextPreservingAckListener.ackTimeout();
            if (ackTimeout == null) {
                ackTimeout = TimeValue.ZERO;
            }
            final TimeValue timeLeft = TimeValue.timeValueNanos(Math.max(0, ackTimeout.nanos() - commitTime.nanos()));
            if (timeLeft.nanos() == 0L) {
                onTimeout();
            } else if (countDown.countDown()) {
                finish();
            } else {
                this.ackTimeoutCallback = threadPool.schedule(this::onTimeout, timeLeft, ThreadPool.Names.GENERIC);
                // re-check if onNodeAck has not completed while we were scheduling the timeout
                if (countDown.isCountedDown()) {
                    ackTimeoutCallback.cancel();
                }
            }
        }

        public void onNodeAck(DiscoveryNode node, @Nullable Exception e) {
            if (node.equals(masterNode) == false && contextPreservingAckListener.mustAck(node) == false) {
                return;
            }
            if (e == null) {
                logger.trace("ack received from node [{}], cluster_state update (version: {})", node, clusterStateVersion);
            } else {
                this.lastFailure = e;
                logger.debug(() -> format("ack received from node [%s], cluster_state update (version: %s)", node, clusterStateVersion), e);
            }

            if (countDown.countDown()) {
                finish();
            }
        }

        private void finish() {
            logger.trace("all expected nodes acknowledged cluster_state update (version: {})", clusterStateVersion);
            if (ackTimeoutCallback != null) {
                ackTimeoutCallback.cancel();
            }
            final var failure = lastFailure;
            if (failure == null) {
                contextPreservingAckListener.onAckSuccess();
            } else {
                contextPreservingAckListener.onAckFailure(failure);
            }
        }

        public void onTimeout() {
            if (countDown.fastForward()) {
                logger.trace("timeout waiting for acknowledgement for cluster_state update (version: {})", clusterStateVersion);
                contextPreservingAckListener.onAckTimeout();
            }
        }
    }

    /**
     * A wrapper around the collection of {@link TaskAckListener}s for a publication.
     */
    private record CompositeTaskAckListener(List<TaskAckListener> listeners) implements ClusterStatePublisher.AckListener {

        @Override
        public void onCommit(TimeValue commitTime) {
            for (TaskAckListener listener : listeners) {
                listener.onCommit(commitTime);
            }
        }

        @Override
        public void onNodeAck(DiscoveryNode node, @Nullable Exception e) {
            for (TaskAckListener listener : listeners) {
                listener.onNodeAck(node, e);
            }
        }
    }

    private static class ExecutionResult<T extends ClusterStateTaskListener> implements ClusterStateTaskExecutor.TaskContext<T> {
        final Batcher.UpdateTask updateTask;

        @Nullable // if the task is incomplete or failed or onPublicationSuccess supplied
        Consumer<ClusterState> publishedStateConsumer;

        @Nullable // if the task is incomplete or failed or publishedStateConsumer supplied
        Runnable onPublicationSuccess;

        @Nullable // if the task is incomplete or failed or doesn't listen for acks
        ClusterStateAckListener clusterStateAckListener;

        @Nullable // if the task is incomplete or succeeded
        Exception failure;

        @Nullable
        Map<String, List<String>> responseHeaders;

        ExecutionResult(Batcher.UpdateTask updateTask) {
            this.updateTask = updateTask;
        }

        @SuppressWarnings("unchecked") // trust us this is ok
        @Override
        public T getTask() {
            return (T) updateTask.getTask();
        }

        private boolean incomplete() {
            assert assertMasterUpdateOrTestThread();
            return publishedStateConsumer == null && onPublicationSuccess == null && failure == null;
        }

        // [HISTORICAL NOTE] In the past, tasks executed by the master service would automatically be notified of acks if they implemented
        // the ClusterStateAckListener interface (the interface formerly known as AckedClusterStateTaskListener). This implicit behaviour
        // was a little troublesome and was removed in favour of having the executor explicitly register an ack listener (where necessary)
        // for each task it successfully executes. Making this change carried the risk that someone might implement a new task in the future
        // which relied on the old implicit behaviour based on the interfaces that the task implements instead of the explicit behaviour in
        // the executor. We protect against this with some weird-looking assertions in the success() methods below which insist that
        // ack-listening tasks register themselves as their own ack listener. If you want to supply a different ack listener then you must
        // remove the ClusterStateAckListener interface from the task to make it clear that the task itself is not expecting to be notified
        // of acks.
        //
        // Note that the old implicit behaviour lives on in the unbatched() executor so that it can correctly execute either a
        // ClusterStateUpdateTask or an AckedClusterStateUpdateTask.

        @Override
        public void success(Runnable onPublicationSuccess) {
            assert getTask() instanceof ClusterStateAckListener == false // see [HISTORICAL NOTE] above
                : "tasks that implement ClusterStateAckListener must explicitly supply themselves as the ack listener";
            assert incomplete();
            this.onPublicationSuccess = Objects.requireNonNull(onPublicationSuccess);
        }

        @Override
        public void success(Consumer<ClusterState> publishListener) {
            assert getTask() instanceof ClusterStateAckListener == false // see [HISTORICAL NOTE] above
                : "tasks that implement ClusterStateAckListener must explicitly supply themselves as the ack listener";
            assert incomplete();
            this.publishedStateConsumer = Objects.requireNonNull(publishListener);
        }

        @Override
        public void success(Runnable onPublicationSuccess, ClusterStateAckListener clusterStateAckListener) {
            assert getTask() == clusterStateAckListener || getTask() instanceof ClusterStateAckListener == false
                // see [HISTORICAL NOTE] above
                : "tasks that implement ClusterStateAckListener must not supply a separate clusterStateAckListener";
            assert incomplete();
            this.onPublicationSuccess = Objects.requireNonNull(onPublicationSuccess);
            this.clusterStateAckListener = Objects.requireNonNull(clusterStateAckListener);
        }

        @Override
        public void success(Consumer<ClusterState> publishListener, ClusterStateAckListener clusterStateAckListener) {
            assert getTask() == clusterStateAckListener || getTask() instanceof ClusterStateAckListener == false
                // see [HISTORICAL NOTE] above
                : "tasks that implement ClusterStateAckListener must not supply a separate clusterStateAckListener";
            assert incomplete();
            this.publishedStateConsumer = Objects.requireNonNull(publishListener);
            this.clusterStateAckListener = Objects.requireNonNull(clusterStateAckListener);
        }

        @Override
        public void onFailure(Exception failure) {
            assert incomplete();
            this.failure = Objects.requireNonNull(failure);
        }

        @Override
        public Releasable captureResponseHeaders() {
            final var threadContext = updateTask.getThreadContext();
            final var storedContext = threadContext.newStoredContext(false);
            return Releasables.wrap(() -> {
                final var newResponseHeaders = threadContext.getResponseHeaders();
                if (newResponseHeaders.isEmpty()) {
                    return;
                }
                if (responseHeaders == null) {
                    responseHeaders = new HashMap<>(newResponseHeaders);
                } else {
                    for (final var newResponseHeader : newResponseHeaders.entrySet()) {
                        responseHeaders.compute(newResponseHeader.getKey(), (ignored, oldValue) -> {
                            if (oldValue == null) {
                                return newResponseHeader.getValue();
                            }
                            return CollectionUtils.concatLists(oldValue, newResponseHeader.getValue());
                        });
                    }
                }
            }, storedContext);
        }

        private void restoreResponseHeaders() {
            if (responseHeaders != null) {
                for (final var responseHeader : responseHeaders.entrySet()) {
                    for (final var value : responseHeader.getValue()) {
                        updateTask.getThreadContext().addResponseHeader(responseHeader.getKey(), value);
                    }
                }
            }
        }

        void onBatchFailure(Exception failure) {
            // if the whole batch resulted in an exception then this overrides any task-level results whether successful or not
            this.failure = Objects.requireNonNull(failure);
            this.publishedStateConsumer = null;
            this.clusterStateAckListener = null;
        }

        void onPublishSuccess(ClusterState newClusterState) {
            if (publishedStateConsumer == null && onPublicationSuccess == null) {
                assert failure != null;
                return;
            }
            try (ThreadContext.StoredContext ignored = updateTask.threadContextSupplier.get()) {
                restoreResponseHeaders();
                if (onPublicationSuccess == null) {
                    publishedStateConsumer.accept(newClusterState);
                } else {
                    onPublicationSuccess.run();
                }
            } catch (Exception e) {
                logger.error(() -> format("exception thrown by listener while notifying of new cluster state:\n%s", newClusterState), e);
            }
        }

        void onClusterStateUnchanged(ClusterState clusterState) {
            if (publishedStateConsumer == null && onPublicationSuccess == null) {
                assert failure != null;
                return;
            }
            try (ThreadContext.StoredContext ignored = updateTask.threadContextSupplier.get()) {
                restoreResponseHeaders();
                if (onPublicationSuccess == null) {
                    publishedStateConsumer.accept(clusterState);
                } else {
                    onPublicationSuccess.run();
                }
            } catch (Exception e) {
                logger.error(() -> format("exception thrown by listener while notifying of unchanged cluster state:\n%s", clusterState), e);
            }
        }

        void onPublishFailure(FailedToCommitClusterStateException e) {
            if (publishedStateConsumer == null && onPublicationSuccess == null) {
                assert failure != null;
                return;
            }
            try (ThreadContext.StoredContext ignored = updateTask.threadContextSupplier.get()) {
                restoreResponseHeaders();
                getTask().onFailure(e);
            } catch (Exception inner) {
                inner.addSuppressed(e);
                logger.error("exception thrown by listener notifying of failure", inner);
            }
        }

        ContextPreservingAckListener getContextPreservingAckListener() {
            assert incomplete() == false;
            return updateTask.wrapInTaskContext(clusterStateAckListener, this::restoreResponseHeaders);
        }

        @Override
        public String toString() {
            return "TaskContextImpl[" + updateTask.getTask() + "]";
        }
    }

    private static ClusterState executeTasks(
        ClusterState previousClusterState,
        List<ExecutionResult<ClusterStateTaskListener>> executionResults,
        ClusterStateTaskExecutor<ClusterStateTaskListener> executor,
        BatchSummary summary,
        ThreadContext threadContext
    ) {
        final var resultingState = innerExecuteTasks(previousClusterState, executionResults, executor, summary, threadContext);
        if (previousClusterState != resultingState
            && previousClusterState.nodes().isLocalNodeElectedMaster()
            && (resultingState.nodes().isLocalNodeElectedMaster() == false)) {
            throw new AssertionError("update task submitted to MasterService cannot remove master");
        }
        assert assertAllTasksComplete(executionResults);
        return resultingState;
    }

    private static boolean assertAllTasksComplete(List<ExecutionResult<ClusterStateTaskListener>> executionResults) {
        for (final var executionResult : executionResults) {
            assert executionResult.incomplete() == false : "missing result for " + executionResult;
        }
        return true;
    }

    @SuppressWarnings("unchecked") // the input is unmodifiable so it is ok to cast to a more general element type
    private static List<ClusterStateTaskExecutor.TaskContext<ClusterStateTaskListener>> castTaskContexts(List<?> executionResults) {
        return (List<ClusterStateTaskExecutor.TaskContext<ClusterStateTaskListener>>) executionResults;
    }

    private static ClusterState innerExecuteTasks(
        ClusterState previousClusterState,
        List<ExecutionResult<ClusterStateTaskListener>> executionResults,
        ClusterStateTaskExecutor<ClusterStateTaskListener> executor,
        BatchSummary summary,
        ThreadContext threadContext
    ) {
        final var taskContexts = castTaskContexts(executionResults);
<<<<<<< HEAD
        try (var ignored = threadContext.newStoredContext(false)) {
            // if the executor leaks a response header then this will cause a test failure, but we also store the context here to be sure
            // to avoid leaking headers in production that were missed by tests

            try {
                return executor.execute(previousClusterState, taskContexts, () -> threadContext.newStoredContext(false));
            } catch (Exception e) {
                logger.trace(
                    () -> format(
                        "failed to execute cluster state update (on version: [%s], uuid: [%s]) for [%s]\n%s%s%s",
                        previousClusterState.version(),
                        previousClusterState.stateUUID(),
                        summary,
                        previousClusterState.nodes(),
                        previousClusterState.routingTable(),
                        previousClusterState.getRoutingNodes()
                    ), // may be expensive => construct message lazily
                    e
                );
                for (final var executionResult : executionResults) {
                    executionResult.onBatchFailure(e);
                }
                return previousClusterState;
            } finally {
                assert threadContext.getResponseHeaders().isEmpty()
                    : """
                        batched task executors must marshal response headers to the appropriate task context (e.g. using \
                        TaskContext#captureResponseHeaders) or suppress them (e.g. using dropHeadersContextSupplier.get()) and must \
                        not leak them to the master service, but executor ["""
                        + executor
                        + "] leaked the following headers: "
                        + threadContext.getResponseHeaders();
=======
        try {
            return executor.execute(new ClusterStateTaskExecutor.BatchExecutionContext<>(previousClusterState, taskContexts));
        } catch (Exception e) {
            logger.trace(
                () -> format(
                    "failed to execute cluster state update (on version: [%s], uuid: [%s]) for [%s]\n%s%s%s",
                    previousClusterState.version(),
                    previousClusterState.stateUUID(),
                    summary,
                    previousClusterState.nodes(),
                    previousClusterState.routingTable(),
                    previousClusterState.getRoutingNodes()
                ),
                e
            );
            for (final var executionResult : executionResults) {
                executionResult.onBatchFailure(e);
>>>>>>> 4779893b
            }
        }
    }

    private static class MasterServiceStarvationWatcher implements PrioritizedEsThreadPoolExecutor.StarvationWatcher {

        private final long warnThreshold;
        private final LongSupplier nowMillisSupplier;
        private final Supplier<PrioritizedEsThreadPoolExecutor> threadPoolExecutorSupplier;

        // accesses of these mutable fields are synchronized (on this)
        private long lastLogMillis;
        private long nonemptySinceMillis;
        private boolean isEmpty = true;

        MasterServiceStarvationWatcher(
            long warnThreshold,
            LongSupplier nowMillisSupplier,
            Supplier<PrioritizedEsThreadPoolExecutor> threadPoolExecutorSupplier
        ) {
            this.nowMillisSupplier = nowMillisSupplier;
            this.threadPoolExecutorSupplier = threadPoolExecutorSupplier;
            this.warnThreshold = warnThreshold;
        }

        @Override
        public synchronized void onEmptyQueue() {
            isEmpty = true;
        }

        @Override
        public void onNonemptyQueue() {
            final long nowMillis = nowMillisSupplier.getAsLong();
            final long nonemptyDurationMillis;
            synchronized (this) {
                if (isEmpty) {
                    isEmpty = false;
                    nonemptySinceMillis = nowMillis;
                    lastLogMillis = nowMillis;
                    return;
                }

                if (nowMillis - lastLogMillis < warnThreshold) {
                    return;
                }

                lastLogMillis = nowMillis;
                nonemptyDurationMillis = nowMillis - nonemptySinceMillis;
            }

            final PrioritizedEsThreadPoolExecutor threadPoolExecutor = threadPoolExecutorSupplier.get();
            final TimeValue maxTaskWaitTime = threadPoolExecutor.getMaxTaskWaitTime();
            logger.warn(
                "pending task queue has been nonempty for [{}/{}ms] which is longer than the warn threshold of [{}ms];"
                    + " there are currently [{}] pending tasks, the oldest of which has age [{}/{}ms]",
                TimeValue.timeValueMillis(nonemptyDurationMillis),
                nonemptyDurationMillis,
                warnThreshold,
                threadPoolExecutor.getNumberOfPendingTasks(),
                maxTaskWaitTime,
                maxTaskWaitTime.millis()
            );
        }
    }

    private static class ClusterStateUpdateStatsTracker {

        private long unchangedTaskCount;
        private long publicationSuccessCount;
        private long publicationFailureCount;

        private long unchangedComputationElapsedMillis;
        private long unchangedNotificationElapsedMillis;

        private long successfulComputationElapsedMillis;
        private long successfulPublicationElapsedMillis;
        private long successfulContextConstructionElapsedMillis;
        private long successfulCommitElapsedMillis;
        private long successfulCompletionElapsedMillis;
        private long successfulMasterApplyElapsedMillis;
        private long successfulNotificationElapsedMillis;

        private long failedComputationElapsedMillis;
        private long failedPublicationElapsedMillis;
        private long failedContextConstructionElapsedMillis;
        private long failedCommitElapsedMillis;
        private long failedCompletionElapsedMillis;
        private long failedMasterApplyElapsedMillis;
        private long failedNotificationElapsedMillis;

        synchronized void onUnchangedClusterState(long computationElapsedMillis, long notificationElapsedMillis) {
            unchangedTaskCount += 1;
            unchangedComputationElapsedMillis += computationElapsedMillis;
            unchangedNotificationElapsedMillis += notificationElapsedMillis;
        }

        synchronized void onPublicationSuccess(
            long currentTimeMillis,
            ClusterStatePublicationEvent clusterStatePublicationEvent,
            long notificationElapsedMillis
        ) {
            publicationSuccessCount += 1;
            successfulComputationElapsedMillis += clusterStatePublicationEvent.getComputationTimeMillis();
            successfulPublicationElapsedMillis += currentTimeMillis - clusterStatePublicationEvent.getPublicationStartTimeMillis();
            successfulContextConstructionElapsedMillis += clusterStatePublicationEvent.getPublicationContextConstructionElapsedMillis();
            successfulCommitElapsedMillis += clusterStatePublicationEvent.getPublicationCommitElapsedMillis();
            successfulCompletionElapsedMillis += clusterStatePublicationEvent.getPublicationCompletionElapsedMillis();
            successfulMasterApplyElapsedMillis += clusterStatePublicationEvent.getMasterApplyElapsedMillis();
            successfulNotificationElapsedMillis += notificationElapsedMillis;
        }

        synchronized void onPublicationFailure(
            long currentTimeMillis,
            ClusterStatePublicationEvent clusterStatePublicationEvent,
            long notificationMillis
        ) {
            publicationFailureCount += 1;
            failedComputationElapsedMillis += clusterStatePublicationEvent.getComputationTimeMillis();
            failedPublicationElapsedMillis += currentTimeMillis - clusterStatePublicationEvent.getPublicationStartTimeMillis();
            failedContextConstructionElapsedMillis += clusterStatePublicationEvent.maybeGetPublicationContextConstructionElapsedMillis();
            failedCommitElapsedMillis += clusterStatePublicationEvent.maybeGetPublicationCommitElapsedMillis();
            failedCompletionElapsedMillis += clusterStatePublicationEvent.maybeGetPublicationCompletionElapsedMillis();
            failedMasterApplyElapsedMillis += clusterStatePublicationEvent.maybeGetMasterApplyElapsedMillis();
            failedNotificationElapsedMillis += notificationMillis;
        }

        synchronized ClusterStateUpdateStats getStatistics() {
            return new ClusterStateUpdateStats(
                unchangedTaskCount,
                publicationSuccessCount,
                publicationFailureCount,
                unchangedComputationElapsedMillis,
                unchangedNotificationElapsedMillis,
                successfulComputationElapsedMillis,
                successfulPublicationElapsedMillis,
                successfulContextConstructionElapsedMillis,
                successfulCommitElapsedMillis,
                successfulCompletionElapsedMillis,
                successfulMasterApplyElapsedMillis,
                successfulNotificationElapsedMillis,
                failedComputationElapsedMillis,
                failedPublicationElapsedMillis,
                failedContextConstructionElapsedMillis,
                failedCommitElapsedMillis,
                failedCompletionElapsedMillis,
                failedMasterApplyElapsedMillis,
                failedNotificationElapsedMillis
            );
        }
    }

    public static boolean isPublishFailureException(Exception e) {
        return e instanceof NotMasterException || e instanceof FailedToCommitClusterStateException;
    }
}<|MERGE_RESOLUTION|>--- conflicted
+++ resolved
@@ -541,32 +541,19 @@
     private static class UnbatchedExecutor implements ClusterStateTaskExecutor<ClusterStateUpdateTask> {
         @Override
         @SuppressForbidden(reason = "consuming published cluster state for legacy reasons")
-<<<<<<< HEAD
-        public ClusterState execute(
-            ClusterState currentState,
-            List<TaskContext<ClusterStateUpdateTask>> taskContexts,
-            Supplier<Releasable> dropHeadersContextSupplier
-        ) throws Exception {
-            assert taskContexts.size() == 1 : "this only supports a single task but received " + taskContexts;
-            final var taskContext = taskContexts.get(0);
-            final var task = taskContext.getTask();
-            final ClusterState newState;
-            try (var ignored = taskContext.captureResponseHeaders()) {
-                newState = task.execute(currentState);
-            }
-            final Consumer<ClusterState> publishListener = publishedState -> task.clusterStateProcessed(currentState, publishedState);
-=======
         public ClusterState execute(BatchExecutionContext<ClusterStateUpdateTask> batchExecutionContext) throws Exception {
             assert batchExecutionContext.taskContexts().size() == 1
                 : "this only supports a single task but received " + batchExecutionContext.taskContexts();
             final var taskContext = batchExecutionContext.taskContexts().get(0);
             final var task = taskContext.getTask();
-            final var newState = task.execute(batchExecutionContext.initialState());
+            final ClusterState newState;
+            try (var ignored = taskContext.captureResponseHeaders()) {
+                newState = task.execute(batchExecutionContext.initialState());
+            }
             final Consumer<ClusterState> publishListener = publishedState -> task.clusterStateProcessed(
                 batchExecutionContext.initialState(),
                 publishedState
             );
->>>>>>> 4779893b
             if (task instanceof ClusterStateAckListener ackListener) {
                 taskContext.success(publishListener, ackListener);
             } else {
@@ -1057,13 +1044,18 @@
         ThreadContext threadContext
     ) {
         final var taskContexts = castTaskContexts(executionResults);
-<<<<<<< HEAD
         try (var ignored = threadContext.newStoredContext(false)) {
             // if the executor leaks a response header then this will cause a test failure, but we also store the context here to be sure
             // to avoid leaking headers in production that were missed by tests
 
             try {
-                return executor.execute(previousClusterState, taskContexts, () -> threadContext.newStoredContext(false));
+                return executor.execute(
+                    new ClusterStateTaskExecutor.BatchExecutionContext<>(
+                        previousClusterState,
+                        taskContexts,
+                        () -> threadContext.newStoredContext(false)
+                    )
+                );
             } catch (Exception e) {
                 logger.trace(
                     () -> format(
@@ -1074,7 +1066,7 @@
                         previousClusterState.nodes(),
                         previousClusterState.routingTable(),
                         previousClusterState.getRoutingNodes()
-                    ), // may be expensive => construct message lazily
+                    ),
                     e
                 );
                 for (final var executionResult : executionResults) {
@@ -1090,25 +1082,6 @@
                         + executor
                         + "] leaked the following headers: "
                         + threadContext.getResponseHeaders();
-=======
-        try {
-            return executor.execute(new ClusterStateTaskExecutor.BatchExecutionContext<>(previousClusterState, taskContexts));
-        } catch (Exception e) {
-            logger.trace(
-                () -> format(
-                    "failed to execute cluster state update (on version: [%s], uuid: [%s]) for [%s]\n%s%s%s",
-                    previousClusterState.version(),
-                    previousClusterState.stateUUID(),
-                    summary,
-                    previousClusterState.nodes(),
-                    previousClusterState.routingTable(),
-                    previousClusterState.getRoutingNodes()
-                ),
-                e
-            );
-            for (final var executionResult : executionResults) {
-                executionResult.onBatchFailure(e);
->>>>>>> 4779893b
             }
         }
     }

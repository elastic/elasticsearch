/*
 * Copyright Elasticsearch B.V. and/or licensed to Elasticsearch B.V. under one
 * or more contributor license agreements. Licensed under the "Elastic License
 * 2.0", the "GNU Affero General Public License v3.0 only", and the "Server Side
 * Public License v 1"; you may not use this file except in compliance with, at
 * your election, the "Elastic License 2.0", the "GNU Affero General Public
 * License v3.0 only", or the "Server Side Public License, v 1".
 */

package org.elasticsearch.common;

import org.apache.lucene.util.BytesRefBuilder;
import org.elasticsearch.ElasticsearchException;
import org.elasticsearch.ExceptionsHelper;
import org.elasticsearch.common.bytes.BytesReference;
import org.elasticsearch.common.io.stream.BytesStream;
import org.elasticsearch.common.util.CollectionUtils;
import org.elasticsearch.common.xcontent.ChunkedToXContent;
import org.elasticsearch.core.Nullable;
import org.elasticsearch.xcontent.ToXContent;
import org.elasticsearch.xcontent.XContentBuilder;
import org.elasticsearch.xcontent.json.JsonXContent;

import java.io.ByteArrayOutputStream;
import java.io.IOException;
import java.io.OutputStream;
import java.nio.charset.StandardCharsets;
import java.util.ArrayList;
import java.util.Arrays;
import java.util.Base64;
import java.util.Collection;
import java.util.Collections;
import java.util.HashSet;
import java.util.Iterator;
import java.util.List;
import java.util.Objects;
import java.util.Set;
import java.util.StringTokenizer;
import java.util.TreeSet;
import java.util.function.Supplier;
import java.util.regex.Pattern;
import java.util.stream.Collectors;

public class Strings {

    public static final Base64.Encoder BASE_64_NO_PADDING_URL_ENCODER = Base64.getUrlEncoder().withoutPadding();

    public static final String[] EMPTY_ARRAY = new String[0];

    // ---------------------------------------------------------------------
    // General convenience methods for working with Strings
    // ---------------------------------------------------------------------

    /**
     * Check that the given CharSequence is neither <code>null</code> nor of length 0.
     * Note: Will return <code>true</code> for a CharSequence that purely consists of whitespace.
     * <pre>
     * StringUtils.hasLength(null) = false
     * StringUtils.hasLength("") = false
     * StringUtils.hasLength(" ") = true
     * StringUtils.hasLength("Hello") = true
     * </pre>
     *
     * @param str the CharSequence to check (may be <code>null</code>)
     * @return <code>true</code> if the CharSequence is not null and has length
     * @see #hasText(String)
     */
    public static boolean hasLength(CharSequence str) {
        return (str != null && str.isEmpty() == false);
    }

    /**
     * Check that the given BytesReference is neither <code>null</code> nor of length 0
     * Note: Will return <code>true</code> for a BytesReference that purely consists of whitespace.
     *
     * @param bytesReference the BytesReference to check (may be <code>null</code>)
     * @return <code>true</code> if the BytesReference is not null and has length
     * @see #hasLength(CharSequence)
     */
    public static boolean hasLength(BytesReference bytesReference) {
        return (bytesReference != null && bytesReference.length() > 0);
    }

    /**
     * Check that the given String is neither <code>null</code> nor of length 0.
     * Note: Will return <code>true</code> for a String that purely consists of whitespace.
     *
     * @param str the String to check (may be <code>null</code>)
     * @return <code>true</code> if the String is not null and has length
     * @see #hasLength(CharSequence)
     */
    public static boolean hasLength(String str) {
        return hasLength((CharSequence) str);
    }

    /**
     * Check that the given CharSequence is either <code>null</code> or of length 0.
     * Note: Will return <code>false</code> for a CharSequence that purely consists of whitespace.
     * <pre>
     * StringUtils.isEmpty(null) = true
     * StringUtils.isEmpty("") = true
     * StringUtils.isEmpty(" ") = false
     * StringUtils.isEmpty("Hello") = false
     * </pre>
     *
     * @param str the CharSequence to check (may be <code>null</code>)
     * @return <code>true</code> if the CharSequence is either null or has a zero length
     */
    public static boolean isEmpty(CharSequence str) {
        return hasLength(str) == false;
    }

    /**
     * Check whether the given CharSequence has actual text.
     * More specifically, returns <code>true</code> if the string not <code>null</code>,
     * its length is greater than 0, and it contains at least one non-whitespace character.
     * <pre>
     * StringUtils.hasText(null) = false
     * StringUtils.hasText("") = false
     * StringUtils.hasText(" ") = false
     * StringUtils.hasText("12345") = true
     * StringUtils.hasText(" 12345 ") = true
     * </pre>
     *
     * @param str the CharSequence to check (may be <code>null</code>)
     * @return <code>true</code> if the CharSequence is not <code>null</code>,
     *         its length is greater than 0, and it does not contain whitespace only
     * @see java.lang.Character#isWhitespace
     */
    public static boolean hasText(CharSequence str) {
        if (hasLength(str) == false) {
            return false;
        }
        int strLen = str.length();
        for (int i = 0; i < strLen; i++) {
            if (Character.isWhitespace(str.charAt(i)) == false) {
                return true;
            }
        }
        return false;
    }

    /**
     * Check whether the given String has actual text.
     * More specifically, returns <code>true</code> if the string not <code>null</code>,
     * its length is greater than 0, and it contains at least one non-whitespace character.
     *
     * @param str the String to check (may be <code>null</code>)
     * @return <code>true</code> if the String is not <code>null</code>, its length is
     *         greater than 0, and it does not contain whitespace only
     * @see #hasText(CharSequence)
     */
    public static boolean hasText(String str) {
        return isNullOrBlank(str) == false;
    }

    /**
     * Trim all occurrences of the supplied leading character from the given String.
     *
     * @param str              the String to check
     * @param leadingCharacter the leading character to be trimmed
     * @return the trimmed String
     */
    public static String trimLeadingCharacter(String str, char leadingCharacter) {
        if (hasLength(str) == false) {
            return str;
        }
        int i = 0;
        while (i < str.length() && str.charAt(i) == leadingCharacter) {
            i++;
        }
        return str.substring(i);
    }

    /**
     * Test whether the given string matches the given substring
     * at the given index.
     *
     * @param str       the original string (or StringBuilder)
     * @param index     the index in the original string to start matching against
     * @param substring the substring to match at the given index
     */
    public static boolean substringMatch(CharSequence str, int index, CharSequence substring) {
        for (int j = 0; j < substring.length(); j++) {
            int i = index + j;
            if (i >= str.length() || str.charAt(i) != substring.charAt(j)) {
                return false;
            }
        }
        return true;
    }

    /**
     * Replace all occurrences of a substring within a string with
     * another string.
     *
     * @param inString   String to examine
     * @param oldPattern String to replace
     * @param newPattern String to insert
     * @return a String with the replacements
     */
    public static String replace(String inString, String oldPattern, String newPattern) {
        if (hasLength(inString) == false || hasLength(oldPattern) == false || newPattern == null) {
            return inString;
        }
        StringBuilder sb = new StringBuilder();
        int pos = 0; // our position in the old string
        int index = inString.indexOf(oldPattern);
        // the index of an occurrence we've found, or -1
        int patLen = oldPattern.length();
        while (index >= 0) {
            sb.append(inString, pos, index);
            sb.append(newPattern);
            pos = index + patLen;
            index = inString.indexOf(oldPattern, pos);
        }
        sb.append(inString.substring(pos));
        // remember to append any characters to the right of a match
        return sb.toString();
    }

    /**
     * Delete any character in a given String.
     *
     * @param inString      the original String
     * @param charsToDelete a set of characters to delete.
     *                      E.g. "az\n" will delete 'a's, 'z's and new lines.
     * @return the resulting String
     */
    public static String deleteAny(String inString, String charsToDelete) {
        return inString != null ? deleteAny((CharSequence) inString, charsToDelete).toString() : null;
    }

    /**
     * Delete any character in a given CharSequence.
     *
     * @param inString      the original CharSequence
     * @param charsToDelete a set of characters to delete.
     *                      E.g. "az\n" will delete 'a's, 'z's and new lines.
     * @return the resulting CharSequence
     */
    public static CharSequence deleteAny(CharSequence inString, String charsToDelete) {
        if (hasLength(inString) == false || hasLength(charsToDelete) == false) {
            return inString;
        }
        StringBuilder sb = new StringBuilder(inString.length());
        for (int i = 0; i < inString.length(); i++) {
            char c = inString.charAt(i);
            if (charsToDelete.indexOf(c) == -1) {
                sb.append(c);
            }
        }
        return sb;
    }

    // ---------------------------------------------------------------------
    // Convenience methods for working with formatted Strings
    // ---------------------------------------------------------------------

    /**
     * Capitalize a <code>String</code>, changing the first letter to
     * upper case as per {@link Character#toUpperCase(char)}.
     * No other letters are changed.
     *
     * @param str the String to capitalize, may be <code>null</code>
     * @return the capitalized String, <code>null</code> if null
     */
    public static String capitalize(String str) {
        return changeFirstCharacterCase(str, true);
    }

    private static String changeFirstCharacterCase(String str, boolean capitalize) {
        if (str == null || str.length() == 0) {
            return str;
        }
        char newChar = capitalize ? Character.toUpperCase(str.charAt(0)) : Character.toLowerCase(str.charAt(0));
        if (newChar == str.charAt(0)) {
            return str; // nothing changed
        }

        return newChar + str.substring(1);
    }

    // Visible for testing
    static final Set<Character> INVALID_CHARS = Set.of('\\', '/', '*', '?', '"', '<', '>', '|', ' ', ',');

    public static final String INVALID_FILENAME_CHARS = INVALID_CHARS.stream()
        .sorted()
        .map(c -> "'" + c + "'")
        .collect(Collectors.joining(",", "[", "]"));

    public static final Pattern INVALID_FILENAME_CHARS_REGEX = Pattern.compile(
        "[" + INVALID_CHARS.stream().map(Objects::toString).map(Pattern::quote).collect(Collectors.joining()) + "]+"
    );

    public static boolean validFileName(String fileName) {
        for (int i = 0; i < fileName.length(); i++) {
            if (isInvalidFileNameCharacter(fileName.charAt(i))) {
                return false;
            }
        }
        return true;
    }

    public static boolean validFileNameExcludingAstrix(String fileName) {
        for (int i = 0; i < fileName.length(); i++) {
            char c = fileName.charAt(i);
            if (c != '*' && isInvalidFileNameCharacter(c)) {
                return false;
            }
        }
        return true;
    }

    private static boolean isInvalidFileNameCharacter(char c) {
        return switch (c) {
            case '\\', '/', '*', '?', '"', '<', '>', '|', ' ', ',' -> true;
            default -> false;
        };
    }

    /**
     * Copy the given Collection into a String array.
     * The Collection must contain String elements only.
     *
     * @param collection the Collection to copy
     * @return the String array (<code>null</code> if the passed-in
     *         Collection was <code>null</code>)
     */
    public static String[] toStringArray(Collection<String> collection) {
        if (collection == null) {
            return null;
        }
        return collection.toArray(String[]::new);
    }

    /**
     * Concatenate two string arrays into a third
     */
    public static String[] concatStringArrays(String[] first, String[] second) {
        if (first == null && second == null) {
            return Strings.EMPTY_ARRAY;
        }
        if (first == null || first.length == 0) {
            return second;
        }
        if (second == null || second.length == 0) {
            return first;
        }
        String[] concat = new String[first.length + second.length];
        System.arraycopy(first, 0, concat, 0, first.length);
        System.arraycopy(second, 0, concat, first.length, second.length);
        return concat;
    }

    /**
     * Tokenize the specified string by commas to a set, trimming whitespace and ignoring empty tokens.
     *
     * @param s the string to tokenize
     * @return the set of tokens
     */
    public static Set<String> tokenizeByCommaToSet(final String s) {
        if (s == null) return Collections.emptySet();
        return tokenizeToCollection(s, ",", HashSet::new);
    }

    /**
     * Split the specified string by commas to an array.
     *
     * @param s the string to split
     * @return the array of split values
     * @see String#split(String)
     */
    public static String[] splitStringByCommaToArray(final String s) {
        if (s == null || s.isEmpty()) return Strings.EMPTY_ARRAY;
        else return s.split(",");
    }

    /**
     * Split a String at the first occurrence of the delimiter.
     * Does not include the delimiter in the result.
     *
     * @param toSplit   the string to split
     * @param delimiter to split the string up with
     * @return a two element array with index 0 being before the delimiter, and
     *         index 1 being after the delimiter (neither element includes the delimiter);
     *         or <code>null</code> if the delimiter wasn't found in the given input String
     */
    public static String[] split(String toSplit, String delimiter) {
        if (hasLength(toSplit) == false || hasLength(delimiter) == false) {
            return null;
        }
        int offset = toSplit.indexOf(delimiter);
        if (offset < 0) {
            return null;
        }
        String beforeDelimiter = toSplit.substring(0, offset);
        String afterDelimiter = toSplit.substring(offset + delimiter.length());
        return new String[] { beforeDelimiter, afterDelimiter };
    }

    /**
     * Tokenize the given String into a String array via a StringTokenizer.
     * Trims tokens and omits empty tokens.
     * <p>The given delimiters string is supposed to consist of any number of
     * delimiter characters. Each of those characters can be used to separate
     * tokens. A delimiter is always a single character; for multi-character
     * delimiters, consider using <code>delimitedListToStringArray</code>
     *
     * @param s        the String to tokenize
     * @param delimiters the delimiter characters, assembled as String
     *                   (each of those characters is individually considered as delimiter).
     * @return an array of the tokens
     * @see java.util.StringTokenizer
     * @see java.lang.String#trim()
     * @see #delimitedListToStringArray
     */
    public static String[] tokenizeToStringArray(final String s, final String delimiters) {
        if (s == null) {
            return EMPTY_ARRAY;
        }
        return toStringArray(tokenizeToCollection(s, delimiters, ArrayList::new));
    }

    /**
     * Tokenizes the specified string to a collection using the specified delimiters as the token delimiters. This method trims whitespace
     * from tokens and ignores empty tokens.
     *
     * @param s          the string to tokenize.
     * @param delimiters the token delimiters
     * @param supplier   a collection supplier
     * @param <T>        the type of the collection
     * @return the tokens
     * @see java.util.StringTokenizer
     */
    private static <T extends Collection<String>> T tokenizeToCollection(
        final String s,
        final String delimiters,
        final Supplier<T> supplier
    ) {
        if (s == null) {
            return null;
        }
        final StringTokenizer tokenizer = new StringTokenizer(s, delimiters);
        final T tokens = supplier.get();
        while (tokenizer.hasMoreTokens()) {
            final String token = tokenizer.nextToken().trim();
            if (token.length() > 0) {
                tokens.add(token);
            }
        }
        return tokens;
    }

    /**
     * Take a String which is a delimited list and convert it to a String array.
     * <p>A single delimiter can consists of more than one character: It will still
     * be considered as single delimiter string, rather than as bunch of potential
     * delimiter characters - in contrast to <code>tokenizeToStringArray</code>.
     *
     * @param str       the input String
     * @param delimiter the delimiter between elements (this is a single delimiter,
     *                  rather than a bunch individual delimiter characters)
     * @return an array of the tokens in the list
     * @see #tokenizeToStringArray
     */
    public static String[] delimitedListToStringArray(String str, String delimiter) {
        return delimitedListToStringArray(str, delimiter, null);
    }

    /**
     * Take a String which is a delimited list and convert it to a String array.
     * <p>A single delimiter can consists of more than one character: It will still
     * be considered as single delimiter string, rather than as bunch of potential
     * delimiter characters - in contrast to <code>tokenizeToStringArray</code>.
     *
     * @param str           the input String
     * @param delimiter     the delimiter between elements (this is a single delimiter,
     *                      rather than a bunch individual delimiter characters)
     * @param charsToDelete a set of characters to delete. Useful for deleting unwanted
     *                      line breaks: e.g. "\r\n\f" will delete all new lines and line feeds in a String.
     * @return an array of the tokens in the list
     * @see #tokenizeToStringArray
     */
    public static String[] delimitedListToStringArray(String str, String delimiter, String charsToDelete) {
        if (str == null) {
            return EMPTY_ARRAY;
        }
        if (delimiter == null) {
            return new String[] { str };
        }
        List<String> result;
        if (delimiter.isEmpty()) {
            // split on every character
            result = new ArrayList<>(str.length());
            if (charsToDelete == null) {
                charsToDelete = "";
            }
            for (int i = 0; i < str.length(); i++) {
                if (charsToDelete.indexOf(str.charAt(i)) == -1) {
                    result.add(Character.toString(str.charAt(i)));
                } else {
                    result.add("");
                }
            }
        } else {
            result = new ArrayList<>();
            int pos = 0;
            int delPos;
            while ((delPos = str.indexOf(delimiter, pos)) != -1) {
                result.add(deleteAny(str.subSequence(pos, delPos), charsToDelete).toString());
                pos = delPos + delimiter.length();
            }
            if (str.length() > 0 && pos <= str.length()) {
                // Add rest of String, but not in case of empty input.
                result.add(deleteAny(str.subSequence(pos, str.length()), charsToDelete).toString());
            }
        }
        return toStringArray(result);
    }

    /**
     * Convert a CSV list into an array of Strings.
     *
     * @param str the input String
     * @return an array of Strings, or the empty array in case of empty input
     */
    public static String[] commaDelimitedListToStringArray(String str) {
        return delimitedListToStringArray(str, ",");
    }

    /**
     * Convenience method to convert a CSV string list to a set.
     * Note that this will suppress duplicates.
     *
     * @param str the input String
     * @return a Set of String entries in the list
     */
    public static Set<String> commaDelimitedListToSet(String str) {
        String[] tokens = commaDelimitedListToStringArray(str);
        return new TreeSet<>(Arrays.asList(tokens));
    }

    /**
     * Convenience method to return a Collection as a delimited (e.g. CSV)
     * String. E.g. useful for <code>toString()</code> implementations.
     *
     * @param coll   the Collection to display
     * @param delimiter  the delimiter to use (probably a ",")
     * @return the delimited String
     */
    public static String collectionToDelimitedString(Iterable<?> coll, String delimiter) {
        StringBuilder sb = new StringBuilder();
        collectionToDelimitedString(coll, delimiter, sb);
        return sb.toString();
    }

    public static void collectionToDelimitedString(Iterable<?> coll, String delimiter, StringBuilder sb) {
        Iterator<?> it = coll.iterator();
        while (it.hasNext()) {
            sb.append(it.next());
            if (it.hasNext()) {
                sb.append(delimiter);
            }
        }
    }

    /**
     * Converts a collection of items to a string like {@link #collectionToDelimitedString(Iterable, String, StringBuilder)}
     * except that it stops if the string gets too long and just indicates how many items were omitted.
     *
     * @param coll        the collection of items to display
     * @param delimiter   the delimiter to write between the items (e.g. {@code ","})
     * @param appendLimit if this many characters have been appended to the string and there are still items to display then the remaining
     *                    items are omitted
     */
<<<<<<< HEAD
    public static void collectionToDelimitedStringWithLimit(
        Iterable<?> coll,
        String delim,
        String prefix,
        String suffix,
        int appendLimit,
        StringBuilder sb
    ) {
        final var boundedDelimitedStringCollector = new BoundedDelimitedStringCollector(sb, prefix, delim, suffix, appendLimit);
        coll.forEach(boundedDelimitedStringCollector::appendItem);
        boundedDelimitedStringCollector.finish();
    }

    /**
     * Collects a sequence of objects into a delimited string, dropping objects once the string reaches a certain maximum length. Similar to
     * {@link #collectionToDelimitedStringWithLimit} except that this doesn't need the collection of items to be provided up front.
     */
    public static final class BoundedDelimitedStringCollector {
        private final StringBuilder stringBuilder;
        private final String prefix;
        private final String delimiter;
        private final String suffix;
        private final long lengthLimit;
        private int count = 0;
        private int omitted = 0;

        public BoundedDelimitedStringCollector(
            StringBuilder stringBuilder,
            String prefix,
            String delimiter,
            String suffix,
            int appendLimit
        ) {
            this.stringBuilder = stringBuilder;
            this.prefix = prefix;
            this.delimiter = delimiter;
            this.suffix = suffix;
            this.lengthLimit = stringBuilder.length() + appendLimit; // long to avoid overflow
        }

        /**
         * Add the given item's string representation to the string, with a delimiter if necessary and surrounded by the given prefix and
         * suffix, as long as the string is not already too long.
         */
        public void appendItem(Object item) {
            count += 1;
            if (omitted > 0) {
                omitted += 1;
                return;
            }
            if (count > 1) {
                stringBuilder.append(delimiter);
            }
            if (stringBuilder.length() > lengthLimit) {
                omitted += 1;
                stringBuilder.append("..."); // indicate there are some omissions, just in case the caller forgets to call finish()
                return;
            }
            stringBuilder.append(prefix).append(item).append(suffix);
        }

        /**
         * Complete the collection, adding to the string a summary of omitted objects, if any.
         */
        public void finish() {
            if (omitted > 0) {
                stringBuilder.append(" (").append(count).append(" in total, ").append(omitted).append(" omitted)");
=======
    public static void collectionToDelimitedStringWithLimit(Iterable<?> coll, String delimiter, int appendLimit, StringBuilder sb) {
        final Iterator<?> it = coll.iterator();
        final long lengthLimit = sb.length() + appendLimit; // long to avoid overflow
        int count = 0;
        while (it.hasNext()) {
            sb.append(it.next());
            count += 1;
            if (it.hasNext()) {
                sb.append(delimiter);
                if (sb.length() > lengthLimit) {
                    int omitted = 0;
                    while (it.hasNext()) {
                        it.next();
                        omitted += 1;
                    }
                    sb.append("... (").append(count + omitted).append(" in total, ").append(omitted).append(" omitted)");
                }
>>>>>>> 80deeb81
            }
        }
    }

    /**
     * Convenience method to return a Collection as a CSV String.
     * E.g. useful for <code>toString()</code> implementations.
     *
     * @param coll the Collection to display
     * @return the delimited String
     */
    public static String collectionToCommaDelimitedString(Iterable<?> coll) {
        return collectionToDelimitedString(coll, ",");
    }

    /**
     * Convenience method to return a String array as a delimited (e.g. CSV)
     * String. E.g. useful for <code>toString()</code> implementations.
     *
     * @param arr   the array to display
     * @param delim the delimiter to use (probably a ",")
     * @return the delimited String
     */
    public static String arrayToDelimitedString(Object[] arr, String delim) {
        StringBuilder sb = new StringBuilder();
        arrayToDelimitedString(arr, delim, sb);
        return sb.toString();
    }

    public static void arrayToDelimitedString(Object[] arr, String delim, StringBuilder sb) {
        if (isEmpty(arr)) {
            return;
        }
        for (int i = 0; i < arr.length; i++) {
            if (i > 0) {
                sb.append(delim);
            }
            sb.append(arr[i]);
        }
    }

    /**
     * Convenience method to return a String array as a CSV String.
     * E.g. useful for <code>toString()</code> implementations.
     *
     * @param arr the array to display
     * @return the delimited String
     */
    public static String arrayToCommaDelimitedString(Object[] arr) {
        return arrayToDelimitedString(arr, ",");
    }

    /**
     * Format the double value with a single decimal points, trimming trailing '.0'.
     */
    public static String format1Decimals(double value, String suffix) {
        String p = String.valueOf(value);
        int ix = p.indexOf('.') + 1;
        int ex = p.indexOf('E');
        char fraction = p.charAt(ix);
        if (fraction == '0') {
            if (ex != -1) {
                return p.substring(0, ix - 1) + p.substring(ex) + suffix;
            } else {
                return p.substring(0, ix - 1) + suffix;
            }
        } else {
            if (ex != -1) {
                return p.substring(0, ix) + fraction + p.substring(ex) + suffix;
            } else {
                return p.substring(0, ix) + fraction + suffix;
            }
        }
    }

    /**
     * Determine whether the given array is empty:
     * i.e. <code>null</code> or of zero length.
     *
     * @param array the array to check
     */
    private static boolean isEmpty(Object[] array) {
        return (array == null || array.length == 0);
    }

    private Strings() {}

    public static byte[] toUTF8Bytes(CharSequence charSequence) {
        return toUTF8Bytes(charSequence, new BytesRefBuilder());
    }

    public static byte[] toUTF8Bytes(CharSequence charSequence, BytesRefBuilder spare) {
        spare.copyChars(charSequence);
        return Arrays.copyOf(spare.bytes(), spare.length());
    }

    /**
     * Return substring(beginIndex, endIndex) that is impervious to string length.
     */
    public static String substring(String s, int beginIndex, int endIndex) {
        if (s == null) {
            return s;
        }

        int realEndIndex = s.length() > 0 ? s.length() - 1 : 0;

        if (endIndex > realEndIndex) {
            return s.substring(beginIndex);
        } else {
            return s.substring(beginIndex, endIndex);
        }
    }

    /**
     * If an array only consists of zero or one element, which is "*" or "_all" return an empty array
     * which is usually used as everything
     */
    public static boolean isAllOrWildcard(String[] data) {
        return CollectionUtils.isEmpty(data) || data.length == 1 && isAllOrWildcard(data[0]);
    }

    /**
     * Returns `true` if the string is `_all` or `*`.
     */
    public static boolean isAllOrWildcard(String data) {
        return "_all".equals(data) || "*".equals(data);
    }

    /**
     * Return a {@link String} that is the json representation of the provided {@link ToXContent}.
     * Wraps the output into an anonymous object if needed. The content is not pretty-printed
     * nor human readable.
     */
    public static String toString(ToXContent toXContent) {
        return toString(toXContent, false, false);
    }

    /**
     * Return a {@link String} that is the json representation of the provided {@link ChunkedToXContent}.
     * @deprecated don't add usages of this method, it will be removed eventually
     * TODO: remove this method, it makes no sense to turn potentially very large chunked xcontent instances into a string
     */
    @Deprecated
    public static String toString(ChunkedToXContent chunkedToXContent) {
        return toString(chunkedToXContent, false, false);
    }

    /**
     * Return a {@link String} that is the json representation of the provided {@link ToXContent}.
     * Wraps the output into an anonymous object if needed.
     * Allows to configure the params.
     * The content is not pretty-printed nor human readable.
     */
    public static String toString(ToXContent toXContent, ToXContent.Params params) {
        return toString(toXContent, params, false, false);
    }

    /**
     * Returns a string representation of the builder (only applicable for text based xcontent).
     * @param xContentBuilder builder containing an object to converted to a string
     */
    public static String toString(XContentBuilder xContentBuilder) {
        xContentBuilder.close();
        OutputStream stream = xContentBuilder.getOutputStream();
        if (stream instanceof ByteArrayOutputStream baos) {
            return baos.toString(StandardCharsets.UTF_8);
        } else {
            return ((BytesStream) stream).bytes().utf8ToString();
        }
    }

    /**
     * Return a {@link String} that is the json representation of the provided {@link ToXContent}.
     * Wraps the output into an anonymous object if needed. Allows to control whether the outputted
     * json needs to be pretty printed and human readable.
     *
     */
    public static String toString(ToXContent toXContent, boolean pretty, boolean human) {
        return toString(toXContent, ToXContent.EMPTY_PARAMS, pretty, human);
    }

    /**
     * Return a {@link String} that is the json representation of the provided {@link ChunkedToXContent}.
     * Allows to control whether the outputted json needs to be pretty printed and human readable.
     * @deprecated don't add usages of this method, it will be removed eventually
     * TODO: remove this method, it makes no sense to turn potentially very large chunked xcontent instances into a string
     */
    @Deprecated
    public static String toString(ChunkedToXContent chunkedToXContent, boolean pretty, boolean human) {
        return toString(ChunkedToXContent.wrapAsToXContent(chunkedToXContent), pretty, human);
    }

    /**
     * Return a {@link String} that is the json representation of the provided {@link ToXContent}.
     * Wraps the output into an anonymous object if needed.
     * Allows to configure the params.
     * Allows to control whether the outputted json needs to be pretty printed and human readable.
     */
    private static String toString(ToXContent toXContent, ToXContent.Params params, boolean pretty, boolean human) {
        try {
            XContentBuilder builder = createBuilder(pretty, human);
            if (toXContent.isFragment()) {
                builder.startObject();
            }
            toXContent.toXContent(builder, params);
            if (toXContent.isFragment()) {
                builder.endObject();
            }
            return toString(builder);
        } catch (IOException e) {
            try {
                XContentBuilder builder = createBuilder(pretty, human);
                builder.startObject();
                builder.field("error", "error building toString out of XContent: " + e.getMessage());
                builder.field("stack_trace", ExceptionsHelper.stackTrace(e));
                builder.endObject();
                return toString(builder);
            } catch (IOException e2) {
                throw new ElasticsearchException("cannot generate error message for deserialization", e);
            }
        }
    }

    private static XContentBuilder createBuilder(boolean pretty, boolean human) throws IOException {
        XContentBuilder builder = JsonXContent.contentBuilder();
        if (pretty) {
            builder.prettyPrint();
        }
        if (human) {
            builder.humanReadable(true);
        }
        return builder;
    }

    /**
     * Truncates string to a length less than length. Backtracks to throw out
     * high surrogates.
     */
    public static String cleanTruncate(String s, int length) {
        if (s == null) {
            return s;
        }
        /*
         * Its pretty silly for you to truncate to 0 length but just in case
         * someone does this shouldn't break.
         */
        if (length == 0) {
            return "";
        }
        if (length >= s.length()) {
            return s;
        }
        if (Character.isHighSurrogate(s.charAt(length - 1))) {
            length--;
        }
        return s.substring(0, length);
    }

    /**
     * Checks that the supplied string is neither null nor empty, per {@link #isNullOrEmpty(String)}.
     * If this check fails, then an {@link IllegalArgumentException} is thrown with the supplied message.
     *
     * @param str the <code>String</code> to check
     * @param message the exception message to use if {@code str} is null or empty
     * @return the supplied {@code str}
     */
    public static String requireNonEmpty(String str, String message) {
        if (isNullOrEmpty(str)) {
            throw new IllegalArgumentException(message);
        }
        return str;
    }

    /**
     * Checks that the supplied string is neither null nor blank, per {@link #isNullOrBlank(String)}.
     * If this check fails, then an {@link IllegalArgumentException} is thrown with the supplied message.
     *
     * @param str the <code>String</code> to check
     * @param message the exception message to use if {@code str} is null or blank
     * @return the supplied {@code str}
     */
    public static String requireNonBlank(String str, String message) {
        if (isNullOrBlank(str)) {
            throw new IllegalArgumentException(message);
        }
        return str;
    }

    public static boolean isNullOrEmpty(@Nullable String s) {
        return s == null || s.isEmpty();
    }

    public static boolean isNullOrBlank(@Nullable String s) {
        return s == null || s.isBlank();
    }

    public static String padStart(String s, int minimumLength, char c) {
        Objects.requireNonNull(s, "s");
        if (s.length() >= minimumLength) {
            return s;
        } else {
            return Character.toString(c).repeat(minimumLength - s.length()) + s;
        }
    }

    public static String toLowercaseAscii(String in) {
        return in.codePoints()
            .map(cp -> cp <= 128 ? Character.toLowerCase(cp) : cp)
            .collect(StringBuilder::new, StringBuilder::appendCodePoint, StringBuilder::append)
            .toString();
    }

    /**
     * Alias for {@link org.elasticsearch.core.Strings#format}
     */
    public static String format(String format, Object... args) {
        return org.elasticsearch.core.Strings.format(format, args);
    }

    public static String stripDisallowedChars(String string) {
        return INVALID_FILENAME_CHARS_REGEX.matcher(string).replaceAll("");
    }
}<|MERGE_RESOLUTION|>--- conflicted
+++ resolved
@@ -574,16 +574,8 @@
      * @param appendLimit if this many characters have been appended to the string and there are still items to display then the remaining
      *                    items are omitted
      */
-<<<<<<< HEAD
-    public static void collectionToDelimitedStringWithLimit(
-        Iterable<?> coll,
-        String delim,
-        String prefix,
-        String suffix,
-        int appendLimit,
-        StringBuilder sb
-    ) {
-        final var boundedDelimitedStringCollector = new BoundedDelimitedStringCollector(sb, prefix, delim, suffix, appendLimit);
+    public static void collectionToDelimitedStringWithLimit(Iterable<?> coll, String delimiter, int appendLimit, StringBuilder sb) {
+        final var boundedDelimitedStringCollector = new BoundedDelimitedStringCollector(sb, delimiter, appendLimit);
         coll.forEach(boundedDelimitedStringCollector::appendItem);
         boundedDelimitedStringCollector.finish();
     }
@@ -594,24 +586,14 @@
      */
     public static final class BoundedDelimitedStringCollector {
         private final StringBuilder stringBuilder;
-        private final String prefix;
         private final String delimiter;
-        private final String suffix;
         private final long lengthLimit;
         private int count = 0;
         private int omitted = 0;
 
-        public BoundedDelimitedStringCollector(
-            StringBuilder stringBuilder,
-            String prefix,
-            String delimiter,
-            String suffix,
-            int appendLimit
-        ) {
+        public BoundedDelimitedStringCollector(StringBuilder stringBuilder, String delimiter, int appendLimit) {
             this.stringBuilder = stringBuilder;
-            this.prefix = prefix;
             this.delimiter = delimiter;
-            this.suffix = suffix;
             this.lengthLimit = stringBuilder.length() + appendLimit; // long to avoid overflow
         }
 
@@ -633,7 +615,7 @@
                 stringBuilder.append("..."); // indicate there are some omissions, just in case the caller forgets to call finish()
                 return;
             }
-            stringBuilder.append(prefix).append(item).append(suffix);
+            stringBuilder.append(item);
         }
 
         /**
@@ -642,25 +624,6 @@
         public void finish() {
             if (omitted > 0) {
                 stringBuilder.append(" (").append(count).append(" in total, ").append(omitted).append(" omitted)");
-=======
-    public static void collectionToDelimitedStringWithLimit(Iterable<?> coll, String delimiter, int appendLimit, StringBuilder sb) {
-        final Iterator<?> it = coll.iterator();
-        final long lengthLimit = sb.length() + appendLimit; // long to avoid overflow
-        int count = 0;
-        while (it.hasNext()) {
-            sb.append(it.next());
-            count += 1;
-            if (it.hasNext()) {
-                sb.append(delimiter);
-                if (sb.length() > lengthLimit) {
-                    int omitted = 0;
-                    while (it.hasNext()) {
-                        it.next();
-                        omitted += 1;
-                    }
-                    sb.append("... (").append(count + omitted).append(" in total, ").append(omitted).append(" omitted)");
-                }
->>>>>>> 80deeb81
             }
         }
     }

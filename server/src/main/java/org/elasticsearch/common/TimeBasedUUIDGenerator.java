--- conflicted
+++ resolved
@@ -34,12 +34,6 @@
     static {
         assert SECURE_MUNGED_ADDRESS.length == 6;
     }
-
-<<<<<<< HEAD
-    protected static final Base64.Encoder BASE_64_NO_PADDING = Base64.getUrlEncoder().withoutPadding();
-
-=======
->>>>>>> ebd363d4
     // protected for testing
     protected long currentTimeMillis() {
         return System.currentTimeMillis();

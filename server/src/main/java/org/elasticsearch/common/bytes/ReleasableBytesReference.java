/*
 * Copyright Elasticsearch B.V. and/or licensed to Elasticsearch B.V. under one
 * or more contributor license agreements. Licensed under the Elastic License
 * 2.0 and the Server Side Public License, v 1; you may not use this file except
 * in compliance with, at your election, the Elastic License 2.0 or the Server
 * Side Public License, v 1.
 */

package org.elasticsearch.common.bytes;

import org.apache.lucene.util.BytesRef;
import org.apache.lucene.util.BytesRefIterator;
import org.elasticsearch.common.io.stream.StreamInput;
import org.elasticsearch.common.lease.Releasable;
import org.elasticsearch.common.util.concurrent.AbstractRefCounted;
import org.elasticsearch.common.util.concurrent.RefCounted;
import org.elasticsearch.common.xcontent.XContentBuilder;

import java.io.IOException;
import java.io.OutputStream;

/**
 * An extension to {@link BytesReference} that requires releasing its content. This
 * class exists to make it explicit when a bytes reference needs to be released, and when not.
 */
public class ReleasableBytesReference implements RefCounted, Releasable, BytesReference {

    public static final Releasable NO_OP = () -> {};
    private final BytesReference delegate;
    protected final AbstractRefCounted refCounted;

    public ReleasableBytesReference(BytesReference delegate, Releasable releasable) {
        this(delegate, new RefCountedReleasable(releasable));
    }

<<<<<<< HEAD
    protected ReleasableBytesReference(BytesReference delegate, AbstractRefCounted refCounted) {
=======
    public ReleasableBytesReference(BytesReference delegate, AbstractRefCounted refCounted) {
>>>>>>> 61f17a25
        this.delegate = delegate;
        this.refCounted = refCounted;
        assert refCounted.refCount() > 0;
    }

    public static ReleasableBytesReference wrap(BytesReference reference) {
        return new ReleasableBytesReference(reference, NO_OP);
    }

    public int refCount() {
        return refCounted.refCount();
    }

    @Override
    public void incRef() {
        refCounted.incRef();
    }

    @Override
    public boolean tryIncRef() {
        return refCounted.tryIncRef();
    }

    @Override
    public boolean decRef() {
        return refCounted.decRef();
    }

    public ReleasableBytesReference retain() {
        refCounted.incRef();
        return this;
    }

    public ReleasableBytesReference retainedSlice(int from, int length) {
        if (from == 0 && length() == length) {
            return retain();
        }
        final BytesReference slice = delegate.slice(from, length);
        refCounted.incRef();
        return new ReleasableBytesReference(slice, refCounted);
    }

    @Override
    public void close() {
        refCounted.decRef();
    }

    @Override
    public byte get(int index) {
        assert refCount() > 0;
        return delegate.get(index);
    }

    @Override
    public int getInt(int index) {
        assert refCount() > 0;
        return delegate.getInt(index);
    }

    @Override
    public int indexOf(byte marker, int from) {
        return delegate.indexOf(marker, from);
    }

    @Override
    public int length() {
        return delegate.length();
    }

    @Override
    public BytesReference slice(int from, int length) {
        assert refCount() > 0;
        return delegate.slice(from, length);
    }

    @Override
    public long ramBytesUsed() {
        assert refCount() > 0;
        return delegate.ramBytesUsed();
    }

    @Override
    public StreamInput streamInput() throws IOException {
        assert refCount() > 0;
        return new BytesReferenceStreamInput(this) {
            @Override
            public ReleasableBytesReference readReleasableBytesReference() throws IOException {
                final int len = readArraySize();
                // instead of reading the bytes from a stream we just create a slice of the underlying bytes
                final ReleasableBytesReference result = retainedSlice(offset(), len);
                // move the stream manually since creating the slice didn't move it
                skip(len);
                return result;
            }
        };
    }

    @Override
    public void writeTo(OutputStream os) throws IOException {
        assert refCount() > 0;
        delegate.writeTo(os);
    }

    @Override
    public String utf8ToString() {
        assert refCount() > 0;
        try {
            return delegate.utf8ToString();
        } catch (Throwable t) {
          throw new AssertionError(t);
        }
    }

    @Override
    public BytesRef toBytesRef() {
        assert refCount() > 0;
        return delegate.toBytesRef();
    }

    @Override
    public BytesRefIterator iterator() {
        assert refCount() > 0;
        return delegate.iterator();
    }

    @Override
    public int compareTo(BytesReference o) {
        assert refCount() > 0;
        return delegate.compareTo(o);
    }

    @Override
    public XContentBuilder toXContent(XContentBuilder builder, Params params) throws IOException {
        assert refCount() > 0;
        return delegate.toXContent(builder, params);
    }

    @Override
    public boolean isFragment() {
        return delegate.isFragment();
    }

    @Override
    public boolean equals(Object obj) {
        assert refCount() > 0;
        return delegate.equals(obj);
    }

    @Override
    public int hashCode() {
        assert refCount() > 0;
        return delegate.hashCode();
    }

    private static final class RefCountedReleasable extends AbstractRefCounted {

        private final Releasable releasable;

        RefCountedReleasable(Releasable releasable) {
            super("bytes-reference");
            this.releasable = releasable;
        }

        @Override
        protected void closeInternal() {
            releasable.close();
        }
    }
}<|MERGE_RESOLUTION|>--- conflicted
+++ resolved
@@ -33,11 +33,7 @@
         this(delegate, new RefCountedReleasable(releasable));
     }
 
-<<<<<<< HEAD
-    protected ReleasableBytesReference(BytesReference delegate, AbstractRefCounted refCounted) {
-=======
     public ReleasableBytesReference(BytesReference delegate, AbstractRefCounted refCounted) {
->>>>>>> 61f17a25
         this.delegate = delegate;
         this.refCounted = refCounted;
         assert refCounted.refCount() > 0;

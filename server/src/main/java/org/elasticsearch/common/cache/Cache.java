/*
 * Copyright Elasticsearch B.V. and/or licensed to Elasticsearch B.V. under one
 * or more contributor license agreements. Licensed under the "Elastic License
 * 2.0", the "GNU Affero General Public License v3.0 only", and the "Server Side
 * Public License v 1"; you may not use this file except in compliance with, at
 * your election, the "Elastic License 2.0", the "GNU Affero General Public
 * License v3.0 only", or the "Server Side Public License, v 1".
 */

package org.elasticsearch.common.cache;

import java.util.Iterator;
import java.util.concurrent.ExecutionException;
import java.util.function.BiConsumer;
import java.util.function.ToLongBiFunction;

/**
 * Interface for cache implementations, currently still quite tied to {@link LRUCache} it's currently an ongoing effort to decouple.
 * <p>
 * Implementations are expected to notify through a {@link RemovalListener} but the interface does not feature a method for registering a
 * listener as how it's left to the implementation; which could possibly be supplied through a constructor. If an implementation supplies
 * a means of modifying the listener(s) it should specify its guarantees with respect to delivery of notifies. If the implementation
 * features an eviction strategy, and events are evicted, a removal notification with
 * {@link org.elasticsearch.common.cache.RemovalNotification.RemovalReason} EVICTED should be emitted. If {@link #invalidate(Key)},
 * {@link #invalidate(Key, Value)}, or {@link #invalidateAll()} is used, a removal notification with
 * {@link org.elasticsearch.common.cache.RemovalNotification.RemovalReason} INVALIDATED should be emitted.
 * </p>
 *
 * @param <Key> Type of keys to lookup values
 * @param <Value> Type of values stored in the cache
 */
public interface Cache<Key, Value> {
    /**
     * Returns the value to which the specified key is mapped, or null if this map contains no mapping for the key.
     *
     * @param key the key whose associated value is to be returned
     * @return the value to which the specified key is mapped, or null if this map contains no mapping for the key
     */
    Value get(Key key);

    /**
     * Associates the specified value with the specified key in this map. If the map previously contained a mapping for
     * the key, the old value is replaced.
     *
     * @param key   key with which the specified value is to be associated
     * @param value value to be associated with the specified key
     */
    void put(Key key, Value value);

    /**
     * If the specified key is not already associated with a value (or is mapped to null), attempts to compute its
     * value using the given mapping function and enters it into this map unless null. The load method for a given key
     * will be invoked at most once.
     *
     * Use of different {@link CacheLoader} implementations on the same key concurrently may result in only the first
     * loader function being called and the second will be returned the result provided by the first including any exceptions
     * thrown during the execution of the first.
     *
     * @param key    the key whose associated value is to be returned or computed for if non-existent
     * @param loader the function to compute a value given a key
     * @return the current (existing or computed) non-null value associated with the specified key
     * @throws ExecutionException thrown if loader throws an exception or returns a null value
     */
    Value computeIfAbsent(Key key, CacheLoader<Key, Value> loader) throws ExecutionException;

    /**
     * Invalidate the association for the specified key. A removal notification will be issued for invalidated
     * entries with {@link org.elasticsearch.common.cache.RemovalNotification.RemovalReason} INVALIDATED.
     *
     * @param key the key whose mapping is to be invalidated from the cache
     */
    void invalidate(Key key);

    /**
     * Invalidate the entry for the specified key and value. If the value provided is not equal to the value in
     * the cache, no removal will occur. A removal notification will be issued for invalidated
     * entries with {@link org.elasticsearch.common.cache.RemovalNotification.RemovalReason} INVALIDATED.
     *
     * @param key the key whose mapping is to be invalidated from the cache
     * @param value the expected value that should be associated with the key
     */
    void invalidate(Key key, Value value);

    /**
     * Invalidate all cache entries. A removal notification will be issued for invalidated entries with
     * {@link org.elasticsearch.common.cache.RemovalNotification.RemovalReason} INVALIDATED.
     */
    void invalidateAll();

    /**
     * Blocking call that evaluates all entries if they meet the requirements and evicts the entries based on the eviction strategy if
     * provided / supported by the implementation, no-op otherwise.
     * A removal notification will be issued for evicted entries with
     * {@link org.elasticsearch.common.cache.RemovalNotification.RemovalReason} EVICTED
     */
    default void refresh() {}

    /**
     * The number of entries in the cache.
     *
     * @return the number of entries in the cache
     */
    int count();

    /**
     * The total weight of all entries in the cache. This interface does not specify the property that gives a entry weight,
     * implementations are expected to allow the user to specify an external weigher in the form of a {@link ToLongBiFunction}
     *
     * @return the weight of all the entries in the cache
     */
    long weight();

    /**
     * An Iterable that allows to transverse all keys in the cache. Modifications might be visible and no guarantee is made on ordering of
     * these modifications as new entries might end up in the already transversed part of the cache. So while transversing; if A and B are
     * added to the cache in that order, we might only observe B. Implementations should allow the cache to be modified while transversing
     * but only {@link Iterator#remove()} is guaranteed to not affect further transversal.
     * Implementations might guarantee a specific sequencing or other stronger guarantees.
     * {@link Iterator#remove()} issues a removal notification with
     * {@link org.elasticsearch.common.cache.RemovalNotification.RemovalReason} INVALIDATED.
     *
     * @return an {@link Iterable} over the keys in the cache
     */
    Iterable<Key> keys();

    /**
     * An Iterable that allows to transverse all keys in the cache. Modifications might be visible and no guarantee is made on ordering of
     * these modifications as new entries might end up in the already transversed part of the cache. So while transversing; if A and B are
     * added to the cache, and in that order, we might only observe B. Implementations should allow the cache to be modified while
     * transversing but only {@link Iterator#remove()} is guaranteed to not affect further transversal.
     * Implementations might guarantee a specific sequencing or other stronger guarantees.
     * {@link Iterator#remove()} issues a removal notification with
     * {@link org.elasticsearch.common.cache.RemovalNotification.RemovalReason} INVALIDATED.
     *
     * @return an {@link Iterable} over the values in the cache
     */
    Iterable<Value> values();

    /**
     * The cache statistics tracking hits, misses and evictions. These are captured on a best-effort basis.
     *
     * @return the current cache statistics
     */
    CacheStats stats();

    /**
     * Performs an action for each cache entry in the cache. While iterating over the cache entries this method might use locks. As such,
     * the specified consumer should not try to modify the cache. Visibility of modifications might or might not be seen by the consumer.
     *
     * @param consumer the {@link BiConsumer}
     */
<<<<<<< HEAD
    void forEach(BiConsumer<Key, Value> consumer);

    /**
     * Point in time capture of cache statistics
     * @param hits number of times a cached value was hit
     * @param misses number of times no cached value could be found
     * @param evictions number of entries that have been evicted
     */
    record CacheStats(long hits, long misses, long evictions) {
=======
    public Stats stats() {
        return new Stats(this.hits.sum(), misses.sum(), evictions.sum());
    }

    public static class Stats {
        private final long hits;
        private final long misses;
        private final long evictions;

        public Stats(long hits, long misses, long evictions) {
            this.hits = hits;
            this.misses = misses;
            this.evictions = evictions;
        }
>>>>>>> ea97e177

        public long getHits() {
            return hits;
        }

        public long getMisses() {
            return misses;
        }

        public long getEvictions() {
            return evictions;
        }
    }
}<|MERGE_RESOLUTION|>--- conflicted
+++ resolved
@@ -141,7 +141,7 @@
      *
      * @return the current cache statistics
      */
-    CacheStats stats();
+    Stats stats();
 
     /**
      * Performs an action for each cache entry in the cache. While iterating over the cache entries this method might use locks. As such,
@@ -149,7 +149,6 @@
      *
      * @param consumer the {@link BiConsumer}
      */
-<<<<<<< HEAD
     void forEach(BiConsumer<Key, Value> consumer);
 
     /**
@@ -158,23 +157,7 @@
      * @param misses number of times no cached value could be found
      * @param evictions number of entries that have been evicted
      */
-    record CacheStats(long hits, long misses, long evictions) {
-=======
-    public Stats stats() {
-        return new Stats(this.hits.sum(), misses.sum(), evictions.sum());
-    }
-
-    public static class Stats {
-        private final long hits;
-        private final long misses;
-        private final long evictions;
-
-        public Stats(long hits, long misses, long evictions) {
-            this.hits = hits;
-            this.misses = misses;
-            this.evictions = evictions;
-        }
->>>>>>> ea97e177
+    record Stats(long hits, long misses, long evictions) {
 
         public long getHits() {
             return hits;

/*
 * Copyright Elasticsearch B.V. and/or licensed to Elasticsearch B.V. under one
 * or more contributor license agreements. Licensed under the Elastic License
 * 2.0 and the Server Side Public License, v 1; you may not use this file except
 * in compliance with, at your election, the Elastic License 2.0 or the Server
 * Side Public License, v 1.
 */

package org.elasticsearch.common.cli;

import joptsimple.OptionSet;
import joptsimple.OptionSpec;
import joptsimple.util.KeyValuePair;

import org.elasticsearch.Build;
import org.elasticsearch.cli.Command;
import org.elasticsearch.cli.ExitCodes;
import org.elasticsearch.cli.Terminal;
import org.elasticsearch.cli.UserException;
import org.elasticsearch.common.settings.Settings;
import org.elasticsearch.core.SuppressForbidden;
import org.elasticsearch.env.Environment;
import org.elasticsearch.node.InternalSettingsPreparer;

import java.nio.file.Path;
import java.nio.file.Paths;
import java.util.HashMap;
import java.util.Locale;
import java.util.Map;
import java.util.regex.Pattern;

/** A cli command which requires an {@link org.elasticsearch.env.Environment} to use current paths and settings. */
public abstract class EnvironmentAwareCommand extends Command {

<<<<<<< HEAD
    protected final OptionSpec<KeyValuePair> settingOption;
=======
    private static final String DOCKER_UPPERCASE_SETTING_PREFIX = "ES_SETTING_";
    private static final Pattern DOCKER_LOWERCASE_SETTING_REGEX = Pattern.compile("[-a-z0-9_]+(\\.[-a-z0-9_]+)+");

    private final OptionSpec<KeyValuePair> settingOption;
>>>>>>> ef357672

    /**
     * Construct the command with the specified command description. This command will have logging configured without reading Elasticsearch
     * configuration files.
     *
     * @param description the command description
     */
    public EnvironmentAwareCommand(final String description) {
        super(description);
        this.settingOption = parser.accepts("E", "Configure a setting").withRequiredArg().ofType(KeyValuePair.class);
    }

    @Override
    protected void execute(Terminal terminal, OptionSet options) throws Exception {
        execute(terminal, options, createEnv(options));
    }

<<<<<<< HEAD
    // Note, isUpperCase is used so that non-letters are considered lowercase
    private static boolean isLowerCase(String s) {
        for (int i = 0; i < s.length(); ++i) {
            if (Character.isUpperCase(s.charAt(i))) {
                return false;
            }
        }
        return true;
    }

    private static final String DOCKER_SETTING_PREFIX = "ES_SETTING_";

    private void putDockerEnvSettings(Map<String, String> settings, Map<String, String> envVars) {

        for (var envVar : envVars.entrySet()) {
            String key = envVar.getKey();
            if (isLowerCase(key)) {
                // all lowercase, like cluster.name, so just put directly
                settings.put(key, envVar.getValue());
            } else if (key.startsWith(DOCKER_SETTING_PREFIX)) {
                // remove prefix
                key = key.substring(DOCKER_SETTING_PREFIX.length());
=======
    private void putDockerEnvSettings(Map<String, String> settings, Map<String, String> envVars) {
        for (var envVar : envVars.entrySet()) {
            String key = envVar.getKey();
            if (DOCKER_LOWERCASE_SETTING_REGEX.matcher(key).matches()) {
                // all lowercase, like cluster.name, so just put directly
                settings.put(key, envVar.getValue());
            } else if (key.startsWith(DOCKER_UPPERCASE_SETTING_PREFIX)) {
                // remove prefix
                key = key.substring(DOCKER_UPPERCASE_SETTING_PREFIX.length());
>>>>>>> ef357672
                // insert dots for underscores
                key = key.replace('_', '.');
                // unescape double dots, which were originally double underscores
                key = key.replace("..", "_");
                // lowercase the whole thing
                key = key.toLowerCase(Locale.ROOT);

                settings.put(key, envVar.getValue());
            }
        }
    }

    /** Create an {@link Environment} for the command to use. Overrideable for tests. */
    protected Environment createEnv(OptionSet options) throws UserException {
        final Map<String, String> settings = new HashMap<>();
        for (final KeyValuePair kvp : settingOption.values(options)) {
            if (kvp.value.isEmpty()) {
                throw new UserException(ExitCodes.USAGE, "setting [" + kvp.key + "] must not be empty");
            }
            if (settings.containsKey(kvp.key)) {
                final String message = String.format(
                    Locale.ROOT,
                    "setting [%s] already set, saw [%s] and [%s]",
                    kvp.key,
                    settings.get(kvp.key),
                    kvp.value
                );
                throw new UserException(ExitCodes.USAGE, message);
            }
            settings.put(kvp.key, kvp.value);
        }

<<<<<<< HEAD
        if (Build.CURRENT.type() == Build.Type.DOCKER) {
            putDockerEnvSettings(settings, System.getenv());
        }

        putSystemPropertyIfSettingIsMissing(settings, "path.data", "es.path.data");
        putSystemPropertyIfSettingIsMissing(settings, "path.home", "es.path.home");
        putSystemPropertyIfSettingIsMissing(settings, "path.logs", "es.path.logs");

        final String esPathConf = System.getProperty("es.path.conf");
=======
        if (getBuildType() == Build.Type.DOCKER) {
            putDockerEnvSettings(settings, envVars);
        }

        putSystemPropertyIfSettingIsMissing(sysprops, settings, "path.data", "es.path.data");
        putSystemPropertyIfSettingIsMissing(sysprops, settings, "path.home", "es.path.home");
        putSystemPropertyIfSettingIsMissing(sysprops, settings, "path.logs", "es.path.logs");

        final String esPathConf = sysprops.get("es.path.conf");
>>>>>>> ef357672
        if (esPathConf == null) {
            throw new UserException(ExitCodes.CONFIG, "the system property [es.path.conf] must be set");
        }
        return InternalSettingsPreparer.prepareEnvironment(
            Settings.EMPTY,
            settings,
            getConfigPath(esPathConf),
            // HOSTNAME is set by elasticsearch-env and elasticsearch-env.bat so it is always available
            () -> envVars.get("HOSTNAME")
        );
    }

    // protected to allow tests to override
    protected Build.Type getBuildType() {
        return Build.CURRENT.type();
    }

    @SuppressForbidden(reason = "need path to construct environment")
    private static Path getConfigPath(final String pathConf) {
        return Paths.get(pathConf);
    }

    /** Ensure the given setting exists, reading it from system properties if not already set. */
    private static void putSystemPropertyIfSettingIsMissing(
        final Map<String, String> sysprops,
        final Map<String, String> settings,
        final String setting,
        final String key
    ) {
        final String value = sysprops.get(key);
        if (value != null) {
            if (settings.containsKey(setting)) {
                final String message = String.format(
                    Locale.ROOT,
                    "duplicate setting [%s] found via command-line [%s] and system property [%s]",
                    setting,
                    settings.get(setting),
                    value
                );
                throw new IllegalArgumentException(message);
            } else {
                settings.put(setting, value);
            }
        }
    }

    /** Execute the command with the initialized {@link Environment}. */
    protected abstract void execute(Terminal terminal, OptionSet options, Environment env) throws Exception;

}<|MERGE_RESOLUTION|>--- conflicted
+++ resolved
@@ -32,14 +32,10 @@
 /** A cli command which requires an {@link org.elasticsearch.env.Environment} to use current paths and settings. */
 public abstract class EnvironmentAwareCommand extends Command {
 
-<<<<<<< HEAD
-    protected final OptionSpec<KeyValuePair> settingOption;
-=======
     private static final String DOCKER_UPPERCASE_SETTING_PREFIX = "ES_SETTING_";
     private static final Pattern DOCKER_LOWERCASE_SETTING_REGEX = Pattern.compile("[-a-z0-9_]+(\\.[-a-z0-9_]+)+");
 
-    private final OptionSpec<KeyValuePair> settingOption;
->>>>>>> ef357672
+    protected final OptionSpec<KeyValuePair> settingOption;
 
     /**
      * Construct the command with the specified command description. This command will have logging configured without reading Elasticsearch
@@ -57,30 +53,6 @@
         execute(terminal, options, createEnv(options));
     }
 
-<<<<<<< HEAD
-    // Note, isUpperCase is used so that non-letters are considered lowercase
-    private static boolean isLowerCase(String s) {
-        for (int i = 0; i < s.length(); ++i) {
-            if (Character.isUpperCase(s.charAt(i))) {
-                return false;
-            }
-        }
-        return true;
-    }
-
-    private static final String DOCKER_SETTING_PREFIX = "ES_SETTING_";
-
-    private void putDockerEnvSettings(Map<String, String> settings, Map<String, String> envVars) {
-
-        for (var envVar : envVars.entrySet()) {
-            String key = envVar.getKey();
-            if (isLowerCase(key)) {
-                // all lowercase, like cluster.name, so just put directly
-                settings.put(key, envVar.getValue());
-            } else if (key.startsWith(DOCKER_SETTING_PREFIX)) {
-                // remove prefix
-                key = key.substring(DOCKER_SETTING_PREFIX.length());
-=======
     private void putDockerEnvSettings(Map<String, String> settings, Map<String, String> envVars) {
         for (var envVar : envVars.entrySet()) {
             String key = envVar.getKey();
@@ -90,7 +62,6 @@
             } else if (key.startsWith(DOCKER_UPPERCASE_SETTING_PREFIX)) {
                 // remove prefix
                 key = key.substring(DOCKER_UPPERCASE_SETTING_PREFIX.length());
->>>>>>> ef357672
                 // insert dots for underscores
                 key = key.replace('_', '.');
                 // unescape double dots, which were originally double underscores
@@ -123,17 +94,6 @@
             settings.put(kvp.key, kvp.value);
         }
 
-<<<<<<< HEAD
-        if (Build.CURRENT.type() == Build.Type.DOCKER) {
-            putDockerEnvSettings(settings, System.getenv());
-        }
-
-        putSystemPropertyIfSettingIsMissing(settings, "path.data", "es.path.data");
-        putSystemPropertyIfSettingIsMissing(settings, "path.home", "es.path.home");
-        putSystemPropertyIfSettingIsMissing(settings, "path.logs", "es.path.logs");
-
-        final String esPathConf = System.getProperty("es.path.conf");
-=======
         if (getBuildType() == Build.Type.DOCKER) {
             putDockerEnvSettings(settings, envVars);
         }
@@ -143,7 +103,6 @@
         putSystemPropertyIfSettingIsMissing(sysprops, settings, "path.logs", "es.path.logs");
 
         final String esPathConf = sysprops.get("es.path.conf");
->>>>>>> ef357672
         if (esPathConf == null) {
             throw new UserException(ExitCodes.CONFIG, "the system property [es.path.conf] must be set");
         }

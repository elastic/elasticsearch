/*
 * Licensed to Elasticsearch under one or more contributor
 * license agreements. See the NOTICE file distributed with
 * this work for additional information regarding copyright
 * ownership. Elasticsearch licenses this file to you under
 * the Apache License, Version 2.0 (the "License"); you may
 * not use this file except in compliance with the License.
 * You may obtain a copy of the License at
 *
 *    http://www.apache.org/licenses/LICENSE-2.0
 *
 * Unless required by applicable law or agreed to in writing,
 * software distributed under the License is distributed on an
 * "AS IS" BASIS, WITHOUT WARRANTIES OR CONDITIONS OF ANY
 * KIND, either express or implied.  See the License for the
 * specific language governing permissions and limitations
 * under the License.
 */
package org.elasticsearch.common.geo;

import org.apache.lucene.geo.Rectangle;
import org.apache.lucene.spatial.util.MortonEncoder;
import org.apache.lucene.util.BitUtil;

import java.util.ArrayList;
import java.util.Collection;

import static org.apache.lucene.geo.GeoUtils.MAX_LAT_INCL;

/**
 * Utilities for converting to/from the GeoHash standard
 *
 * The geohash long format is represented as lon/lat (x/y) interleaved with the 4 least significant bits
 * representing the level (1-12) [xyxy...xyxyllll]
 *
 * This differs from a morton encoded value which interleaves lat/lon (y/x).*
 */
public class GeoHashUtils {
    private static final char[] BASE_32 = {'0', '1', '2', '3', '4', '5', '6',
        '7', '8', '9', 'b', 'c', 'd', 'e', 'f', 'g', 'h', 'j', 'k', 'm', 'n',
        'p', 'q', 'r', 's', 't', 'u', 'v', 'w', 'x', 'y', 'z'};

    private static final String BASE_32_STRING = new String(BASE_32);

    /** maximum precision for geohash strings */
    public static final int PRECISION = 12;
    /** number of bits used for quantizing latitude and longitude values */
    public static final short BITS = 31;
    /** scaling factors to convert lat/lon into unsigned space */
    private static final double LAT_SCALE = (0x1L<<BITS)/180.0D;
    private static final double LON_SCALE = (0x1L<<BITS)/360.0D;
    private static final short MORTON_OFFSET = (BITS<<1) - (PRECISION*5);
    /** Bit encoded representation of the latitude of north pole */
    private static final long MAX_LAT_BITS = (0x1L << (PRECISION * 5 / 2)) - 1;

    // No instance:
    private GeoHashUtils() {
    }

    /*************************
     * 31 bit encoding utils *
     *************************/
    public static long encodeLatLon(final double lat, final double lon) {
      return MortonEncoder.encode(lat, lon) >>> 2;
    }

    /**
     * Encode lon/lat to the geohash based long format (lon/lat interleaved, 4 least significant bits = level)
     */
    public static final long longEncode(final double lon, final double lat, final int level) {
        // shift to appropriate level
        final short msf = (short)(((12 - level) * 5) + MORTON_OFFSET);
        return ((BitUtil.flipFlop(encodeLatLon(lat, lon)) >>> msf) << 4) | level;
    }

    /**
     * Encode from geohash string to the geohash based long format (lon/lat interleaved, 4 least significant bits = level)
     */
    private static long longEncode(final String hash, int length) {
        int level = length - 1;
        long b;
        long l = 0L;
        for(char c : hash.toCharArray()) {
            b = (long)(BASE_32_STRING.indexOf(c));
            l |= (b<<(level--*5));
            if (level < 0) {
                // We cannot handle more than 12 levels
                break;
            }
        }
        return (l << 4) | length;
    }

    /**
     * Encode an existing geohash long to the provided precision
     */
    public static long longEncode(long geohash, int level) {
        final short precision = (short)(geohash & 15);
        if (precision == level) {
            return geohash;
        } else if (precision > level) {
            return ((geohash >>> (((precision - level) * 5) + 4)) << 4) | level;
        }
        return ((geohash >>> 4) << (((level - precision) * 5) + 4) | level);
    }

    /**
     * Convert from a morton encoded long from a geohash encoded long
     */
    public static long fromMorton(long morton, int level) {
        long mFlipped = BitUtil.flipFlop(morton);
        mFlipped >>>= (((GeoHashUtils.PRECISION - level) * 5) + MORTON_OFFSET);
        return (mFlipped << 4) | level;
    }

    /**
     * Encode to a geohash string from the geohash based long format
     */
    public static final String stringEncode(long geoHashLong) {
        int level = (int)geoHashLong&15;
        geoHashLong >>>= 4;
        char[] chars = new char[level];
        do {
            chars[--level] = BASE_32[(int) (geoHashLong&31L)];
            geoHashLong>>>=5;
        } while(level > 0);

        return new String(chars);
    }

    /**
     * Encode to a geohash string from full resolution longitude, latitude)
     */
    public static final String stringEncode(final double lon, final double lat) {
        return stringEncode(lon, lat, 12);
    }

    /**
     * Encode to a level specific geohash string from full resolution longitude, latitude
     */
    public static final String stringEncode(final double lon, final double lat, final int level) {
        // convert to geohashlong
        final long ghLong = fromMorton(encodeLatLon(lat, lon), level);
        return stringEncode(ghLong);

    }

    /**
     * Encode to a full precision geohash string from a given morton encoded long value
     */
    public static final String stringEncodeFromMortonLong(final long hashedVal) throws Exception {
        return stringEncode(hashedVal, PRECISION);
    }

    /**
     * Encode to a geohash string at a given level from a morton long
     */
    public static final String stringEncodeFromMortonLong(long hashedVal, final int level) {
        // bit twiddle to geohash (since geohash is a swapped (lon/lat) encoding)
        hashedVal = BitUtil.flipFlop(hashedVal);

        StringBuilder geoHash = new StringBuilder();
        short precision = 0;
        final short msf = (BITS<<1)-5;
        long mask = 31L<<msf;
        do {
            geoHash.append(BASE_32[(int)((mask & hashedVal)>>>(msf-(precision*5)))]);
            // next 5 bits
            mask >>>= 5;
        } while (++precision < level);
        return geoHash.toString();
    }

    /**
     * Encode to a morton long value from a given geohash string
     */
    public static final long mortonEncode(final String hash) {
        if (hash.isEmpty()) {
            throw new IllegalArgumentException("empty geohash");
        }
        int level = 11;
        long b;
        long l = 0L;
        for(char c : hash.toCharArray()) {
            b = (long)(BASE_32_STRING.indexOf(c));
            if (b < 0) {
                throw new IllegalArgumentException("unsupported symbol [" + c + "] in geohash [" + hash + "]");
            }
            l |= (b<<((level--*5) + MORTON_OFFSET));
            if (level < 0) {
                // We cannot handle more than 12 levels
                break;
            }
        }
        return BitUtil.flipFlop(l);
    }

    /**
     * Encode to a morton long value from a given geohash long value
     */
    public static final long mortonEncode(final long geoHashLong) {
        final int level = (int)(geoHashLong&15);
        final short odd = (short)(level & 1);

        return BitUtil.flipFlop(((geoHashLong >>> 4) << odd) << (((12 - level) * 5) + (MORTON_OFFSET - odd)));
    }

    private static char encode(int x, int y) {
        return BASE_32[((x & 1) + ((y & 1) * 2) + ((x & 2) * 2) + ((y & 2) * 4) + ((x & 4) * 4)) % 32];
    }

    /**
     * Computes the bounding box coordinates from a given geohash
     *
     * @param geohash Geohash of the defined cell
     * @return GeoRect rectangle defining the bounding box
     */
    public static Rectangle bbox(final String geohash) {
        // bottom left is the coordinate
        GeoPoint bottomLeft = GeoPoint.fromGeohash(geohash);
        int len = Math.min(12, geohash.length());
        long ghLong = longEncode(geohash, len);
        // shift away the level
        ghLong >>>= 4;
<<<<<<< HEAD
        // deinterleave and add 1 to lat and lon to get topRight
        long lat = BitUtil.deinterleave(ghLong >>> 1) + 1;
        long lon = BitUtil.deinterleave(ghLong) + 1;
        GeoPoint topRight = GeoPoint.fromGeohash(BitUtil.interleave((int)lon, (int)lat) << 4 | len);

        return new Rectangle(bottomLeft.lat(), topRight.lat(), bottomLeft.lon(), topRight.lon());
=======
        // deinterleave
        long lon = BitUtil.deinterleave(ghLong >>> 1);
        long lat = BitUtil.deinterleave(ghLong);
        if (lat < MAX_LAT_BITS) {
            // add 1 to lat and lon to get topRight
            GeoPoint topRight = GeoPoint.fromGeohash(BitUtil.interleave((int)(lat + 1), (int)(lon + 1)) << 4 | len);
            return new Rectangle(bottomLeft.lat(), topRight.lat(), bottomLeft.lon(), topRight.lon());
        } else {
            // We cannot go north of north pole, so just using 90 degrees instead of calculating it using
            // add 1 to lon to get lon of topRight, we are going to use 90 for lat
            GeoPoint topRight = GeoPoint.fromGeohash(BitUtil.interleave((int)lat, (int)(lon + 1)) << 4 | len);
            return new Rectangle(bottomLeft.lat(), MAX_LAT_INCL, bottomLeft.lon(), topRight.lon());
        }
>>>>>>> 0c7f6570
    }

    /**
     * Calculate all neighbors of a given geohash cell.
     *
     * @param geohash Geohash of the defined cell
     * @return geohashes of all neighbor cells
     */
    public static Collection<? extends CharSequence> neighbors(String geohash) {
        return addNeighbors(geohash, geohash.length(), new ArrayList<CharSequence>(8));
    }

    /**
     * Calculate the geohash of a neighbor of a geohash
     *
     * @param geohash the geohash of a cell
     * @param level   level of the geohash
     * @param dx      delta of the first grid coordinate (must be -1, 0 or +1)
     * @param dy      delta of the second grid coordinate (must be -1, 0 or +1)
     * @return geohash of the defined cell
     */
    public static final String neighbor(String geohash, int level, int dx, int dy) {
        int cell = BASE_32_STRING.indexOf(geohash.charAt(level -1));

        // Decoding the Geohash bit pattern to determine grid coordinates
        int x0 = cell & 1;  // first bit of x
        int y0 = cell & 2;  // first bit of y
        int x1 = cell & 4;  // second bit of x
        int y1 = cell & 8;  // second bit of y
        int x2 = cell & 16; // third bit of x

        // combine the bitpattern to grid coordinates.
        // note that the semantics of x and y are swapping
        // on each level
        int x = x0 + (x1 / 2) + (x2 / 4);
        int y = (y0 / 2) + (y1 / 4);

        if (level == 1) {
            // Root cells at north (namely "bcfguvyz") or at
            // south (namely "0145hjnp") do not have neighbors
            // in north/south direction
            if ((dy < 0 && y == 0) || (dy > 0 && y == 3)) {
                return null;
            } else {
                return Character.toString(encode(x + dx, y + dy));
            }
        } else {
            // define grid coordinates for next level
            final int nx = ((level % 2) == 1) ? (x + dx) : (x + dy);
            final int ny = ((level % 2) == 1) ? (y + dy) : (y + dx);

            // if the defined neighbor has the same parent a the current cell
            // encode the cell directly. Otherwise find the cell next to this
            // cell recursively. Since encoding wraps around within a cell
            // it can be encoded here.
            // xLimit and YLimit must always be respectively 7 and 3
            // since x and y semantics are swapping on each level.
            if (nx >= 0 && nx <= 7 && ny >= 0 && ny <= 3) {
                return geohash.substring(0, level - 1) + encode(nx, ny);
            } else {
                String neighbor = neighbor(geohash, level - 1, dx, dy);
                return (neighbor != null) ? neighbor + encode(nx, ny) : neighbor;
            }
        }
    }

    /**
     * Add all geohashes of the cells next to a given geohash to a list.
     *
     * @param geohash   Geohash of a specified cell
     * @param neighbors list to add the neighbors to
     * @return the given list
     */
    public static final <E extends Collection<? super String>> E addNeighbors(String geohash, E neighbors) {
        return addNeighbors(geohash, geohash.length(), neighbors);
    }

    /**
     * Add all geohashes of the cells next to a given geohash to a list.
     *
     * @param geohash   Geohash of a specified cell
     * @param length    level of the given geohash
     * @param neighbors list to add the neighbors to
     * @return the given list
     */
    public static final <E extends Collection<? super String>> E addNeighbors(String geohash, int length, E neighbors) {
        String south = neighbor(geohash, length, 0, -1);
        String north = neighbor(geohash, length, 0, +1);
        if (north != null) {
            neighbors.add(neighbor(north, length, -1, 0));
            neighbors.add(north);
            neighbors.add(neighbor(north, length, +1, 0));
        }

        neighbors.add(neighbor(geohash, length, -1, 0));
        neighbors.add(neighbor(geohash, length, +1, 0));

        if (south != null) {
            neighbors.add(neighbor(south, length, -1, 0));
            neighbors.add(south);
            neighbors.add(neighbor(south, length, +1, 0));
        }

        return neighbors;
    }

    /** decode longitude value from morton encoded geo point */
    public static final double decodeLongitude(final long hash) {
      return unscaleLon(BitUtil.deinterleave(hash));
    }

    /** decode latitude value from morton encoded geo point */
    public static final double decodeLatitude(final long hash) {
      return unscaleLat(BitUtil.deinterleave(hash >>> 1));
    }

    private static double unscaleLon(final long val) {
      return (val / LON_SCALE) - 180;
    }

    private static double unscaleLat(final long val) {
      return (val / LAT_SCALE) - 90;
    }

    /** returns the latitude value from the string based geohash */
    public static final double decodeLatitude(final String geohash) {
        return decodeLatitude(mortonEncode(geohash));
    }

    /** returns the latitude value from the string based geohash */
    public static final double decodeLongitude(final String geohash) {
        return decodeLongitude(mortonEncode(geohash));
    }
}<|MERGE_RESOLUTION|>--- conflicted
+++ resolved
@@ -222,14 +222,6 @@
         long ghLong = longEncode(geohash, len);
         // shift away the level
         ghLong >>>= 4;
-<<<<<<< HEAD
-        // deinterleave and add 1 to lat and lon to get topRight
-        long lat = BitUtil.deinterleave(ghLong >>> 1) + 1;
-        long lon = BitUtil.deinterleave(ghLong) + 1;
-        GeoPoint topRight = GeoPoint.fromGeohash(BitUtil.interleave((int)lon, (int)lat) << 4 | len);
-
-        return new Rectangle(bottomLeft.lat(), topRight.lat(), bottomLeft.lon(), topRight.lon());
-=======
         // deinterleave
         long lon = BitUtil.deinterleave(ghLong >>> 1);
         long lat = BitUtil.deinterleave(ghLong);
@@ -243,7 +235,6 @@
             GeoPoint topRight = GeoPoint.fromGeohash(BitUtil.interleave((int)lat, (int)(lon + 1)) << 4 | len);
             return new Rectangle(bottomLeft.lat(), MAX_LAT_INCL, bottomLeft.lon(), topRight.lon());
         }
->>>>>>> 0c7f6570
     }
 
     /**

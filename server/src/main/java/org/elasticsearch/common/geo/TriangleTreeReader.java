/*
 * Licensed to Elasticsearch under one or more contributor
 * license agreements. See the NOTICE file distributed with
 * this work for additional information regarding copyright
 * ownership. Elasticsearch licenses this file to you under
 * the Apache License, Version 2.0 (the "License"); you may
 * not use this file except in compliance with the License.
 * You may obtain a copy of the License at
 *
 *    http://www.apache.org/licenses/LICENSE-2.0
 *
 * Unless required by applicable law or agreed to in writing,
 * software distributed under the License is distributed on an
 * "AS IS" BASIS, WITHOUT WARRANTIES OR CONDITIONS OF ANY
 * KIND, either express or implied.  See the License for the
 * specific language governing permissions and limitations
 * under the License.
 */
package org.elasticsearch.common.geo;

import org.apache.lucene.store.ByteArrayDataInput;
import org.apache.lucene.util.BytesRef;

import java.io.IOException;

import static org.apache.lucene.geo.GeoUtils.orient;

/**
 * A tree reusable reader for a previous serialized {@link org.elasticsearch.geometry.Geometry} using
 * {@link TriangleTreeWriter}.
 *
 * This class supports checking bounding box
 * relations against the serialized triangle tree.
 *
 * -----------------------------------------
 * |   The binary format of the tree       |
 * -----------------------------------------
 * -----------------------------------------  --
 * |    centroid-x-coord (4 bytes)         |    |
 * -----------------------------------------    |
 * |    centroid-y-coord (4 bytes)         |    |
 * -----------------------------------------    |
 * |    DimensionalShapeType (1 byte)      |    | Centroid-related header
 * -----------------------------------------    |
 * |  Sum of weights (VLong 1-8 bytes)     |    |
 * -----------------------------------------  --
 * |         Extent (var-encoding)         |
 * -----------------------------------------
 * |         Triangle Tree                 |
 * -----------------------------------------
 * -----------------------------------------
 */
public class TriangleTreeReader {
    private final ByteArrayDataInput input;
    private final CoordinateEncoder coordinateEncoder;
    private final Tile2D tile2D;
    private final Extent extent;
    private int treeOffset;

    public TriangleTreeReader(CoordinateEncoder coordinateEncoder) {
        this.coordinateEncoder = coordinateEncoder;
        this.tile2D = new Tile2D();
        this.extent = new Extent();
        this.input = new ByteArrayDataInput();
    }

    public void reset(BytesRef bytesRef) throws IOException {
        this.input.reset(bytesRef.bytes, bytesRef.offset, bytesRef.length);
        treeOffset = 0;
    }

    /**
     * returns the bounding box of the geometry in the format [minX, maxX, minY, maxY].
     */
    public Extent getExtent() {
        if (treeOffset == 0) {
            getSumCentroidWeight(); // skip CENTROID_HEADER + var-long sum-weight
            Extent.readFromCompressed(input, extent);
            treeOffset = input.getPosition();
        } else {
            input.setPosition(treeOffset);
        }
        return extent;
    }

    /**
     * returns the X coordinate of the centroid.
     */
    public double getCentroidX() {
        input.setPosition(0);
        return coordinateEncoder.decodeX(input.readInt());
    }

    /**
     * returns the Y coordinate of the centroid.
     */
    public double getCentroidY() {
        input.setPosition(4);
        return coordinateEncoder.decodeY(input.readInt());
    }

    public DimensionalShapeType getDimensionalShapeType() {
        input.setPosition(8);
        return DimensionalShapeType.readFrom(input);
    }

    public double getSumCentroidWeight() {
        input.setPosition(9);
        return Double.longBitsToDouble(input.readVLong());
    }

    /**
     * Compute the relation with the provided bounding box. If the result is CELL_INSIDE_QUERY
     * then the bounding box is within the shape.
     */
    public GeoRelation relateTile(int minX, int minY, int maxX, int maxY) {
        Extent extent = getExtent();
        int thisMaxX = extent.maxX();
        int thisMinX = extent.minX();
        int thisMaxY = extent.maxY();
        int thisMinY = extent.minY();

<<<<<<< HEAD
        // check north and east boundaries
=======
        // exclude north and east boundary intersections with tiles from intersection consideration
        // for consistent tiling definition of shapes on the boundaries of tiles
>>>>>>> c95396db
        if ((thisMinX >= maxX || thisMaxX < minX || thisMinY > maxY || thisMaxY <= minY)) {
            // shapes are disjoint
            return GeoRelation.QUERY_DISJOINT;
        }
        if (minX <= thisMinX && maxX >= thisMaxX && minY <= thisMinY && maxY >= thisMaxY) {
            // the rectangle fully contains the shape
            return GeoRelation.QUERY_CROSSES;
        }
        // quick checks failed, need to traverse the tree
        GeoRelation rel = GeoRelation.QUERY_DISJOINT;
        tile2D.setValues(minX, maxX, minY, maxY);
        byte metadata = input.readByte();
        if ((metadata & 1 << 2) == 1 << 2) { // component in this node is a point
            int x = Math.toIntExact(thisMaxX - input.readVLong());
            int y = Math.toIntExact(thisMaxY - input.readVLong());
            if (tile2D.contains(x, y)) {
                return GeoRelation.QUERY_CROSSES;
            }
            thisMinX = x;
        } else if ((metadata & 1 << 3) == 1 << 3) {  // component in this node is a line
            int aX = Math.toIntExact(thisMaxX - input.readVLong());
            int aY = Math.toIntExact(thisMaxY - input.readVLong());
            int bX = Math.toIntExact(thisMaxX - input.readVLong());
            int bY = Math.toIntExact(thisMaxY - input.readVLong());
            if (tile2D.intersectsLine(aX, aY, bX, bY)) {
                return GeoRelation.QUERY_CROSSES;
            }
            thisMinX = aX;
        } else {  // component in this node is a triangle
            int aX = Math.toIntExact(thisMaxX - input.readVLong());
            int aY = Math.toIntExact(thisMaxY - input.readVLong());
            int bX = Math.toIntExact(thisMaxX - input.readVLong());
            int bY = Math.toIntExact(thisMaxY - input.readVLong());
            int cX = Math.toIntExact(thisMaxX - input.readVLong());
            int cY = Math.toIntExact(thisMaxY - input.readVLong());
            boolean ab = (metadata & 1 << 4) == 1 << 4;
            boolean bc = (metadata & 1 << 5) == 1 << 5;
            boolean ca = (metadata & 1 << 6) == 1 << 6;
            rel = tile2D.relateTriangle(aX, aY, ab, bX, bY, bc, cX, cY, ca);
            if (rel == GeoRelation.QUERY_CROSSES) {
                return GeoRelation.QUERY_CROSSES;
            }
            thisMinX = aX;
        }
        if ((metadata & 1 << 0) == 1 << 0) { // left != null
            GeoRelation left = relateTile(tile2D, false, thisMaxX, thisMaxY);
            if (left == GeoRelation.QUERY_CROSSES) {
                return GeoRelation.QUERY_CROSSES;
            } else if (left == GeoRelation.QUERY_INSIDE) {
                rel = left;
            }
        }
        if ((metadata & 1 << 1) == 1 << 1) { // right != null
            if (tile2D.maxX >= thisMinX) {
                GeoRelation right = relateTile(tile2D, false, thisMaxX, thisMaxY);
                if (right == GeoRelation.QUERY_CROSSES) {
                    return GeoRelation.QUERY_CROSSES;
                } else if (right == GeoRelation.QUERY_INSIDE) {
                    rel = right;
                }
            }
        }

        return rel;
    }

    private GeoRelation relateTile(Tile2D tile2D, boolean splitX, int parentMaxX, int parentMaxY) {
        int thisMaxX = Math.toIntExact(parentMaxX - input.readVLong());
        int thisMaxY = Math.toIntExact(parentMaxY - input.readVLong());
        GeoRelation rel = GeoRelation.QUERY_DISJOINT;
        int size = input.readVInt();
        if (tile2D.minY <= thisMaxY && tile2D.minX <= thisMaxX) {
            byte metadata = input.readByte();
            int thisMinX;
            int thisMinY;
            if ((metadata & 1 << 2) == 1 << 2) { // component in this node is a point
                int x = Math.toIntExact(thisMaxX - input.readVLong());
                int y = Math.toIntExact(thisMaxY - input.readVLong());
                if (tile2D.contains(x, y)) {
                    return GeoRelation.QUERY_CROSSES;
                }
                thisMinX = x;
                thisMinY = y;
            } else if ((metadata & 1 << 3) == 1 << 3) { // component in this node is a line
                int aX = Math.toIntExact(thisMaxX - input.readVLong());
                int aY = Math.toIntExact(thisMaxY - input.readVLong());
                int bX = Math.toIntExact(thisMaxX - input.readVLong());
                int bY = Math.toIntExact(thisMaxY - input.readVLong());
                if (tile2D.intersectsLine(aX, aY, bX, bY)) {
                    return GeoRelation.QUERY_CROSSES;
                }
                thisMinX = aX;
                thisMinY = Math.min(aY, bY);
            } else { // component in this node is a triangle
                int aX = Math.toIntExact(thisMaxX - input.readVLong());
                int aY = Math.toIntExact(thisMaxY - input.readVLong());
                int bX = Math.toIntExact(thisMaxX - input.readVLong());
                int bY = Math.toIntExact(thisMaxY - input.readVLong());
                int cX = Math.toIntExact(thisMaxX - input.readVLong());
                int cY = Math.toIntExact(thisMaxY - input.readVLong());
                boolean ab = (metadata & 1 << 4) == 1 << 4;
                boolean bc = (metadata & 1 << 5) == 1 << 5;
                boolean ca = (metadata & 1 << 6) == 1 << 6;
                rel = tile2D.relateTriangle(aX, aY, ab, bX, bY, bc, cX, cY, ca);
                if (rel == GeoRelation.QUERY_CROSSES) {
                    return GeoRelation.QUERY_CROSSES;
                }
                thisMinX = aX;
                thisMinY = Math.min(Math.min(aY, bY), cY);
            }
            if ((metadata & 1 << 0) == 1 << 0) { // left != null
                GeoRelation left = relateTile(tile2D, !splitX, thisMaxX, thisMaxY);
                if (left == GeoRelation.QUERY_CROSSES) {
                    return GeoRelation.QUERY_CROSSES;
                } else if (left == GeoRelation.QUERY_INSIDE) {
                    rel = left;
                }
            }
            if ((metadata & 1 << 1) == 1 << 1) { // right != null
                int rightSize = input.readVInt();
                if ((splitX == false && tile2D.maxY >= thisMinY) || (splitX && tile2D.maxX >= thisMinX)) {
                    GeoRelation right = relateTile(tile2D, !splitX, thisMaxX, thisMaxY);
                    if (right == GeoRelation.QUERY_CROSSES) {
                        return GeoRelation.QUERY_CROSSES;
                    } else if (right == GeoRelation.QUERY_INSIDE) {
                        rel = right;
                    }
                } else {
                    input.skipBytes(rightSize);
                }
            }
        } else {
            input.skipBytes(size);
        }
        return rel;
    }

    private static class Tile2D {

        protected int minX;
        protected int maxX;
        protected int minY;
        protected int maxY;

        Tile2D() {
        }

        private void setValues(int minX, int maxX, int minY, int maxY) {
            this.minX = minX;
            this.maxX = maxX;
            this.minY = minY;
            this.maxY = maxY;
        }

        /**
         * Checks if the rectangle contains the provided point
         **/
        public boolean contains(int x, int y) {
            return (x <= minX || x > maxX || y < minY || y >= maxY) == false;
        }

        /**
         * Checks if the rectangle intersects the provided triangle
         **/
        private boolean intersectsLine(int aX, int aY, int bX, int bY) {
            // 1. query contains any triangle points
            if (contains(aX, aY) || contains(bX, bY)) {
                return true;
            }

            // compute bounding box of triangle
            int tMinX = StrictMath.min(aX, bX);
            int tMaxX = StrictMath.max(aX, bX);
            int tMinY = StrictMath.min(aY, bY);
            int tMaxY = StrictMath.max(aY, bY);

            // 2. check bounding boxes are disjoint
            if (tMaxX <= minX || tMinX > maxX || tMinY > maxY || tMaxY <= minY) {
                return false;
            }

            // 4. last ditch effort: check crossings
            if (edgeIntersectsQuery(aX, aY, bX, bY)) {
                return true;
            }
            return false;
        }

        /**
         * Checks if the rectangle intersects the provided triangle
         **/
        private GeoRelation relateTriangle(int aX, int aY, boolean ab, int bX, int bY, boolean bc, int cX, int cY, boolean ca) {
<<<<<<< HEAD

=======
>>>>>>> c95396db
            // compute bounding box of triangle
            int tMinX = StrictMath.min(StrictMath.min(aX, bX), cX);
            int tMaxX = StrictMath.max(StrictMath.max(aX, bX), cX);
            int tMinY = StrictMath.min(StrictMath.min(aY, bY), cY);
            int tMaxY = StrictMath.max(StrictMath.max(aY, bY), cY);

<<<<<<< HEAD
            // 1. check bounding boxes are disjoint
=======

            // 1. check bounding boxes are disjoint, where north and east boundaries are not considered as crossing
>>>>>>> c95396db
            if (tMaxX <= minX || tMinX > maxX || tMinY > maxY || tMaxY <= minY) {
                return GeoRelation.QUERY_DISJOINT;
            }

            // 2. query contains any triangle points
            if (contains(aX, aY) || contains(bX, bY) || contains(cX, cY)) {
                return GeoRelation.QUERY_CROSSES;
            }

            boolean within = false;
            if (edgeIntersectsQuery(aX, aY, bX, bY)) {
                if (ab) {
                    return GeoRelation.QUERY_CROSSES;
                }
                within = true;
            }

            // right
            if (edgeIntersectsQuery(bX, bY, cX, cY)) {
                if (bc) {
                    return GeoRelation.QUERY_CROSSES;
                }
                within = true;
            }

            if (edgeIntersectsQuery(cX, cY, aX, aY)) {
                if (ca) {
                    return GeoRelation.QUERY_CROSSES;
                }
                within = true;
            }

            if (within || pointInTriangle(tMinX, tMaxX, tMinY, tMaxY, minX, minY, aX, aY, bX, bY, cX, cY)) {
                return GeoRelation.QUERY_INSIDE;
            }

            return GeoRelation.QUERY_DISJOINT;
        }

        /**
         * returns true if the edge (defined by (ax, ay) (bx, by)) intersects the query
         */
        private boolean edgeIntersectsQuery(int ax, int ay, int bx, int by) {
            // shortcut: check bboxes of edges are disjoint
            if (boxesAreDisjoint(Math.min(ax, bx), Math.max(ax, bx), Math.min(ay, by), Math.max(ay, by),
                minX, maxX, minY, maxY)) {
                return false;
            }

            // top
            if (orient(ax, ay, bx, by, minX, maxY) * orient(ax, ay, bx, by, maxX, maxY) <= 0 &&
                orient(minX, maxY, maxX, maxY, ax, ay) * orient(minX, maxY, maxX, maxY, bx, by) <= 0) {
                return true;
            }

            // right
            if (orient(ax, ay, bx, by, maxX, maxY) * orient(ax, ay, bx, by, maxX, minY) <= 0 &&
                orient(maxX, maxY, maxX, minY, ax, ay) * orient(maxX, maxY, maxX, minY, bx, by) <= 0) {
                return true;
            }

            // bottom
            if (orient(ax, ay, bx, by, maxX, minY) * orient(ax, ay, bx, by, minX, minY) <= 0 &&
                orient(maxX, minY, minX, minY, ax, ay) * orient(maxX, minY, minX, minY, bx, by) <= 0) {
                return true;
            }

            // left
            if (orient(ax, ay, bx, by, minX, minY) * orient(ax, ay, bx, by, minX, maxY) <= 0 &&
                orient(minX, minY, minX, maxY, ax, ay) * orient(minX, minY, minX, maxY, bx, by) <= 0) {
                return true;
            }

            return false;
        }

        /**
         * Compute whether the given x, y point is in a triangle; uses the winding order method
         */
        private static boolean pointInTriangle(double minX, double maxX, double minY, double maxY, double x, double y,
                                               double aX, double aY, double bX, double bY, double cX, double cY) {
            //check the bounding box because if the triangle is degenerated, e.g points and lines, we need to filter out
            //coplanar points that are not part of the triangle.
            if (x >= minX && x <= maxX && y >= minY && y <= maxY) {
                int a = orient(x, y, aX, aY, bX, bY);
                int b = orient(x, y, bX, bY, cX, cY);
                if (a == 0 || b == 0 || a < 0 == b < 0) {
                    int c = orient(x, y, cX, cY, aX, aY);
                    return c == 0 || (c < 0 == (b < 0 || a < 0));
                }
                return false;
            } else {
                return false;
            }
        }

        /**
         * utility method to check if two boxes are disjoint
         */
        private static boolean boxesAreDisjoint(final int aMinX, final int aMaxX, final int aMinY, final int aMaxY,
                                                final int bMinX, final int bMaxX, final int bMinY, final int bMaxY) {
            return (aMaxX < bMinX || aMinX > bMaxX || aMaxY < bMinY || aMinY > bMaxY);
        }
    }
}<|MERGE_RESOLUTION|>--- conflicted
+++ resolved
@@ -120,12 +120,8 @@
         int thisMaxY = extent.maxY();
         int thisMinY = extent.minY();
 
-<<<<<<< HEAD
-        // check north and east boundaries
-=======
         // exclude north and east boundary intersections with tiles from intersection consideration
         // for consistent tiling definition of shapes on the boundaries of tiles
->>>>>>> c95396db
         if ((thisMinX >= maxX || thisMaxX < minX || thisMinY > maxY || thisMaxY <= minY)) {
             // shapes are disjoint
             return GeoRelation.QUERY_DISJOINT;
@@ -318,22 +314,13 @@
          * Checks if the rectangle intersects the provided triangle
          **/
         private GeoRelation relateTriangle(int aX, int aY, boolean ab, int bX, int bY, boolean bc, int cX, int cY, boolean ca) {
-<<<<<<< HEAD
-
-=======
->>>>>>> c95396db
             // compute bounding box of triangle
             int tMinX = StrictMath.min(StrictMath.min(aX, bX), cX);
             int tMaxX = StrictMath.max(StrictMath.max(aX, bX), cX);
             int tMinY = StrictMath.min(StrictMath.min(aY, bY), cY);
             int tMaxY = StrictMath.max(StrictMath.max(aY, bY), cY);
 
-<<<<<<< HEAD
-            // 1. check bounding boxes are disjoint
-=======
-
             // 1. check bounding boxes are disjoint, where north and east boundaries are not considered as crossing
->>>>>>> c95396db
             if (tMaxX <= minX || tMinX > maxX || tMinY > maxY || tMaxY <= minY) {
                 return GeoRelation.QUERY_DISJOINT;
             }

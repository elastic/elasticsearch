--- conflicted
+++ resolved
@@ -22,12 +22,6 @@
 import org.elasticsearch.common.ParseField;
 import org.elasticsearch.common.geo.GeoShapeType;
 import org.elasticsearch.common.geo.parsers.ShapeParser;
-<<<<<<< HEAD
-import org.locationtech.spatial4j.shape.Circle;
-import org.locationtech.jts.geom.Coordinate;
-
-=======
->>>>>>> 0c7f6570
 import org.elasticsearch.common.io.stream.StreamInput;
 import org.elasticsearch.common.io.stream.StreamOutput;
 import org.elasticsearch.common.unit.DistanceUnit;
@@ -178,10 +172,6 @@
         throw new UnsupportedOperationException("The WKT spec does not support CIRCLE geometry");
     }
 
-    public int numDimensions() {
-        return Double.isNaN(center.z) ? 2 : 3;
-    }
-
     @Override
     public int numDimensions() {
         return Double.isNaN(center.z) ? 2 : 3;

--- conflicted
+++ resolved
@@ -169,7 +169,6 @@
     }
 
     @Override
-<<<<<<< HEAD
     public int inherentDimensions() {
         if (shapes == null || shapes.isEmpty()) {
             throw new IllegalStateException("unable to get number of dimensions, " +
@@ -197,10 +196,7 @@
     }
 
     @Override
-    public Shape build() {
-=======
     public Shape buildS4J() {
->>>>>>> 69a27cfd
 
         List<Shape> shapes = new ArrayList<>(this.shapes.size());
 

--- conflicted
+++ resolved
@@ -129,19 +129,11 @@
         // decompose linestrings crossing dateline into array of Lines
         Coordinate[] coordinates = this.coordinates.toArray(new Coordinate[this.coordinates.size()]);
         if (wrapdateline) {
-<<<<<<< HEAD
-            ArrayList<Line> strings = decomposeLucene(coordinates, new ArrayList<>());
-            if (strings.size() == 1) {
-                return strings.get(0);
-            } else {
-                return strings.toArray(new Line[strings.size()]);
-=======
             ArrayList<Line> linestrings = decomposeLucene(coordinates, new ArrayList<>());
             if (linestrings.size() == 1) {
                 return linestrings.get(0);
             } else {
                 return linestrings.toArray(new Line[linestrings.size()]);
->>>>>>> 1a5553d4
             }
         }
         return new Line(Arrays.stream(coordinates).mapToDouble(i->normalizeLat(i.y)).toArray(),

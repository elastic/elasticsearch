/*
 * Copyright Elasticsearch B.V. and/or licensed to Elasticsearch B.V. under one
 * or more contributor license agreements. Licensed under the Elastic License
 * 2.0 and the Server Side Public License, v 1; you may not use this file except
 * in compliance with, at your election, the Elastic License 2.0 or the Server
 * Side Public License, v 1.
 */

package org.elasticsearch.common.io.stream;

import org.elasticsearch.TransportVersion;
import org.elasticsearch.common.bytes.BytesReference;
import org.elasticsearch.common.bytes.ReleasableBytesReference;

import java.io.EOFException;
import java.io.IOException;

/**
 * Wraps a {@link StreamInput} and delegates to it. To be used to add functionality to an existing stream by subclassing.
 */
public abstract class FilterStreamInput extends StreamInput {

    protected final StreamInput delegate;

    protected FilterStreamInput(StreamInput delegate) {
        this.delegate = delegate;
    }

    @Override
    public String readString() throws IOException {
        return delegate.readString();
    }

    @Override
    public byte readByte() throws IOException {
        return delegate.readByte();
    }

    @Override
    public void readBytes(byte[] b, int offset, int len) throws IOException {
        delegate.readBytes(b, offset, len);
    }

    @Override
    public ReleasableBytesReference readReleasableBytesReference() throws IOException {
        return delegate.readReleasableBytesReference();
    }

    @Override
    public boolean supportReadAllToReleasableBytesReference() {
        return delegate.supportReadAllToReleasableBytesReference();
    }

    @Override
    public ReleasableBytesReference readAllToReleasableBytesReference() throws IOException {
        assert supportReadAllToReleasableBytesReference() : "This InputStream doesn't support readAllToReleasableBytesReference";
        return delegate.readAllToReleasableBytesReference();
    }

    @Override
<<<<<<< HEAD
    public <C> Symbol readSymbol() throws IOException {
        return delegate.readSymbol();
=======
    public BytesReference readSlicedBytesReference() throws IOException {
        return delegate.readSlicedBytesReference();
>>>>>>> 8cc438ea
    }

    @Override
    public short readShort() throws IOException {
        return delegate.readShort();
    }

    @Override
    public int readInt() throws IOException {
        return delegate.readInt();
    }

    @Override
    public long readLong() throws IOException {
        return delegate.readLong();
    }

    @Override
    public int readVInt() throws IOException {
        return delegate.readVInt();
    }

    @Override
    public long readVLong() throws IOException {
        return delegate.readVLong();
    }

    @Override
    public void reset() throws IOException {
        delegate.reset();
    }

    @Override
    public int read() throws IOException {
        return delegate.read();
    }

    @Override
    public void close() throws IOException {
        delegate.close();
    }

    @Override
    public int available() throws IOException {
        return delegate.available();
    }

    @Override
    public TransportVersion getTransportVersion() {
        return delegate.getTransportVersion();
    }

    @Override
    public void setTransportVersion(TransportVersion version) {
        delegate.setTransportVersion(version);
        // also set the version on this stream directly, so that any uses of this.version are still correct
        super.setTransportVersion(version);
    }

    @Override
    protected void ensureCanReadBytes(int length) throws EOFException {
        delegate.ensureCanReadBytes(length);
    }

    @Override
    public NamedWriteableRegistry namedWriteableRegistry() {
        return delegate.namedWriteableRegistry();
    }
}<|MERGE_RESOLUTION|>--- conflicted
+++ resolved
@@ -58,13 +58,12 @@
     }
 
     @Override
-<<<<<<< HEAD
-    public <C> Symbol readSymbol() throws IOException {
-        return delegate.readSymbol();
-=======
     public BytesReference readSlicedBytesReference() throws IOException {
         return delegate.readSlicedBytesReference();
->>>>>>> 8cc438ea
+    }
+
+    public Symbol readSymbol() throws IOException {
+        return delegate.readSymbol();
     }
 
     @Override

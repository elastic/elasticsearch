/*
 * Copyright Elasticsearch B.V. and/or licensed to Elasticsearch B.V. under one
 * or more contributor license agreements. Licensed under the "Elastic License
 * 2.0", the "GNU Affero General Public License v3.0 only", and the "Server Side
 * Public License v 1"; you may not use this file except in compliance with, at
 * your election, the "Elastic License 2.0", the "GNU Affero General Public
 * License v3.0 only", or the "Server Side Public License, v 1".
 */

package org.elasticsearch.common.io.stream;

import org.apache.lucene.util.BytesRef;
import org.elasticsearch.common.bytes.BytesArray;
import org.elasticsearch.common.bytes.BytesReference;
import org.elasticsearch.common.bytes.CompositeBytesReference;
import org.elasticsearch.common.bytes.ReleasableBytesReference;
import org.elasticsearch.common.recycler.Recycler;
import org.elasticsearch.core.Releasable;
import org.elasticsearch.core.Releasables;

import java.io.ByteArrayOutputStream;
import java.io.IOException;
import java.lang.invoke.MethodHandles;
import java.lang.invoke.VarHandle;
import java.nio.ByteOrder;
import java.nio.charset.StandardCharsets;
import java.util.ArrayList;
import java.util.Objects;

/**
 * A @link {@link StreamOutput} that uses {@link Recycler.V<BytesRef>} to acquire pages of bytes, which
 * avoids frequent reallocation &amp; copying of the internal data. When {@link #close()} is called,
 * the bytes will be released.
 */
public class RecyclerBytesStreamOutput extends BytesStream implements Releasable {

    static final VarHandle VH_BE_SHORT = MethodHandles.byteArrayViewVarHandle(short[].class, ByteOrder.BIG_ENDIAN);
    static final VarHandle VH_BE_INT = MethodHandles.byteArrayViewVarHandle(int[].class, ByteOrder.BIG_ENDIAN);
    static final VarHandle VH_LE_INT = MethodHandles.byteArrayViewVarHandle(int[].class, ByteOrder.LITTLE_ENDIAN);
    static final VarHandle VH_BE_LONG = MethodHandles.byteArrayViewVarHandle(long[].class, ByteOrder.BIG_ENDIAN);
    static final VarHandle VH_LE_LONG = MethodHandles.byteArrayViewVarHandle(long[].class, ByteOrder.LITTLE_ENDIAN);

    private ArrayList<Recycler.V<BytesRef>> pages = new ArrayList<>(8);
    private final Recycler<BytesRef> recycler;
    private final int pageSize;
    private int pageIndex = -1;
    private int currentCapacity = 0;

    private BytesRef currentBytesRef;
    private int currentPageOffset;

    private byte[] bytesRefBytes;
    private int bytesRefOffset;

    public RecyclerBytesStreamOutput(Recycler<BytesRef> recycler) {
        this.recycler = recycler;
        this.pageSize = recycler.pageSize();
        this.currentPageOffset = pageSize;
<<<<<<< HEAD
        // Always start with a page
=======
        // Always start with a page. This is because if we don't have a page, one of the hot write paths would be forced to go through
        // a slow path. We prefer to only execute that path if we need to expand.
>>>>>>> 771aaffb
        ensureCapacityFromPosition(1);
        nextPage();
    }

    @Override
    public long position() {
        return ((long) pageSize * pageIndex) + currentPageOffset;
    }

    @Override
    public void writeByte(byte b) {
<<<<<<< HEAD
        if (currentPageOffset == pageSize) {
            ensureCapacity(1);
            nextPage();
        }
        bytesRefBytes[bytesRefOffset + currentPageOffset] = b;
        ++currentPageOffset;
=======
        int currentPageOffset = this.currentPageOffset;
        if (1 > pageSize - currentPageOffset) {
            ensureCapacity(1);
            nextPage();
            currentPageOffset = 0;
        }
        final BytesRef currentPage = currentBytesRef;
        final int destOffset = currentPage.offset + currentPageOffset;
        currentPage.bytes[destOffset] = b;
        this.currentPageOffset = currentPageOffset + 1;
>>>>>>> 771aaffb
    }

    @Override
    public void write(byte[] b) throws IOException {
        writeBytes(b, 0, b.length);
    }

    @Override
    public void write(byte[] b, int off, int len) throws IOException {
        writeBytes(b, off, len);
    }

    @Override
    public void writeBytes(byte[] b, int offset, int length) {
        // nothing to copy
        if (length == 0) {
            return;
        }

        Objects.checkFromIndexSize(offset, length, b.length);

<<<<<<< HEAD
        int toCopy = Math.min(length, pageSize - currentPageOffset);
        if (toCopy != 0) {
            System.arraycopy(b, offset, bytesRefBytes, bytesRefOffset + currentPageOffset, toCopy);
            currentPageOffset += toCopy;
            if (toCopy == length) {
                return;
            }
        }

        writeAdditionalPages(b, offset + toCopy, length - toCopy);
    }

    private void writeAdditionalPages(byte[] b, int offset, int length) {
        ensureCapacity(length);

        int bytesToCopy = length;
        int srcOffset = offset;

        while (bytesToCopy > 0) {
            if (currentPageOffset == pageSize) {
                nextPage();
            }

            int toCopyThisLoop = Math.min(pageSize - currentPageOffset, bytesToCopy);
            System.arraycopy(b, srcOffset, bytesRefBytes, bytesRefOffset + currentPageOffset, toCopyThisLoop);

            srcOffset += toCopyThisLoop;
            bytesToCopy -= toCopyThisLoop;
            currentPageOffset += toCopyThisLoop;
        }
    }

    public void writeUTF8String(String str) throws IOException {
        byte[] utf8Bytes = str.getBytes(StandardCharsets.UTF_8);
        writeShortIntAndBytes(utf8Bytes, 0, utf8Bytes.length);
    }

    private void writeShortIntAndBytes(byte[] bytes, int offset, int length) throws IOException {
        // Just in case bounds check int size
        if (4 + length <= (pageSize - currentPageOffset)) {
            int pos = bytesRefOffset + currentPageOffset;
            if (length <= Short.MAX_VALUE) {
                VH_BE_SHORT.set(bytesRefBytes, bytesRefOffset + currentPageOffset, (short) length);
                pos += 2;
=======
        int currentPageOffset = this.currentPageOffset;
        BytesRef currentPage = currentBytesRef;
        if (length > pageSize - currentPageOffset) {
            ensureCapacity(length);
        }

        int bytesToCopy = length;
        int srcOff = offset;
        while (true) {
            final int toCopyThisLoop = Math.min(pageSize - currentPageOffset, bytesToCopy);
            final int destOffset = currentPage.offset + currentPageOffset;
            System.arraycopy(b, srcOff, currentPage.bytes, destOffset, toCopyThisLoop);
            srcOff += toCopyThisLoop;
            bytesToCopy -= toCopyThisLoop;
            if (bytesToCopy > 0) {
                currentPageOffset = 0;
                currentPage = pages.get(++pageIndex).v();
>>>>>>> 771aaffb
            } else {
                VH_BE_INT.set(bytesRefBytes, bytesRefOffset + currentPageOffset, (short) length);
                writeInt(length | 0x80000000);
                pos += 4;
            }
<<<<<<< HEAD
            System.arraycopy(bytes, offset, bytesRefBytes, pos, length);
            currentPageOffset = pos + length;
        } else {
            writeShortInt(length);
            writeBytes(bytes, offset, length);
        }
    }

    // public void writeUTF8String(String str) throws IOException {
    // final int charCount = str.length();
    // if (charCount == 0) {
    // writeByte((byte) 0);
    // return;
    // }
    //
    // // Optimistically write length assuming all ASCII (1 byte per char)
    // int asciiBytesNeeded = vIntLength(charCount);
    //
    // // Ensure we have at least enough capacity for ASCII representation and vint
    // if ((charCount + asciiBytesNeeded) > (pageSize - currentPageOffset)) {
    // ensureCapacity(charCount);
    // }
    //
    // long startPosition = position();
    // putVInt(charCount, asciiBytesNeeded);
    // if (writeAsciiChars(str, charCount) == false) {
    // seek(startPosition);
    // handleNonAsciiString(str);
    // }
    // }

    private boolean writeAsciiChars(String str, int charCount) {
        int charIndex = 0;

        while (charIndex < charCount) {
            int remainingInPage = pageSize - currentPageOffset;
            int charsToWrite = Math.min(remainingInPage, charCount - charIndex);

            for (int i = 0; i < charsToWrite; i++) {
                char c = str.charAt(charIndex + i);
                if (c > 0x7F) {
                    return false;
                }
                bytesRefBytes[bytesRefOffset + currentPageOffset + i] = (byte) c;
            }

            currentPageOffset += charsToWrite;
            charIndex += charsToWrite;

            if (currentPageOffset == pageSize && charIndex < charCount) {
                nextPage();
            }
        }

        return true;
    }

    private void handleNonAsciiString(String str) {
        byte[] utf8Bytes = str.getBytes(java.nio.charset.StandardCharsets.UTF_8);
        int vIntLength = vIntLength(utf8Bytes.length);
        if ((utf8Bytes.length + vIntLength) > (pageSize - currentPageOffset)) {
            ensureCapacity(utf8Bytes.length + vIntLength);
        }

        // TODO: Doesn't work if not enough room in page
        putVInt(utf8Bytes.length, vIntLength);
        writeBytes(utf8Bytes, 0, utf8Bytes.length);
    }

    @Override
    public void writeVInt(int i) throws IOException {
        int bytesNeeded = vIntLength(i);
        if (bytesNeeded > pageSize - currentPageOffset) {
            super.writeVInt(i);
        } else {
            putVInt(i, bytesNeeded);
        }
    }

    private static int vIntLength(int value) {
        int leadingZeros = Integer.numberOfLeadingZeros(value);
        if (leadingZeros >= 25) {
            return 1;
        } else if (leadingZeros >= 18) {
            return 2;
        } else if (leadingZeros >= 11) {
            return 3;
        } else if (leadingZeros >= 4) {
            return 4;
        }
        return 5;
    }

    private void putVInt(int i, int bytesNeeded) {
        if (bytesNeeded == 1) {
            bytesRefBytes[bytesRefOffset + currentPageOffset] = (byte) i;
            currentPageOffset += 1;
        } else {
            currentPageOffset += putMultiByteVInt(bytesRefBytes, i, bytesRefOffset + currentPageOffset);
        }
    }

    public void writeShortInt(int i) throws IOException {
        if (i <= Short.MAX_VALUE) {
            final int currentPageOffset = this.currentPageOffset;
            if (2 > (pageSize - currentPageOffset)) {
                super.writeShort((short) i);
            } else {
                VH_BE_SHORT.set(bytesRefBytes, bytesRefOffset + currentPageOffset, (short) i);
                this.currentPageOffset = currentPageOffset + 2;
            }
        } else {
            writeInt(i | 0x80000000);
=======
        }
        this.currentPageOffset = currentPageOffset;
        this.currentBytesRef = currentPage;
    }

    @Override
    public void writeVInt(int i) throws IOException {
        final int currentPageOffset = this.currentPageOffset;
        final int remainingBytesInPage = pageSize - currentPageOffset;

        // Single byte values (most common)
        if ((i & 0xFFFFFF80) == 0) {
            if (1 > remainingBytesInPage) {
                super.writeVInt(i);
            } else {
                BytesRef currentPage = currentBytesRef;
                currentPage.bytes[currentPage.offset + currentPageOffset] = (byte) i;
                this.currentPageOffset = currentPageOffset + 1;
            }
            return;
        }

        int bytesNeeded = vIntLength(i);
        if (bytesNeeded > remainingBytesInPage) {
            super.writeVInt(i);
        } else {
            BytesRef currentPage = currentBytesRef;
            putVInt(i, bytesNeeded, currentPage.bytes, currentPage.offset + currentPageOffset);
            this.currentPageOffset = currentPageOffset + bytesNeeded;
        }
    }

    protected static int vIntLength(int value) {
        int leadingZeros = Integer.numberOfLeadingZeros(value);
        if (leadingZeros >= 25) {
            return 1;
        } else if (leadingZeros >= 18) {
            return 2;
        } else if (leadingZeros >= 11) {
            return 3;
        } else if (leadingZeros >= 4) {
            return 4;
        }
        return 5;
    }

    private void putVInt(int i, int bytesNeeded, byte[] page, int offset) {
        if (bytesNeeded == 1) {
            page[offset] = (byte) i;
        } else {
            putMultiByteVInt(page, i, offset);
>>>>>>> 771aaffb
        }
    }

    @Override
    public void writeInt(int i) throws IOException {
        final int currentPageOffset = this.currentPageOffset;
        if (4 > (pageSize - currentPageOffset)) {
            super.writeInt(i);
        } else {
<<<<<<< HEAD
            VH_BE_INT.set(bytesRefBytes, bytesRefOffset + currentPageOffset, i);
=======
            BytesRef currentPage = currentBytesRef;
            VH_BE_INT.set(currentPage.bytes, currentPage.offset + currentPageOffset, i);
>>>>>>> 771aaffb
            this.currentPageOffset = currentPageOffset + 4;
        }
    }

    @Override
    public void writeIntLE(int i) throws IOException {
        final int currentPageOffset = this.currentPageOffset;
        if (4 > (pageSize - currentPageOffset)) {
            super.writeIntLE(i);
        } else {
<<<<<<< HEAD
            VH_LE_INT.set(bytesRefBytes, bytesRefOffset + currentPageOffset, i);
            currentPageOffset += 4;
=======
            BytesRef currentPage = currentBytesRef;
            VH_LE_INT.set(currentPage.bytes, currentPage.offset + currentPageOffset, i);
            this.currentPageOffset = currentPageOffset + 4;
>>>>>>> 771aaffb
        }
    }

    @Override
    public void writeLong(long i) throws IOException {
        final int currentPageOffset = this.currentPageOffset;
        if (8 > (pageSize - currentPageOffset)) {
            super.writeLong(i);
        } else {
<<<<<<< HEAD
            VH_BE_LONG.set(bytesRefBytes, bytesRefOffset + currentPageOffset, i);
=======
            BytesRef currentPage = currentBytesRef;
            VH_BE_LONG.set(currentPage.bytes, currentPage.offset + currentPageOffset, i);
>>>>>>> 771aaffb
            this.currentPageOffset = currentPageOffset + 8;
        }
    }

    @Override
    public void writeLongLE(long i) throws IOException {
        final int currentPageOffset = this.currentPageOffset;
        if (8 > (pageSize - currentPageOffset)) {
            super.writeLongLE(i);
        } else {
<<<<<<< HEAD
            VH_LE_LONG.set(bytesRefBytes, bytesRefOffset + currentPageOffset, i);
            currentPageOffset += 8;
=======
            BytesRef currentPage = currentBytesRef;
            VH_LE_LONG.set(currentPage.bytes, currentPage.offset + currentPageOffset, i);
            this.currentPageOffset = currentPageOffset + 8;
>>>>>>> 771aaffb
        }
    }

    @Override
    public void legacyWriteWithSizePrefix(Writeable writeable) throws IOException {
        // TODO: do this without copying the bytes from tmp by calling writeBytes and just use the pages in tmp directly through
        // manipulation of the offsets on the pages after writing to tmp. This will require adjustments to the places in this class
        // that make assumptions about the page size
        try (RecyclerBytesStreamOutput tmp = new RecyclerBytesStreamOutput(recycler)) {
            tmp.setTransportVersion(getTransportVersion());
            writeable.writeTo(tmp);
            int size = tmp.size();
            writeVInt(size);
            int tmpPage = 0;
            while (size > 0) {
                final Recycler.V<BytesRef> p = tmp.pages.get(tmpPage);
                final BytesRef b = p.v();
                final int writeSize = Math.min(size, b.length);
                writeBytes(b.bytes, b.offset, writeSize);
                tmp.pages.set(tmpPage, null).close();
                size -= writeSize;
                tmpPage++;
            }
        }
    }

    // overridden with some code duplication the same way other write methods in this class are overridden to bypass StreamOutput's
    // intermediary buffers
    @Override
    public void writeString(String str) throws IOException {
        final int currentPageOffset = this.currentPageOffset;
        final int charCount = str.length();
        int bytesNeededForVInt = vIntLength(charCount);
        // maximum serialized length is 3 bytes per char + n bytes for the vint
        if (charCount * 3 + bytesNeededForVInt > (pageSize - currentPageOffset)) {
            super.writeString(str);
            return;
        }

<<<<<<< HEAD
        int off = bytesRefOffset + currentPageOffset;
        byte[] buffer = bytesRefBytes;

=======
        BytesRef currentPage = currentBytesRef;
        int offset = currentPage.offset + currentPageOffset;
        byte[] buffer = currentPage.bytes;
>>>>>>> 771aaffb
        // mostly duplicated from StreamOutput.writeString to to get more reliable compilation of this very hot loop
        putVInt(charCount, bytesNeededForVInt, currentPage.bytes, offset);
        offset += bytesNeededForVInt;

        for (int i = 0; i < charCount; i++) {
            final int c = str.charAt(i);
            if (c <= 0x007F) {
                buffer[offset++] = ((byte) c);
            } else if (c > 0x07FF) {
                buffer[offset++] = ((byte) (0xE0 | c >> 12 & 0x0F));
                buffer[offset++] = ((byte) (0x80 | c >> 6 & 0x3F));
                buffer[offset++] = ((byte) (0x80 | c >> 0 & 0x3F));
            } else {
                buffer[offset++] = ((byte) (0xC0 | c >> 6 & 0x1F));
                buffer[offset++] = ((byte) (0x80 | c >> 0 & 0x3F));
            }
        }
        this.currentPageOffset = offset - bytesRefOffset;
    }

    @Override
    public void flush() {
        // nothing to do
    }

    @Override
    public void seek(long position) {
        ensureCapacityFromPosition(position);
<<<<<<< HEAD
        int offsetInPage = (int) (position % pageSize);
        int pageIndex = (int) position / pageSize;

        // Special handling for seeking to the first index in a new page, which is handled as a seeking to one-after the last index
        // in the previous case. This is done so that seeking to the first index of a new page does not cause a page allocation while
        // still allowing a fast check via (pageSize - currentPageOffset) on the remaining size in the current page in all other methods.
        if (offsetInPage == 0) {
            this.pageIndex = pageIndex - 1;
            this.currentPageOffset = pageSize;
=======
        if (position > 0) {
            int offsetInPage = (int) (position % pageSize);
            int pageIndex = (int) position / pageSize;

            // Special handling for seeking to the first index in a new page, which is handled as a seeking to one-after the last index
            // in the previous case. This is done so that seeking to the first index of a new page does not cause a page allocation while
            // still allowing a fast check via (pageSize - currentPageOffset) on the remaining size in the current page in all other
            // methods.
            if (offsetInPage == 0) {
                this.pageIndex = pageIndex - 1;
                this.currentPageOffset = pageSize;
            } else {
                this.pageIndex = pageIndex;
                this.currentPageOffset = offsetInPage;
            }
>>>>>>> 771aaffb
        } else {
            // We always have an initial page so special handling for seeking to 0.
            assert position == 0;
            this.pageIndex = 0;
            this.currentPageOffset = 0;
        }
<<<<<<< HEAD
        if (position != 0) {
            BytesRef page = pages.get(this.pageIndex).v();
            this.bytesRefBytes = page.bytes;
            this.bytesRefOffset = page.offset;
        } else {
            this.bytesRefBytes = null;
            this.bytesRefOffset = 0;
        }
=======
        this.currentBytesRef = pages.get(pageIndex).v();
>>>>>>> 771aaffb
    }

    public void skip(int length) {
        seek(position() + length);
    }

    @Override
    public void close() {
        var pages = this.pages;
        if (pages != null) {
<<<<<<< HEAD
            this.pages = null;

            this.bytesRefBytes = null;
=======
            closeFields();
>>>>>>> 771aaffb
            Releasables.close(pages);
        }
    }

    /**
     * Move the contents written to this stream to a {@link ReleasableBytesReference}. Closing this instance becomes a noop after
     * this method returns successfully and its buffers need to be released by releasing the returned bytes reference.
     *
     * @return a {@link ReleasableBytesReference} that must be released once no longer needed
     */
    public ReleasableBytesReference moveToBytesReference() {
        var bytes = bytes();
        var pages = this.pages;
<<<<<<< HEAD
        this.pages = null;

        this.bytesRefBytes = null;
=======
        closeFields();

>>>>>>> 771aaffb
        return new ReleasableBytesReference(bytes, () -> Releasables.close(pages));
    }

    private void closeFields() {
        this.pages = null;
        this.currentBytesRef = null;
        this.pageIndex = -1;
        this.currentPageOffset = pageSize;
        this.currentCapacity = 0;
    }

    /**
     * Returns the current size of the buffer.
     *
     * @return the value of the <code>count</code> field, which is the number of valid
     *         bytes in this output stream.
     * @see ByteArrayOutputStream#size()
     */
    public int size() {
        return Math.toIntExact(position());
    }

    @Override
    public BytesReference bytes() {
        int position = (int) position();
        if (position == 0) {
            return BytesArray.EMPTY;
        } else {
            final int adjustment;
            final int bytesInLastPage;
            final int remainder = position % pageSize;
            if (remainder != 0) {
                adjustment = 1;
                bytesInLastPage = remainder;
            } else {
                adjustment = 0;
                bytesInLastPage = pageSize;
            }
            final int pageCount = (position / pageSize) + adjustment;
            if (pageCount == 1) {
                BytesRef page = pages.get(0).v();
                return new BytesArray(page.bytes, page.offset, bytesInLastPage);
            } else {
                BytesReference[] references = new BytesReference[pageCount];
                for (int i = 0; i < pageCount - 1; ++i) {
                    references[i] = new BytesArray(this.pages.get(i).v());
                }
                BytesRef last = this.pages.get(pageCount - 1).v();
                references[pageCount - 1] = new BytesArray(last.bytes, last.offset, bytesInLastPage);
                return CompositeBytesReference.of(references);
            }
        }
    }

    private void ensureCapacity(int bytesNeeded) {
        assert bytesNeeded > pageSize - currentPageOffset;
        ensureCapacityFromPosition(position() + bytesNeeded);
    }

    private void ensureCapacityFromPosition(long newPosition) {
        // Integer.MAX_VALUE is not a multiple of the page size so we can only allocate the largest multiple of the pagesize that is less
        // than Integer.MAX_VALUE
        if (newPosition > Integer.MAX_VALUE - (Integer.MAX_VALUE % pageSize)) {
            throw new IllegalArgumentException(getClass().getSimpleName() + " cannot hold more than 2GB of data");
        } else if (pages == null) {
            throw new IllegalStateException("Cannot use " + getClass().getSimpleName() + " after it has been closed");
        }

        long additionalCapacityNeeded = newPosition - currentCapacity;
        if (additionalCapacityNeeded > 0) {
<<<<<<< HEAD
            if (additionalCapacityNeeded <= pageSize) {
                Recycler.V<BytesRef> newPage = recycler.obtain();
                assert pageSize == newPage.v().length;
                pages.add(newPage);
                currentCapacity += pageSize;
            } else {
                // Calculate number of additional pages needed
                int additionalPagesNeeded = (int) ((additionalCapacityNeeded + pageSize - 1) / pageSize);
                pages.ensureCapacity(pages.size() + additionalPagesNeeded);
                for (int i = 0; i < additionalPagesNeeded; i++) {
                    Recycler.V<BytesRef> newPage = recycler.obtain();
                    assert pageSize == newPage.v().length;
                    pages.add(newPage);
                }
                currentCapacity += additionalPagesNeeded * pageSize;
            }
=======
            // Calculate number of additional pages needed
            int additionalPagesNeeded = (int) ((additionalCapacityNeeded + pageSize - 1) / pageSize);
            pages.ensureCapacity(pages.size() + additionalPagesNeeded);
            for (int i = 0; i < additionalPagesNeeded; i++) {
                Recycler.V<BytesRef> newPage = recycler.obtain();
                assert pageSize == newPage.v().length;
                pages.add(newPage);
            }
            currentCapacity += additionalPagesNeeded * pageSize;
>>>>>>> 771aaffb
        }
    }

    private void nextPage() {
        pageIndex++;
        currentPageOffset = 0;
<<<<<<< HEAD

        BytesRef page = pages.get(pageIndex).v();
        bytesRefBytes = page.bytes;
        bytesRefOffset = page.offset;
=======
        currentBytesRef = pages.get(pageIndex).v();
>>>>>>> 771aaffb
    }
}<|MERGE_RESOLUTION|>--- conflicted
+++ resolved
@@ -49,19 +49,12 @@
     private BytesRef currentBytesRef;
     private int currentPageOffset;
 
-    private byte[] bytesRefBytes;
-    private int bytesRefOffset;
-
     public RecyclerBytesStreamOutput(Recycler<BytesRef> recycler) {
         this.recycler = recycler;
         this.pageSize = recycler.pageSize();
         this.currentPageOffset = pageSize;
-<<<<<<< HEAD
-        // Always start with a page
-=======
         // Always start with a page. This is because if we don't have a page, one of the hot write paths would be forced to go through
         // a slow path. We prefer to only execute that path if we need to expand.
->>>>>>> 771aaffb
         ensureCapacityFromPosition(1);
         nextPage();
     }
@@ -73,14 +66,6 @@
 
     @Override
     public void writeByte(byte b) {
-<<<<<<< HEAD
-        if (currentPageOffset == pageSize) {
-            ensureCapacity(1);
-            nextPage();
-        }
-        bytesRefBytes[bytesRefOffset + currentPageOffset] = b;
-        ++currentPageOffset;
-=======
         int currentPageOffset = this.currentPageOffset;
         if (1 > pageSize - currentPageOffset) {
             ensureCapacity(1);
@@ -91,7 +76,6 @@
         final int destOffset = currentPage.offset + currentPageOffset;
         currentPage.bytes[destOffset] = b;
         this.currentPageOffset = currentPageOffset + 1;
->>>>>>> 771aaffb
     }
 
     @Override
@@ -113,52 +97,6 @@
 
         Objects.checkFromIndexSize(offset, length, b.length);
 
-<<<<<<< HEAD
-        int toCopy = Math.min(length, pageSize - currentPageOffset);
-        if (toCopy != 0) {
-            System.arraycopy(b, offset, bytesRefBytes, bytesRefOffset + currentPageOffset, toCopy);
-            currentPageOffset += toCopy;
-            if (toCopy == length) {
-                return;
-            }
-        }
-
-        writeAdditionalPages(b, offset + toCopy, length - toCopy);
-    }
-
-    private void writeAdditionalPages(byte[] b, int offset, int length) {
-        ensureCapacity(length);
-
-        int bytesToCopy = length;
-        int srcOffset = offset;
-
-        while (bytesToCopy > 0) {
-            if (currentPageOffset == pageSize) {
-                nextPage();
-            }
-
-            int toCopyThisLoop = Math.min(pageSize - currentPageOffset, bytesToCopy);
-            System.arraycopy(b, srcOffset, bytesRefBytes, bytesRefOffset + currentPageOffset, toCopyThisLoop);
-
-            srcOffset += toCopyThisLoop;
-            bytesToCopy -= toCopyThisLoop;
-            currentPageOffset += toCopyThisLoop;
-        }
-    }
-
-    public void writeUTF8String(String str) throws IOException {
-        byte[] utf8Bytes = str.getBytes(StandardCharsets.UTF_8);
-        writeShortIntAndBytes(utf8Bytes, 0, utf8Bytes.length);
-    }
-
-    private void writeShortIntAndBytes(byte[] bytes, int offset, int length) throws IOException {
-        // Just in case bounds check int size
-        if (4 + length <= (pageSize - currentPageOffset)) {
-            int pos = bytesRefOffset + currentPageOffset;
-            if (length <= Short.MAX_VALUE) {
-                VH_BE_SHORT.set(bytesRefBytes, bytesRefOffset + currentPageOffset, (short) length);
-                pos += 2;
-=======
         int currentPageOffset = this.currentPageOffset;
         BytesRef currentPage = currentBytesRef;
         if (length > pageSize - currentPageOffset) {
@@ -176,130 +114,39 @@
             if (bytesToCopy > 0) {
                 currentPageOffset = 0;
                 currentPage = pages.get(++pageIndex).v();
->>>>>>> 771aaffb
-            } else {
-                VH_BE_INT.set(bytesRefBytes, bytesRefOffset + currentPageOffset, (short) length);
+            } else {
+                currentPageOffset += toCopyThisLoop;
+                break;
+            }
+        }
+        this.currentPageOffset = currentPageOffset;
+        this.currentBytesRef = currentPage;
+    }
+
+    public void writeUTF8String(String str) throws IOException {
+        byte[] utf8Bytes = str.getBytes(StandardCharsets.UTF_8);
+        writeShortIntAndBytes(utf8Bytes, 0, utf8Bytes.length);
+    }
+
+    private void writeShortIntAndBytes(byte[] bytes, int offset, int length) throws IOException {
+        BytesRef currentPage = currentBytesRef;
+        // Just in case bounds check int size
+        if (4 + length <= (pageSize - currentPageOffset)) {
+            int pos = currentPage.offset + currentPageOffset;
+            if (length <= Short.MAX_VALUE) {
+                VH_BE_SHORT.set(currentPage.bytes, currentPage.offset + currentPageOffset, (short) length);
+                pos += 2;
+            } else {
+                VH_BE_INT.set(currentPage.bytes, currentPage.offset + currentPageOffset, (short) length);
                 writeInt(length | 0x80000000);
                 pos += 4;
             }
-<<<<<<< HEAD
-            System.arraycopy(bytes, offset, bytesRefBytes, pos, length);
+            System.arraycopy(bytes, offset, currentPage.bytes, pos, length);
             currentPageOffset = pos + length;
         } else {
             writeShortInt(length);
             writeBytes(bytes, offset, length);
         }
-    }
-
-    // public void writeUTF8String(String str) throws IOException {
-    // final int charCount = str.length();
-    // if (charCount == 0) {
-    // writeByte((byte) 0);
-    // return;
-    // }
-    //
-    // // Optimistically write length assuming all ASCII (1 byte per char)
-    // int asciiBytesNeeded = vIntLength(charCount);
-    //
-    // // Ensure we have at least enough capacity for ASCII representation and vint
-    // if ((charCount + asciiBytesNeeded) > (pageSize - currentPageOffset)) {
-    // ensureCapacity(charCount);
-    // }
-    //
-    // long startPosition = position();
-    // putVInt(charCount, asciiBytesNeeded);
-    // if (writeAsciiChars(str, charCount) == false) {
-    // seek(startPosition);
-    // handleNonAsciiString(str);
-    // }
-    // }
-
-    private boolean writeAsciiChars(String str, int charCount) {
-        int charIndex = 0;
-
-        while (charIndex < charCount) {
-            int remainingInPage = pageSize - currentPageOffset;
-            int charsToWrite = Math.min(remainingInPage, charCount - charIndex);
-
-            for (int i = 0; i < charsToWrite; i++) {
-                char c = str.charAt(charIndex + i);
-                if (c > 0x7F) {
-                    return false;
-                }
-                bytesRefBytes[bytesRefOffset + currentPageOffset + i] = (byte) c;
-            }
-
-            currentPageOffset += charsToWrite;
-            charIndex += charsToWrite;
-
-            if (currentPageOffset == pageSize && charIndex < charCount) {
-                nextPage();
-            }
-        }
-
-        return true;
-    }
-
-    private void handleNonAsciiString(String str) {
-        byte[] utf8Bytes = str.getBytes(java.nio.charset.StandardCharsets.UTF_8);
-        int vIntLength = vIntLength(utf8Bytes.length);
-        if ((utf8Bytes.length + vIntLength) > (pageSize - currentPageOffset)) {
-            ensureCapacity(utf8Bytes.length + vIntLength);
-        }
-
-        // TODO: Doesn't work if not enough room in page
-        putVInt(utf8Bytes.length, vIntLength);
-        writeBytes(utf8Bytes, 0, utf8Bytes.length);
-    }
-
-    @Override
-    public void writeVInt(int i) throws IOException {
-        int bytesNeeded = vIntLength(i);
-        if (bytesNeeded > pageSize - currentPageOffset) {
-            super.writeVInt(i);
-        } else {
-            putVInt(i, bytesNeeded);
-        }
-    }
-
-    private static int vIntLength(int value) {
-        int leadingZeros = Integer.numberOfLeadingZeros(value);
-        if (leadingZeros >= 25) {
-            return 1;
-        } else if (leadingZeros >= 18) {
-            return 2;
-        } else if (leadingZeros >= 11) {
-            return 3;
-        } else if (leadingZeros >= 4) {
-            return 4;
-        }
-        return 5;
-    }
-
-    private void putVInt(int i, int bytesNeeded) {
-        if (bytesNeeded == 1) {
-            bytesRefBytes[bytesRefOffset + currentPageOffset] = (byte) i;
-            currentPageOffset += 1;
-        } else {
-            currentPageOffset += putMultiByteVInt(bytesRefBytes, i, bytesRefOffset + currentPageOffset);
-        }
-    }
-
-    public void writeShortInt(int i) throws IOException {
-        if (i <= Short.MAX_VALUE) {
-            final int currentPageOffset = this.currentPageOffset;
-            if (2 > (pageSize - currentPageOffset)) {
-                super.writeShort((short) i);
-            } else {
-                VH_BE_SHORT.set(bytesRefBytes, bytesRefOffset + currentPageOffset, (short) i);
-                this.currentPageOffset = currentPageOffset + 2;
-            }
-        } else {
-            writeInt(i | 0x80000000);
-=======
-        }
-        this.currentPageOffset = currentPageOffset;
-        this.currentBytesRef = currentPage;
     }
 
     @Override
@@ -348,7 +195,21 @@
             page[offset] = (byte) i;
         } else {
             putMultiByteVInt(page, i, offset);
->>>>>>> 771aaffb
+        }
+    }
+
+    public void writeShortInt(int i) throws IOException {
+        if (i <= Short.MAX_VALUE) {
+            final int currentPageOffset = this.currentPageOffset;
+            if (2 > (pageSize - currentPageOffset)) {
+                super.writeShort((short) i);
+            } else {
+                BytesRef currentPage = currentBytesRef;
+                VH_BE_SHORT.set(currentPage.bytes, currentPage.offset + currentPageOffset, (short) i);
+                this.currentPageOffset = currentPageOffset + 2;
+            }
+        } else {
+            writeInt(i | 0x80000000);
         }
     }
 
@@ -358,12 +219,8 @@
         if (4 > (pageSize - currentPageOffset)) {
             super.writeInt(i);
         } else {
-<<<<<<< HEAD
-            VH_BE_INT.set(bytesRefBytes, bytesRefOffset + currentPageOffset, i);
-=======
             BytesRef currentPage = currentBytesRef;
             VH_BE_INT.set(currentPage.bytes, currentPage.offset + currentPageOffset, i);
->>>>>>> 771aaffb
             this.currentPageOffset = currentPageOffset + 4;
         }
     }
@@ -374,14 +231,9 @@
         if (4 > (pageSize - currentPageOffset)) {
             super.writeIntLE(i);
         } else {
-<<<<<<< HEAD
-            VH_LE_INT.set(bytesRefBytes, bytesRefOffset + currentPageOffset, i);
-            currentPageOffset += 4;
-=======
             BytesRef currentPage = currentBytesRef;
             VH_LE_INT.set(currentPage.bytes, currentPage.offset + currentPageOffset, i);
             this.currentPageOffset = currentPageOffset + 4;
->>>>>>> 771aaffb
         }
     }
 
@@ -391,12 +243,8 @@
         if (8 > (pageSize - currentPageOffset)) {
             super.writeLong(i);
         } else {
-<<<<<<< HEAD
-            VH_BE_LONG.set(bytesRefBytes, bytesRefOffset + currentPageOffset, i);
-=======
             BytesRef currentPage = currentBytesRef;
             VH_BE_LONG.set(currentPage.bytes, currentPage.offset + currentPageOffset, i);
->>>>>>> 771aaffb
             this.currentPageOffset = currentPageOffset + 8;
         }
     }
@@ -407,14 +255,9 @@
         if (8 > (pageSize - currentPageOffset)) {
             super.writeLongLE(i);
         } else {
-<<<<<<< HEAD
-            VH_LE_LONG.set(bytesRefBytes, bytesRefOffset + currentPageOffset, i);
-            currentPageOffset += 8;
-=======
             BytesRef currentPage = currentBytesRef;
             VH_LE_LONG.set(currentPage.bytes, currentPage.offset + currentPageOffset, i);
             this.currentPageOffset = currentPageOffset + 8;
->>>>>>> 771aaffb
         }
     }
 
@@ -454,15 +297,9 @@
             return;
         }
 
-<<<<<<< HEAD
-        int off = bytesRefOffset + currentPageOffset;
-        byte[] buffer = bytesRefBytes;
-
-=======
         BytesRef currentPage = currentBytesRef;
         int offset = currentPage.offset + currentPageOffset;
         byte[] buffer = currentPage.bytes;
->>>>>>> 771aaffb
         // mostly duplicated from StreamOutput.writeString to to get more reliable compilation of this very hot loop
         putVInt(charCount, bytesNeededForVInt, currentPage.bytes, offset);
         offset += bytesNeededForVInt;
@@ -480,7 +317,7 @@
                 buffer[offset++] = ((byte) (0x80 | c >> 0 & 0x3F));
             }
         }
-        this.currentPageOffset = offset - bytesRefOffset;
+        this.currentPageOffset = offset - currentPage.offset;
     }
 
     @Override
@@ -491,17 +328,6 @@
     @Override
     public void seek(long position) {
         ensureCapacityFromPosition(position);
-<<<<<<< HEAD
-        int offsetInPage = (int) (position % pageSize);
-        int pageIndex = (int) position / pageSize;
-
-        // Special handling for seeking to the first index in a new page, which is handled as a seeking to one-after the last index
-        // in the previous case. This is done so that seeking to the first index of a new page does not cause a page allocation while
-        // still allowing a fast check via (pageSize - currentPageOffset) on the remaining size in the current page in all other methods.
-        if (offsetInPage == 0) {
-            this.pageIndex = pageIndex - 1;
-            this.currentPageOffset = pageSize;
-=======
         if (position > 0) {
             int offsetInPage = (int) (position % pageSize);
             int pageIndex = (int) position / pageSize;
@@ -517,25 +343,13 @@
                 this.pageIndex = pageIndex;
                 this.currentPageOffset = offsetInPage;
             }
->>>>>>> 771aaffb
         } else {
             // We always have an initial page so special handling for seeking to 0.
             assert position == 0;
             this.pageIndex = 0;
             this.currentPageOffset = 0;
         }
-<<<<<<< HEAD
-        if (position != 0) {
-            BytesRef page = pages.get(this.pageIndex).v();
-            this.bytesRefBytes = page.bytes;
-            this.bytesRefOffset = page.offset;
-        } else {
-            this.bytesRefBytes = null;
-            this.bytesRefOffset = 0;
-        }
-=======
         this.currentBytesRef = pages.get(pageIndex).v();
->>>>>>> 771aaffb
     }
 
     public void skip(int length) {
@@ -546,13 +360,7 @@
     public void close() {
         var pages = this.pages;
         if (pages != null) {
-<<<<<<< HEAD
-            this.pages = null;
-
-            this.bytesRefBytes = null;
-=======
             closeFields();
->>>>>>> 771aaffb
             Releasables.close(pages);
         }
     }
@@ -566,14 +374,8 @@
     public ReleasableBytesReference moveToBytesReference() {
         var bytes = bytes();
         var pages = this.pages;
-<<<<<<< HEAD
-        this.pages = null;
-
-        this.bytesRefBytes = null;
-=======
         closeFields();
 
->>>>>>> 771aaffb
         return new ReleasableBytesReference(bytes, () -> Releasables.close(pages));
     }
 
@@ -644,24 +446,6 @@
 
         long additionalCapacityNeeded = newPosition - currentCapacity;
         if (additionalCapacityNeeded > 0) {
-<<<<<<< HEAD
-            if (additionalCapacityNeeded <= pageSize) {
-                Recycler.V<BytesRef> newPage = recycler.obtain();
-                assert pageSize == newPage.v().length;
-                pages.add(newPage);
-                currentCapacity += pageSize;
-            } else {
-                // Calculate number of additional pages needed
-                int additionalPagesNeeded = (int) ((additionalCapacityNeeded + pageSize - 1) / pageSize);
-                pages.ensureCapacity(pages.size() + additionalPagesNeeded);
-                for (int i = 0; i < additionalPagesNeeded; i++) {
-                    Recycler.V<BytesRef> newPage = recycler.obtain();
-                    assert pageSize == newPage.v().length;
-                    pages.add(newPage);
-                }
-                currentCapacity += additionalPagesNeeded * pageSize;
-            }
-=======
             // Calculate number of additional pages needed
             int additionalPagesNeeded = (int) ((additionalCapacityNeeded + pageSize - 1) / pageSize);
             pages.ensureCapacity(pages.size() + additionalPagesNeeded);
@@ -671,20 +455,12 @@
                 pages.add(newPage);
             }
             currentCapacity += additionalPagesNeeded * pageSize;
->>>>>>> 771aaffb
         }
     }
 
     private void nextPage() {
         pageIndex++;
         currentPageOffset = 0;
-<<<<<<< HEAD
-
-        BytesRef page = pages.get(pageIndex).v();
-        bytesRefBytes = page.bytes;
-        bytesRefOffset = page.offset;
-=======
         currentBytesRef = pages.get(pageIndex).v();
->>>>>>> 771aaffb
     }
 }
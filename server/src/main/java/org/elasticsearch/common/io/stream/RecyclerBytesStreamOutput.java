--- conflicted
+++ resolved
@@ -117,21 +117,25 @@
 
     public void writeUTF8String(String str) throws IOException {
         byte[] utf8Bytes = str.getBytes(StandardCharsets.UTF_8);
-<<<<<<< HEAD
-        writeVIntAndBytes(utf8Bytes, 0, utf8Bytes.length);
-    }
-
-    private void writeVIntAndBytes(byte[] bytes, int offset, int length) throws IOException {
-        int vIntSize = vIntLength(length);
-        int totalSize = vIntSize + length;
-
-        if (totalSize <= (pageSize - currentPageOffset)) {
+        writeShortIntAndBytes(utf8Bytes, 0, utf8Bytes.length);
+    }
+
+    private void writeShortIntAndBytes(byte[] bytes, int offset, int length) throws IOException {
+        // Just in case bounds check int size
+        if (4 + length <= (pageSize - currentPageOffset)) {
             int pos = bytesRefOffset + currentPageOffset;
-            pos += putVInt(bytesRefBytes, length, pos);
+            if (length <= Short.MAX_VALUE) {
+                VH_BE_SHORT.set(bytesRefBytes, bytesRefOffset + currentPageOffset, (short) length);
+                pos += 2;
+            } else {
+                VH_BE_INT.set(bytesRefBytes, bytesRefOffset + currentPageOffset, (short) length);
+                writeInt(length | 0x80000000);
+                pos += 4;
+            }
             System.arraycopy(bytes, offset, bytesRefBytes, pos, length);
-            currentPageOffset += totalSize;
-        } else {
-            writeVInt(length);
+            currentPageOffset = pos + length;
+        } else {
+            writeShortInt(length);
             writeBytes(bytes, offset, length);
         }
     }
@@ -192,87 +196,6 @@
             ensureCapacity(utf8Bytes.length + vIntLength);
         }
 
-=======
-        writeShortIntAndBytes(utf8Bytes, 0, utf8Bytes.length);
-    }
-
-    private void writeShortIntAndBytes(byte[] bytes, int offset, int length) throws IOException {
-        // Just in case bounds check int size
-        if (4 + length <= (pageSize - currentPageOffset)) {
-            int pos = bytesRefOffset + currentPageOffset;
-            if (length <= Short.MAX_VALUE) {
-                VH_BE_SHORT.set(bytesRefBytes, bytesRefOffset + currentPageOffset, (short) length);
-                pos += 2;
-            } else {
-                VH_BE_INT.set(bytesRefBytes, bytesRefOffset + currentPageOffset, (short) length);
-                writeInt(length | 0x80000000);
-                pos += 4;
-            }
-            System.arraycopy(bytes, offset, bytesRefBytes, pos, length);
-            currentPageOffset = pos + length;
-        } else {
-            writeShortInt(length);
-            writeBytes(bytes, offset, length);
-        }
-    }
-
-    // public void writeUTF8String(String str) throws IOException {
-    // final int charCount = str.length();
-    // if (charCount == 0) {
-    // writeByte((byte) 0);
-    // return;
-    // }
-    //
-    // // Optimistically write length assuming all ASCII (1 byte per char)
-    // int asciiBytesNeeded = vIntLength(charCount);
-    //
-    // // Ensure we have at least enough capacity for ASCII representation and vint
-    // if ((charCount + asciiBytesNeeded) > (pageSize - currentPageOffset)) {
-    // ensureCapacity(charCount);
-    // }
-    //
-    // long startPosition = position();
-    // putVInt(charCount, asciiBytesNeeded);
-    // if (writeAsciiChars(str, charCount) == false) {
-    // seek(startPosition);
-    // handleNonAsciiString(str);
-    // }
-    // }
-
-    private boolean writeAsciiChars(String str, int charCount) {
-        int charIndex = 0;
-
-        while (charIndex < charCount) {
-            int remainingInPage = pageSize - currentPageOffset;
-            int charsToWrite = Math.min(remainingInPage, charCount - charIndex);
-
-            for (int i = 0; i < charsToWrite; i++) {
-                char c = str.charAt(charIndex + i);
-                if (c > 0x7F) {
-                    return false;
-                }
-                bytesRefBytes[bytesRefOffset + currentPageOffset + i] = (byte) c;
-            }
-
-            currentPageOffset += charsToWrite;
-            charIndex += charsToWrite;
-
-            if (currentPageOffset == pageSize && charIndex < charCount) {
-                nextPage();
-            }
-        }
-
-        return true;
-    }
-
-    private void handleNonAsciiString(String str) {
-        byte[] utf8Bytes = str.getBytes(java.nio.charset.StandardCharsets.UTF_8);
-        int vIntLength = vIntLength(utf8Bytes.length);
-        if ((utf8Bytes.length + vIntLength) > (pageSize - currentPageOffset)) {
-            ensureCapacity(utf8Bytes.length + vIntLength);
-        }
-
->>>>>>> 602c99b3
         // TODO: Doesn't work if not enough room in page
         putVInt(utf8Bytes.length, vIntLength);
         writeBytes(utf8Bytes, 0, utf8Bytes.length);
@@ -309,8 +232,6 @@
         } else {
             currentPageOffset += putMultiByteVInt(bytesRefBytes, i, bytesRefOffset + currentPageOffset);
         }
-<<<<<<< HEAD
-=======
     }
 
     public void writeShortInt(int i) throws IOException {
@@ -325,7 +246,6 @@
         } else {
             writeInt(i | 0x80000000);
         }
->>>>>>> 602c99b3
     }
 
     @Override

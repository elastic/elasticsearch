/*
 * Copyright Elasticsearch B.V. and/or licensed to Elasticsearch B.V. under one
 * or more contributor license agreements. Licensed under the Elastic License
 * 2.0 and the Server Side Public License, v 1; you may not use this file except
 * in compliance with, at your election, the Elastic License 2.0 or the Server
 * Side Public License, v 1.
 */

package org.elasticsearch.common.lucene.index;

import org.apache.lucene.codecs.StoredFieldsReader;
import org.apache.lucene.index.CodecReader;
import org.apache.lucene.index.FilterLeafReader;
import org.apache.lucene.index.LeafReader;

/**
 * A {@link FilterLeafReader} that exposes a {@link StoredFieldsReader}
 * optimized for sequential access. This class should be used by custom
 * {@link FilterLeafReader} that are used at search time in order to
 * leverage sequential access when retrieving stored fields in queries,
 * aggregations or during the fetch phase.
 */
public abstract class SequentialStoredFieldsLeafReader extends FilterLeafReader {
    /**
     * <p>Construct a StoredFieldsFilterLeafReader based on the specified base reader.
     * <p>Note that base reader is closed if this FilterLeafReader is closed.</p>
     *
     * @param in specified base reader.
     */
    public SequentialStoredFieldsLeafReader(LeafReader in) {
        super(in);
    }

    /**
     * Implementations should return a {@link StoredFieldsReader} that wraps the provided <code>reader</code>
     * that is optimized for sequential access (adjacent doc ids).
     */
    protected abstract StoredFieldsReader doGetSequentialStoredFieldsReader(StoredFieldsReader reader);

    /**
     * Returns a {@link StoredFieldsReader} optimized for sequential access (adjacent doc ids).
     */
    public StoredFieldsReader getSequentialStoredFieldsReader() {
        if (in instanceof CodecReader) {
            CodecReader reader = (CodecReader) in;
            return doGetSequentialStoredFieldsReader(reader.getFieldsReader().getMergeInstance());
        } else if (in instanceof SequentialStoredFieldsLeafReader) {
            SequentialStoredFieldsLeafReader reader = (SequentialStoredFieldsLeafReader) in;
            return doGetSequentialStoredFieldsReader(reader.getSequentialStoredFieldsReader());
        } else {
<<<<<<< HEAD
            throw new IllegalArgumentException("requires a CodecReader or a SequentialStoredFieldsLeafReader, got " + in.getClass());
=======
            throw new IllegalStateException("requires a CodecReader or a SequentialStoredFieldsLeafReader, got " + in.getClass());
>>>>>>> dbff7bea
        }
    }

}<|MERGE_RESOLUTION|>--- conflicted
+++ resolved
@@ -48,11 +48,7 @@
             SequentialStoredFieldsLeafReader reader = (SequentialStoredFieldsLeafReader) in;
             return doGetSequentialStoredFieldsReader(reader.getSequentialStoredFieldsReader());
         } else {
-<<<<<<< HEAD
-            throw new IllegalArgumentException("requires a CodecReader or a SequentialStoredFieldsLeafReader, got " + in.getClass());
-=======
             throw new IllegalStateException("requires a CodecReader or a SequentialStoredFieldsLeafReader, got " + in.getClass());
->>>>>>> dbff7bea
         }
     }
 

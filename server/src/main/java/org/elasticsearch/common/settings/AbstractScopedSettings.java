--- conflicted
+++ resolved
@@ -320,14 +320,8 @@
             @Override
             public Map<String, Settings> getValue(Settings current, Settings previous) {
                 Set<String> namespaces = new HashSet<>();
-<<<<<<< HEAD
-                Consumer<String> aConsumer = namespaces::add;
-                for (Setting.AffixSetting<?> setting : settings) {
-                    SettingUpdater affixUpdaterA = setting.newAffixUpdater((k, v) -> aConsumer.accept(k), logger, (a, b) ->{});
-=======
                 for (Setting.AffixSetting<?> setting : settings) {
                     SettingUpdater affixUpdaterA = setting.newAffixUpdater((k, v) -> namespaces.add(k), logger, (a, b) ->{});
->>>>>>> 49b8b077
                     affixUpdaterA.apply(current, previous);
                 }
                 Map<String, Settings> namespaceToSettings = new HashMap<>(namespaces.size());

--- conflicted
+++ resolved
@@ -366,12 +366,7 @@
         SearchService.DEFAULT_ALLOW_PARTIAL_SEARCH_RESULTS,
         TransportSearchAction.SHARD_COUNT_LIMIT_SETTING,
         TransportSearchAction.DEFAULT_PRE_FILTER_SHARD_SIZE,
-<<<<<<< HEAD
-        RemoteClusterService.REMOTE_CLUSTER_SKIP_UNAVAILABLE,
-        RemoteClusterService.REMOTE_CLUSTER_TAGS,
-=======
         RemoteClusterSettings.REMOTE_CLUSTER_SKIP_UNAVAILABLE,
->>>>>>> 51e7926d
         SniffConnectionStrategy.REMOTE_CONNECTIONS_PER_CLUSTER,
         RemoteClusterSettings.REMOTE_INITIAL_CONNECTION_TIMEOUT_SETTING,
         RemoteClusterSettings.REMOTE_NODE_ATTRIBUTE,

/*
 * Copyright Elasticsearch B.V. and/or licensed to Elasticsearch B.V. under one
 * or more contributor license agreements. Licensed under the Elastic License
 * 2.0 and the Server Side Public License, v 1; you may not use this file except
 * in compliance with, at your election, the Elastic License 2.0 or the Server
 * Side Public License, v 1.
 */
package org.elasticsearch.common.settings;

import org.apache.logging.log4j.LogManager;
import org.elasticsearch.action.admin.cluster.configuration.TransportAddVotingConfigExclusionsAction;
import org.elasticsearch.action.admin.indices.close.TransportCloseIndexAction;
import org.elasticsearch.action.bulk.WriteAckDelay;
import org.elasticsearch.action.ingest.SimulatePipelineTransportAction;
import org.elasticsearch.action.search.TransportSearchAction;
import org.elasticsearch.action.support.AutoCreateIndex;
import org.elasticsearch.action.support.DestructiveOperations;
import org.elasticsearch.action.support.replication.TransportReplicationAction;
import org.elasticsearch.bootstrap.BootstrapSettings;
import org.elasticsearch.client.internal.Client;
import org.elasticsearch.cluster.ClusterModule;
import org.elasticsearch.cluster.ClusterName;
import org.elasticsearch.cluster.InternalClusterInfoService;
import org.elasticsearch.cluster.NodeConnectionsService;
import org.elasticsearch.cluster.action.index.MappingUpdatedAction;
import org.elasticsearch.cluster.coordination.ClusterBootstrapService;
import org.elasticsearch.cluster.coordination.ClusterFormationFailureHelper;
import org.elasticsearch.cluster.coordination.CoordinationDiagnosticsService;
import org.elasticsearch.cluster.coordination.Coordinator;
import org.elasticsearch.cluster.coordination.ElectionSchedulerFactory;
import org.elasticsearch.cluster.coordination.FollowersChecker;
import org.elasticsearch.cluster.coordination.JoinValidationService;
import org.elasticsearch.cluster.coordination.LagDetector;
import org.elasticsearch.cluster.coordination.LeaderChecker;
import org.elasticsearch.cluster.coordination.MasterHistory;
import org.elasticsearch.cluster.coordination.NoMasterBlockService;
import org.elasticsearch.cluster.coordination.Reconfigurator;
import org.elasticsearch.cluster.metadata.DataLifecycle;
import org.elasticsearch.cluster.metadata.IndexGraveyard;
import org.elasticsearch.cluster.metadata.Metadata;
import org.elasticsearch.cluster.routing.OperationRouting;
import org.elasticsearch.cluster.routing.allocation.DataTier;
import org.elasticsearch.cluster.routing.allocation.DiskThresholdSettings;
import org.elasticsearch.cluster.routing.allocation.allocator.BalancedShardsAllocator;
import org.elasticsearch.cluster.routing.allocation.allocator.DesiredBalanceComputer;
import org.elasticsearch.cluster.routing.allocation.allocator.DesiredBalanceReconciler;
import org.elasticsearch.cluster.routing.allocation.decider.AwarenessAllocationDecider;
import org.elasticsearch.cluster.routing.allocation.decider.ClusterRebalanceAllocationDecider;
import org.elasticsearch.cluster.routing.allocation.decider.ConcurrentRebalanceAllocationDecider;
import org.elasticsearch.cluster.routing.allocation.decider.DiskThresholdDecider;
import org.elasticsearch.cluster.routing.allocation.decider.EnableAllocationDecider;
import org.elasticsearch.cluster.routing.allocation.decider.FilterAllocationDecider;
import org.elasticsearch.cluster.routing.allocation.decider.SameShardAllocationDecider;
import org.elasticsearch.cluster.routing.allocation.decider.ShardsLimitAllocationDecider;
import org.elasticsearch.cluster.routing.allocation.decider.ThrottlingAllocationDecider;
import org.elasticsearch.cluster.service.ClusterApplierService;
import org.elasticsearch.cluster.service.ClusterService;
import org.elasticsearch.cluster.service.MasterService;
import org.elasticsearch.common.logging.Loggers;
import org.elasticsearch.common.network.NetworkModule;
import org.elasticsearch.common.network.NetworkService;
import org.elasticsearch.common.settings.Setting.Property;
import org.elasticsearch.common.util.PageCacheRecycler;
import org.elasticsearch.common.util.concurrent.EsExecutors;
import org.elasticsearch.common.util.concurrent.ThreadContext;
import org.elasticsearch.discovery.DiscoveryModule;
import org.elasticsearch.discovery.HandshakingTransportAddressConnector;
import org.elasticsearch.discovery.PeerFinder;
import org.elasticsearch.discovery.SeedHostsResolver;
import org.elasticsearch.discovery.SettingsBasedSeedHostsProvider;
import org.elasticsearch.env.Environment;
import org.elasticsearch.env.NodeEnvironment;
import org.elasticsearch.gateway.GatewayService;
import org.elasticsearch.gateway.PersistedClusterStateService;
import org.elasticsearch.health.HealthPeriodicLogger;
import org.elasticsearch.health.node.LocalHealthMonitor;
import org.elasticsearch.health.node.action.TransportHealthNodeAction;
import org.elasticsearch.health.node.selection.HealthNodeTaskExecutor;
import org.elasticsearch.http.HttpTransportSettings;
import org.elasticsearch.index.IndexModule;
import org.elasticsearch.index.IndexSettings;
import org.elasticsearch.index.IndexingPressure;
import org.elasticsearch.indices.IndexingMemoryController;
import org.elasticsearch.indices.IndicesQueryCache;
import org.elasticsearch.indices.IndicesRequestCache;
import org.elasticsearch.indices.IndicesService;
import org.elasticsearch.indices.ShardLimitValidator;
import org.elasticsearch.indices.analysis.HunspellService;
import org.elasticsearch.indices.breaker.BreakerSettings;
import org.elasticsearch.indices.breaker.HierarchyCircuitBreakerService;
import org.elasticsearch.indices.cluster.IndicesClusterStateService;
import org.elasticsearch.indices.fielddata.cache.IndicesFieldDataCache;
import org.elasticsearch.indices.recovery.RecoverySettings;
import org.elasticsearch.indices.store.IndicesStore;
import org.elasticsearch.ingest.IngestSettings;
import org.elasticsearch.monitor.fs.FsHealthService;
import org.elasticsearch.monitor.fs.FsService;
import org.elasticsearch.monitor.jvm.JvmGcMonitorService;
import org.elasticsearch.monitor.jvm.JvmService;
import org.elasticsearch.monitor.os.OsService;
import org.elasticsearch.monitor.process.ProcessService;
import org.elasticsearch.node.Node;
import org.elasticsearch.node.NodeRoleSettings;
import org.elasticsearch.persistent.PersistentTasksClusterService;
import org.elasticsearch.persistent.decider.EnableAssignmentDecider;
import org.elasticsearch.plugins.PluginsService;
import org.elasticsearch.readiness.ReadinessService;
import org.elasticsearch.repositories.fs.FsRepository;
import org.elasticsearch.rest.BaseRestHandler;
import org.elasticsearch.script.ScriptService;
import org.elasticsearch.search.SearchModule;
import org.elasticsearch.search.SearchService;
import org.elasticsearch.search.aggregations.MultiBucketConsumerService;
import org.elasticsearch.search.fetch.subphase.highlight.FastVectorHighlighter;
import org.elasticsearch.snapshots.InternalSnapshotsInfoService;
import org.elasticsearch.snapshots.RestoreService;
import org.elasticsearch.snapshots.SnapshotsService;
import org.elasticsearch.threadpool.ThreadPool;
import org.elasticsearch.transport.ProxyConnectionStrategy;
import org.elasticsearch.transport.RemoteClusterPortSettings;
import org.elasticsearch.transport.RemoteClusterService;
import org.elasticsearch.transport.RemoteConnectionStrategy;
import org.elasticsearch.transport.SniffConnectionStrategy;
import org.elasticsearch.transport.TcpTransport;
import org.elasticsearch.transport.TransportSettings;
import org.elasticsearch.watcher.ResourceWatcherService;

import java.util.Collections;
import java.util.List;
import java.util.Objects;
import java.util.Set;
import java.util.function.Predicate;
import java.util.stream.Collectors;
import java.util.stream.Stream;

/**
 * Encapsulates all valid cluster level settings.
 */
public final class ClusterSettings extends AbstractScopedSettings {

    public static ClusterSettings createBuiltInClusterSettings() {
        return createBuiltInClusterSettings(Settings.EMPTY);
    }

    public static ClusterSettings createBuiltInClusterSettings(Settings nodeSettings) {
        return new ClusterSettings(nodeSettings, ClusterSettings.BUILT_IN_CLUSTER_SETTINGS);
    }

    public ClusterSettings(final Settings nodeSettings, final Set<Setting<?>> settingsSet) {
        this(nodeSettings, settingsSet, Collections.emptySet());
    }

    public ClusterSettings(final Settings nodeSettings, final Set<Setting<?>> settingsSet, final Set<SettingUpgrader<?>> settingUpgraders) {
        super(nodeSettings, settingsSet, settingUpgraders, Property.NodeScope);
        addSettingsUpdater(new LoggingSettingUpdater(nodeSettings));
    }

    private static final class LoggingSettingUpdater implements SettingUpdater<Settings> {
        final Predicate<String> loggerPredicate = Loggers.LOG_LEVEL_SETTING::match;
        private final Settings settings;

        LoggingSettingUpdater(Settings settings) {
            this.settings = settings;
        }

        @Override
        public boolean hasChanged(Settings current, Settings previous) {
            return current.filter(loggerPredicate).equals(previous.filter(loggerPredicate)) == false;
        }

        @Override
        public Settings getValue(Settings current, Settings previous) {
            Settings.Builder builder = Settings.builder();
            builder.put(current.filter(loggerPredicate));
            for (String key : previous.keySet()) {
                if (loggerPredicate.test(key) && builder.keys().contains(key) == false) {
                    if (Loggers.LOG_LEVEL_SETTING.getConcreteSetting(key).exists(settings) == false) {
                        builder.putNull(key);
                    } else {
                        builder.put(key, Loggers.LOG_LEVEL_SETTING.getConcreteSetting(key).get(settings).toString());
                    }
                }
            }
            return builder.build();
        }

        @Override
        public void apply(Settings value, Settings current, Settings previous) {
            for (String key : value.keySet()) {
                assert loggerPredicate.test(key);
                String component = key.substring("logger.".length());
                if ("level".equals(component)) {
                    continue;
                }
                if ("_root".equals(component)) {
                    final String rootLevel = value.get(key);
                    if (rootLevel == null) {
                        Loggers.setLevel(LogManager.getRootLogger(), Loggers.LOG_DEFAULT_LEVEL_SETTING.get(settings));
                    } else {
                        Loggers.setLevel(LogManager.getRootLogger(), rootLevel);
                    }
                } else {
                    Loggers.setLevel(LogManager.getLogger(component), value.get(key));
                }
            }
        }
    }

    public static Set<Setting<?>> BUILT_IN_CLUSTER_SETTINGS = Stream.of(
        AwarenessAllocationDecider.CLUSTER_ROUTING_ALLOCATION_AWARENESS_ATTRIBUTE_SETTING,
        AwarenessAllocationDecider.CLUSTER_ROUTING_ALLOCATION_AWARENESS_FORCE_GROUP_SETTING,
        BalancedShardsAllocator.INDEX_BALANCE_FACTOR_SETTING,
        BalancedShardsAllocator.SHARD_BALANCE_FACTOR_SETTING,
        BalancedShardsAllocator.WRITE_LOAD_BALANCE_FACTOR_SETTING,
        BalancedShardsAllocator.DISK_USAGE_BALANCE_FACTOR_SETTING,
        BalancedShardsAllocator.THRESHOLD_SETTING,
        DesiredBalanceComputer.PROGRESS_LOG_INTERVAL_SETTING,
        DesiredBalanceReconciler.UNDESIRED_ALLOCATIONS_LOG_INTERVAL_SETTING,
        DesiredBalanceReconciler.UNDESIRED_ALLOCATIONS_LOG_THRESHOLD_SETTING,
        BreakerSettings.CIRCUIT_BREAKER_LIMIT_SETTING,
        BreakerSettings.CIRCUIT_BREAKER_OVERHEAD_SETTING,
        BreakerSettings.CIRCUIT_BREAKER_TYPE,
        ClusterRebalanceAllocationDecider.CLUSTER_ROUTING_ALLOCATION_ALLOW_REBALANCE_SETTING,
        ConcurrentRebalanceAllocationDecider.CLUSTER_ROUTING_ALLOCATION_CLUSTER_CONCURRENT_REBALANCE_SETTING,
        EnableAllocationDecider.CLUSTER_ROUTING_ALLOCATION_ENABLE_SETTING,
        EnableAllocationDecider.CLUSTER_ROUTING_REBALANCE_ENABLE_SETTING,
        FilterAllocationDecider.CLUSTER_ROUTING_INCLUDE_GROUP_SETTING,
        FilterAllocationDecider.CLUSTER_ROUTING_EXCLUDE_GROUP_SETTING,
        FilterAllocationDecider.CLUSTER_ROUTING_REQUIRE_GROUP_SETTING,
        FsRepository.REPOSITORIES_CHUNK_SIZE_SETTING,
        FsRepository.REPOSITORIES_LOCATION_SETTING,
        IndicesQueryCache.INDICES_CACHE_QUERY_SIZE_SETTING,
        IndicesQueryCache.INDICES_CACHE_QUERY_COUNT_SETTING,
        IndicesQueryCache.INDICES_QUERIES_CACHE_ALL_SEGMENTS_SETTING,
        IndicesService.INDICES_ID_FIELD_DATA_ENABLED_SETTING,
        IndicesService.WRITE_DANGLING_INDICES_INFO_SETTING,
        MappingUpdatedAction.INDICES_MAPPING_DYNAMIC_TIMEOUT_SETTING,
        MappingUpdatedAction.INDICES_MAX_IN_FLIGHT_UPDATES_SETTING,
        Metadata.SETTING_READ_ONLY_SETTING,
        Metadata.SETTING_READ_ONLY_ALLOW_DELETE_SETTING,
        ShardLimitValidator.SETTING_CLUSTER_MAX_SHARDS_PER_NODE,
        RecoverySettings.INDICES_RECOVERY_MAX_BYTES_PER_SEC_SETTING,
        RecoverySettings.INDICES_RECOVERY_RETRY_DELAY_STATE_SYNC_SETTING,
        RecoverySettings.INDICES_RECOVERY_RETRY_DELAY_NETWORK_SETTING,
        RecoverySettings.INDICES_RECOVERY_ACTIVITY_TIMEOUT_SETTING,
        RecoverySettings.INDICES_RECOVERY_INTERNAL_ACTION_TIMEOUT_SETTING,
        RecoverySettings.INDICES_RECOVERY_INTERNAL_LONG_ACTION_TIMEOUT_SETTING,
        RecoverySettings.INDICES_RECOVERY_INTERNAL_ACTION_RETRY_TIMEOUT_SETTING,
        RecoverySettings.INDICES_RECOVERY_MAX_CONCURRENT_FILE_CHUNKS_SETTING,
        RecoverySettings.INDICES_RECOVERY_MAX_CONCURRENT_OPERATIONS_SETTING,
        RecoverySettings.INDICES_RECOVERY_USE_SNAPSHOTS_SETTING,
        RecoverySettings.INDICES_RECOVERY_MAX_CONCURRENT_SNAPSHOT_FILE_DOWNLOADS,
        RecoverySettings.INDICES_RECOVERY_MAX_CONCURRENT_SNAPSHOT_FILE_DOWNLOADS_PER_NODE,
        RecoverySettings.NODE_BANDWIDTH_RECOVERY_FACTOR_READ_SETTING,
        RecoverySettings.NODE_BANDWIDTH_RECOVERY_FACTOR_WRITE_SETTING,
        RecoverySettings.NODE_BANDWIDTH_RECOVERY_OPERATOR_FACTOR_SETTING,
        RecoverySettings.NODE_BANDWIDTH_RECOVERY_OPERATOR_FACTOR_READ_SETTING,
        RecoverySettings.NODE_BANDWIDTH_RECOVERY_OPERATOR_FACTOR_WRITE_SETTING,
        RecoverySettings.NODE_BANDWIDTH_RECOVERY_OPERATOR_FACTOR_MAX_OVERCOMMIT_SETTING,
        RecoverySettings.NODE_BANDWIDTH_RECOVERY_DISK_WRITE_SETTING,
        RecoverySettings.NODE_BANDWIDTH_RECOVERY_DISK_READ_SETTING,
        RecoverySettings.NODE_BANDWIDTH_RECOVERY_NETWORK_SETTING,
        ThrottlingAllocationDecider.CLUSTER_ROUTING_ALLOCATION_NODE_INITIAL_PRIMARIES_RECOVERIES_SETTING,
        ThrottlingAllocationDecider.CLUSTER_ROUTING_ALLOCATION_NODE_CONCURRENT_INCOMING_RECOVERIES_SETTING,
        ThrottlingAllocationDecider.CLUSTER_ROUTING_ALLOCATION_NODE_CONCURRENT_OUTGOING_RECOVERIES_SETTING,
        ThrottlingAllocationDecider.CLUSTER_ROUTING_ALLOCATION_NODE_CONCURRENT_RECOVERIES_SETTING,
        DiskThresholdDecider.ENABLE_FOR_SINGLE_DATA_NODE,
        DiskThresholdSettings.CLUSTER_ROUTING_ALLOCATION_LOW_DISK_WATERMARK_SETTING,
        DiskThresholdSettings.CLUSTER_ROUTING_ALLOCATION_LOW_DISK_MAX_HEADROOM_SETTING,
        DiskThresholdSettings.CLUSTER_ROUTING_ALLOCATION_HIGH_DISK_WATERMARK_SETTING,
        DiskThresholdSettings.CLUSTER_ROUTING_ALLOCATION_HIGH_DISK_MAX_HEADROOM_SETTING,
        DiskThresholdSettings.CLUSTER_ROUTING_ALLOCATION_DISK_FLOOD_STAGE_WATERMARK_SETTING,
        DiskThresholdSettings.CLUSTER_ROUTING_ALLOCATION_DISK_FLOOD_STAGE_MAX_HEADROOM_SETTING,
        DiskThresholdSettings.CLUSTER_ROUTING_ALLOCATION_DISK_FLOOD_STAGE_FROZEN_WATERMARK_SETTING,
        DiskThresholdSettings.CLUSTER_ROUTING_ALLOCATION_DISK_FLOOD_STAGE_FROZEN_MAX_HEADROOM_SETTING,
        DiskThresholdSettings.CLUSTER_ROUTING_ALLOCATION_DISK_THRESHOLD_ENABLED_SETTING,
        DiskThresholdSettings.CLUSTER_ROUTING_ALLOCATION_REROUTE_INTERVAL_SETTING,
        SameShardAllocationDecider.CLUSTER_ROUTING_ALLOCATION_SAME_HOST_SETTING,
        InternalClusterInfoService.INTERNAL_CLUSTER_INFO_UPDATE_INTERVAL_SETTING,
        InternalClusterInfoService.INTERNAL_CLUSTER_INFO_TIMEOUT_SETTING,
        InternalSnapshotsInfoService.INTERNAL_SNAPSHOT_INFO_MAX_CONCURRENT_FETCHES_SETTING,
        DestructiveOperations.REQUIRES_NAME_SETTING,
        NoMasterBlockService.NO_MASTER_BLOCK_SETTING,
        GatewayService.EXPECTED_DATA_NODES_SETTING,
        GatewayService.RECOVER_AFTER_DATA_NODES_SETTING,
        GatewayService.RECOVER_AFTER_TIME_SETTING,
        PersistedClusterStateService.SLOW_WRITE_LOGGING_THRESHOLD,
        PersistedClusterStateService.DOCUMENT_PAGE_SIZE,
        NetworkModule.HTTP_DEFAULT_TYPE_SETTING,
        NetworkModule.TRANSPORT_DEFAULT_TYPE_SETTING,
        NetworkModule.HTTP_TYPE_SETTING,
        NetworkModule.TRANSPORT_TYPE_SETTING,
        HttpTransportSettings.SETTING_CORS_ALLOW_CREDENTIALS,
        HttpTransportSettings.SETTING_CORS_ENABLED,
        HttpTransportSettings.SETTING_CORS_MAX_AGE,
        HttpTransportSettings.SETTING_CORS_ALLOW_ORIGIN,
        HttpTransportSettings.SETTING_HTTP_HOST,
        HttpTransportSettings.SETTING_HTTP_PUBLISH_HOST,
        HttpTransportSettings.SETTING_HTTP_BIND_HOST,
        HttpTransportSettings.SETTING_HTTP_PORT,
        HttpTransportSettings.SETTING_HTTP_PUBLISH_PORT,
        HttpTransportSettings.SETTING_PIPELINING_MAX_EVENTS,
        HttpTransportSettings.SETTING_HTTP_COMPRESSION,
        HttpTransportSettings.SETTING_HTTP_COMPRESSION_LEVEL,
        HttpTransportSettings.SETTING_CORS_ALLOW_METHODS,
        HttpTransportSettings.SETTING_CORS_ALLOW_HEADERS,
        HttpTransportSettings.SETTING_HTTP_DETAILED_ERRORS_ENABLED,
        HttpTransportSettings.SETTING_HTTP_MAX_CONTENT_LENGTH,
        HttpTransportSettings.SETTING_HTTP_MAX_CHUNK_SIZE,
        HttpTransportSettings.SETTING_HTTP_MAX_HEADER_SIZE,
        HttpTransportSettings.SETTING_HTTP_MAX_WARNING_HEADER_COUNT,
        HttpTransportSettings.SETTING_HTTP_MAX_WARNING_HEADER_SIZE,
        HttpTransportSettings.SETTING_HTTP_MAX_INITIAL_LINE_LENGTH,
        HttpTransportSettings.SETTING_HTTP_SERVER_SHUTDOWN_GRACE_PERIOD,
        HttpTransportSettings.SETTING_HTTP_READ_TIMEOUT,
        HttpTransportSettings.SETTING_HTTP_RESET_COOKIES,
        HttpTransportSettings.SETTING_HTTP_TCP_NO_DELAY,
        HttpTransportSettings.SETTING_HTTP_TCP_KEEP_ALIVE,
        HttpTransportSettings.SETTING_HTTP_TCP_KEEP_IDLE,
        HttpTransportSettings.SETTING_HTTP_TCP_KEEP_INTERVAL,
        HttpTransportSettings.SETTING_HTTP_TCP_KEEP_COUNT,
        HttpTransportSettings.SETTING_HTTP_TCP_REUSE_ADDRESS,
        HttpTransportSettings.SETTING_HTTP_TCP_SEND_BUFFER_SIZE,
        HttpTransportSettings.SETTING_HTTP_TCP_RECEIVE_BUFFER_SIZE,
        HttpTransportSettings.SETTING_HTTP_TRACE_LOG_INCLUDE,
        HttpTransportSettings.SETTING_HTTP_TRACE_LOG_EXCLUDE,
        HttpTransportSettings.SETTING_HTTP_CLIENT_STATS_ENABLED,
        HttpTransportSettings.SETTING_HTTP_CLIENT_STATS_MAX_CLOSED_CHANNEL_AGE,
        HttpTransportSettings.SETTING_HTTP_CLIENT_STATS_MAX_CLOSED_CHANNEL_COUNT,
        HierarchyCircuitBreakerService.USE_REAL_MEMORY_USAGE_SETTING,
        HierarchyCircuitBreakerService.TOTAL_CIRCUIT_BREAKER_LIMIT_SETTING,
        HierarchyCircuitBreakerService.FIELDDATA_CIRCUIT_BREAKER_LIMIT_SETTING,
        HierarchyCircuitBreakerService.FIELDDATA_CIRCUIT_BREAKER_OVERHEAD_SETTING,
        HierarchyCircuitBreakerService.IN_FLIGHT_REQUESTS_CIRCUIT_BREAKER_LIMIT_SETTING,
        HierarchyCircuitBreakerService.IN_FLIGHT_REQUESTS_CIRCUIT_BREAKER_OVERHEAD_SETTING,
        HierarchyCircuitBreakerService.REQUEST_CIRCUIT_BREAKER_LIMIT_SETTING,
        HierarchyCircuitBreakerService.REQUEST_CIRCUIT_BREAKER_OVERHEAD_SETTING,
        IndexModule.NODE_STORE_ALLOW_MMAP,
        IndexSettings.NODE_DEFAULT_REFRESH_INTERVAL_SETTING,
        ClusterApplierService.CLUSTER_SERVICE_SLOW_TASK_LOGGING_THRESHOLD_SETTING,
        ClusterService.USER_DEFINED_METADATA,
        MasterService.MASTER_SERVICE_SLOW_TASK_LOGGING_THRESHOLD_SETTING,
        MasterService.MASTER_SERVICE_STARVATION_LOGGING_THRESHOLD_SETTING,
        SearchService.DEFAULT_SEARCH_TIMEOUT_SETTING,
        SearchService.DEFAULT_ALLOW_PARTIAL_SEARCH_RESULTS,
        TransportSearchAction.SHARD_COUNT_LIMIT_SETTING,
        TransportSearchAction.DEFAULT_PRE_FILTER_SHARD_SIZE,
        RemoteClusterService.REMOTE_CLUSTER_SKIP_UNAVAILABLE,
        SniffConnectionStrategy.REMOTE_CONNECTIONS_PER_CLUSTER,
        RemoteClusterService.REMOTE_INITIAL_CONNECTION_TIMEOUT_SETTING,
        RemoteClusterService.REMOTE_NODE_ATTRIBUTE,
        RemoteClusterService.REMOTE_CLUSTER_PING_SCHEDULE,
        RemoteClusterService.REMOTE_CLUSTER_COMPRESS,
        RemoteClusterService.REMOTE_CLUSTER_COMPRESSION_SCHEME,
        RemoteConnectionStrategy.REMOTE_CONNECTION_MODE,
        ProxyConnectionStrategy.PROXY_ADDRESS,
        ProxyConnectionStrategy.REMOTE_SOCKET_CONNECTIONS,
        ProxyConnectionStrategy.SERVER_NAME,
        SniffConnectionStrategy.REMOTE_CLUSTERS_PROXY,
        SniffConnectionStrategy.REMOTE_CLUSTER_SEEDS,
        SniffConnectionStrategy.REMOTE_NODE_CONNECTIONS,
        TransportCloseIndexAction.CLUSTER_INDICES_CLOSE_ENABLE_SETTING,
        ShardsLimitAllocationDecider.CLUSTER_TOTAL_SHARDS_PER_NODE_SETTING,
        NodeConnectionsService.CLUSTER_NODE_RECONNECT_INTERVAL_SETTING,
        HierarchyCircuitBreakerService.FIELDDATA_CIRCUIT_BREAKER_TYPE_SETTING,
        HierarchyCircuitBreakerService.REQUEST_CIRCUIT_BREAKER_TYPE_SETTING,
        TransportReplicationAction.REPLICATION_INITIAL_RETRY_BACKOFF_BOUND,
        TransportReplicationAction.REPLICATION_RETRY_TIMEOUT,
        TransportSettings.HOST,
        TransportSettings.PUBLISH_HOST,
        TransportSettings.PUBLISH_HOST_PROFILE,
        TransportSettings.BIND_HOST,
        TransportSettings.BIND_HOST_PROFILE,
        TransportSettings.PORT,
        TransportSettings.PORT_PROFILE,
        TransportSettings.PUBLISH_PORT,
        TransportSettings.PUBLISH_PORT_PROFILE,
        TransportSettings.TRANSPORT_COMPRESS,
        TransportSettings.TRANSPORT_COMPRESSION_SCHEME,
        TransportSettings.PING_SCHEDULE,
        TransportSettings.CONNECT_TIMEOUT,
        TransportSettings.DEFAULT_FEATURES_SETTING,
        TransportSettings.TCP_NO_DELAY,
        TransportSettings.TCP_NO_DELAY_PROFILE,
        TransportSettings.TCP_KEEP_ALIVE,
        TransportSettings.TCP_KEEP_ALIVE_PROFILE,
        TransportSettings.TCP_KEEP_IDLE,
        TransportSettings.TCP_KEEP_IDLE_PROFILE,
        TransportSettings.TCP_KEEP_INTERVAL,
        TransportSettings.TCP_KEEP_INTERVAL_PROFILE,
        TransportSettings.TCP_KEEP_COUNT,
        TransportSettings.TCP_KEEP_COUNT_PROFILE,
        TransportSettings.TCP_REUSE_ADDRESS,
        TransportSettings.TCP_REUSE_ADDRESS_PROFILE,
        TransportSettings.TCP_SEND_BUFFER_SIZE,
        TransportSettings.TCP_SEND_BUFFER_SIZE_PROFILE,
        TransportSettings.TCP_RECEIVE_BUFFER_SIZE,
        TransportSettings.TCP_RECEIVE_BUFFER_SIZE_PROFILE,
        TransportSettings.CONNECTIONS_PER_NODE_RECOVERY,
        TransportSettings.CONNECTIONS_PER_NODE_BULK,
        TransportSettings.CONNECTIONS_PER_NODE_REG,
        TransportSettings.CONNECTIONS_PER_NODE_STATE,
        TransportSettings.CONNECTIONS_PER_NODE_PING,
        TransportSettings.TRACE_LOG_EXCLUDE_SETTING,
        TransportSettings.TRACE_LOG_INCLUDE_SETTING,
        TransportSettings.SLOW_OPERATION_THRESHOLD_SETTING,
        TransportSettings.RST_ON_CLOSE,
        NetworkService.NETWORK_SERVER,
        NetworkService.GLOBAL_NETWORK_HOST_SETTING,
        NetworkService.GLOBAL_NETWORK_BIND_HOST_SETTING,
        NetworkService.GLOBAL_NETWORK_PUBLISH_HOST_SETTING,
        NetworkService.TCP_NO_DELAY,
        NetworkService.TCP_KEEP_ALIVE,
        NetworkService.TCP_KEEP_IDLE,
        NetworkService.TCP_KEEP_INTERVAL,
        NetworkService.TCP_KEEP_COUNT,
        NetworkService.TCP_REUSE_ADDRESS,
        NetworkService.TCP_SEND_BUFFER_SIZE,
        NetworkService.TCP_RECEIVE_BUFFER_SIZE,
        IndexSettings.QUERY_STRING_ANALYZE_WILDCARD,
        IndexSettings.QUERY_STRING_ALLOW_LEADING_WILDCARD,
        ScriptService.SCRIPT_CACHE_SIZE_SETTING,
        ScriptService.SCRIPT_CACHE_EXPIRE_SETTING,
        ScriptService.SCRIPT_DISABLE_MAX_COMPILATIONS_RATE_SETTING,
        ScriptService.SCRIPT_GENERAL_CACHE_EXPIRE_SETTING,
        ScriptService.SCRIPT_GENERAL_CACHE_SIZE_SETTING,
        ScriptService.SCRIPT_GENERAL_MAX_COMPILATIONS_RATE_SETTING,
        ScriptService.SCRIPT_MAX_COMPILATIONS_RATE_SETTING,
        ScriptService.SCRIPT_MAX_SIZE_IN_BYTES,
        ScriptService.TYPES_ALLOWED_SETTING,
        ScriptService.CONTEXTS_ALLOWED_SETTING,
        IndicesService.INDICES_CACHE_CLEAN_INTERVAL_SETTING,
        IndicesFieldDataCache.INDICES_FIELDDATA_CACHE_SIZE_KEY,
        IndicesRequestCache.INDICES_CACHE_QUERY_SIZE,
        IndicesRequestCache.INDICES_CACHE_QUERY_EXPIRE,
        HunspellService.HUNSPELL_LAZY_LOAD,
        HunspellService.HUNSPELL_IGNORE_CASE,
        HunspellService.HUNSPELL_DICTIONARY_OPTIONS,
        IndicesStore.INDICES_STORE_DELETE_SHARD_TIMEOUT,
        Environment.PATH_DATA_SETTING,
        Environment.PATH_HOME_SETTING,
        Environment.PATH_LOGS_SETTING,
        Environment.PATH_REPO_SETTING,
        Environment.PATH_SHARED_DATA_SETTING,
        NodeEnvironment.NODE_ID_SEED_SETTING,
        Node.INITIAL_STATE_TIMEOUT_SETTING,
        DiscoveryModule.DISCOVERY_TYPE_SETTING,
        DiscoveryModule.DISCOVERY_SEED_PROVIDERS_SETTING,
        DiscoveryModule.ELECTION_STRATEGY_SETTING,
        SettingsBasedSeedHostsProvider.DISCOVERY_SEED_HOSTS_SETTING,
        SeedHostsResolver.DISCOVERY_SEED_RESOLVER_MAX_CONCURRENT_RESOLVERS_SETTING,
        SeedHostsResolver.DISCOVERY_SEED_RESOLVER_TIMEOUT_SETTING,
        SearchService.DEFAULT_KEEPALIVE_SETTING,
        SearchService.KEEPALIVE_INTERVAL_SETTING,
        SearchService.MAX_KEEPALIVE_SETTING,
        SearchService.ALLOW_EXPENSIVE_QUERIES,
        SearchService.CCS_VERSION_CHECK_SETTING,
        MultiBucketConsumerService.MAX_BUCKET_SETTING,
        SearchService.LOW_LEVEL_CANCELLATION_SETTING,
        SearchService.MAX_OPEN_SCROLL_CONTEXT,
        SearchService.ENABLE_REWRITE_AGGS_TO_FILTER_BY_FILTER,
        SearchService.MAX_ASYNC_SEARCH_RESPONSE_SIZE_SETTING,
        Node.WRITE_PORTS_FILE_SETTING,
        Node.NODE_EXTERNAL_ID_SETTING,
        Node.NODE_NAME_SETTING,
        Node.NODE_ATTRIBUTES,
        NodeRoleSettings.NODE_ROLES_SETTING,
        AutoCreateIndex.AUTO_CREATE_INDEX_SETTING,
        BaseRestHandler.MULTI_ALLOW_EXPLICIT_INDEX,
        ClusterName.CLUSTER_NAME_SETTING,
        Client.CLIENT_TYPE_SETTING_S,
        ClusterModule.SHARDS_ALLOCATOR_TYPE_SETTING,
        EsExecutors.NODE_PROCESSORS_SETTING,
        ThreadContext.DEFAULT_HEADERS_SETTING,
        Loggers.LOG_DEFAULT_LEVEL_SETTING,
        Loggers.LOG_LEVEL_SETTING,
        NodeEnvironment.ENABLE_LUCENE_SEGMENT_INFOS_TRACE_SETTING,
        OsService.REFRESH_INTERVAL_SETTING,
        ProcessService.REFRESH_INTERVAL_SETTING,
        JvmService.REFRESH_INTERVAL_SETTING,
        FsService.REFRESH_INTERVAL_SETTING,
        JvmGcMonitorService.ENABLED_SETTING,
        JvmGcMonitorService.REFRESH_INTERVAL_SETTING,
        JvmGcMonitorService.GC_SETTING,
        JvmGcMonitorService.GC_OVERHEAD_WARN_SETTING,
        JvmGcMonitorService.GC_OVERHEAD_INFO_SETTING,
        JvmGcMonitorService.GC_OVERHEAD_DEBUG_SETTING,
        PageCacheRecycler.LIMIT_HEAP_SETTING,
        PageCacheRecycler.WEIGHT_BYTES_SETTING,
        PageCacheRecycler.WEIGHT_INT_SETTING,
        PageCacheRecycler.WEIGHT_LONG_SETTING,
        PageCacheRecycler.WEIGHT_OBJECTS_SETTING,
        PageCacheRecycler.TYPE_SETTING,
        PluginsService.MANDATORY_SETTING,
        BootstrapSettings.SECURITY_FILTER_BAD_DEFAULTS_SETTING,
        BootstrapSettings.MEMORY_LOCK_SETTING,
        BootstrapSettings.CTRLHANDLER_SETTING,
        KeyStoreWrapper.SEED_SETTING,
        IndexingMemoryController.INDEX_BUFFER_SIZE_SETTING,
        IndexingMemoryController.MIN_INDEX_BUFFER_SIZE_SETTING,
        IndexingMemoryController.MAX_INDEX_BUFFER_SIZE_SETTING,
        IndexingMemoryController.SHARD_INACTIVE_TIME_SETTING,
        IndexingMemoryController.SHARD_MEMORY_INTERVAL_TIME_SETTING,
        ResourceWatcherService.ENABLED,
        ResourceWatcherService.RELOAD_INTERVAL_HIGH,
        ResourceWatcherService.RELOAD_INTERVAL_MEDIUM,
        ResourceWatcherService.RELOAD_INTERVAL_LOW,
        SearchModule.INDICES_MAX_CLAUSE_COUNT_SETTING,
        SearchModule.INDICES_MAX_NESTED_DEPTH_SETTING,
        ThreadPool.ESTIMATED_TIME_INTERVAL_SETTING,
        ThreadPool.LATE_TIME_INTERVAL_WARN_THRESHOLD_SETTING,
        ThreadPool.SLOW_SCHEDULER_TASK_WARN_THRESHOLD_SETTING,
        FastVectorHighlighter.SETTING_TV_HIGHLIGHT_MULTI_VALUE,
        Node.BREAKER_TYPE_KEY,
        OperationRouting.USE_ADAPTIVE_REPLICA_SELECTION_SETTING,
        IndexGraveyard.SETTING_MAX_TOMBSTONES,
        PersistentTasksClusterService.CLUSTER_TASKS_ALLOCATION_RECHECK_INTERVAL_SETTING,
        EnableAssignmentDecider.CLUSTER_TASKS_ALLOCATION_ENABLE_SETTING,
        PeerFinder.DISCOVERY_FIND_PEERS_INTERVAL_SETTING,
        PeerFinder.DISCOVERY_REQUEST_PEERS_TIMEOUT_SETTING,
        ClusterFormationFailureHelper.DISCOVERY_CLUSTER_FORMATION_WARNING_TIMEOUT_SETTING,
        ElectionSchedulerFactory.ELECTION_INITIAL_TIMEOUT_SETTING,
        ElectionSchedulerFactory.ELECTION_BACK_OFF_TIME_SETTING,
        ElectionSchedulerFactory.ELECTION_MAX_TIMEOUT_SETTING,
        ElectionSchedulerFactory.ELECTION_DURATION_SETTING,
        Coordinator.PUBLISH_TIMEOUT_SETTING,
        Coordinator.PUBLISH_INFO_TIMEOUT_SETTING,
        Coordinator.SINGLE_NODE_CLUSTER_SEED_HOSTS_CHECK_INTERVAL_SETTING,
        JoinValidationService.JOIN_VALIDATION_CACHE_TIMEOUT_SETTING,
        FollowersChecker.FOLLOWER_CHECK_TIMEOUT_SETTING,
        FollowersChecker.FOLLOWER_CHECK_INTERVAL_SETTING,
        FollowersChecker.FOLLOWER_CHECK_RETRY_COUNT_SETTING,
        LeaderChecker.LEADER_CHECK_TIMEOUT_SETTING,
        LeaderChecker.LEADER_CHECK_INTERVAL_SETTING,
        LeaderChecker.LEADER_CHECK_RETRY_COUNT_SETTING,
        Reconfigurator.CLUSTER_AUTO_SHRINK_VOTING_CONFIGURATION,
        TransportAddVotingConfigExclusionsAction.MAXIMUM_VOTING_CONFIG_EXCLUSIONS_SETTING,
        ClusterBootstrapService.INITIAL_MASTER_NODES_SETTING,
        ClusterBootstrapService.UNCONFIGURED_BOOTSTRAP_TIMEOUT_SETTING,
        LagDetector.CLUSTER_FOLLOWER_LAG_TIMEOUT_SETTING,
        HandshakingTransportAddressConnector.PROBE_CONNECT_TIMEOUT_SETTING,
        HandshakingTransportAddressConnector.PROBE_HANDSHAKE_TIMEOUT_SETTING,
        SnapshotsService.MAX_CONCURRENT_SNAPSHOT_OPERATIONS_SETTING,
        RestoreService.REFRESH_REPO_UUID_ON_RESTORE_SETTING,
        FsHealthService.ENABLED_SETTING,
        FsHealthService.REFRESH_INTERVAL_SETTING,
        FsHealthService.SLOW_PATH_LOGGING_THRESHOLD_SETTING,
        IndexingPressure.MAX_INDEXING_BYTES,
        ShardLimitValidator.SETTING_CLUSTER_MAX_SHARDS_PER_NODE_FROZEN,
        DataTier.ENFORCE_DEFAULT_TIER_PREFERENCE_SETTING,
        CoordinationDiagnosticsService.IDENTITY_CHANGES_THRESHOLD_SETTING,
        CoordinationDiagnosticsService.NO_MASTER_TRANSITIONS_THRESHOLD_SETTING,
        CoordinationDiagnosticsService.NODE_HAS_MASTER_LOOKUP_TIMEFRAME_SETTING,
        MasterHistory.MAX_HISTORY_AGE_SETTING,
        ReadinessService.PORT,
        HealthNodeTaskExecutor.ENABLED_SETTING,
        LocalHealthMonitor.POLL_INTERVAL_SETTING,
        TransportHealthNodeAction.HEALTH_NODE_TRANSPORT_ACTION_TIMEOUT,
        SimulatePipelineTransportAction.INGEST_NODE_TRANSPORT_ACTION_TIMEOUT,
        WriteAckDelay.WRITE_ACK_DELAY_INTERVAL,
        WriteAckDelay.WRITE_ACK_DELAY_RANDOMNESS_BOUND,
        TcpTransport.isUntrustedRemoteClusterEnabled() ? RemoteClusterService.REMOTE_CLUSTER_CREDENTIALS : null,
        TcpTransport.isUntrustedRemoteClusterEnabled() ? RemoteClusterPortSettings.REMOTE_CLUSTER_SERVER_ENABLED : null,
        TcpTransport.isUntrustedRemoteClusterEnabled() ? RemoteClusterPortSettings.HOST : null,
        TcpTransport.isUntrustedRemoteClusterEnabled() ? RemoteClusterPortSettings.PUBLISH_HOST : null,
        TcpTransport.isUntrustedRemoteClusterEnabled() ? RemoteClusterPortSettings.BIND_HOST : null,
        TcpTransport.isUntrustedRemoteClusterEnabled() ? RemoteClusterPortSettings.PORT : null,
        TcpTransport.isUntrustedRemoteClusterEnabled() ? RemoteClusterPortSettings.PUBLISH_PORT : null,
        TcpTransport.isUntrustedRemoteClusterEnabled() ? RemoteClusterPortSettings.TCP_KEEP_ALIVE : null,
        TcpTransport.isUntrustedRemoteClusterEnabled() ? RemoteClusterPortSettings.TCP_KEEP_IDLE : null,
        TcpTransport.isUntrustedRemoteClusterEnabled() ? RemoteClusterPortSettings.TCP_KEEP_INTERVAL : null,
        TcpTransport.isUntrustedRemoteClusterEnabled() ? RemoteClusterPortSettings.TCP_KEEP_COUNT : null,
        TcpTransport.isUntrustedRemoteClusterEnabled() ? RemoteClusterPortSettings.TCP_NO_DELAY : null,
        TcpTransport.isUntrustedRemoteClusterEnabled() ? RemoteClusterPortSettings.TCP_REUSE_ADDRESS : null,
        TcpTransport.isUntrustedRemoteClusterEnabled() ? RemoteClusterPortSettings.TCP_SEND_BUFFER_SIZE : null,
<<<<<<< HEAD
        DataLifecycle.isEnabled() ? DataLifecycle.CLUSTER_DLM_DEFAULT_ROLLOVER_SETTING : null,
        HealthPeriodicLogger.HEALTH_PERIODIC_LOGGER_POLL_INTERVAL_SETTING,
=======
        DataLifecycle.isEnabled() ? DataLifecycle.CLUSTER_LIFECYCLE_DEFAULT_ROLLOVER_SETTING : null,
>>>>>>> 17930bad
        IndicesClusterStateService.SHARD_LOCK_RETRY_INTERVAL_SETTING,
        IndicesClusterStateService.SHARD_LOCK_RETRY_TIMEOUT_SETTING,
        IngestSettings.GROK_WATCHDOG_INTERVAL,
        IngestSettings.GROK_WATCHDOG_MAX_EXECUTION_TIME
    ).filter(Objects::nonNull).collect(Collectors.toSet());

    static List<SettingUpgrader<?>> BUILT_IN_SETTING_UPGRADERS = Collections.emptyList();

}<|MERGE_RESOLUTION|>--- conflicted
+++ resolved
@@ -573,12 +573,8 @@
         TcpTransport.isUntrustedRemoteClusterEnabled() ? RemoteClusterPortSettings.TCP_NO_DELAY : null,
         TcpTransport.isUntrustedRemoteClusterEnabled() ? RemoteClusterPortSettings.TCP_REUSE_ADDRESS : null,
         TcpTransport.isUntrustedRemoteClusterEnabled() ? RemoteClusterPortSettings.TCP_SEND_BUFFER_SIZE : null,
-<<<<<<< HEAD
-        DataLifecycle.isEnabled() ? DataLifecycle.CLUSTER_DLM_DEFAULT_ROLLOVER_SETTING : null,
+        DataLifecycle.isEnabled() ? DataLifecycle.CLUSTER_LIFECYCLE_DEFAULT_ROLLOVER_SETTING : null,
         HealthPeriodicLogger.HEALTH_PERIODIC_LOGGER_POLL_INTERVAL_SETTING,
-=======
-        DataLifecycle.isEnabled() ? DataLifecycle.CLUSTER_LIFECYCLE_DEFAULT_ROLLOVER_SETTING : null,
->>>>>>> 17930bad
         IndicesClusterStateService.SHARD_LOCK_RETRY_INTERVAL_SETTING,
         IndicesClusterStateService.SHARD_LOCK_RETRY_TIMEOUT_SETTING,
         IngestSettings.GROK_WATCHDOG_INTERVAL,

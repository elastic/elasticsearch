--- conflicted
+++ resolved
@@ -191,11 +191,8 @@
         IgnoredSourceFieldMapper.SKIP_IGNORED_SOURCE_READ_SETTING,
         SourceFieldMapper.INDEX_MAPPER_SOURCE_MODE_SETTING,
         IndexSettings.RECOVERY_USE_SYNTHETIC_SOURCE_SETTING,
-<<<<<<< HEAD
+        InferenceMetadataFieldsMapper.USE_LEGACY_SEMANTIC_TEXT_FORMAT,
         IndexMetadata.IGNORE_INDEX_DEPRECATION_WARNING_FOR_VERSION_SETTING,
-=======
-        InferenceMetadataFieldsMapper.USE_LEGACY_SEMANTIC_TEXT_FORMAT,
->>>>>>> 23e7fe96
 
         // validate that built-in similarities don't get redefined
         Setting.groupSetting("index.similarity.", (s) -> {

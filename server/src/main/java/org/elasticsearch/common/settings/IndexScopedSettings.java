--- conflicted
+++ resolved
@@ -212,11 +212,8 @@
                 IndexSettings.USE_TIME_SERIES_DOC_VALUES_FORMAT_LARGE_BLOCK_SIZE,
                 InferenceMetadataFieldsMapper.USE_LEGACY_SEMANTIC_TEXT_FORMAT,
                 IndexSettings.USE_ES_812_POSTINGS_FORMAT,
-<<<<<<< HEAD
+                IndexSettings.USE_DOC_VALUES_SKIPPER,
                 IndexSettings.INTRA_MERGE_PARALLELISM_ENABLED_SETTING,
-=======
-                IndexSettings.USE_DOC_VALUES_SKIPPER,
->>>>>>> 8497d3d7
 
                 // validate that built-in similarities don't get redefined
                 Setting.groupSetting("index.similarity.", (s) -> {

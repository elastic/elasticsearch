/*
 * Copyright Elasticsearch B.V. and/or licensed to Elasticsearch B.V. under one
 * or more contributor license agreements. Licensed under the "Elastic License
 * 2.0", the "GNU Affero General Public License v3.0 only", and the "Server Side
 * Public License v 1"; you may not use this file except in compliance with, at
 * your election, the "Elastic License 2.0", the "GNU Affero General Public
 * License v3.0 only", or the "Server Side Public License, v 1".
 */

package org.elasticsearch.common.settings;

import org.apache.logging.log4j.Level;
import org.apache.logging.log4j.Logger;
import org.elasticsearch.ElasticsearchException;
import org.elasticsearch.ElasticsearchParseException;
import org.elasticsearch.Version;
import org.elasticsearch.common.Strings;
import org.elasticsearch.common.VersionId;
import org.elasticsearch.common.logging.DeprecationCategory;
import org.elasticsearch.common.unit.ByteSizeValue;
import org.elasticsearch.common.unit.MemorySizeValue;
import org.elasticsearch.common.xcontent.XContentParserUtils;
import org.elasticsearch.core.Booleans;
import org.elasticsearch.core.Nullable;
import org.elasticsearch.core.TimeValue;
import org.elasticsearch.core.Tuple;
import org.elasticsearch.core.UpdateForV10;
import org.elasticsearch.core.UpdateForV9;
import org.elasticsearch.index.mapper.DateFieldMapper;
import org.elasticsearch.xcontent.ToXContentObject;
import org.elasticsearch.xcontent.XContentBuilder;
import org.elasticsearch.xcontent.XContentFactory;
import org.elasticsearch.xcontent.XContentParser;
import org.elasticsearch.xcontent.XContentParserConfiguration;
import org.elasticsearch.xcontent.XContentType;

import java.io.IOException;
import java.math.BigInteger;
import java.time.Instant;
import java.util.Arrays;
import java.util.Collections;
import java.util.EnumSet;
import java.util.HashMap;
import java.util.IdentityHashMap;
import java.util.Iterator;
import java.util.List;
import java.util.Locale;
import java.util.Map;
import java.util.Objects;
import java.util.Set;
import java.util.function.BiConsumer;
import java.util.function.BiFunction;
import java.util.function.Consumer;
import java.util.function.Function;
import java.util.function.IntFunction;
import java.util.function.Predicate;
import java.util.regex.Matcher;
import java.util.regex.Pattern;
import java.util.stream.Collectors;
import java.util.stream.Stream;

/**
 * A setting. Encapsulates typical stuff like default value, parsing, and scope.
 * Some (SettingsProperty.Dynamic) can by modified at run time using the API.
 * All settings inside elasticsearch or in any of the plugins should use this type-safe and generic settings infrastructure
 * together with {@link AbstractScopedSettings}. This class contains several utility methods that makes it straight forward
 * to add settings for the majority of the cases. For instance a simple boolean settings can be defined like this:
 * <pre>{@code
 * public static final Setting<Boolean>; MY_BOOLEAN = Setting.boolSetting("my.bool.setting", true, SettingsProperty.NodeScope);}
 * </pre>
 * To retrieve the value of the setting a {@link Settings} object can be passed directly to the {@link Setting#get(Settings)} method.
 * <pre>
 * final boolean myBooleanValue = MY_BOOLEAN.get(settings);
 * </pre>
 * It's recommended to use typed settings rather than string based settings. For example adding a setting for an enum type:
 * <pre>{@code
 * public enum Color {
 *     RED, GREEN, BLUE;
 * }
 * public static final Setting<Color> MY_BOOLEAN =
 *     new Setting<>("my.color.setting", Color.RED.toString(), Color::valueOf, SettingsProperty.NodeScope);
 * }
 * </pre>
 */
public class Setting<T> implements ToXContentObject {

    public enum Property {
        /**
         * should be filtered in some api (mask password/credentials)
         */
        Filtered,

        /**
         * iff this setting can be dynamically updateable
         */
        Dynamic,

        /**
         * Operator only Dynamic setting
         */
        OperatorDynamic,

        /**
         * mark this setting as final, not updateable even when the context is not dynamic
         * ie. Setting this property on an index scoped setting will fail update when the index is closed
         */
        Final,

        /**
         * mark this setting as deprecated (critical level)
         */
        Deprecated,

        /**
         * mark this setting as deprecated (warning level)
         */
        DeprecatedWarning,

        /**
         * Cluster-level or configuration file-level setting. Not an index setting.
         */
        NodeScope,

        /**
         * Secure setting values equal on all nodes
         */
        Consistent,

        /**
         * Index scope
         */
        IndexScope,

        /**
         * Mark this setting as not copyable during an index resize (shrink or split). This property can only be applied to settings that
         * also have {@link Property#IndexScope}.
         */
        NotCopyableOnResize,

        /**
         * Indicates an index-level setting that is managed internally. Such a setting can only be added to an index on index creation but
         * can not be updated via the update API.
         */
        InternalIndex,

        /**
         * Indicates an index-level setting that is privately managed. Such a setting can not even be set on index creation.
         */
        PrivateIndex,

        /**
         * Indicates that this index-level setting was deprecated in {@link Version#V_7_17_0} and is
         * forbidden in indices created from {@link Version#V_8_0_0} onwards.
         * We still need to accept settings using this property in v9 because they might be used in v7 read-only indices.
         */
<<<<<<< HEAD
        @UpdateForV9(owner = UpdateForV9.Owner.CORE_INFRA) // introduce IndexSettingDeprecatedInV8AndRemovedInV9.
=======
        @UpdateForV10(owner = UpdateForV10.Owner.CORE_INFRA)  // remove constant if indices created in V7 couldn't be read by v10 anymore
        // note we still need v7 settings in v9 because we support reading from N-2 indices now
>>>>>>> e5ea00a1
        IndexSettingDeprecatedInV7AndRemovedInV8,

        /**
         * Indicates that this index-level setting was deprecated in {@link Version#V_8_18_0} and is
         * forbidden in indices created from {@link Version#V_9_0_0} onwards.
         */
        IndexSettingDeprecatedInV8AndRemovedInV9,

        /**
         * Indicates that this setting is accessible by non-operator users (public) in serverless
         * Users will be allowed to set and see values of this setting.
         * All other settings will be rejected when used on a PUT request
         * and filtered out on a GET
         */
        ServerlessPublic
    }

    private final Key key;
    protected final Function<Settings, String> defaultValue;
    @Nullable
    private final Setting<T> fallbackSetting;
    private final Function<String, T> parser;
    private final Validator<T> validator;
    private final EnumSet<Property> properties;

    private static final EnumSet<Property> EMPTY_PROPERTIES = EnumSet.noneOf(Property.class);
    private static final EnumSet<Property> DEPRECATED_PROPERTIES = EnumSet.of(
        Property.Deprecated,
        Property.DeprecatedWarning,
        Property.IndexSettingDeprecatedInV7AndRemovedInV8,
        Property.IndexSettingDeprecatedInV8AndRemovedInV9
    );

    @SuppressWarnings("this-escape")
    private Setting(
        Key key,
        @Nullable Setting<T> fallbackSetting,
        Function<Settings, String> defaultValue,
        Function<String, T> parser,
        Validator<T> validator,
        Property... properties
    ) {
        assert this instanceof SecureSetting || this.isGroupSetting() || parser.apply(defaultValue.apply(Settings.EMPTY)) != null
            : "parser returned null";
        this.key = key;
        this.fallbackSetting = fallbackSetting;
        this.defaultValue = defaultValue;
        this.parser = parser;
        this.validator = validator;
        if (properties == null) {
            throw new IllegalArgumentException("properties cannot be null for setting [" + key + "]");
        }
        if (properties.length == 0) {
            this.properties = EMPTY_PROPERTIES;
        } else {
            final EnumSet<Property> propertiesAsSet = EnumSet.copyOf(Arrays.asList(properties));
            if ((propertiesAsSet.contains(Property.Dynamic) || propertiesAsSet.contains(Property.OperatorDynamic))
                && propertiesAsSet.contains(Property.Final)) {
                throw new IllegalArgumentException("final setting [" + key + "] cannot be dynamic");
            }
            if (propertiesAsSet.contains(Property.Dynamic) && propertiesAsSet.contains(Property.OperatorDynamic)) {
                throw new IllegalArgumentException("setting [" + key + "] cannot be both dynamic and operator dynamic");
            }
            if (propertiesAsSet.stream().filter(DEPRECATED_PROPERTIES::contains).count() > 1) {
                throw new IllegalArgumentException("setting [" + key + "] must be at most one of [" + DEPRECATED_PROPERTIES + "]");
            }
            checkPropertyRequiresIndexScope(propertiesAsSet, Property.NotCopyableOnResize);
            checkPropertyRequiresIndexScope(propertiesAsSet, Property.InternalIndex);
            checkPropertyRequiresIndexScope(propertiesAsSet, Property.PrivateIndex);
            checkPropertyRequiresIndexScope(propertiesAsSet, Property.IndexSettingDeprecatedInV7AndRemovedInV8);
            checkPropertyRequiresIndexScope(propertiesAsSet, Property.IndexSettingDeprecatedInV8AndRemovedInV9);
            checkPropertyRequiresNodeScope(propertiesAsSet);
            this.properties = propertiesAsSet;
        }
    }

    private void checkPropertyRequiresIndexScope(final EnumSet<Property> properties, final Property property) {
        if (properties.contains(property) && properties.contains(Property.IndexScope) == false) {
            throw new IllegalArgumentException("non-index-scoped setting [" + key + "] can not have property [" + property + "]");
        }
    }

    private void checkPropertyRequiresNodeScope(final EnumSet<Property> properties) {
        if (properties.contains(Property.Consistent) && properties.contains(Property.NodeScope) == false) {
            throw new IllegalArgumentException("non-node-scoped setting [" + key + "] can not have property [" + Property.Consistent + "]");
        }
    }

    /**
     * Creates a new Setting instance
     * @param key the settings key for this setting.
     * @param defaultValue a default value function that returns the default values string representation.
     * @param parser a parser that parses the string rep into a complex datatype.
     * @param properties properties for this setting like scope, filtering...
     */
    public Setting(Key key, Function<Settings, String> defaultValue, Function<String, T> parser, Property... properties) {
        this(key, defaultValue, parser, v -> {}, properties);
    }

    /**
     * Creates a new {@code Setting} instance.
     *
     * @param key          the settings key for this setting
     * @param defaultValue a default value function that results a string representation of the default value
     * @param parser       a parser that parses a string representation into the concrete type for this setting
     * @param validator    a {@link Validator} for validating this setting
     * @param properties   properties for this setting
     */
    @SuppressWarnings("this-escape")
    public Setting(
        Key key,
        Function<Settings, String> defaultValue,
        Function<String, T> parser,
        Validator<T> validator,
        Property... properties
    ) {
        this(key, null, defaultValue, parser, validator, properties);
    }

    /**
     * Creates a new Setting instance
     * @param key the settings key for this setting.
     * @param defaultValue a default value.
     * @param parser a parser that parses the string rep into a complex datatype.
     * @param properties properties for this setting like scope, filtering...
     */
    public Setting(String key, String defaultValue, Function<String, T> parser, Property... properties) {
        this(key, s -> defaultValue, parser, properties);
    }

    /**
     * Creates a new {@code Setting} instance.
     *
     * @param key          the settings key for this setting
     * @param defaultValue a default value function that results a string representation of the default value
     * @param parser       a parser that parses a string representation into the concrete type for this setting
     * @param validator    a {@link Validator} for validating this setting
     * @param properties   properties for this setting
     */
    public Setting(String key, String defaultValue, Function<String, T> parser, Validator<T> validator, Property... properties) {
        this(new SimpleKey(key), s -> defaultValue, parser, validator, properties);
    }

    /**
     * Creates a new Setting instance
     * @param key the settings key for this setting.
     * @param defaultValue a default value function that returns the default values string representation.
     * @param parser a parser that parses the string rep into a complex datatype.
     * @param properties properties for this setting like scope, filtering...
     */
    public Setting(String key, Function<Settings, String> defaultValue, Function<String, T> parser, Property... properties) {
        this(new SimpleKey(key), defaultValue, parser, properties);
    }

    /**
     * Creates a new Setting instance
     * @param key the settings key for this setting.
     * @param defaultValue a default value function that returns the default values string representation.
     * @param parser a parser that parses the string rep into a complex datatype.
     * @param validator a {@link Validator} for validating this setting
     * @param properties properties for this setting like scope, filtering...
     */
    public Setting(
        String key,
        Function<Settings, String> defaultValue,
        Function<String, T> parser,
        Validator<T> validator,
        Property... properties
    ) {
        this(new SimpleKey(key), defaultValue, parser, validator, properties);
    }

    /**
     * Creates a new Setting instance
     * @param key the settings key for this setting.
     * @param fallbackSetting a setting who's value to fallback on if this setting is not defined
     * @param parser a parser that parses the string rep into a complex datatype.
     * @param validator a {@link Validator} for validating this setting
     * @param properties properties for this setting like scope, filtering...
     */
    @SuppressWarnings("this-escape")
    public Setting(String key, Setting<T> fallbackSetting, Function<String, T> parser, Validator<T> validator, Property... properties) {
        this(new SimpleKey(key), fallbackSetting, fallbackSetting::getRaw, parser, validator, properties);
    }

    /**
     * Creates a new Setting instance
     * @param key the settings key for this setting.
     * @param fallbackSetting a setting who's value to fallback on if this setting is not defined
     * @param parser a parser that parses the string rep into a complex datatype.
     * @param properties properties for this setting like scope, filtering...
     */
    @SuppressWarnings("this-escape")
    public Setting(Key key, Setting<T> fallbackSetting, Function<String, T> parser, Property... properties) {
        this(key, fallbackSetting, fallbackSetting::getRaw, parser, v -> {}, properties);
    }

    /**
     * Creates a new Setting instance
     * @param key the settings key for this setting.
     * @param fallBackSetting a setting to fall back to if the current setting is not set.
     * @param parser a parser that parses the string rep into a complex datatype.
     * @param properties properties for this setting like scope, filtering...
     */
    public Setting(String key, Setting<T> fallBackSetting, Function<String, T> parser, Property... properties) {
        this(new SimpleKey(key), fallBackSetting, parser, properties);
    }

    /**
     * Returns the settings key or a prefix if this setting is a group setting.
     * <b>Note: this method should not be used to retrieve a value from a {@link Settings} object.
     * Use {@link #get(Settings)} instead</b>
     *
     * @see #isGroupSetting()
     */
    public final String getKey() {
        return key.toString();
    }

    /**
     * Returns the original representation of a setting key.
     */
    public final Key getRawKey() {
        return key;
    }

    /**
     * Returns <code>true</code> if this setting is dynamically updateable, otherwise <code>false</code>
     */
    public final boolean isDynamic() {
        return properties.contains(Property.Dynamic) || properties.contains(Property.OperatorDynamic);
    }

    /**
     * Returns <code>true</code> if this setting is dynamically updateable by operators, otherwise <code>false</code>
     */
    public final boolean isOperatorOnly() {
        return properties.contains(Property.OperatorDynamic);
    }

    /**
     * Returns <code>true</code> if this setting is accessibly by non-operators (public users), otherwise <code>false</code>
     */
    public final boolean isServerlessPublic() {
        return properties.contains(Property.ServerlessPublic);
    }

    /**
     * Returns <code>true</code> if this setting is final, otherwise <code>false</code>
     */
    public final boolean isFinal() {
        return properties.contains(Property.Final);
    }

    public final boolean isInternalIndex() {
        return properties.contains(Property.InternalIndex);
    }

    public final boolean isPrivateIndex() {
        return properties.contains(Property.PrivateIndex);
    }

    /**
     * Returns the setting properties
     * @see Property
     */
    public EnumSet<Property> getProperties() {
        return properties;
    }

    /**
     * Returns <code>true</code> if this setting must be filtered, otherwise <code>false</code>
     */
    public boolean isFiltered() {
        return properties.contains(Property.Filtered);
    }

    /**
     * Returns <code>true</code> if this setting has a node scope, otherwise <code>false</code>
     */
    public boolean hasNodeScope() {
        return properties.contains(Property.NodeScope);
    }

    /**
     * Returns <code>true</code> if this setting's value can be checked for equality across all nodes. Only {@link SecureSetting} instances
     * may have this qualifier.
     */
    public boolean isConsistent() {
        return properties.contains(Property.Consistent);
    }

    /**
     * Returns <code>true</code> if this setting has an index scope, otherwise <code>false</code>
     */
    public boolean hasIndexScope() {
        return properties.contains(Property.IndexScope);
    }

    /**
     * Returns <code>true</code> if this setting is deprecated, otherwise <code>false</code>
     */
    private boolean isDeprecated() {
        return properties.contains(Property.Deprecated)
            || properties.contains(Property.DeprecatedWarning)
            || properties.contains(Property.IndexSettingDeprecatedInV7AndRemovedInV8)
            || properties.contains(Property.IndexSettingDeprecatedInV8AndRemovedInV9);
    }

    private boolean isDeprecatedWarningOnly() {
        return properties.contains(Property.DeprecatedWarning);
    }

    public boolean isDeprecatedAndRemoved() {
        return properties.contains(Property.IndexSettingDeprecatedInV7AndRemovedInV8);
    }

    /**
     * Returns <code>true</code> iff this setting is a group setting. Group settings represent a set of settings rather than a single value.
     * The key, see {@link #getKey()}, in contrast to non-group settings is a prefix like {@code cluster.store.} that matches all settings
     * with this prefix.
     */
    boolean isGroupSetting() {
        return false;
    }

    boolean hasComplexMatcher() {
        return isGroupSetting();
    }

    /**
     * Validate the current setting value only without dependencies with {@link Setting.Validator#validate(Object)}.
     * @param settings a settings object for settings that has a default value depending on another setting if available
     */
    void validateWithoutDependencies(Settings settings) {
        validator.validate(get(settings, false));
    }

    /**
     * Returns the default value string representation for this setting.
     * @param settings a settings object for settings that has a default value depending on another setting if available
     */
    public String getDefaultRaw(Settings settings) {
        return defaultValue.apply(settings);
    }

    /**
     * Returns the default value for this setting.
     * @param settings a settings object for settings that has a default value depending on another setting if available
     */
    public T getDefault(Settings settings) {
        return parser.apply(getDefaultRaw(settings));
    }

    /**
     * Returns true if and only if this setting is present in the given settings instance. Note that fallback settings are excluded.
     *
     * @param settings the settings
     * @return true if the setting is present in the given settings instance, otherwise false
     */
    public boolean exists(final Settings settings) {
        SecureSettings secureSettings = settings.getSecureSettings();
        return key.exists(settings.keySet(), secureSettings == null ? Collections.emptySet() : secureSettings.getSettingNames());
    }

    public boolean exists(final Settings.Builder builder) {
        SecureSettings secureSettings = builder.getSecureSettings();
        return key.exists(builder.keys(), secureSettings == null ? Collections.emptySet() : secureSettings.getSettingNames());
    }

    /**
     * Returns true if and only if this setting including fallback settings is present in the given settings instance.
     *
     * @param settings the settings
     * @return true if the setting including fallback settings is present in the given settings instance, otherwise false
     */
    public boolean existsOrFallbackExists(final Settings settings) {
        return exists(settings) || (fallbackSetting != null && fallbackSetting.existsOrFallbackExists(settings));
    }

    /**
     * Returns the settings value. If the setting is not present in the given settings object the default value is returned
     * instead.
     */
    public T get(Settings settings) {
        return get(settings, true);
    }

    private T get(Settings settings, boolean validate) {
        String value = getRaw(settings);
        try {
            T parsed = parser.apply(value);
            if (validate) {
                final Iterator<Setting<?>> it = validator.settings();
                final Map<Setting<?>, Object> map;
                if (it.hasNext()) {
                    map = new HashMap<>();
                    while (it.hasNext()) {
                        final Setting<?> setting = it.next();
                        if (setting instanceof AffixSetting<?> as) {
                            // Collect all possible concrete settings
                            for (String ns : as.getNamespaces(settings)) {
                                Setting<?> s = as.getConcreteSettingForNamespace(ns);
                                map.put(s, s.get(settings, false));
                            }
                        } else {
                            map.put(setting, setting.get(settings, false)); // we have to disable validation or we will stack overflow
                        }
                    }
                } else {
                    map = Collections.emptyMap();
                }
                validator.validate(parsed);
                validator.validate(parsed, map);
                validator.validate(parsed, map, exists(settings));
            }
            return parsed;
        } catch (ElasticsearchParseException ex) {
            throw new IllegalArgumentException(ex.getMessage(), ex);
        } catch (NumberFormatException ex) {
            String err = "Failed to parse value" + (isFiltered() ? "" : " [" + value + "]") + " for setting [" + getKey() + "]";
            throw new IllegalArgumentException(err, ex);
        } catch (IllegalArgumentException ex) {
            throw ex;
        } catch (Exception t) {
            String err = "Failed to parse value" + (isFiltered() ? "" : " [" + value + "]") + " for setting [" + getKey() + "]";
            throw new IllegalArgumentException(err, t);
        }
    }

    /**
     * Add this setting to the builder if it doesn't exists in the source settings.
     * The value added to the builder is taken from the given default settings object.
     * @param builder the settings builder to fill the diff into
     * @param source the source settings object to diff
     * @param defaultSettings the default settings object to diff against
     */
    public void diff(Settings.Builder builder, Settings source, Settings defaultSettings) {
        if (exists(source) == false) {
            if (existsOrFallbackExists(defaultSettings)) {
                // If the setting is only in the defaults, use the value from the defaults
                builder.put(getKey(), getRaw(defaultSettings));
            } else {
                // If the setting is in neither `source` nor `default`, get the value
                // from `source` as it may depend on the value of other settings
                builder.put(getKey(), getRaw(source));
            }
        }
    }

    /**
     * Returns the raw (string) settings value. If the setting is not present in the given settings object the default value is returned
     * instead. This is useful if the value can't be parsed due to an invalid value to access the actual value.
     */
    private String getRaw(final Settings settings) {
        checkDeprecation(settings);
        return innerGetRaw(settings);
    }

    /**
     * The underlying implementation for {@link #getRaw(Settings)}. Setting specializations can override this as needed to convert the
     * actual settings value to raw strings.
     *
     * @param settings the settings instance
     * @return the raw string representation of the setting value
     */
    String innerGetRaw(final Settings settings) {
        final String key = getKey();
        SecureSettings secureSettings = settings.getSecureSettings();
        if (secureSettings != null && secureSettings.getSettingNames().contains(key)) {
            throw new IllegalArgumentException(
                "Setting ["
                    + key
                    + "] is a non-secure setting"
                    + " and must be stored inside elasticsearch.yml, but was found inside the Elasticsearch keystore"
            );
        }
        final String found = settings.get(key);
        if (found != null) {
            return found;
        }
        return defaultValue.apply(settings);
    }

    /**
     * Returns the raw (string) settings value, which is for logging use
     */
    String getLogString(final Settings settings) {
        return getRaw(settings);
    }

    /** Logs a deprecation warning if the setting is deprecated and used. */
    void checkDeprecation(Settings settings) {
        // They're using the setting, so we need to tell them to stop
        if (this.isDeprecated() && this.exists(settings)) {
            // It would be convenient to show its replacement key, but replacement is often not so simple
            final String key = getKey();
            @UpdateForV9(owner = UpdateForV9.Owner.CORE_INFRA) // https://github.com/elastic/elasticsearch/issues/79666
            String message = "[{}] setting was deprecated in Elasticsearch and will be removed in a future release.";
            if (this.isDeprecatedWarningOnly()) {
                Settings.DeprecationLoggerHolder.deprecationLogger.warn(DeprecationCategory.SETTINGS, key, message, key);
            } else if (this.isDeprecatedAndRemoved()) {
                Settings.DeprecationLoggerHolder.deprecationLogger.critical(
                    DeprecationCategory.SETTINGS,
                    key,
                    "[{}] setting was deprecated in the previous Elasticsearch release and is removed in this release.",
                    key
                );
            } else {
                Settings.DeprecationLoggerHolder.deprecationLogger.critical(DeprecationCategory.SETTINGS, key, message, key);
            }
        }
    }

    /**
     * Returns <code>true</code> iff the given key matches the settings key or if this setting is a group setting if the
     * given key is part of the settings group.
     * @see #isGroupSetting()
     */
    public final boolean match(String toTest) {
        return key.match(toTest);
    }

    @Override
    public final XContentBuilder toXContent(XContentBuilder builder, Params params) throws IOException {
        builder.startObject();
        builder.field("key", getKey());
        builder.enumSet("properties", properties);
        builder.field("is_group_setting", isGroupSetting());
        builder.field("default", defaultValue.apply(Settings.EMPTY));
        builder.endObject();
        return builder;
    }

    @Override
    public String toString() {
        return Strings.toString(this, true, true);
    }

    /**
     * Returns the value for this setting but falls back to the second provided settings object
     */
    public final T get(Settings primary, Settings secondary) {
        if (exists(primary)) {
            return get(primary);
        }
        if (exists(secondary)) {
            return get(secondary);
        }
        if (fallbackSetting == null) {
            return get(primary);
        }
        if (fallbackSetting.exists(primary)) {
            return fallbackSetting.get(primary);
        }
        return fallbackSetting.get(secondary);
    }

    public Setting<T> getConcreteSetting(String key) {
        // we use startsWith here since the key might be foo.bar.0 if it's an array
        assert key.startsWith(this.getKey()) : "was " + key + " expected: " + getKey();
        return this;
    }

    /**
     * Allows a setting to declare a dependency on another setting being set. Optionally, a setting can validate the value of the dependent
     * setting.
     */
    public interface SettingDependency {

        /**
         * The setting to declare a dependency on.
         *
         * @return the setting
         */
        Setting<?> getSetting();

        /**
         * Validates the dependent setting value.
         *
         * @param key        the key for this setting
         * @param value      the value of this setting
         * @param dependency the value of the dependent setting
         */
        default void validate(String key, Object value, Object dependency) {

        }

    }

    /**
     * Returns a set of settings that are required at validation time. Unless all of the dependencies are present in the settings
     * object validation of setting must fail.
     */
    public Set<SettingDependency> getSettingsDependencies(final String key) {
        return Collections.emptySet();
    }

    /**
     * Build a new updater with a noop validator.
     */
    final AbstractScopedSettings.SettingUpdater<T> newUpdater(Consumer<T> consumer, Logger logger) {
        return newUpdater(consumer, logger, (s) -> {});
    }

    /**
     * Build the updater responsible for validating new values, logging the new
     * value, and eventually setting the value where it belongs.
     */
    AbstractScopedSettings.SettingUpdater<T> newUpdater(Consumer<T> consumer, Logger logger, Consumer<T> validator) {
        if (isDynamic()) {
            return new Updater(consumer, logger, validator);
        } else {
            throw new IllegalStateException("setting [" + getKey() + "] is not dynamic");
        }
    }

    /**
     * Updates settings that depend on each other.
     * See {@link AbstractScopedSettings#addSettingsUpdateConsumer(Setting, Setting, BiConsumer)} and its usage for details.
     */
    static <A, B> AbstractScopedSettings.SettingUpdater<Tuple<A, B>> compoundUpdater(
        final BiConsumer<A, B> consumer,
        final BiConsumer<A, B> validator,
        final Setting<A> aSetting,
        final Setting<B> bSetting,
        Logger logger
    ) {
        final AbstractScopedSettings.SettingUpdater<A> aSettingUpdater = aSetting.newUpdater(null, logger);
        final AbstractScopedSettings.SettingUpdater<B> bSettingUpdater = bSetting.newUpdater(null, logger);
        return new AbstractScopedSettings.SettingUpdater<>() {
            @Override
            public boolean hasChanged(Settings current, Settings previous) {
                return aSettingUpdater.hasChanged(current, previous) || bSettingUpdater.hasChanged(current, previous);
            }

            @Override
            public Tuple<A, B> getValue(Settings current, Settings previous) {
                A valueA = aSettingUpdater.getValue(current, previous);
                B valueB = bSettingUpdater.getValue(current, previous);
                validator.accept(valueA, valueB);
                return new Tuple<>(valueA, valueB);
            }

            @Override
            public void apply(Tuple<A, B> value, Settings current, Settings previous) {
                if (aSettingUpdater.hasChanged(current, previous)) {
                    logSettingUpdate(aSetting, current, previous, logger);
                }
                if (bSettingUpdater.hasChanged(current, previous)) {
                    logSettingUpdate(bSetting, current, previous, logger);
                }
                consumer.accept(value.v1(), value.v2());
            }

            @Override
            public String toString() {
                return "CompoundUpdater for: " + aSettingUpdater + " and " + bSettingUpdater;
            }
        };
    }

    static AbstractScopedSettings.SettingUpdater<Settings> groupedSettingsUpdater(
        Consumer<Settings> consumer,
        final List<? extends Setting<?>> configuredSettings
    ) {
        return groupedSettingsUpdater(consumer, configuredSettings, (v) -> {});
    }

    static AbstractScopedSettings.SettingUpdater<Settings> groupedSettingsUpdater(
        Consumer<Settings> consumer,
        final List<? extends Setting<?>> configuredSettings,
        Consumer<Settings> validator
    ) {
        return new AbstractScopedSettings.SettingUpdater<>() {

            private Settings get(Settings settings) {
                return settings.filter(s -> {
                    for (Setting<?> setting : configuredSettings) {
                        if (setting.key.match(s)) {
                            return true;
                        }
                    }
                    return false;
                });
            }

            @Override
            public boolean hasChanged(Settings current, Settings previous) {
                Settings currentSettings = get(current);
                Settings previousSettings = get(previous);
                return currentSettings.equals(previousSettings) == false;
            }

            @Override
            public Settings getValue(Settings current, Settings previous) {
                validator.accept(current);
                return get(current);
            }

            @Override
            public void apply(Settings value, Settings current, Settings previous) {
                consumer.accept(value);
            }

            @Override
            public String toString() {
                return "Updater grouped: " + configuredSettings.stream().map(Setting::getKey).collect(Collectors.joining(", "));
            }
        };
    }

    /**
     * Allows an affix setting to declare a dependency on another affix setting.
     */
    public interface AffixSettingDependency extends SettingDependency {

        @Override
        AffixSetting<?> getSetting();

    }

    public static class AffixSetting<T> extends Setting<T> {
        private final AffixKey key;
        private final BiFunction<String, String, Setting<T>> delegateFactory;
        private final Set<AffixSettingDependency> dependencies;

        public AffixSetting(
            AffixKey key,
            Setting<T> delegate,
            BiFunction<String, String, Setting<T>> delegateFactory,
            AffixSettingDependency... dependencies
        ) {
            super(key, delegate.defaultValue, delegate.parser, delegate.properties.toArray(new Property[0]));
            this.key = key;
            this.delegateFactory = delegateFactory;
            this.dependencies = Set.of(dependencies);
        }

        boolean isGroupSetting() {
            return true;
        }

        private Stream<String> matchStream(Settings settings) {
            return settings.keySet().stream().filter(this::match).map(key::getConcreteString);
        }

        @Override
        public boolean exists(Settings settings) {
            // concrete settings might be secure, so don't exclude these here
            return key.exists(settings.keySet(), Collections.emptySet());
        }

        @Override
        public boolean exists(Settings.Builder builder) {
            // concrete settings might be secure, so don't exclude these here
            return key.exists(builder.keys(), Collections.emptySet());
        }

        /**
         * Get the raw list of dependencies. This method is exposed for testing purposes and {@link #getSettingsDependencies(String)}
         * should be preferred for most all cases.
         * @return the raw list of dependencies for this setting
         */
        public Set<AffixSettingDependency> getDependencies() {
            return dependencies;
        }

        @Override
        public Set<SettingDependency> getSettingsDependencies(String settingsKey) {
            if (dependencies.isEmpty()) {
                return Collections.emptySet();
            } else {
                String namespace = key.getNamespace(settingsKey);
                return dependencies.stream().map(s -> new SettingDependency() {
                    @Override
                    public Setting<?> getSetting() {
                        return s.getSetting().getConcreteSettingForNamespace(namespace);
                    }

                    @Override
                    public void validate(final String key, final Object value, final Object dependency) {
                        s.validate(key, value, dependency);
                    }
                }).collect(Collectors.toSet());
            }
        }

        AbstractScopedSettings.SettingUpdater<Map<AbstractScopedSettings.SettingUpdater<T>, T>> newAffixUpdater(
            BiConsumer<String, T> consumer,
            Logger logger,
            BiConsumer<String, T> validator
        ) {
            return new AbstractScopedSettings.SettingUpdater<>() {

                @Override
                public boolean hasChanged(Settings current, Settings previous) {
                    return Stream.concat(matchStream(current), matchStream(previous)).findAny().isPresent();
                }

                @Override
                public Map<AbstractScopedSettings.SettingUpdater<T>, T> getValue(Settings current, Settings previous) {
                    // we collect all concrete keys and then delegate to the actual setting for validation and settings extraction
                    final Map<AbstractScopedSettings.SettingUpdater<T>, T> result = new IdentityHashMap<>();
                    Stream.concat(matchStream(current), matchStream(previous)).distinct().forEach(aKey -> {
                        String namespace = key.getNamespace(aKey);
                        Setting<T> concreteSetting = getConcreteSetting(namespace, aKey);
                        AbstractScopedSettings.SettingUpdater<T> updater = concreteSetting.newUpdater(
                            (v) -> consumer.accept(namespace, v),
                            logger,
                            (v) -> validator.accept(namespace, v)
                        );
                        if (updater.hasChanged(current, previous)) {
                            // only the ones that have changed otherwise we might get too many updates
                            // the hasChanged above checks only if there are any changes
                            T value = updater.getValue(current, previous);
                            result.put(updater, value);
                        }
                    });
                    return result;
                }

                @Override
                public void apply(Map<AbstractScopedSettings.SettingUpdater<T>, T> value, Settings current, Settings previous) {
                    for (Map.Entry<AbstractScopedSettings.SettingUpdater<T>, T> entry : value.entrySet()) {
                        entry.getKey().apply(entry.getValue(), current, previous);
                    }
                }
            };
        }

        AbstractScopedSettings.SettingUpdater<Map<String, T>> newAffixMapUpdater(
            Consumer<Map<String, T>> consumer,
            Logger logger,
            BiConsumer<String, T> validator
        ) {
            return new AbstractScopedSettings.SettingUpdater<>() {

                @Override
                public boolean hasChanged(Settings current, Settings previous) {
                    return current.filter(k -> match(k)).equals(previous.filter(k -> match(k))) == false;
                }

                @Override
                public Map<String, T> getValue(Settings current, Settings previous) {
                    // we collect all concrete keys and then delegate to the actual setting for validation and settings extraction
                    final Map<String, T> result = new IdentityHashMap<>();
                    Stream.concat(matchStream(current), matchStream(previous)).distinct().forEach(aKey -> {
                        String namespace = key.getNamespace(aKey);
                        Setting<T> concreteSetting = getConcreteSetting(namespace, aKey);
                        AbstractScopedSettings.SettingUpdater<T> updater = concreteSetting.newUpdater(
                            (v) -> {},
                            logger,
                            (v) -> validator.accept(namespace, v)
                        );
                        if (updater.hasChanged(current, previous)) {
                            // only the ones that have changed otherwise we might get too many updates
                            // the hasChanged above checks only if there are any changes
                            T value = updater.getValue(current, previous);
                            result.put(namespace, value);
                        }
                    });
                    return result;
                }

                @Override
                public void apply(Map<String, T> value, Settings current, Settings previous) {
                    Setting.logSettingUpdate(AffixSetting.this, current, previous, logger);
                    consumer.accept(value);
                }
            };
        }

        @Override
        public T get(Settings settings) {
            throw new UnsupportedOperationException(
                "affix settings can't return values" + " use #getConcreteSetting to obtain a concrete setting"
            );
        }

        @Override
        public String innerGetRaw(final Settings settings) {
            throw new UnsupportedOperationException(
                "affix settings can't return values" + " use #getConcreteSetting to obtain a concrete setting"
            );
        }

        @Override
        String getLogString(final Settings settings) {
            Settings filteredAffixSetting = settings.filter(this::match);
            try {
                XContentBuilder builder = XContentFactory.jsonBuilder();
                builder.startObject();
                filteredAffixSetting.toXContent(builder, new MapParams(Collections.singletonMap("flat_settings", "true")));
                builder.endObject();
                return Strings.toString(builder);
            } catch (IOException e) {
                throw new RuntimeException(e);
            }
        }

        @Override
        public Setting<T> getConcreteSetting(String key) {
            if (match(key)) {
                String namespace = this.key.getNamespace(key);
                return delegateFactory.apply(namespace, key);
            } else {
                throw new IllegalArgumentException("key [" + key + "] must match [" + getKey() + "] but didn't.");
            }
        }

        private Setting<T> getConcreteSetting(String namespace, String key) {
            if (match(key)) {
                return delegateFactory.apply(namespace, key);
            } else {
                throw new IllegalArgumentException("key [" + key + "] must match [" + getKey() + "] but didn't.");
            }
        }

        /**
         * Get a setting with the given namespace filled in for prefix and suffix.
         */
        public Setting<T> getConcreteSettingForNamespace(String namespace) {
            String fullKey = key.toConcreteKey(namespace);
            return getConcreteSetting(namespace, fullKey);
        }

        @Override
        public void diff(Settings.Builder builder, Settings source, Settings defaultSettings) {
            matchStream(defaultSettings).forEach((key) -> getConcreteSetting(key).diff(builder, source, defaultSettings));
        }

        /**
         * Returns the namespace for a concrete setting. Ie. an affix setting with prefix: {@code search.} and suffix: {@code username}
         * will return {@code remote} as a namespace for the setting {@code cluster.remote.username}
         */
        public String getNamespace(Setting<T> concreteSetting) {
            return key.getNamespace(concreteSetting.getKey());
        }

        /**
         * Returns a stream of all concrete setting instances for the given settings. AffixSetting is only a specification, concrete
         * settings depend on an actual set of setting keys.
         */
        public Stream<Setting<T>> getAllConcreteSettings(Settings settings) {
            return matchStream(settings).distinct().map(this::getConcreteSetting);
        }

        /**
         * Returns distinct namespaces for the given settings
         */
        public Set<String> getNamespaces(Settings settings) {
            return settings.keySet().stream().filter(this::match).map(key::getNamespace).collect(Collectors.toSet());
        }

        /**
         * Returns a map of all namespaces to its values given the provided settings
         */
        public Map<String, T> getAsMap(Settings settings) {
            Map<String, T> map = new HashMap<>();
            matchStream(settings).distinct().forEach(key -> {
                String namespace = this.key.getNamespace(key);
                Setting<T> concreteSetting = getConcreteSetting(namespace, key);
                if (map.containsKey(namespace) && this.key.isFallback(key)) {
                    return;
                }
                map.put(namespace, concreteSetting.get(settings));
            });
            return Collections.unmodifiableMap(map);
        }
    }

    /**
     * Represents a validator for a setting. The {@link #validate(Object)} method is invoked early in the update setting process with the
     * value of this setting for a fail-fast validation. Later on, the {@link #validate(Object, Map)} and
     * {@link #validate(Object, Map, boolean)} methods are invoked with the value of this setting and a map from the settings specified by
     * {@link #settings()}} to their values. All these values come from the same {@link Settings} instance.
     *
     * @param <T> the type of the {@link Setting}
     */
    @FunctionalInterface
    public interface Validator<T> {

        /**
         * Validate this setting's value in isolation.
         *
         * @param value the value of this setting
         */
        void validate(T value);

        /**
         * Validate this setting against its dependencies, specified by {@link #settings()}. The default implementation does nothing,
         * accepting any value as valid as long as it passes the validation in {@link #validate(Object)}.
         *
         * @param value    the value of this setting
         * @param settings a map from the settings specified by {@link #settings()}} to their values
         */
        default void validate(T value, Map<Setting<?>, Object> settings) {}

        /**
         * Validate this setting against its dependencies, specified by {@link #settings()}. This method allows validation logic
         * to evaluate whether the setting will be present in the {@link Settings} after the update. The default implementation
         * does nothing, accepting any value as valid as long as it passes the validation in {@link #validate(Object)}.
         *
         * @param value     the value of this setting
         * @param settings  a map from the settings specified by {@link #settings()}} to their values
         * @param isPresent boolean indicating if this setting is present
         */
        default void validate(T value, Map<Setting<?>, Object> settings, boolean isPresent) {}

        /**
         * The settings on which the validity of this setting depends. The values of the specified settings are passed to
         * {@link #validate(Object, Map)}. By default this returns an empty iterator, indicating that this setting does not depend on any
         * other settings.
         *
         * @return the settings on which the validity of this setting depends.
         */
        default Iterator<Setting<?>> settings() {
            return Collections.emptyIterator();
        }

    }

    private static class GroupSetting extends Setting<Settings> {
        private final String key;
        private final Consumer<Settings> validator;

        private GroupSetting(String key, Consumer<Settings> validator, Property... properties) {
            super(new GroupKey(key), (s) -> "", (s) -> null, properties);
            this.key = key;
            this.validator = validator;
        }

        @Override
        public boolean isGroupSetting() {
            return true;
        }

        @Override
        public String innerGetRaw(final Settings settings) {
            Settings subSettings = get(settings);
            try {
                XContentBuilder builder = XContentFactory.jsonBuilder();
                builder.startObject();
                subSettings.toXContent(builder, EMPTY_PARAMS);
                builder.endObject();
                return Strings.toString(builder);
            } catch (IOException e) {
                throw new RuntimeException(e);
            }
        }

        @Override
        public Settings get(Settings settings) {
            // TODO should we be checking for deprecations here?
            Settings byPrefix = settings.getByPrefix(getKey());
            validator.accept(byPrefix);
            return byPrefix;
        }

        @Override
        public void diff(Settings.Builder builder, Settings source, Settings defaultSettings) {
            Set<String> leftGroup = get(source).keySet();
            Settings defaultGroup = get(defaultSettings);

            builder.put(
                Settings.builder().put(defaultGroup.filter(k -> leftGroup.contains(k) == false), false).normalizePrefix(getKey()).build(),
                false
            );
        }

        @Override
        public AbstractScopedSettings.SettingUpdater<Settings> newUpdater(
            Consumer<Settings> consumer,
            Logger logger,
            Consumer<Settings> validator
        ) {
            if (isDynamic() == false) {
                throw new IllegalStateException("setting [" + getKey() + "] is not dynamic");
            }
            final Setting<?> setting = this;
            return new AbstractScopedSettings.SettingUpdater<>() {

                @Override
                public boolean hasChanged(Settings current, Settings previous) {
                    Settings currentSettings = get(current);
                    Settings previousSettings = get(previous);
                    return currentSettings.equals(previousSettings) == false;
                }

                @Override
                public Settings getValue(Settings current, Settings previous) {
                    Settings currentSettings = get(current);
                    Settings previousSettings = get(previous);
                    try {
                        validator.accept(currentSettings);
                    } catch (Exception e) {
                        String err = "illegal value can't update ["
                            + key
                            + "]"
                            + (isFiltered() ? "" : " from [" + previousSettings + "] to [" + currentSettings + "]");
                        throw new IllegalArgumentException(err, e);
                    }
                    return currentSettings;
                }

                @Override
                public void apply(Settings value, Settings current, Settings previous) {
                    Setting.logSettingUpdate(GroupSetting.this, current, previous, logger);
                    consumer.accept(value);
                }

                @Override
                public String toString() {
                    return "Updater for: " + setting.toString();
                }
            };
        }
    }

    private final class Updater implements AbstractScopedSettings.SettingUpdater<T> {
        private final Consumer<T> consumer;
        private final Logger logger;
        private final Consumer<T> accept;

        Updater(Consumer<T> consumer, Logger logger, Consumer<T> accept) {
            this.consumer = consumer;
            this.logger = logger;
            this.accept = accept;
        }

        @Override
        public String toString() {
            return "Updater for: " + Setting.this.toString();
        }

        @Override
        public boolean hasChanged(Settings current, Settings previous) {
            final String newValue = getRaw(current);
            final String value = getRaw(previous);
            assert isGroupSetting() == false : "group settings must override this method";
            assert value != null : "value was null but can't be unless default is null which is invalid";

            return value.equals(newValue) == false;
        }

        @Override
        public T getValue(Settings current, Settings previous) {
            final String newValue = getRaw(current);
            final String value = getRaw(previous);
            try {
                T inst = get(current);
                accept.accept(inst);
                return inst;
            } catch (Exception e) {
                if (isFiltered()) {
                    throw new IllegalArgumentException("illegal value can't update [" + key + "]");
                } else {
                    throw new IllegalArgumentException(
                        "illegal value can't update [" + key + "] from [" + value + "] to [" + newValue + "]",
                        e
                    );
                }
            }
        }

        @Override
        public void apply(T value, Settings current, Settings previous) {
            logSettingUpdate(Setting.this, current, previous, logger);
            consumer.accept(value);
        }
    }

    public static <T extends VersionId<T>> Setting<T> versionIdSetting(
        String key,
        T defaultValue,
        IntFunction<T> parseVersion,
        Property... properties
    ) {
        return new Setting<>(key, Integer.toString(defaultValue.id()), s -> parseVersion.apply(Integer.parseInt(s)), properties);
    }

    public static <T extends VersionId<T>> Setting<T> versionIdSetting(
        final String key,
        Setting<T> fallbackSetting,
        Validator<T> validator,
        Property... properties
    ) {
        return new Setting<>(key, fallbackSetting, fallbackSetting.parser, validator, properties);
    }

    public static Setting<Float> floatSetting(String key, float defaultValue, Property... properties) {
        return new Setting<>(key, Float.toString(defaultValue), Float::parseFloat, properties);
    }

    public static Setting<Float> floatSetting(String key, float defaultValue, float minValue, Property... properties) {
        final boolean isFiltered = isFiltered(properties);
        return new Setting<>(key, Float.toString(defaultValue), (s) -> {
            float value = Float.parseFloat(s);
            if (value < minValue) {
                String err = "Failed to parse value"
                    + (isFiltered ? "" : " [" + s + "]")
                    + " for setting ["
                    + key
                    + "] must be >= "
                    + minValue;
                throw new IllegalArgumentException(err);
            }
            return value;
        }, properties);
    }

    private static boolean isFiltered(Property[] properties) {
        return properties != null && Arrays.asList(properties).contains(Property.Filtered);
    }

    public static Setting<Integer> intSetting(String key, int defaultValue, int minValue, int maxValue, Property... properties) {
        return new Setting<>(key, Integer.toString(defaultValue), intParser(key, minValue, maxValue, properties), properties);
    }

    public static Setting<Integer> intSetting(String key, int defaultValue, int minValue, Property... properties) {
        return new Setting<>(key, Integer.toString(defaultValue), intParser(key, minValue, properties), properties);
    }

    public static Setting<Integer> intSetting(
        String key,
        Function<Settings, String> defaultValueFn,
        int minValue,
        int maxValue,
        Property... properties
    ) {
        return new Setting<>(key, defaultValueFn, intParser(key, minValue, maxValue, properties), properties);
    }

    private static Function<String, Integer> intParser(String key, int minValue, Property[] properties) {
        final boolean isFiltered = isFiltered(properties);
        return s -> parseInt(s, minValue, key, isFiltered);
    }

    private static Function<String, Integer> intParser(String key, int minValue, int maxValue, Property[] properties) {
        boolean isFiltered = isFiltered(properties);
        return s -> parseInt(s, minValue, maxValue, key, isFiltered);
    }

    public static Setting<Integer> intSetting(
        String key,
        int defaultValue,
        int minValue,
        Validator<Integer> validator,
        Property... properties
    ) {
        return new Setting<>(key, Integer.toString(defaultValue), intParser(key, minValue, properties), validator, properties);
    }

    public static Setting<Integer> intSetting(String key, Setting<Integer> fallbackSetting, int minValue, Property... properties) {
        return new Setting<>(key, fallbackSetting, intParser(key, minValue, properties), properties);
    }

    public static Setting<Integer> intSetting(
        String key,
        Setting<Integer> fallbackSetting,
        int minValue,
        int maxValue,
        Property... properties
    ) {
        return new Setting<>(key, fallbackSetting, intParser(key, minValue, maxValue, properties), properties);
    }

    public static Setting<Integer> intSetting(
        String key,
        Setting<Integer> fallbackSetting,
        int minValue,
        Validator<Integer> validator,
        Property... properties
    ) {
        return new Setting<>(
            new SimpleKey(key),
            fallbackSetting,
            fallbackSetting::getRaw,
            intParser(key, minValue, properties),
            validator,
            properties
        );
    }

    public static Setting<Long> longSetting(String key, long defaultValue, long minValue, Property... properties) {
        boolean isFiltered = isFiltered(properties);
        return new Setting<>(key, Long.toString(defaultValue), s -> parseLong(s, minValue, key, isFiltered), properties);
    }

    public static Setting<Instant> dateSetting(String key, Instant defaultValue, Validator<Instant> validator, Property... properties) {
        final String defaultString = defaultValue.toString();
        return new Setting<>(
            key,
            defaultString,
            s -> defaultString.equals(s) ? defaultValue : Instant.from(DateFieldMapper.DEFAULT_DATE_TIME_FORMATTER.parse(s)),
            validator,
            properties
        );
    }

    public static Setting<String> simpleString(String key, Property... properties) {
        return new Setting<>(key, "", Function.identity(), properties);
    }

    public static Setting<String> simpleString(String key, Validator<String> validator, Property... properties) {
        return new Setting<>(key, "", Function.identity(), validator, properties);
    }

    public static Setting<String> simpleString(String key, String defaultValue, Validator<String> validator, Property... properties) {
        validator.validate(defaultValue);
        return new Setting<>(key, defaultValue, Function.identity(), validator, properties);
    }

    public static Setting<String> simpleString(String key, Setting<String> fallback, Property... properties) {
        return new Setting<>(key, fallback, Function.identity(), properties);
    }

    /**
     * Creates a new Setting instance with a String value
     *
     * @param key          the settings key for this setting.
     * @param defaultValue the default String value.
     * @param properties   properties for this setting like scope, filtering...
     * @return the Setting Object
     */
    public static Setting<String> simpleString(String key, String defaultValue, Property... properties) {
        return new Setting<>(key, defaultValue, Function.identity(), properties);
    }

    public static int parseInt(String s, int minValue, String key) {
        return parseInt(s, minValue, Integer.MAX_VALUE, key, false);
    }

    public static int parseInt(String s, int minValue, String key, boolean isFiltered) {
        return parseInt(s, minValue, Integer.MAX_VALUE, key, isFiltered);
    }

    public static int parseInt(String s, int minValue, int maxValue, String key) {
        return parseInt(s, minValue, maxValue, key, false);
    }

    public static int parseInt(String s, int minValue, int maxValue, String key, boolean isFiltered) {
        int value;
        try {
            value = Integer.parseInt(s);
        } catch (NumberFormatException e) {
            // check if value is a number or garbage
            try {
                var bi = new BigInteger(s);
                // it's a number, so check which bound it is outside
                if (bi.compareTo(BigInteger.valueOf(minValue)) < 0) {
                    throw newNumericBoundsException(s, key, isFiltered, ">=", minValue);
                } else {
                    throw newNumericBoundsException(s, key, isFiltered, "<=", maxValue);
                }
            } catch (NumberFormatException e2) {
                throw e; // it's garbage, use the original exception
            }
        }
        if (value < minValue) {
            throw newNumericBoundsException(s, key, isFiltered, ">=", minValue);
        }
        if (value > maxValue) {
            throw newNumericBoundsException(s, key, isFiltered, "<=", maxValue);
        }
        return value;
    }

    static long parseLong(String s, long minValue, String key, boolean isFiltered) {
        long value;
        try {
            value = Long.parseLong(s);
        } catch (NumberFormatException e) {
            // check if value is a number or garbage
            try {
                var bi = new BigInteger(s);
                // it's a number, so check which bound it is outside
                if (bi.compareTo(BigInteger.valueOf(minValue)) < 0) {
                    throw newNumericBoundsException(s, key, isFiltered, ">=", minValue);
                } else {
                    throw newNumericBoundsException(s, key, isFiltered, "<=", Long.MAX_VALUE);
                }
            } catch (NumberFormatException e2) {
                throw e; // it's garbage, use the original exception
            }
        }
        if (value < minValue) {
            throw newNumericBoundsException(s, key, isFiltered, ">=", minValue);
        }
        return value;
    }

    private static IllegalArgumentException newNumericBoundsException(String s, String key, boolean isFiltered, String type, long bound) {
        String err = "Failed to parse value"
            + (isFiltered ? "" : " [" + s + "]")
            + " for setting ["
            + key
            + "] must be "
            + type
            + " "
            + bound;
        throw new IllegalArgumentException(err);
    }

    public static Setting<Integer> intSetting(String key, int defaultValue, Property... properties) {
        return intSetting(key, defaultValue, Integer.MIN_VALUE, properties);
    }

    public static Setting<Boolean> boolSetting(String key, boolean defaultValue, Property... properties) {
        return new Setting<>(key, Boolean.toString(defaultValue), booleanParser(key, properties), properties);
    }

    private static Function<String, Boolean> booleanParser(String key, Property[] properties) {
        final boolean isFiltered = isFiltered(properties);
        return b -> parseBoolean(b, key, isFiltered);
    }

    public static Setting<Boolean> boolSetting(String key, Setting<Boolean> fallbackSetting, Property... properties) {
        return new Setting<>(key, fallbackSetting, booleanParser(key, properties), properties);
    }

    public static Setting<Boolean> boolSetting(String key, boolean defaultValue, Validator<Boolean> validator, Property... properties) {
        return new Setting<>(key, Boolean.toString(defaultValue), booleanParser(key, properties), validator, properties);
    }

    public static Setting<Boolean> boolSetting(String key, Function<Settings, String> defaultValueFn, Property... properties) {
        return new Setting<>(key, defaultValueFn, booleanParser(key, properties), properties);
    }

    static boolean parseBoolean(String b, String key, boolean isFiltered) {
        try {
            return Booleans.parseBoolean(b);
        } catch (IllegalArgumentException ex) {
            if (isFiltered) {
                throw new IllegalArgumentException("Failed to parse value for setting [" + key + "]");
            } else {
                throw ex;
            }
        }
    }

    public static Setting<ByteSizeValue> byteSizeSetting(String key, ByteSizeValue value, Property... properties) {
        return new Setting<>(key, value.toString(), byteSizeParser(key), properties);
    }

    public static Setting<ByteSizeValue> byteSizeSetting(String key, Setting<ByteSizeValue> fallbackSetting, Property... properties) {
        return new Setting<>(key, fallbackSetting, byteSizeParser(key), properties);
    }

    public static Setting<ByteSizeValue> byteSizeSetting(String key, Function<Settings, String> defaultValue, Property... properties) {
        return new Setting<>(key, defaultValue, byteSizeParser(key), properties);
    }

    private static Function<String, ByteSizeValue> byteSizeParser(String key) {
        return s -> ByteSizeValue.parseBytesSizeValue(s, key);
    }

    public static Setting<ByteSizeValue> byteSizeSetting(
        String key,
        ByteSizeValue defaultValue,
        ByteSizeValue minValue,
        ByteSizeValue maxValue,
        Property... properties
    ) {
        return new Setting<>(key, defaultValue.getStringRep(), (s) -> parseByteSize(s, minValue, maxValue, key), properties);
    }

    public static ByteSizeValue parseByteSize(String s, ByteSizeValue minValue, ByteSizeValue maxValue, String key) {
        ByteSizeValue value = ByteSizeValue.parseBytesSizeValue(s, key);
        if (value.getBytes() < minValue.getBytes()) {
            final String message = String.format(
                Locale.ROOT,
                "failed to parse value [%s] for setting [%s], must be >= [%s]",
                s,
                key,
                minValue.getStringRep()
            );
            throw new IllegalArgumentException(message);
        }
        if (value.getBytes() > maxValue.getBytes()) {
            final String message = String.format(
                Locale.ROOT,
                "failed to parse value [%s] for setting [%s], must be <= [%s]",
                s,
                key,
                maxValue.getStringRep()
            );
            throw new IllegalArgumentException(message);
        }
        return value;
    }

    /**
     * Creates a setting where the allowed values are defined as enum constants. All enum constants must be uppercase.
     *
     * @param clazz the enum class
     * @param key the key for the setting
     * @param defaultValue the default value for this setting
     * @param properties properties for this setting like scope, filtering...
     * @param <T> the generics type parameter reflecting the actual type of the enum
     * @return the setting object
     */
    public static <T extends Enum<T>> Setting<T> enumSetting(Class<T> clazz, String key, T defaultValue, Property... properties) {
        return enumSetting(clazz, key, defaultValue, s -> {}, properties);
    }

    /**
     * Creates a setting where the allowed values are defined as enum constants. All enum constants must be uppercase.
     *
     * @param clazz the enum class
     * @param key the key for the setting
     * @param defaultValue the default value for this setting
     * @param validator validator for this setting
     * @param properties properties for this setting like scope, filtering...
     * @param <T> the generics type parameter reflecting the actual type of the enum
     * @return the setting object
     */
    public static <T extends Enum<T>> Setting<T> enumSetting(
        Class<T> clazz,
        String key,
        T defaultValue,
        Validator<T> validator,
        Property... properties
    ) {
        return new Setting<>(key, defaultValue.toString(), e -> Enum.valueOf(clazz, e.toUpperCase(Locale.ROOT)), validator, properties);
    }

    /**
     * Creates a setting where the allowed values are defined as enum constants. All enum constants must be uppercase.
     *
     * @param <T>          the generics type parameter reflecting the actual type of the enum
     * @param clazz        the enum class
     * @param defaultValue a default value function that returns the default values string representation.
     * @param key          the key for the setting
     * @param validator    validator for this setting
     * @param properties   properties for this setting like scope, filtering...
     * @return the setting object
     */
    public static <T extends Enum<T>> Setting<T> enumSetting(
        Class<T> clazz,
        Function<Settings, String> defaultValue,
        String key,
        Validator<T> validator,
        Property... properties
    ) {
        return new Setting<>(key, defaultValue, e -> Enum.valueOf(clazz, e.toUpperCase(Locale.ROOT)), validator, properties);
    }

    /**
     * Creates a setting where the allowed values are defined as enum constants. All enum constants must be uppercase.
     *
     * @param clazz the enum class
     * @param key the key for the setting
     * @param fallbackSetting the fallback setting for this setting
     * @param validator validator for this setting
     * @param properties properties for this setting like scope, filtering...
     * @param <T> the generics type parameter reflecting the actual type of the enum
     * @return the setting object
     */
    public static <T extends Enum<T>> Setting<T> enumSetting(
        Class<T> clazz,
        String key,
        Setting<T> fallbackSetting,
        Validator<T> validator,
        Property... properties
    ) {
        return new Setting<>(
            new SimpleKey(key),
            fallbackSetting,
            fallbackSetting::getRaw,
            e -> Enum.valueOf(clazz, e.toUpperCase(Locale.ROOT)),
            validator,
            properties
        );
    }

    /**
     * Creates a setting which specifies a memory size. This can either be
     * specified as an absolute bytes value or as a percentage of the heap
     * memory.
     *
     * @param key the key for the setting
     * @param defaultValue the default value for this setting
     * @param properties properties for this setting like scope, filtering...
     * @return the setting object
     */
    public static Setting<ByteSizeValue> memorySizeSetting(String key, ByteSizeValue defaultValue, Property... properties) {
        return memorySizeSetting(key, defaultValue.toString(), properties);
    }

    public static Setting<ByteSizeValue> memorySizeSetting(String key, Setting<ByteSizeValue> fallbackSetting, Property... properties) {
        return new Setting<>(key, fallbackSetting, (s) -> MemorySizeValue.parseBytesSizeValueOrHeapRatio(s, key), properties);
    }

    /**
     * Creates a setting which specifies a memory size. This can either be
     * specified as an absolute bytes value or as a percentage of the heap
     * memory.
     *
     * @param key the key for the setting
     * @param defaultValue a function that supplies the default value for this setting
     * @param properties properties properties for this setting like scope, filtering...
     * @return the setting object
     */
    public static Setting<ByteSizeValue> memorySizeSetting(String key, Function<Settings, String> defaultValue, Property... properties) {
        return new Setting<>(key, defaultValue, (s) -> MemorySizeValue.parseBytesSizeValueOrHeapRatio(s, key), properties);
    }

    /**
     * Creates a setting which specifies a memory size. This can either be
     * specified as an absolute bytes value or as a percentage of the heap
     * memory.
     *
     * @param key the key for the setting
     * @param defaultPercentage the default value of this setting as a percentage of the heap memory
     * @param properties properties properties for this setting like scope, filtering...
     * @return the setting object
     */
    public static Setting<ByteSizeValue> memorySizeSetting(String key, String defaultPercentage, Property... properties) {
        return new Setting<>(key, defaultPercentage, (s) -> MemorySizeValue.parseBytesSizeValueOrHeapRatio(s, key), properties);
    }

    public static Setting<List<String>> stringListSetting(String key, Property... properties) {
        return stringListSetting(key, List.of(), properties);
    }

    public static Setting<List<String>> stringListSetting(String key, List<String> defValue, Property... properties) {
        return new ListSetting<>(key, null, s -> defValue, s -> parseableStringToList(s, Function.identity()), v -> {}, properties) {
            @Override
            public List<String> get(Settings settings) {
                checkDeprecation(settings);
                return settings.getAsList(getKey(), defValue);
            }
        };
    }

    public static Setting<List<String>> stringListSetting(String key, Validator<List<String>> validator, Property... properties) {
        return stringListSetting(key, List.of(), validator, properties);
    }

    public static Setting<List<String>> stringListSetting(
        final String key,
        final List<String> defaultStringValue,
        final Validator<List<String>> validator,
        final Property... properties
    ) {
        return listSetting(key, null, Function.identity(), s -> defaultStringValue, validator, properties);
    }

    public static <T> Setting<List<T>> listSetting(
        final String key,
        final List<String> defaultStringValue,
        final Function<String, T> singleValueParser,
        final Property... properties
    ) {
        return listSetting(key, null, singleValueParser, s -> defaultStringValue, properties);
    }

    public static <T> Setting<List<T>> listSetting(
        final String key,
        final List<String> defaultStringValue,
        final Function<String, T> singleValueParser,
        final Validator<List<T>> validator,
        final Property... properties
    ) {
        return listSetting(key, null, singleValueParser, (s) -> defaultStringValue, validator, properties);
    }

    // TODO this one's two argument get is still broken
    public static <T> Setting<List<T>> listSetting(
        final String key,
        final Setting<List<T>> fallbackSetting,
        final Function<String, T> singleValueParser,
        final Property... properties
    ) {
        return listSetting(
            key,
            fallbackSetting,
            singleValueParser,
            s -> parseableStringToList(fallbackSetting.getRaw(s), Function.identity()),
            properties
        );
    }

    public static <T> Setting<List<T>> listSetting(
        final String key,
        final @Nullable Setting<List<T>> fallbackSetting,
        final Function<String, T> singleValueParser,
        final Function<Settings, List<String>> defaultStringValue,
        final Property... properties
    ) {
        return listSetting(key, fallbackSetting, singleValueParser, defaultStringValue, v -> {}, properties);
    }

    public static <T> Setting<List<T>> listSetting(
        final String key,
        final @Nullable Setting<List<T>> fallbackSetting,
        final Function<String, T> singleValueParser,
        final Function<Settings, List<String>> defaultStringValue,
        final Validator<List<T>> validator,
        final Property... properties
    ) {
        if (defaultStringValue.apply(Settings.EMPTY) == null) {
            throw new IllegalArgumentException("default value function must not return null");
        }
        return new ListSetting<>(
            key,
            fallbackSetting,
            defaultStringValue,
            s -> parseableStringToList(s, singleValueParser),
            validator,
            properties
        );
    }

    private static <T> List<T> parseableStringToList(String parsableString, Function<String, T> singleValueParser) {
        if ("[]".equals(parsableString)) {
            return List.of();
        }
        // fromXContent doesn't use named xcontent or deprecation.
        try (XContentParser xContentParser = XContentType.JSON.xContent().createParser(XContentParserConfiguration.EMPTY, parsableString)) {
            xContentParser.nextToken();
            return XContentParserUtils.parseList(xContentParser, p -> {
                XContentParserUtils.ensureExpectedToken(XContentParser.Token.VALUE_STRING, p.currentToken(), p);
                return singleValueParser.apply(p.text());
            });
        } catch (IOException e) {
            throw new IllegalArgumentException("failed to parse array", e);
        }
    }

    private static String arrayToParsableString(List<String> array) {
        if (array.isEmpty()) {
            return "[]";
        }
        try {
            XContentBuilder builder = XContentBuilder.builder(XContentType.JSON.xContent());
            builder.startArray();
            for (String element : array) {
                builder.value(element);
            }
            builder.endArray();
            return Strings.toString(builder);
        } catch (IOException ex) {
            throw new ElasticsearchException(ex);
        }
    }

    private static class ListSetting<T> extends Setting<List<T>> {

        private final Function<Settings, List<String>> defaultStringValue;

        private ListSetting(
            final String key,
            final @Nullable Setting<List<T>> fallbackSetting,
            final Function<Settings, List<String>> defaultStringValue,
            final Function<String, List<T>> parser,
            final Validator<List<T>> validator,
            final Property... properties
        ) {
            super(
                new ListKey(key),
                fallbackSetting,
                s -> Setting.arrayToParsableString(defaultStringValue.apply(s)),
                parser,
                validator,
                properties
            );
            this.defaultStringValue = defaultStringValue;
        }

        @Override
        String innerGetRaw(final Settings settings) {
            List<String> array = settings.getAsList(getKey(), null);
            return array == null ? defaultValue.apply(settings) : arrayToParsableString(array);
        }

        @Override
        boolean hasComplexMatcher() {
            return true;
        }

        @Override
        public void diff(Settings.Builder builder, Settings source, Settings defaultSettings) {
            if (exists(source) == false) {
                List<String> asList = defaultSettings.getAsList(getKey(), null);
                if (asList == null) {
                    builder.putList(getKey(), defaultStringValue.apply(defaultSettings));
                } else {
                    builder.putList(getKey(), asList);
                }
            }
        }
    }

    static void logSettingUpdate(Setting<?> setting, Settings current, Settings previous, Logger logger) {
        Level level = setting.hasIndexScope() ? Level.DEBUG : Level.INFO;
        if (logger.isEnabled(level)) {
            if (setting.isFiltered()) {
                logger.log(level, "updating [{}]", setting.key);
            } else {
                logger.log(
                    level,
                    "updating [{}] from [{}] to [{}]",
                    setting.key,
                    setting.getLogString(previous),
                    setting.getLogString(current)
                );
            }
        }
    }

    public static Setting<Settings> groupSetting(String key, Property... properties) {
        return groupSetting(key, (s) -> {}, properties);
    }

    public static Setting<Settings> groupSetting(String key, Consumer<Settings> validator, Property... properties) {
        return new GroupSetting(key, validator, properties);
    }

    public static Setting<TimeValue> timeSetting(
        final String key,
        final Setting<TimeValue> fallbackSetting,
        final TimeValue minValue,
        final Property... properties
    ) {
        final SimpleKey simpleKey = new SimpleKey(key);
        return new Setting<>(
            simpleKey,
            fallbackSetting,
            fallbackSetting::getRaw,
            minTimeValueParser(key, minValue, isFiltered(properties)),
            v -> {},
            properties
        );
    }

    public static Setting<TimeValue> timeSetting(
        final String key,
        Function<Settings, TimeValue> defaultValue,
        final TimeValue minValue,
        final Property... properties
    ) {
        return new Setting<>(
            key,
            s -> defaultValue.apply(s).getStringRep(),
            minTimeValueParser(key, minValue, isFiltered(properties)),
            properties
        );
    }

    public static Setting<TimeValue> timeSetting(
        final String key,
        TimeValue defaultValue,
        final TimeValue minValue,
        final TimeValue maxValue,
        final Property... properties
    ) {
        return new Setting<>(
            key,
            defaultValue.getStringRep(),
            minMaxTimeValueParser(key, minValue, maxValue, isFiltered(properties)),
            properties
        );
    }

    private static Function<String, TimeValue> minTimeValueParser(final String key, final TimeValue minValue, boolean isFiltered) {
        return s -> {
            TimeValue value;
            try {
                value = TimeValue.parseTimeValue(s, null, key);
            } catch (RuntimeException ex) {
                if (isFiltered) {
                    throw new IllegalArgumentException("failed to parse value for setting [" + key + "] as a time value");
                } else {
                    throw ex;
                }
            }
            if (value.millis() < minValue.millis()) {
                final String message = String.format(
                    Locale.ROOT,
                    "failed to parse value%s for setting [%s], must be >= [%s]",
                    isFiltered ? "" : " [" + s + "]",
                    key,
                    minValue.getStringRep()
                );
                throw new IllegalArgumentException(message);
            }
            return value;
        };
    }

    private static Function<String, TimeValue> minMaxTimeValueParser(
        final String key,
        final TimeValue minValue,
        final TimeValue maxValue,
        boolean isFiltered
    ) {
        return s -> {
            TimeValue value;
            try {
                value = minTimeValueParser(key, minValue, isFiltered).apply(s);
            } catch (RuntimeException ex) {
                if (isFiltered) {
                    throw new IllegalArgumentException("failed to parse value for setting [" + key + "] as a time value");
                } else {
                    throw ex;
                }
            }
            if (value.millis() > maxValue.millis()) {
                final String message = String.format(
                    Locale.ROOT,
                    "failed to parse value%s for setting [%s], must be <= [%s]",
                    isFiltered ? "" : " [" + s + "]",
                    key,
                    maxValue.getStringRep()
                );
                throw new IllegalArgumentException(message);
            }
            return value;
        };
    }

    public static Setting<TimeValue> timeSetting(String key, TimeValue defaultValue, TimeValue minValue, Property... properties) {
        return new Setting<>(key, defaultValue.getStringRep(), minTimeValueParser(key, minValue, isFiltered(properties)), properties);
    }

    public static Setting<TimeValue> timeSetting(String key, TimeValue defaultValue, Property... properties) {
        return new Setting<>(key, defaultValue.getStringRep(), (s) -> TimeValue.parseTimeValue(s, key), properties);
    }

    public static Setting<TimeValue> timeSetting(String key, Setting<TimeValue> fallbackSetting, Property... properties) {
        return new Setting<>(key, fallbackSetting, (s) -> TimeValue.parseTimeValue(s, key), properties);
    }

    public static Setting<TimeValue> timeSetting(
        String key,
        Setting<TimeValue> fallBackSetting,
        Validator<TimeValue> validator,
        Property... properties
    ) {
        return new Setting<>(
            new SimpleKey(key),
            fallBackSetting,
            fallBackSetting::getRaw,
            (s) -> TimeValue.parseTimeValue(s, key),
            validator,
            properties
        );
    }

    public static Setting<TimeValue> timeSetting(
        String key,
        TimeValue defaultValue,
        Validator<TimeValue> validator,
        Property... properties
    ) {
        return new Setting<>(key, defaultValue.getStringRep(), (s) -> TimeValue.parseTimeValue(s, key), validator, properties);
    }

    public static Setting<TimeValue> timeSetting(
        String key,
        Function<Settings, TimeValue> defaultValue,
        Validator<TimeValue> validator,
        Property... properties
    ) {
        return new Setting<>(
            key,
            s -> defaultValue.apply(s).getStringRep(),
            (s) -> TimeValue.parseTimeValue(s, key),
            validator,
            properties
        );
    }

    public static Setting<TimeValue> positiveTimeSetting(String key, TimeValue defaultValue, Property... properties) {
        return timeSetting(key, defaultValue, TimeValue.timeValueMillis(0), properties);
    }

    public static Setting<TimeValue> positiveTimeSetting(
        final String key,
        final Setting<TimeValue> fallbackSetting,
        final TimeValue minValue,
        final Property... properties
    ) {
        return timeSetting(key, fallbackSetting, minValue, properties);
    }

    public static Setting<Double> doubleSetting(String key, double defaultValue, double minValue, Property... properties) {
        return doubleSetting(key, defaultValue, minValue, Double.POSITIVE_INFINITY, properties);
    }

    public static Setting<Double> doubleSetting(String key, double defaultValue, double minValue, double maxValue, Property... properties) {
        final boolean isFiltered = isFiltered(properties);
        return new Setting<>(key, Double.toString(defaultValue), (s) -> parseDouble(s, minValue, maxValue, key, isFiltered), properties);
    }

    public static Double parseDouble(String s, double minValue, double maxValue, String key, boolean isFiltered) {
        final double d = Double.parseDouble(s);
        if (d < minValue) {
            String err = "Failed to parse value" + (isFiltered ? "" : " [" + s + "]") + " for setting [" + key + "] must be >= " + minValue;
            throw new IllegalArgumentException(err);
        }
        if (d > maxValue) {
            String err = "Failed to parse value" + (isFiltered ? "" : " [" + s + "]") + " for setting [" + key + "] must be <= " + maxValue;
            throw new IllegalArgumentException(err);
        }
        return d;
    }

    @Override
    public boolean equals(Object o) {
        if (this == o) return true;
        if (o == null || getClass() != o.getClass()) return false;
        Setting<?> setting = (Setting<?>) o;
        return Objects.equals(key, setting.key);
    }

    @Override
    public int hashCode() {
        return key.hashCode();
    }

    /**
     * This setting type allows to validate settings that have the same type and a common prefix. For instance feature.${type}=[true|false]
     * can easily be added with this setting. Yet, prefix key settings don't support updaters out of the box unless
     * {@link #getConcreteSetting(String)} is used to pull the updater.
     */
    public static <T> AffixSetting<T> prefixKeySetting(String prefix, Function<String, Setting<T>> delegateFactory) {
        return affixKeySetting(prefix, null, delegateFactory);
    }

    /**
     * Same as above but also matches the fallback prefix in addition to the prefix of the setting.
     * @param nsDelegateFactory instantiate a setting given the namespace and the qualified key
     */
    public static <T> AffixSetting<T> prefixKeySetting(
        String prefix,
        String fallbackPrefix,
        BiFunction<String, String, Setting<T>> nsDelegateFactory
    ) {
        Setting<T> delegate = nsDelegateFactory.apply("_na_", "_na_");
        return new AffixSetting<>(new AffixKey(prefix, null, fallbackPrefix), delegate, nsDelegateFactory);
    }

    /**
     * This setting type allows to validate settings that have the same type and a common prefix and suffix. For instance
     * storage.${backend}.enable=[true|false] can easily be added with this setting. Yet, affix key settings don't support updaters
     * out of the box unless {@link #getConcreteSetting(String)} is used to pull the updater.
     */
    public static <T> AffixSetting<T> affixKeySetting(
        String prefix,
        String suffix,
        Function<String, Setting<T>> delegateFactory,
        AffixSettingDependency... dependencies
    ) {
        BiFunction<String, String, Setting<T>> delegateFactoryWithNamespace = (ns, k) -> delegateFactory.apply(k);
        return affixKeySetting(new AffixKey(prefix, suffix, null), delegateFactoryWithNamespace, dependencies);
    }

    public static <T> AffixSetting<T> affixKeySetting(
        String prefix,
        String suffix,
        BiFunction<String, String, Setting<T>> delegateFactory,
        AffixSettingDependency... dependencies
    ) {
        Setting<T> delegate = delegateFactory.apply("_na_", "_na_");
        return new AffixSetting<>(new AffixKey(prefix, suffix, null), delegate, delegateFactory, dependencies);
    }

    private static <T> AffixSetting<T> affixKeySetting(
        AffixKey key,
        BiFunction<String, String, Setting<T>> delegateFactory,
        AffixSettingDependency... dependencies
    ) {
        Setting<T> delegate = delegateFactory.apply("_na_", "_na_");
        return new AffixSetting<>(key, delegate, delegateFactory, dependencies);
    }

    public interface Key {
        boolean match(String key);

        /**
         * Returns true if and only if this key is present in the given settings instance (ignoring given exclusions).
         * @param keys keys to check
         * @param exclusions exclusions to ignore
         */
        boolean exists(Set<String> keys, Set<String> exclusions);
    }

    public static class SimpleKey implements Key {
        protected final String key;

        public SimpleKey(String key) {
            this.key = Settings.internKeyOrValue(key);
        }

        @Override
        public boolean match(String key) {
            return this.key.equals(key);
        }

        @Override
        public String toString() {
            return key;
        }

        @Override
        public boolean equals(Object o) {
            if (this == o) return true;
            if (o == null || getClass() != o.getClass()) return false;
            SimpleKey simpleKey = (SimpleKey) o;
            return Objects.equals(key, simpleKey.key);
        }

        @Override
        public int hashCode() {
            return key.hashCode();
        }

        @Override
        public boolean exists(Set<String> keys, Set<String> exclusions) {
            return keys.contains(key) && exclusions.contains(key) == false;
        }
    }

    public static final class GroupKey extends SimpleKey {

        public GroupKey(String key) {
            super(key);
            if (key.endsWith(".") == false) {
                throw new IllegalArgumentException("key must end with a '.'");
            }
        }

        @Override
        public boolean match(String toTest) {
            return toTest != null && toTest.startsWith(key);
        }

        @Override
        public boolean exists(Set<String> keys, Set<String> exclusions) {
            if (exclusions.isEmpty()) {
                return keys.stream().anyMatch(this::match);
            }
            return keys.stream().filter(Predicate.not(exclusions::contains)).anyMatch(this::match);
        }
    }

    public static final class ListKey extends SimpleKey {
        private final Pattern pattern;

        public ListKey(String key) {
            super(key);
            this.pattern = Pattern.compile(Pattern.quote(key) + "(\\.\\d+)?");
        }

        @Override
        public boolean match(String toTest) {
            return pattern.matcher(toTest).matches();
        }

        @Override
        public boolean exists(Set<String> keys, Set<String> exclusions) {
            if (keys.contains(key)) {
                return exclusions.contains(key) == false;
            }
            if (exclusions.isEmpty()) {
                return keys.stream().anyMatch(this::match);
            }
            return keys.stream().filter(Predicate.not(exclusions::contains)).anyMatch(this::match);
        }
    }

    /**
     * A key that allows for static pre and suffix. This is used for settings
     * that have dynamic namespaces like for different accounts etc.
     */
    public static final class AffixKey implements Key {
        private final Pattern pattern;
        private final Pattern fallbackPattern;
        private final String prefix;
        private final String suffix;
        private final String fallbackPrefix;
        private final String keyString;

        AffixKey(String prefix, String suffix, String fallbackPrefix) {
            assert prefix != null || suffix != null : "Either prefix or suffix must be non-null";
            assert fallbackPrefix == null || prefix != null : "prefix must be non-null if fallbackPrefix is non-null";

            this.prefix = prefix;
            if (prefix.endsWith(".") == false) {
                throw new IllegalArgumentException("prefix must end with a '.'");
            }

            String prefixPattern;
            this.fallbackPrefix = fallbackPrefix;
            if (fallbackPrefix != null) {
                if (fallbackPrefix.endsWith(".") == false) {
                    throw new IllegalArgumentException("prefix must end with a '.'");
                }
                fallbackPattern = Pattern.compile("(" + Pattern.quote(fallbackPrefix) + ")" + "((?:[-\\w]+[.])*[-\\w]+$)");
                prefixPattern = "(" + Pattern.quote(prefix) + "|" + Pattern.quote(fallbackPrefix) + ")";
            } else {
                fallbackPattern = null;
                prefixPattern = "(" + Pattern.quote(prefix) + ")";
            }
            this.suffix = suffix;
            if (suffix == null) {
                pattern = Pattern.compile("(" + prefixPattern + "((?:[-\\w]+[.])*[-\\w]+$))");
            } else {
                // the last part of this regexp is to support both list and group keys
                pattern = Pattern.compile("(" + prefixPattern + "([-\\w]+)\\." + Pattern.quote(suffix) + ")(?:\\..*)?");
            }
            StringBuilder sb = new StringBuilder();
            sb.append(prefix);
            if (suffix != null) {
                sb.append('*');
                sb.append('.');
                sb.append(suffix);
            }
            keyString = Settings.internKeyOrValue(sb.toString());
        }

        @Override
        public boolean match(String key) {
            return pattern.matcher(key).matches();
        }

        @Override
        public boolean exists(Set<String> keys, Set<String> exclusions) {
            if (exclusions.isEmpty()) {
                return keys.stream().anyMatch(this::match);
            }
            return keys.stream().filter(Predicate.not(exclusions::contains)).anyMatch(this::match);
        }

        /**
         * Does this key have a fallback prefix?
         */
        private boolean hasFallback() {
            return fallbackPattern != null;
        }

        /**
         * Does the key start with the fallback prefix?
         */
        public boolean isFallback(String key) {
            return hasFallback() && fallbackPattern.matcher(key).matches();
        }

        /**
         * Returns a string representation of the concrete setting key
         */
        String getConcreteString(String key) {
            Matcher matcher = pattern.matcher(key);
            if (matcher.matches() == false) {
                throw new IllegalStateException("can't get concrete string for key " + key + " key doesn't match");
            }
            return Settings.internKeyOrValue(matcher.group(1));
        }

        /**
         * Returns a string representation of the namespace, without prefix and suffix, of the affix key
         */
        String getNamespace(String key) {
            Matcher matcher = pattern.matcher(key);
            if (matcher.matches() == false) {
                throw new IllegalStateException("can't get namespace for key " + key + " key doesn't match");
            }
            return Settings.internKeyOrValue(matcher.group(3));
        }

        public String toConcreteKey(String missingPart) {
            StringBuilder key = new StringBuilder();
            if (prefix != null) {
                key.append(prefix);
            }
            key.append(missingPart);
            if (suffix != null) {
                key.append(".");
                key.append(suffix);
            }
            return key.toString();
        }

        @Override
        public String toString() {
            return keyString;
        }

        @Override
        public boolean equals(Object o) {
            if (this == o) return true;
            if (o == null || getClass() != o.getClass()) return false;
            AffixKey that = (AffixKey) o;
            return Objects.equals(prefix, that.prefix)
                && Objects.equals(suffix, that.suffix)
                && Objects.equals(fallbackPrefix, that.fallbackPrefix);
        }

        @Override
        public int hashCode() {
            return Objects.hash(prefix, suffix, fallbackPrefix);
        }
    }
}<|MERGE_RESOLUTION|>--- conflicted
+++ resolved
@@ -151,14 +151,9 @@
         /**
          * Indicates that this index-level setting was deprecated in {@link Version#V_7_17_0} and is
          * forbidden in indices created from {@link Version#V_8_0_0} onwards.
-         * We still need to accept settings using this property in v9 because they might be used in v7 read-only indices.
-         */
-<<<<<<< HEAD
-        @UpdateForV9(owner = UpdateForV9.Owner.CORE_INFRA) // introduce IndexSettingDeprecatedInV8AndRemovedInV9.
-=======
+         */
         @UpdateForV10(owner = UpdateForV10.Owner.CORE_INFRA)  // remove constant if indices created in V7 couldn't be read by v10 anymore
         // note we still need v7 settings in v9 because we support reading from N-2 indices now
->>>>>>> e5ea00a1
         IndexSettingDeprecatedInV7AndRemovedInV8,
 
         /**

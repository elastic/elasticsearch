/*
 * Licensed to Elasticsearch under one or more contributor
 * license agreements. See the NOTICE file distributed with
 * this work for additional information regarding copyright
 * ownership. Elasticsearch licenses this file to you under
 * the Apache License, Version 2.0 (the "License"); you may
 * not use this file except in compliance with the License.
 * You may obtain a copy of the License at
 *
 *    http://www.apache.org/licenses/LICENSE-2.0
 *
 * Unless required by applicable law or agreed to in writing,
 * software distributed under the License is distributed on an
 * "AS IS" BASIS, WITHOUT WARRANTIES OR CONDITIONS OF ANY
 * KIND, either express or implied.  See the License for the
 * specific language governing permissions and limitations
 * under the License.
 */

package org.elasticsearch.common.time;

import org.elasticsearch.common.Strings;
import org.elasticsearch.common.SuppressForbidden;

import java.time.DayOfWeek;
import java.time.Instant;
import java.time.LocalDate;
import java.time.LocalTime;
import java.time.Year;
import java.time.ZoneId;
import java.time.ZoneOffset;
import java.time.ZonedDateTime;
import java.time.format.DateTimeFormatter;
import java.time.format.DateTimeFormatterBuilder;
import java.time.format.ResolverStyle;
import java.time.format.SignStyle;
import java.time.temporal.ChronoField;
import java.time.temporal.IsoFields;
import java.time.temporal.TemporalAccessor;
import java.time.temporal.TemporalAdjusters;
import java.time.temporal.TemporalQueries;
import java.time.temporal.WeekFields;
import java.util.ArrayList;
import java.util.List;
import java.util.Locale;

import static java.time.temporal.ChronoField.DAY_OF_MONTH;
import static java.time.temporal.ChronoField.DAY_OF_WEEK;
import static java.time.temporal.ChronoField.DAY_OF_YEAR;
import static java.time.temporal.ChronoField.HOUR_OF_DAY;
import static java.time.temporal.ChronoField.MINUTE_OF_HOUR;
import static java.time.temporal.ChronoField.MONTH_OF_YEAR;
import static java.time.temporal.ChronoField.NANO_OF_SECOND;
import static java.time.temporal.ChronoField.SECOND_OF_MINUTE;

public class DateFormatters {

    private static final DateTimeFormatter TIME_ZONE_FORMATTER_NO_COLON = new DateTimeFormatterBuilder()
        .appendOffset("+HHmm", "Z")
        .toFormatter(Locale.ROOT);

    private static final DateTimeFormatter STRICT_YEAR_MONTH_DAY_FORMATTER = new DateTimeFormatterBuilder()
        .appendValue(ChronoField.YEAR, 4, 10, SignStyle.EXCEEDS_PAD)
        .appendLiteral("-")
        .appendValue(MONTH_OF_YEAR, 2, 2, SignStyle.NOT_NEGATIVE)
        .appendLiteral('-')
        .appendValue(DAY_OF_MONTH, 2, 2, SignStyle.NOT_NEGATIVE)
        .toFormatter(Locale.ROOT);

    private static final DateTimeFormatter STRICT_HOUR_MINUTE_SECOND_FORMATTER = new DateTimeFormatterBuilder()
        .appendValue(HOUR_OF_DAY, 2, 2, SignStyle.NOT_NEGATIVE)
        .appendLiteral(':')
        .appendValue(MINUTE_OF_HOUR, 2, 2, SignStyle.NOT_NEGATIVE)
        .appendLiteral(':')
        .appendValue(SECOND_OF_MINUTE, 2, 2, SignStyle.NOT_NEGATIVE)
        .toFormatter(Locale.ROOT);

    private static final DateTimeFormatter STRICT_DATE_OPTIONAL_TIME_PRINTER = new DateTimeFormatterBuilder()
        .append(STRICT_YEAR_MONTH_DAY_FORMATTER)
        .appendLiteral('T')
        .optionalStart()
        .appendValue(HOUR_OF_DAY, 2, 2, SignStyle.NOT_NEGATIVE)
        .optionalStart()
        .appendLiteral(':')
        .appendValue(MINUTE_OF_HOUR, 2, 2, SignStyle.NOT_NEGATIVE)
        .optionalStart()
        .appendLiteral(':')
        .appendValue(SECOND_OF_MINUTE, 2, 2, SignStyle.NOT_NEGATIVE)
        .optionalStart()
        .appendFraction(NANO_OF_SECOND, 3, 3, true)
        .optionalEnd()
        .optionalEnd()
        .optionalStart()
        .appendZoneOrOffsetId()
        .optionalEnd()
        .optionalEnd()
        .optionalEnd()
        .toFormatter(Locale.ROOT);

    private static final DateTimeFormatter STRICT_DATE_OPTIONAL_TIME_FORMATTER = new DateTimeFormatterBuilder()
        .append(STRICT_YEAR_MONTH_DAY_FORMATTER)
        .optionalStart()
        .appendLiteral('T')
        .optionalStart()
        .appendValue(HOUR_OF_DAY, 2, 2, SignStyle.NOT_NEGATIVE)
        .optionalStart()
        .appendLiteral(':')
        .appendValue(MINUTE_OF_HOUR, 2, 2, SignStyle.NOT_NEGATIVE)
        .optionalStart()
        .appendLiteral(':')
        .appendValue(SECOND_OF_MINUTE, 2, 2, SignStyle.NOT_NEGATIVE)
        .optionalStart()
<<<<<<< HEAD
        .appendFraction(NANO_OF_SECOND, 3, 6, true)
        .optionalEnd()
        .optionalStart()
=======
>>>>>>> eadcb5f0
        .appendFraction(NANO_OF_SECOND, 3, 9, true)
        .optionalEnd()
        .optionalEnd()
        .optionalStart()
        .appendZoneOrOffsetId()
        .optionalEnd()
        .optionalStart()
        .append(TIME_ZONE_FORMATTER_NO_COLON)
        .optionalEnd()
        .optionalEnd()
        .optionalEnd()
        .optionalEnd()
        .toFormatter(Locale.ROOT);

    /**
     * Returns a generic ISO datetime parser where the date is mandatory and the time is optional.
     */
    private static final DateFormatter STRICT_DATE_OPTIONAL_TIME =
        new JavaDateFormatter("strict_date_optional_time", STRICT_DATE_OPTIONAL_TIME_PRINTER, STRICT_DATE_OPTIONAL_TIME_FORMATTER);

    private static final DateTimeFormatter STRICT_DATE_OPTIONAL_TIME_FORMATTER_WITH_NANOS = new DateTimeFormatterBuilder()
        .append(STRICT_YEAR_MONTH_DAY_FORMATTER)
        .optionalStart()
        .appendLiteral('T')
        .append(STRICT_HOUR_MINUTE_SECOND_FORMATTER)
        .optionalStart()
        .appendFraction(NANO_OF_SECOND, 3, 9, true)
        .optionalEnd()
        .optionalStart()
        .appendZoneOrOffsetId()
        .optionalEnd()
        .optionalStart()
        .append(TIME_ZONE_FORMATTER_NO_COLON)
        .optionalEnd()
        .optionalEnd()
        .toFormatter(Locale.ROOT);

    private static final DateTimeFormatter STRICT_DATE_OPTIONAL_TIME_PRINTER_NANOS = new DateTimeFormatterBuilder()
        .append(STRICT_YEAR_MONTH_DAY_FORMATTER)
        .appendLiteral('T')
        .optionalStart()
        .appendValue(HOUR_OF_DAY, 2, 2, SignStyle.NOT_NEGATIVE)
        .optionalStart()
        .appendLiteral(':')
        .appendValue(MINUTE_OF_HOUR, 2, 2, SignStyle.NOT_NEGATIVE)
        .optionalStart()
        .appendLiteral(':')
        .appendValue(SECOND_OF_MINUTE, 2, 2, SignStyle.NOT_NEGATIVE)
        .optionalStart()
        .appendFraction(NANO_OF_SECOND, 3, 9, true)
        .optionalEnd()
        .optionalEnd()
        .optionalStart()
        .appendZoneOrOffsetId()
        .optionalEnd()
        .optionalEnd()
        .optionalEnd()
        .toFormatter(Locale.ROOT);

    /**
     * Returns a generic ISO datetime parser where the date is mandatory and the time is optional with nanosecond resolution.
     */
    private static final DateFormatter STRICT_DATE_OPTIONAL_TIME_NANOS = new JavaDateFormatter("strict_date_optional_time_nanos",
        STRICT_DATE_OPTIONAL_TIME_PRINTER_NANOS, STRICT_DATE_OPTIONAL_TIME_FORMATTER_WITH_NANOS);

    /////////////////////////////////////////
    //
    // BEGIN basic time formatters
    //
    // these formatters to not have any splitting characters between hours, minutes, seconds, milliseconds
    // this means they have to be strict with the exception of the last element
    //
    /////////////////////////////////////////

    private static final DateTimeFormatter BASIC_TIME_NO_MILLIS_BASE = new DateTimeFormatterBuilder()
        .appendValue(HOUR_OF_DAY, 2, 2, SignStyle.NOT_NEGATIVE)
        .appendValue(MINUTE_OF_HOUR, 2, 2, SignStyle.NOT_NEGATIVE)
        .appendValue(SECOND_OF_MINUTE, 2, 2, SignStyle.NOT_NEGATIVE)
        .toFormatter(Locale.ROOT);

    /*
     * Returns a basic formatter for a two digit hour of day, two digit minute
     * of hour, two digit second of minute, and time zone offset (HHmmssZ).
     */
    private static final DateFormatter BASIC_TIME_NO_MILLIS = new JavaDateFormatter("basic_time_no_millis",
        new DateTimeFormatterBuilder().append(BASIC_TIME_NO_MILLIS_BASE).appendZoneOrOffsetId().toFormatter(Locale.ROOT),
        new DateTimeFormatterBuilder().append(BASIC_TIME_NO_MILLIS_BASE).appendZoneOrOffsetId().toFormatter(Locale.ROOT),
        new DateTimeFormatterBuilder().append(BASIC_TIME_NO_MILLIS_BASE).append(TIME_ZONE_FORMATTER_NO_COLON).toFormatter(Locale.ROOT)
    );

    private static final DateTimeFormatter BASIC_TIME_FORMATTER = new DateTimeFormatterBuilder()
        .appendValue(HOUR_OF_DAY, 2, 2, SignStyle.NOT_NEGATIVE)
        .appendValue(MINUTE_OF_HOUR, 2, 2, SignStyle.NOT_NEGATIVE)
        .appendValue(SECOND_OF_MINUTE, 2, 2, SignStyle.NOT_NEGATIVE)
        .appendFraction(NANO_OF_SECOND, 1, 9, true)
        .toFormatter(Locale.ROOT);

    private static final DateTimeFormatter BASIC_TIME_PRINTER = new DateTimeFormatterBuilder()
        .appendValue(HOUR_OF_DAY, 2, 2, SignStyle.NOT_NEGATIVE)
        .appendValue(MINUTE_OF_HOUR, 2, 2, SignStyle.NOT_NEGATIVE)
        .appendValue(SECOND_OF_MINUTE, 2, 2, SignStyle.NOT_NEGATIVE)
        .appendFraction(NANO_OF_SECOND, 3, 3, true)
        .toFormatter(Locale.ROOT);

    /*
     * Returns a basic formatter for a two digit hour of day, two digit minute
     * of hour, two digit second of minute, three digit millis, and time zone
     * offset (HHmmss.SSSZ).
     */
    private static final DateFormatter BASIC_TIME = new JavaDateFormatter("basic_time",
        new DateTimeFormatterBuilder().append(BASIC_TIME_PRINTER).appendZoneOrOffsetId().toFormatter(Locale.ROOT),
        new DateTimeFormatterBuilder().append(BASIC_TIME_FORMATTER).appendZoneOrOffsetId().toFormatter(Locale.ROOT),
        new DateTimeFormatterBuilder().append(BASIC_TIME_FORMATTER).append(TIME_ZONE_FORMATTER_NO_COLON).toFormatter(Locale.ROOT)
    );

    private static final DateTimeFormatter BASIC_T_TIME_PRINTER =
        new DateTimeFormatterBuilder().appendLiteral("T").append(BASIC_TIME_PRINTER).toFormatter(Locale.ROOT);

    private static final DateTimeFormatter BASIC_T_TIME_FORMATTER =
        new DateTimeFormatterBuilder().appendLiteral("T").append(BASIC_TIME_FORMATTER).toFormatter(Locale.ROOT);

    /*
     * Returns a basic formatter for a two digit hour of day, two digit minute
     * of hour, two digit second of minute, three digit millis, and time zone
     * offset prefixed by 'T' ('T'HHmmss.SSSZ).
     */
    private static final DateFormatter BASIC_T_TIME = new JavaDateFormatter("basic_t_time",
        new DateTimeFormatterBuilder().append(BASIC_T_TIME_PRINTER).appendZoneOrOffsetId().toFormatter(Locale.ROOT),
        new DateTimeFormatterBuilder().append(BASIC_T_TIME_FORMATTER).appendZoneOrOffsetId().toFormatter(Locale.ROOT),
        new DateTimeFormatterBuilder().append(BASIC_T_TIME_FORMATTER).append(TIME_ZONE_FORMATTER_NO_COLON).toFormatter(Locale.ROOT)
    );

    /*
     * Returns a basic formatter for a two digit hour of day, two digit minute
     * of hour, two digit second of minute, and time zone offset prefixed by 'T'
     * ('T'HHmmssZ).
     */
    private static final DateFormatter BASIC_T_TIME_NO_MILLIS = new JavaDateFormatter("basic_t_time_no_millis",
        new DateTimeFormatterBuilder().appendLiteral("T").append(BASIC_TIME_NO_MILLIS_BASE).appendZoneOrOffsetId().toFormatter(Locale.ROOT),
        new DateTimeFormatterBuilder().appendLiteral("T").append(BASIC_TIME_NO_MILLIS_BASE).appendZoneOrOffsetId().toFormatter(Locale.ROOT),
        new DateTimeFormatterBuilder().appendLiteral("T").append(BASIC_TIME_NO_MILLIS_BASE).append(TIME_ZONE_FORMATTER_NO_COLON)
            .toFormatter(Locale.ROOT)
    );

    private static final DateTimeFormatter BASIC_YEAR_MONTH_DAY_FORMATTER = new DateTimeFormatterBuilder()
        .appendValue(ChronoField.YEAR, 4, 4, SignStyle.NORMAL)
        .appendValue(MONTH_OF_YEAR, 2, 2, SignStyle.NOT_NEGATIVE)
        .appendValue(DAY_OF_MONTH, 2, 2, SignStyle.NOT_NEGATIVE)
        .toFormatter(Locale.ROOT);

    private static final DateTimeFormatter BASIC_DATE_TIME_FORMATTER = new DateTimeFormatterBuilder()
        .append(BASIC_YEAR_MONTH_DAY_FORMATTER)
        .append(BASIC_T_TIME_FORMATTER)
        .toFormatter(Locale.ROOT);

    private static final DateTimeFormatter BASIC_DATE_TIME_PRINTER = new DateTimeFormatterBuilder()
        .append(BASIC_YEAR_MONTH_DAY_FORMATTER)
        .append(BASIC_T_TIME_PRINTER)
        .toFormatter(Locale.ROOT);

    /*
     * Returns a basic formatter that combines a basic date and time, separated
     * by a 'T' (yyyyMMdd'T'HHmmss.SSSZ).
     */
    private static final DateFormatter BASIC_DATE_TIME = new JavaDateFormatter("basic_date_time",
        new DateTimeFormatterBuilder().append(BASIC_DATE_TIME_PRINTER).appendZoneOrOffsetId().toFormatter(Locale.ROOT),
        new DateTimeFormatterBuilder().append(BASIC_DATE_TIME_FORMATTER).appendZoneOrOffsetId().toFormatter(Locale.ROOT),
        new DateTimeFormatterBuilder().append(BASIC_DATE_TIME_FORMATTER).append(TIME_ZONE_FORMATTER_NO_COLON).toFormatter(Locale.ROOT)
    );

    private static final DateTimeFormatter BASIC_DATE_T =
        new DateTimeFormatterBuilder().append(BASIC_YEAR_MONTH_DAY_FORMATTER).appendLiteral("T").toFormatter(Locale.ROOT);

    /*
     * Returns a basic formatter that combines a basic date and time without millis,
     * separated by a 'T' (yyyyMMdd'T'HHmmssZ).
     */
    private static final DateFormatter BASIC_DATE_TIME_NO_MILLIS = new JavaDateFormatter("basic_t_time_no_millis",
        new DateTimeFormatterBuilder().append(BASIC_DATE_T).append(BASIC_TIME_NO_MILLIS_BASE)
            .appendZoneOrOffsetId().toFormatter(Locale.ROOT),
        new DateTimeFormatterBuilder().append(BASIC_DATE_T).append(BASIC_TIME_NO_MILLIS_BASE)
            .appendZoneOrOffsetId().toFormatter(Locale.ROOT),
        new DateTimeFormatterBuilder().append(BASIC_DATE_T).append(BASIC_TIME_NO_MILLIS_BASE)
            .append(TIME_ZONE_FORMATTER_NO_COLON).toFormatter(Locale.ROOT)
    );

    /*
     * Returns a formatter for a full ordinal date, using a four
     * digit year and three digit dayOfYear (yyyyDDD).
     */
    private static final DateFormatter BASIC_ORDINAL_DATE = new JavaDateFormatter("basic_ordinal_date",
        DateTimeFormatter.ofPattern("yyyyDDD", Locale.ROOT));

    /*
     * Returns a formatter for a full ordinal date and time, using a four
     * digit year and three digit dayOfYear (yyyyDDD'T'HHmmss.SSSZ).
     */
    private static final DateFormatter BASIC_ORDINAL_DATE_TIME = new JavaDateFormatter("basic_ordinal_date_time",
        new DateTimeFormatterBuilder().appendPattern("yyyyDDD").append(BASIC_T_TIME_PRINTER)
            .appendZoneOrOffsetId().toFormatter(Locale.ROOT),
        new DateTimeFormatterBuilder().appendPattern("yyyyDDD").append(BASIC_T_TIME_FORMATTER)
            .appendZoneOrOffsetId().toFormatter(Locale.ROOT),
        new DateTimeFormatterBuilder().appendPattern("yyyyDDD").append(BASIC_T_TIME_FORMATTER)
            .append(TIME_ZONE_FORMATTER_NO_COLON).toFormatter(Locale.ROOT)

    );

    /*
     * Returns a formatter for a full ordinal date and time without millis,
     * using a four digit year and three digit dayOfYear (yyyyDDD'T'HHmmssZ).
     */
    private static final DateFormatter BASIC_ORDINAL_DATE_TIME_NO_MILLIS = new JavaDateFormatter("basic_ordinal_date_time_no_millis",
        new DateTimeFormatterBuilder().appendPattern("yyyyDDD").appendLiteral("T").append(BASIC_TIME_NO_MILLIS_BASE)
            .appendZoneOrOffsetId().toFormatter(Locale.ROOT),
        new DateTimeFormatterBuilder().appendPattern("yyyyDDD").appendLiteral("T").append(BASIC_TIME_NO_MILLIS_BASE)
            .appendZoneOrOffsetId().toFormatter(Locale.ROOT),
        new DateTimeFormatterBuilder().appendPattern("yyyyDDD").appendLiteral("T").append(BASIC_TIME_NO_MILLIS_BASE)
            .append(TIME_ZONE_FORMATTER_NO_COLON).toFormatter(Locale.ROOT)
    );

    private static final DateTimeFormatter BASIC_WEEK_DATE_FORMATTER = new DateTimeFormatterBuilder()
        .appendValue(IsoFields.WEEK_BASED_YEAR)
        .appendLiteral("W")
        .appendValue(IsoFields.WEEK_OF_WEEK_BASED_YEAR, 1, 2, SignStyle.NEVER)
        .appendValue(ChronoField.DAY_OF_WEEK)
        .toFormatter(Locale.ROOT);

    /////////////////////////////////////////
    //
    // END basic time formatters
    //
    /////////////////////////////////////////

    /////////////////////////////////////////
    //
    // start strict formatters
    //
    /////////////////////////////////////////
    private static final DateTimeFormatter STRICT_BASIC_WEEK_DATE_FORMATTER = new DateTimeFormatterBuilder()
        .parseStrict()
        .appendValue(IsoFields.WEEK_BASED_YEAR, 4)
        .appendLiteral("W")
        .appendValue(IsoFields.WEEK_OF_WEEK_BASED_YEAR, 1, 2, SignStyle.NEVER)
        .appendValue(ChronoField.DAY_OF_WEEK)
        .toFormatter(Locale.ROOT);

    private static final DateTimeFormatter STRICT_BASIC_WEEK_DATE_PRINTER = new DateTimeFormatterBuilder()
        .parseStrict()
        .appendValue(IsoFields.WEEK_BASED_YEAR, 4)
        .appendLiteral("W")
        .appendValue(IsoFields.WEEK_OF_WEEK_BASED_YEAR, 2, 2, SignStyle.NEVER)
        .appendValue(ChronoField.DAY_OF_WEEK)
        .toFormatter(Locale.ROOT);

    /*
     * Returns a basic formatter for a full date as four digit weekyear, two
     * digit week of weekyear, and one digit day of week (xxxx'W'wwe).
     */
    private static final DateFormatter STRICT_BASIC_WEEK_DATE =
        new JavaDateFormatter("strict_basic_week_date", STRICT_BASIC_WEEK_DATE_PRINTER, STRICT_BASIC_WEEK_DATE_FORMATTER);

    /*
     * Returns a basic formatter that combines a basic weekyear date and time
     * without millis, separated by a 'T' (xxxx'W'wwe'T'HHmmssX).
     */
    private static final DateFormatter STRICT_BASIC_WEEK_DATE_TIME_NO_MILLIS =
        new JavaDateFormatter("strict_basic_week_date_time_no_millis",
            new DateTimeFormatterBuilder()
                .append(STRICT_BASIC_WEEK_DATE_PRINTER)
                .appendLiteral("T")
                .appendValue(HOUR_OF_DAY, 2, 2, SignStyle.NOT_NEGATIVE)
                .appendValue(MINUTE_OF_HOUR, 2, 2, SignStyle.NOT_NEGATIVE)
                .appendValue(SECOND_OF_MINUTE, 2, 2, SignStyle.NOT_NEGATIVE)
                .appendZoneOrOffsetId()
                .toFormatter(Locale.ROOT),
            new DateTimeFormatterBuilder()
                .append(STRICT_BASIC_WEEK_DATE_PRINTER)
                .appendLiteral("T")
                .appendValue(HOUR_OF_DAY, 2, 2, SignStyle.NOT_NEGATIVE)
                .appendValue(MINUTE_OF_HOUR, 2, 2, SignStyle.NOT_NEGATIVE)
                .appendValue(SECOND_OF_MINUTE, 2, 2, SignStyle.NOT_NEGATIVE)
                .appendZoneOrOffsetId()
                .toFormatter(Locale.ROOT),
            new DateTimeFormatterBuilder()
                .append(STRICT_BASIC_WEEK_DATE_PRINTER)
                .appendLiteral("T")
                .appendValue(HOUR_OF_DAY, 2, 2, SignStyle.NOT_NEGATIVE)
                .appendValue(MINUTE_OF_HOUR, 2, 2, SignStyle.NOT_NEGATIVE)
                .appendValue(SECOND_OF_MINUTE, 2, 2, SignStyle.NOT_NEGATIVE)
                .append(TIME_ZONE_FORMATTER_NO_COLON)
                .toFormatter(Locale.ROOT)
    );

    /*
     * Returns a basic formatter that combines a basic weekyear date and time,
     * separated by a 'T' (xxxx'W'wwe'T'HHmmss.SSSX).
     */
    private static final DateFormatter STRICT_BASIC_WEEK_DATE_TIME = new JavaDateFormatter("strict_basic_week_date_time",
        new DateTimeFormatterBuilder()
        .append(STRICT_BASIC_WEEK_DATE_PRINTER)
        .append(DateTimeFormatter.ofPattern("'T'HHmmss.SSSX", Locale.ROOT))
        .toFormatter(Locale.ROOT),
        new DateTimeFormatterBuilder()
            .append(STRICT_BASIC_WEEK_DATE_FORMATTER)
            .appendLiteral("T")
            .appendValue(HOUR_OF_DAY, 2, 2, SignStyle.NOT_NEGATIVE)
            .appendValue(MINUTE_OF_HOUR, 2, 2, SignStyle.NOT_NEGATIVE)
            .appendValue(SECOND_OF_MINUTE, 2, 2, SignStyle.NOT_NEGATIVE)
            .appendFraction(NANO_OF_SECOND, 3, 9, true)
            .appendZoneOrOffsetId()
            .toFormatter(Locale.ROOT),
        new DateTimeFormatterBuilder()
            .append(STRICT_BASIC_WEEK_DATE_FORMATTER)
            .appendLiteral("T")
            .appendValue(HOUR_OF_DAY, 2, 2, SignStyle.NOT_NEGATIVE)
            .appendValue(MINUTE_OF_HOUR, 2, 2, SignStyle.NOT_NEGATIVE)
            .appendValue(SECOND_OF_MINUTE, 2, 2, SignStyle.NOT_NEGATIVE)
            .appendFraction(NANO_OF_SECOND, 3, 9, true)
            .append(TIME_ZONE_FORMATTER_NO_COLON)
            .toFormatter(Locale.ROOT)
    );

    /*
     * An ISO date formatter that formats or parses a date without an offset, such as '2011-12-03'.
     */
    private static final DateFormatter STRICT_DATE = new JavaDateFormatter("strict_date",
        DateTimeFormatter.ISO_LOCAL_DATE.withResolverStyle(ResolverStyle.LENIENT).withLocale(Locale.ROOT));

    /*
     * A date formatter that formats or parses a date plus an hour without an offset, such as '2011-12-03T01'.
     */
    private static final DateFormatter STRICT_DATE_HOUR = new JavaDateFormatter("strict_date_hour",
        DateTimeFormatter.ofPattern("yyyy-MM-dd'T'HH", Locale.ROOT));

    /*
     * A date formatter that formats or parses a date plus an hour/minute without an offset, such as '2011-12-03T01:10'.
     */
    private static final DateFormatter STRICT_DATE_HOUR_MINUTE = new JavaDateFormatter("strict_date_hour_minute",
        DateTimeFormatter.ofPattern("yyyy-MM-dd'T'HH:mm", Locale.ROOT));

    /*
     * A strict date formatter that formats or parses a date without an offset, such as '2011-12-03'.
     */
    private static final DateFormatter STRICT_YEAR_MONTH_DAY =
        new JavaDateFormatter("strict_year_month_day", STRICT_YEAR_MONTH_DAY_FORMATTER);

    /*
     * A strict formatter that formats or parses a year and a month, such as '2011-12'.
     */
    private static final DateFormatter STRICT_YEAR_MONTH = new JavaDateFormatter("strict_year_month",
        new DateTimeFormatterBuilder()
        .appendValue(ChronoField.YEAR, 4, 10, SignStyle.EXCEEDS_PAD)
        .appendLiteral("-")
        .appendValue(MONTH_OF_YEAR, 2, 2, SignStyle.NOT_NEGATIVE)
        .toFormatter(Locale.ROOT));

    /*
     * A strict formatter that formats or parses a year, such as '2011'.
     */
    private static final DateFormatter STRICT_YEAR = new JavaDateFormatter("strict_year", new DateTimeFormatterBuilder()
        .appendValue(ChronoField.YEAR, 4, 10, SignStyle.EXCEEDS_PAD)
        .toFormatter(Locale.ROOT));

    /*
     * A strict formatter that formats or parses a hour, minute and second, such as '09:43:25'.
     */
    private static final DateFormatter STRICT_HOUR_MINUTE_SECOND =
        new JavaDateFormatter("strict_hour_minute_second", STRICT_HOUR_MINUTE_SECOND_FORMATTER);

    private static final DateTimeFormatter STRICT_DATE_FORMATTER = new DateTimeFormatterBuilder()
        .append(STRICT_YEAR_MONTH_DAY_FORMATTER)
        .appendLiteral('T')
        .append(STRICT_HOUR_MINUTE_SECOND_FORMATTER)
        .optionalStart()
        .appendFraction(NANO_OF_SECOND, 3, 9, true)
        .optionalEnd()
        .toFormatter(Locale.ROOT);

    /*
     * Returns a formatter that combines a full date and time, separated by a 'T'
     * (yyyy-MM-dd'T'HH:mm:ss.SSSZZ).
     */
    private static final DateFormatter STRICT_DATE_TIME = new JavaDateFormatter("strict_date_time",
        new DateTimeFormatterBuilder().append(STRICT_DATE_FORMATTER).appendZoneOrOffsetId().toFormatter(Locale.ROOT),
        new DateTimeFormatterBuilder().append(STRICT_DATE_FORMATTER).appendZoneOrOffsetId().toFormatter(Locale.ROOT),
        new DateTimeFormatterBuilder().append(STRICT_DATE_FORMATTER).append(TIME_ZONE_FORMATTER_NO_COLON).toFormatter(Locale.ROOT)
    );

    private static final DateTimeFormatter STRICT_ORDINAL_DATE_TIME_NO_MILLIS_BASE = new DateTimeFormatterBuilder()
        .appendValue(ChronoField.YEAR, 4, 10, SignStyle.EXCEEDS_PAD)
        .appendLiteral('-')
        .appendValue(DAY_OF_YEAR, 3, 3, SignStyle.NOT_NEGATIVE)
        .appendLiteral('T')
        .append(STRICT_HOUR_MINUTE_SECOND_FORMATTER)
        .toFormatter(Locale.ROOT);

    /*
     * Returns a formatter for a full ordinal date and time without millis,
     * using a four digit year and three digit dayOfYear (yyyy-DDD'T'HH:mm:ssZZ).
     */
    private static final DateFormatter STRICT_ORDINAL_DATE_TIME_NO_MILLIS = new JavaDateFormatter("strict_ordinal_date_time_no_millis",
        new DateTimeFormatterBuilder().append(STRICT_ORDINAL_DATE_TIME_NO_MILLIS_BASE)
            .appendZoneOrOffsetId().toFormatter(Locale.ROOT),
        new DateTimeFormatterBuilder().append(STRICT_ORDINAL_DATE_TIME_NO_MILLIS_BASE)
            .appendZoneOrOffsetId().toFormatter(Locale.ROOT),
        new DateTimeFormatterBuilder().append(STRICT_ORDINAL_DATE_TIME_NO_MILLIS_BASE)
            .append(TIME_ZONE_FORMATTER_NO_COLON).toFormatter(Locale.ROOT)
    );

    private static final DateTimeFormatter STRICT_DATE_TIME_NO_MILLIS_FORMATTER = new DateTimeFormatterBuilder()
        .append(STRICT_YEAR_MONTH_DAY_FORMATTER)
        .appendLiteral('T')
        .append(STRICT_HOUR_MINUTE_SECOND_FORMATTER)
        .toFormatter(Locale.ROOT);

    /*
     * Returns a formatter that combines a full date and time without millis,
     * separated by a 'T' (yyyy-MM-dd'T'HH:mm:ssZZ).
     */
    private static final DateFormatter STRICT_DATE_TIME_NO_MILLIS = new JavaDateFormatter("strict_date_time_no_millis",
        new DateTimeFormatterBuilder().append(STRICT_DATE_TIME_NO_MILLIS_FORMATTER)
            .appendZoneOrOffsetId().toFormatter(Locale.ROOT),
        new DateTimeFormatterBuilder().append(STRICT_DATE_TIME_NO_MILLIS_FORMATTER)
            .appendZoneOrOffsetId().toFormatter(Locale.ROOT),
        new DateTimeFormatterBuilder().append(STRICT_DATE_TIME_NO_MILLIS_FORMATTER)
            .append(TIME_ZONE_FORMATTER_NO_COLON).toFormatter(Locale.ROOT)
    );

    // NOTE: this is not a strict formatter to retain the joda time based behaviour, even though it's named like this
    private static final DateTimeFormatter STRICT_HOUR_MINUTE_SECOND_MILLIS_FORMATTER = new DateTimeFormatterBuilder()
        .append(STRICT_HOUR_MINUTE_SECOND_FORMATTER)
        .appendFraction(NANO_OF_SECOND, 1, 9, true)
        .toFormatter(Locale.ROOT);

    private static final DateTimeFormatter STRICT_HOUR_MINUTE_SECOND_MILLIS_PRINTER = new DateTimeFormatterBuilder()
        .append(STRICT_HOUR_MINUTE_SECOND_FORMATTER)
        .appendFraction(NANO_OF_SECOND, 3, 3, true)
        .toFormatter(Locale.ROOT);

    /*
     * Returns a formatter for a two digit hour of day, two digit minute of
     * hour, two digit second of minute, and three digit fraction of
     * second (HH:mm:ss.SSS).
     *
     * NOTE: this is not a strict formatter to retain the joda time based behaviour,
     *       even though it's named like this
     */
    private static final DateFormatter STRICT_HOUR_MINUTE_SECOND_MILLIS =
        new JavaDateFormatter("strict_hour_minute_second_millis",
            STRICT_HOUR_MINUTE_SECOND_MILLIS_PRINTER, STRICT_HOUR_MINUTE_SECOND_MILLIS_FORMATTER);

    private static final DateFormatter STRICT_HOUR_MINUTE_SECOND_FRACTION =
        new JavaDateFormatter("strict_hour_minute_second_fraction",
            STRICT_HOUR_MINUTE_SECOND_MILLIS_PRINTER, STRICT_HOUR_MINUTE_SECOND_MILLIS_FORMATTER);

    /*
     * Returns a formatter that combines a full date, two digit hour of day,
     * two digit minute of hour, two digit second of minute, and three digit
     * fraction of second (yyyy-MM-dd'T'HH:mm:ss.SSS).
     */
    private static final DateFormatter STRICT_DATE_HOUR_MINUTE_SECOND_FRACTION = new JavaDateFormatter(
        "strict_date_hour_minute_second_fraction",
        new DateTimeFormatterBuilder()
            .append(STRICT_YEAR_MONTH_DAY_FORMATTER)
            .appendLiteral("T")
            .append(STRICT_HOUR_MINUTE_SECOND_MILLIS_PRINTER)
            .toFormatter(Locale.ROOT),
        new DateTimeFormatterBuilder()
            .append(STRICT_YEAR_MONTH_DAY_FORMATTER)
            .appendLiteral("T")
            .append(STRICT_HOUR_MINUTE_SECOND_FORMATTER)
            // this one here is lenient as well to retain joda time based bwc compatibility
            .appendFraction(NANO_OF_SECOND, 1, 9, true)
            .toFormatter(Locale.ROOT)
    );

    private static final DateFormatter STRICT_DATE_HOUR_MINUTE_SECOND_MILLIS = new JavaDateFormatter(
        "strict_date_hour_minute_second_millis",
        new DateTimeFormatterBuilder()
            .append(STRICT_YEAR_MONTH_DAY_FORMATTER)
            .appendLiteral("T")
            .append(STRICT_HOUR_MINUTE_SECOND_MILLIS_PRINTER)
            .toFormatter(Locale.ROOT),
        new DateTimeFormatterBuilder()
            .append(STRICT_YEAR_MONTH_DAY_FORMATTER)
            .appendLiteral("T")
            .append(STRICT_HOUR_MINUTE_SECOND_FORMATTER)
            //  this one here is lenient as well to retain joda time based bwc compatibility
            .appendFraction(NANO_OF_SECOND, 1, 9, true)
            .toFormatter(Locale.ROOT)
    );

    /*
     * Returns a formatter for a two digit hour of day. (HH)
     */
    private static final DateFormatter STRICT_HOUR =
        new JavaDateFormatter("strict_hour", DateTimeFormatter.ofPattern("HH", Locale.ROOT));

    /*
     * Returns a formatter for a two digit hour of day and two digit minute of
     * hour. (HH:mm)
     */
    private static final DateFormatter STRICT_HOUR_MINUTE =
        new JavaDateFormatter("strict_hour_minute", DateTimeFormatter.ofPattern("HH:mm", Locale.ROOT));

    private static final DateTimeFormatter STRICT_ORDINAL_DATE_TIME_FORMATTER_BASE = new DateTimeFormatterBuilder()
        .appendValue(ChronoField.YEAR, 4, 10, SignStyle.EXCEEDS_PAD)
        .appendLiteral('-')
        .appendValue(DAY_OF_YEAR, 3, 3, SignStyle.NOT_NEGATIVE)
        .appendLiteral('T')
        .appendPattern("HH:mm")
        .optionalStart()
        .appendLiteral(':')
        .appendValue(SECOND_OF_MINUTE, 2, 2, SignStyle.NOT_NEGATIVE)
        .appendFraction(NANO_OF_SECOND, 3, 9, true)
        .optionalEnd()
        .toFormatter(Locale.ROOT);

    /*
     * Returns a formatter for a full ordinal date and time, using a four
     * digit year and three digit dayOfYear (yyyy-DDD'T'HH:mm:ss.SSSZZ).
     */
    private static final DateFormatter STRICT_ORDINAL_DATE_TIME = new JavaDateFormatter("strict_ordinal_date_time",
        new DateTimeFormatterBuilder().append(STRICT_ORDINAL_DATE_TIME_FORMATTER_BASE)
            .appendZoneOrOffsetId().toFormatter(Locale.ROOT),
        new DateTimeFormatterBuilder().append(STRICT_ORDINAL_DATE_TIME_FORMATTER_BASE)
            .appendZoneOrOffsetId().toFormatter(Locale.ROOT),
        new DateTimeFormatterBuilder().append(STRICT_ORDINAL_DATE_TIME_FORMATTER_BASE)
            .append(TIME_ZONE_FORMATTER_NO_COLON).toFormatter(Locale.ROOT)
    );

    // Note: milliseconds parsing is not strict, others are
    private static final DateTimeFormatter STRICT_TIME_FORMATTER_BASE = new DateTimeFormatterBuilder()
        .appendValue(HOUR_OF_DAY, 2, 2, SignStyle.NOT_NEGATIVE)
        .appendLiteral(':')
        .appendValue(MINUTE_OF_HOUR, 2, 2, SignStyle.NOT_NEGATIVE)
        .appendLiteral(':')
        .appendValue(SECOND_OF_MINUTE, 2, 2, SignStyle.NOT_NEGATIVE)
        .appendFraction(NANO_OF_SECOND, 1, 9, true)
        .toFormatter(Locale.ROOT);

    private static final DateTimeFormatter STRICT_TIME_PRINTER = new DateTimeFormatterBuilder()
        .appendValue(HOUR_OF_DAY, 2, 2, SignStyle.NOT_NEGATIVE)
        .appendLiteral(':')
        .appendValue(MINUTE_OF_HOUR, 2, 2, SignStyle.NOT_NEGATIVE)
        .appendLiteral(':')
        .appendValue(SECOND_OF_MINUTE, 2, 2, SignStyle.NOT_NEGATIVE)
        .appendFraction(NANO_OF_SECOND, 3, 3, true)
        .toFormatter(Locale.ROOT);

    /*
     * Returns a formatter for a two digit hour of day, two digit minute of
     * hour, two digit second of minute, three digit fraction of second, and
     * time zone offset (HH:mm:ss.SSSZZ).
     */
    private static final DateFormatter STRICT_TIME = new JavaDateFormatter("strict_time",
        new DateTimeFormatterBuilder().append(STRICT_TIME_PRINTER).appendZoneOrOffsetId().toFormatter(Locale.ROOT),
        new DateTimeFormatterBuilder().append(STRICT_TIME_FORMATTER_BASE).appendZoneOrOffsetId().toFormatter(Locale.ROOT),
        new DateTimeFormatterBuilder().append(STRICT_TIME_FORMATTER_BASE).append(TIME_ZONE_FORMATTER_NO_COLON).toFormatter(Locale.ROOT)
    );

    /*
     * Returns a formatter for a two digit hour of day, two digit minute of
     * hour, two digit second of minute, three digit fraction of second, and
     * time zone offset prefixed by 'T' ('T'HH:mm:ss.SSSZZ).
     */
    private static final DateFormatter STRICT_T_TIME = new JavaDateFormatter("strict_t_time",
        new DateTimeFormatterBuilder().appendLiteral('T').append(STRICT_TIME_PRINTER).appendZoneOrOffsetId().toFormatter(Locale.ROOT),
        new DateTimeFormatterBuilder().appendLiteral('T').append(STRICT_TIME_FORMATTER_BASE)
            .appendZoneOrOffsetId().toFormatter(Locale.ROOT),
        new DateTimeFormatterBuilder().appendLiteral('T').append(STRICT_TIME_FORMATTER_BASE)
            .append(TIME_ZONE_FORMATTER_NO_COLON).toFormatter(Locale.ROOT)
    );

    private static final DateTimeFormatter STRICT_TIME_NO_MILLIS_BASE = new DateTimeFormatterBuilder()
        .appendValue(HOUR_OF_DAY, 2, 2, SignStyle.NOT_NEGATIVE)
        .appendLiteral(':')
        .appendValue(MINUTE_OF_HOUR, 2, 2, SignStyle.NOT_NEGATIVE)
        .appendLiteral(':')
        .appendValue(SECOND_OF_MINUTE, 2, 2, SignStyle.NOT_NEGATIVE)
        .toFormatter(Locale.ROOT);

    /*
     * Returns a formatter for a two digit hour of day, two digit minute of
     * hour, two digit second of minute, and time zone offset (HH:mm:ssZZ).
     */
    private static final DateFormatter STRICT_TIME_NO_MILLIS = new JavaDateFormatter("strict_time_no_millis",
        new DateTimeFormatterBuilder().append(STRICT_TIME_NO_MILLIS_BASE).appendZoneOrOffsetId().toFormatter(Locale.ROOT),
        new DateTimeFormatterBuilder().append(STRICT_TIME_NO_MILLIS_BASE).appendZoneOrOffsetId().toFormatter(Locale.ROOT),
        new DateTimeFormatterBuilder().append(STRICT_TIME_NO_MILLIS_BASE).append(TIME_ZONE_FORMATTER_NO_COLON).toFormatter(Locale.ROOT)
    );

    /*
     * Returns a formatter for a two digit hour of day, two digit minute of
     * hour, two digit second of minute, and time zone offset prefixed
     * by 'T' ('T'HH:mm:ssZZ).
     */
    private static final DateFormatter STRICT_T_TIME_NO_MILLIS = new JavaDateFormatter("strict_t_time_no_millis",
        new DateTimeFormatterBuilder().appendLiteral("T").append(STRICT_TIME_NO_MILLIS_BASE)
            .appendZoneOrOffsetId().toFormatter(Locale.ROOT),
        new DateTimeFormatterBuilder().appendLiteral("T").append(STRICT_TIME_NO_MILLIS_BASE)
            .appendZoneOrOffsetId().toFormatter(Locale.ROOT),
        new DateTimeFormatterBuilder().appendLiteral("T").append(STRICT_TIME_NO_MILLIS_BASE)
            .append(TIME_ZONE_FORMATTER_NO_COLON).toFormatter(Locale.ROOT)
    );

    private static final DateTimeFormatter ISO_WEEK_DATE = new DateTimeFormatterBuilder()
            .parseCaseInsensitive()
            .appendValue(IsoFields.WEEK_BASED_YEAR, 4, 10, SignStyle.EXCEEDS_PAD)
            .appendLiteral("-W")
            .appendValue(IsoFields.WEEK_OF_WEEK_BASED_YEAR, 2)
            .appendLiteral('-')
            .appendValue(DAY_OF_WEEK, 1)
            .toFormatter(Locale.ROOT);

    private static final DateTimeFormatter ISO_WEEK_DATE_T = new DateTimeFormatterBuilder()
            .append(ISO_WEEK_DATE)
            .appendLiteral('T')
            .toFormatter(Locale.ROOT);

    /*
     * Returns a formatter for a full date as four digit weekyear, two digit
     * week of weekyear, and one digit day of week (xxxx-'W'ww-e).
     */
    private static final DateFormatter STRICT_WEEK_DATE = new JavaDateFormatter("strict_week_date", ISO_WEEK_DATE);

    /*
     * Returns a formatter that combines a full weekyear date and time without millis,
     * separated by a 'T' (xxxx-'W'ww-e'T'HH:mm:ssZZ).
     */
    private static final DateFormatter STRICT_WEEK_DATE_TIME_NO_MILLIS = new JavaDateFormatter("strict_week_date_time_no_millis",
        new DateTimeFormatterBuilder().append(ISO_WEEK_DATE_T)
            .append(STRICT_TIME_NO_MILLIS_BASE).appendZoneOrOffsetId().toFormatter(Locale.ROOT),
        new DateTimeFormatterBuilder().append(ISO_WEEK_DATE_T)
            .append(STRICT_TIME_NO_MILLIS_BASE).appendZoneOrOffsetId().toFormatter(Locale.ROOT),
        new DateTimeFormatterBuilder().append(ISO_WEEK_DATE_T)
            .append(STRICT_TIME_NO_MILLIS_BASE).append(TIME_ZONE_FORMATTER_NO_COLON).toFormatter(Locale.ROOT)
    );

    /*
     * Returns a formatter that combines a full weekyear date and time,
     * separated by a 'T' (xxxx-'W'ww-e'T'HH:mm:ss.SSSZZ).
     */
    private static final DateFormatter STRICT_WEEK_DATE_TIME = new JavaDateFormatter("strict_week_date_time",
        new DateTimeFormatterBuilder().append(ISO_WEEK_DATE_T).append(STRICT_TIME_PRINTER).appendZoneOrOffsetId().toFormatter(Locale.ROOT),
        new DateTimeFormatterBuilder().append(ISO_WEEK_DATE_T).append(STRICT_TIME_FORMATTER_BASE)
            .appendZoneOrOffsetId().toFormatter(Locale.ROOT),
        new DateTimeFormatterBuilder().append(ISO_WEEK_DATE_T).append(STRICT_TIME_FORMATTER_BASE)
            .append(TIME_ZONE_FORMATTER_NO_COLON).toFormatter(Locale.ROOT)
    );

    /*
     * Returns a formatter for a four digit weekyear
     */
    private static final DateFormatter STRICT_WEEKYEAR = new JavaDateFormatter("strict_weekyear", new DateTimeFormatterBuilder()
        .appendValue(WeekFields.ISO.weekBasedYear(), 4, 10, SignStyle.EXCEEDS_PAD)
        .toFormatter(Locale.ROOT));

    private static final DateTimeFormatter STRICT_WEEKYEAR_WEEK_FORMATTER = new DateTimeFormatterBuilder()
        .appendValue(WeekFields.ISO.weekBasedYear(), 4, 10, SignStyle.EXCEEDS_PAD)
        .appendLiteral("-W")
        .appendValue(WeekFields.ISO.weekOfWeekBasedYear(), 2, 2, SignStyle.NOT_NEGATIVE)
        .toFormatter(Locale.ROOT);

    /*
     * Returns a formatter for a four digit weekyear and two digit week of
     * weekyear. (xxxx-'W'ww)
     */
    private static final DateFormatter STRICT_WEEKYEAR_WEEK =
        new JavaDateFormatter("strict_weekyear_week", STRICT_WEEKYEAR_WEEK_FORMATTER);

    /*
     * Returns a formatter for a four digit weekyear, two digit week of
     * weekyear, and one digit day of week. (xxxx-'W'ww-e)
     */
    private static final DateFormatter STRICT_WEEKYEAR_WEEK_DAY = new JavaDateFormatter("strict_weekyear_week_day",
        new DateTimeFormatterBuilder()
        .append(STRICT_WEEKYEAR_WEEK_FORMATTER)
        .appendLiteral("-")
        .appendValue(WeekFields.ISO.dayOfWeek())
        .toFormatter(Locale.ROOT));

    /*
     * Returns a formatter that combines a full date, two digit hour of day,
     * two digit minute of hour, and two digit second of
     * minute. (yyyy-MM-dd'T'HH:mm:ss)
     */
    private static final DateFormatter STRICT_DATE_HOUR_MINUTE_SECOND = new JavaDateFormatter("strict_date_hour_minute_second",
        DateTimeFormatter.ofPattern("yyyy-MM-dd'T'HH:mm:ss", Locale.ROOT));

    /*
     * A basic formatter for a full date as four digit year, two digit
     * month of year, and two digit day of month (yyyyMMdd).
     */
    private static final DateFormatter BASIC_DATE = new JavaDateFormatter("basic_date",
        new DateTimeFormatterBuilder()
            .appendValue(ChronoField.YEAR, 4, 4, SignStyle.NORMAL)
            .appendValue(MONTH_OF_YEAR, 2, 2, SignStyle.NOT_NEGATIVE)
            .appendValue(DAY_OF_MONTH, 2, 2, SignStyle.NOT_NEGATIVE)
            .toFormatter(Locale.ROOT).withZone(ZoneOffset.UTC),
        new DateTimeFormatterBuilder()
            .appendValue(ChronoField.YEAR, 1, 4, SignStyle.NORMAL)
            .appendValue(MONTH_OF_YEAR, 1, 2, SignStyle.NOT_NEGATIVE)
            .appendValue(DAY_OF_MONTH, 1, 2, SignStyle.NOT_NEGATIVE)
            .toFormatter(Locale.ROOT).withZone(ZoneOffset.UTC)
    );

    private static final DateTimeFormatter STRICT_ORDINAL_DATE_FORMATTER = new DateTimeFormatterBuilder()
        .parseCaseInsensitive()
        .appendValue(ChronoField.YEAR, 4, 10, SignStyle.EXCEEDS_PAD)
        .appendLiteral('-')
        .appendValue(DAY_OF_YEAR, 3)
        .optionalStart()
        .toFormatter(Locale.ROOT);

    /*
     * Returns a formatter for a full ordinal date, using a four
     * digit year and three digit dayOfYear (yyyy-DDD).
     */
    private static final DateFormatter STRICT_ORDINAL_DATE = new JavaDateFormatter("strict_ordinal_date", STRICT_ORDINAL_DATE_FORMATTER);

    /////////////////////////////////////////
    //
    // end strict formatters
    //
    /////////////////////////////////////////

    /////////////////////////////////////////
    //
    // start lenient formatters
    //
    /////////////////////////////////////////

    private static final DateTimeFormatter DATE_FORMATTER = new DateTimeFormatterBuilder()
        .appendValue(ChronoField.YEAR, 1, 5, SignStyle.NORMAL)
        .appendLiteral('-')
        .appendValue(MONTH_OF_YEAR, 1, 2, SignStyle.NOT_NEGATIVE)
        .optionalStart()
        .appendLiteral('-')
        .appendValue(DAY_OF_MONTH, 1, 2, SignStyle.NOT_NEGATIVE)
        .optionalEnd()
        .toFormatter(Locale.ROOT);

    private static final DateTimeFormatter HOUR_MINUTE_FORMATTER = new DateTimeFormatterBuilder()
        .appendValue(HOUR_OF_DAY, 1, 2, SignStyle.NOT_NEGATIVE)
        .appendLiteral(':')
        .appendValue(MINUTE_OF_HOUR, 1, 2, SignStyle.NOT_NEGATIVE)
        .toFormatter(Locale.ROOT);

    /*
     * a date formatter with optional time, being very lenient, format is
     * yyyy-MM-dd'T'HH:mm:ss.SSSZ
     */
    private static final DateFormatter DATE_OPTIONAL_TIME = new JavaDateFormatter("date_optional_time",
        STRICT_DATE_OPTIONAL_TIME_PRINTER,
        new DateTimeFormatterBuilder()
            .append(DATE_FORMATTER)
            .optionalStart()
            .appendLiteral('T')
            .optionalStart()
            .appendValue(HOUR_OF_DAY, 1, 2, SignStyle.NOT_NEGATIVE)
            .optionalStart()
            .appendLiteral(':')
            .appendValue(MINUTE_OF_HOUR, 1, 2, SignStyle.NOT_NEGATIVE)
            .optionalStart()
            .appendLiteral(':')
            .appendValue(SECOND_OF_MINUTE, 1, 2, SignStyle.NOT_NEGATIVE)
            .optionalEnd()
            .optionalStart()
            .appendFraction(NANO_OF_SECOND, 1, 9, true)
            .optionalEnd()
            .optionalStart().appendZoneOrOffsetId().optionalEnd()
            .optionalStart().appendOffset("+HHmm", "Z").optionalEnd()
            .optionalEnd()
            .optionalEnd()
            .optionalEnd()
            .toFormatter(Locale.ROOT));

    private static final DateTimeFormatter HOUR_MINUTE_SECOND_FORMATTER = new DateTimeFormatterBuilder()
        .append(HOUR_MINUTE_FORMATTER)
        .appendLiteral(":")
        .appendValue(SECOND_OF_MINUTE, 1, 2, SignStyle.NOT_NEGATIVE)
        .toFormatter(Locale.ROOT);

    private static final DateTimeFormatter HOUR_MINUTE_SECOND_MILLIS_FORMATTER = new DateTimeFormatterBuilder()
        .appendValue(HOUR_OF_DAY, 1, 2, SignStyle.NOT_NEGATIVE)
        .appendLiteral(':')
        .appendValue(MINUTE_OF_HOUR, 1, 2, SignStyle.NOT_NEGATIVE)
        .appendLiteral(':')
        .appendValue(SECOND_OF_MINUTE, 1, 2, SignStyle.NOT_NEGATIVE)
        .appendFraction(NANO_OF_SECOND, 1, 3, true)
        .toFormatter(Locale.ROOT);

    private static final DateTimeFormatter HOUR_MINUTE_SECOND_FRACTION_FORMATTER = new DateTimeFormatterBuilder()
        .appendValue(HOUR_OF_DAY, 1, 2, SignStyle.NOT_NEGATIVE)
        .appendLiteral(':')
        .appendValue(MINUTE_OF_HOUR, 1, 2, SignStyle.NOT_NEGATIVE)
        .appendLiteral(':')
        .appendValue(SECOND_OF_MINUTE, 1, 2, SignStyle.NOT_NEGATIVE)
        .appendFraction(NANO_OF_SECOND, 1, 9, true)
        .toFormatter(Locale.ROOT);

    private static final DateTimeFormatter ORDINAL_DATE_FORMATTER = new DateTimeFormatterBuilder()
        .appendValue(ChronoField.YEAR, 4, 10, SignStyle.EXCEEDS_PAD)
        .appendLiteral('-')
        .appendValue(DAY_OF_YEAR, 1, 3, SignStyle.NOT_NEGATIVE)
        .toFormatter(Locale.ROOT);

    private static final DateTimeFormatter ORDINAL_DATE_PRINTER = new DateTimeFormatterBuilder()
        .appendValue(ChronoField.YEAR, 4, 10, SignStyle.EXCEEDS_PAD)
        .appendLiteral('-')
        .appendValue(DAY_OF_YEAR, 3, 3, SignStyle.NOT_NEGATIVE)
        .toFormatter(Locale.ROOT);

    /*
     * Returns a formatter for a full ordinal date, using a four
     * digit year and three digit dayOfYear (yyyy-DDD).
     */
    private static final DateFormatter ORDINAL_DATE =
        new JavaDateFormatter("ordinal_date", ORDINAL_DATE_PRINTER, ORDINAL_DATE_FORMATTER);

    private static final DateTimeFormatter TIME_NO_MILLIS_FORMATTER = new DateTimeFormatterBuilder()
        .appendValue(HOUR_OF_DAY, 1, 2, SignStyle.NOT_NEGATIVE)
        .appendLiteral(':')
        .appendValue(MINUTE_OF_HOUR, 1, 2, SignStyle.NOT_NEGATIVE)
        .appendLiteral(':')
        .appendValue(SECOND_OF_MINUTE, 1, 2, SignStyle.NOT_NEGATIVE)
        .toFormatter(Locale.ROOT);

    private static final DateTimeFormatter T_TIME_NO_MILLIS_FORMATTER =
        new DateTimeFormatterBuilder().appendLiteral("T").append(TIME_NO_MILLIS_FORMATTER).toFormatter(Locale.ROOT);

    private static final DateTimeFormatter TIME_PREFIX = new DateTimeFormatterBuilder()
        .append(TIME_NO_MILLIS_FORMATTER)
        .appendFraction(NANO_OF_SECOND, 1, 9, true)
        .toFormatter(Locale.ROOT);

    private static final DateTimeFormatter WEEK_DATE_FORMATTER = new DateTimeFormatterBuilder()
        .appendValue(IsoFields.WEEK_BASED_YEAR, 4, 10, SignStyle.EXCEEDS_PAD)
        .appendLiteral("-W")
        .appendValue(IsoFields.WEEK_OF_WEEK_BASED_YEAR, 1, 2, SignStyle.NOT_NEGATIVE)
        .appendLiteral('-')
        .appendValue(DAY_OF_WEEK, 1)
        .toFormatter(Locale.ROOT);

    /*
     * Returns a formatter for a four digit weekyear. (YYYY)
     */
    private static final DateFormatter WEEK_YEAR = new JavaDateFormatter("week_year",
        new DateTimeFormatterBuilder().appendValue(WeekFields.ISO.weekBasedYear()).toFormatter(Locale.ROOT));

    /*
     * Returns a formatter for a four digit weekyear. (uuuu)
     */
    private static final DateFormatter YEAR = new JavaDateFormatter("year",
        new DateTimeFormatterBuilder().appendValue(ChronoField.YEAR).toFormatter(Locale.ROOT));

    /*
     * Returns a formatter that combines a full date and two digit hour of
     * day. (yyyy-MM-dd'T'HH)
     */
    private static final DateFormatter DATE_HOUR = new JavaDateFormatter("date_hour",
        DateTimeFormatter.ofPattern("yyyy-MM-dd'T'HH", Locale.ROOT),
        new DateTimeFormatterBuilder()
            .append(DATE_FORMATTER)
            .appendLiteral("T")
            .appendValue(HOUR_OF_DAY, 1, 2, SignStyle.NOT_NEGATIVE)
            .toFormatter(Locale.ROOT));

    /*
     * Returns a formatter that combines a full date, two digit hour of day,
     * two digit minute of hour, two digit second of minute, and three digit
     * fraction of second (yyyy-MM-dd'T'HH:mm:ss.SSS).
     */
    private static final DateFormatter DATE_HOUR_MINUTE_SECOND_MILLIS =
        new JavaDateFormatter("date_hour_minute_second_millis",
            new DateTimeFormatterBuilder()
                .append(STRICT_YEAR_MONTH_DAY_FORMATTER)
                .appendLiteral("T")
                .append(STRICT_HOUR_MINUTE_SECOND_MILLIS_PRINTER)
                .toFormatter(Locale.ROOT),
            new DateTimeFormatterBuilder()
                .append(DATE_FORMATTER)
                .appendLiteral("T")
                .append(HOUR_MINUTE_SECOND_MILLIS_FORMATTER)
                .toFormatter(Locale.ROOT));

    private static final DateFormatter DATE_HOUR_MINUTE_SECOND_FRACTION =
        new JavaDateFormatter("date_hour_minute_second_fraction",
            new DateTimeFormatterBuilder()
                .append(STRICT_YEAR_MONTH_DAY_FORMATTER)
                .appendLiteral("T")
                .append(STRICT_HOUR_MINUTE_SECOND_MILLIS_PRINTER)
                .toFormatter(Locale.ROOT),
            new DateTimeFormatterBuilder()
                .append(DATE_FORMATTER)
                .appendLiteral("T")
                .append(HOUR_MINUTE_SECOND_FRACTION_FORMATTER)
                .toFormatter(Locale.ROOT));

    /*
     * Returns a formatter that combines a full date, two digit hour of day,
     * and two digit minute of hour. (yyyy-MM-dd'T'HH:mm)
     */
    private static final DateFormatter DATE_HOUR_MINUTE = new JavaDateFormatter("date_hour_minute",
        DateTimeFormatter.ofPattern("yyyy-MM-dd'T'HH:mm", Locale.ROOT),
        new DateTimeFormatterBuilder()
            .append(DATE_FORMATTER)
            .appendLiteral("T")
            .append(HOUR_MINUTE_FORMATTER)
            .toFormatter(Locale.ROOT));

    /*
     * Returns a formatter that combines a full date, two digit hour of day,
     * two digit minute of hour, and two digit second of
     * minute. (yyyy-MM-dd'T'HH:mm:ss)
     */
    private static final DateFormatter DATE_HOUR_MINUTE_SECOND = new JavaDateFormatter("date_hour_minute_second",
        DateTimeFormatter.ofPattern("yyyy-MM-dd'T'HH:mm:ss", Locale.ROOT),
        new DateTimeFormatterBuilder()
            .append(DATE_FORMATTER)
            .appendLiteral("T")
            .append(HOUR_MINUTE_SECOND_FORMATTER)
            .toFormatter(Locale.ROOT));

    private static final DateTimeFormatter DATE_TIME_FORMATTER = new DateTimeFormatterBuilder()
        .append(DATE_FORMATTER)
        .appendLiteral('T')
        .append(HOUR_MINUTE_FORMATTER)
        .optionalStart()
        .appendLiteral(':')
        .appendValue(SECOND_OF_MINUTE, 1, 2, SignStyle.NOT_NEGATIVE)
        .appendFraction(NANO_OF_SECOND, 1, 9, true)
        .optionalEnd()
        .toFormatter(Locale.ROOT);

    /*
     * Returns a formatter that combines a full date and time, separated by a 'T'
     * (yyyy-MM-dd'T'HH:mm:ss.SSSZZ).
     */
    private static final DateFormatter DATE_TIME = new JavaDateFormatter("date_time",
        STRICT_DATE_OPTIONAL_TIME_PRINTER,
        new DateTimeFormatterBuilder().append(DATE_TIME_FORMATTER).appendZoneOrOffsetId().toFormatter(Locale.ROOT),
        new DateTimeFormatterBuilder().append(DATE_TIME_FORMATTER).append(TIME_ZONE_FORMATTER_NO_COLON).toFormatter(Locale.ROOT)
    );

    /*
     * Returns a basic formatter for a full date as four digit weekyear, two
     * digit week of weekyear, and one digit day of week (YYYY'W'wwe).
     */
    private static final DateFormatter BASIC_WEEK_DATE =
        new JavaDateFormatter("basic_week_date", STRICT_BASIC_WEEK_DATE_PRINTER, BASIC_WEEK_DATE_FORMATTER);

    /*
     * Returns a formatter for a full date as four digit year, two digit month
     * of year, and two digit day of month (yyyy-MM-dd).
     */
    private static final DateFormatter DATE = new JavaDateFormatter("date",
        DateTimeFormatter.ISO_LOCAL_DATE.withResolverStyle(ResolverStyle.LENIENT),
        DATE_FORMATTER);

    // only the formatter, nothing optional here
    private static final DateTimeFormatter DATE_TIME_NO_MILLIS_PRINTER = new DateTimeFormatterBuilder()
        .append(DateTimeFormatter.ISO_LOCAL_DATE.withResolverStyle(ResolverStyle.LENIENT))
        .appendLiteral('T')
        .appendPattern("HH:mm")
        .appendLiteral(':')
        .appendValue(SECOND_OF_MINUTE, 2, 2, SignStyle.NOT_NEGATIVE)
        .appendZoneId()
        .toFormatter(Locale.ROOT);

    private static final DateTimeFormatter DATE_TIME_PREFIX = new DateTimeFormatterBuilder()
        .append(DATE_FORMATTER)
        .appendLiteral('T')
        .append(HOUR_MINUTE_FORMATTER)
        .optionalStart()
        .appendLiteral(':')
        .appendValue(SECOND_OF_MINUTE, 1, 2, SignStyle.NOT_NEGATIVE)
        .optionalEnd()
        .toFormatter(Locale.ROOT);

    /*
     * Returns a formatter that combines a full date and time without millis, but with a timezone that can be optional
     * separated by a 'T' (yyyy-MM-dd'T'HH:mm:ssZ).
     */
    private static final DateFormatter DATE_TIME_NO_MILLIS = new JavaDateFormatter("date_time_no_millis",
        DATE_TIME_NO_MILLIS_PRINTER,
        new DateTimeFormatterBuilder().append(DATE_TIME_PREFIX).appendZoneOrOffsetId().toFormatter(Locale.ROOT),
        new DateTimeFormatterBuilder().append(DATE_TIME_PREFIX).append(TIME_ZONE_FORMATTER_NO_COLON).toFormatter(Locale.ROOT),
        new DateTimeFormatterBuilder().append(DATE_TIME_PREFIX)
            .optionalStart().appendZoneOrOffsetId().optionalEnd().toFormatter(Locale.ROOT),
        new DateTimeFormatterBuilder().append(DATE_TIME_PREFIX)
            .optionalStart().append(TIME_ZONE_FORMATTER_NO_COLON).optionalEnd().toFormatter(Locale.ROOT)
    );

    /*
     * Returns a formatter for a two digit hour of day, two digit minute of
     * hour, two digit second of minute, and three digit fraction of
     * second (HH:mm:ss.SSS).
     */
    private static final DateFormatter HOUR_MINUTE_SECOND_MILLIS = new JavaDateFormatter("hour_minute_second_millis",
        STRICT_HOUR_MINUTE_SECOND_MILLIS_PRINTER, HOUR_MINUTE_SECOND_MILLIS_FORMATTER);

    private static final DateFormatter HOUR_MINUTE_SECOND_FRACTION = new JavaDateFormatter("hour_minute_second_fraction",
        STRICT_HOUR_MINUTE_SECOND_MILLIS_PRINTER, HOUR_MINUTE_SECOND_FRACTION_FORMATTER);

    /*
     * Returns a formatter for a two digit hour of day and two digit minute of
     * hour. (HH:mm)
     */
    private static final DateFormatter HOUR_MINUTE =
        new JavaDateFormatter("hour_minute", DateTimeFormatter.ofPattern("HH:mm", Locale.ROOT), HOUR_MINUTE_FORMATTER);

    /*
     * A strict formatter that formats or parses a hour, minute and second, such as '09:43:25'.
     */
    private static final DateFormatter HOUR_MINUTE_SECOND = new JavaDateFormatter("hour_minute_second",
        STRICT_HOUR_MINUTE_SECOND_FORMATTER,
        new DateTimeFormatterBuilder()
            .append(HOUR_MINUTE_FORMATTER)
            .appendLiteral(":")
            .appendValue(SECOND_OF_MINUTE, 1, 2, SignStyle.NOT_NEGATIVE)
            .toFormatter(Locale.ROOT)
    );

    /*
     * Returns a formatter for a two digit hour of day. (HH)
     */
    private static final DateFormatter HOUR = new JavaDateFormatter("hour",
        DateTimeFormatter.ofPattern("HH", Locale.ROOT),
        new DateTimeFormatterBuilder().appendValue(HOUR_OF_DAY, 1, 2, SignStyle.NOT_NEGATIVE).toFormatter(Locale.ROOT)
    );

    private static final DateTimeFormatter ORDINAL_DATE_TIME_FORMATTER_BASE = new DateTimeFormatterBuilder()
        .append(ORDINAL_DATE_FORMATTER)
        .appendLiteral('T')
        .append(HOUR_MINUTE_FORMATTER)
        .optionalStart()
        .appendLiteral(':')
        .appendValue(SECOND_OF_MINUTE, 1, 2, SignStyle.NOT_NEGATIVE)
        .appendFraction(NANO_OF_SECOND, 1, 9, true)
        .optionalEnd()
        .toFormatter(Locale.ROOT);

    /*
     * Returns a formatter for a full ordinal date and time, using a four
     * digit year and three digit dayOfYear (yyyy-DDD'T'HH:mm:ss.SSSZZ).
     */
    private static final DateFormatter ORDINAL_DATE_TIME = new JavaDateFormatter("ordinal_date_time",
        new DateTimeFormatterBuilder().append(STRICT_ORDINAL_DATE_TIME_FORMATTER_BASE)
            .appendZoneOrOffsetId().toFormatter(Locale.ROOT),
        new DateTimeFormatterBuilder().append(ORDINAL_DATE_TIME_FORMATTER_BASE)
            .appendZoneOrOffsetId().toFormatter(Locale.ROOT),
        new DateTimeFormatterBuilder().append(ORDINAL_DATE_TIME_FORMATTER_BASE)
            .append(TIME_ZONE_FORMATTER_NO_COLON).toFormatter(Locale.ROOT)
    );

    private static final DateTimeFormatter ORDINAL_DATE_TIME_NO_MILLIS_BASE = new DateTimeFormatterBuilder()
        .append(ORDINAL_DATE_FORMATTER)
        .appendLiteral('T')
        .append(HOUR_MINUTE_SECOND_FORMATTER)
        .toFormatter(Locale.ROOT);

    /*
     * Returns a formatter for a full ordinal date and time without millis,
     * using a four digit year and three digit dayOfYear (yyyy-DDD'T'HH:mm:ssZZ).
     */
    private static final DateFormatter ORDINAL_DATE_TIME_NO_MILLIS = new JavaDateFormatter("ordinal_date_time_no_millis",
        new DateTimeFormatterBuilder().append(STRICT_ORDINAL_DATE_TIME_NO_MILLIS_BASE)
            .appendZoneOrOffsetId().toFormatter(Locale.ROOT),
        new DateTimeFormatterBuilder().append(ORDINAL_DATE_TIME_NO_MILLIS_BASE)
            .appendZoneOrOffsetId().toFormatter(Locale.ROOT),
        new DateTimeFormatterBuilder().append(ORDINAL_DATE_TIME_NO_MILLIS_BASE)
            .append(TIME_ZONE_FORMATTER_NO_COLON).toFormatter(Locale.ROOT)
    );

    /*
     * Returns a formatter that combines a full weekyear date and time,
     * separated by a 'T' (xxxx-'W'ww-e'T'HH:mm:ss.SSSZZ).
     */
    private static final DateFormatter WEEK_DATE_TIME = new JavaDateFormatter("week_date_time",
        new DateTimeFormatterBuilder().append(ISO_WEEK_DATE_T).append(STRICT_TIME_PRINTER).appendZoneOrOffsetId().toFormatter(Locale.ROOT),
        new DateTimeFormatterBuilder().append(WEEK_DATE_FORMATTER).appendLiteral("T").append(TIME_PREFIX)
            .appendZoneOrOffsetId().toFormatter(Locale.ROOT),
        new DateTimeFormatterBuilder().append(WEEK_DATE_FORMATTER).appendLiteral("T").append(TIME_PREFIX)
            .append(TIME_ZONE_FORMATTER_NO_COLON).toFormatter(Locale.ROOT)
    );

    /*
     * Returns a formatter that combines a full weekyear date and time,
     * separated by a 'T' (xxxx-'W'ww-e'T'HH:mm:ssZZ).
     */
    private static final DateFormatter WEEK_DATE_TIME_NO_MILLIS = new JavaDateFormatter("week_date_time_no_millis",
        new DateTimeFormatterBuilder().append(ISO_WEEK_DATE_T)
            .append(STRICT_TIME_NO_MILLIS_BASE).appendZoneOrOffsetId().toFormatter(Locale.ROOT),
        new DateTimeFormatterBuilder().append(WEEK_DATE_FORMATTER).append(T_TIME_NO_MILLIS_FORMATTER)
            .appendZoneOrOffsetId().toFormatter(Locale.ROOT),
        new DateTimeFormatterBuilder().append(WEEK_DATE_FORMATTER).append(T_TIME_NO_MILLIS_FORMATTER)
            .append(TIME_ZONE_FORMATTER_NO_COLON).toFormatter(Locale.ROOT)
    );

    /*
     * Returns a basic formatter that combines a basic weekyear date and time,
     * separated by a 'T' (xxxx'W'wwe'T'HHmmss.SSSX).
     */
    private static final DateFormatter BASIC_WEEK_DATE_TIME = new JavaDateFormatter("basic_week_date_time",
        new DateTimeFormatterBuilder()
            .append(STRICT_BASIC_WEEK_DATE_PRINTER)
            .append(DateTimeFormatter.ofPattern("'T'HHmmss.SSSX", Locale.ROOT))
            .toFormatter(Locale.ROOT),
        new DateTimeFormatterBuilder().append(BASIC_WEEK_DATE_FORMATTER).append(BASIC_T_TIME_FORMATTER)
            .appendZoneOrOffsetId().toFormatter(Locale.ROOT),
        new DateTimeFormatterBuilder().append(BASIC_WEEK_DATE_FORMATTER).append(BASIC_T_TIME_FORMATTER)
            .append(TIME_ZONE_FORMATTER_NO_COLON).toFormatter(Locale.ROOT)
    );

    /*
     * Returns a basic formatter that combines a basic weekyear date and time,
     * separated by a 'T' (xxxx'W'wwe'T'HHmmssX).
     */
    private static final DateFormatter BASIC_WEEK_DATE_TIME_NO_MILLIS = new JavaDateFormatter("basic_week_date_time_no_millis",
        new DateTimeFormatterBuilder()
            .append(STRICT_BASIC_WEEK_DATE_PRINTER).append(DateTimeFormatter.ofPattern("'T'HHmmssX", Locale.ROOT))
            .toFormatter(Locale.ROOT),
        new DateTimeFormatterBuilder().append(BASIC_WEEK_DATE_FORMATTER).appendLiteral("T").append(BASIC_TIME_NO_MILLIS_BASE)
            .appendZoneOrOffsetId().toFormatter(Locale.ROOT),
        new DateTimeFormatterBuilder().append(BASIC_WEEK_DATE_FORMATTER).appendLiteral("T").append(BASIC_TIME_NO_MILLIS_BASE)
            .append(TIME_ZONE_FORMATTER_NO_COLON).toFormatter(Locale.ROOT)
    );

    /*
     * Returns a formatter for a two digit hour of day, two digit minute of
     * hour, two digit second of minute, three digit fraction of second, and
     * time zone offset (HH:mm:ss.SSSZZ).
     */
    private static final DateFormatter TIME = new JavaDateFormatter("time",
        new DateTimeFormatterBuilder().append(STRICT_TIME_PRINTER).appendZoneOrOffsetId().toFormatter(Locale.ROOT),
        new DateTimeFormatterBuilder().append(TIME_PREFIX).appendZoneOrOffsetId().toFormatter(Locale.ROOT),
        new DateTimeFormatterBuilder().append(TIME_PREFIX).append(TIME_ZONE_FORMATTER_NO_COLON).toFormatter(Locale.ROOT)
    );

    /*
     * Returns a formatter for a two digit hour of day, two digit minute of
     * hour, two digit second of minute, andtime zone offset (HH:mm:ssZZ).
     */
    private static final DateFormatter TIME_NO_MILLIS = new JavaDateFormatter("time_no_millis",
        new DateTimeFormatterBuilder().append(STRICT_TIME_NO_MILLIS_BASE).appendZoneOrOffsetId().toFormatter(Locale.ROOT),
        new DateTimeFormatterBuilder().append(TIME_NO_MILLIS_FORMATTER).appendZoneOrOffsetId().toFormatter(Locale.ROOT),
        new DateTimeFormatterBuilder().append(TIME_NO_MILLIS_FORMATTER).append(TIME_ZONE_FORMATTER_NO_COLON).toFormatter(Locale.ROOT)
    );

    /*
     * Returns a formatter for a two digit hour of day, two digit minute of
     * hour, two digit second of minute, three digit fraction of second, and
     * time zone offset prefixed by 'T' ('T'HH:mm:ss.SSSZZ).
     */
    private static final DateFormatter T_TIME = new JavaDateFormatter("t_time",
        new DateTimeFormatterBuilder().appendLiteral('T').append(STRICT_TIME_PRINTER).appendZoneOrOffsetId().toFormatter(Locale.ROOT),
        new DateTimeFormatterBuilder().appendLiteral("T").append(TIME_PREFIX)
            .appendZoneOrOffsetId().toFormatter(Locale.ROOT),
        new DateTimeFormatterBuilder().appendLiteral("T").append(TIME_PREFIX)
            .append(TIME_ZONE_FORMATTER_NO_COLON).toFormatter(Locale.ROOT)
    );

    /*
     * Returns a formatter for a two digit hour of day, two digit minute of
     * hour, two digit second of minute, and time zone offset prefixed
     * by 'T' ('T'HH:mm:ssZZ).
     */
    private static final DateFormatter T_TIME_NO_MILLIS = new JavaDateFormatter("t_time_no_millis",
        new DateTimeFormatterBuilder().appendLiteral("T").append(STRICT_TIME_NO_MILLIS_BASE)
            .appendZoneOrOffsetId().toFormatter(Locale.ROOT),
        new DateTimeFormatterBuilder().append(T_TIME_NO_MILLIS_FORMATTER).appendZoneOrOffsetId().toFormatter(Locale.ROOT),
        new DateTimeFormatterBuilder().append(T_TIME_NO_MILLIS_FORMATTER).append(TIME_ZONE_FORMATTER_NO_COLON).toFormatter(Locale.ROOT)
    );

    /*
     * A strict formatter that formats or parses a year and a month, such as '2011-12'.
     */
    private static final DateFormatter YEAR_MONTH = new JavaDateFormatter("year_month",
        new DateTimeFormatterBuilder()
            .appendValue(ChronoField.YEAR, 4, 10, SignStyle.EXCEEDS_PAD)
            .appendLiteral("-")
            .appendValue(MONTH_OF_YEAR, 2, 2, SignStyle.NOT_NEGATIVE)
            .toFormatter(Locale.ROOT),
        new DateTimeFormatterBuilder().appendValue(ChronoField.YEAR).appendLiteral("-").appendValue(MONTH_OF_YEAR).toFormatter(Locale.ROOT)
    );

    /*
     * A strict date formatter that formats or parses a date without an offset, such as '2011-12-03'.
     */
    private static final DateFormatter YEAR_MONTH_DAY = new JavaDateFormatter("year_month_day",
        STRICT_YEAR_MONTH_DAY_FORMATTER,
        new DateTimeFormatterBuilder()
            .appendValue(ChronoField.YEAR)
            .appendLiteral("-")
            .appendValue(MONTH_OF_YEAR)
            .appendLiteral("-")
            .appendValue(DAY_OF_MONTH)
            .toFormatter(Locale.ROOT)
    );

    /*
     * Returns a formatter for a full date as four digit weekyear, two digit
     * week of weekyear, and one digit day of week (xxxx-'W'ww-e).
     */
    private static final DateFormatter WEEK_DATE = new JavaDateFormatter("week_date", ISO_WEEK_DATE, WEEK_DATE_FORMATTER);

    /*
     * Returns a formatter for a four digit weekyear and two digit week of
     * weekyear. (xxxx-'W'ww)
     */
    private static final DateFormatter WEEKYEAR_WEEK = new JavaDateFormatter("weekyear_week", STRICT_WEEKYEAR_WEEK_FORMATTER,
        new DateTimeFormatterBuilder()
            .appendValue(WeekFields.ISO.weekBasedYear())
            .appendLiteral("-W")
            .appendValue(WeekFields.ISO.weekOfWeekBasedYear())
            .toFormatter(Locale.ROOT)
    );

    /*
     * Returns a formatter for a four digit weekyear, two digit week of
     * weekyear, and one digit day of week. (xxxx-'W'ww-e)
     */
    private static final DateFormatter WEEKYEAR_WEEK_DAY = new JavaDateFormatter("weekyear_week_day",
        new DateTimeFormatterBuilder()
            .append(STRICT_WEEKYEAR_WEEK_FORMATTER)
            .appendLiteral("-")
            .appendValue(WeekFields.ISO.dayOfWeek())
            .toFormatter(Locale.ROOT),
        new DateTimeFormatterBuilder()
            .appendValue(WeekFields.ISO.weekBasedYear())
            .appendLiteral("-W")
            .appendValue(WeekFields.ISO.weekOfWeekBasedYear())
            .appendLiteral("-")
            .appendValue(WeekFields.ISO.dayOfWeek())
            .toFormatter(Locale.ROOT)
    );

    /////////////////////////////////////////
    //
    // end lenient formatters
    //
    /////////////////////////////////////////

    static DateFormatter forPattern(String input) {
        if (Strings.hasLength(input)) {
            input = input.trim();
        }
        if (input == null || input.length() == 0) {
            throw new IllegalArgumentException("No date pattern provided");
        }

        if ("basicDate".equals(input) || "basic_date".equals(input)) {
            return BASIC_DATE;
        } else if ("basicDateTime".equals(input) || "basic_date_time".equals(input)) {
            return BASIC_DATE_TIME;
        } else if ("basicDateTimeNoMillis".equals(input) || "basic_date_time_no_millis".equals(input)) {
            return BASIC_DATE_TIME_NO_MILLIS;
        } else if ("basicOrdinalDate".equals(input) || "basic_ordinal_date".equals(input)) {
            return BASIC_ORDINAL_DATE;
        } else if ("basicOrdinalDateTime".equals(input) || "basic_ordinal_date_time".equals(input)) {
            return BASIC_ORDINAL_DATE_TIME;
        } else if ("basicOrdinalDateTimeNoMillis".equals(input) || "basic_ordinal_date_time_no_millis".equals(input)) {
            return BASIC_ORDINAL_DATE_TIME_NO_MILLIS;
        } else if ("basicTime".equals(input) || "basic_time".equals(input)) {
            return BASIC_TIME;
        } else if ("basicTimeNoMillis".equals(input) || "basic_time_no_millis".equals(input)) {
            return BASIC_TIME_NO_MILLIS;
        } else if ("basicTTime".equals(input) || "basic_t_time".equals(input)) {
            return BASIC_T_TIME;
        } else if ("basicTTimeNoMillis".equals(input) || "basic_t_time_no_millis".equals(input)) {
            return BASIC_T_TIME_NO_MILLIS;
        } else if ("basicWeekDate".equals(input) || "basic_week_date".equals(input)) {
            return BASIC_WEEK_DATE;
        } else if ("basicWeekDateTime".equals(input) || "basic_week_date_time".equals(input)) {
            return BASIC_WEEK_DATE_TIME;
        } else if ("basicWeekDateTimeNoMillis".equals(input) || "basic_week_date_time_no_millis".equals(input)) {
            return BASIC_WEEK_DATE_TIME_NO_MILLIS;
        } else if ("date".equals(input)) {
            return DATE;
        } else if ("dateHour".equals(input) || "date_hour".equals(input)) {
            return DATE_HOUR;
        } else if ("dateHourMinute".equals(input) || "date_hour_minute".equals(input)) {
            return DATE_HOUR_MINUTE;
        } else if ("dateHourMinuteSecond".equals(input) || "date_hour_minute_second".equals(input)) {
            return DATE_HOUR_MINUTE_SECOND;
        } else if ("dateHourMinuteSecondFraction".equals(input) || "date_hour_minute_second_fraction".equals(input)) {
            return DATE_HOUR_MINUTE_SECOND_FRACTION;
        } else if ("dateHourMinuteSecondMillis".equals(input) || "date_hour_minute_second_millis".equals(input)) {
            return DATE_HOUR_MINUTE_SECOND_MILLIS;
        } else if ("dateOptionalTime".equals(input) || "date_optional_time".equals(input)) {
            return DATE_OPTIONAL_TIME;
        } else if ("dateTime".equals(input) || "date_time".equals(input)) {
            return DATE_TIME;
        } else if ("dateTimeNoMillis".equals(input) || "date_time_no_millis".equals(input)) {
            return DATE_TIME_NO_MILLIS;
        } else if ("hour".equals(input)) {
            return HOUR;
        } else if ("hourMinute".equals(input) || "hour_minute".equals(input)) {
            return HOUR_MINUTE;
        } else if ("hourMinuteSecond".equals(input) || "hour_minute_second".equals(input)) {
            return HOUR_MINUTE_SECOND;
        } else if ("hourMinuteSecondFraction".equals(input) || "hour_minute_second_fraction".equals(input)) {
            return HOUR_MINUTE_SECOND_FRACTION;
        } else if ("hourMinuteSecondMillis".equals(input) || "hour_minute_second_millis".equals(input)) {
            return HOUR_MINUTE_SECOND_MILLIS;
        } else if ("ordinalDate".equals(input) || "ordinal_date".equals(input)) {
            return ORDINAL_DATE;
        } else if ("ordinalDateTime".equals(input) || "ordinal_date_time".equals(input)) {
            return ORDINAL_DATE_TIME;
        } else if ("ordinalDateTimeNoMillis".equals(input) || "ordinal_date_time_no_millis".equals(input)) {
            return ORDINAL_DATE_TIME_NO_MILLIS;
        } else if ("time".equals(input)) {
            return TIME;
        } else if ("timeNoMillis".equals(input) || "time_no_millis".equals(input)) {
            return TIME_NO_MILLIS;
        } else if ("tTime".equals(input) || "t_time".equals(input)) {
            return T_TIME;
        } else if ("tTimeNoMillis".equals(input) || "t_time_no_millis".equals(input)) {
            return T_TIME_NO_MILLIS;
        } else if ("weekDate".equals(input) || "week_date".equals(input)) {
            return WEEK_DATE;
        } else if ("weekDateTime".equals(input) || "week_date_time".equals(input)) {
            return WEEK_DATE_TIME;
        } else if ("weekDateTimeNoMillis".equals(input) || "week_date_time_no_millis".equals(input)) {
            return WEEK_DATE_TIME_NO_MILLIS;
        } else if ("weekyear".equals(input) || "week_year".equals(input)) {
            return WEEK_YEAR;
        } else if ("weekyearWeek".equals(input) || "weekyear_week".equals(input)) {
            return WEEKYEAR_WEEK;
        } else if ("weekyearWeekDay".equals(input) || "weekyear_week_day".equals(input)) {
            return WEEKYEAR_WEEK_DAY;
        } else if ("year".equals(input)) {
            return YEAR;
        } else if ("yearMonth".equals(input) || "year_month".equals(input)) {
            return YEAR_MONTH;
        } else if ("yearMonthDay".equals(input) || "year_month_day".equals(input)) {
            return YEAR_MONTH_DAY;
        } else if ("epoch_second".equals(input)) {
            return EpochTime.SECONDS_FORMATTER;
        } else if ("epoch_millis".equals(input)) {
            return EpochTime.MILLIS_FORMATTER;
        // strict date formats here, must be at least 4 digits for year and two for months and two for day
        } else if ("strictBasicWeekDate".equals(input) || "strict_basic_week_date".equals(input)) {
            return STRICT_BASIC_WEEK_DATE;
        } else if ("strictBasicWeekDateTime".equals(input) || "strict_basic_week_date_time".equals(input)) {
            return STRICT_BASIC_WEEK_DATE_TIME;
        } else if ("strictBasicWeekDateTimeNoMillis".equals(input) || "strict_basic_week_date_time_no_millis".equals(input)) {
            return STRICT_BASIC_WEEK_DATE_TIME_NO_MILLIS;
        } else if ("strictDate".equals(input) || "strict_date".equals(input)) {
            return STRICT_DATE;
        } else if ("strictDateHour".equals(input) || "strict_date_hour".equals(input)) {
            return STRICT_DATE_HOUR;
        } else if ("strictDateHourMinute".equals(input) || "strict_date_hour_minute".equals(input)) {
            return STRICT_DATE_HOUR_MINUTE;
        } else if ("strictDateHourMinuteSecond".equals(input) || "strict_date_hour_minute_second".equals(input)) {
            return STRICT_DATE_HOUR_MINUTE_SECOND;
        } else if ("strictDateHourMinuteSecondFraction".equals(input) || "strict_date_hour_minute_second_fraction".equals(input)) {
            return STRICT_DATE_HOUR_MINUTE_SECOND_FRACTION;
        } else if ("strictDateHourMinuteSecondMillis".equals(input) || "strict_date_hour_minute_second_millis".equals(input)) {
            return STRICT_DATE_HOUR_MINUTE_SECOND_MILLIS;
        } else if ("strictDateOptionalTime".equals(input) || "strict_date_optional_time".equals(input)) {
            return STRICT_DATE_OPTIONAL_TIME;
        } else if ("strictDateOptionalTimeNanos".equals(input) || "strict_date_optional_time_nanos".equals(input)) {
            return STRICT_DATE_OPTIONAL_TIME_NANOS;
        } else if ("strictDateTime".equals(input) || "strict_date_time".equals(input)) {
            return STRICT_DATE_TIME;
        } else if ("strictDateTimeNoMillis".equals(input) || "strict_date_time_no_millis".equals(input)) {
            return STRICT_DATE_TIME_NO_MILLIS;
        } else if ("strictHour".equals(input) || "strict_hour".equals(input)) {
            return STRICT_HOUR;
        } else if ("strictHourMinute".equals(input) || "strict_hour_minute".equals(input)) {
            return STRICT_HOUR_MINUTE;
        } else if ("strictHourMinuteSecond".equals(input) || "strict_hour_minute_second".equals(input)) {
            return STRICT_HOUR_MINUTE_SECOND;
        } else if ("strictHourMinuteSecondFraction".equals(input) || "strict_hour_minute_second_fraction".equals(input)) {
            return STRICT_HOUR_MINUTE_SECOND_FRACTION;
        } else if ("strictHourMinuteSecondMillis".equals(input) || "strict_hour_minute_second_millis".equals(input)) {
            return STRICT_HOUR_MINUTE_SECOND_MILLIS;
        } else if ("strictOrdinalDate".equals(input) || "strict_ordinal_date".equals(input)) {
            return STRICT_ORDINAL_DATE;
        } else if ("strictOrdinalDateTime".equals(input) || "strict_ordinal_date_time".equals(input)) {
            return STRICT_ORDINAL_DATE_TIME;
        } else if ("strictOrdinalDateTimeNoMillis".equals(input) || "strict_ordinal_date_time_no_millis".equals(input)) {
            return STRICT_ORDINAL_DATE_TIME_NO_MILLIS;
        } else if ("strictTime".equals(input) || "strict_time".equals(input)) {
            return STRICT_TIME;
        } else if ("strictTimeNoMillis".equals(input) || "strict_time_no_millis".equals(input)) {
            return STRICT_TIME_NO_MILLIS;
        } else if ("strictTTime".equals(input) || "strict_t_time".equals(input)) {
            return STRICT_T_TIME;
        } else if ("strictTTimeNoMillis".equals(input) || "strict_t_time_no_millis".equals(input)) {
            return STRICT_T_TIME_NO_MILLIS;
        } else if ("strictWeekDate".equals(input) || "strict_week_date".equals(input)) {
            return STRICT_WEEK_DATE;
        } else if ("strictWeekDateTime".equals(input) || "strict_week_date_time".equals(input)) {
            return STRICT_WEEK_DATE_TIME;
        } else if ("strictWeekDateTimeNoMillis".equals(input) || "strict_week_date_time_no_millis".equals(input)) {
            return STRICT_WEEK_DATE_TIME_NO_MILLIS;
        } else if ("strictWeekyear".equals(input) || "strict_weekyear".equals(input)) {
            return STRICT_WEEKYEAR;
        } else if ("strictWeekyearWeek".equals(input) || "strict_weekyear_week".equals(input)) {
            return STRICT_WEEKYEAR_WEEK;
        } else if ("strictWeekyearWeekDay".equals(input) || "strict_weekyear_week_day".equals(input)) {
            return STRICT_WEEKYEAR_WEEK_DAY;
        } else if ("strictYear".equals(input) || "strict_year".equals(input)) {
            return STRICT_YEAR;
        } else if ("strictYearMonth".equals(input) || "strict_year_month".equals(input)) {
            return STRICT_YEAR_MONTH;
        } else if ("strictYearMonthDay".equals(input) || "strict_year_month_day".equals(input)) {
            return STRICT_YEAR_MONTH_DAY;
        } else {
            try {
                return new JavaDateFormatter(input, new DateTimeFormatterBuilder().appendPattern(input).toFormatter(Locale.ROOT));
            } catch (IllegalArgumentException e) {
                throw new IllegalArgumentException("Invalid format: [" + input + "]: " + e.getMessage(), e);
            }
        }
    }

    static JavaDateFormatter merge(String pattern, List<DateFormatter> formatters) {
        assert formatters.size() > 0;

        List<DateTimeFormatter> dateTimeFormatters = new ArrayList<>(formatters.size());
        DateTimeFormatterBuilder roundupBuilder = new DateTimeFormatterBuilder();
        DateTimeFormatter printer = null;
        for (DateFormatter formatter : formatters) {
            assert formatter instanceof JavaDateFormatter;
            JavaDateFormatter javaDateFormatter = (JavaDateFormatter) formatter;
            if (printer == null) {
                printer = javaDateFormatter.getPrinter();
            }
            dateTimeFormatters.add(javaDateFormatter.getParser());
            roundupBuilder.appendOptional(javaDateFormatter.getRoundupParser());
        }
        DateTimeFormatter roundUpParser = roundupBuilder.toFormatter(Locale.ROOT);

        return new JavaDateFormatter(pattern, printer, builder -> builder.append(roundUpParser),
            dateTimeFormatters.toArray(new DateTimeFormatter[0]));
    }

    private static final LocalDate LOCALDATE_EPOCH = LocalDate.of(1970, 1, 1);

    /**
     * Convert a temporal accessor to a zoned date time object - as performant as possible.
     * The .from() methods from the JDK are throwing exceptions when for example ZonedDateTime.from(accessor)
     * or Instant.from(accessor). This results in a huge performance penalty and should be prevented
     * This method prevents exceptions by querying the accessor for certain capabilities
     * and then act on it accordingly
     *
     * This action assumes that we can reliably fall back to some defaults if not all parts of a
     * zoned date time are set
     *
     * - If a zoned date time is passed, it is returned
     * - If no timezone is found, ZoneOffset.UTC is used
     * - If we find a time and a date, converting to a ZonedDateTime is straight forward,
     *   no defaults will be applied
     * - If an accessor only containing of seconds and nanos is found (like epoch_millis/second)
     *   an Instant is created out of that, that becomes a ZonedDateTime with a time zone
     * - If no time is given, the start of the day is used
     * - If no month of the year is found, the first day of the year is used
     * - If an iso based weekyear is found, but not week is specified, the first monday
     *   of the new year is chosen (reataining BWC to joda time)
     * - If an iso based weekyear is found and an iso based weekyear week, the start
     *   of the day is used
     *
     * @param accessor The accessor returned from a parser
     *
     * @return The converted zoned date time
     */
    public static ZonedDateTime from(TemporalAccessor accessor) {
        if (accessor instanceof ZonedDateTime) {
            return (ZonedDateTime) accessor;
        }

        ZoneId zoneId = accessor.query(TemporalQueries.zone());
        if (zoneId == null) {
            zoneId = ZoneOffset.UTC;
        }
        
        LocalDate localDate = accessor.query(TemporalQueries.localDate());
        LocalTime localTime = accessor.query(TemporalQueries.localTime());
        boolean isLocalDateSet = localDate != null;
        boolean isLocalTimeSet = localTime != null;

        // the first two cases are the most common, so this allows us to exit early when parsing dates
        if (isLocalDateSet && isLocalTimeSet) {
            return of(localDate, localTime, zoneId);
        } else if (accessor.isSupported(ChronoField.INSTANT_SECONDS) && accessor.isSupported(NANO_OF_SECOND)) {
            return Instant.from(accessor).atZone(zoneId);
        } else if (isLocalDateSet) {
            return localDate.atStartOfDay(zoneId);
        } else if (isLocalTimeSet) {
            return of(LOCALDATE_EPOCH, localTime, zoneId);
        } else if (accessor.isSupported(ChronoField.YEAR)) {
            if (accessor.isSupported(MONTH_OF_YEAR)) {
                return getFirstOfMonth(accessor).atStartOfDay(zoneId);
            } else {
                return Year.of(accessor.get(ChronoField.YEAR)).atDay(1).atStartOfDay(zoneId);
            }
        } else if (accessor.isSupported(WeekFields.ISO.weekBasedYear())) {
            if (accessor.isSupported(WeekFields.ISO.weekOfWeekBasedYear())) {
                return Year.of(accessor.get(WeekFields.ISO.weekBasedYear()))
                    .atDay(1)
                    .with(WeekFields.ISO.weekOfWeekBasedYear(), accessor.getLong(WeekFields.ISO.weekOfWeekBasedYear()))
                    .atStartOfDay(zoneId);
            } else {
                return Year.of(accessor.get(WeekFields.ISO.weekBasedYear()))
                    .atDay(1)
                    .with(TemporalAdjusters.firstInMonth(DayOfWeek.MONDAY))
                    .atStartOfDay(zoneId);
            }
        }

        // we should not reach this piece of code, everything being parsed we should be able to
        // convert to a zoned date time! If not, we have to extend the above methods
        throw new IllegalArgumentException("temporal accessor [" + accessor + "] cannot be converted to zoned date time");
    }

    @SuppressForbidden(reason = "ZonedDateTime.of is fine here")
    private static ZonedDateTime of(LocalDate localDate, LocalTime localTime, ZoneId zoneId) {
        return ZonedDateTime.of(localDate, localTime, zoneId);
    }

    @SuppressForbidden(reason = "LocalDate.of is fine here")
    private static LocalDate getFirstOfMonth(TemporalAccessor accessor) {
        return LocalDate.of(accessor.get(ChronoField.YEAR), accessor.get(MONTH_OF_YEAR), 1);
    }
}<|MERGE_RESOLUTION|>--- conflicted
+++ resolved
@@ -110,12 +110,6 @@
         .appendLiteral(':')
         .appendValue(SECOND_OF_MINUTE, 2, 2, SignStyle.NOT_NEGATIVE)
         .optionalStart()
-<<<<<<< HEAD
-        .appendFraction(NANO_OF_SECOND, 3, 6, true)
-        .optionalEnd()
-        .optionalStart()
-=======
->>>>>>> eadcb5f0
         .appendFraction(NANO_OF_SECOND, 3, 9, true)
         .optionalEnd()
         .optionalEnd()

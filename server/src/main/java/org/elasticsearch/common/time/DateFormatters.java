--- conflicted
+++ resolved
@@ -85,11 +85,7 @@
         .appendLiteral(':')
         .appendValue(SECOND_OF_MINUTE, 2, 2, SignStyle.NOT_NEGATIVE)
         .optionalStart()
-<<<<<<< HEAD
-        .appendFraction(MILLI_OF_SECOND, 3, 9, true)
-=======
         .appendFraction(NANO_OF_SECOND, 3, 3, true)
->>>>>>> 170d7413
         .optionalEnd()
         .optionalEnd()
         .optionalStart()
@@ -103,7 +99,6 @@
         .append(STRICT_YEAR_MONTH_DAY_FORMATTER)
         .optionalStart()
         .appendLiteral('T')
-<<<<<<< HEAD
         .optionalStart()
         .appendValue(HOUR_OF_DAY, 2, 2, SignStyle.NOT_NEGATIVE)
         .optionalStart()
@@ -112,22 +107,8 @@
         .optionalStart()
         .appendLiteral(':')
         .appendValue(SECOND_OF_MINUTE, 2, 2, SignStyle.NOT_NEGATIVE)
-=======
->>>>>>> 170d7413
-        .optionalStart()
-        .appendValue(HOUR_OF_DAY, 2, 2, SignStyle.NOT_NEGATIVE)
-        .optionalStart()
-        .appendLiteral(':')
-        .appendValue(MINUTE_OF_HOUR, 2, 2, SignStyle.NOT_NEGATIVE)
-        .optionalStart()
-        .appendLiteral(':')
-        .appendValue(SECOND_OF_MINUTE, 2, 2, SignStyle.NOT_NEGATIVE)
         .optionalStart()
         .appendFraction(NANO_OF_SECOND, 3, 3, true)
-        .optionalEnd()
-        .optionalStart()
-        .appendFraction(NANO_OF_SECOND, 3, 9, true)
-        .optionalEnd()
         .optionalEnd()
         .optionalStart()
         .appendFraction(NANO_OF_SECOND, 3, 9, true)
@@ -618,11 +599,7 @@
             .appendLiteral("T")
             .append(STRICT_HOUR_MINUTE_SECOND_FORMATTER)
             //  this one here is lenient as well to retain joda time based bwc compatibility
-<<<<<<< HEAD
-            .appendFraction(MILLI_OF_SECOND, 1, 3, true)
-=======
             .appendFraction(NANO_OF_SECOND, 1, 3, true)
->>>>>>> 170d7413
             .toFormatter(Locale.ROOT)
     );
 

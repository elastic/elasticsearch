/*
 * Copyright Elasticsearch B.V. and/or licensed to Elasticsearch B.V. under one
 * or more contributor license agreements. Licensed under the Elastic License
 * 2.0 and the Server Side Public License, v 1; you may not use this file except
 * in compliance with, at your election, the Elastic License 2.0 or the Server
 * Side Public License, v 1.
 */

package org.elasticsearch.common.util;

import org.elasticsearch.action.ActionListener;
import org.elasticsearch.action.support.ContextPreservingActionListener;
import org.elasticsearch.action.support.ListenableActionFuture;
import org.elasticsearch.common.util.concurrent.ThreadContext;
import org.elasticsearch.core.AbstractRefCounted;
import org.elasticsearch.core.Nullable;
import org.elasticsearch.tasks.TaskCancelledException;

import java.util.ArrayList;
import java.util.concurrent.atomic.AtomicBoolean;
import java.util.concurrent.atomic.AtomicReference;
import java.util.function.BooleanSupplier;

/**
 * A cache of a single object whose refresh process can be cancelled. The cached value is computed lazily on the first retrieval, and
 * associated with a key which is used to determine its freshness for subsequent retrievals.
 * <p>
 * This is useful for things like computing stats over cluster metadata: the first time stats are requested they are computed, but
 * subsequent calls re-use the computed value as long as they pertain to the same metadata version. If stats are requested for a different
 * metadata version then the cached value is dropped and a new one is computed.
 * <p>
 * Retrievals happen via the async {@link #get} method. If a retrieval is cancelled (e.g. the channel on which to return the stats is
 * closed) then the computation carries on running in case another retrieval for the same key arrives in future. However if all of the
 * retrievals for a key are cancelled <i>and</i> a retrieval occurs for a fresher key then the computation itself is cancelled.
 * <p>
 * Cancellation is based on polling: the {@link #refresh} method checks whether it should abort whenever it is convenient to do so, which in
 * turn checks all the pending retrievals to see whether they have been cancelled.
 *
 * @param <Input> The type of the input to the computation of the cached value.
 * @param <Key>   The key type. The cached value is associated with a key, and subsequent {@link #get} calls compare keys of the given input
 *                value to determine whether the cached value is fresh or not. See {@link #isFresh}.
 * @param <Value> The type of the cached value.
 */
public abstract class CancellableSingleObjectCache<Input, Key, Value> {

    private final ThreadContext threadContext;

    private final AtomicReference<CachedItem> currentCachedItemRef = new AtomicReference<>();

    protected CancellableSingleObjectCache(ThreadContext threadContext) {
        this.threadContext = threadContext;
    }

    /**
     * Compute a new value for the cache.
     * <p>
     * If an exception is thrown, or passed to the {@code listener}, then it is passed on to all waiting listeners but it is not cached so
     * that subsequent retrievals will trigger subsequent calls to this method.
     * <p>
     * Implementations of this method should poll for cancellation by running {@code ensureNotCancelled} whenever appropriate. The
     * computation is cancelled if all of the corresponding retrievals have been cancelled <i>and</i> a retrieval has since happened for a
     * fresher key.
     *
     * @param input              The input to this computation, which will be converted to a key and used to determine whether it is
     *                           suitably fresh for future requests too.
     * @param ensureNotCancelled A {@link Runnable} which throws a {@link TaskCancelledException} if the result of the computation is no
     *                           longer needed. On cancellation, notifying the {@code listener} is optional.
     * @param supersedeIfStale   Checks whether the {@code input} to this refresh has been superseded by a fresher input. If the current
     *                           input has been superseded then this supplier subscribes the {@code listener} (and corresponding
     *                           cancellation checks) to the computation from the new input and returns {@code true}, indicating that no
     *                           further action is needed by this invocation of {@code refresh()}. If the current input is still the
     *                           freshest then it takes no action and returns {@code false} to indicate that this invocation of {@code
     *                           refresh()} must proceed. Implementations of {@code refresh()} that work asynchronously, for instance by
     *                           running the computation on a different thread, should use this to check for freshness when they resume.
     * @param listener           A {@link ActionListener} which should be notified when the computation completes. If the computation fails
     *                           by calling {@link ActionListener#onFailure} then the result is returned to the pending listeners but is not
     *                           cached.
     */
    protected abstract void refresh(
        Input input,
        Runnable ensureNotCancelled,
        BooleanSupplier supersedeIfStale,
        ActionListener<Value> listener
    );

    /**
     * Compute the key for the given input value.
     */
    protected abstract Key getKey(Input input);

    /**
     * Compute whether the {@code currentKey} is fresh enough for a retrieval associated with {@code newKey}.
     *
     * @param currentKey The key of the current (cached or pending) value.
     * @param newKey     The key associated with a new retrival.
     * @return {@code true} if a value computed for {@code currentKey} is fresh enough to satisfy a retrieval for {@code newKey}.
     */
    protected boolean isFresh(Key currentKey, Key newKey) {
        return currentKey.equals(newKey);
    }

    /**
     * Start a retrieval for the value associated with the given {@code input}, and pass it to the given {@code listener}.
     * <p>
     * If a fresh-enough result is available when this method is called then the {@code listener} is notified immediately, on this thread.
     * If a fresh-enough result is already being computed then the {@code listener} is captured and will be notified when the result becomes
     * available, on the thread on which the refresh completes. If no fresh-enough result is either pending or available then this method
     * starts to compute one by calling {@link #refresh} on this thread.
     *
     * @param input       The input to compute the desired value, converted to a {@link Key} to determine if the value that's currently
     *                    cached or pending is fresh enough.
     * @param isCancelled Returns {@code true} if the listener no longer requires the value being computed.
     * @param listener    The listener to notify when the desired value becomes available.
     */
    public final void get(Input input, BooleanSupplier isCancelled, ActionListener<Value> listener) {

        final Key key = getKey(input);

        CachedItem newCachedItem = null;

        do {
            if (isCancelled.getAsBoolean()) {
                listener.onFailure(new TaskCancelledException("task cancelled"));
                return;
            }

            final CachedItem currentCachedItem = currentCachedItemRef.get();
            if (currentCachedItem != null && isFresh(currentCachedItem.getKey(), key)) {
                final boolean listenerAdded = currentCachedItem.addListener(listener, isCancelled);
                if (listenerAdded) {
                    return;
                }

                assert currentCachedItem.refCount() == 0 : currentCachedItem.refCount();
                assert currentCachedItemRef.get() != currentCachedItem;

                // Our item was only just released, possibly cancelled, by another get() with a fresher key. We don't simply retry
                // since that would evict the new item. Instead let's see if it was cancelled or whether it completed properly.
                final var future = currentCachedItem.getFuture();
                if (future.isDone()) {
                    try {
<<<<<<< HEAD
                        listener.onResponse(future.result());
=======
                        listener.onResponse(future.actionResult());
>>>>>>> 8ad86941
                        return;
                    } catch (TaskCancelledException e) {
                        // previous task was cancelled before completion, therefore we must perform our own one-shot refresh
                    } catch (Exception e) {
                        // either the refresh completed exceptionally or the listener threw an exception; call onFailure() either way
                        listener.onFailure(e);
                        return;
                    }
                } // else it's just about to be cancelled, so we can just retry knowing that it will be removed very soon

                continue;
            }

            if (newCachedItem == null) {
                newCachedItem = new CachedItem(key);
            }

            if (currentCachedItemRef.compareAndSet(currentCachedItem, newCachedItem)) {
                if (currentCachedItem != null) {
                    currentCachedItem.decRef();
                }
                final boolean listenerAdded = newCachedItem.addListener(listener, isCancelled);
                assert listenerAdded;
                newCachedItem.decRef(); // release our ref before calling refresh so that we're not blocking a cancellation
                newCachedItem.startRefresh(input);
                return;
            }
            // else the CAS failed because we lost a race to a concurrent retrieval; try again from the top since we expect the race winner
            // to be fresh enough for us and therefore we can just wait for its result.
        } while (true);
    }

    /**
     * An item in the cache, representing a single invocation of {@link #refresh}.
     * <p>
     * This item is ref-counted so that it can be cancelled if it becomes irrelevant. References are held by:
     * <ul>
     *     <li>Every listener that is waiting for the result, released on cancellation. There's no need to release on completion because
     *     there's nothing to cancel once the refresh has completed.</li>
     *     <li>The cache itself, released once this item is no longer the current one in the cache, either because it failed or because a
     *     fresher computation was started.</li>
     *     <li>The process that adds the first listener, released once the first listener is added.</li>
     * </ul>
     */
    private final class CachedItem extends AbstractRefCounted {

        private final Key key;
        private final ListenableActionFuture<Value> future = new ListenableActionFuture<>();
        private final CancellationChecks cancellationChecks = new CancellationChecks();

        CachedItem(Key key) {
            this.key = key;
            incRef(); // start with a refcount of 2 so we're not closed while adding the first listener
            this.future.addListener(new ActionListener<>() {
                @Override
                public void onResponse(Value value) {
                    cancellationChecks.clear();
                }

                @Override
                public void onFailure(Exception e) {
                    cancellationChecks.clear();
                    // Do not cache this failure
                    if (currentCachedItemRef.compareAndSet(CachedItem.this, null)) {
                        // Release reference held by the cache, so that concurrent calls to addListener() fail and retry. Not totally
                        // necessary, we could also fail those listeners as if they'd been added slightly sooner, but it makes the ref
                        // counting easier to document.
                        decRef();
                    }
                }
            });
        }

        Key getKey() {
            return key;
        }

        ListenableActionFuture<Value> getFuture() {
            return future;
        }

        boolean addListener(ActionListener<Value> listener, BooleanSupplier isCancelled) {
            if (tryIncRef()) {
                if (future.isDone()) {
                    // No need to bother with ref counting & cancellation any more, just complete the listener.
                    // We know it wasn't cancelled because there are still references.
<<<<<<< HEAD
                    ActionListener.completeWith(listener, future::result);
=======
                    ActionListener.completeWith(listener, future::actionResult);
>>>>>>> 8ad86941
                } else {
                    // Refresh is still pending; it's not cancelled because there are still references.
                    future.addListener(ContextPreservingActionListener.wrapPreservingContext(listener, threadContext));
                    final AtomicBoolean released = new AtomicBoolean();
                    cancellationChecks.add(() -> {
                        if (released.get() == false && isCancelled.getAsBoolean() && released.compareAndSet(false, true)) {
                            decRef();
                        }
                    });
                }
                return true;
            } else {
                return false;
            }
        }

        private void ensureNotCancelled() {
            cancellationChecks.runAll();
            if (hasReferences() == false) {
                throw new TaskCancelledException("task cancelled");
            }
        }

        @Override
        protected void closeInternal() {
            // Complete the future (and hence all its listeners) with an exception if it hasn't already been completed.
            future.onFailure(new TaskCancelledException("task cancelled"));
        }

        private boolean supersedeIfStale() {
            final CachedItem currentCachedItem = currentCachedItemRef.get();
            if (currentCachedItem == this) {
                // this item is still the freshest
                return false;
            }

            if (currentCachedItem == null) {
                // this item was superseded but the newer item was cancelled so we must proceed with a refresh for this item
                return false;
            }

            cancellationChecks.runAll();
            if (tryIncRef()) {
                try {
                    return currentCachedItem.addListener(future, () -> {
                        cancellationChecks.runAll();
                        return hasReferences() == false;
                    });
                } finally {
                    decRef();
                }
            } else {
                // this item was cancelled, not superseded, so the refresh must complete (typically with a cancellation exception)
                return false;
            }
        }

        void startRefresh(Input input) {
            try {
                refresh(input, this::ensureNotCancelled, this::supersedeIfStale, future);
            } catch (Exception e) {
                future.onFailure(e);
            }
        }
    }

    private static final class CancellationChecks {
        @Nullable // if cleared
        private ArrayList<Runnable> checks = new ArrayList<>();

        synchronized void clear() {
            checks = null;
        }

        synchronized void add(Runnable check) {
            if (checks != null) {
                checks.add(check);
            }
        }

        void runAll() {
            // It's ok not to run all the checks so there's no need for a completely synchronized iteration.
            final int count;
            synchronized (this) {
                if (checks == null) {
                    return;
                }
                count = checks.size();
            }
            for (int i = 0; i < count; i++) {
                final Runnable cancellationCheck;
                synchronized (this) {
                    if (checks == null) {
                        return;
                    }
                    cancellationCheck = checks.get(i);
                }
                cancellationCheck.run();
            }
        }
    }
}<|MERGE_RESOLUTION|>--- conflicted
+++ resolved
@@ -139,11 +139,7 @@
                 final var future = currentCachedItem.getFuture();
                 if (future.isDone()) {
                     try {
-<<<<<<< HEAD
-                        listener.onResponse(future.result());
-=======
                         listener.onResponse(future.actionResult());
->>>>>>> 8ad86941
                         return;
                     } catch (TaskCancelledException e) {
                         // previous task was cancelled before completion, therefore we must perform our own one-shot refresh
@@ -230,11 +226,7 @@
                 if (future.isDone()) {
                     // No need to bother with ref counting & cancellation any more, just complete the listener.
                     // We know it wasn't cancelled because there are still references.
-<<<<<<< HEAD
-                    ActionListener.completeWith(listener, future::result);
-=======
                     ActionListener.completeWith(listener, future::actionResult);
->>>>>>> 8ad86941
                 } else {
                     // Refresh is still pending; it's not cancelled because there are still references.
                     future.addListener(ContextPreservingActionListener.wrapPreservingContext(listener, threadContext));

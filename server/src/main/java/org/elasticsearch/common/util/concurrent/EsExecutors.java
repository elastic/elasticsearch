/*
 * Copyright Elasticsearch B.V. and/or licensed to Elasticsearch B.V. under one
 * or more contributor license agreements. Licensed under the "Elastic License
 * 2.0", the "GNU Affero General Public License v3.0 only", and the "Server Side
 * Public License v 1"; you may not use this file except in compliance with, at
 * your election, the "Elastic License 2.0", the "GNU Affero General Public
 * License v3.0 only", or the "Server Side Public License, v 1".
 */

package org.elasticsearch.common.util.concurrent;

import org.elasticsearch.ExceptionsHelper;
import org.elasticsearch.common.settings.Setting;
import org.elasticsearch.common.settings.Setting.Property;
import org.elasticsearch.common.settings.Settings;
import org.elasticsearch.common.unit.Processors;
import org.elasticsearch.core.Nullable;
import org.elasticsearch.core.SuppressForbidden;
import org.elasticsearch.node.Node;
import org.elasticsearch.telemetry.metric.MeterRegistry;

import java.security.AccessController;
import java.security.PrivilegedAction;
import java.util.List;
import java.util.Optional;
import java.util.concurrent.AbstractExecutorService;
import java.util.concurrent.BlockingQueue;
import java.util.concurrent.CancellationException;
import java.util.concurrent.ExecutionException;
import java.util.concurrent.ExecutorService;
import java.util.concurrent.LinkedTransferQueue;
import java.util.concurrent.RunnableFuture;
import java.util.concurrent.ScheduledExecutorService;
import java.util.concurrent.ThreadFactory;
import java.util.concurrent.ThreadPoolExecutor;
import java.util.concurrent.TimeUnit;
import java.util.concurrent.atomic.AtomicInteger;

/**
 * A collection of static methods to help create different ES Executor types.
 */
public class EsExecutors {

    // although the available processors may technically change, for node sizing we use the number available at launch
    private static final int MAX_NUM_PROCESSORS = Runtime.getRuntime().availableProcessors();

    /**
     * Setting to manually control the number of allocated processors. This setting is used to adjust thread pool sizes per node. The
     * default value is {@link Runtime#availableProcessors()} but should be manually controlled if not all processors on the machine are
     * available to Elasticsearch (e.g., because of CPU limits). Note that this setting accepts floating point processors.
     * If a rounded number is needed, always use {@link EsExecutors#allocatedProcessors(Settings)}.
     */
    public static final Setting<Processors> NODE_PROCESSORS_SETTING = new Setting<>(
        "node.processors",
        Double.toString(MAX_NUM_PROCESSORS),
        textValue -> {
            double numberOfProcessors = Double.parseDouble(textValue);
            if (Double.isNaN(numberOfProcessors) || Double.isInfinite(numberOfProcessors)) {
                String err = "Failed to parse value [" + textValue + "] for setting [node.processors]";
                throw new IllegalArgumentException(err);
            }

            if (numberOfProcessors <= 0.0) {
                String err = "Failed to parse value [" + textValue + "] for setting [node.processors] must be > 0";
                throw new IllegalArgumentException(err);
            }

            if (numberOfProcessors > MAX_NUM_PROCESSORS) {
                String err = "Failed to parse value [" + textValue + "] for setting [node.processors] must be <= " + MAX_NUM_PROCESSORS;
                throw new IllegalArgumentException(err);
            }
            return Processors.of(numberOfProcessors);
        },
        Property.NodeScope
    );

    /**
     * Returns the number of allocated processors. Defaults to {@link Runtime#availableProcessors()} but can be overridden by passing a
     * {@link Settings} instance with the key {@code node.processors} set to the desired value.
     *
     * @param settings a {@link Settings} instance from which to derive the allocated processors
     * @return the number of allocated processors
     */
    public static int allocatedProcessors(final Settings settings) {
        return NODE_PROCESSORS_SETTING.get(settings).roundUp();
    }

    public static Processors nodeProcessors(final Settings settings) {
        return NODE_PROCESSORS_SETTING.get(settings);
    }

    public static PrioritizedEsThreadPoolExecutor newSinglePrioritizing(
        String name,
        ThreadFactory threadFactory,
        ThreadContext contextHolder,
        ScheduledExecutorService timer
    ) {
        return new PrioritizedEsThreadPoolExecutor(name, 1, 1, 0L, TimeUnit.MILLISECONDS, threadFactory, contextHolder, timer);
    }

    /**
     * Creates a scaling {@link EsThreadPoolExecutor} using an unbounded work queue.
     * <p>
     * The {@link EsThreadPoolExecutor} scales the same way as a regular {@link ThreadPoolExecutor} until the core pool size
     * (and at least 1) is reached: each time a task is submitted a new worker is added regardless if an idle worker is available.
     * <p>
     * Once having reached the core pool size, a {@link ThreadPoolExecutor} will only add a new worker if the work queue rejects
     * a task offer. Typically, using a regular unbounded queue, task offers won't ever be rejected, meaning the worker pool would never
     * scale beyond the core pool size.
     * <p>
     * Scaling {@link EsThreadPoolExecutor}s use a customized unbounded {@link LinkedTransferQueue}, which rejects every task offer unless
     * it can be immediately transferred to an available idle worker. If no such worker is available, the executor will add
     * a new worker if capacity remains, otherwise the task is rejected and then appended to the work queue via the {@link ForceQueuePolicy}
     * rejection handler.
     */
    public static EsThreadPoolExecutor newScaling(
        QualifiedName name,
        int min,
        int max,
        long keepAliveTime,
        TimeUnit unit,
        boolean rejectAfterShutdown,
        ThreadFactory threadFactory,
        ThreadContext contextHolder,
        TaskTrackingConfig config,
        MeterRegistry meterRegistry
    ) {
        LinkedTransferQueue<Runnable> queue = newUnboundedScalingLTQueue(min, max);
        // Force queued work via ForceQueuePolicy might starve if no worker is available (if core size is empty),
        // probing the worker pool prevents this.
        boolean probeWorkerPool = min == 0 && queue instanceof ExecutorScalingQueue;
        if (config.trackExecutionTime()) {
            return new TaskExecutionTimeTrackingEsThreadPoolExecutor(
                name,
                min,
                max,
                keepAliveTime,
                unit,
                queue,
                TimedRunnable::new,
                threadFactory,
                new ForceQueuePolicy(rejectAfterShutdown, probeWorkerPool),
                contextHolder,
                config,
                meterRegistry
            );
        } else {
<<<<<<< HEAD
            executor = new EsThreadPoolExecutor(
                name.toCompositeString(),
=======
            return new EsThreadPoolExecutor(
                name,
>>>>>>> d4aa1e66
                min,
                max,
                keepAliveTime,
                unit,
                queue,
                threadFactory,
                new ForceQueuePolicy(rejectAfterShutdown, probeWorkerPool),
                contextHolder
            );
        }
    }

    /**
     * Creates a scaling {@link EsThreadPoolExecutor} using an unbounded work queue.
     * <p>
     * The {@link EsThreadPoolExecutor} scales the same way as a regular {@link ThreadPoolExecutor} until the core pool size
     * (and at least 1) is reached: each time a task is submitted a new worker is added regardless if an idle worker is available.
     * <p>
     * Once having reached the core pool size, a {@link ThreadPoolExecutor} will only add a new worker if the work queue rejects
     * a task offer. Typically, using a regular unbounded queue, task offers won't ever be rejected, meaning the worker pool would never
     * scale beyond the core pool size.
     * <p>
     * Scaling {@link EsThreadPoolExecutor}s use a customized unbounded {@link LinkedTransferQueue}, which rejects every task offer unless
     * it can be immediately transferred to an available idle worker. If no such worker is available, the executor will add
     * a new worker if capacity remains, otherwise the task is rejected and then appended to the work queue via the {@link ForceQueuePolicy}
     * rejection handler.
     */
    public static EsThreadPoolExecutor newScaling(
        String name,
        int min,
        int max,
        long keepAliveTime,
        TimeUnit unit,
        boolean rejectAfterShutdown,
        ThreadFactory threadFactory,
        ThreadContext contextHolder
    ) {
        return newScaling(
            new QualifiedName(name),
            min,
            max,
            keepAliveTime,
            unit,
            rejectAfterShutdown,
            threadFactory,
            contextHolder,
            TaskTrackingConfig.DO_NOT_TRACK,
            MeterRegistry.NOOP
        );
    }

    public static EsThreadPoolExecutor newFixed(
        String name,
        int size,
        int queueCapacity,
        ThreadFactory threadFactory,
        ThreadContext contextHolder,
        TaskTrackingConfig config,
        MeterRegistry meterRegistry
    ) {
        return newFixed(new QualifiedName(name), size, queueCapacity, threadFactory, contextHolder, config, meterRegistry);
    }

    public static EsThreadPoolExecutor newFixed(
        QualifiedName name,
        int size,
        int queueCapacity,
        ThreadFactory threadFactory,
        ThreadContext contextHolder,
        TaskTrackingConfig config,
        MeterRegistry meterRegistry
    ) {
        final BlockingQueue<Runnable> queue;
        final EsRejectedExecutionHandler rejectedExecutionHandler;
        if (queueCapacity < 0) {
            queue = ConcurrentCollections.newBlockingQueue();
            rejectedExecutionHandler = new RejectOnShutdownOnlyPolicy();
        } else {
            queue = new SizeBlockingQueue<>(ConcurrentCollections.<Runnable>newBlockingQueue(), queueCapacity);
            rejectedExecutionHandler = new EsAbortPolicy();
        }
        if (config.trackExecutionTime()) {
            return new TaskExecutionTimeTrackingEsThreadPoolExecutor(
                name,
                size,
                size,
                0,
                TimeUnit.MILLISECONDS,
                queue,
                TimedRunnable::new,
                threadFactory,
                rejectedExecutionHandler,
                contextHolder,
                config,
                meterRegistry
            );
        } else {
            return new EsThreadPoolExecutor(
                name.toCompositeString(),
                size,
                size,
                0,
                TimeUnit.MILLISECONDS,
                queue,
                threadFactory,
                rejectedExecutionHandler,
                contextHolder
            );
        }
    }

    /**
     * Checks if the runnable arose from asynchronous submission of a task to an executor. If an uncaught exception was thrown
     * during the execution of this task, we need to inspect this runnable and see if it is an error that should be propagated
     * to the uncaught exception handler.
     *
     * @param runnable the runnable to inspect, should be a RunnableFuture
     * @return non fatal exception or null if no exception.
     */
    public static Throwable rethrowErrors(Runnable runnable) {
        if (runnable instanceof RunnableFuture<?> runnableFuture) {
            assert runnableFuture.isDone();
            try {
                runnableFuture.get();
            } catch (final Exception e) {
                /*
                 * In theory, Future#get can only throw a cancellation exception, an interrupted exception, or an execution
                 * exception. We want to ignore cancellation exceptions, restore the interrupt status on interrupted exceptions, and
                 * inspect the cause of an execution. We are going to be extra paranoid here though and completely unwrap the
                 * exception to ensure that there is not a buried error anywhere. We assume that a general exception has been
                 * handled by the executed task or the task submitter.
                 */
                assert e instanceof CancellationException || e instanceof InterruptedException || e instanceof ExecutionException : e;
                final Optional<Error> maybeError = ExceptionsHelper.maybeError(e);
                if (maybeError.isPresent()) {
                    // throw this error where it will propagate to the uncaught exception handler
                    throw maybeError.get();
                }
                if (e instanceof InterruptedException) {
                    // restore the interrupt status
                    Thread.currentThread().interrupt();
                }
                if (e instanceof ExecutionException) {
                    return e.getCause();
                }
            }
        }

        return null;
    }

    private static final class DirectExecutorService extends AbstractExecutorService {

        @SuppressForbidden(reason = "properly rethrowing errors, see EsExecutors.rethrowErrors")
        DirectExecutorService() {
            super();
        }

        @Override
        public void shutdown() {
            throw new UnsupportedOperationException();
        }

        @Override
        public List<Runnable> shutdownNow() {
            throw new UnsupportedOperationException();
        }

        @Override
        public boolean isShutdown() {
            return false;
        }

        @Override
        public boolean isTerminated() {
            return false;
        }

        @Override
        public boolean awaitTermination(long timeout, TimeUnit unit) {
            throw new UnsupportedOperationException();
        }

        @Override
        public void execute(Runnable command) {
            command.run();
            rethrowErrors(command);
        }
    }

    /**
     * {@link ExecutorService} that executes submitted tasks on the current thread. This executor service does not support being
     * shutdown.
     */
    public static final ExecutorService DIRECT_EXECUTOR_SERVICE = new DirectExecutorService();

    public static String threadName(Settings settings, String namePrefix) {
        if (Node.NODE_NAME_SETTING.exists(settings)) {
            return threadName(Node.NODE_NAME_SETTING.get(settings), namePrefix);
        } else {
            // TODO this should only be allowed in tests
            return threadName("", namePrefix);
        }
    }

    public static String threadName(final String nodeName, final String namePrefix) {
        // TODO missing node names should only be allowed in tests
        return nodeName.isEmpty() == false ? "elasticsearch[" + nodeName + "][" + namePrefix + "]" : "elasticsearch[" + namePrefix + "]";
    }

    public static String executorName(String threadName) {
        // subtract 2 to avoid the `]` of the thread number part.
        int executorNameEnd = threadName.lastIndexOf(']', threadName.length() - 2);
        int executorNameStart = threadName.lastIndexOf('[', executorNameEnd);
        if (executorNameStart == -1
            || executorNameEnd - executorNameStart <= 1
            || threadName.startsWith("TEST-")
            || threadName.startsWith("LuceneTestCase")) {
            return null;
        }
        return threadName.substring(executorNameStart + 1, executorNameEnd);
    }

    public static String executorName(Thread thread) {
        return executorName(thread.getName());
    }

    public static ThreadFactory daemonThreadFactory(Settings settings, String namePrefix) {
        return createDaemonThreadFactory(threadName(settings, namePrefix), false);
    }

    public static ThreadFactory daemonThreadFactory(String nodeName, String namePrefix) {
        return daemonThreadFactory(nodeName, namePrefix, false);
    }

    public static ThreadFactory daemonThreadFactory(String nodeName, String namePrefix, boolean isSystemThread) {
        assert nodeName != null && false == nodeName.isEmpty();
        return createDaemonThreadFactory(threadName(nodeName, namePrefix), isSystemThread);
    }

    public static ThreadFactory daemonThreadFactory(String name) {
        assert name != null && name.isEmpty() == false;
        return createDaemonThreadFactory(name, false);
    }

    private static ThreadFactory createDaemonThreadFactory(String namePrefix, boolean isSystemThread) {
        return new EsThreadFactory(namePrefix, isSystemThread);
    }

    static class EsThreadFactory implements ThreadFactory {

        final ThreadGroup group;
        final AtomicInteger threadNumber = new AtomicInteger(1);
        final String namePrefix;
        final boolean isSystem;

        EsThreadFactory(String namePrefix, boolean isSystem) {
            this.namePrefix = namePrefix;
            SecurityManager s = System.getSecurityManager();
            group = (s != null) ? s.getThreadGroup() : Thread.currentThread().getThreadGroup();
            this.isSystem = isSystem;
        }

        @Override
        public Thread newThread(Runnable r) {
            return AccessController.doPrivileged((PrivilegedAction<Thread>) () -> {
                Thread t = new EsThread(group, r, namePrefix + "[T#" + threadNumber.getAndIncrement() + "]", 0, isSystem);
                t.setDaemon(true);
                return t;
            });
        }
    }

    public static class EsThread extends Thread {
        private final boolean isSystem;

        EsThread(ThreadGroup group, Runnable target, String name, long stackSize, boolean isSystem) {
            super(group, target, name, stackSize);
            this.isSystem = isSystem;
        }

        public boolean isSystem() {
            return isSystem;
        }
    }

    /**
     * Cannot instantiate.
     */
    private EsExecutors() {}

    private static <E> LinkedTransferQueue<E> newUnboundedScalingLTQueue(int corePoolSize, int maxPoolSize) {
        if (maxPoolSize == 1 || maxPoolSize == corePoolSize) {
            // scaling beyond core pool size (or 1) not required, use a regular unbounded LinkedTransferQueue
            return new LinkedTransferQueue<>();
        }
        // scaling beyond core pool size with an unbounded queue requires ExecutorScalingQueue
        // note, reconfiguration of core / max pool size not supported in EsThreadPoolExecutor
        return new ExecutorScalingQueue<>();
    }

    /**
     * Customized {@link LinkedTransferQueue} to allow a {@link ThreadPoolExecutor} to scale beyond its core pool size despite having an
     * unbounded queue.
     * <p>
     * Note, usage of unbounded work queues is a problem by itself. For once, it makes error-prone customizations necessary so that
     * thread pools can scale up adequately. But worse, infinite queues prevent backpressure and impose a high risk of causing OOM errors.
     * <a href="https://github.com/elastic/elasticsearch/issues/18613">Github #18613</a> captures various long outstanding, but important
     * improvements to thread pools.
     * <p>
     * Once having reached its core pool size, a {@link ThreadPoolExecutor} will only add more workers if capacity remains and
     * the task offer is rejected by the work queue. Typically that's never the case using a regular unbounded queue.
     * <p>
     * This customized implementation rejects every task offer unless it can be immediately transferred to an available idle worker.
     * It relies on {@link ForceQueuePolicy} rejection handler to append the task to the work queue if no additional worker can be added
     * and the task is rejected by the executor.
     * <p>
     * Note, {@link ForceQueuePolicy} cannot guarantee there will be available workers when appending tasks directly to the queue.
     * For that reason {@link ExecutorScalingQueue} cannot be used with executors with empty core and max pool size of 1:
     * the only available worker could time out just about at the same time as the task is appended, see
     * <a href="https://github.com/elastic/elasticsearch/issues/124667">Github #124667</a> for more details.
     * <p>
     * Note, configuring executors using core = max size in combination with {@code allowCoreThreadTimeOut} could be an alternative to
     * {@link ExecutorScalingQueue}. However, the scaling behavior would be very different: Using {@link ExecutorScalingQueue}
     * we are able to reuse idle workers if available by means of {@link ExecutorScalingQueue#tryTransfer(Object)}.
     * If setting core = max size, the executor will add a new worker for every task submitted until reaching the core/max pool size
     * even if there's idle workers available.
     */
    static class ExecutorScalingQueue<E> extends LinkedTransferQueue<E> {

        ExecutorScalingQueue() {}

        @Override
        public boolean offer(E e) {
            if (e == EsThreadPoolExecutor.WORKER_PROBE) { // referential equality
                // this probe ensures a worker is available after force queueing a task via ForceQueuePolicy
                return super.offer(e);
            }
            // try to transfer to a waiting worker thread
            // otherwise reject queuing the task to force the thread pool executor to add a worker if it can;
            // combined with ForceQueuePolicy, this causes the thread pool to always scale up to max pool size
            // so that we only queue when there is no spare capacity
            return tryTransfer(e);
        }

        // Overridden to workaround a JDK bug introduced in JDK 21.0.2
        // https://bugs.openjdk.org/browse/JDK-8323659
        @Override
        public void put(E e) {
            // As the queue is unbounded, this method will always add to the queue.
            super.offer(e);
        }

        // Overridden to workaround a JDK bug introduced in JDK 21.0.2
        // https://bugs.openjdk.org/browse/JDK-8323659
        @Override
        public boolean add(E e) {
            // As the queue is unbounded, this method will never return false.
            return super.offer(e);
        }

        // Overridden to workaround a JDK bug introduced in JDK 21.0.2
        // https://bugs.openjdk.org/browse/JDK-8323659
        @Override
        public boolean offer(E e, long timeout, TimeUnit unit) {
            // As the queue is unbounded, this method will never return false.
            return super.offer(e);
        }
    }

    /**
     * A handler for rejected tasks that adds the specified element to this queue,
     * waiting if necessary for space to become available.
     */
    static class ForceQueuePolicy extends EsRejectedExecutionHandler {

        /**
         * This flag is used to indicate if {@link Runnable} should be rejected once the thread pool is shutting down, ie once
         * {@link ThreadPoolExecutor#shutdown()} has been called. Scaling thread pools are expected to always handle tasks rejections, even
         * after shutdown or termination, but it's not the case of all existing thread pools so this flag allows to keep the previous
         * behavior.
         */
        private final boolean rejectAfterShutdown;

        /**
         * Flag to indicate if the worker pool needs to be probed after force queuing a task to guarantee a worker is available.
         */
        private final boolean probeWorkerPool;

        /**
         * @param rejectAfterShutdown indicates if {@link Runnable} should be rejected once the thread pool is shutting down
         */
        ForceQueuePolicy(boolean rejectAfterShutdown, boolean probeWorkerPool) {
            this.rejectAfterShutdown = rejectAfterShutdown;
            this.probeWorkerPool = probeWorkerPool;
        }

        @Override
        public void rejectedExecution(Runnable task, ThreadPoolExecutor executor) {
            if (task == EsThreadPoolExecutor.WORKER_PROBE) { // referential equality
                return;
            }
            if (rejectAfterShutdown) {
                if (executor.isShutdown()) {
                    reject(executor, task);
                } else {
                    put(executor, task);
                    // we need to check again the executor state as it might have been concurrently shut down; in this case
                    // the executor's workers are shutting down and might have already picked up the task for execution.
                    if (executor.isShutdown() && executor.remove(task)) {
                        reject(executor, task);
                    }
                }
            } else {
                put(executor, task);
            }
        }

        private void put(ThreadPoolExecutor executor, Runnable task) {
            final BlockingQueue<Runnable> queue = executor.getQueue();
            // force queue policy should only be used with a scaling queue (ExecutorScalingQueue / LinkedTransferQueue)
            assert queue instanceof LinkedTransferQueue;
            try {
                queue.put(task);
                if (probeWorkerPool && task == queue.peek()) { // referential equality
                    // If the task is at the head of the queue, we can assume the queue was previously empty. In this case available workers
                    // might have timed out in the meanwhile. To prevent the task from starving, we submit a noop probe to the executor.
                    // Note, this deliberately doesn't check getPoolSize()==0 to avoid potential race conditions,
                    // as the count in the atomic state (used by workerCountOf) is decremented first.
                    executor.execute(EsThreadPoolExecutor.WORKER_PROBE);
                }
            } catch (final InterruptedException e) {
                assert false : "a scaling queue never blocks so a put to it can never be interrupted";
                throw new AssertionError(e);
            }
        }

        private void reject(ThreadPoolExecutor executor, Runnable task) {
            incrementRejections();
            throw newRejectedException(task, executor, true);
        }
    }

    static class RejectOnShutdownOnlyPolicy extends EsRejectedExecutionHandler {
        @Override
        public void rejectedExecution(Runnable task, ThreadPoolExecutor executor) {
            assert executor.isShutdown() : executor;
            incrementRejections();
            throw newRejectedException(task, executor, true);
        }
    }

    public static class TaskTrackingConfig {
        // This is a random starting point alpha. TODO: revisit this with actual testing and/or make it configurable
        public static final double DEFAULT_EWMA_ALPHA = 0.3;

        private final boolean trackExecutionTime;
        private final boolean trackOngoingTasks;
        private final double ewmaAlpha;

        public static final TaskTrackingConfig DO_NOT_TRACK = new TaskTrackingConfig(false, false, DEFAULT_EWMA_ALPHA);
        public static final TaskTrackingConfig DEFAULT = new TaskTrackingConfig(true, false, DEFAULT_EWMA_ALPHA);

        public TaskTrackingConfig(boolean trackOngoingTasks, double ewmaAlpha) {
            this(true, trackOngoingTasks, ewmaAlpha);
        }

        private TaskTrackingConfig(boolean trackExecutionTime, boolean trackOngoingTasks, double EWMAAlpha) {
            this.trackExecutionTime = trackExecutionTime;
            this.trackOngoingTasks = trackOngoingTasks;
            this.ewmaAlpha = EWMAAlpha;
        }

        public boolean trackExecutionTime() {
            return trackExecutionTime;
        }

        public boolean trackOngoingTasks() {
            return trackOngoingTasks;
        }

        public double getEwmaAlpha() {
            return ewmaAlpha;
        }
    }

    public record QualifiedName(@Nullable String nodeName, String threadPoolName) {

        public QualifiedName(String threadPoolName) {
            this(null, threadPoolName);
        }

        public String toCompositeString() {
            return nodeName == null ? threadPoolName : nodeName + "/" + threadPoolName;
        }
    }
}<|MERGE_RESOLUTION|>--- conflicted
+++ resolved
@@ -145,13 +145,8 @@
                 meterRegistry
             );
         } else {
-<<<<<<< HEAD
-            executor = new EsThreadPoolExecutor(
+            return new EsThreadPoolExecutor(
                 name.toCompositeString(),
-=======
-            return new EsThreadPoolExecutor(
-                name,
->>>>>>> d4aa1e66
                 min,
                 max,
                 keepAliveTime,

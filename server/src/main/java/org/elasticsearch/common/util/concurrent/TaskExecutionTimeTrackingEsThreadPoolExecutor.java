/*
 * Copyright Elasticsearch B.V. and/or licensed to Elasticsearch B.V. under one
 * or more contributor license agreements. Licensed under the "Elastic License
 * 2.0", the "GNU Affero General Public License v3.0 only", and the "Server Side
 * Public License v 1"; you may not use this file except in compliance with, at
 * your election, the "Elastic License 2.0", the "GNU Affero General Public
 * License v3.0 only", or the "Server Side Public License, v 1".
 */

package org.elasticsearch.common.util.concurrent;

import org.elasticsearch.common.ExponentiallyWeightedMovingAverage;
import org.elasticsearch.common.metrics.ExponentialBucketHistogram;
import org.elasticsearch.common.util.concurrent.EsExecutors.TaskTrackingConfig;
import org.elasticsearch.core.TimeValue;
import org.elasticsearch.telemetry.metric.Instrument;
import org.elasticsearch.telemetry.metric.LongGauge;
import org.elasticsearch.telemetry.metric.LongWithAttributes;
import org.elasticsearch.telemetry.metric.MeterRegistry;
import org.elasticsearch.threadpool.ThreadPool;

import java.util.Arrays;
import java.util.List;
import java.util.Map;
import java.util.concurrent.BlockingQueue;
import java.util.concurrent.ConcurrentHashMap;
import java.util.concurrent.RejectedExecutionHandler;
import java.util.concurrent.ThreadFactory;
import java.util.concurrent.TimeUnit;
import java.util.concurrent.atomic.LongAdder;
import java.util.function.Function;

/**
 * An extension to thread pool executor, which tracks statistics for the task execution time.
 */
public final class TaskExecutionTimeTrackingEsThreadPoolExecutor extends EsThreadPoolExecutor {

    private static final int[] LATENCY_PERCENTILES_TO_REPORT = { 50, 90, 99 };
    public static final String THREAD_POOL_METRIC_NAME_QUEUE_TIME = ".threads.queue.latency.histogram";

    private final Function<Runnable, WrappedRunnable> runnableWrapper;
    private final ExponentiallyWeightedMovingAverage executionEWMA;
    private final LongAdder totalExecutionTime = new LongAdder();
    private final boolean trackOngoingTasks;
    // The set of currently running tasks and the timestamp of when they started execution in the Executor.
    private final Map<Runnable, Long> ongoingTasks = new ConcurrentHashMap<>();
<<<<<<< HEAD
    private final ExponentialBucketHistogram queueLatencyMillisHistogram = new ExponentialBucketHistogram();
=======
    private volatile long lastPollTime = System.nanoTime();
    private volatile long lastTotalExecutionTime = 0;
>>>>>>> 42418428

    TaskExecutionTimeTrackingEsThreadPoolExecutor(
        String name,
        int corePoolSize,
        int maximumPoolSize,
        long keepAliveTime,
        TimeUnit unit,
        BlockingQueue<Runnable> workQueue,
        Function<Runnable, WrappedRunnable> runnableWrapper,
        ThreadFactory threadFactory,
        RejectedExecutionHandler handler,
        ThreadContext contextHolder,
        TaskTrackingConfig trackingConfig
    ) {
        super(name, corePoolSize, maximumPoolSize, keepAliveTime, unit, workQueue, threadFactory, handler, contextHolder);
        this.runnableWrapper = runnableWrapper;
        this.executionEWMA = new ExponentiallyWeightedMovingAverage(trackingConfig.getEwmaAlpha(), 0);
        this.trackOngoingTasks = trackingConfig.trackOngoingTasks();
    }

    public List<Instrument> setupMetrics(MeterRegistry meterRegistry, String threadPoolName) {
        final LongGauge queueLatencyGauge = meterRegistry.registerLongsGauge(
            ThreadPool.THREAD_POOL_METRIC_PREFIX + threadPoolName + THREAD_POOL_METRIC_NAME_QUEUE_TIME,
            "Time tasks spent in the queue for the " + threadPoolName + " thread pool",
            "milliseconds",
            () -> {
                List<LongWithAttributes> metricValues = Arrays.stream(LATENCY_PERCENTILES_TO_REPORT)
                    .mapToObj(
                        percentile -> new LongWithAttributes(
                            queueLatencyMillisHistogram.getPercentile(percentile / 100f),
                            Map.of("percentile", String.valueOf(percentile))
                        )
                    )
                    .toList();
                queueLatencyMillisHistogram.clear();
                return metricValues;
            }
        );
        return List.of(queueLatencyGauge);
    }

    @Override
    protected Runnable wrapRunnable(Runnable command) {
        return super.wrapRunnable(this.runnableWrapper.apply(command));
    }

    @Override
    protected Runnable unwrap(Runnable runnable) {
        final Runnable unwrapped = super.unwrap(runnable);
        if (unwrapped instanceof WrappedRunnable) {
            return ((WrappedRunnable) unwrapped).unwrap();
        } else {
            return unwrapped;
        }
    }

    /**
     * Returns the exponentially weighted moving average of the task execution time
     */
    public double getTaskExecutionEWMA() {
        return executionEWMA.getAverage();
    }

    /**
     * Returns the total time (in nanoseconds) spend executing tasks in this executor.
     */
    public long getTotalTaskExecutionTime() {
        return totalExecutionTime.sum();
    }

    /**
     * Returns the current queue size (operations that are queued)
     */
    public int getCurrentQueueSize() {
        return getQueue().size();
    }

    /**
     * Returns the fraction of the maximum possible thread time that was actually used since the last time
     * this method was called.
     *
     * @return the utilization as a fraction, in the range [0, 1]
     */
    public double pollUtilization() {
        final long currentTotalExecutionTimeNanos = totalExecutionTime.sum();
        final long currentPollTimeNanos = System.nanoTime();

        final long totalExecutionTimeSinceLastPollNanos = currentTotalExecutionTimeNanos - lastTotalExecutionTime;
        final long timeSinceLastPoll = currentPollTimeNanos - lastPollTime;
        final long maximumExecutionTimeSinceLastPollNanos = timeSinceLastPoll * getMaximumPoolSize();
        final double utilizationSinceLastPoll = (double) totalExecutionTimeSinceLastPollNanos / maximumExecutionTimeSinceLastPollNanos;

        lastTotalExecutionTime = currentTotalExecutionTimeNanos;
        lastPollTime = currentPollTimeNanos;
        return utilizationSinceLastPoll;
    }

    @Override
    protected void beforeExecute(Thread t, Runnable r) {
        if (trackOngoingTasks) {
            ongoingTasks.put(r, System.nanoTime());
        }
        assert super.unwrap(r) instanceof TimedRunnable : "expected only TimedRunnables in queue";
        final TimedRunnable timedRunnable = (TimedRunnable) super.unwrap(r);
        timedRunnable.beforeExecute();
        final long taskQueueLatency = timedRunnable.getQueueTimeNanos();
        queueLatencyMillisHistogram.addObservation(TimeUnit.NANOSECONDS.toMillis(taskQueueLatency));
    }

    @Override
    protected void afterExecute(Runnable r, Throwable t) {
        try {
            super.afterExecute(r, t);
            // A task has been completed, it has left the building. We should now be able to get the
            // total time as a combination of the time in the queue and time spent running the task. We
            // only want runnables that did not throw errors though, because they could be fast-failures
            // that throw off our timings, so only check when t is null.
            assert super.unwrap(r) instanceof TimedRunnable : "expected only TimedRunnables in queue";
            final TimedRunnable timedRunnable = (TimedRunnable) super.unwrap(r);
            final boolean failedOrRejected = timedRunnable.getFailedOrRejected();
            final long taskExecutionNanos = timedRunnable.getTotalExecutionNanos();
            assert taskExecutionNanos >= 0 || (failedOrRejected && taskExecutionNanos == -1)
                : "expected task to always take longer than 0 nanoseconds or have '-1' failure code, got: "
                    + taskExecutionNanos
                    + ", failedOrRejected: "
                    + failedOrRejected;
            if (taskExecutionNanos != -1) {
                // taskExecutionNanos may be -1 if the task threw an exception
                executionEWMA.addValue(taskExecutionNanos);
                totalExecutionTime.add(taskExecutionNanos);
            }
        } finally {
            // if trackOngoingTasks is false -> ongoingTasks must be empty
            assert trackOngoingTasks || ongoingTasks.isEmpty();
            if (trackOngoingTasks) {
                ongoingTasks.remove(r);
            }
        }
    }

    @Override
    protected void appendThreadPoolExecutorDetails(StringBuilder sb) {
        sb.append("task execution EWMA = ")
            .append(TimeValue.timeValueNanos((long) executionEWMA.getAverage()))
            .append(", ")
            .append("total task execution time = ")
            .append(TimeValue.timeValueNanos(getTotalTaskExecutionTime()))
            .append(", ");
    }

    /**
     * Returns the set of currently running tasks and their start timestamp.
     * <p>
     * Note that it is possible for a task that has just finished execution to be temporarily both in the returned map, and its total
     * execution time to be included in the return value of {@code getTotalTaskExecutionTime()}. However, it is guaranteed that the
     * task is reflected in at least one of those two values.
     */
    public Map<Runnable, Long> getOngoingTasks() {
        return trackOngoingTasks ? Map.copyOf(ongoingTasks) : Map.of();
    }

    // Used for testing
    public double getEwmaAlpha() {
        return executionEWMA.getAlpha();
    }
}<|MERGE_RESOLUTION|>--- conflicted
+++ resolved
@@ -13,8 +13,8 @@
 import org.elasticsearch.common.metrics.ExponentialBucketHistogram;
 import org.elasticsearch.common.util.concurrent.EsExecutors.TaskTrackingConfig;
 import org.elasticsearch.core.TimeValue;
+import org.elasticsearch.telemetry.metric.DoubleWithAttributes;
 import org.elasticsearch.telemetry.metric.Instrument;
-import org.elasticsearch.telemetry.metric.LongGauge;
 import org.elasticsearch.telemetry.metric.LongWithAttributes;
 import org.elasticsearch.telemetry.metric.MeterRegistry;
 import org.elasticsearch.threadpool.ThreadPool;
@@ -30,13 +30,15 @@
 import java.util.concurrent.atomic.LongAdder;
 import java.util.function.Function;
 
+import static org.elasticsearch.threadpool.ThreadPool.THREAD_POOL_METRIC_NAME_QUEUE_TIME;
+import static org.elasticsearch.threadpool.ThreadPool.THREAD_POOL_METRIC_NAME_UTILIZATION;
+
 /**
  * An extension to thread pool executor, which tracks statistics for the task execution time.
  */
 public final class TaskExecutionTimeTrackingEsThreadPoolExecutor extends EsThreadPoolExecutor {
 
     private static final int[] LATENCY_PERCENTILES_TO_REPORT = { 50, 90, 99 };
-    public static final String THREAD_POOL_METRIC_NAME_QUEUE_TIME = ".threads.queue.latency.histogram";
 
     private final Function<Runnable, WrappedRunnable> runnableWrapper;
     private final ExponentiallyWeightedMovingAverage executionEWMA;
@@ -44,12 +46,9 @@
     private final boolean trackOngoingTasks;
     // The set of currently running tasks and the timestamp of when they started execution in the Executor.
     private final Map<Runnable, Long> ongoingTasks = new ConcurrentHashMap<>();
-<<<<<<< HEAD
-    private final ExponentialBucketHistogram queueLatencyMillisHistogram = new ExponentialBucketHistogram();
-=======
     private volatile long lastPollTime = System.nanoTime();
     private volatile long lastTotalExecutionTime = 0;
->>>>>>> 42418428
+    private final ExponentialBucketHistogram queueLatencyMillisHistogram = new ExponentialBucketHistogram();
 
     TaskExecutionTimeTrackingEsThreadPoolExecutor(
         String name,
@@ -71,24 +70,31 @@
     }
 
     public List<Instrument> setupMetrics(MeterRegistry meterRegistry, String threadPoolName) {
-        final LongGauge queueLatencyGauge = meterRegistry.registerLongsGauge(
-            ThreadPool.THREAD_POOL_METRIC_PREFIX + threadPoolName + THREAD_POOL_METRIC_NAME_QUEUE_TIME,
-            "Time tasks spent in the queue for the " + threadPoolName + " thread pool",
-            "milliseconds",
-            () -> {
-                List<LongWithAttributes> metricValues = Arrays.stream(LATENCY_PERCENTILES_TO_REPORT)
-                    .mapToObj(
-                        percentile -> new LongWithAttributes(
-                            queueLatencyMillisHistogram.getPercentile(percentile / 100f),
-                            Map.of("percentile", String.valueOf(percentile))
+        return List.of(
+            meterRegistry.registerLongsGauge(
+                ThreadPool.THREAD_POOL_METRIC_PREFIX + threadPoolName + THREAD_POOL_METRIC_NAME_QUEUE_TIME,
+                "Time tasks spent in the queue for the " + threadPoolName + " thread pool",
+                "milliseconds",
+                () -> {
+                    List<LongWithAttributes> metricValues = Arrays.stream(LATENCY_PERCENTILES_TO_REPORT)
+                        .mapToObj(
+                            percentile -> new LongWithAttributes(
+                                queueLatencyMillisHistogram.getPercentile(percentile / 100f),
+                                Map.of("percentile", String.valueOf(percentile))
+                            )
                         )
-                    )
-                    .toList();
-                queueLatencyMillisHistogram.clear();
-                return metricValues;
-            }
+                        .toList();
+                    queueLatencyMillisHistogram.clear();
+                    return metricValues;
+                }
+            ),
+            meterRegistry.registerDoubleGauge(
+                ThreadPool.THREAD_POOL_METRIC_PREFIX + threadPoolName + THREAD_POOL_METRIC_NAME_UTILIZATION,
+                "fraction of maximum thread time utilized for " + threadPoolName,
+                "fraction",
+                () -> new DoubleWithAttributes(pollUtilization(), Map.of())
+            )
         );
-        return List.of(queueLatencyGauge);
     }
 
     @Override

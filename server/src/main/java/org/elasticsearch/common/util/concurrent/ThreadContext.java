--- conflicted
+++ resolved
@@ -22,6 +22,7 @@
 import org.apache.logging.log4j.Logger;
 import org.elasticsearch.action.support.ContextPreservingActionListener;
 import org.elasticsearch.client.OriginSettingClient;
+import org.elasticsearch.common.collect.Tuple;
 import org.elasticsearch.common.io.stream.StreamInput;
 import org.elasticsearch.common.io.stream.StreamOutput;
 import org.elasticsearch.common.io.stream.Writeable;
@@ -101,17 +102,8 @@
      * @param settings the settings to read the default request headers from
      */
     public ThreadContext(Settings settings) {
-        Settings headers = DEFAULT_HEADERS_SETTING.get(settings);
-        if (headers == null) {
-            this.defaultHeader = Collections.emptyMap();
-        } else {
-            Map<String, String> defaultHeader = new HashMap<>();
-            for (String key : headers.names()) {
-                defaultHeader.put(key, headers.get(key));
-            }
-            this.defaultHeader = Collections.unmodifiableMap(defaultHeader);
-        }
-        threadLocal = ThreadLocal.withInitial(() -> DEFAULT_CONTEXT);
+        this.defaultHeader = buildDefaultHeaders(settings);
+        this.threadLocal = ThreadLocal.withInitial(() -> DEFAULT_CONTEXT);
         this.maxWarningHeaderCount = SETTING_HTTP_MAX_WARNING_HEADER_COUNT.get(settings);
         this.maxWarningHeaderSize = SETTING_HTTP_MAX_WARNING_HEADER_SIZE.get(settings).getBytes();
     }
@@ -122,9 +114,6 @@
      */
     public StoredContext stashContext() {
         final ThreadContextStruct context = threadLocal.get();
-<<<<<<< HEAD
-        threadLocal.set(DEFAULT_CONTEXT);
-=======
         /**
          * X-Opaque-ID should be preserved in a threadContext in order to propagate this across threads.
          * This is needed so the DeprecationLogger in another thread can see the value of X-Opaque-ID provided by a user.
@@ -135,9 +124,8 @@
                 DEFAULT_CONTEXT.putHeaders(Map.of(Task.X_OPAQUE_ID, context.requestHeaders.get(Task.X_OPAQUE_ID)));
             threadLocal.set(threadContextStruct);
         } else {
-            threadLocal.set(null);
-        }
->>>>>>> 08e3cebc
+            threadLocal.set(DEFAULT_CONTEXT);
+        }
         return () -> {
             // If the node and thus the threadLocal get closed while this task
             // is still executing, we don't want this runnable to fail with an
@@ -245,7 +233,20 @@
      * Reads the headers from the stream into the current context
      */
     public void readHeaders(StreamInput in) throws IOException {
-        final Map<String, String>  requestHeaders = in.readMap(StreamInput::readString, StreamInput::readString);
+        final Tuple<Map<String, String>, Map<String, Set<String>>> streamTuple = readHeadersFromStream(in);
+        final Map<String, String>  requestHeaders = streamTuple.v1();
+        final Map<String, Set<String>> responseHeaders = streamTuple.v2();
+        final ThreadContextStruct struct;
+        if (requestHeaders.isEmpty() && responseHeaders.isEmpty()) {
+            struct = ThreadContextStruct.EMPTY;
+        } else {
+            struct = new ThreadContextStruct(requestHeaders, responseHeaders, Collections.emptyMap(), false);
+        }
+        threadLocal.set(struct);
+    }
+
+    public static Tuple<Map<String, String>, Map<String, Set<String>>> readHeadersFromStream(StreamInput in) throws IOException {
+        final Map<String, String> requestHeaders = in.readMap(StreamInput::readString, StreamInput::readString);
         final Map<String, Set<String>> responseHeaders = in.readMap(StreamInput::readString, input -> {
             final int size = input.readVInt();
             if (size == 0) {
@@ -263,13 +264,7 @@
                 return values;
             }
         });
-        final ThreadContextStruct struct;
-        if (requestHeaders.isEmpty() && responseHeaders.isEmpty()) {
-            struct = ThreadContextStruct.EMPTY;
-        } else {
-            struct = new ThreadContextStruct(requestHeaders, responseHeaders, Collections.emptyMap(), false);
-        }
-        threadLocal.set(struct);
+        return new Tuple<>(requestHeaders, responseHeaders);
     }
 
     /**
@@ -425,16 +420,6 @@
         return threadLocal.get().isSystemContext;
     }
 
-<<<<<<< HEAD
-=======
-    /**
-     * Returns <code>true</code> if the context is closed, otherwise <code>true</code>
-     */
-    public boolean isClosed() {
-        return threadLocal.closed.get();
-    }
-
->>>>>>> 08e3cebc
     @FunctionalInterface
     public interface StoredContext extends AutoCloseable {
         @Override
@@ -442,6 +427,19 @@
 
         default void restore() {
             close();
+        }
+    }
+
+    public static Map<String, String> buildDefaultHeaders(Settings settings) {
+        Settings headers = DEFAULT_HEADERS_SETTING.get(settings);
+        if (headers == null) {
+            return Collections.emptyMap();
+        } else {
+            Map<String, String> defaultHeader = new HashMap<>();
+            for (String key : headers.names()) {
+                defaultHeader.put(key, headers.get(key));
+            }
+            return Collections.unmodifiableMap(defaultHeader);
         }
     }
 

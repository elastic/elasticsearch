--- conflicted
+++ resolved
@@ -196,7 +196,6 @@
      */
     public StoredContext newTraceContext() {
         final ThreadContextStruct originalContext = threadLocal.get();
-<<<<<<< HEAD
         // this is the context when this method returns
         final ThreadContextStruct newContext;
         if (originalContext.hasTraceContext() == false) {
@@ -220,32 +219,6 @@
                 newTransientHeaders.put(Task.PARENT_APM_TRACE_CONTEXT, previousTraceContext);
             }
 
-=======
-
-        // this is the context when this method returns
-        final ThreadContextStruct newContext;
-        if (originalContext.hasTraceContext() == false) {
-            newContext = originalContext;
-        } else {
-            final Map<String, String> newRequestHeaders = new HashMap<>(originalContext.requestHeaders);
-            final Map<String, Object> newTransientHeaders = new HashMap<>(originalContext.transientHeaders);
-
-            final String previousTraceParent = newRequestHeaders.remove(Task.TRACE_PARENT_HTTP_HEADER);
-            if (previousTraceParent != null) {
-                newTransientHeaders.put(Task.PARENT_TRACE_PARENT_HEADER, previousTraceParent);
-            }
-
-            final String previousTraceState = newRequestHeaders.remove(Task.TRACE_STATE);
-            if (previousTraceState != null) {
-                newTransientHeaders.put(Task.PARENT_TRACE_STATE, previousTraceState);
-            }
-
-            final Object previousTraceContext = newTransientHeaders.remove(Task.APM_TRACE_CONTEXT);
-            if (previousTraceContext != null) {
-                newTransientHeaders.put(Task.PARENT_APM_TRACE_CONTEXT, previousTraceContext);
-            }
-
->>>>>>> 73801794
             newContext = new ThreadContextStruct(
                 newRequestHeaders,
                 originalContext.responseHeaders,

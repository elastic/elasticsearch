/*
 * Copyright Elasticsearch B.V. and/or licensed to Elasticsearch B.V. under one
 * or more contributor license agreements. Licensed under the "Elastic License
 * 2.0", the "GNU Affero General Public License v3.0 only", and the "Server Side
 * Public License v 1"; you may not use this file except in compliance with, at
 * your election, the "Elastic License 2.0", the "GNU Affero General Public
 * License v3.0 only", or the "Server Side Public License, v 1".
 */

package org.elasticsearch.common.xcontent;

import org.elasticsearch.common.collect.Iterators;
import org.elasticsearch.xcontent.ToXContent;

import java.util.Iterator;

public enum ChunkedToXContentHelper {
    ;

    public static Iterator<ToXContent> startObject() {
        return Iterators.single(((builder, params) -> builder.startObject()));
    }

    public static Iterator<ToXContent> startObject(String name) {
        return Iterators.single(((builder, params) -> builder.startObject(name)));
    }

    public static Iterator<ToXContent> endObject() {
        return Iterators.single(((builder, params) -> builder.endObject()));
    }

    public static Iterator<ToXContent> startArray() {
        return Iterators.single(((builder, params) -> builder.startArray()));
    }

    public static Iterator<ToXContent> startArray(String name) {
        return Iterators.single(((builder, params) -> builder.startArray(name)));
    }

    public static Iterator<ToXContent> endArray() {
        return Iterators.single(((builder, params) -> builder.endArray()));
    }

<<<<<<< HEAD
=======
    public static Iterator<ToXContent> map(String name, Map<String, ?> map) {
        return map(name, map, entry -> (ToXContent) (builder, params) -> builder.field(entry.getKey(), entry.getValue()));
    }

    public static Iterator<ToXContent> xContentFragmentValuesMap(String name, Map<String, ? extends ToXContent> map) {
        return map(
            name,
            map,
            entry -> (ToXContent) (builder, params) -> entry.getValue().toXContent(builder.startObject(entry.getKey()), params).endObject()
        );
    }

    public static Iterator<ToXContent> xContentValuesMap(String name, Map<String, ? extends ToXContent> map) {
        return map(
            name,
            map,
            entry -> (ToXContent) (builder, params) -> entry.getValue().toXContent(builder.field(entry.getKey()), params)
        );
    }

    /**
     * Like xContentFragmentValuesMap, but allows the underlying XContent object to define its own "name" with startObject(string)
     * and endObject, rather than assuming that the key in the map should be the name in the XContent output.
     * @param name name to use in the XContent for the outer object wrapping the map being rendered to XContent
     * @param map map being rendered to XContent
     */
    public static Iterator<ToXContent> xContentFragmentValuesMapCreateOwnName(String name, Map<String, ? extends ToXContent> map) {
        return map(name, map, entry -> (ToXContent) (builder, params) -> entry.getValue().toXContent(builder, params));
    }

>>>>>>> b8b5a92d
    public static Iterator<ToXContent> field(String name, boolean value) {
        return Iterators.single(((builder, params) -> builder.field(name, value)));
    }

    public static Iterator<ToXContent> field(String name, long value) {
        return Iterators.single(((builder, params) -> builder.field(name, value)));
    }

    public static Iterator<ToXContent> field(String name, String value) {
        return Iterators.single(((builder, params) -> builder.field(name, value)));
    }

    /**
     * Creates an Iterator to serialize a named field where the value is represented by a {@link ChunkedToXContentObject}.
     * Chunked equivalent for {@code XContentBuilder field(String name, ToXContent value)}
     * @param name name of the field
     * @param value value for this field
     * @param params params to propagate for XContent serialization
     * @return Iterator composing field name and value serialization
     */
    public static Iterator<ToXContent> field(String name, ChunkedToXContentObject value, ToXContent.Params params) {
        return Iterators.concat(Iterators.single((builder, innerParam) -> builder.field(name)), value.toXContentChunked(params));
    }

    public static Iterator<ToXContent> array(String name, Iterator<? extends ToXContent> contents) {
        return Iterators.concat(ChunkedToXContentHelper.startArray(name), contents, ChunkedToXContentHelper.endArray());
    }

    public static <T extends ToXContent> Iterator<ToXContent> wrapWithObject(String name, Iterator<T> iterator) {
        return Iterators.concat(startObject(name), iterator, endObject());
    }

    /**
     * Creates an Iterator of a single ToXContent object that serializes the given object as a single chunk. Just wraps {@link
     * Iterators#single}, but still useful because it avoids any type ambiguity.
     *
     * @param item Item to wrap
     * @return Singleton iterator for the given item.
     */
    public static Iterator<ToXContent> singleChunk(ToXContent item) {
        return Iterators.single(item);
    }
}<|MERGE_RESOLUTION|>--- conflicted
+++ resolved
@@ -13,6 +13,8 @@
 import org.elasticsearch.xcontent.ToXContent;
 
 import java.util.Iterator;
+import java.util.Map;
+import java.util.function.Function;
 
 public enum ChunkedToXContentHelper {
     ;
@@ -41,26 +43,8 @@
         return Iterators.single(((builder, params) -> builder.endArray()));
     }
 
-<<<<<<< HEAD
-=======
     public static Iterator<ToXContent> map(String name, Map<String, ?> map) {
         return map(name, map, entry -> (ToXContent) (builder, params) -> builder.field(entry.getKey(), entry.getValue()));
-    }
-
-    public static Iterator<ToXContent> xContentFragmentValuesMap(String name, Map<String, ? extends ToXContent> map) {
-        return map(
-            name,
-            map,
-            entry -> (ToXContent) (builder, params) -> entry.getValue().toXContent(builder.startObject(entry.getKey()), params).endObject()
-        );
-    }
-
-    public static Iterator<ToXContent> xContentValuesMap(String name, Map<String, ? extends ToXContent> map) {
-        return map(
-            name,
-            map,
-            entry -> (ToXContent) (builder, params) -> entry.getValue().toXContent(builder.field(entry.getKey()), params)
-        );
     }
 
     /**
@@ -73,7 +57,6 @@
         return map(name, map, entry -> (ToXContent) (builder, params) -> entry.getValue().toXContent(builder, params));
     }
 
->>>>>>> b8b5a92d
     public static Iterator<ToXContent> field(String name, boolean value) {
         return Iterators.single(((builder, params) -> builder.field(name, value)));
     }
@@ -106,6 +89,10 @@
         return Iterators.concat(startObject(name), iterator, endObject());
     }
 
+    public static <T> Iterator<ToXContent> map(String name, Map<String, T> map, Function<Map.Entry<String, T>, ToXContent> toXContent) {
+        return wrapWithObject(name, Iterators.map(map.entrySet().iterator(), toXContent));
+    }
+
     /**
      * Creates an Iterator of a single ToXContent object that serializes the given object as a single chunk. Just wraps {@link
      * Iterators#single}, but still useful because it avoids any type ambiguity.

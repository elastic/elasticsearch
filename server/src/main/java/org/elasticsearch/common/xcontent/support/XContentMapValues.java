/*
 * Copyright Elasticsearch B.V. and/or licensed to Elasticsearch B.V. under one
 * or more contributor license agreements. Licensed under the "Elastic License
 * 2.0", the "GNU Affero General Public License v3.0 only", and the "Server Side
 * Public License v 1"; you may not use this file except in compliance with, at
 * your election, the "Elastic License 2.0", the "GNU Affero General Public
 * License v3.0 only", or the "Server Side Public License, v 1".
 */

package org.elasticsearch.common.xcontent.support;

import org.apache.lucene.util.automaton.Automata;
import org.apache.lucene.util.automaton.Automaton;
import org.apache.lucene.util.automaton.CharacterRunAutomaton;
import org.apache.lucene.util.automaton.Operations;
import org.elasticsearch.ElasticsearchParseException;
import org.elasticsearch.common.Numbers;
import org.elasticsearch.common.Strings;
import org.elasticsearch.common.regex.Regex;
import org.elasticsearch.core.Booleans;
import org.elasticsearch.core.TimeValue;

import java.util.ArrayList;
import java.util.Collections;
import java.util.HashMap;
import java.util.List;
import java.util.Map;
import java.util.function.Function;

public class XContentMapValues {
    /**
     * Maximum number of states allowed in the two automata that we use to
     * perform the map filtering. This about a megabyte or so worth of
     * automata. That's about eight thousand long-ish source paths. That's
     * <strong>heavy</strong> but it shouldn't knock over the node or
     * anything.
     * <p>
     * For what it is worth, 50,000 states is way, way, way too many to
     * visualize.
     */
    private static final int MAX_DETERMINIZED_STATES = 50_000;

    /**
     * Extracts raw values (string, int, and so on) based on the path provided returning all of them
     * as a single list.
     */
    public static List<Object> extractRawValues(String path, Map<String, Object> map) {
        List<Object> values = new ArrayList<>();
        String[] pathElements = path.split("\\.");
        if (pathElements.length == 0) {
            return values;
        }
        extractRawValues(values, map, pathElements, 0);
        return values;
    }

    @SuppressWarnings({ "unchecked" })
    private static void extractRawValues(List<Object> values, Map<String, Object> part, String[] pathElements, int index) {
        if (index == pathElements.length) {
            return;
        }

        String key = pathElements[index];
        Object currentValue;
        int nextIndex = index + 1;

        while (true) {
            currentValue = part.get(key);
            if (currentValue != null) {
                if (currentValue instanceof Map) {
                    extractRawValues(values, (Map<String, Object>) currentValue, pathElements, nextIndex);
                } else if (currentValue instanceof List) {
                    extractRawValues(values, (List<Object>) currentValue, pathElements, nextIndex);
                } else {
                    if (nextIndex == pathElements.length) {
                        values.add(currentValue);
                    }
                }
            }
            if (nextIndex == pathElements.length) {
                return;
            }
            key += "." + pathElements[nextIndex];
            nextIndex++;
        }
    }

    @SuppressWarnings({ "unchecked" })
    private static void extractRawValues(List<Object> values, List<Object> part, String[] pathElements, int index) {
        for (Object value : part) {
            if (value == null) {
                continue;
            }
            if (value instanceof Map) {
                extractRawValues(values, (Map<String, Object>) value, pathElements, index);
            } else if (value instanceof List) {
                extractRawValues(values, (List<Object>) value, pathElements, index);
            } else {
                if (index == pathElements.length) {
                    values.add(value);
                }
            }
        }
    }

    /**
     * For the provided path, return its value in the xContent map.
     *
     * Note that in contrast with {@link XContentMapValues#extractRawValues}, array and object values
     * can be returned.
     *
     * @param path the value's path in the map.
     *
     * @return the value associated with the path in the map or 'null' if the path does not exist.
     */
    public static Object extractValue(String path, Map<?, ?> map) {
        return extractValue(map, path.split("\\."));
    }

    public static Object extractValue(Map<?, ?> map, String... pathElements) {
        if (pathElements.length == 0) {
            return null;
        }
        return XContentMapValues.extractValue(pathElements, 0, map, null);
    }

    /**
     * For the provided nested path, return its source maps from the parent xContent map.
     *
     * @param nestedPath the nested field value's path in the map.
     * @param map        the parent source map
     *
     * @return a list of source maps or {@code null} if the path does not exist.
     */
    public static List<Map<?, ?>> extractNestedSources(String nestedPath, Map<?, ?> map) {
        Object extractedValue = XContentMapValues.extractValue(nestedPath, map);
        List<?> nestedParsedSource = null;
        if (extractedValue != null) {
            if (extractedValue instanceof List) {
                // nested field has an array value in the _source
                nestedParsedSource = (List<?>) extractedValue;
            } else if (extractedValue instanceof Map) {
                // nested field has an object value in the _source. This just means the nested field has just one inner object,
                // which is valid, but uncommon.
                return Collections.singletonList((Map<?, ?>) extractedValue);
            } else {
                throw new IllegalStateException(
                    "Cannot extract nested source from path [" + nestedPath + "]: got [" + extractedValue + "]"
                );
            }
        }
        if (nestedParsedSource == null) {
            return null;
        }
        // In some circumstances, we can end up with arrays of arrays of nested objects. A nested
        // source should always be a Map, so we iterate down through the arrays to pull out the
        // leaf maps
        List<Map<?, ?>> flattenedSource = new ArrayList<>();
        extractObjects(nestedParsedSource, flattenedSource);
        return flattenedSource;
    }

    private static void extractObjects(List<?> source, List<Map<?, ?>> extracted) {
        for (Object object : source) {
            if (object instanceof Map) {
                extracted.add((Map<?, ?>) object);
            } else if (object instanceof List) {
                extractObjects((List<?>) object, extracted);
            }
        }
    }

    /**
     * For the provided path, return its value in the xContent map.
     *
     * Note that in contrast with {@link XContentMapValues#extractRawValues}, array and object values
     * can be returned.
     *
     * @param path the value's path in the map.
     * @param nullValue a value to return if the path exists, but the value is 'null'. This helps
     *                  in distinguishing between a path that doesn't exist vs. a value of 'null'.
     *
     * @return the value associated with the path in the map or 'null' if the path does not exist.
     */
    public static Object extractValue(String path, Map<?, ?> map, Object nullValue) {
        String[] pathElements = path.split("\\.");
        if (pathElements.length == 0) {
            return null;
        }
        return extractValue(pathElements, 0, map, nullValue);
    }

    private static Object extractValue(String[] pathElements, int index, Object currentValue, Object nullValue) {
        if (currentValue instanceof List<?> valueList) {
            List<Object> newList = new ArrayList<>(valueList.size());
            for (Object o : valueList) {
                Object listValue = extractValue(pathElements, index, o, nullValue);
                if (listValue != null) {
                    // we add arrays as list elements only if we are already at leaf,
                    // otherwise append individual elements to the new list so we don't
                    // accumulate intermediate array structures
                    if (listValue instanceof List<?> list) {
                        if (index == pathElements.length) {
                            newList.add(list);
                        } else {
                            newList.addAll(list);
                        }
                    } else {
                        newList.add(listValue);
                    }
                }
            }
            return newList;
        }

        if (index == pathElements.length) {
            return currentValue != null ? currentValue : nullValue;
        }

        if (currentValue instanceof Map<?, ?> map) {
            String key = pathElements[index];
            int nextIndex = index + 1;
            List<Object> extractedValues = new ArrayList<>();
            while (true) {
                if (map.containsKey(key)) {
                    Object mapValue = map.get(key);
                    if (mapValue == null) {
                        extractedValues.add(nullValue);
                    } else {
                        Object val = extractValue(pathElements, nextIndex, mapValue, nullValue);
                        if (val != null) {
                            extractedValues.add(val);
                        }
                    }
                }
                if (nextIndex == pathElements.length) {
                    if (extractedValues.size() == 0) {
                        return null;
                    } else if (extractedValues.size() == 1) {
                        return extractedValues.get(0);
                    } else {
                        return extractedValues;
                    }
                }
                key += "." + pathElements[nextIndex];
                nextIndex++;
            }
        }
        return null;
    }

    /**
     * Only keep properties in {@code map} that match the {@code includes} but
     * not the {@code excludes}. An empty list of includes is interpreted as a
     * wildcard while an empty list of excludes does not match anything.
     *
     * If a property matches both an include and an exclude, then the exclude
     * wins.
     *
     * If an object matches, then any of its sub properties are automatically
     * considered as matching as well, both for includes and excludes.
     *
     * Dots in field names are treated as sub objects. So for instance if a
     * document contains {@code a.b} as a property and {@code a} is an include,
     * then {@code a.b} will be kept in the filtered map.
     */
    public static Map<String, Object> filter(Map<String, Object> map, String[] includes, String[] excludes) {
        return filter(includes, excludes).apply(map);
    }

    /**
     * Returns a function that filters a document map based on the given include and exclude rules.
     * @see #filter(Map, String[], String[]) for details
     */
    public static Function<Map<String, Object>, Map<String, Object>> filter(String[] includes, String[] excludes) {
        CharacterRunAutomaton matchAllAutomaton = new CharacterRunAutomaton(Automata.makeAnyString());
<<<<<<< HEAD
        CharacterRunAutomaton include = compileAutomaton(includes, matchAllAutomaton);
        CharacterRunAutomaton exclude = compileAutomaton(excludes, new CharacterRunAutomaton(Automata.makeEmpty()));
=======

        CharacterRunAutomaton include;
        if (includes == null || includes.length == 0) {
            include = matchAllAutomaton;
        } else {
            Automaton includeA = Regex.simpleMatchToAutomaton(includes);
            includeA = Operations.determinize(makeMatchDotsInFieldNames(includeA), MAX_DETERMINIZED_STATES);
            include = new CharacterRunAutomaton(includeA);
        }

        Automaton excludeA;
        if (excludes == null || excludes.length == 0) {
            excludeA = Automata.makeEmpty();
        } else {
            excludeA = Regex.simpleMatchToAutomaton(excludes);
            excludeA = Operations.determinize(makeMatchDotsInFieldNames(excludeA), MAX_DETERMINIZED_STATES);
        }
        CharacterRunAutomaton exclude = new CharacterRunAutomaton(excludeA);
>>>>>>> 1e5d9b92

        // NOTE: We cannot use Operations.minus because of the special case that
        // we want all sub properties to match as soon as an object matches

        return (map) -> filter(map, include, 0, exclude, 0, matchAllAutomaton);
    }

    public static CharacterRunAutomaton compileAutomaton(String[] patterns, CharacterRunAutomaton defaultValue) {
        if (patterns == null || patterns.length == 0) {
            return defaultValue;
        }
        var aut = Regex.simpleMatchToAutomaton(patterns);
        aut = makeMatchDotsInFieldNames(aut);
        return new CharacterRunAutomaton(aut, MAX_DETERMINIZED_STATES);
    }

    /** Make matches on objects also match dots in field names.
     *  For instance, if the original simple regex is `foo`, this will translate
     *  it into `foo` OR `foo.*`. */
    private static Automaton makeMatchDotsInFieldNames(Automaton automaton) {
        /*
         * We presume `automaton` is quite large compared to the mechanisms
         * to match the trailing `.*` bits so we duplicate it only once.
         */
        Automaton tail = Operations.union(
            Automata.makeEmptyString(),
            Operations.concatenate(Automata.makeChar('.'), Automata.makeAnyString())
        );
        return Operations.concatenate(automaton, tail);
    }

    private static int step(CharacterRunAutomaton automaton, String key, int state) {
        for (int i = 0; state != -1 && i < key.length(); ++i) {
            state = automaton.step(state, key.charAt(i));
        }
        return state;
    }

    private static Map<String, Object> filter(
        Map<String, ?> map,
        CharacterRunAutomaton includeAutomaton,
        int initialIncludeState,
        CharacterRunAutomaton excludeAutomaton,
        int initialExcludeState,
        CharacterRunAutomaton matchAllAutomaton
    ) {
        Map<String, Object> filtered = new HashMap<>();
        for (Map.Entry<String, ?> entry : map.entrySet()) {
            String key = entry.getKey();

            int includeState = step(includeAutomaton, key, initialIncludeState);
            if (includeState == -1) {
                continue;
            }

            int excludeState = step(excludeAutomaton, key, initialExcludeState);
            if (excludeState != -1 && excludeAutomaton.isAccept(excludeState)) {
                continue;
            }

            Object value = entry.getValue();

            CharacterRunAutomaton subIncludeAutomaton = includeAutomaton;
            int subIncludeState = includeState;
            if (includeAutomaton.isAccept(includeState)) {
                if (excludeState == -1 || excludeAutomaton.step(excludeState, '.') == -1) {
                    // the exclude has no chances to match inner properties
                    filtered.put(key, value);
                    continue;
                } else {
                    // the object matched, so consider that the include matches every inner property
                    // we only care about excludes now
                    subIncludeAutomaton = matchAllAutomaton;
                    subIncludeState = 0;
                }
            }

            if (value instanceof Map) {

                subIncludeState = subIncludeAutomaton.step(subIncludeState, '.');
                if (subIncludeState == -1) {
                    continue;
                }
                if (excludeState != -1) {
                    excludeState = excludeAutomaton.step(excludeState, '.');
                }

                @SuppressWarnings("unchecked")
                Map<String, Object> valueAsMap = (Map<String, Object>) value;
                Map<String, Object> filteredValue = filter(
                    valueAsMap,
                    subIncludeAutomaton,
                    subIncludeState,
                    excludeAutomaton,
                    excludeState,
                    matchAllAutomaton
                );
                if (includeAutomaton.isAccept(includeState) || filteredValue.isEmpty() == false) {
                    filtered.put(key, filteredValue);
                }

            } else if (value instanceof Iterable) {

                List<Object> filteredValue = filter(
                    (Iterable<?>) value,
                    subIncludeAutomaton,
                    subIncludeState,
                    excludeAutomaton,
                    excludeState,
                    matchAllAutomaton
                );
                if (includeAutomaton.isAccept(includeState) || filteredValue.isEmpty() == false) {
                    filtered.put(key, filteredValue);
                }

            } else {

                // leaf property
                if (includeAutomaton.isAccept(includeState) && (excludeState == -1 || excludeAutomaton.isAccept(excludeState) == false)) {
                    filtered.put(key, value);
                }

            }

        }
        return filtered;
    }

    private static List<Object> filter(
        Iterable<?> iterable,
        CharacterRunAutomaton includeAutomaton,
        int initialIncludeState,
        CharacterRunAutomaton excludeAutomaton,
        int initialExcludeState,
        CharacterRunAutomaton matchAllAutomaton
    ) {
        List<Object> filtered = new ArrayList<>();
        boolean isInclude = includeAutomaton.isAccept(initialIncludeState);
        for (Object value : iterable) {
            if (value instanceof Map) {
                int includeState = includeAutomaton.step(initialIncludeState, '.');
                int excludeState = initialExcludeState;
                if (excludeState != -1) {
                    excludeState = excludeAutomaton.step(excludeState, '.');
                }
                @SuppressWarnings("unchecked")
                Map<String, Object> filteredValue = filter(
                    (Map<String, ?>) value,
                    includeAutomaton,
                    includeState,
                    excludeAutomaton,
                    excludeState,
                    matchAllAutomaton
                );
                if (filteredValue.isEmpty() == false) {
                    filtered.add(filteredValue);
                }
            } else if (value instanceof Iterable) {
                List<Object> filteredValue = filter(
                    (Iterable<?>) value,
                    includeAutomaton,
                    initialIncludeState,
                    excludeAutomaton,
                    initialExcludeState,
                    matchAllAutomaton
                );
                if (filteredValue.isEmpty() == false) {
                    filtered.add(filteredValue);
                }
            } else if (isInclude) {
                // #22557: only accept this array value if the key we are on is accepted:
                filtered.add(value);
            }
        }
        return filtered;
    }

    public static boolean isArray(Object node) {
        return node instanceof List;
    }

    public static String nodeStringValue(Object node, String defaultValue) {
        if (node == null) {
            return defaultValue;
        }
        return node.toString();
    }

    /**
     * Returns the {@link Object#toString} value of its input, or {@code null} if the input is null
     */
    public static String nodeStringValue(Object node) {
        if (node == null) {
            return null;
        }
        return node.toString();
    }

    public static double nodeDoubleValue(Object node, double defaultValue) {
        if (node == null) {
            return defaultValue;
        }
        return nodeDoubleValue(node);
    }

    public static double nodeDoubleValue(Object node) {
        if (node instanceof Number) {
            return ((Number) node).doubleValue();
        }
        return Double.parseDouble(node.toString());
    }

    public static int nodeIntegerValue(Object node) {
        if (node instanceof Number) {
            return Numbers.toIntExact((Number) node);
        }
        return Integer.parseInt(node.toString());
    }

    public static int nodeIntegerValue(Object node, int defaultValue) {
        if (node == null) {
            return defaultValue;
        }
        return nodeIntegerValue(node);
    }

    public static boolean nodeBooleanValue(Object node, String name, boolean defaultValue) {
        try {
            return nodeBooleanValue(node, defaultValue);
        } catch (IllegalArgumentException ex) {
            throw new IllegalArgumentException("Could not convert [" + name + "] to boolean", ex);
        }
    }

    public static boolean nodeBooleanValue(Object node, boolean defaultValue) {
        String nodeValue = node == null ? null : node.toString();
        return Booleans.parseBoolean(nodeValue, defaultValue);
    }

    public static boolean nodeBooleanValue(Object node, String name) {
        try {
            return nodeBooleanValue(node);
        } catch (IllegalArgumentException ex) {
            throw new IllegalArgumentException("Could not convert [" + name + "] to boolean", ex);
        }
    }

    public static boolean nodeBooleanValue(Object node) {
        if (node instanceof Boolean) {
            return (Boolean) node;
        }
        return Booleans.parseBoolean(node.toString());
    }

    public static TimeValue nodeTimeValue(Object node, TimeValue defaultValue) {
        if (node == null) {
            return defaultValue;
        }
        return nodeTimeValue(node);
    }

    public static TimeValue nodeTimeValue(Object node) {
        if (node instanceof Number) {
            return TimeValue.timeValueMillis(((Number) node).longValue());
        }
        return TimeValue.parseTimeValue(node.toString(), null, XContentMapValues.class.getSimpleName() + ".nodeTimeValue");
    }

    @SuppressWarnings("unchecked")
    public static Map<String, Object> nodeMapValue(Object node, String desc) {
        if (node instanceof Map) {
            return (Map<String, Object>) node;
        } else {
            throw new ElasticsearchParseException(desc + " should be a map but was of type: " + node.getClass());
        }
    }

    /**
     * Returns an array of string value from a node value.
     *
     * If the node represents an array the corresponding array of strings is returned.
     * Otherwise the node is treated as a comma-separated string.
     */
    public static String[] nodeStringArrayValue(Object node) {
        if (isArray(node)) {
            List<?> list = (List<?>) node;
            String[] arr = new String[list.size()];
            for (int i = 0; i < arr.length; i++) {
                arr[i] = nodeStringValue(list.get(i), null);
            }
            return arr;
        } else {
            return Strings.splitStringByCommaToArray(node.toString());
        }
    }
}<|MERGE_RESOLUTION|>--- conflicted
+++ resolved
@@ -274,29 +274,8 @@
      */
     public static Function<Map<String, Object>, Map<String, Object>> filter(String[] includes, String[] excludes) {
         CharacterRunAutomaton matchAllAutomaton = new CharacterRunAutomaton(Automata.makeAnyString());
-<<<<<<< HEAD
         CharacterRunAutomaton include = compileAutomaton(includes, matchAllAutomaton);
         CharacterRunAutomaton exclude = compileAutomaton(excludes, new CharacterRunAutomaton(Automata.makeEmpty()));
-=======
-
-        CharacterRunAutomaton include;
-        if (includes == null || includes.length == 0) {
-            include = matchAllAutomaton;
-        } else {
-            Automaton includeA = Regex.simpleMatchToAutomaton(includes);
-            includeA = Operations.determinize(makeMatchDotsInFieldNames(includeA), MAX_DETERMINIZED_STATES);
-            include = new CharacterRunAutomaton(includeA);
-        }
-
-        Automaton excludeA;
-        if (excludes == null || excludes.length == 0) {
-            excludeA = Automata.makeEmpty();
-        } else {
-            excludeA = Regex.simpleMatchToAutomaton(excludes);
-            excludeA = Operations.determinize(makeMatchDotsInFieldNames(excludeA), MAX_DETERMINIZED_STATES);
-        }
-        CharacterRunAutomaton exclude = new CharacterRunAutomaton(excludeA);
->>>>>>> 1e5d9b92
 
         // NOTE: We cannot use Operations.minus because of the special case that
         // we want all sub properties to match as soon as an object matches
@@ -309,8 +288,8 @@
             return defaultValue;
         }
         var aut = Regex.simpleMatchToAutomaton(patterns);
-        aut = makeMatchDotsInFieldNames(aut);
-        return new CharacterRunAutomaton(aut, MAX_DETERMINIZED_STATES);
+        aut = Operations.determinize(makeMatchDotsInFieldNames(aut), MAX_DETERMINIZED_STATES);
+        return new CharacterRunAutomaton(aut);
     }
 
     /** Make matches on objects also match dots in field names.

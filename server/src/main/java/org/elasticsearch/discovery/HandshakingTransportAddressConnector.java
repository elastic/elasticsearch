/*
 * Licensed to Elasticsearch under one or more contributor
 * license agreements. See the NOTICE file distributed with
 * this work for additional information regarding copyright
 * ownership. Elasticsearch licenses this file to you under
 * the Apache License, Version 2.0 (the "License"); you may
 * not use this file except in compliance with the License.
 * You may obtain a copy of the License at
 *
 *    http://www.apache.org/licenses/LICENSE-2.0
 *
 * Unless required by applicable law or agreed to in writing,
 * software distributed under the License is distributed on an
 * "AS IS" BASIS, WITHOUT WARRANTIES OR CONDITIONS OF ANY
 * KIND, either express or implied.  See the License for the
 * specific language governing permissions and limitations
 * under the License.
 */

package org.elasticsearch.discovery;

import org.apache.logging.log4j.LogManager;
import org.apache.logging.log4j.Logger;
import org.apache.logging.log4j.message.ParameterizedMessage;
import org.elasticsearch.Version;
import org.elasticsearch.action.ActionListener;
import org.elasticsearch.action.NotifyOnceListener;
import org.elasticsearch.cluster.node.DiscoveryNode;
import org.elasticsearch.common.Randomness;
import org.elasticsearch.common.UUIDs;
import org.elasticsearch.common.settings.Setting;
import org.elasticsearch.common.settings.Settings;
import org.elasticsearch.common.transport.TransportAddress;
import org.elasticsearch.common.unit.TimeValue;
import org.elasticsearch.common.util.concurrent.AbstractRunnable;
import org.elasticsearch.core.internal.io.IOUtils;
import org.elasticsearch.discovery.PeerFinder.TransportAddressConnector;
import org.elasticsearch.transport.ConnectTransportException;
import org.elasticsearch.transport.ConnectionProfile;
import org.elasticsearch.transport.Transport.Connection;
import org.elasticsearch.transport.TransportRequestOptions.Type;
import org.elasticsearch.transport.TransportService;

import static java.util.Collections.emptyMap;
import static java.util.Collections.emptySet;

public class HandshakingTransportAddressConnector implements TransportAddressConnector {

    private static final Logger logger = LogManager.getLogger(HandshakingTransportAddressConnector.class);

    // connection timeout for probes
    public static final Setting<TimeValue> PROBE_CONNECT_TIMEOUT_SETTING =
        Setting.timeSetting("discovery.probe.connect_timeout",
            TimeValue.timeValueMillis(3000), TimeValue.timeValueMillis(1), Setting.Property.NodeScope);
    // handshake timeout for probes
    public static final Setting<TimeValue> PROBE_HANDSHAKE_TIMEOUT_SETTING =
        Setting.timeSetting("discovery.probe.handshake_timeout",
            TimeValue.timeValueMillis(1000), TimeValue.timeValueMillis(1), Setting.Property.NodeScope);

    private final TransportService transportService;
    private final TimeValue probeConnectTimeout;
    private final TimeValue probeHandshakeTimeout;

    public HandshakingTransportAddressConnector(Settings settings, TransportService transportService) {
        this.transportService = transportService;
        probeConnectTimeout = PROBE_CONNECT_TIMEOUT_SETTING.get(settings);
        probeHandshakeTimeout = PROBE_HANDSHAKE_TIMEOUT_SETTING.get(settings);
    }

    @Override
    public void connectToRemoteMasterNode(TransportAddress transportAddress, ActionListener<DiscoveryNode> listener) {
        transportService.getThreadPool().generic().execute(new AbstractRunnable() {
            @Override
            protected void doRun() {

                // TODO if transportService is already connected to this address then skip the handshaking

                final DiscoveryNode targetNode = new DiscoveryNode("", transportAddress.toString(),
                    UUIDs.randomBase64UUID(Randomness.get()), // generated deterministically for reproducible tests
                    transportAddress.address().getHostString(), transportAddress.getAddress(), transportAddress, emptyMap(),
                    emptySet(), Version.CURRENT.minimumCompatibilityVersion());

                logger.trace("[{}] opening probe connection", this);
                transportService.openConnection(targetNode,
                    ConnectionProfile.buildSingleChannelProfile(Type.REG, probeConnectTimeout, probeHandshakeTimeout,
<<<<<<< HEAD
                        TimeValue.MINUS_ONE, null), new ActionListener<>() {
                        @Override
                        public void onResponse(Connection connection) {
                            logger.trace("[{}] opened probe connection", this);

                            // use NotifyOnceListener to make sure the following line does not result in onFailure being called when
                            // the connection is closed in the onResponse handler
                            transportService.handshake(connection, probeHandshakeTimeout.millis(), new NotifyOnceListener<DiscoveryNode>() {

                                @Override
                                protected void innerOnResponse(DiscoveryNode remoteNode) {
                                    try {
                                        // success means (amongst other things) that the cluster names match
                                        logger.trace("[{}] handshake successful: {}", this, remoteNode);
                                        //IOUtils.closeWhileHandlingException(connection);

                                        if (remoteNode.equals(transportService.getLocalNode())) {
                                            // TODO cache this result for some time? forever?
                                            listener.onFailure(new ConnectTransportException(remoteNode, "local node found"));
                                        } else if (remoteNode.isMasterNode() == false) {
                                            // TODO cache this result for some time?
                                            listener.onFailure(new ConnectTransportException(remoteNode, "non-master-eligible node found"));
                                        } else {
                                            transportService.connectToNode(remoteNode, new ActionListener<Void>() {
                                                @Override
                                                public void onResponse(Void ignored) {
                                                    logger.trace("[{}] full connection successful: {}", this, remoteNode);
                                                    listener.onResponse(remoteNode);
                                                }

                                                @Override
                                                public void onFailure(Exception e) {
                                                    listener.onFailure(e);
                                                }
                                            });
                                        }
                                    } catch (Exception e) {
                                        listener.onFailure(e);
                                    }
                                }

                                @Override
                                protected void innerOnFailure(Exception e) {
                                    logger.trace("handshake failed", e);
                                    IOUtils.closeWhileHandlingException(connection);
                                    listener.onFailure(e);
                                }

                            });

                        }

                        @Override
                        public void onFailure(Exception e) {
                            listener.onFailure(e);
                        }
                    });
=======
                        TimeValue.MINUS_ONE, null));
                logger.trace("[{}] opened probe connection", this);

                final DiscoveryNode remoteNode;
                try {
                    remoteNode = transportService.handshake(connection, probeHandshakeTimeout.millis());
                    // success means (amongst other things) that the cluster names match
                    logger.trace("[{}] handshake successful: {}", this, remoteNode);
                } catch (Exception e) {
                    // we opened a connection and successfully performed a low-level handshake, so we were definitely talking to an
                    // Elasticsearch node, but the high-level handshake failed indicating some kind of mismatched configurations
                    // (e.g. cluster name) that the user should address
                    logger.warn(new ParameterizedMessage("handshake failed for [{}]", this), e);
                    listener.onFailure(e);
                    return;
                } finally {
                    IOUtils.closeWhileHandlingException(connection);
                }

                if (remoteNode.equals(transportService.getLocalNode())) {
                    // TODO cache this result for some time? forever?
                    listener.onFailure(new ConnectTransportException(remoteNode, "local node found"));
                } else if (remoteNode.isMasterNode() == false) {
                    // TODO cache this result for some time?
                    listener.onFailure(new ConnectTransportException(remoteNode, "non-master-eligible node found"));
                } else {
                    transportService.connectToNode(remoteNode);
                    logger.trace("[{}] full connection successful: {}", this, remoteNode);
                    listener.onResponse(remoteNode);
                }
>>>>>>> 6612c745
            }

            @Override
            public void onFailure(Exception e) {
                listener.onFailure(e);
            }

            @Override
            public String toString() {
                return "connectToRemoteMasterNode[" + transportAddress + "]";
            }
        });
    }
}<|MERGE_RESOLUTION|>--- conflicted
+++ resolved
@@ -83,7 +83,6 @@
                 logger.trace("[{}] opening probe connection", this);
                 transportService.openConnection(targetNode,
                     ConnectionProfile.buildSingleChannelProfile(Type.REG, probeConnectTimeout, probeHandshakeTimeout,
-<<<<<<< HEAD
                         TimeValue.MINUS_ONE, null), new ActionListener<>() {
                         @Override
                         public void onResponse(Connection connection) {
@@ -98,7 +97,7 @@
                                     try {
                                         // success means (amongst other things) that the cluster names match
                                         logger.trace("[{}] handshake successful: {}", this, remoteNode);
-                                        //IOUtils.closeWhileHandlingException(connection);
+                                        IOUtils.closeWhileHandlingException(connection);
 
                                         if (remoteNode.equals(transportService.getLocalNode())) {
                                             // TODO cache this result for some time? forever?
@@ -127,7 +126,10 @@
 
                                 @Override
                                 protected void innerOnFailure(Exception e) {
-                                    logger.trace("handshake failed", e);
+                                    // we opened a connection and successfully performed a low-level handshake, so we were definitely
+                                    // talking to an Elasticsearch node, but the high-level handshake failed indicating some kind of
+                                    // mismatched configurations (e.g. cluster name) that the user should address
+                                    logger.warn(new ParameterizedMessage("handshake failed for [{}]", this), e);
                                     IOUtils.closeWhileHandlingException(connection);
                                     listener.onFailure(e);
                                 }
@@ -141,38 +143,6 @@
                             listener.onFailure(e);
                         }
                     });
-=======
-                        TimeValue.MINUS_ONE, null));
-                logger.trace("[{}] opened probe connection", this);
-
-                final DiscoveryNode remoteNode;
-                try {
-                    remoteNode = transportService.handshake(connection, probeHandshakeTimeout.millis());
-                    // success means (amongst other things) that the cluster names match
-                    logger.trace("[{}] handshake successful: {}", this, remoteNode);
-                } catch (Exception e) {
-                    // we opened a connection and successfully performed a low-level handshake, so we were definitely talking to an
-                    // Elasticsearch node, but the high-level handshake failed indicating some kind of mismatched configurations
-                    // (e.g. cluster name) that the user should address
-                    logger.warn(new ParameterizedMessage("handshake failed for [{}]", this), e);
-                    listener.onFailure(e);
-                    return;
-                } finally {
-                    IOUtils.closeWhileHandlingException(connection);
-                }
-
-                if (remoteNode.equals(transportService.getLocalNode())) {
-                    // TODO cache this result for some time? forever?
-                    listener.onFailure(new ConnectTransportException(remoteNode, "local node found"));
-                } else if (remoteNode.isMasterNode() == false) {
-                    // TODO cache this result for some time?
-                    listener.onFailure(new ConnectTransportException(remoteNode, "non-master-eligible node found"));
-                } else {
-                    transportService.connectToNode(remoteNode);
-                    logger.trace("[{}] full connection successful: {}", this, remoteNode);
-                    listener.onResponse(remoteNode);
-                }
->>>>>>> 6612c745
             }
 
             @Override

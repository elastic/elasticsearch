--- conflicted
+++ resolved
@@ -11,7 +11,6 @@
 
 import org.elasticsearch.Build;
 import org.elasticsearch.Version;
-import org.elasticsearch.core.UpdateForV9;
 import org.elasticsearch.internal.BuildExtension;
 import org.elasticsearch.plugins.ExtensionLoader;
 
@@ -58,17 +57,6 @@
      * than the one that's running.
      */
     public abstract boolean isFutureVersion();
-
-<<<<<<< HEAD
-=======
-    // temporary
-    // TODO[wrb]: remove from security bootstrap checks
->>>>>>> 291ced7b
-    @Deprecated
-    @UpdateForV9(owner = UpdateForV9.Owner.CORE_INFRA)  // used (indirectly) by NodeMetadata and PersistedClusterStateService
-    public Version toVersion() {
-        return null;
-    }
 
     /**
      * Create a {@link BuildVersion} from a version ID number.

--- conflicted
+++ resolved
@@ -669,11 +669,7 @@
     }
 
     private <T> T readXContent(BytesReference bytes, CheckedFunction<XContentParser, T, IOException> reader) throws IOException {
-<<<<<<< HEAD
-        try (XContentParser parser = XContentFactory.xContent(XContentType.SMILE).createParser(parserConfig, bytes.streamInput())) {
-=======
         try (XContentParser parser = XContentHelper.createParserNotCompressed(parserConfig, bytes, XContentType.SMILE)) {
->>>>>>> bdde2972
             return reader.apply(parser);
         } catch (Exception e) {
             throw new CorruptStateException(e);

/*
 * Copyright Elasticsearch B.V. and/or licensed to Elasticsearch B.V. under one
 * or more contributor license agreements. Licensed under the Elastic License
 * 2.0 and the Server Side Public License, v 1; you may not use this file except
 * in compliance with, at your election, the Elastic License 2.0 or the Server
 * Side Public License, v 1.
 */

package org.elasticsearch.health;

import org.elasticsearch.xcontent.ToXContentObject;
import org.elasticsearch.xcontent.XContentBuilder;

import java.io.IOException;
import java.util.List;

public record HealthIndicatorResult(
    String name,
    String component,
    HealthStatus status,
    String summary,
    HealthIndicatorDetails details,
<<<<<<< HEAD
    boolean showDetails
=======
    List<HealthIndicatorImpact> impacts
>>>>>>> 53108045
) implements ToXContentObject {

    @Override
    public XContentBuilder toXContent(XContentBuilder builder, Params params) throws IOException {
        builder.startObject();
        builder.field("status", status.xContentValue());
        builder.field("summary", summary);
<<<<<<< HEAD
        if (showDetails) {
            builder.field("details", details, params);
=======
        builder.field("details", details, params);
        if (impacts != null && impacts.isEmpty() == false) {
            builder.field("impacts", impacts);
>>>>>>> 53108045
        }
        // TODO 83303: Add detail / documentation
        return builder.endObject();
    }
}<|MERGE_RESOLUTION|>--- conflicted
+++ resolved
@@ -20,11 +20,8 @@
     HealthStatus status,
     String summary,
     HealthIndicatorDetails details,
-<<<<<<< HEAD
-    boolean showDetails
-=======
+    boolean showDetails,
     List<HealthIndicatorImpact> impacts
->>>>>>> 53108045
 ) implements ToXContentObject {
 
     @Override
@@ -32,14 +29,11 @@
         builder.startObject();
         builder.field("status", status.xContentValue());
         builder.field("summary", summary);
-<<<<<<< HEAD
         if (showDetails) {
             builder.field("details", details, params);
-=======
-        builder.field("details", details, params);
+        }
         if (impacts != null && impacts.isEmpty() == false) {
             builder.field("impacts", impacts);
->>>>>>> 53108045
         }
         // TODO 83303: Add detail / documentation
         return builder.endObject();

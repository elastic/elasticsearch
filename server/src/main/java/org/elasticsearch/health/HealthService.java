--- conflicted
+++ resolved
@@ -99,10 +99,10 @@
         List<HealthIndicatorResult> preflightResults;
         if (clusterStateRecovered) {
             // Determine if cluster is stable enough to calculate health before running other indicators
-            preflightResults = preflightHealthIndicatorServices.stream().map(service -> service.calculate(computeDetails)).toList();
+            preflightResults = preflightHealthIndicatorServices.stream().map(service -> service.calculate(explain)).toList();
         } else {
             // Mark preflight indicators as UNKNOWN
-            HealthIndicatorDetails details = computeDetails ? DETAILS_UNKNOWN_STATE_NOT_RECOVERED : HealthIndicatorDetails.EMPTY;
+            HealthIndicatorDetails details = explain ? DETAILS_UNKNOWN_STATE_NOT_RECOVERED : HealthIndicatorDetails.EMPTY;
             preflightResults = preflightHealthIndicatorServices.stream()
                 .map(service -> generateUnknownResult(service, UNKNOWN_RESULT_SUMMARY_NOT_RECOVERED, details))
                 .toList();
@@ -120,11 +120,11 @@
         Stream<HealthIndicatorResult> filteredIndicatorResults;
         if (clusterStateRecovered && clusterHealthIsObtainable) {
             // Calculate remaining indicators
-            filteredIndicatorResults = filteredIndicators.map(service -> service.calculate(computeDetails));
+            filteredIndicatorResults = filteredIndicators.map(service -> service.calculate(explain));
         } else {
             // Mark remaining indicators as UNKNOWN
             String unknownSummary = clusterStateRecovered ? UNKNOWN_RESULT_SUMMARY_PREFLIGHT_FAILED : UNKNOWN_RESULT_SUMMARY_NOT_RECOVERED;
-            HealthIndicatorDetails unknownDetails = healthUnknownReason(preflightResults, clusterStateRecovered, computeDetails);
+            HealthIndicatorDetails unknownDetails = healthUnknownReason(preflightResults, clusterStateRecovered, explain);
             filteredIndicatorResults = filteredIndicators.map(service -> generateUnknownResult(service, unknownSummary, unknownDetails));
         }
 
@@ -135,14 +135,7 @@
 
         // Combine indicator results
         List<HealthComponentResult> components = List.copyOf(
-<<<<<<< HEAD
-            healthIndicatorServices.stream()
-                .filter(service -> componentName == null || service.component().equals(componentName))
-                .filter(service -> indicatorName == null || service.name().equals(indicatorName))
-                .map(service -> service.calculate(explain))
-=======
             Stream.concat(filteredPreflightResults, filteredIndicatorResults)
->>>>>>> 4533c454
                 .collect(
                     groupingBy(
                         HealthIndicatorResult::component,

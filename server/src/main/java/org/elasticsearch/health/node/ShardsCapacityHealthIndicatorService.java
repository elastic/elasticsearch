/*
 * Copyright Elasticsearch B.V. and/or licensed to Elasticsearch B.V. under one
 * or more contributor license agreements. Licensed under the "Elastic License
 * 2.0", the "GNU Affero General Public License v3.0 only", and the "Server Side
 * Public License v 1"; you may not use this file except in compliance with, at
 * your election, the "Elastic License 2.0", the "GNU Affero General Public
 * License v3.0 only", or the "Server Side Public License, v 1".
 */

package org.elasticsearch.health.node;

import org.elasticsearch.cluster.metadata.Metadata;
import org.elasticsearch.cluster.node.DiscoveryNode;
import org.elasticsearch.cluster.node.DiscoveryNodes;
import org.elasticsearch.cluster.service.ClusterService;
import org.elasticsearch.common.ReferenceDocs;
import org.elasticsearch.common.TriFunction;
import org.elasticsearch.common.settings.Setting;
import org.elasticsearch.common.settings.Settings;
import org.elasticsearch.features.NodeFeature;
import org.elasticsearch.health.Diagnosis;
import org.elasticsearch.health.HealthIndicatorDetails;
import org.elasticsearch.health.HealthIndicatorImpact;
import org.elasticsearch.health.HealthIndicatorResult;
import org.elasticsearch.health.HealthIndicatorService;
import org.elasticsearch.health.HealthStatus;
import org.elasticsearch.health.ImpactArea;
import org.elasticsearch.health.metadata.HealthMetadata;
import org.elasticsearch.indices.ShardLimitValidator;

<<<<<<< HEAD
import java.util.Iterator;
import java.util.List;
import java.util.Locale;
import java.util.Map;
import java.util.stream.Stream;
=======
import java.util.ArrayList;
import java.util.LinkedHashSet;
import java.util.List;
>>>>>>> 88ef3dcc

/**
 *  This indicator reports health data about the shard capacity across the cluster.
 *

 * The indicator will report:
 * <ul>
 * <li> {@code RED} when there's room for less than the configured {@code health.shard_capacity.unhealthy_threshold.red} (default 5) shards
 * (either data or frozen nodes)</li>
 * <li> {@code YELLOW} when there's room for less than the configured {@code health.shard_capacity.unhealthy_threshold.yellow} (default 10)
 * shards (either data or frozen nodes)</li>
 * <li> {@code GREEN} otherwise</li>
 * </ul>
 *
 *  Although the `max_shard_per_node(.frozen)?` information is scoped by Node, we use the information from master because there is where
 *  the available room for new shards is checked before creating new indices.
 */
public class ShardsCapacityHealthIndicatorService implements HealthIndicatorService {

    static final String NAME = "shards_capacity";

    private static final String UPGRADE_BLOCKED = "The cluster has too many used shards to be able to upgrade.";
    private static final String UPGRADE_AT_RISK =
        "The cluster is running low on room to add new shard. Upgrading to a new version is at risk.";
    private static final String INDEX_CREATION_BLOCKED =
        "The cluster is running low on room to add new shards. Adding data to new indices is at risk";
    private static final String INDEX_CREATION_RISK =
        "The cluster is running low on room to add new shards. Adding data to new indices might soon fail.";
    private static final TriFunction<String, Setting<?>, String, Diagnosis> SHARD_MAX_CAPACITY_REACHED_FN = (
        id,
        setting,
        indexType) -> new Diagnosis(
            new Diagnosis.Definition(
                NAME,
                id,
                "Elasticsearch is about to reach the maximum number of shards it can host as set by [" + setting.getKey() + "].",
                "Increase the number of nodes in your cluster or remove some "
                    + indexType
                    + " indices to reduce the number of shards in the cluster.",
                ReferenceDocs.CLUSTER_SHARD_LIMIT.toString()
            ),
            null
        );

    static final List<HealthIndicatorImpact> RED_INDICATOR_IMPACTS = List.of(
        new HealthIndicatorImpact(NAME, "upgrade_blocked", 1, UPGRADE_BLOCKED, List.of(ImpactArea.DEPLOYMENT_MANAGEMENT)),
        new HealthIndicatorImpact(NAME, "creation_of_new_indices_blocked", 1, INDEX_CREATION_BLOCKED, List.of(ImpactArea.INGEST))
    );
    static final List<HealthIndicatorImpact> YELLOW_INDICATOR_IMPACTS = List.of(
        new HealthIndicatorImpact(NAME, "upgrade_at_risk", 2, UPGRADE_AT_RISK, List.of(ImpactArea.DEPLOYMENT_MANAGEMENT)),
        new HealthIndicatorImpact(NAME, "creation_of_new_indices_at_risk", 2, INDEX_CREATION_RISK, List.of(ImpactArea.INGEST))
    );
    static final Diagnosis SHARDS_MAX_CAPACITY_REACHED_DATA_NODES = SHARD_MAX_CAPACITY_REACHED_FN.apply(
        "decrease_shards_per_non_frozen_node",
        ShardLimitValidator.SETTING_CLUSTER_MAX_SHARDS_PER_NODE,
        "non-frozen"
    );
    static final Diagnosis SHARDS_MAX_CAPACITY_REACHED_FROZEN_NODES = SHARD_MAX_CAPACITY_REACHED_FN.apply(
        "decrease_shards_per_frozen_node",
        ShardLimitValidator.SETTING_CLUSTER_MAX_SHARDS_PER_NODE_FROZEN,
        "frozen"
    );

    public static final NodeFeature SHARD_CAPACITY_UNHEALTHY_THRESHOLD_SETTINGS = new NodeFeature(
        "health.shard_capacity.unhealthy_threshold_settings"
    );

    public static final Setting<Integer> SHARD_CAPACITY_UNHEALTHY_THRESHOLD_YELLOW = Setting.intSetting(
        "health.shard_capacity.unhealthy_threshold.yellow",
        10,
        1,
        new Setting.Validator<>() {
            @Override
            public void validate(Integer value) {}

            @Override
            public void validate(Integer value, Map<Setting<?>, Object> settings) {
                Integer redThreshold = (Integer) settings.get(SHARD_CAPACITY_UNHEALTHY_THRESHOLD_RED);
                if (value <= redThreshold) {
                    throw new IllegalArgumentException(
                        String.format(
                            Locale.ROOT,
                            "Setting [%s] (%d) must be greater than [%s] (%d)",
                            SHARD_CAPACITY_UNHEALTHY_THRESHOLD_YELLOW.getKey(),
                            value,
                            SHARD_CAPACITY_UNHEALTHY_THRESHOLD_RED.getKey(),
                            redThreshold
                        )
                    );
                }
            }

            @Override
            public Iterator<Setting<?>> settings() {
                final List<Setting<?>> settings = List.of(SHARD_CAPACITY_UNHEALTHY_THRESHOLD_RED);
                return settings.iterator();
            }
        },
        Setting.Property.Dynamic,
        Setting.Property.NodeScope
    );

    public static final Setting<Integer> SHARD_CAPACITY_UNHEALTHY_THRESHOLD_RED = Setting.intSetting(
        "health.shard_capacity.unhealthy_threshold.red",
        5,
        1,
        new Setting.Validator<>() {
            @Override
            public void validate(Integer value) {}

            @Override
            public void validate(Integer value, Map<Setting<?>, Object> settings) {
                Integer yellowThreshold = (Integer) settings.get(SHARD_CAPACITY_UNHEALTHY_THRESHOLD_YELLOW);
                if (value >= yellowThreshold) {
                    throw new IllegalArgumentException(
                        String.format(
                            Locale.ROOT,
                            "Setting [%s] (%d) must be less than [%s] (%d)",
                            SHARD_CAPACITY_UNHEALTHY_THRESHOLD_RED.getKey(),
                            value,
                            SHARD_CAPACITY_UNHEALTHY_THRESHOLD_YELLOW.getKey(),
                            yellowThreshold
                        )
                    );
                }
            }

            @Override
            public Iterator<Setting<?>> settings() {
                final List<Setting<?>> settings = List.of(SHARD_CAPACITY_UNHEALTHY_THRESHOLD_YELLOW);
                return settings.iterator();
            }
        },
        Setting.Property.Dynamic,
        Setting.Property.NodeScope
    );

    private final ClusterService clusterService;
    private final List<ShardLimitValidator.LimitGroup> shardLimitGroups;

    private int unhealthyThresholdYellow;
    private int unhealthyThresholdRed;

    public ShardsCapacityHealthIndicatorService(ClusterService clusterService, Settings settings) {
        this.clusterService = clusterService;
<<<<<<< HEAD
        this.unhealthyThresholdYellow = SHARD_CAPACITY_UNHEALTHY_THRESHOLD_YELLOW.get(settings);
        this.unhealthyThresholdRed = SHARD_CAPACITY_UNHEALTHY_THRESHOLD_RED.get(settings);

        clusterService.getClusterSettings()
            .addSettingsUpdateConsumer(SHARD_CAPACITY_UNHEALTHY_THRESHOLD_YELLOW, this::setUnhealthyThresholdYellow);
        clusterService.getClusterSettings()
            .addSettingsUpdateConsumer(SHARD_CAPACITY_UNHEALTHY_THRESHOLD_RED, this::setUnhealthyThresholdRed);
=======
        this.shardLimitGroups = ShardLimitValidator.applicableLimitGroups(DiscoveryNode.isStateless(clusterService.getSettings()));
>>>>>>> 88ef3dcc
    }

    @Override
    public String name() {
        return NAME;
    }

    @Override
    public HealthIndicatorResult calculate(boolean verbose, int maxAffectedResourcesCount, HealthInfo healthInfo) {
        var state = clusterService.state();
        var healthMetadata = HealthMetadata.getFromClusterState(state);
        if (healthMetadata == null || healthMetadata.getShardLimitsMetadata() == null) {
            return unknownIndicator();
        }

        var shardLimitsMetadata = healthMetadata.getShardLimitsMetadata();
<<<<<<< HEAD
        return mergeIndicators(
            verbose,
            calculateFrom(
                shardLimitsMetadata.maxShardsPerNode(),
                state.nodes(),
                state.metadata(),
                ShardLimitValidator::checkShardLimitForNormalNodes,
                unhealthyThresholdYellow,
                unhealthyThresholdRed
            ),
            calculateFrom(
                shardLimitsMetadata.maxShardsPerNodeFrozen(),
                state.nodes(),
                state.metadata(),
                ShardLimitValidator::checkShardLimitForFrozenNodes,
                unhealthyThresholdYellow,
                unhealthyThresholdRed
=======
        final List<StatusResult> statusResults = shardLimitGroups.stream()
            .map(
                limitGroup -> calculateFrom(
                    ShardLimitValidator.getShardLimitPerNode(limitGroup, shardLimitsMetadata),
                    state.nodes(),
                    state.metadata(),
                    limitGroup::checkShardLimit
                )
>>>>>>> 88ef3dcc
            )
            .toList();

        return mergeIndicators(verbose, statusResults);
    }

    private HealthIndicatorResult mergeIndicators(boolean verbose, List<StatusResult> statusResults) {
        var finalStatus = HealthStatus.merge(statusResults.stream().map(StatusResult::status));
        var diagnoses = new LinkedHashSet<Diagnosis>();
        var symptomBuilder = new StringBuilder();

        if (finalStatus == HealthStatus.GREEN) {
            symptomBuilder.append("The cluster has enough room to add new shards.");
        }

        // RED and YELLOW status indicates that the cluster might have issues. finalStatus has the worst between *data (non-frozen) and
        // frozen* nodes, so we have to check each of the groups in order of provide the right message.
        if (finalStatus.indicatesHealthProblem()) {
            symptomBuilder.append("Cluster is close to reaching the configured maximum number of shards for ");
            final var nodeTypeNames = new ArrayList<String>();
            for (var statusResult : statusResults) {
                if (statusResult.status.indicatesHealthProblem()) {
                    nodeTypeNames.add(nodeTypeFroLimitGroup(statusResult.result.group()));
                    diagnoses.add(diagnosisForLimitGroup(statusResult.result.group()));
                }
            }

            assert nodeTypeNames.isEmpty() == false;
            symptomBuilder.append(nodeTypeNames.getFirst());
            for (int i = 1; i < nodeTypeNames.size() - 1; i++) {
                symptomBuilder.append(", ").append(nodeTypeNames.get(i));
            }
            if (nodeTypeNames.size() > 1) {
                symptomBuilder.append(" and ").append(nodeTypeNames.getLast());
            }
            symptomBuilder.append(" nodes.");
        }

        var indicatorImpacts = switch (finalStatus) {
            case RED -> RED_INDICATOR_IMPACTS;
            case YELLOW -> YELLOW_INDICATOR_IMPACTS;
            default -> List.<HealthIndicatorImpact>of();
        };

        return createIndicator(
            finalStatus,
            symptomBuilder.toString(),
<<<<<<< HEAD
            verbose
                ? buildDetails(dataNodes.result, frozenNodes.result, unhealthyThresholdYellow, unhealthyThresholdRed)
                : HealthIndicatorDetails.EMPTY,
=======
            verbose ? buildDetails(statusResults.stream().map(StatusResult::result).toList()) : HealthIndicatorDetails.EMPTY,
>>>>>>> 88ef3dcc
            indicatorImpacts,
            verbose ? List.copyOf(diagnoses) : List.of()
        );
    }

    static StatusResult calculateFrom(
        int maxShardsPerNodeSetting,
        DiscoveryNodes discoveryNodes,
        Metadata metadata,
        ShardsCapacityChecker checker,
        int shardThresholdYellow,
        int shardThresholdRed
    ) {
        var result = checker.check(maxShardsPerNodeSetting, shardThresholdRed, 1, discoveryNodes, metadata);
        if (result.canAddShards() == false) {
            return new StatusResult(HealthStatus.RED, result);
        }

        result = checker.check(maxShardsPerNodeSetting, shardThresholdYellow, 1, discoveryNodes, metadata);
        if (result.canAddShards() == false) {
            return new StatusResult(HealthStatus.YELLOW, result);
        }

        return new StatusResult(HealthStatus.GREEN, result);
    }

<<<<<<< HEAD
    static HealthIndicatorDetails buildDetails(
        ShardLimitValidator.Result dataNodes,
        ShardLimitValidator.Result frozenNodes,
        int unhealthyThresholdYellow,
        int unhealthyThresholdRed
    ) {
=======
    static HealthIndicatorDetails buildDetails(List<ShardLimitValidator.Result> results) {
>>>>>>> 88ef3dcc
        return (builder, params) -> {
            builder.startObject();
            for (var result : results) {
                builder.startObject(nodeTypeFroLimitGroup(result.group()));
                builder.field("max_shards_in_cluster", result.maxShardsInCluster());
                if (result.currentUsedShards().isPresent()) {
                    builder.field("current_used_shards", result.currentUsedShards().get());
                }
                builder.endObject();
            }
            {
                builder.startObject("settings");
                builder.field(SHARD_CAPACITY_UNHEALTHY_THRESHOLD_YELLOW.getKey(), unhealthyThresholdYellow);
                builder.field(SHARD_CAPACITY_UNHEALTHY_THRESHOLD_RED.getKey(), unhealthyThresholdRed);
                builder.endObject();
            }
            builder.endObject();
            return builder;
        };
    }

    private HealthIndicatorResult unknownIndicator() {
        return createIndicator(
            HealthStatus.UNKNOWN,
            "Unable to determine shard capacity status.",
            HealthIndicatorDetails.EMPTY,
            List.of(),
            List.of()
        );
    }

<<<<<<< HEAD
    private void setUnhealthyThresholdYellow(int value) {
        this.unhealthyThresholdYellow = value;
    }

    private void setUnhealthyThresholdRed(int value) {
        this.unhealthyThresholdRed = value;
=======
    private static String nodeTypeFroLimitGroup(ShardLimitValidator.LimitGroup limitGroup) {
        return switch (limitGroup) {
            case NORMAL -> "data";
            case FROZEN -> "frozen";
            case INDEX -> "index";
            case SEARCH -> "search";
        };
    }

    private static Diagnosis diagnosisForLimitGroup(ShardLimitValidator.LimitGroup limitGroup) {
        return switch (limitGroup) {
            case NORMAL, INDEX, SEARCH -> SHARDS_MAX_CAPACITY_REACHED_DATA_NODES;
            case FROZEN -> SHARDS_MAX_CAPACITY_REACHED_FROZEN_NODES;
        };
>>>>>>> 88ef3dcc
    }

    record StatusResult(HealthStatus status, ShardLimitValidator.Result result) {}

    @FunctionalInterface
    interface ShardsCapacityChecker {
        ShardLimitValidator.Result check(
            int maxConfiguredShardsPerNode,
            int numberOfNewShards,
            int replicas,
            DiscoveryNodes discoveryNodes,
            Metadata metadata
        );
    }
}<|MERGE_RESOLUTION|>--- conflicted
+++ resolved
@@ -28,17 +28,13 @@
 import org.elasticsearch.health.metadata.HealthMetadata;
 import org.elasticsearch.indices.ShardLimitValidator;
 
-<<<<<<< HEAD
 import java.util.Iterator;
 import java.util.List;
 import java.util.Locale;
 import java.util.Map;
-import java.util.stream.Stream;
-=======
+
 import java.util.ArrayList;
 import java.util.LinkedHashSet;
-import java.util.List;
->>>>>>> 88ef3dcc
 
 /**
  *  This indicator reports health data about the shard capacity across the cluster.
@@ -184,17 +180,14 @@
 
     public ShardsCapacityHealthIndicatorService(ClusterService clusterService, Settings settings) {
         this.clusterService = clusterService;
-<<<<<<< HEAD
         this.unhealthyThresholdYellow = SHARD_CAPACITY_UNHEALTHY_THRESHOLD_YELLOW.get(settings);
         this.unhealthyThresholdRed = SHARD_CAPACITY_UNHEALTHY_THRESHOLD_RED.get(settings);
+        this.shardLimitGroups = ShardLimitValidator.applicableLimitGroups(DiscoveryNode.isStateless(clusterService.getSettings()));
 
         clusterService.getClusterSettings()
             .addSettingsUpdateConsumer(SHARD_CAPACITY_UNHEALTHY_THRESHOLD_YELLOW, this::setUnhealthyThresholdYellow);
         clusterService.getClusterSettings()
             .addSettingsUpdateConsumer(SHARD_CAPACITY_UNHEALTHY_THRESHOLD_RED, this::setUnhealthyThresholdRed);
-=======
-        this.shardLimitGroups = ShardLimitValidator.applicableLimitGroups(DiscoveryNode.isStateless(clusterService.getSettings()));
->>>>>>> 88ef3dcc
     }
 
     @Override
@@ -211,34 +204,16 @@
         }
 
         var shardLimitsMetadata = healthMetadata.getShardLimitsMetadata();
-<<<<<<< HEAD
-        return mergeIndicators(
-            verbose,
-            calculateFrom(
-                shardLimitsMetadata.maxShardsPerNode(),
-                state.nodes(),
-                state.metadata(),
-                ShardLimitValidator::checkShardLimitForNormalNodes,
-                unhealthyThresholdYellow,
-                unhealthyThresholdRed
-            ),
-            calculateFrom(
-                shardLimitsMetadata.maxShardsPerNodeFrozen(),
-                state.nodes(),
-                state.metadata(),
-                ShardLimitValidator::checkShardLimitForFrozenNodes,
-                unhealthyThresholdYellow,
-                unhealthyThresholdRed
-=======
         final List<StatusResult> statusResults = shardLimitGroups.stream()
             .map(
                 limitGroup -> calculateFrom(
                     ShardLimitValidator.getShardLimitPerNode(limitGroup, shardLimitsMetadata),
                     state.nodes(),
                     state.metadata(),
-                    limitGroup::checkShardLimit
+                    limitGroup::checkShardLimit,
+                    unhealthyThresholdYellow,
+                    unhealthyThresholdRed
                 )
->>>>>>> 88ef3dcc
             )
             .toList();
 
@@ -286,13 +261,7 @@
         return createIndicator(
             finalStatus,
             symptomBuilder.toString(),
-<<<<<<< HEAD
-            verbose
-                ? buildDetails(dataNodes.result, frozenNodes.result, unhealthyThresholdYellow, unhealthyThresholdRed)
-                : HealthIndicatorDetails.EMPTY,
-=======
-            verbose ? buildDetails(statusResults.stream().map(StatusResult::result).toList()) : HealthIndicatorDetails.EMPTY,
->>>>>>> 88ef3dcc
+            verbose ? buildDetails(statusResults.stream().map(StatusResult::result).toList(), unhealthyThresholdYellow, unhealthyThresholdRed) : HealthIndicatorDetails.EMPTY,
             indicatorImpacts,
             verbose ? List.copyOf(diagnoses) : List.of()
         );
@@ -319,16 +288,8 @@
         return new StatusResult(HealthStatus.GREEN, result);
     }
 
-<<<<<<< HEAD
-    static HealthIndicatorDetails buildDetails(
-        ShardLimitValidator.Result dataNodes,
-        ShardLimitValidator.Result frozenNodes,
-        int unhealthyThresholdYellow,
-        int unhealthyThresholdRed
-    ) {
-=======
-    static HealthIndicatorDetails buildDetails(List<ShardLimitValidator.Result> results) {
->>>>>>> 88ef3dcc
+    static HealthIndicatorDetails buildDetails(List<ShardLimitValidator.Result> results, int unhealthyThresholdYellow,
+        int unhealthyThresholdRed) {
         return (builder, params) -> {
             builder.startObject();
             for (var result : results) {
@@ -360,14 +321,14 @@
         );
     }
 
-<<<<<<< HEAD
     private void setUnhealthyThresholdYellow(int value) {
         this.unhealthyThresholdYellow = value;
     }
 
-    private void setUnhealthyThresholdRed(int value) {
+    private void setUnhealthyThresholdRed(int value){
         this.unhealthyThresholdRed = value;
-=======
+    }
+
     private static String nodeTypeFroLimitGroup(ShardLimitValidator.LimitGroup limitGroup) {
         return switch (limitGroup) {
             case NORMAL -> "data";
@@ -382,7 +343,6 @@
             case NORMAL, INDEX, SEARCH -> SHARDS_MAX_CAPACITY_REACHED_DATA_NODES;
             case FROZEN -> SHARDS_MAX_CAPACITY_REACHED_FROZEN_NODES;
         };
->>>>>>> 88ef3dcc
     }
 
     record StatusResult(HealthStatus status, ShardLimitValidator.Result result) {}

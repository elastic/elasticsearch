/*
 * Copyright Elasticsearch B.V. and/or licensed to Elasticsearch B.V. under one
 * or more contributor license agreements. Licensed under the Elastic License
 * 2.0 and the Server Side Public License, v 1; you may not use this file except
 * in compliance with, at your election, the Elastic License 2.0 or the Server
 * Side Public License, v 1.
 */

package org.elasticsearch.http;

import com.carrotsearch.hppc.IntHashSet;
import com.carrotsearch.hppc.IntSet;
import org.apache.logging.log4j.LogManager;
import org.apache.logging.log4j.Logger;
import org.apache.logging.log4j.message.ParameterizedMessage;
import org.elasticsearch.ExceptionsHelper;
import org.elasticsearch.action.ActionListener;
import org.elasticsearch.common.Strings;
import org.elasticsearch.common.component.AbstractLifecycleComponent;
import org.elasticsearch.common.network.CloseableChannel;
import org.elasticsearch.common.network.NetworkAddress;
import org.elasticsearch.common.network.NetworkService;
import org.elasticsearch.common.settings.ClusterSettings;
import org.elasticsearch.common.settings.Settings;
import org.elasticsearch.common.transport.BoundTransportAddress;
import org.elasticsearch.common.transport.NetworkExceptionHelper;
import org.elasticsearch.common.transport.PortsRange;
import org.elasticsearch.common.transport.TransportAddress;
import org.elasticsearch.common.unit.ByteSizeValue;
import org.elasticsearch.common.util.BigArrays;
import org.elasticsearch.common.util.concurrent.ThreadContext;
import org.elasticsearch.common.xcontent.NamedXContentRegistry;
import org.elasticsearch.rest.RestChannel;
import org.elasticsearch.rest.RestRequest;
import org.elasticsearch.tasks.Task;
import org.elasticsearch.threadpool.ThreadPool;
import org.elasticsearch.transport.BindTransportException;
import org.elasticsearch.transport.TransportSettings;

import java.io.IOException;
import java.net.InetAddress;
import java.net.InetSocketAddress;
import java.nio.channels.CancelledKeyException;
import java.util.ArrayList;
import java.util.Arrays;
import java.util.Collections;
import java.util.List;
import java.util.Map;
import java.util.Set;
import java.util.concurrent.ConcurrentHashMap;
import java.util.concurrent.TimeUnit;
import java.util.concurrent.atomic.AtomicLong;
import java.util.concurrent.atomic.AtomicReference;

import static org.elasticsearch.http.HttpTransportSettings.SETTING_HTTP_BIND_HOST;
import static org.elasticsearch.http.HttpTransportSettings.SETTING_HTTP_MAX_CONTENT_LENGTH;
import static org.elasticsearch.http.HttpTransportSettings.SETTING_HTTP_PORT;
import static org.elasticsearch.http.HttpTransportSettings.SETTING_HTTP_PUBLISH_HOST;
import static org.elasticsearch.http.HttpTransportSettings.SETTING_HTTP_PUBLISH_PORT;

public abstract class AbstractHttpServerTransport extends AbstractLifecycleComponent implements HttpServerTransport {
    private static final Logger logger = LogManager.getLogger(AbstractHttpServerTransport.class);
    private static final ActionListener<Void> NO_OP = ActionListener.wrap(() -> {});

    protected final Settings settings;
    public final HttpHandlingSettings handlingSettings;
    protected final NetworkService networkService;
    protected final BigArrays bigArrays;
    protected final ThreadPool threadPool;
    protected final Dispatcher dispatcher;
    protected final CorsHandler corsHandler;
    private final NamedXContentRegistry xContentRegistry;

    protected final PortsRange port;
    protected final ByteSizeValue maxContentLength;
    private final String[] bindHosts;
    private final String[] publishHosts;

    private volatile BoundTransportAddress boundAddress;
    private final AtomicLong totalChannelsAccepted = new AtomicLong();
    private final Set<HttpChannel> httpChannels = Collections.newSetFromMap(new ConcurrentHashMap<>());
    private final Set<HttpServerChannel> httpServerChannels = Collections.newSetFromMap(new ConcurrentHashMap<>());
    private final Map<Integer, HttpStats.ClientStats> httpChannelStats = new ConcurrentHashMap<>();

    private final HttpTracer tracer;

    private volatile long slowLogThresholdMs;

    protected AbstractHttpServerTransport(Settings settings, NetworkService networkService, BigArrays bigArrays, ThreadPool threadPool,
                                          NamedXContentRegistry xContentRegistry, Dispatcher dispatcher, ClusterSettings clusterSettings) {
        this.settings = settings;
        this.networkService = networkService;
        this.bigArrays = bigArrays;
        this.threadPool = threadPool;
        this.xContentRegistry = xContentRegistry;
        this.dispatcher = dispatcher;
        this.handlingSettings = HttpHandlingSettings.fromSettings(settings);
        this.corsHandler = CorsHandler.fromSettings(settings);

        // we can't make the network.bind_host a fallback since we already fall back to http.host hence the extra conditional here
        List<String> httpBindHost = SETTING_HTTP_BIND_HOST.get(settings);
        this.bindHosts = (httpBindHost.isEmpty() ? NetworkService.GLOBAL_NETWORK_BIND_HOST_SETTING.get(settings) : httpBindHost)
            .toArray(Strings.EMPTY_ARRAY);
        // we can't make the network.publish_host a fallback since we already fall back to http.host hence the extra conditional here
        List<String> httpPublishHost = SETTING_HTTP_PUBLISH_HOST.get(settings);
        this.publishHosts = (httpPublishHost.isEmpty() ? NetworkService.GLOBAL_NETWORK_PUBLISH_HOST_SETTING.get(settings) : httpPublishHost)
            .toArray(Strings.EMPTY_ARRAY);

        this.port = SETTING_HTTP_PORT.get(settings);

        this.maxContentLength = SETTING_HTTP_MAX_CONTENT_LENGTH.get(settings);
        this.tracer = new HttpTracer(settings, clusterSettings);
        clusterSettings.addSettingsUpdateConsumer(TransportSettings.SLOW_OPERATION_THRESHOLD_SETTING,
                slowLogThreshold -> this.slowLogThresholdMs = slowLogThreshold.getMillis());
        slowLogThresholdMs = TransportSettings.SLOW_OPERATION_THRESHOLD_SETTING.get(settings).getMillis();
    }

    @Override
    public BoundTransportAddress boundAddress() {
        return this.boundAddress;
    }

    @Override
    public HttpInfo info() {
        BoundTransportAddress boundTransportAddress = boundAddress();
        if (boundTransportAddress == null) {
            return null;
        }
        return new HttpInfo(boundTransportAddress, maxContentLength.getBytes());
    }

    @Override
    public HttpStats stats() {
        pruneClientStats();
        return new HttpStats(new ArrayList<>(httpChannelStats.values()), httpChannels.size(), totalChannelsAccepted.get());
    }

    void pruneClientStats() {
        // prune stale entries
        long nowMillis = threadPool.absoluteTimeInMillis();
        for (var statsEntry : httpChannelStats.entrySet()) {
            long closedTimeMillis = statsEntry.getValue().closedTimeMillis;
            if (closedTimeMillis > 0 && (nowMillis - closedTimeMillis > TimeUnit.MINUTES.toMillis(5))) {
                httpChannelStats.remove(statsEntry.getKey());
            }
        }
    }

    protected void bindServer() {
        // Bind and start to accept incoming connections.
        InetAddress hostAddresses[];
        try {
            hostAddresses = networkService.resolveBindHostAddresses(bindHosts);
        } catch (IOException e) {
            throw new BindHttpException("Failed to resolve host [" + Arrays.toString(bindHosts) + "]", e);
        }

        List<TransportAddress> boundAddresses = new ArrayList<>(hostAddresses.length);
        for (InetAddress address : hostAddresses) {
            boundAddresses.add(bindAddress(address));
        }

        final InetAddress publishInetAddress;
        try {
            publishInetAddress = networkService.resolvePublishHostAddresses(publishHosts);
        } catch (Exception e) {
            throw new BindTransportException("Failed to resolve publish address", e);
        }

        final int publishPort = resolvePublishPort(settings, boundAddresses, publishInetAddress);
        TransportAddress publishAddress = new TransportAddress(new InetSocketAddress(publishInetAddress, publishPort));
        this.boundAddress = new BoundTransportAddress(boundAddresses.toArray(new TransportAddress[0]), publishAddress);
        logger.info("{}", boundAddress);
    }

    private TransportAddress bindAddress(final InetAddress hostAddress) {
        final AtomicReference<Exception> lastException = new AtomicReference<>();
        final AtomicReference<InetSocketAddress> boundSocket = new AtomicReference<>();
        boolean success = port.iterate(portNumber -> {
            try {
                synchronized (httpServerChannels) {
                    HttpServerChannel httpServerChannel = bind(new InetSocketAddress(hostAddress, portNumber));
                    httpServerChannels.add(httpServerChannel);
                    boundSocket.set(httpServerChannel.getLocalAddress());
                }
            } catch (Exception e) {
                lastException.set(e);
                return false;
            }
            return true;
        });
        if (success == false) {
            throw new BindHttpException(
                "Failed to bind to " + NetworkAddress.format(hostAddress, port),
                lastException.get()
            );
        }

        if (logger.isDebugEnabled()) {
            logger.debug("Bound http to address {{}}", NetworkAddress.format(boundSocket.get()));
        }
        return new TransportAddress(boundSocket.get());
    }

    protected abstract HttpServerChannel bind(InetSocketAddress hostAddress) throws Exception;

    @Override
    protected void doStop() {
        synchronized (httpServerChannels) {
            if (httpServerChannels.isEmpty() == false) {
                try {
                    CloseableChannel.closeChannels(new ArrayList<>(httpServerChannels), true);
                } catch (Exception e) {
                    logger.warn("exception while closing channels", e);
                } finally {
                    httpServerChannels.clear();
                }
            }
        }

        try {
            CloseableChannel.closeChannels(new ArrayList<>(httpChannels), true);
        } catch (Exception e) {
            logger.warn("unexpected exception while closing http channels", e);
        }
        httpChannels.clear();

        stopInternal();
    }

    @Override
    protected void doClose() {
    }

    /**
     * Called to tear down internal resources
     */
    protected abstract void stopInternal();

    // package private for tests
    static int resolvePublishPort(Settings settings, List<TransportAddress> boundAddresses, InetAddress publishInetAddress) {
        int publishPort = SETTING_HTTP_PUBLISH_PORT.get(settings);

        if (publishPort < 0) {
            for (TransportAddress boundAddress : boundAddresses) {
                InetAddress boundInetAddress = boundAddress.address().getAddress();
                if (boundInetAddress.isAnyLocalAddress() || boundInetAddress.equals(publishInetAddress)) {
                    publishPort = boundAddress.getPort();
                    break;
                }
            }
        }

        // if no matching boundAddress found, check if there is a unique port for all bound addresses
        if (publishPort < 0) {
            final IntSet ports = new IntHashSet();
            for (TransportAddress boundAddress : boundAddresses) {
                ports.add(boundAddress.getPort());
            }
            if (ports.size() == 1) {
                publishPort = ports.iterator().next().value;
            }
        }

        if (publishPort < 0) {
            throw new BindHttpException("Failed to auto-resolve http publish port, multiple bound addresses " + boundAddresses +
                " with distinct ports and none of them matched the publish address (" + publishInetAddress + "). " +
                "Please specify a unique port by setting " + SETTING_HTTP_PORT.getKey() + " or " + SETTING_HTTP_PUBLISH_PORT.getKey());
        }
        return publishPort;
    }

    public void onException(HttpChannel channel, Exception e) {
        if (lifecycle.started() == false) {
            // just close and ignore - we are already stopped and just need to make sure we release all resources
            CloseableChannel.closeChannel(channel);
            return;
        }
        if (NetworkExceptionHelper.isCloseConnectionException(e)) {
            logger.trace(() -> new ParameterizedMessage(
                "close connection exception caught while handling client http traffic, closing connection {}", channel), e);
            CloseableChannel.closeChannel(channel);
        } else if (NetworkExceptionHelper.isConnectException(e)) {
            logger.trace(() -> new ParameterizedMessage(
                "connect exception caught while handling client http traffic, closing connection {}", channel), e);
            CloseableChannel.closeChannel(channel);
        } else if (e instanceof HttpReadTimeoutException) {
            logger.trace(() -> new ParameterizedMessage("http read timeout, closing connection {}", channel), e);
            CloseableChannel.closeChannel(channel);
        } else if (e instanceof CancelledKeyException) {
            logger.trace(() -> new ParameterizedMessage(
                "cancelled key exception caught while handling client http traffic, closing connection {}", channel), e);
            CloseableChannel.closeChannel(channel);
        } else {
            logger.warn(() -> new ParameterizedMessage(
                "caught exception while handling client http traffic, closing connection {}", channel), e);
            CloseableChannel.closeChannel(channel);
        }
    }

    protected void onServerException(HttpServerChannel channel, Exception e) {
        logger.error(new ParameterizedMessage("exception from http server channel caught on transport layer [channel={}]", channel), e);
    }

    protected void serverAcceptedChannel(HttpChannel httpChannel) {
        boolean addedOnThisCall = httpChannels.add(httpChannel);
        assert addedOnThisCall : "Channel should only be added to http channel set once";
        totalChannelsAccepted.incrementAndGet();
        httpChannelStats.put(System.identityHashCode(httpChannel), new HttpStats.ClientStats(threadPool.absoluteTimeInMillis()));
        httpChannel.addCloseListener(ActionListener.wrap(() -> {
            httpChannels.remove(httpChannel);
            HttpStats.ClientStats clientStats = httpChannelStats.get(System.identityHashCode(httpChannel));
            if (clientStats != null) {
                clientStats.closedTimeMillis = threadPool.absoluteTimeInMillis();
            }
        }));
        logger.trace(() -> new ParameterizedMessage("Http channel accepted: {}", httpChannel));
    }

    /**
     * This method handles an incoming http request.
     *
     * @param httpRequest that is incoming
     * @param httpChannel that received the http request
     */
    public void incomingRequest(final HttpRequest httpRequest, final HttpChannel httpChannel) {
<<<<<<< HEAD
        updateClientStats(httpRequest, httpChannel);
        handleIncomingRequest(httpRequest, httpChannel, httpRequest.getInboundException());
=======
        final long startTime = threadPool.relativeTimeInMillis();
        try {
            handleIncomingRequest(httpRequest, httpChannel, httpRequest.getInboundException());
        } finally {
            final long took = threadPool.relativeTimeInMillis() - startTime;
            final long logThreshold = slowLogThresholdMs;
            if (logThreshold > 0 && took > logThreshold) {
                logger.warn("handling request [{}][{}][{}][{}] took [{}ms] which is above the warn threshold of [{}ms]",
                        httpRequest.header(Task.X_OPAQUE_ID), httpRequest.method(), httpRequest.uri(), httpChannel, took, logThreshold);
            }
        }
>>>>>>> 77c5bcd3
    }

    void updateClientStats(final HttpRequest httpRequest, final HttpChannel httpChannel) {
        HttpStats.ClientStats clientStats = httpChannelStats.get(System.identityHashCode(httpChannel));
        if (clientStats != null) {
            if (clientStats.agent == null) {
                if (httpRequest.getHeaders().containsKey("x-elastic-product-origin")) {
                    clientStats.agent = httpRequest.getHeaders().get("x-elastic-product-origin").get(0);
                } else if (httpRequest.getHeaders().containsKey("User-Agent")) {
                    clientStats.agent = httpRequest.getHeaders().get("User-Agent").get(0);
                }
            }
            if (clientStats.localAddress == null) {
                clientStats.localAddress = NetworkAddress.format(httpChannel.getLocalAddress());
                clientStats.remoteAddress = NetworkAddress.format(httpChannel.getRemoteAddress());
            }
            if (clientStats.forwardedFor == null) {
                if (httpRequest.getHeaders().containsKey("x-forwarded-for")) {
                    clientStats.forwardedFor = httpRequest.getHeaders().get("x-forwarded-for").get(0);
                }
            }
            if (clientStats.opaqueId == null) {
                if (httpRequest.getHeaders().containsKey("x-opaque-id")) {
                    clientStats.opaqueId = httpRequest.getHeaders().get("x-opaque-id").get(0);
                }
            }
            clientStats.lastRequestTimeMillis = threadPool.absoluteTimeInMillis();
            clientStats.lastUri = httpRequest.uri();
            clientStats.requestCount++;
            clientStats.requestSizeBytes += httpRequest.content().length();
        }
    }

    // Visible for testing
    void dispatchRequest(final RestRequest restRequest, final RestChannel channel, final Throwable badRequestCause) {
        final ThreadContext threadContext = threadPool.getThreadContext();
        try (ThreadContext.StoredContext ignore = threadContext.stashContext()) {
            if (badRequestCause != null) {
                dispatcher.dispatchBadRequest(channel, threadContext, badRequestCause);
            } else {
                dispatcher.dispatchRequest(restRequest, channel, threadContext);
            }
        }
    }

    private void handleIncomingRequest(final HttpRequest httpRequest, final HttpChannel httpChannel, final Exception exception) {
        if (exception == null) {
            HttpResponse earlyResponse = corsHandler.handleInbound(httpRequest);
            if (earlyResponse != null) {
                httpChannel.sendResponse(earlyResponse, earlyResponseListener(httpRequest, httpChannel));
                httpRequest.release();
                return;
            }
        }

        Exception badRequestCause = exception;

        /*
         * We want to create a REST request from the incoming request from Netty. However, creating this request could fail if there
         * are incorrectly encoded parameters, or the Content-Type header is invalid. If one of these specific failures occurs, we
         * attempt to create a REST request again without the input that caused the exception (e.g., we remove the Content-Type header,
         * or skip decoding the parameters). Once we have a request in hand, we then dispatch the request as a bad request with the
         * underlying exception that caused us to treat the request as bad.
         */
        final RestRequest restRequest;
        {
            RestRequest innerRestRequest;
            try {
                innerRestRequest = RestRequest.request(xContentRegistry, httpRequest, httpChannel);
            } catch (final RestRequest.MediaTypeHeaderException e) {
                badRequestCause = ExceptionsHelper.useOrSuppress(badRequestCause, e);
                innerRestRequest = requestWithoutFailedHeader(httpRequest, httpChannel, badRequestCause, e.getFailedHeaderName());
            } catch (final RestRequest.BadParameterException e) {
                badRequestCause = ExceptionsHelper.useOrSuppress(badRequestCause, e);
                innerRestRequest = RestRequest.requestWithoutParameters(xContentRegistry, httpRequest, httpChannel);
            }
            restRequest = innerRestRequest;
        }

        final HttpTracer trace = tracer.maybeTraceRequest(restRequest, exception);

        /*
         * We now want to create a channel used to send the response on. However, creating this channel can fail if there are invalid
         * parameter values for any of the filter_path, human, or pretty parameters. We detect these specific failures via an
         * IllegalArgumentException from the channel constructor and then attempt to create a new channel that bypasses parsing of these
         * parameter values.
         */
        final RestChannel channel;
        {
            RestChannel innerChannel;
            ThreadContext threadContext = threadPool.getThreadContext();
            try {
                innerChannel =
                    new DefaultRestChannel(httpChannel, httpRequest, restRequest, bigArrays, handlingSettings, threadContext, corsHandler,
                        trace);
            } catch (final IllegalArgumentException e) {
                badRequestCause = ExceptionsHelper.useOrSuppress(badRequestCause, e);
                final RestRequest innerRequest = RestRequest.requestWithoutParameters(xContentRegistry, httpRequest, httpChannel);
                innerChannel =
                    new DefaultRestChannel(httpChannel, httpRequest, innerRequest, bigArrays, handlingSettings, threadContext, corsHandler,
                        trace);
            }
            channel = innerChannel;
        }

        dispatchRequest(restRequest, channel, badRequestCause);
    }

    private RestRequest requestWithoutFailedHeader(HttpRequest httpRequest,
                                                   HttpChannel httpChannel,
                                                   Exception badRequestCause,
                                                   String failedHeaderName) {
        HttpRequest httpRequestWithoutContentType = httpRequest.removeHeader(failedHeaderName);
        try {
            return RestRequest.request(xContentRegistry, httpRequestWithoutContentType, httpChannel);
        } catch (final RestRequest.BadParameterException e) {
            badRequestCause.addSuppressed(e);
            return RestRequest.requestWithoutParameters(xContentRegistry, httpRequestWithoutContentType, httpChannel);
        }
    }

    private static ActionListener<Void> earlyResponseListener(HttpRequest request, HttpChannel httpChannel) {
        if (HttpUtils.shouldCloseConnection(request)) {
            return ActionListener.wrap(() -> CloseableChannel.closeChannel(httpChannel));
        } else {
            return NO_OP;
        }
    }
}<|MERGE_RESOLUTION|>--- conflicted
+++ resolved
@@ -324,10 +324,7 @@
      * @param httpChannel that received the http request
      */
     public void incomingRequest(final HttpRequest httpRequest, final HttpChannel httpChannel) {
-<<<<<<< HEAD
         updateClientStats(httpRequest, httpChannel);
-        handleIncomingRequest(httpRequest, httpChannel, httpRequest.getInboundException());
-=======
         final long startTime = threadPool.relativeTimeInMillis();
         try {
             handleIncomingRequest(httpRequest, httpChannel, httpRequest.getInboundException());
@@ -339,7 +336,6 @@
                         httpRequest.header(Task.X_OPAQUE_ID), httpRequest.method(), httpRequest.uri(), httpChannel, took, logThreshold);
             }
         }
->>>>>>> 77c5bcd3
     }
 
     void updateClientStats(final HttpRequest httpRequest, final HttpChannel httpChannel) {

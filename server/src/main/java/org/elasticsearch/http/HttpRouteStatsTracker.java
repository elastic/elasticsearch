/*
 * Copyright Elasticsearch B.V. and/or licensed to Elasticsearch B.V. under one
 * or more contributor license agreements. Licensed under the "Elastic License
 * 2.0", the "GNU Affero General Public License v3.0 only", and the "Server Side
 * Public License v 1"; you may not use this file except in compliance with, at
 * your election, the "Elastic License 2.0", the "GNU Affero General Public
 * License v3.0 only", or the "Server Side Public License, v 1".
 */

package org.elasticsearch.http;

import org.elasticsearch.common.metrics.ExponentialBucketHistogram;

import java.util.concurrent.atomic.AtomicLongArray;
import java.util.concurrent.atomic.LongAdder;

public class HttpRouteStatsTracker {

    /*
     * Default http.max_content_length is 100 MB. But response size can be much larger.
     * So we choose the last histogram bucket to be > 1GB (2^30)
     */

    public static int[] getBucketUpperBounds() {
        var bounds = new int[31];
        for (int i = 0; i < bounds.length; i++) {
            bounds[i] = 1 << i;
        }
        return bounds;
    }

    private static final int BUCKET_COUNT = getBucketUpperBounds().length + 1;

    private static final int LAST_BUCKET_LOWER_BOUND = getBucketUpperBounds()[BUCKET_COUNT - 2];

    private record StatsTracker(LongAdder count, LongAdder totalSize, AtomicLongArray histogram) {
        StatsTracker {
            assert count.longValue() == 0L;
            assert totalSize.longValue() == 0L;
            assert histogram.length() == BUCKET_COUNT;
        }

        StatsTracker() {
            this(new LongAdder(), new LongAdder(), new AtomicLongArray(BUCKET_COUNT));
        }

        void addStats(long contentLength) {
            count().increment();
            totalSize().add(contentLength);
            histogram().incrementAndGet(bucket(contentLength));
        }

        long[] getHistogram() {
            long[] histogramCopy = new long[BUCKET_COUNT];
            for (int i = 0; i < BUCKET_COUNT; i++) {
                histogramCopy[i] = histogram().get(i);
            }
            return histogramCopy;
        }
    }

    private static int bucket(long contentLength) {
        if (contentLength > Integer.MAX_VALUE) {
            return bucket(Integer.MAX_VALUE);
        } else {
            assert contentLength >= 0;
            return bucket((int) contentLength);
        }
    }

    private static int bucket(int contentLength) {
        if (contentLength <= 0) {
            return 0;
        } else if (LAST_BUCKET_LOWER_BOUND <= contentLength) {
            return BUCKET_COUNT - 1;
        } else {
            return Integer.SIZE - Integer.numberOfLeadingZeros(contentLength);
        }
    }

    private final StatsTracker requestStats = new StatsTracker();
    private final StatsTracker responseStats = new StatsTracker();
    private final ExponentialBucketHistogram responseTimeMillisHistogram = new ExponentialBucketHistogram();

    public void addRequestStats(int contentLength) {
        requestStats.addStats(contentLength);
    }

    public void addResponseStats(long contentLength) {
        responseStats.addStats(contentLength);
    }

    public void addResponseTime(long timeMillis) {
<<<<<<< HEAD
        responseTimeMillisHistogram.addObservation(timeMillis);
=======
        responseTimeTracker.addObservation(timeMillis);
>>>>>>> f1f74596
    }

    public HttpRouteStats getStats() {
        return new HttpRouteStats(
            requestStats.count().longValue(),
            requestStats.totalSize().longValue(),
            requestStats.getHistogram(),
            responseStats.count().longValue(),
            responseStats.totalSize().longValue(),
            responseStats.getHistogram(),
<<<<<<< HEAD
            responseTimeMillisHistogram.getHistogram()
=======
            responseTimeTracker.getSnapshot()
>>>>>>> f1f74596
        );
    }
}<|MERGE_RESOLUTION|>--- conflicted
+++ resolved
@@ -9,7 +9,7 @@
 
 package org.elasticsearch.http;
 
-import org.elasticsearch.common.metrics.ExponentialBucketHistogram;
+import org.elasticsearch.common.network.HandlingTimeTracker;
 
 import java.util.concurrent.atomic.AtomicLongArray;
 import java.util.concurrent.atomic.LongAdder;
@@ -80,7 +80,7 @@
 
     private final StatsTracker requestStats = new StatsTracker();
     private final StatsTracker responseStats = new StatsTracker();
-    private final ExponentialBucketHistogram responseTimeMillisHistogram = new ExponentialBucketHistogram();
+    private final HandlingTimeTracker responseTimeTracker = new HandlingTimeTracker();
 
     public void addRequestStats(int contentLength) {
         requestStats.addStats(contentLength);
@@ -91,11 +91,7 @@
     }
 
     public void addResponseTime(long timeMillis) {
-<<<<<<< HEAD
-        responseTimeMillisHistogram.addObservation(timeMillis);
-=======
         responseTimeTracker.addObservation(timeMillis);
->>>>>>> f1f74596
     }
 
     public HttpRouteStats getStats() {
@@ -106,11 +102,7 @@
             responseStats.count().longValue(),
             responseStats.totalSize().longValue(),
             responseStats.getHistogram(),
-<<<<<<< HEAD
-            responseTimeMillisHistogram.getHistogram()
-=======
             responseTimeTracker.getSnapshot()
->>>>>>> f1f74596
         );
     }
 }
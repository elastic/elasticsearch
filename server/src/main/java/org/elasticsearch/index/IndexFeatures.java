--- conflicted
+++ resolved
@@ -25,13 +25,12 @@
 
     private static final NodeFeature SYNONYMS_SET_LENIENT_ON_NON_EXISTING = new NodeFeature("index.synonyms_set_lenient_on_non_existing");
 
-<<<<<<< HEAD
     private static final NodeFeature THROW_EXCEPTION_FOR_UNKNOWN_TOKEN_IN_REST_INDEX_PUT_ALIAS_ACTION = new NodeFeature(
         "index.throw_exception_for_unknown_token_in_rest_index_put_alias_action"
-=======
+    );
+
     private static final NodeFeature THROW_EXCEPTION_ON_INDEX_CREATION_IF_UNSUPPORTED_VALUE_TYPE_IN_ALIAS = new NodeFeature(
         "index.throw_exception_on_index_creation_if_unsupported_value_type_in_alias"
->>>>>>> 637807c8
     );
 
     @Override
@@ -39,11 +38,8 @@
         return Set.of(
             LOGSDB_NO_HOST_NAME_FIELD,
             SYNONYMS_SET_LENIENT_ON_NON_EXISTING,
-<<<<<<< HEAD
-            THROW_EXCEPTION_FOR_UNKNOWN_TOKEN_IN_REST_INDEX_PUT_ALIAS_ACTION
-=======
+            THROW_EXCEPTION_FOR_UNKNOWN_TOKEN_IN_REST_INDEX_PUT_ALIAS_ACTION,
             THROW_EXCEPTION_ON_INDEX_CREATION_IF_UNSUPPORTED_VALUE_TYPE_IN_ALIAS
->>>>>>> 637807c8
         );
     }
 }
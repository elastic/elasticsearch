/*
 * Copyright Elasticsearch B.V. and/or licensed to Elasticsearch B.V. under one
 * or more contributor license agreements. Licensed under the "Elastic License
 * 2.0", the "GNU Affero General Public License v3.0 only", and the "Server Side
 * Public License v 1"; you may not use this file except in compliance with, at
 * your election, the "Elastic License 2.0", the "GNU Affero General Public
 * License v3.0 only", or the "Server Side Public License, v 1".
 */

package org.elasticsearch.index;

import org.elasticsearch.TransportVersions;
import org.elasticsearch.cluster.metadata.IndexMetadata;
import org.elasticsearch.cluster.metadata.Metadata;
import org.elasticsearch.cluster.metadata.MetadataCreateDataStreamService;
import org.elasticsearch.cluster.routing.IndexRouting;
import org.elasticsearch.common.compress.CompressedXContent;
import org.elasticsearch.common.io.stream.StreamInput;
import org.elasticsearch.common.io.stream.StreamOutput;
import org.elasticsearch.common.settings.Setting;
import org.elasticsearch.common.settings.Settings;
import org.elasticsearch.core.Nullable;
import org.elasticsearch.index.codec.CodecService;
import org.elasticsearch.index.mapper.DataStreamTimestampFieldMapper;
import org.elasticsearch.index.mapper.DateFieldMapper;
import org.elasticsearch.index.mapper.DimensionRoutingHashFieldMapper;
import org.elasticsearch.index.mapper.DocumentDimensions;
import org.elasticsearch.index.mapper.FieldMapper;
import org.elasticsearch.index.mapper.IdFieldMapper;
<<<<<<< HEAD
import org.elasticsearch.index.mapper.LogsIdExtractingIdFieldMapper;
import org.elasticsearch.index.mapper.LogsIdFieldMapper;
=======
import org.elasticsearch.index.mapper.KeywordFieldMapper;
>>>>>>> 8f551685
import org.elasticsearch.index.mapper.MapperService;
import org.elasticsearch.index.mapper.MappingLookup;
import org.elasticsearch.index.mapper.MetadataFieldMapper;
import org.elasticsearch.index.mapper.NestedLookup;
import org.elasticsearch.index.mapper.ProvidedIdFieldMapper;
import org.elasticsearch.index.mapper.RoutingDimensions;
import org.elasticsearch.index.mapper.RoutingFieldMapper;
import org.elasticsearch.index.mapper.SourceFieldMapper;
import org.elasticsearch.index.mapper.TimeSeriesIdFieldMapper;
import org.elasticsearch.index.mapper.TsidExtractingIdFieldMapper;

import java.io.IOException;
import java.time.Instant;
import java.util.Arrays;
import java.util.List;
import java.util.Locale;
import java.util.Map;
import java.util.Objects;
import java.util.function.BooleanSupplier;
import java.util.stream.Collectors;
import java.util.stream.Stream;

import static java.util.stream.Collectors.toSet;

/**
 * "Mode" that controls which behaviors and settings an index supports.
 * <p>
 * For the most part this class concentrates on validating settings and
 * mappings. Most different behavior is controlled by forcing settings
 * to be set or not set and by enabling extra fields in the mapping.
 */
public enum IndexMode {
    STANDARD("standard") {
        @Override
        void validateWithOtherSettings(Map<Setting<?>, Object> settings) {
            IndexMode.validateRoutingPathSetting(settings);
            IndexMode.validateTimeSeriesSettings(settings);
        }

        @Override
        public void validateMapping(MappingLookup lookup) {};

        @Override
        public void validateAlias(@Nullable String indexRouting, @Nullable String searchRouting) {}

        @Override
        public void validateTimestampFieldMapping(boolean isDataStream, MappingLookup mappingLookup) throws IOException {
            if (isDataStream) {
                MetadataCreateDataStreamService.validateTimestampFieldMapping(mappingLookup);
            }
        }

        @Override
        public CompressedXContent getDefaultMapping(final IndexSettings indexSettings) {
            return null;
        }

        @Override
        public TimestampBounds getTimestampBound(IndexMetadata indexMetadata) {
            return null;
        }

        @Override
        public MetadataFieldMapper indexModeIdFieldMapper() {
            // non time-series indices must not have a TimeSeriesIdFieldMapper
            return null;
        }

        @Override
        public MetadataFieldMapper routingHashFieldMapper() {
            // non time-series indices must not have a TimeSeriesRoutingIdFieldMapper
            return null;
        }

        @Override
        public IdFieldMapper idFieldMapperWithoutFieldData() {
            return ProvidedIdFieldMapper.NO_FIELD_DATA;
        }

        @Override
        public IdFieldMapper buildIdFieldMapper(BooleanSupplier fieldDataEnabled) {
            return new ProvidedIdFieldMapper(fieldDataEnabled);
        }

        @Override
<<<<<<< HEAD
=======
        public DocumentDimensions buildDocumentDimensions(IndexSettings settings) {
            return DocumentDimensions.Noop.INSTANCE;
        }

        @Override
>>>>>>> 8f551685
        public boolean shouldValidateTimestamp() {
            return false;
        }

        @Override
        public void validateSourceFieldMapper(SourceFieldMapper sourceFieldMapper) {}

        @Override
        public SourceFieldMapper.Mode defaultSourceMode() {
            return SourceFieldMapper.Mode.STORED;
        }
    },
    TIME_SERIES("time_series") {
        @Override
        void validateWithOtherSettings(Map<Setting<?>, Object> settings) {
            if (settings.get(IndexMetadata.INDEX_ROUTING_PARTITION_SIZE_SETTING) != Integer.valueOf(1)) {
                throw new IllegalArgumentException(error(IndexMetadata.INDEX_ROUTING_PARTITION_SIZE_SETTING));
            }
            for (Setting<?> unsupported : TIME_SERIES_UNSUPPORTED) {
                if (false == Objects.equals(unsupported.getDefault(Settings.EMPTY), settings.get(unsupported))) {
                    throw new IllegalArgumentException(error(unsupported));
                }
            }
            checkSetting(settings, IndexMetadata.INDEX_ROUTING_PATH);
        }

        private static void checkSetting(Map<Setting<?>, Object> settings, Setting<?> setting) {
            if (Objects.equals(setting.getDefault(Settings.EMPTY), settings.get(setting))) {
                throw new IllegalArgumentException(tsdbMode() + " requires a non-empty [" + setting.getKey() + "]");
            }
        }

        private static String error(Setting<?> unsupported) {
            return tsdbMode() + " is incompatible with [" + unsupported.getKey() + "]";
        }

        @Override
        public void validateMapping(MappingLookup lookup) {
            if (lookup.nestedLookup() != NestedLookup.EMPTY) {
                throw new IllegalArgumentException("cannot have nested fields when index is in " + tsdbMode());
            }
            if (((RoutingFieldMapper) lookup.getMapper(RoutingFieldMapper.NAME)).required()) {
                throw new IllegalArgumentException(routingRequiredBad());
            }
        }

        @Override
        public void validateAlias(@Nullable String indexRouting, @Nullable String searchRouting) {
            if (indexRouting != null || searchRouting != null) {
                throw new IllegalArgumentException(routingRequiredBad());
            }
        }

        @Override
        public void validateTimestampFieldMapping(boolean isDataStream, MappingLookup mappingLookup) throws IOException {
            MetadataCreateDataStreamService.validateTimestampFieldMapping(mappingLookup);
        }

        @Override
        public CompressedXContent getDefaultMapping(final IndexSettings indexSettings) {
            return DEFAULT_TIME_SERIES_TIMESTAMP_MAPPING;
        }

        @Override
        public TimestampBounds getTimestampBound(IndexMetadata indexMetadata) {
            return new TimestampBounds(indexMetadata.getTimeSeriesStart(), indexMetadata.getTimeSeriesEnd());
        }

        private static String routingRequiredBad() {
            return "routing is forbidden on CRUD operations that target indices in " + tsdbMode();
        }

        @Override
        public MetadataFieldMapper indexModeIdFieldMapper() {
            return TimeSeriesIdFieldMapper.INSTANCE;
        }

        @Override
        public MetadataFieldMapper routingHashFieldMapper() {
            return DimensionRoutingHashFieldMapper.INSTANCE;
        }

        public IdFieldMapper idFieldMapperWithoutFieldData() {
            return TsidExtractingIdFieldMapper.INSTANCE;
        }

        @Override
        public IdFieldMapper buildIdFieldMapper(BooleanSupplier fieldDataEnabled) {
            // We don't support field data on TSDB's _id
            return TsidExtractingIdFieldMapper.INSTANCE;
        }

        @Override
        public boolean shouldValidateTimestamp() {
            return true;
        }

        @Override
        public void validateSourceFieldMapper(SourceFieldMapper sourceFieldMapper) {
            if (sourceFieldMapper.enabled() == false) {
                throw new IllegalArgumentException("_source can not be disabled in index using [" + IndexMode.TIME_SERIES + "] index mode");
            }
        }

        @Override
        public SourceFieldMapper.Mode defaultSourceMode() {
            return SourceFieldMapper.Mode.SYNTHETIC;
        }
    },
    LOGSDB("logsdb") {
        @Override
        void validateWithOtherSettings(Map<Setting<?>, Object> settings) {
            IndexMode.validateTimeSeriesSettings(settings);
        }

        @Override
        public void validateMapping(MappingLookup lookup) {}

        @Override
        public void validateAlias(String indexRouting, String searchRouting) {

        }

        @Override
        public void validateTimestampFieldMapping(boolean isDataStream, MappingLookup mappingLookup) throws IOException {
            if (isDataStream) {
                MetadataCreateDataStreamService.validateTimestampFieldMapping(mappingLookup);
            }
        }

        @Override
        public CompressedXContent getDefaultMapping(final IndexSettings indexSettings) {
            return indexSettings != null && indexSettings.getIndexSortConfig().hasPrimarySortOnField(HOST_NAME)
                ? DEFAULT_LOGS_TIMESTAMP_MAPPING_WITH_HOSTNAME
                : DEFAULT_TIME_SERIES_TIMESTAMP_MAPPING;
        }

        @Override
        public IdFieldMapper buildIdFieldMapper(BooleanSupplier fieldDataEnabled) {
            return LogsIdExtractingIdFieldMapper.INSTANCE;
        }

        @Override
        public IdFieldMapper idFieldMapperWithoutFieldData() {
            return LogsIdExtractingIdFieldMapper.INSTANCE;
        }

        @Override
        public TimestampBounds getTimestampBound(IndexMetadata indexMetadata) {
            return null;
        }

        @Override
        public MetadataFieldMapper indexModeIdFieldMapper() {
            // non time-series indices must not have a TimeSeriesIdFieldMapper
            return LogsIdFieldMapper.INSTANCE;
        }

        @Override
<<<<<<< HEAD
        public MetadataFieldMapper routingHashFieldMapper() {
            return DimensionRoutingHashFieldMapper.INSTANCE;
=======
        public DocumentDimensions buildDocumentDimensions(IndexSettings settings) {
            return DocumentDimensions.Noop.INSTANCE;
        }

        @Override
        public boolean shouldValidateTimestamp() {
            return false;
        }

        @Override
        public void validateSourceFieldMapper(SourceFieldMapper sourceFieldMapper) {
            if (sourceFieldMapper.enabled() == false) {
                throw new IllegalArgumentException("_source can not be disabled in index using [" + IndexMode.LOGSDB + "] index mode");
            }
        }

        @Override
        public SourceFieldMapper.Mode defaultSourceMode() {
            return SourceFieldMapper.Mode.SYNTHETIC;
        }

        @Override
        public String getDefaultCodec() {
            return CodecService.BEST_COMPRESSION_CODEC;
        }
    },
    LOOKUP("lookup") {
        @Override
        void validateWithOtherSettings(Map<Setting<?>, Object> settings) {
            final Integer providedNumberOfShards = (Integer) settings.get(IndexMetadata.INDEX_NUMBER_OF_SHARDS_SETTING);
            if (providedNumberOfShards != null && providedNumberOfShards != 1) {
                throw new IllegalArgumentException(
                    "index with [lookup] mode must have [index.number_of_shards] set to 1 or unset; provided " + providedNumberOfShards
                );
            }
        }

        @Override
        public void validateMapping(MappingLookup lookup) {};

        @Override
        public void validateAlias(@Nullable String indexRouting, @Nullable String searchRouting) {}

        @Override
        public void validateTimestampFieldMapping(boolean isDataStream, MappingLookup mappingLookup) {

        }

        @Override
        public CompressedXContent getDefaultMapping(final IndexSettings indexSettings) {
            return null;
        }

        @Override
        public TimestampBounds getTimestampBound(IndexMetadata indexMetadata) {
            return null;
        }

        @Override
        public MetadataFieldMapper timeSeriesIdFieldMapper() {
            // non time-series indices must not have a TimeSeriesIdFieldMapper
            return null;
        }

        @Override
        public MetadataFieldMapper timeSeriesRoutingHashFieldMapper() {
            // non time-series indices must not have a TimeSeriesRoutingIdFieldMapper
            return null;
        }

        @Override
        public IdFieldMapper idFieldMapperWithoutFieldData() {
            return ProvidedIdFieldMapper.NO_FIELD_DATA;
        }

        @Override
        public IdFieldMapper buildIdFieldMapper(BooleanSupplier fieldDataEnabled) {
            return new ProvidedIdFieldMapper(fieldDataEnabled);
        }

        @Override
        public DocumentDimensions buildDocumentDimensions(IndexSettings settings) {
            return DocumentDimensions.Noop.INSTANCE;
>>>>>>> 8f551685
        }

        @Override
        public boolean shouldValidateTimestamp() {
            return false;
        }

        @Override
        public void validateSourceFieldMapper(SourceFieldMapper sourceFieldMapper) {}

        @Override
        public SourceFieldMapper.Mode defaultSourceMode() {
            return SourceFieldMapper.Mode.STORED;
        }
    };

<<<<<<< HEAD
    private static void validateRoutingPathSetting(Map<Setting<?>, Object> settings) {
=======
    private static final String HOST_NAME = "host.name";

    private static void validateTimeSeriesSettings(Map<Setting<?>, Object> settings) {
>>>>>>> 8f551685
        settingRequiresTimeSeries(settings, IndexMetadata.INDEX_ROUTING_PATH);
    }

    private static void validateTimeSeriesSettings(Map<Setting<?>, Object> settings) {
        settingRequiresTimeSeries(settings, IndexSettings.TIME_SERIES_START_TIME);
        settingRequiresTimeSeries(settings, IndexSettings.TIME_SERIES_END_TIME);
    }

    private static void settingRequiresTimeSeries(Map<Setting<?>, Object> settings, Setting<?> setting) {
        if (false == Objects.equals(setting.getDefault(Settings.EMPTY), settings.get(setting))) {
            throw new IllegalArgumentException("[" + setting.getKey() + "] requires " + tsdbMode());
        }
    }

    protected static String tsdbMode() {
        return "[" + IndexSettings.MODE.getKey() + "=time_series]";
    }

    private static CompressedXContent createDefaultMapping(boolean includeHostName) throws IOException {
        return new CompressedXContent((builder, params) -> {
            builder.startObject(MapperService.SINGLE_MAPPING_NAME)
                .startObject(DataStreamTimestampFieldMapper.NAME)
                .field("enabled", true)
                .endObject()
                .startObject("properties")
                .startObject(DataStreamTimestampFieldMapper.DEFAULT_PATH)
                .field("type", DateFieldMapper.CONTENT_TYPE)
                .endObject();

            if (includeHostName) {
                builder.startObject(HOST_NAME).field("type", KeywordFieldMapper.CONTENT_TYPE).field("ignore_above", 1024).endObject();
            }

            return builder.endObject().endObject();
        });
    }

    private static final CompressedXContent DEFAULT_TIME_SERIES_TIMESTAMP_MAPPING;

    private static final CompressedXContent DEFAULT_LOGS_TIMESTAMP_MAPPING_WITH_HOSTNAME;

    static {
        try {
            DEFAULT_TIME_SERIES_TIMESTAMP_MAPPING = createDefaultMapping(false);
            DEFAULT_LOGS_TIMESTAMP_MAPPING_WITH_HOSTNAME = createDefaultMapping(true);
        } catch (IOException e) {
            throw new AssertionError(e);
        }
    }

    private static final List<Setting<?>> TIME_SERIES_UNSUPPORTED = List.of(
        IndexSortConfig.INDEX_SORT_FIELD_SETTING,
        IndexSortConfig.INDEX_SORT_ORDER_SETTING,
        IndexSortConfig.INDEX_SORT_MODE_SETTING,
        IndexSortConfig.INDEX_SORT_MISSING_SETTING
    );

    static final List<Setting<?>> VALIDATE_WITH_SETTINGS = List.copyOf(
        Stream.concat(
            Stream.of(
                IndexMetadata.INDEX_NUMBER_OF_SHARDS_SETTING,
                IndexMetadata.INDEX_ROUTING_PARTITION_SIZE_SETTING,
                IndexMetadata.INDEX_ROUTING_PATH,
                IndexSettings.TIME_SERIES_START_TIME,
                IndexSettings.TIME_SERIES_END_TIME
            ),
            TIME_SERIES_UNSUPPORTED.stream()
        ).collect(toSet())
    );

    private final String name;

    IndexMode(String name) {
        this.name = name;
    }

    public String getName() {
        return name;
    }

    abstract void validateWithOtherSettings(Map<Setting<?>, Object> settings);

    /**
     * Validate the mapping for this index.
     */
    public abstract void validateMapping(MappingLookup lookup);

    /**
     * Validate aliases targeting this index.
     */
    public abstract void validateAlias(@Nullable String indexRouting, @Nullable String searchRouting);

    /**
     * validate timestamp mapping for this index.
     */
    public abstract void validateTimestampFieldMapping(boolean isDataStream, MappingLookup mappingLookup) throws IOException;

    /**
     * Get default mapping for this index or {@code null} if there is none.
     */
    @Nullable
    public abstract CompressedXContent getDefaultMapping(IndexSettings indexSettings);

    /**
     * Build the {@link FieldMapper} for {@code _id}.
     */
    public abstract IdFieldMapper buildIdFieldMapper(BooleanSupplier fieldDataEnabled);

    /**
     * Get the singleton {@link FieldMapper} for {@code _id}. It can never support
     * field data.
     */
    public abstract IdFieldMapper idFieldMapperWithoutFieldData();

    /**
     * @return the time range based on the provided index metadata and index mode implementation.
     * Otherwise <code>null</code> is returned.
     */
    @Nullable
    public abstract TimestampBounds getTimestampBound(IndexMetadata indexMetadata);

    /**
     * Return an instance of the {@link TimeSeriesIdFieldMapper} that generates
     * the id field. The field mapper will be added to the list of the metadata
     * field mappers for the index.
     */
    public abstract MetadataFieldMapper indexModeIdFieldMapper();

    /**
     * Return an instance of the {@link DimensionRoutingHashFieldMapper} that generates
     * the _ts_routing_hash field. The field mapper will be added to the list of the metadata
     * field mappers for the index.
     */
    public abstract MetadataFieldMapper routingHashFieldMapper();

    /**
     * How {@code time_series_dimension} fields are handled by indices in this mode.
     */
    public DocumentDimensions buildDocumentDimensions(IndexSettings settings) {
        if (settings.usesRoutingPath()) {
            IndexRouting.ExtractFromSource routing = (IndexRouting.ExtractFromSource) settings.getIndexRouting();
            return new RoutingDimensions(routing.builder());
        }
        return new DocumentDimensions.OnlySingleValueAllowed();
    }

    /**
     * @return Whether timestamps should be validated for being withing the time range of an index.
     */
    public abstract boolean shouldValidateTimestamp();

    /**
     * Validates the source field mapper
     */
    public abstract void validateSourceFieldMapper(SourceFieldMapper sourceFieldMapper);

    /**
     * @return default source mode for this mode
     */
    public abstract SourceFieldMapper.Mode defaultSourceMode();

    public String getDefaultCodec() {
        return CodecService.DEFAULT_CODEC;
    }

    /**
     * Parse a string into an {@link IndexMode}.
     */
    public static IndexMode fromString(String value) {
        return switch (value) {
            case "standard" -> IndexMode.STANDARD;
            case "time_series" -> IndexMode.TIME_SERIES;
            case "logsdb" -> IndexMode.LOGSDB;
            case "lookup" -> IndexMode.LOOKUP;
            default -> throw new IllegalArgumentException(
                "["
                    + value
                    + "] is an invalid index mode, valid modes are: ["
                    + Arrays.stream(IndexMode.values()).map(IndexMode::toString).collect(Collectors.joining(","))
                    + "]"
            );
        };
    }

    public static IndexMode readFrom(StreamInput in) throws IOException {
        int mode = in.readByte();
        return switch (mode) {
            case 0 -> STANDARD;
            case 1 -> TIME_SERIES;
            case 2 -> LOGSDB;
            case 3 -> LOOKUP;
            default -> throw new IllegalStateException("unexpected index mode [" + mode + "]");
        };
    }

    public static void writeTo(IndexMode indexMode, StreamOutput out) throws IOException {
        final int code = switch (indexMode) {
            case STANDARD -> 0;
            case TIME_SERIES -> 1;
            case LOGSDB -> 2;
            case LOOKUP -> out.getTransportVersion().onOrAfter(TransportVersions.INDEX_MODE_LOOKUP) ? 3 : 0;
        };
        out.writeByte((byte) code);
    }

    @Override
    public String toString() {
        return getName();
    }

    /**
     * A built-in index setting provider that supplies additional index settings based on the index mode.
     * Currently, only the lookup index mode provides non-empty additional settings.
     */
    public static final class IndexModeSettingsProvider implements IndexSettingProvider {
        @Override
        public Settings getAdditionalIndexSettings(
            String indexName,
            String dataStreamName,
            IndexMode templateIndexMode,
            Metadata metadata,
            Instant resolvedAt,
            Settings indexTemplateAndCreateRequestSettings,
            List<CompressedXContent> combinedTemplateMappings
        ) {
            IndexMode indexMode = templateIndexMode;
            if (indexMode == null) {
                String modeName = indexTemplateAndCreateRequestSettings.get(IndexSettings.MODE.getKey());
                if (modeName != null) {
                    indexMode = IndexMode.valueOf(modeName.toUpperCase(Locale.ROOT));
                }
            }
            if (indexMode == LOOKUP) {
                return Settings.builder()
                    .put(IndexMetadata.SETTING_NUMBER_OF_SHARDS, 1)
                    .put(IndexMetadata.SETTING_AUTO_EXPAND_REPLICAS, "0-all")
                    .build();
            } else {
                return Settings.EMPTY;
            }
        }
    }
}<|MERGE_RESOLUTION|>--- conflicted
+++ resolved
@@ -27,12 +27,9 @@
 import org.elasticsearch.index.mapper.DocumentDimensions;
 import org.elasticsearch.index.mapper.FieldMapper;
 import org.elasticsearch.index.mapper.IdFieldMapper;
-<<<<<<< HEAD
+import org.elasticsearch.index.mapper.KeywordFieldMapper;
 import org.elasticsearch.index.mapper.LogsIdExtractingIdFieldMapper;
 import org.elasticsearch.index.mapper.LogsIdFieldMapper;
-=======
-import org.elasticsearch.index.mapper.KeywordFieldMapper;
->>>>>>> 8f551685
 import org.elasticsearch.index.mapper.MapperService;
 import org.elasticsearch.index.mapper.MappingLookup;
 import org.elasticsearch.index.mapper.MetadataFieldMapper;
@@ -118,14 +115,11 @@
         }
 
         @Override
-<<<<<<< HEAD
-=======
         public DocumentDimensions buildDocumentDimensions(IndexSettings settings) {
-            return DocumentDimensions.Noop.INSTANCE;
-        }
-
-        @Override
->>>>>>> 8f551685
+            return new DocumentDimensions.OnlySingleValueAllowed();
+        }
+
+        @Override
         public boolean shouldValidateTimestamp() {
             return false;
         }
@@ -134,8 +128,8 @@
         public void validateSourceFieldMapper(SourceFieldMapper sourceFieldMapper) {}
 
         @Override
-        public SourceFieldMapper.Mode defaultSourceMode() {
-            return SourceFieldMapper.Mode.STORED;
+        public boolean isSyntheticSourceEnabled() {
+            return false;
         }
     },
     TIME_SERIES("time_series") {
@@ -285,10 +279,14 @@
         }
 
         @Override
-<<<<<<< HEAD
         public MetadataFieldMapper routingHashFieldMapper() {
             return DimensionRoutingHashFieldMapper.INSTANCE;
-=======
+        public MetadataFieldMapper timeSeriesRoutingHashFieldMapper() {
+            // non time-series indices must not have a TimeSeriesRoutingIdFieldMapper
+            return null;
+        }
+
+        @Override
         public DocumentDimensions buildDocumentDimensions(IndexSettings settings) {
             return DocumentDimensions.Noop.INSTANCE;
         }
@@ -372,7 +370,6 @@
         @Override
         public DocumentDimensions buildDocumentDimensions(IndexSettings settings) {
             return DocumentDimensions.Noop.INSTANCE;
->>>>>>> 8f551685
         }
 
         @Override
@@ -389,13 +386,9 @@
         }
     };
 
-<<<<<<< HEAD
+    private static final String HOST_NAME = "host.name";
+
     private static void validateRoutingPathSetting(Map<Setting<?>, Object> settings) {
-=======
-    private static final String HOST_NAME = "host.name";
-
-    private static void validateTimeSeriesSettings(Map<Setting<?>, Object> settings) {
->>>>>>> 8f551685
         settingRequiresTimeSeries(settings, IndexMetadata.INDEX_ROUTING_PATH);
     }
 
@@ -497,7 +490,7 @@
      * Get default mapping for this index or {@code null} if there is none.
      */
     @Nullable
-    public abstract CompressedXContent getDefaultMapping(IndexSettings indexSettings);
+    public abstract CompressedXContent getDefaultMapping();
 
     /**
      * Build the {@link FieldMapper} for {@code _id}.

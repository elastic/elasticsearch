/*
 * Copyright Elasticsearch B.V. and/or licensed to Elasticsearch B.V. under one
 * or more contributor license agreements. Licensed under the "Elastic License
 * 2.0", the "GNU Affero General Public License v3.0 only", and the "Server Side
 * Public License v 1"; you may not use this file except in compliance with, at
 * your election, the "Elastic License 2.0", the "GNU Affero General Public
 * License v3.0 only", or the "Server Side Public License, v 1".
 */

package org.elasticsearch.index;

import org.elasticsearch.TransportVersions;
import org.elasticsearch.cluster.metadata.IndexMetadata;
import org.elasticsearch.cluster.metadata.Metadata;
import org.elasticsearch.cluster.metadata.MetadataCreateDataStreamService;
import org.elasticsearch.cluster.routing.IndexRouting;
import org.elasticsearch.common.compress.CompressedXContent;
import org.elasticsearch.common.io.stream.StreamInput;
import org.elasticsearch.common.io.stream.StreamOutput;
import org.elasticsearch.common.settings.Setting;
import org.elasticsearch.common.settings.Settings;
import org.elasticsearch.core.Nullable;
import org.elasticsearch.index.codec.CodecService;
import org.elasticsearch.index.mapper.DataStreamTimestampFieldMapper;
import org.elasticsearch.index.mapper.DateFieldMapper;
<<<<<<< HEAD
import org.elasticsearch.index.mapper.DimensionRoutingHashFieldMapper;
import org.elasticsearch.index.mapper.DocumentDimensions;
=======
>>>>>>> fa4e9508
import org.elasticsearch.index.mapper.FieldMapper;
import org.elasticsearch.index.mapper.IdFieldMapper;
import org.elasticsearch.index.mapper.KeywordFieldMapper;
import org.elasticsearch.index.mapper.LogsIdExtractingIdFieldMapper;
import org.elasticsearch.index.mapper.LogsIdFieldMapper;
import org.elasticsearch.index.mapper.MapperService;
import org.elasticsearch.index.mapper.MappingLookup;
import org.elasticsearch.index.mapper.MetadataFieldMapper;
import org.elasticsearch.index.mapper.NestedLookup;
import org.elasticsearch.index.mapper.ProvidedIdFieldMapper;
import org.elasticsearch.index.mapper.RoutingDimensions;
import org.elasticsearch.index.mapper.RoutingFieldMapper;
import org.elasticsearch.index.mapper.RoutingFields;
import org.elasticsearch.index.mapper.RoutingPathFields;
import org.elasticsearch.index.mapper.SourceFieldMapper;
import org.elasticsearch.index.mapper.TimeSeriesIdFieldMapper;
import org.elasticsearch.index.mapper.TsidExtractingIdFieldMapper;

import java.io.IOException;
import java.time.Instant;
import java.util.Arrays;
import java.util.List;
import java.util.Locale;
import java.util.Map;
import java.util.Objects;
import java.util.function.BooleanSupplier;
import java.util.stream.Collectors;
import java.util.stream.Stream;

import static java.util.stream.Collectors.toSet;

/**
 * "Mode" that controls which behaviors and settings an index supports.
 * <p>
 * For the most part this class concentrates on validating settings and
 * mappings. Most different behavior is controlled by forcing settings
 * to be set or not set and by enabling extra fields in the mapping.
 */
public enum IndexMode {
    STANDARD("standard") {
        @Override
        void validateWithOtherSettings(Map<Setting<?>, Object> settings) {
            IndexMode.validateRoutingPathSetting(settings);
            IndexMode.validateTimeSeriesSettings(settings);
        }

        @Override
        public void validateMapping(MappingLookup lookup) {};

        @Override
        public void validateAlias(@Nullable String indexRouting, @Nullable String searchRouting) {}

        @Override
        public void validateTimestampFieldMapping(boolean isDataStream, MappingLookup mappingLookup) throws IOException {
            if (isDataStream) {
                MetadataCreateDataStreamService.validateTimestampFieldMapping(mappingLookup);
            }
        }

        @Override
        public CompressedXContent getDefaultMapping(final IndexSettings indexSettings) {
            return null;
        }

        @Override
        public TimestampBounds getTimestampBound(IndexMetadata indexMetadata) {
            return null;
        }

        @Override
        public MetadataFieldMapper indexModeIdFieldMapper() {
            // non time-series indices must not have a TimeSeriesIdFieldMapper
            return null;
        }

        @Override
        public MetadataFieldMapper routingHashFieldMapper() {
            // non time-series indices must not have a TimeSeriesRoutingIdFieldMapper
            return null;
        }

        @Override
        public IdFieldMapper idFieldMapperWithoutFieldData() {
            return ProvidedIdFieldMapper.NO_FIELD_DATA;
        }

        @Override
        public IdFieldMapper buildIdFieldMapper(BooleanSupplier fieldDataEnabled) {
            return new ProvidedIdFieldMapper(fieldDataEnabled);
        }

        @Override
        public RoutingFields buildRoutingFields(IndexSettings settings) {
            return RoutingFields.Noop.INSTANCE;
        }

        @Override
        public boolean shouldValidateTimestamp() {
            return false;
        }

        @Override
        public void validateSourceFieldMapper(SourceFieldMapper sourceFieldMapper) {}

        @Override
        public SourceFieldMapper.Mode defaultSourceMode() {
            return SourceFieldMapper.Mode.STORED;
        }
    },
    TIME_SERIES("time_series") {
        @Override
        void validateWithOtherSettings(Map<Setting<?>, Object> settings) {
            if (settings.get(IndexMetadata.INDEX_ROUTING_PARTITION_SIZE_SETTING) != Integer.valueOf(1)) {
                throw new IllegalArgumentException(error(IndexMetadata.INDEX_ROUTING_PARTITION_SIZE_SETTING));
            }
            for (Setting<?> unsupported : TIME_SERIES_UNSUPPORTED) {
                if (false == Objects.equals(unsupported.getDefault(Settings.EMPTY), settings.get(unsupported))) {
                    throw new IllegalArgumentException(error(unsupported));
                }
            }
            checkSetting(settings, IndexMetadata.INDEX_ROUTING_PATH);
        }

        private static void checkSetting(Map<Setting<?>, Object> settings, Setting<?> setting) {
            if (Objects.equals(setting.getDefault(Settings.EMPTY), settings.get(setting))) {
                throw new IllegalArgumentException(tsdbMode() + " requires a non-empty [" + setting.getKey() + "]");
            }
        }

        private static String error(Setting<?> unsupported) {
            return tsdbMode() + " is incompatible with [" + unsupported.getKey() + "]";
        }

        @Override
        public void validateMapping(MappingLookup lookup) {
            if (lookup.nestedLookup() != NestedLookup.EMPTY) {
                throw new IllegalArgumentException("cannot have nested fields when index is in " + tsdbMode());
            }
            if (((RoutingFieldMapper) lookup.getMapper(RoutingFieldMapper.NAME)).required()) {
                throw new IllegalArgumentException(routingRequiredBad());
            }
        }

        @Override
        public void validateAlias(@Nullable String indexRouting, @Nullable String searchRouting) {
            if (indexRouting != null || searchRouting != null) {
                throw new IllegalArgumentException(routingRequiredBad());
            }
        }

        @Override
        public void validateTimestampFieldMapping(boolean isDataStream, MappingLookup mappingLookup) throws IOException {
            MetadataCreateDataStreamService.validateTimestampFieldMapping(mappingLookup);
        }

        @Override
        public CompressedXContent getDefaultMapping(final IndexSettings indexSettings) {
            return DEFAULT_TIME_SERIES_TIMESTAMP_MAPPING;
        }

        @Override
        public TimestampBounds getTimestampBound(IndexMetadata indexMetadata) {
            return new TimestampBounds(indexMetadata.getTimeSeriesStart(), indexMetadata.getTimeSeriesEnd());
        }

        private static String routingRequiredBad() {
            return "routing is forbidden on CRUD operations that target indices in " + tsdbMode();
        }

        @Override
        public MetadataFieldMapper indexModeIdFieldMapper() {
            return TimeSeriesIdFieldMapper.INSTANCE;
        }

        @Override
        public MetadataFieldMapper routingHashFieldMapper() {
            return DimensionRoutingHashFieldMapper.INSTANCE;
        }

        public IdFieldMapper idFieldMapperWithoutFieldData() {
            return TsidExtractingIdFieldMapper.INSTANCE;
        }

        @Override
        public IdFieldMapper buildIdFieldMapper(BooleanSupplier fieldDataEnabled) {
            // We don't support field data on TSDB's _id
            return TsidExtractingIdFieldMapper.INSTANCE;
        }

        @Override
<<<<<<< HEAD
=======
        public RoutingFields buildRoutingFields(IndexSettings settings) {
            IndexRouting.ExtractFromSource routing = (IndexRouting.ExtractFromSource) settings.getIndexRouting();
            return new RoutingPathFields(routing.builder());
        }

        @Override
>>>>>>> fa4e9508
        public boolean shouldValidateTimestamp() {
            return true;
        }

        @Override
        public void validateSourceFieldMapper(SourceFieldMapper sourceFieldMapper) {
            if (sourceFieldMapper.enabled() == false) {
                throw new IllegalArgumentException("_source can not be disabled in index using [" + IndexMode.TIME_SERIES + "] index mode");
            }
        }

        @Override
        public SourceFieldMapper.Mode defaultSourceMode() {
            return SourceFieldMapper.Mode.SYNTHETIC;
        }
    },
    LOGSDB("logsdb") {
        @Override
        void validateWithOtherSettings(Map<Setting<?>, Object> settings) {
            IndexMode.validateTimeSeriesSettings(settings);
        }

        @Override
        public void validateMapping(MappingLookup lookup) {}

        @Override
        public void validateAlias(String indexRouting, String searchRouting) {

        }

        @Override
        public void validateTimestampFieldMapping(boolean isDataStream, MappingLookup mappingLookup) throws IOException {
            if (isDataStream) {
                MetadataCreateDataStreamService.validateTimestampFieldMapping(mappingLookup);
            }
        }

        @Override
        public CompressedXContent getDefaultMapping(final IndexSettings indexSettings) {
            return indexSettings != null && indexSettings.getIndexSortConfig().hasPrimarySortOnField(HOST_NAME)
                ? DEFAULT_LOGS_TIMESTAMP_MAPPING_WITH_HOSTNAME
                : DEFAULT_TIME_SERIES_TIMESTAMP_MAPPING;
        }

        @Override
        public IdFieldMapper buildIdFieldMapper(BooleanSupplier fieldDataEnabled) {
            return LogsIdExtractingIdFieldMapper.INSTANCE;
        }

        @Override
        public IdFieldMapper idFieldMapperWithoutFieldData() {
            return LogsIdExtractingIdFieldMapper.INSTANCE;
        }

        @Override
        public TimestampBounds getTimestampBound(IndexMetadata indexMetadata) {
            return null;
        }

        @Override
        public MetadataFieldMapper indexModeIdFieldMapper() {
            // non time-series indices must not have a TimeSeriesIdFieldMapper
            return LogsIdFieldMapper.INSTANCE;
        }

        @Override
<<<<<<< HEAD
        public MetadataFieldMapper routingHashFieldMapper() {
            return DimensionRoutingHashFieldMapper.INSTANCE;
=======
        public RoutingFields buildRoutingFields(IndexSettings settings) {
            return RoutingFields.Noop.INSTANCE;
>>>>>>> fa4e9508
        }

        @Override
        public boolean shouldValidateTimestamp() {
            return false;
        }

        @Override
        public void validateSourceFieldMapper(SourceFieldMapper sourceFieldMapper) {
            if (sourceFieldMapper.enabled() == false) {
                throw new IllegalArgumentException("_source can not be disabled in index using [" + IndexMode.LOGSDB + "] index mode");
            }
        }

        @Override
        public SourceFieldMapper.Mode defaultSourceMode() {
            return SourceFieldMapper.Mode.SYNTHETIC;
        }

        @Override
        public String getDefaultCodec() {
            return CodecService.BEST_COMPRESSION_CODEC;
        }
    },
    LOOKUP("lookup") {
        @Override
        void validateWithOtherSettings(Map<Setting<?>, Object> settings) {
            final Integer providedNumberOfShards = (Integer) settings.get(IndexMetadata.INDEX_NUMBER_OF_SHARDS_SETTING);
            if (providedNumberOfShards != null && providedNumberOfShards != 1) {
                throw new IllegalArgumentException(
                    "index with [lookup] mode must have [index.number_of_shards] set to 1 or unset; provided " + providedNumberOfShards
                );
            }
        }

        @Override
        public void validateMapping(MappingLookup lookup) {};

        @Override
        public void validateAlias(@Nullable String indexRouting, @Nullable String searchRouting) {}

        @Override
        public void validateTimestampFieldMapping(boolean isDataStream, MappingLookup mappingLookup) {

        }

        @Override
        public CompressedXContent getDefaultMapping(final IndexSettings indexSettings) {
            return null;
        }

        @Override
        public TimestampBounds getTimestampBound(IndexMetadata indexMetadata) {
            return null;
        }

        @Override
        public MetadataFieldMapper indexModeIdFieldMapper() {
            return null;
        }

        @Override
        public MetadataFieldMapper routingHashFieldMapper() {
            return null;
        }

        @Override
        public IdFieldMapper idFieldMapperWithoutFieldData() {
            return ProvidedIdFieldMapper.NO_FIELD_DATA;
        }

        @Override
        public IdFieldMapper buildIdFieldMapper(BooleanSupplier fieldDataEnabled) {
            return new ProvidedIdFieldMapper(fieldDataEnabled);
        }

        @Override
        public RoutingFields buildRoutingFields(IndexSettings settings) {
            return RoutingFields.Noop.INSTANCE;
        }

        @Override
        public boolean shouldValidateTimestamp() {
            return false;
        }

        @Override
        public void validateSourceFieldMapper(SourceFieldMapper sourceFieldMapper) {}

        @Override
        public SourceFieldMapper.Mode defaultSourceMode() {
            return SourceFieldMapper.Mode.STORED;
        }
    };

    private static final String HOST_NAME = "host.name";

    private static void validateRoutingPathSetting(Map<Setting<?>, Object> settings) {
        settingRequiresTimeSeries(settings, IndexMetadata.INDEX_ROUTING_PATH);
    }

    private static void validateTimeSeriesSettings(Map<Setting<?>, Object> settings) {
        settingRequiresTimeSeries(settings, IndexSettings.TIME_SERIES_START_TIME);
        settingRequiresTimeSeries(settings, IndexSettings.TIME_SERIES_END_TIME);
    }

    private static void settingRequiresTimeSeries(Map<Setting<?>, Object> settings, Setting<?> setting) {
        if (false == Objects.equals(setting.getDefault(Settings.EMPTY), settings.get(setting))) {
            throw new IllegalArgumentException("[" + setting.getKey() + "] requires " + tsdbMode());
        }
    }

    protected static String tsdbMode() {
        return "[" + IndexSettings.MODE.getKey() + "=time_series]";
    }

    private static CompressedXContent createDefaultMapping(boolean includeHostName) throws IOException {
        return new CompressedXContent((builder, params) -> {
            builder.startObject(MapperService.SINGLE_MAPPING_NAME)
                .startObject(DataStreamTimestampFieldMapper.NAME)
                .field("enabled", true)
                .endObject()
                .startObject("properties")
                .startObject(DataStreamTimestampFieldMapper.DEFAULT_PATH)
                .field("type", DateFieldMapper.CONTENT_TYPE)
                .endObject();

            if (includeHostName) {
                builder.startObject(HOST_NAME).field("type", KeywordFieldMapper.CONTENT_TYPE).field("ignore_above", 1024).endObject();
            }

            return builder.endObject().endObject();
        });
    }

    private static final CompressedXContent DEFAULT_TIME_SERIES_TIMESTAMP_MAPPING;

    private static final CompressedXContent DEFAULT_LOGS_TIMESTAMP_MAPPING_WITH_HOSTNAME;

    static {
        try {
            DEFAULT_TIME_SERIES_TIMESTAMP_MAPPING = createDefaultMapping(false);
            DEFAULT_LOGS_TIMESTAMP_MAPPING_WITH_HOSTNAME = createDefaultMapping(true);
        } catch (IOException e) {
            throw new AssertionError(e);
        }
    }

    private static final List<Setting<?>> TIME_SERIES_UNSUPPORTED = List.of(
        IndexSortConfig.INDEX_SORT_FIELD_SETTING,
        IndexSortConfig.INDEX_SORT_ORDER_SETTING,
        IndexSortConfig.INDEX_SORT_MODE_SETTING,
        IndexSortConfig.INDEX_SORT_MISSING_SETTING
    );

    static final List<Setting<?>> VALIDATE_WITH_SETTINGS = List.copyOf(
        Stream.concat(
            Stream.of(
                IndexMetadata.INDEX_NUMBER_OF_SHARDS_SETTING,
                IndexMetadata.INDEX_ROUTING_PARTITION_SIZE_SETTING,
                IndexMetadata.INDEX_ROUTING_PATH,
                IndexSettings.TIME_SERIES_START_TIME,
                IndexSettings.TIME_SERIES_END_TIME
            ),
            TIME_SERIES_UNSUPPORTED.stream()
        ).collect(toSet())
    );

    private final String name;

    IndexMode(String name) {
        this.name = name;
    }

    public String getName() {
        return name;
    }

    abstract void validateWithOtherSettings(Map<Setting<?>, Object> settings);

    /**
     * Validate the mapping for this index.
     */
    public abstract void validateMapping(MappingLookup lookup);

    /**
     * Validate aliases targeting this index.
     */
    public abstract void validateAlias(@Nullable String indexRouting, @Nullable String searchRouting);

    /**
     * validate timestamp mapping for this index.
     */
    public abstract void validateTimestampFieldMapping(boolean isDataStream, MappingLookup mappingLookup) throws IOException;

    /**
     * Get default mapping for this index or {@code null} if there is none.
     */
    @Nullable
    public abstract CompressedXContent getDefaultMapping(IndexSettings indexSettings);

    /**
     * Build the {@link FieldMapper} for {@code _id}.
     */
    public abstract IdFieldMapper buildIdFieldMapper(BooleanSupplier fieldDataEnabled);

    /**
     * Get the singleton {@link FieldMapper} for {@code _id}. It can never support
     * field data.
     */
    public abstract IdFieldMapper idFieldMapperWithoutFieldData();

    /**
     * @return the time range based on the provided index metadata and index mode implementation.
     * Otherwise <code>null</code> is returned.
     */
    @Nullable
    public abstract TimestampBounds getTimestampBound(IndexMetadata indexMetadata);

    /**
     * Return an instance of the {@link TimeSeriesIdFieldMapper} that generates
     * the id field. The field mapper will be added to the list of the metadata
     * field mappers for the index.
     */
    public abstract MetadataFieldMapper indexModeIdFieldMapper();

    /**
     * Return an instance of the {@link DimensionRoutingHashFieldMapper} that generates
     * the _ts_routing_hash field. The field mapper will be added to the list of the metadata
     * field mappers for the index.
     */
    public abstract MetadataFieldMapper routingHashFieldMapper();

    /**
     * How {@code time_series_dimension} fields are handled by indices in this mode.
     */
<<<<<<< HEAD
    public DocumentDimensions buildDocumentDimensions(IndexSettings settings) {
        if (settings.usesRoutingPath()) {
            IndexRouting.ExtractFromSource routing = (IndexRouting.ExtractFromSource) settings.getIndexRouting();
            return new RoutingDimensions(routing.builder());
        }
        return DocumentDimensions.Noop.INSTANCE;
    }
=======
    public abstract RoutingFields buildRoutingFields(IndexSettings settings);
>>>>>>> fa4e9508

    /**
     * @return Whether timestamps should be validated for being withing the time range of an index.
     */
    public abstract boolean shouldValidateTimestamp();

    /**
     * Validates the source field mapper
     */
    public abstract void validateSourceFieldMapper(SourceFieldMapper sourceFieldMapper);

    /**
     * @return default source mode for this mode
     */
    public abstract SourceFieldMapper.Mode defaultSourceMode();

    public String getDefaultCodec() {
        return CodecService.DEFAULT_CODEC;
    }

    /**
     * Parse a string into an {@link IndexMode}.
     */
    public static IndexMode fromString(String value) {
        return switch (value) {
            case "standard" -> IndexMode.STANDARD;
            case "time_series" -> IndexMode.TIME_SERIES;
            case "logsdb" -> IndexMode.LOGSDB;
            case "lookup" -> IndexMode.LOOKUP;
            default -> throw new IllegalArgumentException(
                "["
                    + value
                    + "] is an invalid index mode, valid modes are: ["
                    + Arrays.stream(IndexMode.values()).map(IndexMode::toString).collect(Collectors.joining(","))
                    + "]"
            );
        };
    }

    public static IndexMode readFrom(StreamInput in) throws IOException {
        int mode = in.readByte();
        return switch (mode) {
            case 0 -> STANDARD;
            case 1 -> TIME_SERIES;
            case 2 -> LOGSDB;
            case 3 -> LOOKUP;
            default -> throw new IllegalStateException("unexpected index mode [" + mode + "]");
        };
    }

    public static void writeTo(IndexMode indexMode, StreamOutput out) throws IOException {
        final int code = switch (indexMode) {
            case STANDARD -> 0;
            case TIME_SERIES -> 1;
            case LOGSDB -> 2;
            case LOOKUP -> out.getTransportVersion().onOrAfter(TransportVersions.INDEX_MODE_LOOKUP) ? 3 : 0;
        };
        out.writeByte((byte) code);
    }

    @Override
    public String toString() {
        return getName();
    }

    /**
     * A built-in index setting provider that supplies additional index settings based on the index mode.
     * Currently, only the lookup index mode provides non-empty additional settings.
     */
    public static final class IndexModeSettingsProvider implements IndexSettingProvider {
        @Override
        public Settings getAdditionalIndexSettings(
            String indexName,
            String dataStreamName,
            IndexMode templateIndexMode,
            Metadata metadata,
            Instant resolvedAt,
            Settings indexTemplateAndCreateRequestSettings,
            List<CompressedXContent> combinedTemplateMappings
        ) {
            IndexMode indexMode = templateIndexMode;
            if (indexMode == null) {
                String modeName = indexTemplateAndCreateRequestSettings.get(IndexSettings.MODE.getKey());
                if (modeName != null) {
                    indexMode = IndexMode.valueOf(modeName.toUpperCase(Locale.ROOT));
                }
            }
            if (indexMode == LOOKUP) {
                return Settings.builder()
                    .put(IndexMetadata.SETTING_NUMBER_OF_SHARDS, 1)
                    .put(IndexMetadata.SETTING_AUTO_EXPAND_REPLICAS, "0-all")
                    .build();
            } else {
                return Settings.EMPTY;
            }
        }
    }
}<|MERGE_RESOLUTION|>--- conflicted
+++ resolved
@@ -23,11 +23,7 @@
 import org.elasticsearch.index.codec.CodecService;
 import org.elasticsearch.index.mapper.DataStreamTimestampFieldMapper;
 import org.elasticsearch.index.mapper.DateFieldMapper;
-<<<<<<< HEAD
 import org.elasticsearch.index.mapper.DimensionRoutingHashFieldMapper;
-import org.elasticsearch.index.mapper.DocumentDimensions;
-=======
->>>>>>> fa4e9508
 import org.elasticsearch.index.mapper.FieldMapper;
 import org.elasticsearch.index.mapper.IdFieldMapper;
 import org.elasticsearch.index.mapper.KeywordFieldMapper;
@@ -38,7 +34,6 @@
 import org.elasticsearch.index.mapper.MetadataFieldMapper;
 import org.elasticsearch.index.mapper.NestedLookup;
 import org.elasticsearch.index.mapper.ProvidedIdFieldMapper;
-import org.elasticsearch.index.mapper.RoutingDimensions;
 import org.elasticsearch.index.mapper.RoutingFieldMapper;
 import org.elasticsearch.index.mapper.RoutingFields;
 import org.elasticsearch.index.mapper.RoutingPathFields;
@@ -218,15 +213,12 @@
         }
 
         @Override
-<<<<<<< HEAD
-=======
         public RoutingFields buildRoutingFields(IndexSettings settings) {
             IndexRouting.ExtractFromSource routing = (IndexRouting.ExtractFromSource) settings.getIndexRouting();
             return new RoutingPathFields(routing.builder());
         }
 
         @Override
->>>>>>> fa4e9508
         public boolean shouldValidateTimestamp() {
             return true;
         }
@@ -288,18 +280,11 @@
 
         @Override
         public MetadataFieldMapper indexModeIdFieldMapper() {
-            // non time-series indices must not have a TimeSeriesIdFieldMapper
             return LogsIdFieldMapper.INSTANCE;
         }
 
-        @Override
-<<<<<<< HEAD
         public MetadataFieldMapper routingHashFieldMapper() {
             return DimensionRoutingHashFieldMapper.INSTANCE;
-=======
-        public RoutingFields buildRoutingFields(IndexSettings settings) {
-            return RoutingFields.Noop.INSTANCE;
->>>>>>> fa4e9508
         }
 
         @Override
@@ -402,6 +387,7 @@
     }
 
     private static void validateTimeSeriesSettings(Map<Setting<?>, Object> settings) {
+        settingRequiresTimeSeries(settings, IndexMetadata.INDEX_ROUTING_PATH);
         settingRequiresTimeSeries(settings, IndexSettings.TIME_SERIES_START_TIME);
         settingRequiresTimeSeries(settings, IndexSettings.TIME_SERIES_END_TIME);
     }
@@ -534,19 +520,15 @@
     public abstract MetadataFieldMapper routingHashFieldMapper();
 
     /**
-     * How {@code time_series_dimension} fields are handled by indices in this mode.
-     */
-<<<<<<< HEAD
-    public DocumentDimensions buildDocumentDimensions(IndexSettings settings) {
+     * How routing fields are handled by indices in this mode.
+     */
+    public RoutingFields buildRoutingFields(IndexSettings settings) {
         if (settings.usesRoutingPath()) {
             IndexRouting.ExtractFromSource routing = (IndexRouting.ExtractFromSource) settings.getIndexRouting();
-            return new RoutingDimensions(routing.builder());
-        }
-        return DocumentDimensions.Noop.INSTANCE;
-    }
-=======
-    public abstract RoutingFields buildRoutingFields(IndexSettings settings);
->>>>>>> fa4e9508
+            return new RoutingPathFields(routing.builder());
+        }
+        return RoutingFields.Noop.INSTANCE;
+    }
 
     /**
      * @return Whether timestamps should be validated for being withing the time range of an index.

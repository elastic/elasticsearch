/*
 * Copyright Elasticsearch B.V. and/or licensed to Elasticsearch B.V. under one
 * or more contributor license agreements. Licensed under the "Elastic License
 * 2.0", the "GNU Affero General Public License v3.0 only", and the "Server Side
 * Public License v 1"; you may not use this file except in compliance with, at
 * your election, the "Elastic License 2.0", the "GNU Affero General Public
 * License v3.0 only", or the "Server Side Public License, v 1".
 */

package org.elasticsearch.index;

import org.apache.logging.log4j.LogManager;
import org.apache.logging.log4j.Logger;
import org.apache.lucene.index.DirectoryReader;
import org.apache.lucene.index.FilterDirectoryReader;
import org.apache.lucene.index.IndexReader;
import org.apache.lucene.index.LeafReader;
import org.apache.lucene.search.similarities.BM25Similarity;
import org.apache.lucene.search.similarities.Similarity;
import org.apache.lucene.store.Directory;
import org.apache.lucene.util.Constants;
import org.apache.lucene.util.SetOnce;
import org.elasticsearch.client.internal.Client;
import org.elasticsearch.cluster.metadata.IndexNameExpressionResolver;
import org.elasticsearch.cluster.routing.ShardRouting;
import org.elasticsearch.cluster.service.ClusterService;
import org.elasticsearch.common.TriFunction;
import org.elasticsearch.common.io.stream.NamedWriteableRegistry;
import org.elasticsearch.common.settings.Setting;
import org.elasticsearch.common.settings.Setting.Property;
import org.elasticsearch.common.settings.Settings;
import org.elasticsearch.common.util.BigArrays;
import org.elasticsearch.common.util.Maps;
import org.elasticsearch.core.CheckedFunction;
import org.elasticsearch.core.IOUtils;
import org.elasticsearch.core.Nullable;
import org.elasticsearch.env.NodeEnvironment;
import org.elasticsearch.index.IndexService.IndexCreationContext;
import org.elasticsearch.index.analysis.AnalysisRegistry;
import org.elasticsearch.index.analysis.IndexAnalyzers;
import org.elasticsearch.index.cache.query.DisabledQueryCache;
import org.elasticsearch.index.cache.query.IndexQueryCache;
import org.elasticsearch.index.cache.query.QueryCache;
import org.elasticsearch.index.engine.Engine;
import org.elasticsearch.index.engine.EngineFactory;
import org.elasticsearch.index.engine.MergeMetrics;
import org.elasticsearch.index.engine.ThreadPoolMergeExecutorService;
import org.elasticsearch.index.mapper.IdFieldMapper;
import org.elasticsearch.index.mapper.MapperMetrics;
import org.elasticsearch.index.mapper.MapperRegistry;
import org.elasticsearch.index.mapper.MapperService;
import org.elasticsearch.index.search.stats.SearchStatsSettings;
import org.elasticsearch.index.shard.IndexEventListener;
import org.elasticsearch.index.shard.IndexingOperationListener;
import org.elasticsearch.index.shard.IndexingStatsSettings;
import org.elasticsearch.index.shard.SearchOperationListener;
import org.elasticsearch.index.shard.ShardPath;
import org.elasticsearch.index.similarity.SimilarityService;
import org.elasticsearch.index.store.FsDirectoryFactory;
import org.elasticsearch.indices.IndicesQueryCache;
import org.elasticsearch.indices.breaker.CircuitBreakerService;
import org.elasticsearch.indices.fielddata.cache.IndicesFieldDataCache;
import org.elasticsearch.indices.recovery.RecoveryState;
import org.elasticsearch.plugins.IndexStorePlugin;
import org.elasticsearch.plugins.internal.rewriter.QueryRewriteInterceptor;
import org.elasticsearch.script.ScriptService;
import org.elasticsearch.search.aggregations.support.ValuesSourceRegistry;
import org.elasticsearch.threadpool.ThreadPool;
import org.elasticsearch.xcontent.XContentParserConfiguration;

import java.io.IOException;
import java.util.ArrayList;
import java.util.Collections;
import java.util.HashMap;
import java.util.HashSet;
import java.util.List;
import java.util.Map;
import java.util.Objects;
import java.util.Set;
import java.util.concurrent.atomic.AtomicBoolean;
import java.util.function.BiFunction;
import java.util.function.BooleanSupplier;
import java.util.function.Consumer;
import java.util.function.Function;

/**
 * IndexModule represents the central extension point for index level custom implementations like:
 * <ul>
 *     <li>{@link Similarity} - New {@link Similarity} implementations can be registered through
 *     {@link #addSimilarity(String, TriFunction)} while existing Providers can be referenced through Settings under the
 *     {@link IndexModule#SIMILARITY_SETTINGS_PREFIX} prefix along with the "type" value.  For example, to reference the
 *     {@link BM25Similarity}, the configuration {@code "index.similarity.my_similarity.type : "BM25"} can be used.</li>
 *      <li>{@link IndexStorePlugin.DirectoryFactory} - Custom {@link IndexStorePlugin.DirectoryFactory} instances can be registered
 *      via {@link IndexStorePlugin}</li>
 *      <li>{@link IndexEventListener} - Custom {@link IndexEventListener} instances can be registered via
 *      {@link #addIndexEventListener(IndexEventListener)}</li>
 *      <li>Settings update listener - Custom settings update listener can be registered via
 *      {@link #addSettingsUpdateConsumer(Setting, Consumer)}</li>
 * </ul>
 */
public final class IndexModule {

    private static final Logger logger = LogManager.getLogger(IndexModule.class);

    public static final Setting<Boolean> NODE_STORE_ALLOW_MMAP = Setting.boolSetting("node.store.allow_mmap", true, Property.NodeScope);

    private static final FsDirectoryFactory DEFAULT_DIRECTORY_FACTORY = new FsDirectoryFactory();

    private static final IndexStorePlugin.RecoveryStateFactory DEFAULT_RECOVERY_STATE_FACTORY = RecoveryState::new;

    public static final Setting<String> INDEX_STORE_TYPE_SETTING = Setting.simpleString(
        "index.store.type",
        Property.IndexScope,
        Property.NodeScope
    );

    public static final Setting<String> INDEX_RECOVERY_TYPE_SETTING = Setting.simpleString(
        "index.recovery.type",
        Property.IndexScope,
        Property.NodeScope
    );

    /** On which extensions to load data into the file-system cache upon opening of files.
     *  This only works with the mmap directory, and even in that case is still
     *  best-effort only. */
    public static final Setting<List<String>> INDEX_STORE_PRE_LOAD_SETTING = Setting.stringListSetting(
        "index.store.preload",
        Property.IndexScope,
        Property.NodeScope
    );

    public static final String SIMILARITY_SETTINGS_PREFIX = "index.similarity";

    // whether to use the query cache
    public static final Setting<Boolean> INDEX_QUERY_CACHE_ENABLED_SETTING = Setting.boolSetting(
        "index.queries.cache.enabled",
        true,
        Property.IndexScope
    );

    // for test purposes only
    public static final Setting<Boolean> INDEX_QUERY_CACHE_EVERYTHING_SETTING = Setting.boolSetting(
        "index.queries.cache.everything",
        false,
        Property.IndexScope
    );

    /**
     * {@link Directory} wrappers allow to apply a function to the Lucene directory instances
     * created by {@link org.elasticsearch.plugins.IndexStorePlugin.DirectoryFactory}.
     */
    @FunctionalInterface
    public interface DirectoryWrapper {
        /**
         * Wrap a given {@link Directory}
         *
         * @param directory the {@link Directory} to wrap
         * @param shardRouting the {@link ShardRouting} associated with the {@link Directory} or {@code null} is unknown
         * @return a {@link Directory}
         * @throws IOException
         */
        Directory wrap(Directory directory, @Nullable ShardRouting shardRouting) throws IOException;
    }

    private final IndexSettings indexSettings;
    private final AnalysisRegistry analysisRegistry;
    private final EngineFactory engineFactory;
    private final SetOnce<DirectoryWrapper> indexDirectoryWrapper = new SetOnce<>();
    private final SetOnce<Function<IndexService, CheckedFunction<DirectoryReader, DirectoryReader, IOException>>> indexReaderWrapper =
        new SetOnce<>();
    private final Set<IndexEventListener> indexEventListeners = new HashSet<>();
    private final Map<String, TriFunction<Settings, IndexVersion, ScriptService, Similarity>> similarities = new HashMap<>();
    private final Map<String, IndexStorePlugin.DirectoryFactory> directoryFactories;
    private final SetOnce<BiFunction<IndexSettings, IndicesQueryCache, QueryCache>> forceQueryCacheProvider = new SetOnce<>();
    private final List<SearchOperationListener> searchOperationListeners;
    private final List<IndexingOperationListener> indexOperationListeners = new ArrayList<>();
    private final IndexNameExpressionResolver expressionResolver;
    private final AtomicBoolean frozen = new AtomicBoolean(false);
    private final BooleanSupplier allowExpensiveQueries;
    private final Map<String, IndexStorePlugin.RecoveryStateFactory> recoveryStateFactories;
    private final SetOnce<Engine.IndexCommitListener> indexCommitListener = new SetOnce<>();
    private final MapperMetrics mapperMetrics;
    private final IndexingStatsSettings indexingStatsSettings;
<<<<<<< HEAD
    private final MergeMetrics mergeMetrics;
=======
    private final SearchStatsSettings searchStatsSettings;
>>>>>>> 778b8682

    /**
     * Construct the index module for the index with the specified index settings. The index module contains extension points for plugins
     * via {@link org.elasticsearch.plugins.Plugin#onIndexModule(IndexModule)}.
     *
     * @param indexSettings      the index settings
     * @param analysisRegistry   the analysis registry
     * @param engineFactory      the engine factory
     * @param directoryFactories the available store types
     * @param mergeMetrics
     */
    public IndexModule(
        final IndexSettings indexSettings,
        final AnalysisRegistry analysisRegistry,
        final EngineFactory engineFactory,
        final Map<String, IndexStorePlugin.DirectoryFactory> directoryFactories,
        final BooleanSupplier allowExpensiveQueries,
        final IndexNameExpressionResolver expressionResolver,
        final Map<String, IndexStorePlugin.RecoveryStateFactory> recoveryStateFactories,
        final SlowLogFieldProvider slowLogFieldProvider,
        final MapperMetrics mapperMetrics,
        final List<SearchOperationListener> searchOperationListeners,
        final IndexingStatsSettings indexingStatsSettings,
<<<<<<< HEAD
        final MergeMetrics mergeMetrics
=======
        final SearchStatsSettings searchStatsSettings
>>>>>>> 778b8682
    ) {
        this.indexSettings = indexSettings;
        this.analysisRegistry = analysisRegistry;
        this.engineFactory = Objects.requireNonNull(engineFactory);
        // Need to have a mutable arraylist for plugins to add listeners to it
        this.searchOperationListeners = new ArrayList<>(searchOperationListeners);
        SlowLogFields slowLogFields = slowLogFieldProvider.create(indexSettings);
        this.searchOperationListeners.add(new SearchSlowLog(indexSettings, slowLogFields));
        this.indexOperationListeners.add(new IndexingSlowLog(indexSettings, slowLogFields));
        this.directoryFactories = Collections.unmodifiableMap(directoryFactories);
        this.allowExpensiveQueries = allowExpensiveQueries;
        this.expressionResolver = expressionResolver;
        this.recoveryStateFactories = recoveryStateFactories;
        this.mapperMetrics = mapperMetrics;
        this.indexingStatsSettings = indexingStatsSettings;
<<<<<<< HEAD
        this.mergeMetrics = mergeMetrics;
=======
        this.searchStatsSettings = searchStatsSettings;
>>>>>>> 778b8682
    }

    /**
     * Adds a Setting and it's consumer for this index.
     */
    public <T> void addSettingsUpdateConsumer(Setting<T> setting, Consumer<T> consumer) {
        ensureNotFrozen();
        if (setting == null) {
            throw new IllegalArgumentException("setting must not be null");
        }
        indexSettings.getScopedSettings().addSettingsUpdateConsumer(setting, consumer);
    }

    /**
     * Adds a Setting, it's consumer and validator for this index.
     */
    public <T> void addSettingsUpdateConsumer(Setting<T> setting, Consumer<T> consumer, Consumer<T> validator) {
        ensureNotFrozen();
        if (setting == null) {
            throw new IllegalArgumentException("setting must not be null");
        }
        indexSettings.getScopedSettings().addSettingsUpdateConsumer(setting, consumer, validator);
    }

    /**
     * Returns the index {@link Settings} for this index
     */
    public Settings getSettings() {
        return indexSettings.getSettings();
    }

    /**
     * Returns the {@link IndexSettings} for this index
     */
    public IndexSettings indexSettings() {
        return indexSettings;
    }

    /**
     * Returns the index this module is associated with
     */
    public Index getIndex() {
        return indexSettings.getIndex();
    }

    /**
     * The engine factory provided during construction of this index module.
     *
     * @return the engine factory
     */
    EngineFactory getEngineFactory() {
        return engineFactory;
    }

    /**
     * Adds an {@link IndexEventListener} for this index. All listeners added here
     * are maintained for the entire index lifecycle on this node. Once an index is closed or deleted these
     * listeners go out of scope.
     * <p>
     * Note: an index might be created on a node multiple times. For instance if the last shard from an index is
     * relocated to another node the internal representation will be destroyed which includes the registered listeners.
     * Once the node holds at least one shard of an index all modules are reloaded and listeners are registered again.
     * Listeners can't be unregistered they will stay alive for the entire time the index is allocated on a node.
     * </p>
     */
    public void addIndexEventListener(IndexEventListener listener) {
        ensureNotFrozen();
        if (listener == null) {
            throw new IllegalArgumentException("listener must not be null");
        }
        if (indexEventListeners.contains(listener)) {
            throw new IllegalArgumentException("listener already added");
        }

        this.indexEventListeners.add(listener);
    }

    /**
     * Adds an {@link SearchOperationListener} for this index. All listeners added here
     * are maintained for the entire index lifecycle on this node. Once an index is closed or deleted these
     * listeners go out of scope.
     * <p>
     * Note: an index might be created on a node multiple times. For instance if the last shard from an index is
     * relocated to another node the internal representation will be destroyed which includes the registered listeners.
     * Once the node holds at least one shard of an index all modules are reloaded and listeners are registered again.
     * Listeners can't be unregistered they will stay alive for the entire time the index is allocated on a node.
     * </p>
     */
    public void addSearchOperationListener(SearchOperationListener listener) {
        ensureNotFrozen();
        if (listener == null) {
            throw new IllegalArgumentException("listener must not be null");
        }
        if (searchOperationListeners.contains(listener)) {
            throw new IllegalArgumentException("listener already added");
        }

        this.searchOperationListeners.add(listener);
    }

    /**
     * Adds an {@link IndexingOperationListener} for this index. All listeners added here
     * are maintained for the entire index lifecycle on this node. Once an index is closed or deleted these
     * listeners go out of scope.
     * <p>
     * Note: an index might be created on a node multiple times. For instance if the last shard from an index is
     * relocated to another node the internal representation will be destroyed which includes the registered listeners.
     * Once the node holds at least one shard of an index all modules are reloaded and listeners are registered again.
     * Listeners can't be unregistered they will stay alive for the entire time the index is allocated on a node.
     * </p>
     */
    public void addIndexOperationListener(IndexingOperationListener listener) {
        ensureNotFrozen();
        if (listener == null) {
            throw new IllegalArgumentException("listener must not be null");
        }
        if (indexOperationListeners.contains(listener)) {
            throw new IllegalArgumentException("listener already added");
        }

        this.indexOperationListeners.add(listener);
    }

    /**
     * Registers the given {@link Similarity} with the given name.
     * The function takes as parameters:<ul>
     *   <li>settings for this similarity
     *   <li>version of Elasticsearch when the index was created
     *   <li>ScriptService, for script-based similarities
     * </ul>
     *
     * @param name Name of the SimilarityProvider
     * @param similarity SimilarityProvider to register
     */
    public void addSimilarity(String name, TriFunction<Settings, IndexVersion, ScriptService, Similarity> similarity) {
        ensureNotFrozen();
        if (similarities.containsKey(name) || SimilarityService.BUILT_IN.containsKey(name)) {
            throw new IllegalArgumentException("similarity for name: [" + name + " is already registered");
        }
        similarities.put(name, similarity);
    }

    /**
     * Sets the factory for creating new {@link DirectoryReader} wrapper instances.
     * The factory ({@link Function}) is called once the IndexService is fully constructed.
     * NOTE: this method can only be called once per index. Multiple wrappers are not supported.
     * <p>
     * The {@link CheckedFunction} is invoked each time a {@link Engine.Searcher} is requested to do an operation,
     * for example search, and must return a new directory reader wrapping the provided directory reader or if no
     * wrapping was performed the provided directory reader.
     * The wrapped reader can filter out document just like delete documents etc. but must not change any term or
     * document content.
     * NOTE: The index reader wrapper ({@link CheckedFunction}) has a per-request lifecycle,
     * must delegate {@link IndexReader#getReaderCacheHelper()}, {@link LeafReader#getCoreCacheHelper()}
     * and must be an instance of {@link FilterDirectoryReader} that eventually exposes the original reader
     * via {@link FilterDirectoryReader#getDelegate()}.
     * The returned reader is closed once it goes out of scope.
     * </p>
     */
    public void setReaderWrapper(
        Function<IndexService, CheckedFunction<DirectoryReader, DirectoryReader, IOException>> indexReaderWrapperFactory
    ) {
        ensureNotFrozen();
        this.indexReaderWrapper.set(indexReaderWrapperFactory);
    }

    /**
     * Sets a {@link Directory} wrapping method that allows to apply a function to the Lucene directory instance
     * created by {@link org.elasticsearch.plugins.IndexStorePlugin.DirectoryFactory}.
     *
     * @param wrapper the wrapping function
     */
    public void setDirectoryWrapper(DirectoryWrapper wrapper) {
        ensureNotFrozen();
        this.indexDirectoryWrapper.set(Objects.requireNonNull(wrapper));
    }

    public void setIndexCommitListener(Engine.IndexCommitListener listener) {
        ensureNotFrozen();
        this.indexCommitListener.set(Objects.requireNonNull(listener));
    }

    IndexEventListener freeze() { // pkg private for testing
        if (this.frozen.compareAndSet(false, true)) {
            return new CompositeIndexEventListener(indexSettings, indexEventListeners);
        } else {
            throw new IllegalStateException("already frozen");
        }
    }

    public static boolean isBuiltinType(String storeType) {
        for (Type type : Type.values()) {
            if (type.match(storeType)) {
                return true;
            }
        }
        return false;
    }

    public enum Type {
        HYBRIDFS("hybridfs"),
        NIOFS("niofs"),
        MMAPFS("mmapfs"),
        SIMPLEFS("simplefs"),
        FS("fs");

        private final String settingsKey;

        Type(final String settingsKey) {
            this.settingsKey = settingsKey;
        }

        private static final Map<String, Type> TYPES;

        static {
            final Map<String, Type> types = Maps.newMapWithExpectedSize(4);
            for (final Type type : values()) {
                types.put(type.settingsKey, type);
            }
            TYPES = Collections.unmodifiableMap(types);
        }

        public String getSettingsKey() {
            return this.settingsKey;
        }

        public static Type fromSettingsKey(final String key) {
            final Type type = TYPES.get(key);
            if (type == null) {
                throw new IllegalArgumentException("no matching store type for [" + key + "]");
            }
            return type;
        }

        /**
         * Returns true iff this settings matches the type.
         */
        public boolean match(String setting) {
            return getSettingsKey().equals(setting);
        }

    }

    public static Type defaultStoreType(final boolean allowMmap) {
        if (allowMmap && Constants.JRE_IS_64BIT) {
            return Type.HYBRIDFS;
        } else {
            return Type.NIOFS;
        }
    }

    public IndexService newIndexService(
        IndexCreationContext indexCreationContext,
        NodeEnvironment environment,
        XContentParserConfiguration parserConfiguration,
        IndexService.ShardStoreDeleter shardStoreDeleter,
        CircuitBreakerService circuitBreakerService,
        BigArrays bigArrays,
        ThreadPool threadPool,
        ThreadPoolMergeExecutorService threadPoolMergeExecutorService,
        ScriptService scriptService,
        ClusterService clusterService,
        Client client,
        IndicesQueryCache indicesQueryCache,
        MapperRegistry mapperRegistry,
        IndicesFieldDataCache indicesFieldDataCache,
        NamedWriteableRegistry namedWriteableRegistry,
        IdFieldMapper idFieldMapper,
        ValuesSourceRegistry valuesSourceRegistry,
        IndexStorePlugin.IndexFoldersDeletionListener indexFoldersDeletionListener,
        Map<String, IndexStorePlugin.SnapshotCommitSupplier> snapshotCommitSuppliers,
        QueryRewriteInterceptor queryRewriteInterceptor
    ) throws IOException {
        final IndexEventListener eventListener = freeze();
        Function<IndexService, CheckedFunction<DirectoryReader, DirectoryReader, IOException>> readerWrapperFactory = indexReaderWrapper
            .get() == null ? (shard) -> null : indexReaderWrapper.get();
        eventListener.beforeIndexCreated(indexSettings.getIndex(), indexSettings.getSettings());
        final IndexStorePlugin.DirectoryFactory directoryFactory = getDirectoryFactory(indexSettings, directoryFactories);
        final IndexStorePlugin.RecoveryStateFactory recoveryStateFactory = getRecoveryStateFactory(indexSettings, recoveryStateFactories);
        final IndexStorePlugin.SnapshotCommitSupplier snapshotCommitSupplier = getSnapshotCommitSupplier(
            indexSettings,
            snapshotCommitSuppliers
        );
        QueryCache queryCache = null;
        IndexAnalyzers indexAnalyzers = null;
        boolean success = false;
        try {
            if (indexSettings.getValue(INDEX_QUERY_CACHE_ENABLED_SETTING)) {
                BiFunction<IndexSettings, IndicesQueryCache, QueryCache> queryCacheProvider = forceQueryCacheProvider.get();
                if (queryCacheProvider == null) {
                    queryCache = new IndexQueryCache(indexSettings.getIndex(), indicesQueryCache);
                } else {
                    queryCache = queryCacheProvider.apply(indexSettings, indicesQueryCache);
                }
            } else {
                logger.debug("Using no query cache for [{}]", indexSettings.getIndex());
                queryCache = DisabledQueryCache.INSTANCE;
            }
            if (IndexService.needsMapperService(indexSettings, indexCreationContext)) {
                indexAnalyzers = analysisRegistry.build(indexCreationContext, indexSettings);
            }
            final IndexService indexService = new IndexService(
                indexSettings,
                indexCreationContext,
                environment,
                parserConfiguration,
                new SimilarityService(indexSettings, scriptService, similarities),
                shardStoreDeleter,
                indexAnalyzers,
                engineFactory,
                circuitBreakerService,
                bigArrays,
                threadPool,
                threadPoolMergeExecutorService,
                scriptService,
                clusterService,
                client,
                queryCache,
                directoryFactory,
                eventListener,
                readerWrapperFactory,
                mapperRegistry,
                indicesFieldDataCache,
                searchOperationListeners,
                indexOperationListeners,
                namedWriteableRegistry,
                idFieldMapper,
                allowExpensiveQueries,
                expressionResolver,
                valuesSourceRegistry,
                recoveryStateFactory,
                indexFoldersDeletionListener,
                snapshotCommitSupplier,
                indexCommitListener.get(),
                mapperMetrics,
                queryRewriteInterceptor,
                indexingStatsSettings,
<<<<<<< HEAD
                mergeMetrics
=======
                searchStatsSettings
>>>>>>> 778b8682
            );
            success = true;
            return indexService;
        } finally {
            if (success == false) {
                IOUtils.closeWhileHandlingException(queryCache, indexAnalyzers);
            }
        }
    }

    private IndexStorePlugin.DirectoryFactory getDirectoryFactory(
        final IndexSettings indexSettings,
        final Map<String, IndexStorePlugin.DirectoryFactory> indexStoreFactories
    ) {
        final String storeType = indexSettings.getValue(INDEX_STORE_TYPE_SETTING);
        final Type type;
        final Boolean allowMmap = NODE_STORE_ALLOW_MMAP.get(indexSettings.getNodeSettings());
        if (storeType.isEmpty() || Type.FS.getSettingsKey().equals(storeType)) {
            type = defaultStoreType(allowMmap);
        } else {
            if (isBuiltinType(storeType)) {
                type = Type.fromSettingsKey(storeType);
            } else {
                type = null;
            }
        }
        if (allowMmap == false && (type == Type.MMAPFS || type == Type.HYBRIDFS)) {
            throw new IllegalArgumentException("store type [" + storeType + "] is not allowed because mmap is disabled");
        }
        final IndexStorePlugin.DirectoryFactory factory;
        if (storeType.isEmpty() || isBuiltinType(storeType)) {
            factory = DEFAULT_DIRECTORY_FACTORY;
        } else {
            factory = indexStoreFactories.get(storeType);
            if (factory == null) {
                throw new IllegalArgumentException("Unknown store type [" + storeType + "]");
            }
        }
        final DirectoryWrapper directoryWrapper = this.indexDirectoryWrapper.get();
        assert frozen.get() : "IndexModule configuration not frozen";
        if (directoryWrapper != null) {
            return new IndexStorePlugin.DirectoryFactory() {
                @Override
                public Directory newDirectory(IndexSettings indexSettings, ShardPath shardPath) throws IOException {
                    return newDirectory(indexSettings, shardPath, null);
                }

                @Override
                public Directory newDirectory(IndexSettings indexSettings, ShardPath shardPath, ShardRouting shardRouting)
                    throws IOException {
                    return directoryWrapper.wrap(factory.newDirectory(indexSettings, shardPath, shardRouting), shardRouting);
                }
            };
        }
        return factory;
    }

    private static IndexStorePlugin.RecoveryStateFactory getRecoveryStateFactory(
        final IndexSettings indexSettings,
        final Map<String, IndexStorePlugin.RecoveryStateFactory> recoveryStateFactories
    ) {
        final String recoveryType = indexSettings.getValue(INDEX_RECOVERY_TYPE_SETTING);

        if (recoveryType.isEmpty()) {
            return DEFAULT_RECOVERY_STATE_FACTORY;
        }

        IndexStorePlugin.RecoveryStateFactory factory = recoveryStateFactories.get(recoveryType);
        if (factory == null) {
            throw new IllegalArgumentException("Unknown recovery type [" + recoveryType + "]");
        }

        return factory;
    }

    // By default we flush first so that the snapshot is as up-to-date as possible.
    public static final IndexStorePlugin.SnapshotCommitSupplier DEFAULT_SNAPSHOT_COMMIT_SUPPLIER = e -> e.acquireLastIndexCommit(true);

    private static IndexStorePlugin.SnapshotCommitSupplier getSnapshotCommitSupplier(
        final IndexSettings indexSettings,
        final Map<String, IndexStorePlugin.SnapshotCommitSupplier> snapshotCommitSuppliers
    ) {
        final String storeType = indexSettings.getValue(INDEX_STORE_TYPE_SETTING);
        // we check that storeType refers to a valid store type in getDirectoryFactory() so there's no need for strictness here too.
        final IndexStorePlugin.SnapshotCommitSupplier snapshotCommitSupplier = snapshotCommitSuppliers.get(storeType);
        return snapshotCommitSupplier == null ? DEFAULT_SNAPSHOT_COMMIT_SUPPLIER : snapshotCommitSupplier;
    }

    /**
     * creates a new mapper service to do administrative work like mapping updates. This *should not* be used for document parsing.
     * doing so will result in an exception.
     */
    public MapperService newIndexMapperService(
        ClusterService clusterService,
        XContentParserConfiguration parserConfiguration,
        MapperRegistry mapperRegistry,
        ScriptService scriptService
    ) throws IOException {
        return new MapperService(
            clusterService,
            indexSettings,
            analysisRegistry.build(IndexCreationContext.METADATA_VERIFICATION, indexSettings),
            parserConfiguration,
            new SimilarityService(indexSettings, scriptService, similarities),
            mapperRegistry,
            () -> {
                throw new UnsupportedOperationException("no index query shard context available");
            },
            indexSettings.getMode().idFieldMapperWithoutFieldData(),
            scriptService,
            query -> {
                throw new UnsupportedOperationException("no index query shard context available");
            },
            mapperMetrics
        );
    }

    /**
     * Forces a certain query cache to use instead of the default one. If this is set
     * and query caching is not disabled with {@code index.queries.cache.enabled}, then
     * the given provider will be used.
     * NOTE: this can only be set once
     *
     * @see #INDEX_QUERY_CACHE_ENABLED_SETTING
     */
    public void forceQueryCacheProvider(BiFunction<IndexSettings, IndicesQueryCache, QueryCache> queryCacheProvider) {
        ensureNotFrozen();
        this.forceQueryCacheProvider.set(queryCacheProvider);
    }

    private void ensureNotFrozen() {
        if (this.frozen.get()) {
            throw new IllegalStateException("Can't modify IndexModule once the index service has been created");
        }
    }

}<|MERGE_RESOLUTION|>--- conflicted
+++ resolved
@@ -181,11 +181,8 @@
     private final SetOnce<Engine.IndexCommitListener> indexCommitListener = new SetOnce<>();
     private final MapperMetrics mapperMetrics;
     private final IndexingStatsSettings indexingStatsSettings;
-<<<<<<< HEAD
+    private final SearchStatsSettings searchStatsSettings;
     private final MergeMetrics mergeMetrics;
-=======
-    private final SearchStatsSettings searchStatsSettings;
->>>>>>> 778b8682
 
     /**
      * Construct the index module for the index with the specified index settings. The index module contains extension points for plugins
@@ -209,11 +206,8 @@
         final MapperMetrics mapperMetrics,
         final List<SearchOperationListener> searchOperationListeners,
         final IndexingStatsSettings indexingStatsSettings,
-<<<<<<< HEAD
+        final SearchStatsSettings searchStatsSettings,
         final MergeMetrics mergeMetrics
-=======
-        final SearchStatsSettings searchStatsSettings
->>>>>>> 778b8682
     ) {
         this.indexSettings = indexSettings;
         this.analysisRegistry = analysisRegistry;
@@ -229,11 +223,8 @@
         this.recoveryStateFactories = recoveryStateFactories;
         this.mapperMetrics = mapperMetrics;
         this.indexingStatsSettings = indexingStatsSettings;
-<<<<<<< HEAD
+        this.searchStatsSettings = searchStatsSettings;
         this.mergeMetrics = mergeMetrics;
-=======
-        this.searchStatsSettings = searchStatsSettings;
->>>>>>> 778b8682
     }
 
     /**
@@ -571,11 +562,8 @@
                 mapperMetrics,
                 queryRewriteInterceptor,
                 indexingStatsSettings,
-<<<<<<< HEAD
+                searchStatsSettings,
                 mergeMetrics
-=======
-                searchStatsSettings
->>>>>>> 778b8682
             );
             success = true;
             return indexService;

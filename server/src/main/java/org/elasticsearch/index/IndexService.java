/*
 * Copyright Elasticsearch B.V. and/or licensed to Elasticsearch B.V. under one
 * or more contributor license agreements. Licensed under the "Elastic License
 * 2.0", the "GNU Affero General Public License v3.0 only", and the "Server Side
 * Public License v 1"; you may not use this file except in compliance with, at
 * your election, the "Elastic License 2.0", the "GNU Affero General Public
 * License v3.0 only", or the "Server Side Public License, v 1".
 */

package org.elasticsearch.index;

import org.apache.lucene.index.DirectoryReader;
import org.apache.lucene.index.IndexReader;
import org.apache.lucene.search.IndexSearcher;
import org.apache.lucene.search.Sort;
import org.apache.lucene.store.AlreadyClosedException;
import org.apache.lucene.store.Directory;
import org.apache.lucene.util.Accountable;
import org.elasticsearch.action.ActionListener;
import org.elasticsearch.action.support.RefCountingRunnable;
import org.elasticsearch.client.internal.Client;
import org.elasticsearch.cluster.metadata.IndexMetadata;
import org.elasticsearch.cluster.metadata.IndexNameExpressionResolver;
import org.elasticsearch.cluster.node.DiscoveryNode;
import org.elasticsearch.cluster.routing.ShardRouting;
import org.elasticsearch.cluster.service.ClusterService;
import org.elasticsearch.common.io.stream.NamedWriteableRegistry;
import org.elasticsearch.common.regex.Regex;
import org.elasticsearch.common.settings.Setting;
import org.elasticsearch.common.settings.Setting.Property;
import org.elasticsearch.common.settings.Settings;
import org.elasticsearch.common.util.BigArrays;
import org.elasticsearch.common.util.Maps;
import org.elasticsearch.common.util.concurrent.AbstractAsyncTask;
import org.elasticsearch.common.util.concurrent.AbstractRunnable;
import org.elasticsearch.common.util.concurrent.EsExecutors;
import org.elasticsearch.core.Assertions;
import org.elasticsearch.core.CheckedFunction;
import org.elasticsearch.core.IOUtils;
import org.elasticsearch.core.Nullable;
import org.elasticsearch.core.TimeValue;
import org.elasticsearch.env.NodeEnvironment;
import org.elasticsearch.env.ShardLock;
import org.elasticsearch.gateway.MetadataStateFormat;
import org.elasticsearch.gateway.WriteStateException;
import org.elasticsearch.index.analysis.IndexAnalyzers;
import org.elasticsearch.index.cache.IndexCache;
import org.elasticsearch.index.cache.bitset.BitsetFilterCache;
import org.elasticsearch.index.cache.query.QueryCache;
import org.elasticsearch.index.engine.Engine;
import org.elasticsearch.index.engine.EngineFactory;
import org.elasticsearch.index.engine.MergeMetrics;
import org.elasticsearch.index.engine.ThreadPoolMergeExecutorService;
import org.elasticsearch.index.fielddata.FieldDataContext;
import org.elasticsearch.index.fielddata.IndexFieldData;
import org.elasticsearch.index.fielddata.IndexFieldDataCache;
import org.elasticsearch.index.fielddata.IndexFieldDataService;
import org.elasticsearch.index.fielddata.ordinals.GlobalOrdinalsAccounting;
import org.elasticsearch.index.mapper.IdFieldMapper;
import org.elasticsearch.index.mapper.MappedFieldType;
import org.elasticsearch.index.mapper.MapperMetrics;
import org.elasticsearch.index.mapper.MapperRegistry;
import org.elasticsearch.index.mapper.MapperService;
import org.elasticsearch.index.mapper.MappingLookup;
import org.elasticsearch.index.mapper.MappingParserContext;
import org.elasticsearch.index.mapper.NodeMappingStats;
import org.elasticsearch.index.mapper.RuntimeField;
import org.elasticsearch.index.query.QueryRewriteContext;
import org.elasticsearch.index.query.SearchExecutionContext;
import org.elasticsearch.index.query.SearchIndexNameMatcher;
import org.elasticsearch.index.search.stats.SearchStatsSettings;
import org.elasticsearch.index.seqno.RetentionLeaseSyncer;
import org.elasticsearch.index.shard.GlobalCheckpointSyncer;
import org.elasticsearch.index.shard.IndexEventListener;
import org.elasticsearch.index.shard.IndexShard;
import org.elasticsearch.index.shard.IndexShardClosedException;
import org.elasticsearch.index.shard.IndexingOperationListener;
import org.elasticsearch.index.shard.IndexingStatsSettings;
import org.elasticsearch.index.shard.SearchOperationListener;
import org.elasticsearch.index.shard.ShardId;
import org.elasticsearch.index.shard.ShardNotFoundException;
import org.elasticsearch.index.shard.ShardNotInPrimaryModeException;
import org.elasticsearch.index.shard.ShardPath;
import org.elasticsearch.index.similarity.SimilarityService;
import org.elasticsearch.index.store.Store;
import org.elasticsearch.index.translog.Translog;
import org.elasticsearch.indices.breaker.CircuitBreakerService;
import org.elasticsearch.indices.cluster.IndexRemovalReason;
import org.elasticsearch.indices.cluster.IndicesClusterStateService;
import org.elasticsearch.indices.fielddata.cache.IndicesFieldDataCache;
import org.elasticsearch.indices.recovery.RecoveryState;
import org.elasticsearch.plugins.IndexStorePlugin;
import org.elasticsearch.script.ScriptService;
import org.elasticsearch.search.aggregations.support.ValuesSourceRegistry;
import org.elasticsearch.threadpool.ThreadPool;
import org.elasticsearch.transport.RemoteClusterAware;
import org.elasticsearch.xcontent.XContentParserConfiguration;

import java.io.Closeable;
import java.io.IOException;
import java.nio.file.Path;
import java.util.Collections;
import java.util.HashMap;
import java.util.Iterator;
import java.util.List;
import java.util.Map;
import java.util.Objects;
import java.util.Set;
import java.util.concurrent.CopyOnWriteArrayList;
import java.util.concurrent.Executor;
import java.util.concurrent.TimeUnit;
import java.util.concurrent.atomic.AtomicBoolean;
import java.util.function.BooleanSupplier;
import java.util.function.Consumer;
import java.util.function.Function;
import java.util.function.LongSupplier;
import java.util.function.LongUnaryOperator;
import java.util.function.Supplier;

import static java.util.Collections.emptyMap;
import static org.elasticsearch.core.Strings.format;

public class IndexService extends AbstractIndexComponent implements IndicesClusterStateService.AllocatedIndex<IndexShard> {

    private final IndexEventListener eventListener;
    private final IndexFieldDataService indexFieldData;
    private final BitsetFilterCache bitsetFilterCache;
    private final NodeEnvironment nodeEnv;
    private final ShardStoreDeleter shardStoreDeleter;
    private final IndexStorePlugin.IndexFoldersDeletionListener indexFoldersDeletionListener;
    private final IndexStorePlugin.DirectoryFactory directoryFactory;
    private final IndexStorePlugin.RecoveryStateFactory recoveryStateFactory;
    private final IndexStorePlugin.SnapshotCommitSupplier snapshotCommitSupplier;
    private final CheckedFunction<DirectoryReader, DirectoryReader, IOException> readerWrapper;
    private final Engine.IndexCommitListener indexCommitListener;
    private final IndexCache indexCache;
    private final MapperService mapperService;
    private final XContentParserConfiguration parserConfiguration;
    private final NamedWriteableRegistry namedWriteableRegistry;
    private final SimilarityService similarityService;
    private final EngineFactory engineFactory;
    private final IndexWarmer warmer;
    private volatile Map<Integer, IndexShard> shards = Map.of();
    private final AtomicBoolean closed = new AtomicBoolean(false);
    private final AtomicBoolean deleted = new AtomicBoolean(false);
    private final IndexSettings indexSettings;
    private final IndexAnalyzers indexAnalyzers;
    private final List<SearchOperationListener> searchOperationListeners;
    private final List<IndexingOperationListener> indexingOperationListeners;
    private final BooleanSupplier allowExpensiveQueries;
    private volatile AsyncRefreshTask refreshTask;
    private volatile AsyncTranslogFSync fsyncTask;
    private final AsyncGlobalCheckpointTask globalCheckpointTask;
    private final AsyncRetentionLeaseSyncTask retentionLeaseSyncTask;

    // don't convert to Setting<> and register... we only set this in tests and register via a plugin
    private final String INDEX_TRANSLOG_RETENTION_CHECK_INTERVAL_SETTING = "index.translog.retention.check_interval";

    private final AsyncTrimTranslogTask trimTranslogTask;
    private final ThreadPool threadPool;
    @Nullable
    private final ThreadPoolMergeExecutorService threadPoolMergeExecutorService;
    private final BigArrays bigArrays;
    private final ScriptService scriptService;
    private final ClusterService clusterService;
    private final Client client;
    private final CircuitBreakerService circuitBreakerService;
    private final IndexNameExpressionResolver expressionResolver;
    private final Supplier<Sort> indexSortSupplier;
    private final ValuesSourceRegistry valuesSourceRegistry;
    private final MapperMetrics mapperMetrics;
    private final IndexingStatsSettings indexingStatsSettings;
    private final SearchStatsSettings searchStatsSettings;
    private final MergeMetrics mergeMetrics;

    @SuppressWarnings("this-escape")
    public IndexService(
        IndexSettings indexSettings,
        IndexCreationContext indexCreationContext,
        NodeEnvironment nodeEnv,
        XContentParserConfiguration parserConfiguration,
        SimilarityService similarityService,
        ShardStoreDeleter shardStoreDeleter,
        IndexAnalyzers indexAnalyzers,
        EngineFactory engineFactory,
        CircuitBreakerService circuitBreakerService,
        BigArrays bigArrays,
        ThreadPool threadPool,
        ThreadPoolMergeExecutorService threadPoolMergeExecutorService,
        ScriptService scriptService,
        ClusterService clusterService,
        Client client,
        QueryCache queryCache,
        IndexStorePlugin.DirectoryFactory directoryFactory,
        IndexEventListener eventListener,
        Function<IndexService, CheckedFunction<DirectoryReader, DirectoryReader, IOException>> wrapperFactory,
        MapperRegistry mapperRegistry,
        IndicesFieldDataCache indicesFieldDataCache,
        List<SearchOperationListener> searchOperationListeners,
        List<IndexingOperationListener> indexingOperationListeners,
        NamedWriteableRegistry namedWriteableRegistry,
        IdFieldMapper idFieldMapper,
        BooleanSupplier allowExpensiveQueries,
        IndexNameExpressionResolver expressionResolver,
        ValuesSourceRegistry valuesSourceRegistry,
        IndexStorePlugin.RecoveryStateFactory recoveryStateFactory,
        IndexStorePlugin.IndexFoldersDeletionListener indexFoldersDeletionListener,
        IndexStorePlugin.SnapshotCommitSupplier snapshotCommitSupplier,
        Engine.IndexCommitListener indexCommitListener,
        MapperMetrics mapperMetrics,
        IndexingStatsSettings indexingStatsSettings,
        SearchStatsSettings searchStatsSettings,
        MergeMetrics mergeMetrics
    ) {
        super(indexSettings);
        assert indexCreationContext != IndexCreationContext.RELOAD_ANALYZERS
            : "IndexCreationContext.RELOAD_ANALYZERS should only be used when reloading analysers";
        this.allowExpensiveQueries = allowExpensiveQueries;
        this.indexSettings = indexSettings;
        this.parserConfiguration = parserConfiguration;
        this.similarityService = similarityService;
        this.namedWriteableRegistry = namedWriteableRegistry;
        this.circuitBreakerService = circuitBreakerService;
        this.expressionResolver = expressionResolver;
        this.valuesSourceRegistry = valuesSourceRegistry;
        this.snapshotCommitSupplier = snapshotCommitSupplier;
        this.indexAnalyzers = indexAnalyzers;
        if (needsMapperService(indexSettings, indexCreationContext)) {
            assert indexAnalyzers != null;
            this.bitsetFilterCache = new BitsetFilterCache(indexSettings, new BitsetCacheListener(this));
            this.mapperService = new MapperService(
                clusterService,
                indexSettings,
                indexAnalyzers,
                parserConfiguration,
                similarityService,
                mapperRegistry,
                // we parse all percolator queries as they would be parsed on shard 0
                () -> newSearchExecutionContext(0, 0, null, System::currentTimeMillis, null, emptyMap()),
                idFieldMapper,
                scriptService,
                bitsetFilterCache::getBitSetProducer,
                mapperMetrics,
<<<<<<< HEAD
                () -> client.projectResolver().hasProject(clusterService.state())
                    ? client.projectResolver().getProjectMetadata(clusterService.state())
                    : null
=======
                null
>>>>>>> 410e573b
            );
            this.indexFieldData = new IndexFieldDataService(indexSettings, indicesFieldDataCache, circuitBreakerService);
            boolean sourceOnly = indexSettings.getSettings().getAsBoolean("index.source_only", false);
            if (indexSettings.getIndexSortConfig().hasIndexSort() && sourceOnly == false) {
                // we delay the actual creation of the sort order for this index because the mapping has not been merged yet.
                // The sort order is validated right after the merge of the mapping later in the process.
                this.indexSortSupplier = () -> indexSettings.getIndexSortConfig()
                    .buildIndexSort(
                        mapperService::fieldType,
                        (fieldType, searchLookup) -> loadFielddata(fieldType, FieldDataContext.noRuntimeFields("index sort"))
                    );
            } else {
                this.indexSortSupplier = () -> null;
            }
            indexFieldData.setListener(new FieldDataCacheListener(this));
            this.warmer = new IndexWarmer(threadPool, indexFieldData, bitsetFilterCache.createListener(threadPool));
            this.indexCache = new IndexCache(queryCache, bitsetFilterCache);
        } else {
            assert indexAnalyzers == null;
            this.mapperService = null;
            this.indexFieldData = null;
            this.indexSortSupplier = () -> null;
            this.bitsetFilterCache = null;
            this.warmer = null;
            this.indexCache = null;
        }

        this.shardStoreDeleter = shardStoreDeleter;
        this.indexFoldersDeletionListener = indexFoldersDeletionListener;
        this.bigArrays = bigArrays;
        this.threadPool = threadPool;
        this.threadPoolMergeExecutorService = threadPoolMergeExecutorService;
        this.scriptService = scriptService;
        this.clusterService = clusterService;
        this.client = client;
        this.eventListener = eventListener;
        this.nodeEnv = nodeEnv;
        this.directoryFactory = directoryFactory;
        this.recoveryStateFactory = recoveryStateFactory;
        this.engineFactory = Objects.requireNonNull(engineFactory);
        // initialize this last -- otherwise if the wrapper requires any other member to be non-null we fail with an NPE
        this.readerWrapper = wrapperFactory.apply(this);
        this.searchOperationListeners = Collections.unmodifiableList(searchOperationListeners);
        this.indexingOperationListeners = Collections.unmodifiableList(indexingOperationListeners);
        this.indexCommitListener = indexCommitListener;
        this.mapperMetrics = mapperMetrics;
        try (var ignored = threadPool.getThreadContext().clearTraceContext()) {
            // kick off async ops for the first shard in this index
            this.refreshTask = new AsyncRefreshTask(this);
            this.trimTranslogTask = new AsyncTrimTranslogTask(this);
            this.globalCheckpointTask = new AsyncGlobalCheckpointTask(this);
            this.retentionLeaseSyncTask = new AsyncRetentionLeaseSyncTask(this);
        }
        this.indexingStatsSettings = indexingStatsSettings;
        this.searchStatsSettings = searchStatsSettings;
        this.mergeMetrics = mergeMetrics;
        updateFsyncTaskIfNecessary();
    }

    static boolean needsMapperService(IndexSettings indexSettings, IndexCreationContext indexCreationContext) {
        return false == (indexSettings.getIndexMetadata().getState() == IndexMetadata.State.CLOSE
            && indexCreationContext == IndexCreationContext.CREATE_INDEX); // metadata verification needs a mapper service
    }

    public enum IndexCreationContext {
        CREATE_INDEX,
        METADATA_VERIFICATION,
        RELOAD_ANALYZERS
    }

    public int numberOfShards() {
        return shards.size();
    }

    public IndexEventListener getIndexEventListener() {
        return this.eventListener;
    }

    @Override
    public Iterator<IndexShard> iterator() {
        return shards.values().iterator();
    }

    public boolean hasShard(int shardId) {
        return shards.containsKey(shardId);
    }

    /**
     * Return the shard with the provided id, or null if there is no such shard.
     */
    @Override
    @Nullable
    public IndexShard getShardOrNull(int shardId) {
        return shards.get(shardId);
    }

    /**
     * Return the shard with the provided id, or throw an exception if it doesn't exist.
     */
    public IndexShard getShard(int shardId) {
        IndexShard indexShard = getShardOrNull(shardId);
        if (indexShard == null) {
            throw new ShardNotFoundException(new ShardId(index(), shardId));
        }
        return indexShard;
    }

    public NodeMappingStats getNodeMappingStats() {
        if (mapperService == null) {
            return null;
        }
        long numFields = mapperService().mappingLookup().getTotalMapperCount();
        long totalEstimatedOverhead = numFields * 1024L; // 1KiB estimated per mapping
        // Assume all segments have the same mapping; otherwise, we need to acquire searchers to count the actual fields.
        int numLeaves = 0;
        for (IndexShard shard : shards.values()) {
            try {
                numLeaves += shard.commitStats().getNumLeaves();
            } catch (AlreadyClosedException ignored) {

            }
        }
        return new NodeMappingStats(numFields, totalEstimatedOverhead, numLeaves, numLeaves * numFields);
    }

    public Set<Integer> shardIds() {
        return shards.keySet();
    }

    public IndexCache cache() {
        return indexCache;
    }

    public IndexAnalyzers getIndexAnalyzers() {
        return this.mapperService.getIndexAnalyzers();
    }

    public MapperService mapperService() {
        return mapperService;
    }

    public SimilarityService similarityService() {
        return similarityService;
    }

    public Supplier<Sort> getIndexSortSupplier() {
        return indexSortSupplier;
    }

    public synchronized void close(final String reason, boolean delete, Executor shardCloseExecutor, ActionListener<Void> closeListener) {
        if (closed.compareAndSet(false, true)) {
            deleted.compareAndSet(false, delete);
            try (var refs = new RefCountingRunnable(() -> ActionListener.run(closeListener, l -> {
                IOUtils.close(
                    bitsetFilterCache,
                    indexCache,
                    indexFieldData,
                    indexAnalyzers,
                    refreshTask,
                    fsyncTask,
                    trimTranslogTask,
                    globalCheckpointTask,
                    retentionLeaseSyncTask
                );
                l.onResponse(null);
            }))) {
                final Set<Integer> shardIds = shardIds();
                for (final int shardId : shardIds) {
                    ActionListener.run(refs.acquireListener().delegateResponse((l, e) -> {
                        logger.warn("failed to close shard", e);
                        l.onResponse(null);
                    }), l -> removeShard(shardId, reason, shardCloseExecutor, l));
                }
            }
        } else {
            closeListener.onResponse(null);
        }
    }

    // method is synchronized so that IndexService can't be closed while we're writing out dangling indices information
    public synchronized void writeDanglingIndicesInfo() {
        if (closed.get()) {
            return;
        }
        try {
            IndexMetadata.FORMAT.writeAndCleanup(getMetadata(), nodeEnv.indexPaths(index()));
        } catch (WriteStateException e) {
            logger.warn(() -> format("failed to write dangling indices state for index %s", index()), e);
        }
    }

    // method is synchronized so that IndexService can't be closed while we're deleting dangling indices information
    public synchronized void deleteDanglingIndicesInfo() {
        if (closed.get()) {
            return;
        }
        try {
            MetadataStateFormat.deleteMetaState(nodeEnv.indexPaths(index()));
        } catch (IOException e) {
            logger.warn(() -> format("failed to delete dangling indices state for index %s", index()), e);
        }
    }

    public String indexUUID() {
        return indexSettings.getUUID();
    }

    // NOTE: O(numShards) cost, but numShards should be smallish?
    private long getAvgShardSizeInBytes() throws IOException {
        long sum = 0;
        int count = 0;
        for (IndexShard indexShard : this) {
            sum += indexShard.store().stats(0L, LongUnaryOperator.identity()).sizeInBytes();
            count++;
        }
        if (count == 0) {
            return -1L;
        } else {
            return sum / count;
        }
    }

    public synchronized IndexShard createShard(
        final ShardRouting routing,
        final GlobalCheckpointSyncer globalCheckpointSyncer,
        final RetentionLeaseSyncer retentionLeaseSyncer
    ) throws IOException {
        Objects.requireNonNull(retentionLeaseSyncer);
        /*
         * TODO: we execute this in parallel but it's a synced method. Yet, we might
         * be able to serialize the execution via the cluster state in the future. for now we just
         * keep it synced.
         */
        if (closed.get()) {
            throw new IllegalStateException("Can't create shard " + routing.shardId() + ", closed");
        }
        final Settings indexSettings = this.indexSettings.getSettings();
        final ShardId shardId = routing.shardId();
        boolean success = false;
        Store store = null;
        IndexShard indexShard = null;
        ShardLock lock = null;
        eventListener.beforeIndexShardCreated(routing, indexSettings);
        try {
            // Try and acquire the shard lock, but we are on the cluster applier thread so we do not wait if it is unavailable; in that
            // case, the IndicesClusterStateService will try again (in the background)
            lock = nodeEnv.shardLock(shardId, "starting shard");
            ShardPath path;
            try {
                path = ShardPath.loadShardPath(logger, nodeEnv, shardId, this.indexSettings.customDataPath());
            } catch (IllegalStateException ex) {
                logger.warn("{} failed to load shard path, trying to remove leftover", shardId);
                try {
                    ShardPath.deleteLeftoverShardDirectory(
                        logger,
                        nodeEnv,
                        lock,
                        this.indexSettings,
                        shardPaths -> indexFoldersDeletionListener.beforeShardFoldersDeleted(
                            shardId,
                            this.indexSettings,
                            shardPaths,
                            IndexRemovalReason.FAILURE
                        )
                    );
                    path = ShardPath.loadShardPath(logger, nodeEnv, shardId, this.indexSettings.customDataPath());
                } catch (Exception inner) {
                    ex.addSuppressed(inner);
                    throw ex;
                }
            }

            if (path == null) {
                // TODO: we should, instead, hold a "bytes reserved" of how large we anticipate this shard will be, e.g. for a shard
                // that's being relocated/replicated we know how large it will become once it's done copying:
                // Count up how many shards are currently on each data path:
                Map<Path, Integer> dataPathToShardCount = new HashMap<>();
                for (IndexShard shard : this) {
                    Path dataPath = shard.shardPath().getRootStatePath();
                    Integer curCount = dataPathToShardCount.get(dataPath);
                    if (curCount == null) {
                        curCount = 0;
                    }
                    dataPathToShardCount.put(dataPath, curCount + 1);
                }
                path = ShardPath.selectNewPathForShard(
                    nodeEnv,
                    shardId,
                    this.indexSettings,
                    routing.getExpectedShardSize() == ShardRouting.UNAVAILABLE_EXPECTED_SHARD_SIZE
                        ? getAvgShardSizeInBytes()
                        : routing.getExpectedShardSize(),
                    dataPathToShardCount
                );
                logger.debug("{} creating using a new path [{}]", shardId, path);
            } else {
                logger.debug("{} creating using an existing path [{}]", shardId, path);
            }

            if (shards.containsKey(shardId.id())) {
                throw new IllegalStateException(shardId + " already exists");
            }

            logger.debug("creating shard_id {}", shardId);
            // if we are on a shared FS we only own the shard (ie. we can safely delete it) if we are the primary.
            final Engine.Warmer engineWarmer = (reader) -> {
                IndexShard shard = getShardOrNull(shardId.getId());
                if (shard != null) {
                    warmer.warm(reader, shard, IndexService.this.indexSettings);
                }
            };
            final Directory directory = directoryFactory.newDirectory(this.indexSettings, path, routing);
            store = new Store(
                shardId,
                this.indexSettings,
                directory,
                lock,
                new StoreCloseListener(shardId, () -> eventListener.onStoreClosed(shardId)),
                this.indexSettings.getIndexSortConfig().hasIndexSort()
            );
            eventListener.onStoreCreated(shardId);
            indexShard = new IndexShard(
                routing,
                this.indexSettings,
                path,
                store,
                indexSortSupplier,
                indexCache,
                mapperService,
                similarityService,
                engineFactory,
                eventListener,
                readerWrapper,
                threadPool,
                threadPoolMergeExecutorService,
                bigArrays,
                engineWarmer,
                searchOperationListeners,
                indexingOperationListeners,
                globalCheckpointSyncer,
                retentionLeaseSyncer,
                circuitBreakerService,
                snapshotCommitSupplier,
                System::nanoTime,
                indexCommitListener,
                mapperMetrics,
                indexingStatsSettings,
                searchStatsSettings,
                mergeMetrics
            );
            eventListener.indexShardStateChanged(indexShard, null, indexShard.state(), "shard created");
            eventListener.afterIndexShardCreated(indexShard);
            shards = Maps.copyMapWithAddedEntry(shards, shardId.id(), indexShard);
            success = true;
            return indexShard;
        } finally {
            if (success == false) {
                if (lock != null) {
                    IOUtils.closeWhileHandlingException(lock);
                }
                final var finalStore = store;
                final var finalIndexShard = indexShard;
                CloseUtils.executeDirectly(
                    l -> closeShard(
                        "initialization failed",
                        shardId,
                        finalIndexShard,
                        finalStore,
                        eventListener,
                        EsExecutors.DIRECT_EXECUTOR_SERVICE /* closing a shard that failed to start up should be fast enough */,
                        l
                    )
                );
            }
        }
    }

    @Override
    public synchronized void removeShard(int shardId, String reason, Executor closeExecutor, ActionListener<Void> closeListener) {
        final IndexShard indexShard = shards.get(shardId);
        if (indexShard == null) {
            closeListener.onResponse(null);
            return;
        }
        logger.debug("[{}] closing... (reason: [{}])", shardId, reason);
        final var wrappedListener = logger.isDebugEnabled()
            ? ActionListener.runBefore(closeListener, () -> logger.debug("[{}] closed (reason: [{}])", shardId, reason))
            : closeListener;

        shards = Maps.copyMapWithRemovedEntry(shards, shardId);
        closeShard(
            reason,
            indexShard.shardId(),
            indexShard,
            indexShard.store(),
            indexShard.getIndexEventListener(),
            closeExecutor,
            wrappedListener
        );
        logger.debug("[{}] removed (reason: [{}])", shardId, reason);
    }

    private void closeShard(
        String reason,
        ShardId sId,
        IndexShard indexShard,
        Store store,
        IndexEventListener listener,
        Executor closeExecutor,
        ActionListener<Void> closeListener
    ) {
        final int shardId = sId.id();
        final Settings indexSettings = this.getIndexSettings().getSettings();
        if (store != null) {
            store.beforeClose();
        }
        try {
            try {
                listener.beforeIndexShardClosed(sId, indexShard, indexSettings);
            } finally {
                // this logic is tricky, we want to close the engine so we rollback the changes done to it
                // and close the shard so no operations are allowed to it
                if (indexShard == null) {
                    closeListener.onResponse(null);
                } else {
                    // only flush if we are closed (closed index or shutdown) and if we are not deleted
                    final boolean flushEngine = deleted.get() == false && closed.get();
                    // if the store is still open, want to keep it open until afterIndexShardClosed
                    assert store == null || store.hasReferences() : "store exists but already closed";
                    final var hasStoreRef = store != null && store.tryIncRef(); // being cautious
                    ActionListener.run(new ActionListener<Void>() {
                        @Override
                        public void onResponse(Void unused) {
                            try {
                                // call this before we close the store, so we can release resources for it
                                listener.afterIndexShardClosed(sId, indexShard, indexSettings);
                            } finally {
                                try {
                                    if (hasStoreRef) {
                                        store.decRef();
                                    }
                                } finally {
                                    closeListener.onResponse(null);
                                }
                            }
                        }

                        @Override
                        public void onFailure(Exception e) {
                            logger.debug(() -> "[" + shardId + "] failed to close index shard", e);
                            onResponse(null); // otherwise ignore the exception
                        }
                    }, l -> indexShard.close(reason, flushEngine, closeExecutor, l));
                    listener.afterIndexShardClosing(sId, indexShard, indexSettings);
                }
            }
        } finally {
            try {
                if (store != null) {
                    store.close();
                } else {
                    logger.trace("[{}] store not initialized prior to closing shard, nothing to close", shardId);
                }
            } catch (Exception e) {
                logger.warn(() -> format("[%s] failed to close store on shard removal (reason: [%s])", shardId, reason), e);
            }
        }
    }

    private void onShardClose(ShardLock lock) {
        if (deleted.get()) { // we remove that shards content if this index has been deleted
            try {
                try {
                    eventListener.beforeIndexShardDeleted(lock.getShardId(), indexSettings.getSettings());
                } finally {
                    shardStoreDeleter.deleteShardStore("delete index", lock, indexSettings, IndexRemovalReason.DELETED);
                    eventListener.afterIndexShardDeleted(lock.getShardId(), indexSettings.getSettings());
                }
            } catch (IOException e) {
                shardStoreDeleter.addPendingDelete(lock.getShardId(), indexSettings, IndexRemovalReason.DELETED);
                logger.debug(() -> "[" + lock.getShardId().id() + "] failed to delete shard content - scheduled a retry", e);
            }
        }
    }

    public RecoveryState createRecoveryState(ShardRouting shardRouting, DiscoveryNode targetNode, DiscoveryNode sourceNode) {
        return recoveryStateFactory.newRecoveryState(shardRouting, targetNode, sourceNode);
    }

    @Override
    public IndexSettings getIndexSettings() {
        return indexSettings;
    }

    /**
     * Creates a new {@link SearchExecutionContext}.
     *
     * Passing a {@code null} {@link IndexSearcher} will return a valid context, however it won't be able to make
     * {@link IndexReader}-specific optimizations, such as rewriting containing range queries.
     */
    public SearchExecutionContext newSearchExecutionContext(
        int shardId,
        int shardRequestIndex,
        IndexSearcher searcher,
        LongSupplier nowInMillis,
        String clusterAlias,
        Map<String, Object> runtimeMappings
    ) {
        return newSearchExecutionContext(shardId, shardRequestIndex, searcher, nowInMillis, clusterAlias, runtimeMappings, null);
    }

    public SearchExecutionContext newSearchExecutionContext(
        int shardId,
        int shardRequestIndex,
        IndexSearcher searcher,
        LongSupplier nowInMillis,
        String clusterAlias,
        Map<String, Object> runtimeMappings,
        Integer requestSize
    ) {
        final SearchIndexNameMatcher indexNameMatcher = new SearchIndexNameMatcher(
            index().getName(),
            clusterAlias,
            clusterService,
            expressionResolver
        );
        var mapperService = mapperService();
        return new SearchExecutionContext(
            shardId,
            shardRequestIndex,
            indexSettings,
            indexCache.bitsetFilterCache(),
            this::loadFielddata,
            mapperService,
            mapperService.mappingLookup(),
            similarityService(),
            scriptService,
            parserConfiguration,
            namedWriteableRegistry,
            client,
            searcher,
            nowInMillis,
            clusterAlias,
            indexNameMatcher,
            allowExpensiveQueries,
            valuesSourceRegistry,
            runtimeMappings,
            requestSize,
            mapperMetrics
        );
    }

    /**
     * Creates a new {@link QueryRewriteContext}.
     * This class is used to rewrite queries in case access to the index is not required, since we can
     * decide rewriting based on mappings alone. This saves the cost of pulling an index searcher as
     * well as the associated cost of refreshing idle shards.
     */
    public QueryRewriteContext newQueryRewriteContext(
        final LongSupplier nowInMillis,
        final Map<String, Object> runtimeMappings,
        final String clusterAlias
    ) {
        final SearchIndexNameMatcher indexNameMatcher = new SearchIndexNameMatcher(
            index().getName(),
            clusterAlias,
            clusterService,
            expressionResolver
        );
        final MapperService mapperService = mapperService();
        final MappingLookup mappingLookup = mapperService.mappingLookup();
        return new QueryRewriteContext(
            parserConfiguration,
            client,
            nowInMillis,
            mapperService,
            mappingLookup,
            parseRuntimeMappings(runtimeMappings, mapperService, indexSettings, mappingLookup),
            indexSettings,
            null,
            clusterAlias,
            new Index(
                RemoteClusterAware.buildRemoteIndexName(clusterAlias, indexSettings.getIndex().getName()),
                indexSettings.getIndex().getUUID()
            ),
            indexNameMatcher,
            namedWriteableRegistry,
            valuesSourceRegistry,
            allowExpensiveQueries,
            scriptService,
            null,
            null,
            null,
            null,
            false,
            false
        );
    }

    /**
     * The {@link ThreadPool} to use for this index.
     */
    public ThreadPool getThreadPool() {
        return threadPool;
    }

    public @Nullable ThreadPoolMergeExecutorService getThreadPoolMergeExecutorService() {
        return threadPoolMergeExecutorService;
    }

    /**
     * The {@link BigArrays} to use for this index.
     */
    public BigArrays getBigArrays() {
        return bigArrays;
    }

    /**
     * The {@link ScriptService} to use for this index.
     */
    public ScriptService getScriptService() {
        return scriptService;
    }

    public CircuitBreakerService breakerService() {
        return circuitBreakerService;
    }

    List<IndexingOperationListener> getIndexOperationListeners() { // pkg private for testing
        return indexingOperationListeners;
    }

    List<SearchOperationListener> getSearchOperationListener() { // pkg private for testing
        return searchOperationListeners;
    }

    public void updateMapping(final IndexMetadata currentIndexMetadata, final IndexMetadata newIndexMetadata) {
        if (mapperService != null) {
            mapperService.updateMapping(currentIndexMetadata, newIndexMetadata);
        }
    }

    private class StoreCloseListener implements Store.OnClose {
        private final ShardId shardId;
        private final Closeable[] toClose;

        StoreCloseListener(ShardId shardId, Closeable... toClose) {
            this.shardId = shardId;
            this.toClose = toClose;
        }

        @Override
        public void accept(ShardLock lock) {
            try {
                assert lock.getShardId().equals(shardId) : "shard id mismatch, expected: " + shardId + " but got: " + lock.getShardId();
                onShardClose(lock);
            } finally {
                try {
                    IOUtils.close(toClose);
                } catch (IOException ex) {
                    logger.debug("failed to close resource", ex);
                }
            }

        }
    }

    private static final class BitsetCacheListener implements BitsetFilterCache.Listener {
        final IndexService indexService;

        private BitsetCacheListener(IndexService indexService) {
            this.indexService = indexService;
        }

        @Override
        public void onCache(ShardId shardId, Accountable accountable) {
            if (shardId != null) {
                final IndexShard shard = indexService.getShardOrNull(shardId.id());
                if (shard != null) {
                    long ramBytesUsed = accountable != null ? accountable.ramBytesUsed() : 0L;
                    shard.shardBitsetFilterCache().onCached(ramBytesUsed);
                }
            }
        }

        @Override
        public void onRemoval(ShardId shardId, Accountable accountable) {
            if (shardId != null) {
                final IndexShard shard = indexService.getShardOrNull(shardId.id());
                if (shard != null) {
                    long ramBytesUsed = accountable != null ? accountable.ramBytesUsed() : 0L;
                    shard.shardBitsetFilterCache().onRemoval(ramBytesUsed);
                }
            }
        }
    }

    private static final class FieldDataCacheListener implements IndexFieldDataCache.Listener {
        final IndexService indexService;

        FieldDataCacheListener(IndexService indexService) {
            this.indexService = indexService;
        }

        @Override
        public void onCache(ShardId shardId, String fieldName, Accountable ramUsage) {
            if (shardId != null) {
                final IndexShard shard = indexService.getShardOrNull(shardId.id());
                if (shard != null) {
                    shard.fieldData().onCache(shardId, fieldName, ramUsage);
                }
            }
        }

        @Override
        public void onCache(ShardId shardId, String fieldName, GlobalOrdinalsAccounting info) {
            if (shardId != null) {
                final IndexShard shard = indexService.getShardOrNull(shardId.id());
                if (shard != null) {
                    shard.fieldData().onCache(shardId, fieldName, info);
                }
            }
        }

        @Override
        public void onRemoval(ShardId shardId, String fieldName, boolean wasEvicted, long sizeInBytes) {
            if (shardId != null) {
                final IndexShard shard = indexService.getShardOrNull(shardId.id());
                if (shard != null) {
                    shard.fieldData().onRemoval(shardId, fieldName, wasEvicted, sizeInBytes);
                }
            }
        }
    }

    public IndexMetadata getMetadata() {
        return indexSettings.getIndexMetadata();
    }

    private final CopyOnWriteArrayList<Consumer<IndexMetadata>> metadataListeners = new CopyOnWriteArrayList<>();

    public void addMetadataListener(Consumer<IndexMetadata> listener) {
        metadataListeners.add(listener);
    }

    @Override
    public synchronized void updateMetadata(final IndexMetadata currentIndexMetadata, final IndexMetadata newIndexMetadata) {
        final boolean updateIndexSettings = indexSettings.updateIndexMetadata(newIndexMetadata);

        if (Assertions.ENABLED && currentIndexMetadata != null) {
            final long currentSettingsVersion = currentIndexMetadata.getSettingsVersion();
            final long newSettingsVersion = newIndexMetadata.getSettingsVersion();
            if (currentSettingsVersion == newSettingsVersion) {
                assert updateIndexSettings == false : "No index updates are expected as index settings version has not changed";
            } else {
                assert updateIndexSettings : "Index updates are expected as index settings version has changed";
                assert currentSettingsVersion < newSettingsVersion
                    : "expected current settings version ["
                        + currentSettingsVersion
                        + "] "
                        + "to be less than new settings version ["
                        + newSettingsVersion
                        + "]";
            }
        }

        if (updateIndexSettings) {
            for (final IndexShard shard : this.shards.values()) {
                try {
                    shard.onSettingsChanged();
                } catch (Exception e) {
                    logger.warn(() -> "[" + shard.shardId().id() + "] failed to notify shard about setting change", e);
                }
            }
            if (refreshTask.getInterval().equals(indexSettings.getRefreshInterval()) == false) {
                // once we change the refresh interval we schedule yet another refresh
                // to ensure we are in a clean and predictable state.
                // it doesn't matter if we move from or to <code>-1</code> in both cases we want
                // docs to become visible immediately. This also flushes all pending indexing / search requests
                // that are waiting for a refresh.
                threadPool.executor(ThreadPool.Names.REFRESH).execute(new AbstractRunnable() {
                    @Override
                    public void onFailure(Exception e) {
                        logger.warn("forced refresh failed after interval change", e);
                    }

                    @Override
                    protected void doRun() {
                        maybeRefreshEngine(true);
                    }

                    @Override
                    public boolean isForceExecution() {
                        return true;
                    }
                });
                rescheduleRefreshTasks();
            }
            updateFsyncTaskIfNecessary();
        }

        metadataListeners.forEach(c -> c.accept(newIndexMetadata));
    }

    private void updateFsyncTaskIfNecessary() {
        if (indexSettings.getTranslogDurability() == Translog.Durability.REQUEST) {
            try {
                if (fsyncTask != null) {
                    fsyncTask.close();
                }
            } finally {
                fsyncTask = null;
            }
        } else if (fsyncTask == null) {
            fsyncTask = new AsyncTranslogFSync(this);
        } else {
            fsyncTask.updateIfNeeded();
        }
    }

    private void rescheduleRefreshTasks() {
        try {
            refreshTask.close();
        } finally {
            refreshTask = new AsyncRefreshTask(this);
        }
    }

    public static Function<String, String> dateMathExpressionResolverAt() {
        return expression -> IndexNameExpressionResolver.resolveDateMathExpression(expression, System.currentTimeMillis());
    }

    public static Function<String, String> dateMathExpressionResolverAt(long instant) {
        return expression -> IndexNameExpressionResolver.resolveDateMathExpression(expression, instant);
    }

    public interface ShardStoreDeleter {
        void deleteShardStore(String reasonText, ShardLock lock, IndexSettings indexSettings, IndexRemovalReason reason) throws IOException;

        void addPendingDelete(ShardId shardId, IndexSettings indexSettings, IndexRemovalReason reason);
    }

    public final EngineFactory getEngineFactory() {
        return engineFactory;
    }

    final CheckedFunction<DirectoryReader, DirectoryReader, IOException> getReaderWrapper() {
        return readerWrapper;
    } // pkg private for testing

    final IndexStorePlugin.DirectoryFactory getDirectoryFactory() {
        return directoryFactory;
    } // pkg private for testing

    private void maybeFSyncTranslogs() {
        if (indexSettings.getTranslogDurability() == Translog.Durability.ASYNC) {
            for (IndexShard shard : this.shards.values()) {
                try {
                    if (shard.isSyncNeeded()) {
                        shard.sync();
                    }
                } catch (AlreadyClosedException ex) {
                    // fine - continue;
                } catch (IOException e) {
                    logger.warn("failed to sync translog", e);
                }
            }
        }
    }

    private void maybeRefreshEngine(boolean force) {
        if (indexSettings.getRefreshInterval().millis() > 0 || force) {
            for (IndexShard shard : this.shards.values()) {
                shard.scheduledRefresh(new ActionListener<>() {
                    @Override
                    public void onResponse(Boolean ignored) {}

                    @Override
                    public void onFailure(Exception e) {
                        if (e instanceof IndexShardClosedException == false && e instanceof AlreadyClosedException == false) {
                            logger.warn("unexpected exception while performing scheduled refresh", e);
                        }
                    }
                });
            }
        }
    }

    private void maybeTrimTranslog() {
        for (IndexShard shard : this.shards.values()) {
            switch (shard.state()) {
                case CREATED:
                case RECOVERING:
                case CLOSED:
                    continue;
                case POST_RECOVERY:
                case STARTED:
                    try {
                        shard.trimTranslog();
                    } catch (IndexShardClosedException | AlreadyClosedException ex) {
                        // fine - continue;
                    }
                    continue;
                default:
                    throw new IllegalStateException("unknown state: " + shard.state());
            }
        }
    }

    private void maybeSyncGlobalCheckpoints() {
        sync(is -> is.maybeSyncGlobalCheckpoint("background"), "global checkpoint");
    }

    private void syncRetentionLeases() {
        sync(IndexShard::syncRetentionLeases, "retention lease");
    }

    private void sync(final Consumer<IndexShard> sync, final String source) {
        for (final IndexShard shard : this.shards.values()) {
            if (shard.routingEntry().active() && shard.routingEntry().primary()) {
                switch (shard.state()) {
                    case CLOSED:
                    case CREATED:
                    case RECOVERING:
                        continue;
                    case POST_RECOVERY:
                        assert false : "shard " + shard.shardId() + " is in post-recovery but marked as active";
                        continue;
                    case STARTED:
                        try {
                            shard.runUnderPrimaryPermit(() -> sync.accept(shard), e -> {
                                if (e instanceof AlreadyClosedException == false
                                    && e instanceof IndexShardClosedException == false
                                    && e instanceof ShardNotInPrimaryModeException == false) {
                                    logger.warn(() -> format("%s failed to execute %s sync", shard.shardId(), source), e);
                                }
                            }, EsExecutors.DIRECT_EXECUTOR_SERVICE);
                        } catch (final AlreadyClosedException | IndexShardClosedException e) {
                            // the shard was closed concurrently, continue
                        }
                        continue;
                    default:
                        throw new IllegalStateException("unknown state [" + shard.state() + "]");
                }
            }
        }
    }

    abstract static class BaseAsyncTask extends AbstractAsyncTask {

        protected final IndexService indexService;

        BaseAsyncTask(final IndexService indexService, final Executor executor, final TimeValue interval) {
            super(indexService.logger, indexService.threadPool, executor, interval, true);
            this.indexService = indexService;
            rescheduleIfNecessary();
        }

        @Override
        protected boolean mustReschedule() {
            // don't re-schedule if the IndexService instance is closed or if the index is closed
            return indexService.closed.get() == false
                && indexService.indexSettings.getIndexMetadata().getState() == IndexMetadata.State.OPEN;
        }
    }

    /**
     * FSyncs the translog for all shards of this index in a defined interval.
     */
    static final class AsyncTranslogFSync extends BaseAsyncTask {

        AsyncTranslogFSync(IndexService indexService) {
            super(
                indexService,
                indexService.threadPool.executor(ThreadPool.Names.FLUSH),
                indexService.getIndexSettings().getTranslogSyncInterval()
            );
        }

        @Override
        protected void runInternal() {
            indexService.maybeFSyncTranslogs();
        }

        void updateIfNeeded() {
            final TimeValue newInterval = indexService.getIndexSettings().getTranslogSyncInterval();
            if (newInterval.equals(getInterval()) == false) {
                setInterval(newInterval);
            }
        }

        @Override
        public String toString() {
            return "translog_sync";
        }
    }

    static final class AsyncRefreshTask extends BaseAsyncTask {

        AsyncRefreshTask(IndexService indexService) {
            super(
                indexService,
                indexService.threadPool.executor(ThreadPool.Names.REFRESH),
                indexService.getIndexSettings().getRefreshInterval()
            );
        }

        @Override
        protected void runInternal() {
            indexService.maybeRefreshEngine(false);
        }

        @Override
        public String toString() {
            return "refresh";
        }
    }

    final class AsyncTrimTranslogTask extends BaseAsyncTask {

        AsyncTrimTranslogTask(IndexService indexService) {
            super(
                indexService,
                threadPool.generic(),
                indexService.getIndexSettings()
                    .getSettings()
                    .getAsTime(INDEX_TRANSLOG_RETENTION_CHECK_INTERVAL_SETTING, TimeValue.timeValueMinutes(10))
            );
        }

        @Override
        protected boolean mustReschedule() {
            return indexService.closed.get() == false;
        }

        @Override
        protected void runInternal() {
            indexService.maybeTrimTranslog();
        }

        @Override
        public String toString() {
            return "trim_translog";
        }
    }

    // this setting is intentionally not registered, it is only used in tests
    public static final Setting<TimeValue> GLOBAL_CHECKPOINT_SYNC_INTERVAL_SETTING = Setting.timeSetting(
        "index.global_checkpoint_sync.interval",
        new TimeValue(30, TimeUnit.SECONDS),
        new TimeValue(0, TimeUnit.MILLISECONDS),
        Property.Dynamic,
        Property.IndexScope
    );

    // this setting is intentionally not registered, it is only used in tests
    public static final Setting<TimeValue> RETENTION_LEASE_SYNC_INTERVAL_SETTING = Setting.timeSetting(
        "index.soft_deletes.retention_lease.sync_interval",
        new TimeValue(30, TimeUnit.SECONDS),
        new TimeValue(0, TimeUnit.MILLISECONDS),
        Property.Dynamic,
        Property.IndexScope
    );

    /**
     * Background task that syncs the global checkpoint to replicas.
     */
    private static final class AsyncGlobalCheckpointTask extends BaseAsyncTask {

        AsyncGlobalCheckpointTask(final IndexService indexService) {
            // index.global_checkpoint_sync_interval is not a real setting, it is only registered in tests
            super(
                indexService,
                indexService.getThreadPool().generic(),
                GLOBAL_CHECKPOINT_SYNC_INTERVAL_SETTING.get(indexService.getIndexSettings().getSettings())
            );
        }

        @Override
        protected void runInternal() {
            indexService.maybeSyncGlobalCheckpoints();
        }

        @Override
        public String toString() {
            return "global_checkpoint_sync";
        }
    }

    private static final class AsyncRetentionLeaseSyncTask extends BaseAsyncTask {

        AsyncRetentionLeaseSyncTask(final IndexService indexService) {
            super(
                indexService,
                indexService.threadPool.executor(ThreadPool.Names.MANAGEMENT),
                RETENTION_LEASE_SYNC_INTERVAL_SETTING.get(indexService.getIndexSettings().getSettings())
            );
        }

        @Override
        protected void runInternal() {
            indexService.syncRetentionLeases();
        }

        @Override
        public String toString() {
            return "retention_lease_sync";
        }

    }

    AsyncRefreshTask getRefreshTask() { // for tests
        return refreshTask;
    }

    AsyncTranslogFSync getFsyncTask() { // for tests
        return fsyncTask;
    }

    AsyncTrimTranslogTask getTrimTranslogTask() { // for tests
        return trimTranslogTask;
    }

    /**
     * Clears the caches for the given shard id if the shard is still allocated on this node
     */
    public boolean clearCaches(boolean queryCache, boolean fieldDataCache, String... fields) {
        boolean clearedAtLeastOne = false;
        if (queryCache) {
            clearedAtLeastOne = true;
            indexCache.query().clear("api");
        }
        if (fieldDataCache) {
            clearedAtLeastOne = true;
            if (fields.length == 0) {
                indexFieldData.clear();
            } else {
                for (String field : fields) {
                    indexFieldData.clearField(field);
                }
            }
        }
        if (clearedAtLeastOne == false) {
            if (fields.length == 0) {
                indexCache.clear("api");
                indexFieldData.clear();
            } else {
                // only clear caches relating to the specified fields
                for (String field : fields) {
                    indexFieldData.clearField(field);
                }
            }
        }
        return clearedAtLeastOne;
    }

    public static Map<String, MappedFieldType> parseRuntimeMappings(
        Map<String, Object> runtimeMappings,
        MapperService mapperService,
        IndexSettings indexSettings,
        MappingLookup lookup
    ) {
        if (runtimeMappings.isEmpty()) {
            return Collections.emptyMap();
        }
        // TODO add specific tests to SearchExecutionTests similar to the ones in FieldTypeLookupTests
        MappingParserContext parserContext = mapperService.parserContext();
        Map<String, RuntimeField> runtimeFields = RuntimeField.parseRuntimeFields(new HashMap<>(runtimeMappings), parserContext, false);
        Map<String, MappedFieldType> runtimeFieldTypes = RuntimeField.collectFieldTypes(runtimeFields.values());
        if (false == indexSettings.getIndexMetadata().getRoutingPaths().isEmpty()) {
            for (String r : runtimeMappings.keySet()) {
                if (Regex.simpleMatch(indexSettings.getIndexMetadata().getRoutingPaths(), r)) {
                    throw new IllegalArgumentException("runtime fields may not match [routing_path] but [" + r + "] matched");
                }
            }
        }
        runtimeFieldTypes.keySet().forEach(lookup::validateDoesNotShadow);
        return runtimeFieldTypes;
    }

    public IndexFieldData<?> loadFielddata(MappedFieldType fieldType, FieldDataContext fieldDataContext) {
        return indexFieldData.getForField(fieldType, fieldDataContext);
    }
}<|MERGE_RESOLUTION|>--- conflicted
+++ resolved
@@ -241,13 +241,10 @@
                 scriptService,
                 bitsetFilterCache::getBitSetProducer,
                 mapperMetrics,
-<<<<<<< HEAD
+                null,
                 () -> client.projectResolver().hasProject(clusterService.state())
                     ? client.projectResolver().getProjectMetadata(clusterService.state())
                     : null
-=======
-                null
->>>>>>> 410e573b
             );
             this.indexFieldData = new IndexFieldDataService(indexSettings, indicesFieldDataCache, circuitBreakerService);
             boolean sourceOnly = indexSettings.getSettings().getAsBoolean("index.source_only", false);

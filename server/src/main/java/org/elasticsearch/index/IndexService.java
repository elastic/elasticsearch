/*
 * Licensed to Elasticsearch under one or more contributor
 * license agreements. See the NOTICE file distributed with
 * this work for additional information regarding copyright
 * ownership. Elasticsearch licenses this file to you under
 * the Apache License, Version 2.0 (the "License"); you may
 * not use this file except in compliance with the License.
 * You may obtain a copy of the License at
 *
 *    http://www.apache.org/licenses/LICENSE-2.0
 *
 * Unless required by applicable law or agreed to in writing,
 * software distributed under the License is distributed on an
 * "AS IS" BASIS, WITHOUT WARRANTIES OR CONDITIONS OF ANY
 * KIND, either express or implied.  See the License for the
 * specific language governing permissions and limitations
 * under the License.
 */

package org.elasticsearch.index;

import org.apache.logging.log4j.message.ParameterizedMessage;
import org.apache.lucene.index.DirectoryReader;
import org.apache.lucene.index.IndexReader;
import org.apache.lucene.search.IndexSearcher;
import org.apache.lucene.search.Sort;
import org.apache.lucene.store.AlreadyClosedException;
import org.apache.lucene.store.Directory;
import org.apache.lucene.util.Accountable;
import org.elasticsearch.Assertions;
import org.elasticsearch.client.Client;
import org.elasticsearch.cluster.metadata.IndexMetadata;
import org.elasticsearch.cluster.metadata.IndexNameExpressionResolver;
import org.elasticsearch.cluster.node.DiscoveryNode;
import org.elasticsearch.cluster.routing.ShardRouting;
import org.elasticsearch.cluster.service.ClusterService;
import org.elasticsearch.common.CheckedFunction;
import org.elasticsearch.common.Nullable;
import org.elasticsearch.common.io.stream.NamedWriteableRegistry;
import org.elasticsearch.common.settings.Setting;
import org.elasticsearch.common.settings.Setting.Property;
import org.elasticsearch.common.settings.Settings;
import org.elasticsearch.common.unit.TimeValue;
import org.elasticsearch.common.util.BigArrays;
import org.elasticsearch.common.util.Maps;
import org.elasticsearch.common.util.concurrent.AbstractAsyncTask;
import org.elasticsearch.common.util.concurrent.AbstractRunnable;
import org.elasticsearch.common.xcontent.NamedXContentRegistry;
import org.elasticsearch.core.internal.io.IOUtils;
import org.elasticsearch.env.NodeEnvironment;
import org.elasticsearch.env.ShardLock;
import org.elasticsearch.env.ShardLockObtainFailedException;
import org.elasticsearch.gateway.MetadataStateFormat;
import org.elasticsearch.gateway.WriteStateException;
import org.elasticsearch.index.analysis.IndexAnalyzers;
import org.elasticsearch.index.cache.IndexCache;
import org.elasticsearch.index.cache.bitset.BitsetFilterCache;
import org.elasticsearch.index.cache.query.QueryCache;
import org.elasticsearch.index.engine.Engine;
import org.elasticsearch.index.engine.EngineFactory;
import org.elasticsearch.index.fielddata.IndexFieldDataCache;
import org.elasticsearch.index.fielddata.IndexFieldDataService;
import org.elasticsearch.index.mapper.MapperService;
import org.elasticsearch.index.query.QueryShardContext;
import org.elasticsearch.index.query.SearchIndexNameMatcher;
import org.elasticsearch.index.seqno.RetentionLeaseSyncer;
import org.elasticsearch.index.shard.IndexEventListener;
import org.elasticsearch.index.shard.IndexShard;
import org.elasticsearch.index.shard.IndexShardClosedException;
import org.elasticsearch.index.shard.IndexingOperationListener;
import org.elasticsearch.index.shard.SearchOperationListener;
import org.elasticsearch.index.shard.ShardId;
import org.elasticsearch.index.shard.ShardNotFoundException;
import org.elasticsearch.index.shard.ShardNotInPrimaryModeException;
import org.elasticsearch.index.shard.ShardPath;
import org.elasticsearch.index.similarity.SimilarityService;
import org.elasticsearch.index.store.Store;
import org.elasticsearch.index.translog.Translog;
import org.elasticsearch.indices.breaker.CircuitBreakerService;
import org.elasticsearch.indices.cluster.IndicesClusterStateService;
import org.elasticsearch.indices.fielddata.cache.IndicesFieldDataCache;
import org.elasticsearch.indices.mapper.MapperRegistry;
import org.elasticsearch.indices.recovery.RecoveryState;
import org.elasticsearch.plugins.IndexStorePlugin;
import org.elasticsearch.script.ScriptService;
import org.elasticsearch.search.aggregations.support.ValuesSourceRegistry;
import org.elasticsearch.threadpool.ThreadPool;

import java.io.Closeable;
import java.io.IOException;
import java.nio.file.Path;
import java.util.Collections;
import java.util.HashMap;
import java.util.Iterator;
import java.util.List;
import java.util.Map;
import java.util.Objects;
import java.util.Set;
import java.util.concurrent.CopyOnWriteArrayList;
import java.util.concurrent.TimeUnit;
import java.util.concurrent.atomic.AtomicBoolean;
import java.util.function.BooleanSupplier;
import java.util.function.Consumer;
import java.util.function.Function;
import java.util.function.LongSupplier;
import java.util.function.Supplier;

import static java.util.Collections.emptyMap;
import static java.util.Collections.unmodifiableMap;

public class IndexService extends AbstractIndexComponent implements IndicesClusterStateService.AllocatedIndex<IndexShard> {

    private final IndexEventListener eventListener;
    private final IndexFieldDataService indexFieldData;
    private final BitsetFilterCache bitsetFilterCache;
    private final NodeEnvironment nodeEnv;
    private final ShardStoreDeleter shardStoreDeleter;
    private final IndexStorePlugin.IndexFoldersDeletionListener indexFoldersDeletionListener;
    private final IndexStorePlugin.DirectoryFactory directoryFactory;
    private final IndexStorePlugin.RecoveryStateFactory recoveryStateFactory;
    private final IndexStorePlugin.SnapshotCommitSupplier snapshotCommitSupplier;
    private final CheckedFunction<DirectoryReader, DirectoryReader, IOException> readerWrapper;
    private final IndexCache indexCache;
    private final MapperService mapperService;
    private final NamedXContentRegistry xContentRegistry;
    private final NamedWriteableRegistry namedWriteableRegistry;
    private final SimilarityService similarityService;
    private final EngineFactory engineFactory;
    private final IndexWarmer warmer;
    private volatile Map<Integer, IndexShard> shards = emptyMap();
    private final AtomicBoolean closed = new AtomicBoolean(false);
    private final AtomicBoolean deleted = new AtomicBoolean(false);
    private final IndexSettings indexSettings;
    private final List<SearchOperationListener> searchOperationListeners;
    private final List<IndexingOperationListener> indexingOperationListeners;
    private final BooleanSupplier allowExpensiveQueries;
    private volatile AsyncRefreshTask refreshTask;
    private volatile AsyncTranslogFSync fsyncTask;
    private final AsyncGlobalCheckpointTask globalCheckpointTask;
    private final AsyncRetentionLeaseSyncTask retentionLeaseSyncTask;

    // don't convert to Setting<> and register... we only set this in tests and register via a plugin
    private final String INDEX_TRANSLOG_RETENTION_CHECK_INTERVAL_SETTING = "index.translog.retention.check_interval";

    private final AsyncTrimTranslogTask trimTranslogTask;
    private final ThreadPool threadPool;
    private final BigArrays bigArrays;
    private final ScriptService scriptService;
    private final ClusterService clusterService;
    private final Client client;
    private final CircuitBreakerService circuitBreakerService;
    private final IndexNameExpressionResolver expressionResolver;
    private final Supplier<Sort> indexSortSupplier;
    private final ValuesSourceRegistry valuesSourceRegistry;

    public IndexService(
            IndexSettings indexSettings,
            IndexCreationContext indexCreationContext,
            NodeEnvironment nodeEnv,
            NamedXContentRegistry xContentRegistry,
            SimilarityService similarityService,
            ShardStoreDeleter shardStoreDeleter,
            IndexAnalyzers indexAnalyzers, EngineFactory engineFactory,
            CircuitBreakerService circuitBreakerService,
            BigArrays bigArrays,
            ThreadPool threadPool,
            ScriptService scriptService,
            ClusterService clusterService,
            Client client,
            QueryCache queryCache,
            IndexStorePlugin.DirectoryFactory directoryFactory,
            IndexEventListener eventListener,
            Function<IndexService, CheckedFunction<DirectoryReader, DirectoryReader, IOException>> wrapperFactory,
            MapperRegistry mapperRegistry,
            IndicesFieldDataCache indicesFieldDataCache,
            List<SearchOperationListener> searchOperationListeners,
            List<IndexingOperationListener> indexingOperationListeners,
            NamedWriteableRegistry namedWriteableRegistry,
            BooleanSupplier idFieldDataEnabled,
            BooleanSupplier allowExpensiveQueries,
            IndexNameExpressionResolver expressionResolver,
            ValuesSourceRegistry valuesSourceRegistry,
            IndexStorePlugin.RecoveryStateFactory recoveryStateFactory,
            IndexStorePlugin.IndexFoldersDeletionListener indexFoldersDeletionListener,
            IndexStorePlugin.SnapshotCommitSupplier snapshotCommitSupplier) {
        super(indexSettings);
        this.allowExpensiveQueries = allowExpensiveQueries;
        this.indexSettings = indexSettings;
        this.xContentRegistry = xContentRegistry;
        this.similarityService = similarityService;
        this.namedWriteableRegistry = namedWriteableRegistry;
        this.circuitBreakerService = circuitBreakerService;
        this.expressionResolver = expressionResolver;
        this.valuesSourceRegistry =  valuesSourceRegistry;
        this.snapshotCommitSupplier = snapshotCommitSupplier;
        if (needsMapperService(indexSettings, indexCreationContext)) {
            assert indexAnalyzers != null;
            this.mapperService = new MapperService(indexSettings, indexAnalyzers, xContentRegistry, similarityService, mapperRegistry,
                // we parse all percolator queries as they would be parsed on shard 0
                () -> newQueryShardContext(0, 0, null, System::currentTimeMillis, null, emptyMap()), idFieldDataEnabled, scriptService);
            this.indexFieldData = new IndexFieldDataService(indexSettings, indicesFieldDataCache, circuitBreakerService, mapperService);
            if (indexSettings.getIndexSortConfig().hasIndexSort()) {
                // we delay the actual creation of the sort order for this index because the mapping has not been merged yet.
                // The sort order is validated right after the merge of the mapping later in the process.
                this.indexSortSupplier = () -> indexSettings.getIndexSortConfig().buildIndexSort(
                    mapperService::fieldType,
                    (fieldType, searchLookup) -> indexFieldData.getForField(fieldType, indexFieldData.index().getName(), searchLookup)
                );
            } else {
                this.indexSortSupplier = () -> null;
            }
            indexFieldData.setListener(new FieldDataCacheListener(this));
            this.bitsetFilterCache = new BitsetFilterCache(indexSettings, new BitsetCacheListener(this));
            this.warmer = new IndexWarmer(threadPool, indexFieldData, bitsetFilterCache.createListener(threadPool));
            this.indexCache = new IndexCache(indexSettings, queryCache, bitsetFilterCache);
        } else {
            assert indexAnalyzers == null;
            this.mapperService = null;
            this.indexFieldData = null;
            this.indexSortSupplier = () -> null;
            this.bitsetFilterCache = null;
            this.warmer = null;
            this.indexCache = null;
        }

        this.shardStoreDeleter = shardStoreDeleter;
        this.indexFoldersDeletionListener = indexFoldersDeletionListener;
        this.bigArrays = bigArrays;
        this.threadPool = threadPool;
        this.scriptService = scriptService;
        this.clusterService = clusterService;
        this.client = client;
        this.eventListener = eventListener;
        this.nodeEnv = nodeEnv;
        this.directoryFactory = directoryFactory;
        this.recoveryStateFactory = recoveryStateFactory;
        this.engineFactory = Objects.requireNonNull(engineFactory);
        // initialize this last -- otherwise if the wrapper requires any other member to be non-null we fail with an NPE
        this.readerWrapper = wrapperFactory.apply(this);
        this.searchOperationListeners = Collections.unmodifiableList(searchOperationListeners);
        this.indexingOperationListeners = Collections.unmodifiableList(indexingOperationListeners);
        // kick off async ops for the first shard in this index
        this.refreshTask = new AsyncRefreshTask(this);
        this.trimTranslogTask = new AsyncTrimTranslogTask(this);
        this.globalCheckpointTask = new AsyncGlobalCheckpointTask(this);
        this.retentionLeaseSyncTask = new AsyncRetentionLeaseSyncTask(this);
        updateFsyncTaskIfNecessary();
    }

    static boolean needsMapperService(IndexSettings indexSettings, IndexCreationContext indexCreationContext) {
        return false == (indexSettings.getIndexMetadata().getState() == IndexMetadata.State.CLOSE &&
            indexCreationContext == IndexCreationContext.CREATE_INDEX); // metadata verification needs a mapper service
    }

    public enum IndexCreationContext {
        CREATE_INDEX,
        METADATA_VERIFICATION
    }

    public int numberOfShards() {
        return shards.size();
    }

    public IndexEventListener getIndexEventListener() {
        return this.eventListener;
    }

    @Override
    public Iterator<IndexShard> iterator() {
        return shards.values().iterator();
    }

    public boolean hasShard(int shardId) {
        return shards.containsKey(shardId);
    }

    /**
     * Return the shard with the provided id, or null if there is no such shard.
     */
    @Override
    @Nullable
    public IndexShard getShardOrNull(int shardId) {
        return shards.get(shardId);
    }

    /**
     * Return the shard with the provided id, or throw an exception if it doesn't exist.
     */
    public IndexShard getShard(int shardId) {
        IndexShard indexShard = getShardOrNull(shardId);
        if (indexShard == null) {
            throw new ShardNotFoundException(new ShardId(index(), shardId));
        }
        return indexShard;
    }

    public Set<Integer> shardIds() {
        return shards.keySet();
    }

    public IndexCache cache() {
        return indexCache;
    }

    public IndexAnalyzers getIndexAnalyzers() {
        return this.mapperService.getIndexAnalyzers();
    }

    public MapperService mapperService() {
        return mapperService;
    }

    public NamedXContentRegistry xContentRegistry() {
        return xContentRegistry;
    }

    public SimilarityService similarityService() {
        return similarityService;
    }

    public Supplier<Sort> getIndexSortSupplier() {
        return indexSortSupplier;
    }

    public synchronized void close(final String reason, boolean delete) throws IOException {
        if (closed.compareAndSet(false, true)) {
            deleted.compareAndSet(false, delete);
            try {
                final Set<Integer> shardIds = shardIds();
                for (final int shardId : shardIds) {
                    try {
                        removeShard(shardId, reason);
                    } catch (Exception e) {
                        logger.warn("failed to close shard", e);
                    }
                }
            } finally {
                IOUtils.close(
                        bitsetFilterCache,
                        indexCache,
                        indexFieldData,
                        mapperService,
                        refreshTask,
                        fsyncTask,
                        trimTranslogTask,
                        globalCheckpointTask,
                        retentionLeaseSyncTask);
            }
        }
    }

    // method is synchronized so that IndexService can't be closed while we're writing out dangling indices information
    public synchronized void writeDanglingIndicesInfo() {
        if (closed.get()) {
            return;
        }
        try {
            IndexMetadata.FORMAT.writeAndCleanup(getMetadata(), nodeEnv.indexPaths(index()));
        } catch (WriteStateException e) {
            logger.warn(() -> new ParameterizedMessage("failed to write dangling indices state for index {}", index()), e);
        }
    }

    // method is synchronized so that IndexService can't be closed while we're deleting dangling indices information
    public synchronized void deleteDanglingIndicesInfo() {
        if (closed.get()) {
            return;
        }
        try {
            MetadataStateFormat.deleteMetaState(nodeEnv.indexPaths(index()));
        } catch (IOException e) {
            logger.warn(() -> new ParameterizedMessage("failed to delete dangling indices state for index {}", index()), e);
        }
    }

    public String indexUUID() {
        return indexSettings.getUUID();
    }

    // NOTE: O(numShards) cost, but numShards should be smallish?
    private long getAvgShardSizeInBytes() throws IOException {
        long sum = 0;
        int count = 0;
        for (IndexShard indexShard : this) {
            sum += indexShard.store().stats(0L).sizeInBytes();
            count++;
        }
        if (count == 0) {
            return -1L;
        } else {
            return sum / count;
        }
    }

    public synchronized IndexShard createShard(
            final ShardRouting routing,
            final Consumer<ShardId> globalCheckpointSyncer,
            final RetentionLeaseSyncer retentionLeaseSyncer) throws IOException {
        Objects.requireNonNull(retentionLeaseSyncer);
        /*
         * TODO: we execute this in parallel but it's a synced method. Yet, we might
         * be able to serialize the execution via the cluster state in the future. for now we just
         * keep it synced.
         */
        if (closed.get()) {
            throw new IllegalStateException("Can't create shard " + routing.shardId() + ", closed");
        }
        final Settings indexSettings = this.indexSettings.getSettings();
        final ShardId shardId = routing.shardId();
        boolean success = false;
        Store store = null;
        IndexShard indexShard = null;
        ShardLock lock = null;
        try {
            lock = nodeEnv.shardLock(shardId, "starting shard", TimeUnit.SECONDS.toMillis(5));
            eventListener.beforeIndexShardCreated(shardId, indexSettings);
            ShardPath path;
            try {
                path = ShardPath.loadShardPath(logger, nodeEnv, shardId, this.indexSettings.customDataPath());
            } catch (IllegalStateException ex) {
                logger.warn("{} failed to load shard path, trying to remove leftover", shardId);
                try {
                    ShardPath.deleteLeftoverShardDirectory(logger, nodeEnv, lock, this.indexSettings, shardPaths ->
                        indexFoldersDeletionListener.beforeShardFoldersDeleted(shardId, this.indexSettings, shardPaths));
                    path = ShardPath.loadShardPath(logger, nodeEnv, shardId, this.indexSettings.customDataPath());
                } catch (Exception inner) {
                    ex.addSuppressed(inner);
                    throw ex;
                }
            }

            if (path == null) {
                // TODO: we should, instead, hold a "bytes reserved" of how large we anticipate this shard will be, e.g. for a shard
                // that's being relocated/replicated we know how large it will become once it's done copying:
                // Count up how many shards are currently on each data path:
                Map<Path, Integer> dataPathToShardCount = new HashMap<>();
                for (IndexShard shard : this) {
                    Path dataPath = shard.shardPath().getRootStatePath();
                    Integer curCount = dataPathToShardCount.get(dataPath);
                    if (curCount == null) {
                        curCount = 0;
                    }
                    dataPathToShardCount.put(dataPath, curCount + 1);
                }
                path = ShardPath.selectNewPathForShard(nodeEnv, shardId, this.indexSettings,
                    routing.getExpectedShardSize() == ShardRouting.UNAVAILABLE_EXPECTED_SHARD_SIZE
                        ? getAvgShardSizeInBytes() : routing.getExpectedShardSize(),
                    dataPathToShardCount);
                logger.debug("{} creating using a new path [{}]", shardId, path);
            } else {
                logger.debug("{} creating using an existing path [{}]", shardId, path);
            }

            if (shards.containsKey(shardId.id())) {
                throw new IllegalStateException(shardId + " already exists");
            }

            logger.debug("creating shard_id {}", shardId);
            // if we are on a shared FS we only own the shard (ie. we can safely delete it) if we are the primary.
            final Engine.Warmer engineWarmer = (reader) -> {
                IndexShard shard =  getShardOrNull(shardId.getId());
                if (shard != null) {
                    warmer.warm(reader, shard, IndexService.this.indexSettings);
                }
            };
            Directory directory = directoryFactory.newDirectory(this.indexSettings, path);
            store = new Store(shardId, this.indexSettings, directory, lock,
                    new StoreCloseListener(shardId, () -> eventListener.onStoreClosed(shardId)));
            eventListener.onStoreCreated(shardId);
            indexShard = new IndexShard(
                    routing,
                    this.indexSettings,
                    path,
                    store,
                    indexSortSupplier,
                    indexCache,
                    mapperService,
                    similarityService,
                    engineFactory,
                    eventListener,
                    readerWrapper,
                    threadPool,
                    bigArrays,
                    engineWarmer,
                    searchOperationListeners,
                    indexingOperationListeners,
                    () -> globalCheckpointSyncer.accept(shardId),
                    retentionLeaseSyncer,
                    circuitBreakerService,
                    snapshotCommitSupplier);
            eventListener.indexShardStateChanged(indexShard, null, indexShard.state(), "shard created");
            eventListener.afterIndexShardCreated(indexShard);
            shards = Maps.copyMapWithAddedEntry(shards, shardId.id(), indexShard);
            success = true;
            return indexShard;
        } catch (ShardLockObtainFailedException e) {
            throw new IOException("failed to obtain in-memory shard lock", e);
        } finally {
            if (success == false) {
                if (lock != null) {
                    IOUtils.closeWhileHandlingException(lock);
                }
                closeShard("initialization failed", shardId, indexShard, store, eventListener);
            }
        }
    }

    @Override
    public synchronized void removeShard(int shardId, String reason) {
        final ShardId sId = new ShardId(index(), shardId);
        final IndexShard indexShard;
        if (shards.containsKey(shardId) == false) {
            return;
        }
        logger.debug("[{}] closing... (reason: [{}])", shardId, reason);
        HashMap<Integer, IndexShard> newShards = new HashMap<>(shards);
        indexShard = newShards.remove(shardId);
        shards = unmodifiableMap(newShards);
        closeShard(reason, sId, indexShard, indexShard.store(), indexShard.getIndexEventListener());
        logger.debug("[{}] closed (reason: [{}])", shardId, reason);
    }

    private void closeShard(String reason, ShardId sId, IndexShard indexShard, Store store, IndexEventListener listener) {
        final int shardId = sId.id();
        final Settings indexSettings = this.getIndexSettings().getSettings();
        if (store != null) {
            store.beforeClose();
        }
        try {
            try {
                listener.beforeIndexShardClosed(sId, indexShard, indexSettings);
            } finally {
                // this logic is tricky, we want to close the engine so we rollback the changes done to it
                // and close the shard so no operations are allowed to it
                if (indexShard != null) {
                    try {
                        // only flush if we are closed (closed index or shutdown) and if we are not deleted
                        final boolean flushEngine = deleted.get() == false && closed.get();
                        indexShard.close(reason, flushEngine);
                    } catch (Exception e) {
                        logger.debug(() -> new ParameterizedMessage("[{}] failed to close index shard", shardId), e);
                        // ignore
                    }
                }
                // call this before we close the store, so we can release resources for it
                listener.afterIndexShardClosed(sId, indexShard, indexSettings);
            }
        } finally {
            try {
                if (store != null) {
                    store.close();
                } else {
                    logger.trace("[{}] store not initialized prior to closing shard, nothing to close", shardId);
                }
            } catch (Exception e) {
                logger.warn(
                    () -> new ParameterizedMessage(
                        "[{}] failed to close store on shard removal (reason: [{}])", shardId, reason), e);
            }
        }
    }


    private void onShardClose(ShardLock lock) {
        if (deleted.get()) { // we remove that shards content if this index has been deleted
            try {
                try {
                    eventListener.beforeIndexShardDeleted(lock.getShardId(), indexSettings.getSettings());
                } finally {
                    shardStoreDeleter.deleteShardStore("delete index", lock, indexSettings);
                    eventListener.afterIndexShardDeleted(lock.getShardId(), indexSettings.getSettings());
                }
            } catch (IOException e) {
                shardStoreDeleter.addPendingDelete(lock.getShardId(), indexSettings);
                logger.debug(
                    () -> new ParameterizedMessage(
                        "[{}] failed to delete shard content - scheduled a retry", lock.getShardId().id()), e);
            }
        }
    }

    public RecoveryState createRecoveryState(ShardRouting shardRouting, DiscoveryNode targetNode, DiscoveryNode sourceNode) {
        return recoveryStateFactory.newRecoveryState(shardRouting, targetNode, sourceNode);
    }

    @Override
    public IndexSettings getIndexSettings() {
        return indexSettings;
    }

    /**
     * Creates a new QueryShardContext.
     *
     * Passing a {@code null} {@link IndexSearcher} will return a valid context, however it won't be able to make
     * {@link IndexReader}-specific optimizations, such as rewriting containing range queries.
     */
    public QueryShardContext newQueryShardContext(
        int shardId,
        int shardRequestIndex,
        IndexSearcher searcher,
        LongSupplier nowInMillis,
        String clusterAlias,
        Map<String, Object> runtimeMappings
    ) {
        final SearchIndexNameMatcher indexNameMatcher =
            new SearchIndexNameMatcher(index().getName(), clusterAlias, clusterService, expressionResolver);
        return new QueryShardContext(
            shardId,
<<<<<<< HEAD
=======
            shardRequestIndex,
>>>>>>> 106719f6
            indexSettings,
            bigArrays,
            indexCache.bitsetFilterCache(),
            indexFieldData::getForField,
            mapperService(),
<<<<<<< HEAD
            mapperService().lookup(),
=======
>>>>>>> 106719f6
            similarityService(),
            scriptService,
            xContentRegistry,
            namedWriteableRegistry,
            client,
            searcher,
            nowInMillis,
            clusterAlias,
            indexNameMatcher,
            allowExpensiveQueries,
            valuesSourceRegistry,
            runtimeMappings
        );
    }

    /**
     * The {@link ThreadPool} to use for this index.
     */
    public ThreadPool getThreadPool() {
        return threadPool;
    }

    /**
     * The {@link BigArrays} to use for this index.
     */
    public BigArrays getBigArrays() {
        return bigArrays;
    }

    /**
     * The {@link ScriptService} to use for this index.
     */
    public ScriptService getScriptService() {
        return scriptService;
    }

    List<IndexingOperationListener> getIndexOperationListeners() { // pkg private for testing
        return indexingOperationListeners;
    }

    List<SearchOperationListener> getSearchOperationListener() { // pkg private for testing
        return searchOperationListeners;
    }

    @Override
    public boolean updateMapping(final IndexMetadata currentIndexMetadata, final IndexMetadata newIndexMetadata) throws IOException {
        if (mapperService == null) {
            return false;
        }
        return mapperService.updateMapping(currentIndexMetadata, newIndexMetadata);
    }

    private class StoreCloseListener implements Store.OnClose {
        private final ShardId shardId;
        private final Closeable[] toClose;

        StoreCloseListener(ShardId shardId, Closeable... toClose) {
            this.shardId = shardId;
            this.toClose = toClose;
        }

        @Override
        public void accept(ShardLock lock) {
            try {
                assert lock.getShardId().equals(shardId) : "shard id mismatch, expected: " + shardId + " but got: " + lock.getShardId();
                onShardClose(lock);
            } finally {
                try {
                    IOUtils.close(toClose);
                } catch (IOException ex) {
                    logger.debug("failed to close resource", ex);
                }
            }

        }
    }

    private static final class BitsetCacheListener implements BitsetFilterCache.Listener {
        final IndexService indexService;

        private BitsetCacheListener(IndexService indexService) {
            this.indexService = indexService;
        }

        @Override
        public void onCache(ShardId shardId, Accountable accountable) {
            if (shardId != null) {
                final IndexShard shard = indexService.getShardOrNull(shardId.id());
                if (shard != null) {
                    long ramBytesUsed = accountable != null ? accountable.ramBytesUsed() : 0L;
                    shard.shardBitsetFilterCache().onCached(ramBytesUsed);
                }
            }
        }

        @Override
        public void onRemoval(ShardId shardId, Accountable accountable) {
            if (shardId != null) {
                final IndexShard shard = indexService.getShardOrNull(shardId.id());
                if (shard != null) {
                    long ramBytesUsed = accountable != null ? accountable.ramBytesUsed() : 0L;
                    shard.shardBitsetFilterCache().onRemoval(ramBytesUsed);
                }
            }
        }
    }

    private final class FieldDataCacheListener implements IndexFieldDataCache.Listener {
        final IndexService indexService;

        FieldDataCacheListener(IndexService indexService) {
            this.indexService = indexService;
        }

        @Override
        public void onCache(ShardId shardId, String fieldName, Accountable ramUsage) {
            if (shardId != null) {
                final IndexShard shard = indexService.getShardOrNull(shardId.id());
                if (shard != null) {
                    shard.fieldData().onCache(shardId, fieldName, ramUsage);
                }
            }
        }

        @Override
        public void onRemoval(ShardId shardId, String fieldName, boolean wasEvicted, long sizeInBytes) {
            if (shardId != null) {
                final IndexShard shard = indexService.getShardOrNull(shardId.id());
                if (shard != null) {
                    shard.fieldData().onRemoval(shardId, fieldName, wasEvicted, sizeInBytes);
                }
            }
        }
    }

    public IndexMetadata getMetadata() {
        return indexSettings.getIndexMetadata();
    }

    private final CopyOnWriteArrayList<Consumer<IndexMetadata>> metadataListeners = new CopyOnWriteArrayList<>();

    public void addMetadataListener(Consumer<IndexMetadata> listener) {
        metadataListeners.add(listener);
    }

    @Override
    public synchronized void updateMetadata(final IndexMetadata currentIndexMetadata, final IndexMetadata newIndexMetadata) {
        final boolean updateIndexSettings = indexSettings.updateIndexMetadata(newIndexMetadata);

        if (Assertions.ENABLED && currentIndexMetadata != null) {
            final long currentSettingsVersion = currentIndexMetadata.getSettingsVersion();
            final long newSettingsVersion = newIndexMetadata.getSettingsVersion();
            if (currentSettingsVersion == newSettingsVersion) {
                assert updateIndexSettings == false;
            } else {
                assert updateIndexSettings;
                assert currentSettingsVersion < newSettingsVersion :
                        "expected current settings version [" + currentSettingsVersion + "] "
                                + "to be less than new settings version [" + newSettingsVersion + "]";
            }
        }

        if (updateIndexSettings) {
            for (final IndexShard shard : this.shards.values()) {
                try {
                    shard.onSettingsChanged();
                } catch (Exception e) {
                    logger.warn(
                        () -> new ParameterizedMessage(
                            "[{}] failed to notify shard about setting change", shard.shardId().id()), e);
                }
            }
            if (refreshTask.getInterval().equals(indexSettings.getRefreshInterval()) == false) {
                // once we change the refresh interval we schedule yet another refresh
                // to ensure we are in a clean and predictable state.
                // it doesn't matter if we move from or to <code>-1</code>  in both cases we want
                // docs to become visible immediately. This also flushes all pending indexing / search requests
                // that are waiting for a refresh.
                threadPool.executor(ThreadPool.Names.REFRESH).execute(new AbstractRunnable() {
                    @Override
                    public void onFailure(Exception e) {
                        logger.warn("forced refresh failed after interval change", e);
                    }

                    @Override
                    protected void doRun() throws Exception {
                        maybeRefreshEngine(true);
                    }

                    @Override
                    public boolean isForceExecution() {
                        return true;
                    }
                });
                rescheduleRefreshTasks();
            }
            updateFsyncTaskIfNecessary();
        }

        metadataListeners.forEach(c -> c.accept(newIndexMetadata));
    }

    private void updateFsyncTaskIfNecessary() {
        if (indexSettings.getTranslogDurability() == Translog.Durability.REQUEST) {
            try {
                if (fsyncTask != null) {
                    fsyncTask.close();
                }
            } finally {
                fsyncTask = null;
            }
        } else if (fsyncTask == null) {
            fsyncTask = new AsyncTranslogFSync(this);
        } else {
            fsyncTask.updateIfNeeded();
        }
    }

    private void rescheduleRefreshTasks() {
        try {
            refreshTask.close();
        } finally {
            refreshTask = new AsyncRefreshTask(this);
        }
    }

    public interface ShardStoreDeleter {
        void deleteShardStore(String reason, ShardLock lock, IndexSettings indexSettings) throws IOException;

        void addPendingDelete(ShardId shardId, IndexSettings indexSettings);
    }

    public final EngineFactory getEngineFactory() {
        return engineFactory;
    }

    final CheckedFunction<DirectoryReader, DirectoryReader, IOException> getReaderWrapper() {
        return readerWrapper;
    } // pkg private for testing

    final IndexStorePlugin.DirectoryFactory getDirectoryFactory() {
        return directoryFactory;
    } // pkg private for testing

    private void maybeFSyncTranslogs() {
        if (indexSettings.getTranslogDurability() == Translog.Durability.ASYNC) {
            for (IndexShard shard : this.shards.values()) {
                try {
                    if (shard.isSyncNeeded()) {
                        shard.sync();
                    }
                } catch (AlreadyClosedException ex) {
                    // fine - continue;
                } catch (IOException e) {
                    logger.warn("failed to sync translog", e);
                }
            }
        }
    }

    private void maybeRefreshEngine(boolean force) {
        if (indexSettings.getRefreshInterval().millis() > 0 || force) {
            for (IndexShard shard : this.shards.values()) {
                try {
                    shard.scheduledRefresh();
                } catch (IndexShardClosedException | AlreadyClosedException ex) {
                    // fine - continue;
                }
            }
        }
    }

    private void maybeTrimTranslog() {
        for (IndexShard shard : this.shards.values()) {
            switch (shard.state()) {
                case CREATED:
                case RECOVERING:
                case CLOSED:
                    continue;
                case POST_RECOVERY:
                case STARTED:
                    try {
                        shard.trimTranslog();
                    } catch (IndexShardClosedException | AlreadyClosedException ex) {
                        // fine - continue;
                    }
                    continue;
                default:
                    throw new IllegalStateException("unknown state: " + shard.state());
            }
        }
    }

    private void maybeSyncGlobalCheckpoints() {
        sync(is -> is.maybeSyncGlobalCheckpoint("background"), "global checkpoint");
    }

    private void syncRetentionLeases() {
        sync(IndexShard::syncRetentionLeases, "retention lease");
    }

    private void sync(final Consumer<IndexShard> sync, final String source) {
        for (final IndexShard shard : this.shards.values()) {
            if (shard.routingEntry().active() && shard.routingEntry().primary()) {
                switch (shard.state()) {
                    case CLOSED:
                    case CREATED:
                    case RECOVERING:
                        continue;
                    case POST_RECOVERY:
                        assert false : "shard " + shard.shardId() + " is in post-recovery but marked as active";
                        continue;
                    case STARTED:
                        try {
                            shard.runUnderPrimaryPermit(
                                    () -> sync.accept(shard),
                                    e -> {
                                        if (e instanceof AlreadyClosedException == false
                                            && e instanceof IndexShardClosedException == false
                                            && e instanceof ShardNotInPrimaryModeException == false) {
                                            logger.warn(
                                                    new ParameterizedMessage(
                                                            "{} failed to execute {} sync", shard.shardId(), source), e);
                                        }
                                    },
                                    ThreadPool.Names.SAME,
                                    source + " sync");
                        } catch (final AlreadyClosedException | IndexShardClosedException e) {
                            // the shard was closed concurrently, continue
                        }
                        continue;
                    default:
                        throw new IllegalStateException("unknown state [" + shard.state() + "]");
                }
            }
        }
    }

    abstract static class BaseAsyncTask extends AbstractAsyncTask {

        protected final IndexService indexService;

        BaseAsyncTask(final IndexService indexService, final TimeValue interval) {
            super(indexService.logger, indexService.threadPool, interval, true);
            this.indexService = indexService;
            rescheduleIfNecessary();
        }

        @Override
        protected boolean mustReschedule() {
            // don't re-schedule if the IndexService instance is closed or if the index is closed
            return indexService.closed.get() == false
                && indexService.indexSettings.getIndexMetadata().getState() == IndexMetadata.State.OPEN;
        }
    }

    /**
     * FSyncs the translog for all shards of this index in a defined interval.
     */
    static final class AsyncTranslogFSync extends BaseAsyncTask {

        AsyncTranslogFSync(IndexService indexService) {
            super(indexService, indexService.getIndexSettings().getTranslogSyncInterval());
        }

        @Override
        protected String getThreadPool() {
            return ThreadPool.Names.FLUSH;
        }

        @Override
        protected void runInternal() {
            indexService.maybeFSyncTranslogs();
        }

        void updateIfNeeded() {
            final TimeValue newInterval = indexService.getIndexSettings().getTranslogSyncInterval();
            if (newInterval.equals(getInterval()) == false) {
                setInterval(newInterval);
            }
        }

        @Override
        public String toString() {
            return "translog_sync";
        }
    }

    final class AsyncRefreshTask extends BaseAsyncTask {

        AsyncRefreshTask(IndexService indexService) {
            super(indexService, indexService.getIndexSettings().getRefreshInterval());
        }

        @Override
        protected void runInternal() {
            indexService.maybeRefreshEngine(false);
        }

        @Override
        protected String getThreadPool() {
            return ThreadPool.Names.REFRESH;
        }

        @Override
        public String toString() {
            return "refresh";
        }
    }

    final class AsyncTrimTranslogTask extends BaseAsyncTask {

        AsyncTrimTranslogTask(IndexService indexService) {
            super(indexService, indexService.getIndexSettings()
                .getSettings().getAsTime(INDEX_TRANSLOG_RETENTION_CHECK_INTERVAL_SETTING, TimeValue.timeValueMinutes(10)));
        }

        @Override
        protected boolean mustReschedule() {
            return indexService.closed.get() == false;
        }

        @Override
        protected void runInternal() {
            indexService.maybeTrimTranslog();
        }

        @Override
        protected String getThreadPool() {
            return ThreadPool.Names.GENERIC;
        }

        @Override
        public String toString() {
            return "trim_translog";
        }
    }

    // this setting is intentionally not registered, it is only used in tests
    public static final Setting<TimeValue> GLOBAL_CHECKPOINT_SYNC_INTERVAL_SETTING =
            Setting.timeSetting(
                    "index.global_checkpoint_sync.interval",
                    new TimeValue(30, TimeUnit.SECONDS),
                    new TimeValue(0, TimeUnit.MILLISECONDS),
                    Property.Dynamic,
                    Property.IndexScope);

    // this setting is intentionally not registered, it is only used in tests
    public static final Setting<TimeValue> RETENTION_LEASE_SYNC_INTERVAL_SETTING =
            Setting.timeSetting(
                    "index.soft_deletes.retention_lease.sync_interval",
                    new TimeValue(30, TimeUnit.SECONDS),
                    new TimeValue(0, TimeUnit.MILLISECONDS),
                    Property.Dynamic,
                    Property.IndexScope);

    /**
     * Background task that syncs the global checkpoint to replicas.
     */
    final class AsyncGlobalCheckpointTask extends BaseAsyncTask {

        AsyncGlobalCheckpointTask(final IndexService indexService) {
            // index.global_checkpoint_sync_interval is not a real setting, it is only registered in tests
            super(indexService, GLOBAL_CHECKPOINT_SYNC_INTERVAL_SETTING.get(indexService.getIndexSettings().getSettings()));
        }

        @Override
        protected void runInternal() {
            indexService.maybeSyncGlobalCheckpoints();
        }

        @Override
        protected String getThreadPool() {
            return ThreadPool.Names.GENERIC;
        }

        @Override
        public String toString() {
            return "global_checkpoint_sync";
        }
    }

    final class AsyncRetentionLeaseSyncTask extends BaseAsyncTask {

        AsyncRetentionLeaseSyncTask(final IndexService indexService) {
            super(indexService, RETENTION_LEASE_SYNC_INTERVAL_SETTING.get(indexService.getIndexSettings().getSettings()));
        }

        @Override
        protected void runInternal() {
            indexService.syncRetentionLeases();
        }

        @Override
        protected String getThreadPool() {
            return ThreadPool.Names.MANAGEMENT;
        }

        @Override
        public String toString() {
            return "retention_lease_sync";
        }

    }

    AsyncRefreshTask getRefreshTask() { // for tests
        return refreshTask;
    }

    AsyncTranslogFSync getFsyncTask() { // for tests
        return fsyncTask;
    }

    AsyncTrimTranslogTask getTrimTranslogTask() { // for tests
        return trimTranslogTask;
    }

    /**
     * Clears the caches for the given shard id if the shard is still allocated on this node
     */
    public boolean clearCaches(boolean queryCache, boolean fieldDataCache, String...fields) {
        boolean clearedAtLeastOne = false;
        if (queryCache) {
            clearedAtLeastOne = true;
            indexCache.query().clear("api");
        }
        if (fieldDataCache) {
            clearedAtLeastOne = true;
            if (fields.length == 0) {
                indexFieldData.clear();
            } else {
                for (String field : fields) {
                    indexFieldData.clearField(field);
                }
            }
        }
        if (clearedAtLeastOne == false) {
            if (fields.length ==  0) {
                indexCache.clear("api");
                indexFieldData.clear();
            } else {
                // only clear caches relating to the specified fields
                for (String field : fields) {
                    indexFieldData.clearField(field);
                }
            }
        }
        return clearedAtLeastOne;
    }

}<|MERGE_RESOLUTION|>--- conflicted
+++ resolved
@@ -606,19 +606,13 @@
             new SearchIndexNameMatcher(index().getName(), clusterAlias, clusterService, expressionResolver);
         return new QueryShardContext(
             shardId,
-<<<<<<< HEAD
-=======
             shardRequestIndex,
->>>>>>> 106719f6
             indexSettings,
             bigArrays,
             indexCache.bitsetFilterCache(),
             indexFieldData::getForField,
             mapperService(),
-<<<<<<< HEAD
             mapperService().lookup(),
-=======
->>>>>>> 106719f6
             similarityService(),
             scriptService,
             xContentRegistry,

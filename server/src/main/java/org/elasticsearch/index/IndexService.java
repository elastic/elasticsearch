--- conflicted
+++ resolved
@@ -206,16 +206,10 @@
                 this.indexSortSupplier = () -> indexSettings.getIndexSortConfig()
                     .buildIndexSort(
                         mapperService::fieldType,
-<<<<<<< HEAD
-                        (fieldType, searchLookup, fielddataType) -> indexFieldData.getForField(
+                        (fieldType, searchLookup, fielddataOperation) -> indexFieldData.getForField(
                             fieldType,
-                            indexFieldData.index().getName(),
-                            searchLookup,
-                            fielddataType
+                            FieldDataContext.noRuntimeFields("index sort")
                         )
-=======
-                        (fieldType, searchLookup) -> indexFieldData.getForField(fieldType, FieldDataContext.noRuntimeFields("index sort"))
->>>>>>> 9b5cd671
                     );
             } else {
                 this.indexSortSupplier = () -> null;

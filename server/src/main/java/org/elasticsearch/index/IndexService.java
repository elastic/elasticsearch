/*
 * Copyright Elasticsearch B.V. and/or licensed to Elasticsearch B.V. under one
 * or more contributor license agreements. Licensed under the "Elastic License
 * 2.0", the "GNU Affero General Public License v3.0 only", and the "Server Side
 * Public License v 1"; you may not use this file except in compliance with, at
 * your election, the "Elastic License 2.0", the "GNU Affero General Public
 * License v3.0 only", or the "Server Side Public License, v 1".
 */

package org.elasticsearch.index;

import org.apache.lucene.index.DirectoryReader;
import org.apache.lucene.index.IndexReader;
import org.apache.lucene.search.IndexSearcher;
import org.apache.lucene.search.Sort;
import org.apache.lucene.store.AlreadyClosedException;
import org.apache.lucene.store.Directory;
import org.apache.lucene.util.Accountable;
import org.elasticsearch.action.ActionListener;
import org.elasticsearch.action.support.RefCountingRunnable;
import org.elasticsearch.client.internal.Client;
import org.elasticsearch.cluster.metadata.IndexMetadata;
import org.elasticsearch.cluster.metadata.IndexNameExpressionResolver;
import org.elasticsearch.cluster.node.DiscoveryNode;
import org.elasticsearch.cluster.routing.ShardRouting;
import org.elasticsearch.cluster.service.ClusterService;
import org.elasticsearch.common.io.stream.NamedWriteableRegistry;
import org.elasticsearch.common.regex.Regex;
import org.elasticsearch.common.settings.Setting;
import org.elasticsearch.common.settings.Setting.Property;
import org.elasticsearch.common.settings.Settings;
import org.elasticsearch.common.util.BigArrays;
import org.elasticsearch.common.util.Maps;
import org.elasticsearch.common.util.concurrent.AbstractAsyncTask;
import org.elasticsearch.common.util.concurrent.AbstractRunnable;
import org.elasticsearch.common.util.concurrent.EsExecutors;
import org.elasticsearch.core.Assertions;
import org.elasticsearch.core.CheckedFunction;
import org.elasticsearch.core.IOUtils;
import org.elasticsearch.core.Nullable;
import org.elasticsearch.core.TimeValue;
import org.elasticsearch.env.NodeEnvironment;
import org.elasticsearch.env.ShardLock;
import org.elasticsearch.gateway.MetadataStateFormat;
import org.elasticsearch.gateway.WriteStateException;
import org.elasticsearch.index.analysis.IndexAnalyzers;
import org.elasticsearch.index.cache.IndexCache;
import org.elasticsearch.index.cache.bitset.BitsetFilterCache;
import org.elasticsearch.index.cache.query.QueryCache;
import org.elasticsearch.index.engine.Engine;
import org.elasticsearch.index.engine.EngineFactory;
import org.elasticsearch.index.engine.MergeMetrics;
import org.elasticsearch.index.engine.ThreadPoolMergeExecutorService;
import org.elasticsearch.index.fielddata.FieldDataContext;
import org.elasticsearch.index.fielddata.IndexFieldData;
import org.elasticsearch.index.fielddata.IndexFieldDataCache;
import org.elasticsearch.index.fielddata.IndexFieldDataService;
import org.elasticsearch.index.fielddata.ordinals.GlobalOrdinalsAccounting;
import org.elasticsearch.index.mapper.IdFieldMapper;
import org.elasticsearch.index.mapper.MappedFieldType;
import org.elasticsearch.index.mapper.MapperMetrics;
import org.elasticsearch.index.mapper.MapperRegistry;
import org.elasticsearch.index.mapper.MapperService;
import org.elasticsearch.index.mapper.MappingLookup;
import org.elasticsearch.index.mapper.MappingParserContext;
import org.elasticsearch.index.mapper.NodeMappingStats;
import org.elasticsearch.index.mapper.RuntimeField;
import org.elasticsearch.index.query.QueryRewriteContext;
import org.elasticsearch.index.query.SearchExecutionContext;
import org.elasticsearch.index.query.SearchIndexNameMatcher;
import org.elasticsearch.index.search.stats.SearchStatsSettings;
import org.elasticsearch.index.seqno.RetentionLeaseSyncer;
import org.elasticsearch.index.shard.GlobalCheckpointSyncer;
import org.elasticsearch.index.shard.IndexEventListener;
import org.elasticsearch.index.shard.IndexShard;
import org.elasticsearch.index.shard.IndexShardClosedException;
import org.elasticsearch.index.shard.IndexingOperationListener;
import org.elasticsearch.index.shard.IndexingStatsSettings;
import org.elasticsearch.index.shard.SearchOperationListener;
import org.elasticsearch.index.shard.ShardId;
import org.elasticsearch.index.shard.ShardNotFoundException;
import org.elasticsearch.index.shard.ShardNotInPrimaryModeException;
import org.elasticsearch.index.shard.ShardPath;
import org.elasticsearch.index.similarity.SimilarityService;
import org.elasticsearch.index.store.Store;
import org.elasticsearch.index.translog.Translog;
import org.elasticsearch.indices.breaker.CircuitBreakerService;
import org.elasticsearch.indices.cluster.IndexRemovalReason;
import org.elasticsearch.indices.cluster.IndicesClusterStateService;
import org.elasticsearch.indices.fielddata.cache.IndicesFieldDataCache;
import org.elasticsearch.indices.recovery.RecoveryState;
import org.elasticsearch.plugins.IndexStorePlugin;
import org.elasticsearch.plugins.internal.rewriter.QueryRewriteInterceptor;
import org.elasticsearch.script.ScriptService;
import org.elasticsearch.search.aggregations.support.ValuesSourceRegistry;
import org.elasticsearch.threadpool.ThreadPool;
import org.elasticsearch.transport.RemoteClusterAware;
import org.elasticsearch.xcontent.XContentParserConfiguration;

import java.io.Closeable;
import java.io.IOException;
import java.nio.file.Path;
import java.util.Collections;
import java.util.HashMap;
import java.util.Iterator;
import java.util.List;
import java.util.Map;
import java.util.Objects;
import java.util.Set;
import java.util.concurrent.CopyOnWriteArrayList;
import java.util.concurrent.Executor;
import java.util.concurrent.TimeUnit;
import java.util.concurrent.atomic.AtomicBoolean;
import java.util.function.BooleanSupplier;
import java.util.function.Consumer;
import java.util.function.Function;
import java.util.function.LongSupplier;
import java.util.function.LongUnaryOperator;
import java.util.function.Supplier;

import static java.util.Collections.emptyMap;
import static org.elasticsearch.core.Strings.format;

public class IndexService extends AbstractIndexComponent implements IndicesClusterStateService.AllocatedIndex<IndexShard> {

    private final IndexEventListener eventListener;
    private final IndexFieldDataService indexFieldData;
    private final BitsetFilterCache bitsetFilterCache;
    private final NodeEnvironment nodeEnv;
    private final ShardStoreDeleter shardStoreDeleter;
    private final IndexStorePlugin.IndexFoldersDeletionListener indexFoldersDeletionListener;
    private final IndexStorePlugin.DirectoryFactory directoryFactory;
    private final IndexStorePlugin.RecoveryStateFactory recoveryStateFactory;
    private final IndexStorePlugin.SnapshotCommitSupplier snapshotCommitSupplier;
    private final CheckedFunction<DirectoryReader, DirectoryReader, IOException> readerWrapper;
    private final Engine.IndexCommitListener indexCommitListener;
    private final IndexCache indexCache;
    private final MapperService mapperService;
    private final XContentParserConfiguration parserConfiguration;
    private final NamedWriteableRegistry namedWriteableRegistry;
    private final SimilarityService similarityService;
    private final EngineFactory engineFactory;
    private final IndexWarmer warmer;
    private volatile Map<Integer, IndexShard> shards = Map.of();
    private final AtomicBoolean closed = new AtomicBoolean(false);
    private final AtomicBoolean deleted = new AtomicBoolean(false);
    private final IndexSettings indexSettings;
    private final IndexAnalyzers indexAnalyzers;
    private final List<SearchOperationListener> searchOperationListeners;
    private final List<IndexingOperationListener> indexingOperationListeners;
    private final BooleanSupplier allowExpensiveQueries;
    private volatile AsyncRefreshTask refreshTask;
    private volatile AsyncTranslogFSync fsyncTask;
    private final AsyncGlobalCheckpointTask globalCheckpointTask;
    private final AsyncRetentionLeaseSyncTask retentionLeaseSyncTask;

    // don't convert to Setting<> and register... we only set this in tests and register via a plugin
    private final String INDEX_TRANSLOG_RETENTION_CHECK_INTERVAL_SETTING = "index.translog.retention.check_interval";

    private final AsyncTrimTranslogTask trimTranslogTask;
    private final ThreadPool threadPool;
    @Nullable
    private final ThreadPoolMergeExecutorService threadPoolMergeExecutorService;
    private final BigArrays bigArrays;
    private final ScriptService scriptService;
    private final ClusterService clusterService;
    private final Client client;
    private final CircuitBreakerService circuitBreakerService;
    private final IndexNameExpressionResolver expressionResolver;
    private final Supplier<Sort> indexSortSupplier;
    private final ValuesSourceRegistry valuesSourceRegistry;
    private final MapperMetrics mapperMetrics;
    private final QueryRewriteInterceptor queryRewriteInterceptor;
    private final IndexingStatsSettings indexingStatsSettings;
<<<<<<< HEAD
    private final MergeMetrics mergeMetrics;
=======
    private final SearchStatsSettings searchStatsSettings;
>>>>>>> 778b8682

    @SuppressWarnings("this-escape")
    public IndexService(
        IndexSettings indexSettings,
        IndexCreationContext indexCreationContext,
        NodeEnvironment nodeEnv,
        XContentParserConfiguration parserConfiguration,
        SimilarityService similarityService,
        ShardStoreDeleter shardStoreDeleter,
        IndexAnalyzers indexAnalyzers,
        EngineFactory engineFactory,
        CircuitBreakerService circuitBreakerService,
        BigArrays bigArrays,
        ThreadPool threadPool,
        ThreadPoolMergeExecutorService threadPoolMergeExecutorService,
        ScriptService scriptService,
        ClusterService clusterService,
        Client client,
        QueryCache queryCache,
        IndexStorePlugin.DirectoryFactory directoryFactory,
        IndexEventListener eventListener,
        Function<IndexService, CheckedFunction<DirectoryReader, DirectoryReader, IOException>> wrapperFactory,
        MapperRegistry mapperRegistry,
        IndicesFieldDataCache indicesFieldDataCache,
        List<SearchOperationListener> searchOperationListeners,
        List<IndexingOperationListener> indexingOperationListeners,
        NamedWriteableRegistry namedWriteableRegistry,
        IdFieldMapper idFieldMapper,
        BooleanSupplier allowExpensiveQueries,
        IndexNameExpressionResolver expressionResolver,
        ValuesSourceRegistry valuesSourceRegistry,
        IndexStorePlugin.RecoveryStateFactory recoveryStateFactory,
        IndexStorePlugin.IndexFoldersDeletionListener indexFoldersDeletionListener,
        IndexStorePlugin.SnapshotCommitSupplier snapshotCommitSupplier,
        Engine.IndexCommitListener indexCommitListener,
        MapperMetrics mapperMetrics,
        QueryRewriteInterceptor queryRewriteInterceptor,
        IndexingStatsSettings indexingStatsSettings,
<<<<<<< HEAD
        MergeMetrics mergeMetrics
=======
        SearchStatsSettings searchStatsSettings
>>>>>>> 778b8682
    ) {
        super(indexSettings);
        assert indexCreationContext != IndexCreationContext.RELOAD_ANALYZERS
            : "IndexCreationContext.RELOAD_ANALYZERS should only be used when reloading analysers";
        this.allowExpensiveQueries = allowExpensiveQueries;
        this.indexSettings = indexSettings;
        this.parserConfiguration = parserConfiguration;
        this.similarityService = similarityService;
        this.namedWriteableRegistry = namedWriteableRegistry;
        this.circuitBreakerService = circuitBreakerService;
        this.expressionResolver = expressionResolver;
        this.valuesSourceRegistry = valuesSourceRegistry;
        this.snapshotCommitSupplier = snapshotCommitSupplier;
        this.indexAnalyzers = indexAnalyzers;
        if (needsMapperService(indexSettings, indexCreationContext)) {
            assert indexAnalyzers != null;
            this.bitsetFilterCache = new BitsetFilterCache(indexSettings, new BitsetCacheListener(this));
            this.mapperService = new MapperService(
                clusterService,
                indexSettings,
                indexAnalyzers,
                parserConfiguration,
                similarityService,
                mapperRegistry,
                // we parse all percolator queries as they would be parsed on shard 0
                () -> newSearchExecutionContext(0, 0, null, System::currentTimeMillis, null, emptyMap()),
                idFieldMapper,
                scriptService,
                bitsetFilterCache::getBitSetProducer,
                mapperMetrics
            );
            this.indexFieldData = new IndexFieldDataService(indexSettings, indicesFieldDataCache, circuitBreakerService);
            boolean sourceOnly = Boolean.parseBoolean(indexSettings.getSettings().get("index.source_only"));
            if (indexSettings.getIndexSortConfig().hasIndexSort() && sourceOnly == false) {
                // we delay the actual creation of the sort order for this index because the mapping has not been merged yet.
                // The sort order is validated right after the merge of the mapping later in the process.
                this.indexSortSupplier = () -> indexSettings.getIndexSortConfig()
                    .buildIndexSort(
                        mapperService::fieldType,
                        (fieldType, searchLookup) -> loadFielddata(fieldType, FieldDataContext.noRuntimeFields("index sort"))
                    );
            } else {
                this.indexSortSupplier = () -> null;
            }
            indexFieldData.setListener(new FieldDataCacheListener(this));
            this.warmer = new IndexWarmer(threadPool, indexFieldData, bitsetFilterCache.createListener(threadPool));
            this.indexCache = new IndexCache(queryCache, bitsetFilterCache);
        } else {
            assert indexAnalyzers == null;
            this.mapperService = null;
            this.indexFieldData = null;
            this.indexSortSupplier = () -> null;
            this.bitsetFilterCache = null;
            this.warmer = null;
            this.indexCache = null;
        }

        this.shardStoreDeleter = shardStoreDeleter;
        this.indexFoldersDeletionListener = indexFoldersDeletionListener;
        this.bigArrays = bigArrays;
        this.threadPool = threadPool;
        this.threadPoolMergeExecutorService = threadPoolMergeExecutorService;
        this.scriptService = scriptService;
        this.clusterService = clusterService;
        this.client = client;
        this.eventListener = eventListener;
        this.nodeEnv = nodeEnv;
        this.directoryFactory = directoryFactory;
        this.recoveryStateFactory = recoveryStateFactory;
        this.engineFactory = Objects.requireNonNull(engineFactory);
        // initialize this last -- otherwise if the wrapper requires any other member to be non-null we fail with an NPE
        this.readerWrapper = wrapperFactory.apply(this);
        this.searchOperationListeners = Collections.unmodifiableList(searchOperationListeners);
        this.indexingOperationListeners = Collections.unmodifiableList(indexingOperationListeners);
        this.indexCommitListener = indexCommitListener;
        this.mapperMetrics = mapperMetrics;
        this.queryRewriteInterceptor = queryRewriteInterceptor;
        try (var ignored = threadPool.getThreadContext().clearTraceContext()) {
            // kick off async ops for the first shard in this index
            this.refreshTask = new AsyncRefreshTask(this);
            this.trimTranslogTask = new AsyncTrimTranslogTask(this);
            this.globalCheckpointTask = new AsyncGlobalCheckpointTask(this);
            this.retentionLeaseSyncTask = new AsyncRetentionLeaseSyncTask(this);
        }
        this.indexingStatsSettings = indexingStatsSettings;
<<<<<<< HEAD
        this.mergeMetrics = mergeMetrics;
=======
        this.searchStatsSettings = searchStatsSettings;
>>>>>>> 778b8682
        updateFsyncTaskIfNecessary();
    }

    static boolean needsMapperService(IndexSettings indexSettings, IndexCreationContext indexCreationContext) {
        return false == (indexSettings.getIndexMetadata().getState() == IndexMetadata.State.CLOSE
            && indexCreationContext == IndexCreationContext.CREATE_INDEX); // metadata verification needs a mapper service
    }

    public enum IndexCreationContext {
        CREATE_INDEX,
        METADATA_VERIFICATION,
        RELOAD_ANALYZERS
    }

    public int numberOfShards() {
        return shards.size();
    }

    public IndexEventListener getIndexEventListener() {
        return this.eventListener;
    }

    @Override
    public Iterator<IndexShard> iterator() {
        return shards.values().iterator();
    }

    public boolean hasShard(int shardId) {
        return shards.containsKey(shardId);
    }

    /**
     * Return the shard with the provided id, or null if there is no such shard.
     */
    @Override
    @Nullable
    public IndexShard getShardOrNull(int shardId) {
        return shards.get(shardId);
    }

    /**
     * Return the shard with the provided id, or throw an exception if it doesn't exist.
     */
    public IndexShard getShard(int shardId) {
        IndexShard indexShard = getShardOrNull(shardId);
        if (indexShard == null) {
            throw new ShardNotFoundException(new ShardId(index(), shardId));
        }
        return indexShard;
    }

    public NodeMappingStats getNodeMappingStats() {
        if (mapperService == null) {
            return null;
        }
        long numFields = mapperService().mappingLookup().getTotalMapperCount();
        long totalEstimatedOverhead = numFields * 1024L; // 1KiB estimated per mapping
        // Assume all segments have the same mapping; otherwise, we need to acquire searchers to count the actual fields.
        int numLeaves = 0;
        for (IndexShard shard : shards.values()) {
            try {
                numLeaves += shard.commitStats().getNumLeaves();
            } catch (AlreadyClosedException ignored) {

            }
        }
        return new NodeMappingStats(numFields, totalEstimatedOverhead, numLeaves, numLeaves * numFields);
    }

    public Set<Integer> shardIds() {
        return shards.keySet();
    }

    public IndexCache cache() {
        return indexCache;
    }

    public IndexAnalyzers getIndexAnalyzers() {
        return this.mapperService.getIndexAnalyzers();
    }

    public MapperService mapperService() {
        return mapperService;
    }

    public SimilarityService similarityService() {
        return similarityService;
    }

    public Supplier<Sort> getIndexSortSupplier() {
        return indexSortSupplier;
    }

    public synchronized void close(final String reason, boolean delete, Executor shardCloseExecutor, ActionListener<Void> closeListener) {
        if (closed.compareAndSet(false, true)) {
            deleted.compareAndSet(false, delete);
            try (var refs = new RefCountingRunnable(() -> ActionListener.run(closeListener, l -> {
                IOUtils.close(
                    bitsetFilterCache,
                    indexCache,
                    indexFieldData,
                    indexAnalyzers,
                    refreshTask,
                    fsyncTask,
                    trimTranslogTask,
                    globalCheckpointTask,
                    retentionLeaseSyncTask
                );
                l.onResponse(null);
            }))) {
                final Set<Integer> shardIds = shardIds();
                for (final int shardId : shardIds) {
                    ActionListener.run(refs.acquireListener().delegateResponse((l, e) -> {
                        logger.warn("failed to close shard", e);
                        l.onResponse(null);
                    }), l -> removeShard(shardId, reason, shardCloseExecutor, l));
                }
            }
        } else {
            closeListener.onResponse(null);
        }
    }

    // method is synchronized so that IndexService can't be closed while we're writing out dangling indices information
    public synchronized void writeDanglingIndicesInfo() {
        if (closed.get()) {
            return;
        }
        try {
            IndexMetadata.FORMAT.writeAndCleanup(getMetadata(), nodeEnv.indexPaths(index()));
        } catch (WriteStateException e) {
            logger.warn(() -> format("failed to write dangling indices state for index %s", index()), e);
        }
    }

    // method is synchronized so that IndexService can't be closed while we're deleting dangling indices information
    public synchronized void deleteDanglingIndicesInfo() {
        if (closed.get()) {
            return;
        }
        try {
            MetadataStateFormat.deleteMetaState(nodeEnv.indexPaths(index()));
        } catch (IOException e) {
            logger.warn(() -> format("failed to delete dangling indices state for index %s", index()), e);
        }
    }

    public String indexUUID() {
        return indexSettings.getUUID();
    }

    // NOTE: O(numShards) cost, but numShards should be smallish?
    private long getAvgShardSizeInBytes() throws IOException {
        long sum = 0;
        int count = 0;
        for (IndexShard indexShard : this) {
            sum += indexShard.store().stats(0L, LongUnaryOperator.identity()).sizeInBytes();
            count++;
        }
        if (count == 0) {
            return -1L;
        } else {
            return sum / count;
        }
    }

    public synchronized IndexShard createShard(
        final ShardRouting routing,
        final GlobalCheckpointSyncer globalCheckpointSyncer,
        final RetentionLeaseSyncer retentionLeaseSyncer
    ) throws IOException {
        Objects.requireNonNull(retentionLeaseSyncer);
        /*
         * TODO: we execute this in parallel but it's a synced method. Yet, we might
         * be able to serialize the execution via the cluster state in the future. for now we just
         * keep it synced.
         */
        if (closed.get()) {
            throw new IllegalStateException("Can't create shard " + routing.shardId() + ", closed");
        }
        final Settings indexSettings = this.indexSettings.getSettings();
        final ShardId shardId = routing.shardId();
        boolean success = false;
        Store store = null;
        IndexShard indexShard = null;
        ShardLock lock = null;
        eventListener.beforeIndexShardCreated(routing, indexSettings);
        try {
            // Try and acquire the shard lock, but we are on the cluster applier thread so we do not wait if it is unavailable; in that
            // case, the IndicesClusterStateService will try again (in the background)
            lock = nodeEnv.shardLock(shardId, "starting shard");
            ShardPath path;
            try {
                path = ShardPath.loadShardPath(logger, nodeEnv, shardId, this.indexSettings.customDataPath());
            } catch (IllegalStateException ex) {
                logger.warn("{} failed to load shard path, trying to remove leftover", shardId);
                try {
                    ShardPath.deleteLeftoverShardDirectory(
                        logger,
                        nodeEnv,
                        lock,
                        this.indexSettings,
                        shardPaths -> indexFoldersDeletionListener.beforeShardFoldersDeleted(
                            shardId,
                            this.indexSettings,
                            shardPaths,
                            IndexRemovalReason.FAILURE
                        )
                    );
                    path = ShardPath.loadShardPath(logger, nodeEnv, shardId, this.indexSettings.customDataPath());
                } catch (Exception inner) {
                    ex.addSuppressed(inner);
                    throw ex;
                }
            }

            if (path == null) {
                // TODO: we should, instead, hold a "bytes reserved" of how large we anticipate this shard will be, e.g. for a shard
                // that's being relocated/replicated we know how large it will become once it's done copying:
                // Count up how many shards are currently on each data path:
                Map<Path, Integer> dataPathToShardCount = new HashMap<>();
                for (IndexShard shard : this) {
                    Path dataPath = shard.shardPath().getRootStatePath();
                    Integer curCount = dataPathToShardCount.get(dataPath);
                    if (curCount == null) {
                        curCount = 0;
                    }
                    dataPathToShardCount.put(dataPath, curCount + 1);
                }
                path = ShardPath.selectNewPathForShard(
                    nodeEnv,
                    shardId,
                    this.indexSettings,
                    routing.getExpectedShardSize() == ShardRouting.UNAVAILABLE_EXPECTED_SHARD_SIZE
                        ? getAvgShardSizeInBytes()
                        : routing.getExpectedShardSize(),
                    dataPathToShardCount
                );
                logger.debug("{} creating using a new path [{}]", shardId, path);
            } else {
                logger.debug("{} creating using an existing path [{}]", shardId, path);
            }

            if (shards.containsKey(shardId.id())) {
                throw new IllegalStateException(shardId + " already exists");
            }

            logger.debug("creating shard_id {}", shardId);
            // if we are on a shared FS we only own the shard (ie. we can safely delete it) if we are the primary.
            final Engine.Warmer engineWarmer = (reader) -> {
                IndexShard shard = getShardOrNull(shardId.getId());
                if (shard != null) {
                    warmer.warm(reader, shard, IndexService.this.indexSettings);
                }
            };
            final Directory directory = directoryFactory.newDirectory(this.indexSettings, path, routing);
            store = new Store(
                shardId,
                this.indexSettings,
                directory,
                lock,
                new StoreCloseListener(shardId, () -> eventListener.onStoreClosed(shardId)),
                this.indexSettings.getIndexSortConfig().hasIndexSort()
            );
            eventListener.onStoreCreated(shardId);
            indexShard = new IndexShard(
                routing,
                this.indexSettings,
                path,
                store,
                indexSortSupplier,
                indexCache,
                mapperService,
                similarityService,
                engineFactory,
                eventListener,
                readerWrapper,
                threadPool,
                threadPoolMergeExecutorService,
                bigArrays,
                engineWarmer,
                searchOperationListeners,
                indexingOperationListeners,
                globalCheckpointSyncer,
                retentionLeaseSyncer,
                circuitBreakerService,
                snapshotCommitSupplier,
                System::nanoTime,
                indexCommitListener,
                mapperMetrics,
                indexingStatsSettings,
<<<<<<< HEAD
                mergeMetrics
=======
                searchStatsSettings
>>>>>>> 778b8682
            );
            eventListener.indexShardStateChanged(indexShard, null, indexShard.state(), "shard created");
            eventListener.afterIndexShardCreated(indexShard);
            shards = Maps.copyMapWithAddedEntry(shards, shardId.id(), indexShard);
            success = true;
            return indexShard;
        } finally {
            if (success == false) {
                if (lock != null) {
                    IOUtils.closeWhileHandlingException(lock);
                }
                final var finalStore = store;
                final var finalIndexShard = indexShard;
                CloseUtils.executeDirectly(
                    l -> closeShard(
                        "initialization failed",
                        shardId,
                        finalIndexShard,
                        finalStore,
                        eventListener,
                        EsExecutors.DIRECT_EXECUTOR_SERVICE /* closing a shard that failed to start up should be fast enough */,
                        l
                    )
                );
            }
        }
    }

    @Override
    public synchronized void removeShard(int shardId, String reason, Executor closeExecutor, ActionListener<Void> closeListener) {
        final IndexShard indexShard = shards.get(shardId);
        if (indexShard == null) {
            closeListener.onResponse(null);
            return;
        }
        logger.debug("[{}] closing... (reason: [{}])", shardId, reason);
        final var wrappedListener = logger.isDebugEnabled()
            ? ActionListener.runBefore(closeListener, () -> logger.debug("[{}] closed (reason: [{}])", shardId, reason))
            : closeListener;

        shards = Maps.copyMapWithRemovedEntry(shards, shardId);
        closeShard(
            reason,
            indexShard.shardId(),
            indexShard,
            indexShard.store(),
            indexShard.getIndexEventListener(),
            closeExecutor,
            wrappedListener
        );
        logger.debug("[{}] removed (reason: [{}])", shardId, reason);
    }

    private void closeShard(
        String reason,
        ShardId sId,
        IndexShard indexShard,
        Store store,
        IndexEventListener listener,
        Executor closeExecutor,
        ActionListener<Void> closeListener
    ) {
        final int shardId = sId.id();
        final Settings indexSettings = this.getIndexSettings().getSettings();
        if (store != null) {
            store.beforeClose();
        }
        try {
            try {
                listener.beforeIndexShardClosed(sId, indexShard, indexSettings);
            } finally {
                // this logic is tricky, we want to close the engine so we rollback the changes done to it
                // and close the shard so no operations are allowed to it
                if (indexShard == null) {
                    closeListener.onResponse(null);
                } else {
                    // only flush if we are closed (closed index or shutdown) and if we are not deleted
                    final boolean flushEngine = deleted.get() == false && closed.get();
                    // if the store is still open, want to keep it open until afterIndexShardClosed
                    assert store == null || store.hasReferences() : "store exists but already closed";
                    final var hasStoreRef = store != null && store.tryIncRef(); // being cautious
                    ActionListener.run(new ActionListener<Void>() {
                        @Override
                        public void onResponse(Void unused) {
                            try {
                                // call this before we close the store, so we can release resources for it
                                listener.afterIndexShardClosed(sId, indexShard, indexSettings);
                            } finally {
                                try {
                                    if (hasStoreRef) {
                                        store.decRef();
                                    }
                                } finally {
                                    closeListener.onResponse(null);
                                }
                            }
                        }

                        @Override
                        public void onFailure(Exception e) {
                            logger.debug(() -> "[" + shardId + "] failed to close index shard", e);
                            onResponse(null); // otherwise ignore the exception
                        }
                    }, l -> indexShard.close(reason, flushEngine, closeExecutor, l));
                    listener.afterIndexShardClosing(sId, indexShard, indexSettings);
                }
            }
        } finally {
            try {
                if (store != null) {
                    store.close();
                } else {
                    logger.trace("[{}] store not initialized prior to closing shard, nothing to close", shardId);
                }
            } catch (Exception e) {
                logger.warn(() -> format("[%s] failed to close store on shard removal (reason: [%s])", shardId, reason), e);
            }
        }
    }

    private void onShardClose(ShardLock lock) {
        if (deleted.get()) { // we remove that shards content if this index has been deleted
            try {
                try {
                    eventListener.beforeIndexShardDeleted(lock.getShardId(), indexSettings.getSettings());
                } finally {
                    shardStoreDeleter.deleteShardStore("delete index", lock, indexSettings, IndexRemovalReason.DELETED);
                    eventListener.afterIndexShardDeleted(lock.getShardId(), indexSettings.getSettings());
                }
            } catch (IOException e) {
                shardStoreDeleter.addPendingDelete(lock.getShardId(), indexSettings, IndexRemovalReason.DELETED);
                logger.debug(() -> "[" + lock.getShardId().id() + "] failed to delete shard content - scheduled a retry", e);
            }
        }
    }

    public RecoveryState createRecoveryState(ShardRouting shardRouting, DiscoveryNode targetNode, DiscoveryNode sourceNode) {
        return recoveryStateFactory.newRecoveryState(shardRouting, targetNode, sourceNode);
    }

    @Override
    public IndexSettings getIndexSettings() {
        return indexSettings;
    }

    /**
     * Creates a new {@link SearchExecutionContext}.
     *
     * Passing a {@code null} {@link IndexSearcher} will return a valid context, however it won't be able to make
     * {@link IndexReader}-specific optimizations, such as rewriting containing range queries.
     */
    public SearchExecutionContext newSearchExecutionContext(
        int shardId,
        int shardRequestIndex,
        IndexSearcher searcher,
        LongSupplier nowInMillis,
        String clusterAlias,
        Map<String, Object> runtimeMappings
    ) {
        return newSearchExecutionContext(shardId, shardRequestIndex, searcher, nowInMillis, clusterAlias, runtimeMappings, null);
    }

    public SearchExecutionContext newSearchExecutionContext(
        int shardId,
        int shardRequestIndex,
        IndexSearcher searcher,
        LongSupplier nowInMillis,
        String clusterAlias,
        Map<String, Object> runtimeMappings,
        Integer requestSize
    ) {
        final SearchIndexNameMatcher indexNameMatcher = new SearchIndexNameMatcher(
            index().getName(),
            clusterAlias,
            clusterService,
            expressionResolver
        );
        var mapperService = mapperService();
        return new SearchExecutionContext(
            shardId,
            shardRequestIndex,
            indexSettings,
            indexCache.bitsetFilterCache(),
            this::loadFielddata,
            mapperService,
            mapperService.mappingLookup(),
            similarityService(),
            scriptService,
            parserConfiguration,
            namedWriteableRegistry,
            client,
            searcher,
            nowInMillis,
            clusterAlias,
            indexNameMatcher,
            allowExpensiveQueries,
            valuesSourceRegistry,
            runtimeMappings,
            requestSize,
            mapperMetrics
        );
    }

    /**
     * Creates a new {@link QueryRewriteContext}.
     * This class is used to rewrite queries in case access to the index is not required, since we can
     * decide rewriting based on mappings alone. This saves the cost of pulling an index searcher as
     * well as the associated cost of refreshing idle shards.
     */
    public QueryRewriteContext newQueryRewriteContext(
        final LongSupplier nowInMillis,
        final Map<String, Object> runtimeMappings,
        final String clusterAlias
    ) {
        final SearchIndexNameMatcher indexNameMatcher = new SearchIndexNameMatcher(
            index().getName(),
            clusterAlias,
            clusterService,
            expressionResolver
        );
        final MapperService mapperService = mapperService();
        final MappingLookup mappingLookup = mapperService.mappingLookup();
        return new QueryRewriteContext(
            parserConfiguration,
            client,
            nowInMillis,
            mapperService,
            mappingLookup,
            parseRuntimeMappings(runtimeMappings, mapperService, indexSettings, mappingLookup),
            indexSettings,
            new Index(
                RemoteClusterAware.buildRemoteIndexName(clusterAlias, indexSettings.getIndex().getName()),
                indexSettings.getIndex().getUUID()
            ),
            indexNameMatcher,
            namedWriteableRegistry,
            valuesSourceRegistry,
            allowExpensiveQueries,
            scriptService,
            null,
            null,
            null,
            false
        );
    }

    /**
     * The {@link ThreadPool} to use for this index.
     */
    public ThreadPool getThreadPool() {
        return threadPool;
    }

    public @Nullable ThreadPoolMergeExecutorService getThreadPoolMergeExecutorService() {
        return threadPoolMergeExecutorService;
    }

    /**
     * The {@link BigArrays} to use for this index.
     */
    public BigArrays getBigArrays() {
        return bigArrays;
    }

    /**
     * The {@link ScriptService} to use for this index.
     */
    public ScriptService getScriptService() {
        return scriptService;
    }

    public CircuitBreakerService breakerService() {
        return circuitBreakerService;
    }

    List<IndexingOperationListener> getIndexOperationListeners() { // pkg private for testing
        return indexingOperationListeners;
    }

    List<SearchOperationListener> getSearchOperationListener() { // pkg private for testing
        return searchOperationListeners;
    }

    public void updateMapping(final IndexMetadata currentIndexMetadata, final IndexMetadata newIndexMetadata) {
        if (mapperService != null) {
            mapperService.updateMapping(currentIndexMetadata, newIndexMetadata);
        }
    }

    private class StoreCloseListener implements Store.OnClose {
        private final ShardId shardId;
        private final Closeable[] toClose;

        StoreCloseListener(ShardId shardId, Closeable... toClose) {
            this.shardId = shardId;
            this.toClose = toClose;
        }

        @Override
        public void accept(ShardLock lock) {
            try {
                assert lock.getShardId().equals(shardId) : "shard id mismatch, expected: " + shardId + " but got: " + lock.getShardId();
                onShardClose(lock);
            } finally {
                try {
                    IOUtils.close(toClose);
                } catch (IOException ex) {
                    logger.debug("failed to close resource", ex);
                }
            }

        }
    }

    private static final class BitsetCacheListener implements BitsetFilterCache.Listener {
        final IndexService indexService;

        private BitsetCacheListener(IndexService indexService) {
            this.indexService = indexService;
        }

        @Override
        public void onCache(ShardId shardId, Accountable accountable) {
            if (shardId != null) {
                final IndexShard shard = indexService.getShardOrNull(shardId.id());
                if (shard != null) {
                    long ramBytesUsed = accountable != null ? accountable.ramBytesUsed() : 0L;
                    shard.shardBitsetFilterCache().onCached(ramBytesUsed);
                }
            }
        }

        @Override
        public void onRemoval(ShardId shardId, Accountable accountable) {
            if (shardId != null) {
                final IndexShard shard = indexService.getShardOrNull(shardId.id());
                if (shard != null) {
                    long ramBytesUsed = accountable != null ? accountable.ramBytesUsed() : 0L;
                    shard.shardBitsetFilterCache().onRemoval(ramBytesUsed);
                }
            }
        }
    }

    private static final class FieldDataCacheListener implements IndexFieldDataCache.Listener {
        final IndexService indexService;

        FieldDataCacheListener(IndexService indexService) {
            this.indexService = indexService;
        }

        @Override
        public void onCache(ShardId shardId, String fieldName, Accountable ramUsage) {
            if (shardId != null) {
                final IndexShard shard = indexService.getShardOrNull(shardId.id());
                if (shard != null) {
                    shard.fieldData().onCache(shardId, fieldName, ramUsage);
                }
            }
        }

        @Override
        public void onCache(ShardId shardId, String fieldName, GlobalOrdinalsAccounting info) {
            if (shardId != null) {
                final IndexShard shard = indexService.getShardOrNull(shardId.id());
                if (shard != null) {
                    shard.fieldData().onCache(shardId, fieldName, info);
                }
            }
        }

        @Override
        public void onRemoval(ShardId shardId, String fieldName, boolean wasEvicted, long sizeInBytes) {
            if (shardId != null) {
                final IndexShard shard = indexService.getShardOrNull(shardId.id());
                if (shard != null) {
                    shard.fieldData().onRemoval(shardId, fieldName, wasEvicted, sizeInBytes);
                }
            }
        }
    }

    public IndexMetadata getMetadata() {
        return indexSettings.getIndexMetadata();
    }

    private final CopyOnWriteArrayList<Consumer<IndexMetadata>> metadataListeners = new CopyOnWriteArrayList<>();

    public void addMetadataListener(Consumer<IndexMetadata> listener) {
        metadataListeners.add(listener);
    }

    @Override
    public synchronized void updateMetadata(final IndexMetadata currentIndexMetadata, final IndexMetadata newIndexMetadata) {
        final boolean updateIndexSettings = indexSettings.updateIndexMetadata(newIndexMetadata);

        if (Assertions.ENABLED && currentIndexMetadata != null) {
            final long currentSettingsVersion = currentIndexMetadata.getSettingsVersion();
            final long newSettingsVersion = newIndexMetadata.getSettingsVersion();
            if (currentSettingsVersion == newSettingsVersion) {
                assert updateIndexSettings == false : "No index updates are expected as index settings version has not changed";
            } else {
                assert updateIndexSettings : "Index updates are expected as index settings version has changed";
                assert currentSettingsVersion < newSettingsVersion
                    : "expected current settings version ["
                        + currentSettingsVersion
                        + "] "
                        + "to be less than new settings version ["
                        + newSettingsVersion
                        + "]";
            }
        }

        if (updateIndexSettings) {
            for (final IndexShard shard : this.shards.values()) {
                try {
                    shard.onSettingsChanged();
                } catch (Exception e) {
                    logger.warn(() -> "[" + shard.shardId().id() + "] failed to notify shard about setting change", e);
                }
            }
            if (refreshTask.getInterval().equals(indexSettings.getRefreshInterval()) == false) {
                // once we change the refresh interval we schedule yet another refresh
                // to ensure we are in a clean and predictable state.
                // it doesn't matter if we move from or to <code>-1</code> in both cases we want
                // docs to become visible immediately. This also flushes all pending indexing / search requests
                // that are waiting for a refresh.
                threadPool.executor(ThreadPool.Names.REFRESH).execute(new AbstractRunnable() {
                    @Override
                    public void onFailure(Exception e) {
                        logger.warn("forced refresh failed after interval change", e);
                    }

                    @Override
                    protected void doRun() {
                        maybeRefreshEngine(true);
                    }

                    @Override
                    public boolean isForceExecution() {
                        return true;
                    }
                });
                rescheduleRefreshTasks();
            }
            updateFsyncTaskIfNecessary();
        }

        metadataListeners.forEach(c -> c.accept(newIndexMetadata));
    }

    private void updateFsyncTaskIfNecessary() {
        if (indexSettings.getTranslogDurability() == Translog.Durability.REQUEST) {
            try {
                if (fsyncTask != null) {
                    fsyncTask.close();
                }
            } finally {
                fsyncTask = null;
            }
        } else if (fsyncTask == null) {
            fsyncTask = new AsyncTranslogFSync(this);
        } else {
            fsyncTask.updateIfNeeded();
        }
    }

    private void rescheduleRefreshTasks() {
        try {
            refreshTask.close();
        } finally {
            refreshTask = new AsyncRefreshTask(this);
        }
    }

    public static Function<String, String> dateMathExpressionResolverAt() {
        return expression -> IndexNameExpressionResolver.resolveDateMathExpression(expression, System.currentTimeMillis());
    }

    public static Function<String, String> dateMathExpressionResolverAt(long instant) {
        return expression -> IndexNameExpressionResolver.resolveDateMathExpression(expression, instant);
    }

    public interface ShardStoreDeleter {
        void deleteShardStore(String reasonText, ShardLock lock, IndexSettings indexSettings, IndexRemovalReason reason) throws IOException;

        void addPendingDelete(ShardId shardId, IndexSettings indexSettings, IndexRemovalReason reason);
    }

    public final EngineFactory getEngineFactory() {
        return engineFactory;
    }

    final CheckedFunction<DirectoryReader, DirectoryReader, IOException> getReaderWrapper() {
        return readerWrapper;
    } // pkg private for testing

    final IndexStorePlugin.DirectoryFactory getDirectoryFactory() {
        return directoryFactory;
    } // pkg private for testing

    private void maybeFSyncTranslogs() {
        if (indexSettings.getTranslogDurability() == Translog.Durability.ASYNC) {
            for (IndexShard shard : this.shards.values()) {
                try {
                    if (shard.isSyncNeeded()) {
                        shard.sync();
                    }
                } catch (AlreadyClosedException ex) {
                    // fine - continue;
                } catch (IOException e) {
                    logger.warn("failed to sync translog", e);
                }
            }
        }
    }

    private void maybeRefreshEngine(boolean force) {
        if (indexSettings.getRefreshInterval().millis() > 0 || force) {
            for (IndexShard shard : this.shards.values()) {
                shard.scheduledRefresh(new ActionListener<>() {
                    @Override
                    public void onResponse(Boolean ignored) {}

                    @Override
                    public void onFailure(Exception e) {
                        if (e instanceof IndexShardClosedException == false && e instanceof AlreadyClosedException == false) {
                            logger.warn("unexpected exception while performing scheduled refresh", e);
                        }
                    }
                });
            }
        }
    }

    private void maybeTrimTranslog() {
        for (IndexShard shard : this.shards.values()) {
            switch (shard.state()) {
                case CREATED:
                case RECOVERING:
                case CLOSED:
                    continue;
                case POST_RECOVERY:
                case STARTED:
                    try {
                        shard.trimTranslog();
                    } catch (IndexShardClosedException | AlreadyClosedException ex) {
                        // fine - continue;
                    }
                    continue;
                default:
                    throw new IllegalStateException("unknown state: " + shard.state());
            }
        }
    }

    private void maybeSyncGlobalCheckpoints() {
        sync(is -> is.maybeSyncGlobalCheckpoint("background"), "global checkpoint");
    }

    private void syncRetentionLeases() {
        sync(IndexShard::syncRetentionLeases, "retention lease");
    }

    private void sync(final Consumer<IndexShard> sync, final String source) {
        for (final IndexShard shard : this.shards.values()) {
            if (shard.routingEntry().active() && shard.routingEntry().primary()) {
                switch (shard.state()) {
                    case CLOSED:
                    case CREATED:
                    case RECOVERING:
                        continue;
                    case POST_RECOVERY:
                        assert false : "shard " + shard.shardId() + " is in post-recovery but marked as active";
                        continue;
                    case STARTED:
                        try {
                            shard.runUnderPrimaryPermit(() -> sync.accept(shard), e -> {
                                if (e instanceof AlreadyClosedException == false
                                    && e instanceof IndexShardClosedException == false
                                    && e instanceof ShardNotInPrimaryModeException == false) {
                                    logger.warn(() -> format("%s failed to execute %s sync", shard.shardId(), source), e);
                                }
                            }, EsExecutors.DIRECT_EXECUTOR_SERVICE);
                        } catch (final AlreadyClosedException | IndexShardClosedException e) {
                            // the shard was closed concurrently, continue
                        }
                        continue;
                    default:
                        throw new IllegalStateException("unknown state [" + shard.state() + "]");
                }
            }
        }
    }

    abstract static class BaseAsyncTask extends AbstractAsyncTask {

        protected final IndexService indexService;

        BaseAsyncTask(final IndexService indexService, final Executor executor, final TimeValue interval) {
            super(indexService.logger, indexService.threadPool, executor, interval, true);
            this.indexService = indexService;
            rescheduleIfNecessary();
        }

        @Override
        protected boolean mustReschedule() {
            // don't re-schedule if the IndexService instance is closed or if the index is closed
            return indexService.closed.get() == false
                && indexService.indexSettings.getIndexMetadata().getState() == IndexMetadata.State.OPEN;
        }
    }

    /**
     * FSyncs the translog for all shards of this index in a defined interval.
     */
    static final class AsyncTranslogFSync extends BaseAsyncTask {

        AsyncTranslogFSync(IndexService indexService) {
            super(
                indexService,
                indexService.threadPool.executor(ThreadPool.Names.FLUSH),
                indexService.getIndexSettings().getTranslogSyncInterval()
            );
        }

        @Override
        protected void runInternal() {
            indexService.maybeFSyncTranslogs();
        }

        void updateIfNeeded() {
            final TimeValue newInterval = indexService.getIndexSettings().getTranslogSyncInterval();
            if (newInterval.equals(getInterval()) == false) {
                setInterval(newInterval);
            }
        }

        @Override
        public String toString() {
            return "translog_sync";
        }
    }

    static final class AsyncRefreshTask extends BaseAsyncTask {

        AsyncRefreshTask(IndexService indexService) {
            super(
                indexService,
                indexService.threadPool.executor(ThreadPool.Names.REFRESH),
                indexService.getIndexSettings().getRefreshInterval()
            );
        }

        @Override
        protected void runInternal() {
            indexService.maybeRefreshEngine(false);
        }

        @Override
        public String toString() {
            return "refresh";
        }
    }

    final class AsyncTrimTranslogTask extends BaseAsyncTask {

        AsyncTrimTranslogTask(IndexService indexService) {
            super(
                indexService,
                threadPool.generic(),
                indexService.getIndexSettings()
                    .getSettings()
                    .getAsTime(INDEX_TRANSLOG_RETENTION_CHECK_INTERVAL_SETTING, TimeValue.timeValueMinutes(10))
            );
        }

        @Override
        protected boolean mustReschedule() {
            return indexService.closed.get() == false;
        }

        @Override
        protected void runInternal() {
            indexService.maybeTrimTranslog();
        }

        @Override
        public String toString() {
            return "trim_translog";
        }
    }

    // this setting is intentionally not registered, it is only used in tests
    public static final Setting<TimeValue> GLOBAL_CHECKPOINT_SYNC_INTERVAL_SETTING = Setting.timeSetting(
        "index.global_checkpoint_sync.interval",
        new TimeValue(30, TimeUnit.SECONDS),
        new TimeValue(0, TimeUnit.MILLISECONDS),
        Property.Dynamic,
        Property.IndexScope
    );

    // this setting is intentionally not registered, it is only used in tests
    public static final Setting<TimeValue> RETENTION_LEASE_SYNC_INTERVAL_SETTING = Setting.timeSetting(
        "index.soft_deletes.retention_lease.sync_interval",
        new TimeValue(30, TimeUnit.SECONDS),
        new TimeValue(0, TimeUnit.MILLISECONDS),
        Property.Dynamic,
        Property.IndexScope
    );

    /**
     * Background task that syncs the global checkpoint to replicas.
     */
    private static final class AsyncGlobalCheckpointTask extends BaseAsyncTask {

        AsyncGlobalCheckpointTask(final IndexService indexService) {
            // index.global_checkpoint_sync_interval is not a real setting, it is only registered in tests
            super(
                indexService,
                indexService.getThreadPool().generic(),
                GLOBAL_CHECKPOINT_SYNC_INTERVAL_SETTING.get(indexService.getIndexSettings().getSettings())
            );
        }

        @Override
        protected void runInternal() {
            indexService.maybeSyncGlobalCheckpoints();
        }

        @Override
        public String toString() {
            return "global_checkpoint_sync";
        }
    }

    private static final class AsyncRetentionLeaseSyncTask extends BaseAsyncTask {

        AsyncRetentionLeaseSyncTask(final IndexService indexService) {
            super(
                indexService,
                indexService.threadPool.executor(ThreadPool.Names.MANAGEMENT),
                RETENTION_LEASE_SYNC_INTERVAL_SETTING.get(indexService.getIndexSettings().getSettings())
            );
        }

        @Override
        protected void runInternal() {
            indexService.syncRetentionLeases();
        }

        @Override
        public String toString() {
            return "retention_lease_sync";
        }

    }

    AsyncRefreshTask getRefreshTask() { // for tests
        return refreshTask;
    }

    AsyncTranslogFSync getFsyncTask() { // for tests
        return fsyncTask;
    }

    AsyncTrimTranslogTask getTrimTranslogTask() { // for tests
        return trimTranslogTask;
    }

    /**
     * Clears the caches for the given shard id if the shard is still allocated on this node
     */
    public boolean clearCaches(boolean queryCache, boolean fieldDataCache, String... fields) {
        boolean clearedAtLeastOne = false;
        if (queryCache) {
            clearedAtLeastOne = true;
            indexCache.query().clear("api");
        }
        if (fieldDataCache) {
            clearedAtLeastOne = true;
            if (fields.length == 0) {
                indexFieldData.clear();
            } else {
                for (String field : fields) {
                    indexFieldData.clearField(field);
                }
            }
        }
        if (clearedAtLeastOne == false) {
            if (fields.length == 0) {
                indexCache.clear("api");
                indexFieldData.clear();
            } else {
                // only clear caches relating to the specified fields
                for (String field : fields) {
                    indexFieldData.clearField(field);
                }
            }
        }
        return clearedAtLeastOne;
    }

    public static Map<String, MappedFieldType> parseRuntimeMappings(
        Map<String, Object> runtimeMappings,
        MapperService mapperService,
        IndexSettings indexSettings,
        MappingLookup lookup
    ) {
        if (runtimeMappings.isEmpty()) {
            return Collections.emptyMap();
        }
        // TODO add specific tests to SearchExecutionTests similar to the ones in FieldTypeLookupTests
        MappingParserContext parserContext = mapperService.parserContext();
        Map<String, RuntimeField> runtimeFields = RuntimeField.parseRuntimeFields(new HashMap<>(runtimeMappings), parserContext, false);
        Map<String, MappedFieldType> runtimeFieldTypes = RuntimeField.collectFieldTypes(runtimeFields.values());
        if (false == indexSettings.getIndexMetadata().getRoutingPaths().isEmpty()) {
            for (String r : runtimeMappings.keySet()) {
                if (Regex.simpleMatch(indexSettings.getIndexMetadata().getRoutingPaths(), r)) {
                    throw new IllegalArgumentException("runtime fields may not match [routing_path] but [" + r + "] matched");
                }
            }
        }
        runtimeFieldTypes.keySet().forEach(lookup::validateDoesNotShadow);
        return runtimeFieldTypes;
    }

    public IndexFieldData<?> loadFielddata(MappedFieldType fieldType, FieldDataContext fieldDataContext) {
        return indexFieldData.getForField(fieldType, fieldDataContext);
    }
}<|MERGE_RESOLUTION|>--- conflicted
+++ resolved
@@ -172,11 +172,8 @@
     private final MapperMetrics mapperMetrics;
     private final QueryRewriteInterceptor queryRewriteInterceptor;
     private final IndexingStatsSettings indexingStatsSettings;
-<<<<<<< HEAD
+    private final SearchStatsSettings searchStatsSettings;
     private final MergeMetrics mergeMetrics;
-=======
-    private final SearchStatsSettings searchStatsSettings;
->>>>>>> 778b8682
 
     @SuppressWarnings("this-escape")
     public IndexService(
@@ -215,11 +212,8 @@
         MapperMetrics mapperMetrics,
         QueryRewriteInterceptor queryRewriteInterceptor,
         IndexingStatsSettings indexingStatsSettings,
-<<<<<<< HEAD
+        SearchStatsSettings searchStatsSettings,
         MergeMetrics mergeMetrics
-=======
-        SearchStatsSettings searchStatsSettings
->>>>>>> 778b8682
     ) {
         super(indexSettings);
         assert indexCreationContext != IndexCreationContext.RELOAD_ANALYZERS
@@ -305,11 +299,8 @@
             this.retentionLeaseSyncTask = new AsyncRetentionLeaseSyncTask(this);
         }
         this.indexingStatsSettings = indexingStatsSettings;
-<<<<<<< HEAD
+        this.searchStatsSettings = searchStatsSettings;
         this.mergeMetrics = mergeMetrics;
-=======
-        this.searchStatsSettings = searchStatsSettings;
->>>>>>> 778b8682
         updateFsyncTaskIfNecessary();
     }
 
@@ -601,11 +592,8 @@
                 indexCommitListener,
                 mapperMetrics,
                 indexingStatsSettings,
-<<<<<<< HEAD
+                searchStatsSettings,
                 mergeMetrics
-=======
-                searchStatsSettings
->>>>>>> 778b8682
             );
             eventListener.indexShardStateChanged(indexShard, null, indexShard.state(), "shard created");
             eventListener.afterIndexShardCreated(indexShard);

/*
 * Copyright Elasticsearch B.V. and/or licensed to Elasticsearch B.V. under one
 * or more contributor license agreements. Licensed under the "Elastic License
 * 2.0", the "GNU Affero General Public License v3.0 only", and the "Server Side
 * Public License v 1"; you may not use this file except in compliance with, at
 * your election, the "Elastic License 2.0", the "GNU Affero General Public
 * License v3.0 only", or the "Server Side Public License, v 1".
 */
package org.elasticsearch.index;

import org.apache.logging.log4j.Logger;
import org.apache.logging.log4j.util.Strings;
import org.apache.lucene.index.MergePolicy;
import org.apache.lucene.search.uhighlight.UnifiedHighlighter;
import org.elasticsearch.cluster.metadata.IndexMetadata;
import org.elasticsearch.cluster.node.DiscoveryNode;
import org.elasticsearch.cluster.routing.IndexRouting;
import org.elasticsearch.common.logging.Loggers;
import org.elasticsearch.common.settings.AbstractScopedSettings;
import org.elasticsearch.common.settings.IndexScopedSettings;
import org.elasticsearch.common.settings.Setting;
import org.elasticsearch.common.settings.Setting.Property;
import org.elasticsearch.common.settings.Settings;
import org.elasticsearch.common.time.DateUtils;
import org.elasticsearch.common.unit.ByteSizeUnit;
import org.elasticsearch.common.unit.ByteSizeValue;
import org.elasticsearch.common.util.FeatureFlag;
import org.elasticsearch.core.Booleans;
import org.elasticsearch.core.TimeValue;
import org.elasticsearch.index.mapper.IgnoredSourceFieldMapper;
import org.elasticsearch.index.mapper.Mapper;
import org.elasticsearch.index.mapper.SeqNoFieldMapper;
import org.elasticsearch.index.mapper.SourceFieldMapper;
import org.elasticsearch.index.mapper.vectors.DenseVectorFieldMapper;
import org.elasticsearch.index.translog.Translog;
import org.elasticsearch.indices.recovery.RecoverySettings;
import org.elasticsearch.ingest.IngestService;
import org.elasticsearch.node.Node;

import java.time.Instant;
import java.util.Collections;
import java.util.Iterator;
import java.util.List;
import java.util.Locale;
import java.util.Map;
import java.util.Objects;
import java.util.concurrent.TimeUnit;
import java.util.function.Consumer;

import static org.elasticsearch.cluster.metadata.IndexMetadata.SETTING_INDEX_VERSION_CREATED;
import static org.elasticsearch.cluster.routing.allocation.ExistingShardsAllocator.EXISTING_SHARDS_ALLOCATOR_SETTING;
import static org.elasticsearch.index.mapper.MapperService.INDEX_MAPPING_DEPTH_LIMIT_SETTING;
import static org.elasticsearch.index.mapper.MapperService.INDEX_MAPPING_DIMENSION_FIELDS_LIMIT_SETTING;
import static org.elasticsearch.index.mapper.MapperService.INDEX_MAPPING_FIELD_NAME_LENGTH_LIMIT_SETTING;
import static org.elasticsearch.index.mapper.MapperService.INDEX_MAPPING_IGNORE_DYNAMIC_BEYOND_FIELD_NAME_LENGTH_SETTING;
import static org.elasticsearch.index.mapper.MapperService.INDEX_MAPPING_IGNORE_DYNAMIC_BEYOND_LIMIT_SETTING;
import static org.elasticsearch.index.mapper.MapperService.INDEX_MAPPING_NESTED_DOCS_LIMIT_SETTING;
import static org.elasticsearch.index.mapper.MapperService.INDEX_MAPPING_NESTED_FIELDS_LIMIT_SETTING;
import static org.elasticsearch.index.mapper.MapperService.INDEX_MAPPING_NESTED_PARENTS_LIMIT_SETTING;
import static org.elasticsearch.index.mapper.MapperService.INDEX_MAPPING_TOTAL_FIELDS_LIMIT_SETTING;

/**
 * This class encapsulates all index level settings and handles settings updates.
 * It's created per index and available to all index level classes and allows them to retrieve
 * the latest updated settings instance. Classes that need to listen to settings updates can register
 * a settings consumer at index creation via {@link IndexModule#addSettingsUpdateConsumer(Setting, Consumer)} that will
 * be called for each settings update.
 */
public final class IndexSettings {
    public static final Setting<List<String>> DEFAULT_FIELD_SETTING = Setting.stringListSetting(
        "index.query.default_field",
        Collections.singletonList("*"),
        Property.IndexScope,
        Property.Dynamic,
        Property.ServerlessPublic
    );
    public static final Setting<Boolean> QUERY_STRING_LENIENT_SETTING = Setting.boolSetting(
        "index.query_string.lenient",
        false,
        Property.IndexScope,
        Property.ServerlessPublic
    );
    public static final Setting<Boolean> QUERY_STRING_ANALYZE_WILDCARD = Setting.boolSetting(
        "indices.query.query_string.analyze_wildcard",
        false,
        Property.NodeScope
    );
    public static final Setting<Boolean> QUERY_STRING_ALLOW_LEADING_WILDCARD = Setting.boolSetting(
        "indices.query.query_string.allowLeadingWildcard",
        true,
        Property.NodeScope
    );
    public static final Setting<Boolean> ALLOW_UNMAPPED = Setting.boolSetting(
        "index.query.parse.allow_unmapped_fields",
        true,
        Property.IndexScope
    );
    public static final Setting<TimeValue> INDEX_TRANSLOG_SYNC_INTERVAL_SETTING = Setting.timeSetting(
        "index.translog.sync_interval",
        TimeValue.timeValueSeconds(5),
        TimeValue.timeValueMillis(100),
        Property.Dynamic,
        Property.IndexScope
    );
    public static final Setting<TimeValue> INDEX_SEARCH_IDLE_AFTER = Setting.timeSetting(
        "index.search.idle.after",
        TimeValue.timeValueSeconds(30),
        TimeValue.timeValueMinutes(0),
        Property.IndexScope,
        Property.Dynamic
    );
    public static final Setting<Translog.Durability> INDEX_TRANSLOG_DURABILITY_SETTING = Setting.enumSetting(
        Translog.Durability.class,
        "index.translog.durability",
        Translog.Durability.REQUEST,
        Property.Dynamic,
        Property.IndexScope
    );
    public static final Setting<Boolean> INDEX_WARMER_ENABLED_SETTING = Setting.boolSetting(
        "index.warmer.enabled",
        true,
        Property.Dynamic,
        Property.IndexScope
    );
    public static final Setting<String> INDEX_CHECK_ON_STARTUP = new Setting<>("index.shard.check_on_startup", "false", (s) -> {
        return switch (s) {
            case "false", "true", "checksum" -> s;
            default -> throw new IllegalArgumentException(
                "unknown value for [index.shard.check_on_startup] must be one of " + "[true, false, checksum] but was: " + s
            );
        };
    }, Property.IndexScope);

    /**
     * Index setting describing the maximum value of from + size on a query.
     * The Default maximum value of from + size on a query is 10,000. This was chosen as
     * a conservative default as it is sure to not cause trouble. Users can
     * certainly profile their cluster and decide to set it to 100,000
     * safely. 1,000,000 is probably way to high for any cluster to set
     * safely.
     */
    public static final Setting<Integer> MAX_RESULT_WINDOW_SETTING = Setting.intSetting(
        "index.max_result_window",
        10000,
        1,
        Property.Dynamic,
        Property.IndexScope
    );

    /**
     * Index setting describing the maximum value of from + size on an individual inner hit definition or
     * top hits aggregation. The default maximum of 100 is defensive for the reason that the number of inner hit responses
     * and number of top hits buckets returned is unbounded. Profile your cluster when increasing this setting.
     */
    public static final Setting<Integer> MAX_INNER_RESULT_WINDOW_SETTING = Setting.intSetting(
        "index.max_inner_result_window",
        100,
        1,
        Property.Dynamic,
        Property.IndexScope
    );

    /**
     * Index setting describing the maximum value of allowed `script_fields`that can be retrieved
     * per search request. The default maximum of 32 is defensive for the reason that retrieving
     * script fields is a costly operation.
     */
    public static final Setting<Integer> MAX_SCRIPT_FIELDS_SETTING = Setting.intSetting(
        "index.max_script_fields",
        32,
        0,
        Property.Dynamic,
        Property.IndexScope
    );

    /**
     * A setting describing the maximum number of tokens that can be
     * produced using _analyze API. The default maximum of 10000 is defensive
     * to prevent generating too many token objects.
     */
    public static final Setting<Integer> MAX_TOKEN_COUNT_SETTING = Setting.intSetting(
        "index.analyze.max_token_count",
        10000,
        1,
        Property.Dynamic,
        Property.IndexScope
    );

    /**
     * A setting describing the maximum number of characters that will be analyzed for a highlight request.
     * This setting is only applicable when highlighting is requested on a text that was indexed without
     * offsets or term vectors.
     * The default maximum of 1M characters is defensive as for highlighting larger texts,
     * indexing with offsets or term vectors is recommended.
     */
    public static final Setting<Integer> MAX_ANALYZED_OFFSET_SETTING = Setting.intSetting(
        "index.highlight.max_analyzed_offset",
        1000000,
        1,
        Property.Dynamic,
        Property.IndexScope
    );

    /**
     * Index setting to enable/disable the {@link UnifiedHighlighter.HighlightFlag#WEIGHT_MATCHES}
     * mode of the unified highlighter.
     */
    public static final Setting<Boolean> WEIGHT_MATCHES_MODE_ENABLED_SETTING = Setting.boolSetting(
        "index.highlight.weight_matches_mode.enabled",
        true,
        Property.Dynamic,
        Property.IndexScope
    );

    /**
     * Index setting describing the maximum number of terms that can be used in Terms Query.
     * The default maximum of 65536 terms is defensive, as extra processing and memory is involved
     * for each additional term, and a large number of terms degrade the cluster performance.
     */
    public static final Setting<Integer> MAX_TERMS_COUNT_SETTING = Setting.intSetting(
        "index.max_terms_count",
        65536,
        1,
        Property.Dynamic,
        Property.IndexScope
    );

    /**
     * Index setting describing for NGramTokenizer and NGramTokenFilter
     * the maximum difference between
     * max_gram (maximum length of characters in a gram) and
     * min_gram (minimum length of characters in a gram).
     * The default value is 1 as this is default difference in NGramTokenizer,
     * and is defensive as it prevents generating too many index terms.
     */
    public static final Setting<Integer> MAX_NGRAM_DIFF_SETTING = Setting.intSetting(
        "index.max_ngram_diff",
        1,
        0,
        Property.Dynamic,
        Property.IndexScope
    );

    /**
     * Index setting describing for ShingleTokenFilter
     * the maximum difference between
     * max_shingle_size and min_shingle_size.
     * The default value is 3 is defensive as it prevents generating too many tokens.
     */
    public static final Setting<Integer> MAX_SHINGLE_DIFF_SETTING = Setting.intSetting(
        "index.max_shingle_diff",
        3,
        0,
        Property.Dynamic,
        Property.IndexScope
    );

    /**
     * Index setting describing the maximum value of allowed `docvalue_fields`that can be retrieved
     * per search request. The default maximum of 100 is defensive for the reason that retrieving
     * doc values might incur a per-field per-document seek.
     */
    public static final Setting<Integer> MAX_DOCVALUE_FIELDS_SEARCH_SETTING = Setting.intSetting(
        "index.max_docvalue_fields_search",
        100,
        0,
        Property.Dynamic,
        Property.IndexScope
    );

    /**
     * Index setting describing the maximum size of the rescore window. Defaults to {@link #MAX_RESULT_WINDOW_SETTING}
     * because they both do the same thing: control the size of the heap of hits.
     */
    public static final Setting<Integer> MAX_RESCORE_WINDOW_SETTING = Setting.intSetting(
        "index.max_rescore_window",
        MAX_RESULT_WINDOW_SETTING,
        1,
        Property.Dynamic,
        Property.IndexScope
    );
    /**
     * Only intended for stateless.
     */
    public static final Setting<Boolean> INDEX_FAST_REFRESH_SETTING = Setting.boolSetting(
        "index.fast_refresh",
        false,
        Property.Final,
        Property.IndexScope
    );

    public static final TimeValue DEFAULT_REFRESH_INTERVAL = new TimeValue(1, TimeUnit.SECONDS);
    public static final Setting<TimeValue> NODE_DEFAULT_REFRESH_INTERVAL_SETTING = Setting.timeSetting(
        "node._internal.default_refresh_interval",
        DEFAULT_REFRESH_INTERVAL,
        TimeValue.MINUS_ONE,
        Property.NodeScope
    ); // TODO: remove setting
    public static TimeValue STATELESS_DEFAULT_REFRESH_INTERVAL = TimeValue.timeValueSeconds(5); // TODO: this value is still not final
    public static TimeValue STATELESS_MIN_NON_FAST_REFRESH_INTERVAL = TimeValue.timeValueSeconds(5);
    public static final Setting<TimeValue> INDEX_REFRESH_INTERVAL_SETTING = Setting.timeSetting("index.refresh_interval", (settings) -> {
        if (EXISTING_SHARDS_ALLOCATOR_SETTING.get(settings).equals("stateless") && INDEX_FAST_REFRESH_SETTING.get(settings) == false) {
            return STATELESS_DEFAULT_REFRESH_INTERVAL;
        }
        return DEFAULT_REFRESH_INTERVAL;
    }, new RefreshIntervalValidator(), Property.Dynamic, Property.IndexScope, Property.ServerlessPublic);

    static class RefreshIntervalValidator implements Setting.Validator<TimeValue> {

        static final String STATELESS_ALLOW_INDEX_REFRESH_INTERVAL_OVERRIDE = "es.stateless.allow.index.refresh_interval.override";
        private static final boolean IS_OVERRIDE_ALLOWED = Booleans.parseBoolean(
            System.getProperty(STATELESS_ALLOW_INDEX_REFRESH_INTERVAL_OVERRIDE, "false")
        );

        @Override
        public void validate(TimeValue value) {}

        @Override
        public void validate(final TimeValue value, final Map<Setting<?>, Object> settings) {
            final String existingShardsAllocator = (String) settings.get(EXISTING_SHARDS_ALLOCATOR_SETTING);
            final Boolean fastRefresh = (Boolean) settings.get(INDEX_FAST_REFRESH_SETTING);
            final IndexVersion indexVersion = (IndexVersion) settings.get(SETTING_INDEX_VERSION_CREATED);

            if (existingShardsAllocator.equals("stateless")
                && fastRefresh == false
                && value.compareTo(TimeValue.ZERO) > 0
                && value.compareTo(STATELESS_MIN_NON_FAST_REFRESH_INTERVAL) < 0
                && indexVersion.after(IndexVersions.V_8_10_0)) {

                if (IS_OVERRIDE_ALLOWED == false) {
                    throw new IllegalArgumentException(
                        "index setting ["
                            + IndexSettings.INDEX_REFRESH_INTERVAL_SETTING.getKey()
                            + "="
                            + value
                            + "] should be either "
                            + TimeValue.MINUS_ONE
                            + " or equal to or greater than "
                            + STATELESS_MIN_NON_FAST_REFRESH_INTERVAL
                    );
                }
            }
        }

        @Override
        public Iterator<Setting<?>> settings() {
            return REFRESH_INTERVAL_VALIDATOR_SETTINGS_LIST.iterator();
        }
    }

    private static final List<Setting<?>> REFRESH_INTERVAL_VALIDATOR_SETTINGS_LIST = List.of(
        EXISTING_SHARDS_ALLOCATOR_SETTING,
        INDEX_FAST_REFRESH_SETTING,
        SETTING_INDEX_VERSION_CREATED
    );

    public static final Setting<ByteSizeValue> INDEX_TRANSLOG_FLUSH_THRESHOLD_SIZE_SETTING = Setting.byteSizeSetting(
        "index.translog.flush_threshold_size",
        /*
         * Prevent the translog from growing over 10GB or 20% of the recommended shard size of 50GB. This helps bound the maximum disk usage
         * overhead of translogs.
         */
        ByteSizeValue.of(10, ByteSizeUnit.GB),
        /*
         * An empty translog occupies 55 bytes on disk. If the flush threshold is below this, the flush thread
         * can get stuck in an infinite loop as the shouldPeriodicallyFlush can still be true after flushing.
         * However, small thresholds are useful for testing so we do not add a large lower bound here.
         */
        ByteSizeValue.ofBytes(Translog.DEFAULT_HEADER_SIZE_IN_BYTES + 1),
        ByteSizeValue.ofBytes(Long.MAX_VALUE),
        Property.Dynamic,
        Property.IndexScope
    );

    public static final Setting<TimeValue> INDEX_TRANSLOG_FLUSH_THRESHOLD_AGE_SETTING = Setting.timeSetting(
        "index.translog.flush_threshold_age",
        /*
         * Flush at least every minute by default. This gives a first order approximation of the maximum time it takes to replay translogs
         * of about one minute as well. In practice, this is not exactly true since replaying translogs is not as concurrent as indexing,
         * especially as Elasticsearch bounds the maximum number of concurrent replays of translogs, but it should still be a good enough
         * approximation.
         */
        new TimeValue(1, TimeUnit.MINUTES),
        new TimeValue(1, TimeUnit.SECONDS),
        new TimeValue(1, TimeUnit.HOURS),
        Property.Dynamic,
        Property.IndexScope
    );

    /**
     * The minimum size of a merge that triggers a flush in order to free resources
     */
    public static final Setting<ByteSizeValue> INDEX_FLUSH_AFTER_MERGE_THRESHOLD_SIZE_SETTING = Setting.byteSizeSetting(
        "index.flush_after_merge",
        ByteSizeValue.of(512, ByteSizeUnit.MB),
        ByteSizeValue.ZERO, // always flush after merge
        ByteSizeValue.ofBytes(Long.MAX_VALUE), // never flush after merge
        Property.Dynamic,
        Property.IndexScope
    );

    /**
     * The maximum size of a translog generation. This is independent of the maximum size of
     * translog operations that have not been flushed.
     */
    public static final Setting<ByteSizeValue> INDEX_TRANSLOG_GENERATION_THRESHOLD_SIZE_SETTING = Setting.byteSizeSetting(
        "index.translog.generation_threshold_size",
        ByteSizeValue.of(64, ByteSizeUnit.MB),
        /*
         * An empty translog occupies 55 bytes on disk. If the generation threshold is
         * below this, the flush thread can get stuck in an infinite loop repeatedly
         * rolling the generation as every new generation will already exceed the
         * generation threshold. However, small thresholds are useful for testing so we
         * do not add a large lower bound here.
         */
        ByteSizeValue.ofBytes(Translog.DEFAULT_HEADER_SIZE_IN_BYTES + 1),
        ByteSizeValue.ofBytes(Long.MAX_VALUE),
        Property.Dynamic,
        Property.IndexScope
    );

    /**
     * Index setting to enable / disable deletes garbage collection.
     * This setting is realtime updateable
     */
    public static final TimeValue DEFAULT_GC_DELETES = TimeValue.timeValueSeconds(60);
    public static final Setting<TimeValue> INDEX_GC_DELETES_SETTING = Setting.timeSetting(
        "index.gc_deletes",
        DEFAULT_GC_DELETES,
        new TimeValue(-1, TimeUnit.MILLISECONDS),
        Property.Dynamic,
        Property.IndexScope
    );

    /**
     * Specifies if the index should use soft-delete instead of hard-delete for update/delete operations.
     * Soft-deletes is enabled by default for 7.0 indices and mandatory for 8.0 indices.
     */
    public static final Setting<Boolean> INDEX_SOFT_DELETES_SETTING = Setting.boolSetting(
        "index.soft_deletes.enabled",
        true,
        Property.IndexScope,
        Property.Final
    );

    /**
     * Controls how many soft-deleted documents will be kept around before being merged away. Keeping more deleted
     * documents increases the chance of operation-based recoveries and allows querying a longer history of documents.
     * If soft-deletes is enabled, an engine by default will retain all operations up to the global checkpoint.
     **/
    public static final Setting<Long> INDEX_SOFT_DELETES_RETENTION_OPERATIONS_SETTING = Setting.longSetting(
        "index.soft_deletes.retention.operations",
        0,
        0,
        Property.IndexScope,
        Property.Dynamic
    );

    /**
     * Controls how long translog files that are no longer needed for persistence reasons
     * will be kept around before being deleted. Keeping more files is useful to increase
     * the chance of ops based recoveries for indices with soft-deletes disabled.
     * TODO: Remove this setting in 9.0.
     **/
    public static final Setting<TimeValue> INDEX_TRANSLOG_RETENTION_AGE_SETTING = Setting.timeSetting(
        "index.translog.retention.age",
        TimeValue.MINUS_ONE,
        TimeValue.MINUS_ONE,
        Property.Dynamic,
        Property.IndexScope
    );

    /**
     * Controls how many translog files that are no longer needed for persistence reasons
     * will be kept around before being deleted. Keeping more files is useful to increase
     * the chance of ops based recoveries for indices with soft-deletes disabled.
     * TODO: Remove this setting in 9.0.
     **/
    public static final Setting<ByteSizeValue> INDEX_TRANSLOG_RETENTION_SIZE_SETTING = Setting.byteSizeSetting(
        "index.translog.retention.size",
        settings -> "-1",
        Property.Dynamic,
        Property.IndexScope
    );

    /**
     * Controls the maximum length of time since a retention lease is created or renewed before it is considered expired.
     */
    public static final Setting<TimeValue> INDEX_SOFT_DELETES_RETENTION_LEASE_PERIOD_SETTING = Setting.timeSetting(
        "index.soft_deletes.retention_lease.period",
        TimeValue.timeValueHours(12),
        TimeValue.ZERO,
        Property.Dynamic,
        Property.IndexScope
    );

    /**
     * The maximum number of refresh listeners allows on this shard.
     */
    public static final Setting<Integer> MAX_REFRESH_LISTENERS_PER_SHARD = Setting.intSetting(
        "index.max_refresh_listeners",
        1000,
        0,
        Property.Dynamic,
        Property.IndexScope
    );

    /**
     * The maximum number of slices allowed in a scroll request
     */
    public static final Setting<Integer> MAX_SLICES_PER_SCROLL = Setting.intSetting(
        "index.max_slices_per_scroll",
        1024,
        1,
        Property.Dynamic,
        Property.IndexScope
    );

    /**
     * The maximum length of regex string allowed in a regexp query.
     */
    public static final Setting<Integer> MAX_REGEX_LENGTH_SETTING = Setting.intSetting(
        "index.max_regex_length",
        1000,
        1,
        Property.Dynamic,
        Property.IndexScope
    );

    public static final Setting<String> DEFAULT_PIPELINE = Setting.simpleString(
        "index.default_pipeline",
        IngestService.NOOP_PIPELINE_NAME,
        Property.Dynamic,
        Property.IndexScope,
        Property.ServerlessPublic
    );

    public static final Setting<String> FINAL_PIPELINE = Setting.simpleString(
        "index.final_pipeline",
        IngestService.NOOP_PIPELINE_NAME,
        Property.Dynamic,
        Property.IndexScope,
        Property.ServerlessPublic
    );

    /**
     * Determines a balance between file-based and operations-based peer recoveries. The number of operations that will be used in an
     * operations-based peer recovery is limited to this proportion of the total number of documents in the shard (including deleted
     * documents) on the grounds that a file-based peer recovery may copy all of the documents in the shard over to the new peer, but is
     * significantly faster than replaying the missing operations on the peer, so once a peer falls far enough behind the primary it makes
     * more sense to copy all the data over again instead of replaying history.
     *
     * Defaults to retaining history for up to 10% of the documents in the shard. This can only be changed in tests, since this setting is
     * intentionally unregistered.
     */
    public static final Setting<Double> FILE_BASED_RECOVERY_THRESHOLD_SETTING = Setting.doubleSetting(
        "index.recovery.file_based_threshold",
        0.1d,
        0.0d,
        Setting.Property.IndexScope
    );

    /**
     * This index setting is intentionally undocumented and should be used as an escape hatch to disable BloomFilter of the
     * _id field of non-data-stream indices, which is enabled by default. This setting doesn't affect data-stream indices.
     */
    public static final Setting<Boolean> BLOOM_FILTER_ID_FIELD_ENABLED_SETTING = Setting.boolSetting(
        "index.bloom_filter_for_id_field.enabled",
        true,
        Setting.Property.Dynamic,
        Setting.Property.IndexScope,
        Property.DeprecatedWarning
    );
    public static final String LIFECYCLE_ORIGINATION_DATE = "index.lifecycle.origination_date";
    public static final Setting<Long> LIFECYCLE_ORIGINATION_DATE_SETTING = Setting.longSetting(
        LIFECYCLE_ORIGINATION_DATE,
        -1,
        -1,
        Property.Dynamic,
        Property.IndexScope,
        Property.ServerlessPublic
    );
    public static final String LIFECYCLE_PARSE_ORIGINATION_DATE = "index.lifecycle.parse_origination_date";
    public static final Setting<Boolean> LIFECYCLE_PARSE_ORIGINATION_DATE_SETTING = Setting.boolSetting(
        LIFECYCLE_PARSE_ORIGINATION_DATE,
        false,
        Property.Dynamic,
        Property.IndexScope
    );

    public static final String PREFER_ILM = "index.lifecycle.prefer_ilm";
    public static final Setting<Boolean> PREFER_ILM_SETTING = Setting.boolSetting(PREFER_ILM, true, Property.Dynamic, Property.IndexScope);

    /**
     * in time series mode, the start time of the index, timestamp must larger than start_time
     */
    public static final Setting<Instant> TIME_SERIES_START_TIME = Setting.dateSetting(
        "index.time_series.start_time",
        Instant.ofEpochMilli(DateUtils.MAX_MILLIS_BEFORE_MINUS_9999),
        v -> {},
        Property.IndexScope,
        Property.Final,
        Property.ServerlessPublic
    );

    /**
     * in time series mode, the end time of the index, timestamp must smaller than start_time
     */
    public static final Setting<Instant> TIME_SERIES_END_TIME = Setting.dateSetting(
        "index.time_series.end_time",
        Instant.ofEpochMilli(DateUtils.MAX_MILLIS_BEFORE_9999),
        new Setting.Validator<>() {
            @Override
            public void validate(Instant value) {}

            @Override
            public void validate(Instant value, Map<Setting<?>, Object> settings) {
                Instant startTime = (Instant) settings.get(TIME_SERIES_START_TIME);
                if (startTime.toEpochMilli() > value.toEpochMilli()) {
                    throw new IllegalArgumentException("index.time_series.end_time must be larger than index.time_series.start_time");
                }
            }

            @Override
            public Iterator<Setting<?>> settings() {
                List<Setting<?>> settings = List.of(TIME_SERIES_START_TIME);
                return settings.iterator();
            }
        },
        Property.IndexScope,
        Property.Dynamic,
        Property.ServerlessPublic
    );

    // TODO: deprecate this setting as this was designed as an opt-out and name of the setting is tied actual name of the codec:
    public static final Setting<Boolean> TIME_SERIES_ES87TSDB_CODEC_ENABLED_SETTING = Setting.boolSetting(
        "index.time_series.es87tsdb_codec.enabled",
        true,
        Property.IndexScope,
        Property.Final
    );

    /**
     * Returns <code>true</code> if TSDB encoding is enabled. The default is <code>true</code>
     */
    public boolean isES87TSDBCodecEnabled() {
        return es87TSDBCodecEnabled;
    }

    public static final Setting<Boolean> LOGSDB_ROUTE_ON_SORT_FIELDS = Setting.boolSetting(
        "index.logsdb.route_on_sort_fields",
        false,
        Property.IndexScope,
        Property.Final
    );

    public static final Setting<Boolean> LOGSDB_ADD_HOST_NAME_FIELD = Setting.boolSetting(
        "index.logsdb.add_host_name_field",
        false,
        Property.IndexScope,
        Property.PrivateIndex,
        Property.Final
    );

    public static final Setting<Boolean> LOGSDB_SORT_ON_HOST_NAME = Setting.boolSetting(
        "index.logsdb.sort_on_host_name",
        false,
        Property.IndexScope,
        Property.PrivateIndex,
        Property.Final
    );

    public static final Setting<Boolean> LOGSDB_SORT_ON_MESSAGE_TEMPLATE = Setting.boolSetting(
        "index.logsdb.sort_on_message_template",
        false,
        Property.IndexScope,
        Property.PrivateIndex,
        Property.Final
    );

<<<<<<< HEAD
    public static final Setting<Boolean> USE_DOC_VALUES_SKIPPER = Setting.boolSetting("index.mapping.use_doc_values_skipper", s -> {
        if (DiscoveryNode.isStateless(s)) {
            return SETTING_INDEX_VERSION_CREATED.get(s).onOrAfter(IndexVersions.STATELESS_SKIPPERS_ENABLED_BY_DEFAULT) ? "true" : "false";
        } else {
            return SETTING_INDEX_VERSION_CREATED.get(s).onOrAfter(IndexVersions.SKIPPERS_ENABLED_BY_DEFAULT) ? "true" : "false";
        }
    }, Property.IndexScope, Property.Final);

=======
>>>>>>> 1cc80b27
    public static final boolean TSDB_SYNTHETIC_ID_FEATURE_FLAG = new FeatureFlag("tsdb_synthetic_id").isEnabled();
    public static final Setting<Boolean> USE_SYNTHETIC_ID = Setting.boolSetting(
        "index.mapping.use_synthetic_id",
        false,
        new Setting.Validator<>() {
            @Override
            public void validate(Boolean enabled) {
                if (enabled) {
                    if (TSDB_SYNTHETIC_ID_FEATURE_FLAG == false) {
                        throw new IllegalArgumentException(
                            String.format(
                                Locale.ROOT,
                                "The setting [%s] is only permitted when the feature flag is enabled.",
                                USE_SYNTHETIC_ID.getKey()
                            )
                        );
                    }
                }
            }

            @Override
            public void validate(Boolean enabled, Map<Setting<?>, Object> settings) {
                if (enabled) {
                    // Verify if index mode is TIME_SERIES
                    var indexMode = (IndexMode) settings.get(MODE);
                    if (indexMode != IndexMode.TIME_SERIES) {
                        throw new IllegalArgumentException(
                            String.format(
                                Locale.ROOT,
                                "The setting [%s] is only permitted when [%s] is set to [%s]. Current mode: [%s].",
                                USE_SYNTHETIC_ID.getKey(),
                                MODE.getKey(),
                                IndexMode.TIME_SERIES.name(),
                                indexMode.name()
                            )
                        );
                    }
                }
            }

            @Override
            public Iterator<Setting<?>> settings() {
                List<Setting<?>> list = List.of(MODE);
                return list.iterator();
            }
        },
        Property.IndexScope,
        Property.Final
    );

    /**
     * The {@link IndexMode "mode"} of the index.
     */
    public static final Setting<IndexMode> MODE = Setting.enumSetting(
        IndexMode.class,
        "index.mode",
        IndexMode.STANDARD,
        new Setting.Validator<>() {
            @Override
            public void validate(IndexMode value) {}

            @Override
            public void validate(IndexMode value, Map<Setting<?>, Object> settings) {
                value.validateWithOtherSettings(settings);
            }

            @Override
            public Iterator<Setting<?>> settings() {
                return IndexMode.VALIDATE_WITH_SETTINGS.iterator();
            }
        },
        Property.IndexScope,
        Property.Final,
        Property.ServerlessPublic
    );

    public static final boolean DOC_VALUES_SKIPPER = new FeatureFlag("doc_values_skipper").isEnabled();
    public static final Setting<Boolean> USE_DOC_VALUES_SKIPPER = Setting.boolSetting("index.mapping.use_doc_values_skipper", s -> {
        IndexVersion iv = SETTING_INDEX_VERSION_CREATED.get(s);
        if (MODE.get(s) == IndexMode.TIME_SERIES) {
            if (iv.onOrAfter(IndexVersions.SKIPPERS_ENABLED_BY_DEFAULT)) {
                return "true";
            }
            return "false";
        }
        if (iv.onOrAfter(IndexVersions.SKIPPERS_ENABLED_BY_DEFAULT) && iv.before(IndexVersions.SKIPPER_DEFAULTS_ONLY_ON_TSDB)) {
            return "true";
        }
        return "false";
    }, Property.IndexScope, Property.Final);

    public static final Setting<SourceFieldMapper.Mode> INDEX_MAPPER_SOURCE_MODE_SETTING = Setting.enumSetting(
        SourceFieldMapper.Mode.class,
        settings -> {
            final IndexMode indexMode = IndexSettings.MODE.get(settings);
            return indexMode.defaultSourceMode().name();
        },
        "index.mapping.source.mode",
        value -> {},
        Setting.Property.Final,
        Setting.Property.IndexScope,
        Setting.Property.ServerlessPublic
    );

    public static final Setting<Boolean> RECOVERY_USE_SYNTHETIC_SOURCE_SETTING = Setting.boolSetting(
        "index.recovery.use_synthetic_source",
        settings -> {
            boolean isNewIndexVersion = SETTING_INDEX_VERSION_CREATED.get(settings)
                .onOrAfter(IndexVersions.USE_SYNTHETIC_SOURCE_FOR_RECOVERY_BY_DEFAULT);
            boolean isIndexVersionInBackportRange = SETTING_INDEX_VERSION_CREATED.get(settings)
                .between(IndexVersions.USE_SYNTHETIC_SOURCE_FOR_RECOVERY_BY_DEFAULT_BACKPORT, IndexVersions.UPGRADE_TO_LUCENE_10_0_0);

            boolean useSyntheticRecoverySource = isNewIndexVersion || isIndexVersionInBackportRange;
            return String.valueOf(
                useSyntheticRecoverySource
                    && Objects.equals(INDEX_MAPPER_SOURCE_MODE_SETTING.get(settings), SourceFieldMapper.Mode.SYNTHETIC)
            );

        },
        new Setting.Validator<>() {
            @Override
            public void validate(Boolean value) {}

            @Override
            public void validate(Boolean enabled, Map<Setting<?>, Object> settings) {
                if (enabled == false) {
                    return;
                }

                // Verify if synthetic source is enabled on the index; fail if it is not
                var indexMode = (IndexMode) settings.get(MODE);
                if (indexMode.defaultSourceMode() != SourceFieldMapper.Mode.SYNTHETIC) {
                    var sourceMode = (SourceFieldMapper.Mode) settings.get(INDEX_MAPPER_SOURCE_MODE_SETTING);
                    if (sourceMode != SourceFieldMapper.Mode.SYNTHETIC) {
                        throw new IllegalArgumentException(
                            String.format(
                                Locale.ROOT,
                                "The setting [%s] is only permitted when [%s] is set to [%s]. Current mode: [%s].",
                                RECOVERY_USE_SYNTHETIC_SOURCE_SETTING.getKey(),
                                INDEX_MAPPER_SOURCE_MODE_SETTING.getKey(),
                                SourceFieldMapper.Mode.SYNTHETIC.name(),
                                sourceMode.name()
                            )
                        );
                    }
                }
            }

            @Override
            public Iterator<Setting<?>> settings() {
                List<Setting<?>> res = List.of(INDEX_MAPPER_SOURCE_MODE_SETTING, MODE);
                return res.iterator();
            }
        },
        Property.IndexScope,
        Property.Final
    );

    public static final Setting<Boolean> USE_TIME_SERIES_DOC_VALUES_FORMAT_SETTING = Setting.boolSetting(
        "index.use_time_series_doc_values_format",
        settings -> {
            if (settings == null) {
                return Boolean.FALSE.toString();
            }
            var indexMode = IndexSettings.MODE.get(settings);
            return Boolean.toString(indexMode.useTimeSeriesDocValuesCodec());
        },
        Property.IndexScope,
        Property.Final
    );

    public static final Setting<Boolean> USE_TIME_SERIES_DOC_VALUES_FORMAT_LARGE_BLOCK_SIZE = Setting.boolSetting(
        "index.use_time_series_doc_values_format_large_block_size",
        settings -> {
            if (settings == null) {
                return Boolean.FALSE.toString();
            }
            var indexMode = IndexSettings.MODE.get(settings);
            return Boolean.toString(indexMode == IndexMode.TIME_SERIES);
        },
        Property.IndexScope,
        Property.Final
    );

    /**
     * Legacy index setting, kept for 7.x BWC compatibility. This setting has no effect in 8.x. Do not use.
     * TODO: Remove in 9.0
     */
    @Deprecated
    public static final Setting<Integer> MAX_ADJACENCY_MATRIX_FILTERS_SETTING = Setting.intSetting(
        "index.max_adjacency_matrix_filters",
        100,
        2,
        Property.Dynamic,
        Property.IndexScope,
        Property.IndexSettingDeprecatedInV7AndRemovedInV8
    );

    public static final Setting<Boolean> USE_ES_812_POSTINGS_FORMAT = Setting.boolSetting("index.use_legacy_postings_format", settings -> {
        if (settings == null) {
            return Boolean.FALSE.toString();
        }
        IndexMode indexMode = IndexSettings.MODE.get(settings);
        return Boolean.toString(indexMode.useEs812PostingsFormat());
    }, Property.IndexScope, Property.Final);

    /**
     * The `index.mapping.ignore_above` setting defines the maximum length for the content of a field that will be indexed
     * or stored. If the length of the field’s content exceeds this limit, the field value will be ignored during indexing.
     * This setting is useful for `keyword`, `flattened`, and `wildcard` fields where very large values are undesirable.
     * It allows users to manage the size of indexed data by skipping fields with excessively long content. As an index-level
     * setting, it applies to all `keyword` and `wildcard` fields, as well as to keyword values within `flattened` fields.
     * When it comes to arrays, the `ignore_above` setting applies individually to each element of the array. If any element's
     * length exceeds the specified limit, only that element will be ignored during indexing, while the rest of the array will
     * still be processed. This behavior is consistent with the field-level `ignore_above` setting.
     * This setting can be overridden at the field level by specifying a custom `ignore_above` value in the field mapping.
     * <p>
     * Example usage:
     * <pre>
     * "index.mapping.ignore_above": 256
     * </pre>
     * <p>
     * NOTE: The value for `ignore_above` is the _character count_, but Lucene counts
     * bytes. Here we set the limit to `32766 / 4 = 8191` since UTF-8 characters may
     * occupy at most 4 bytes.
     */

    public static final Setting<Integer> IGNORE_ABOVE_SETTING = Setting.intSetting(
        "index.mapping.ignore_above",
        settings -> String.valueOf(getIgnoreAboveDefaultValue(settings)),
        0,
        Integer.MAX_VALUE,
        Property.IndexScope,
        Property.ServerlessPublic
    );

    private static int getIgnoreAboveDefaultValue(final Settings settings) {
        if (settings == null) {
            return Mapper.IgnoreAbove.IGNORE_ABOVE_DEFAULT_VALUE;
        }
        return Mapper.IgnoreAbove.getIgnoreAboveDefaultValue(
            IndexSettings.MODE.get(settings),
            IndexMetadata.SETTING_INDEX_VERSION_CREATED.get(settings)
        );
    }

    public static final Setting<SeqNoFieldMapper.SeqNoIndexOptions> SEQ_NO_INDEX_OPTIONS_SETTING = Setting.enumSetting(
        SeqNoFieldMapper.SeqNoIndexOptions.class,
        settings -> {
            final IndexMode indexMode = IndexSettings.MODE.get(settings);
            if ((indexMode == IndexMode.LOGSDB || indexMode == IndexMode.TIME_SERIES)
                && IndexMetadata.SETTING_INDEX_VERSION_CREATED.get(settings).onOrAfter(IndexVersions.SEQ_NO_WITHOUT_POINTS)) {
                return SeqNoFieldMapper.SeqNoIndexOptions.DOC_VALUES_ONLY.toString();
            } else {
                return SeqNoFieldMapper.SeqNoIndexOptions.POINTS_AND_DOC_VALUES.toString();
            }
        },
        "index.seq_no.index_options",
        value -> {},
        Property.IndexScope,
        Property.Final
    );

    public static final Setting<Boolean> INDEX_MAPPING_EXCLUDE_SOURCE_VECTORS_SETTING = Setting.boolSetting(
        "index.mapping.exclude_source_vectors",
        settings -> String.valueOf(SETTING_INDEX_VERSION_CREATED.get(settings).onOrAfter(IndexVersions.EXCLUDE_SOURCE_VECTORS_DEFAULT)),
        Property.IndexScope,
        Property.Final,
        Property.ServerlessPublic
    );

    private final Index index;
    private final IndexVersion version;
    private final Logger logger;
    private final String nodeName;
    private final Settings nodeSettings;
    private final int numberOfShards;
    /**
     * The {@link IndexMode "mode"} of the index.
     */
    private final IndexMode mode;
    /**
     * The bounds for {@code @timestamp} on this index or
     * {@code null} if there are no bounds.
     */
    private volatile TimestampBounds timestampBounds;

    // volatile fields are updated via #updateIndexMetadata(IndexMetadata) under lock
    private volatile Settings settings;
    private volatile IndexMetadata indexMetadata;
    private volatile List<String> defaultFields;
    private final boolean queryStringLenient;
    private final boolean queryStringAnalyzeWildcard;
    private final boolean queryStringAllowLeadingWildcard;
    private final boolean defaultAllowUnmappedFields;
    private volatile Translog.Durability durability;
    private volatile TimeValue syncInterval;
    private volatile TimeValue refreshInterval;
    private final boolean fastRefresh;
    private volatile ByteSizeValue flushThresholdSize;
    private volatile TimeValue flushThresholdAge;
    private volatile ByteSizeValue generationThresholdSize;
    private volatile ByteSizeValue flushAfterMergeThresholdSize;
    private final MergeSchedulerConfig mergeSchedulerConfig;
    private final MergePolicyConfig mergePolicyConfig;
    private final IndexSortConfig indexSortConfig;
    private final IndexScopedSettings scopedSettings;
    private long gcDeletesInMillis = DEFAULT_GC_DELETES.millis();
    private final boolean softDeleteEnabled;
    private volatile long softDeleteRetentionOperations;
    private final boolean es87TSDBCodecEnabled;
    private final boolean logsdbRouteOnSortFields;
    private final boolean logsdbSortOnHostName;
    private final boolean logsdbAddHostNameField;
    private volatile long retentionLeaseMillis;

    /**
     * The maximum age of a retention lease before it is considered expired.
     *
     * @return the maximum age
     */
    public long getRetentionLeaseMillis() {
        return retentionLeaseMillis;
    }

    private void setRetentionLeaseMillis(final TimeValue retentionLease) {
        this.retentionLeaseMillis = retentionLease.millis();
    }

    private volatile boolean warmerEnabled;
    private volatile int maxResultWindow;
    private volatile int maxInnerResultWindow;
    private volatile int maxRescoreWindow;
    private volatile int maxDocvalueFields;
    private volatile int maxScriptFields;
    private volatile int maxTokenCount;
    private volatile int maxNgramDiff;
    private volatile int maxShingleDiff;
    private volatile DenseVectorFieldMapper.FilterHeuristic hnswFilterHeuristic;
    private volatile boolean earlyTermination;
    private volatile TimeValue searchIdleAfter;
    private volatile int maxAnalyzedOffset;
    private volatile boolean weightMatchesEnabled;
    private volatile int maxTermsCount;
    private volatile String defaultPipeline;
    private volatile String requiredPipeline;
    private volatile long mappingNestedFieldsLimit;
    private volatile long mappingNestedParentsLimit;
    private volatile long mappingNestedDocsLimit;
    private volatile long mappingTotalFieldsLimit;
    private volatile boolean ignoreDynamicFieldsBeyondLimit;
    private volatile boolean ignoreDynamicFieldNamesBeyondLimit;
    private volatile long mappingDepthLimit;
    private volatile long mappingFieldNameLengthLimit;
    private volatile long mappingDimensionFieldsLimit;
    private volatile boolean skipIgnoredSourceWrite;
    private volatile boolean skipIgnoredSourceRead;
    private final SourceFieldMapper.Mode indexMappingSourceMode;
    private final boolean recoverySourceEnabled;
    private final boolean recoverySourceSyntheticEnabled;
    private final boolean useDocValuesSkipper;
    private final boolean useDocValuesSkipperForHostname;
    private final boolean useTimeSeriesSyntheticId;
    private final boolean useTimeSeriesDocValuesFormat;
    private final boolean useTimeSeriesDocValuesFormatLargeBlockSize;
    private final boolean useEs812PostingsFormat;

    /**
     * The maximum number of refresh listeners allows on this shard.
     */
    private volatile int maxRefreshListeners;
    /**
     * The maximum number of slices allowed in a scroll request.
     */
    private volatile int maxSlicesPerScroll;

    /**
     * The maximum length of regex string allowed in a regexp query.
     */
    private volatile int maxRegexLength;

    private final IndexRouting indexRouting;
    private final SeqNoFieldMapper.SeqNoIndexOptions seqNoIndexOptions;

    /**
     * The default mode for storing source, for all mappers not overriding this setting.
     * This is only relevant for indexes configured with synthetic-source code.
     */
    public Mapper.SourceKeepMode sourceKeepMode() {
        return sourceKeepMode;
    }

    private final Mapper.SourceKeepMode sourceKeepMode;

    /**
     * Returns the default search fields for this index.
     */
    public List<String> getDefaultFields() {
        return defaultFields;
    }

    private void setDefaultFields(List<String> defaultFields) {
        this.defaultFields = defaultFields;
    }

    /**
     * Returns <code>true</code> if query string parsing should be lenient. The default is <code>false</code>
     */
    public boolean isQueryStringLenient() {
        return queryStringLenient;
    }

    /**
     * Returns <code>true</code> if the query string should analyze wildcards. The default is <code>false</code>
     */
    public boolean isQueryStringAnalyzeWildcard() {
        return queryStringAnalyzeWildcard;
    }

    /**
     * Returns <code>true</code> if the query string parser should allow leading wildcards. The default is <code>true</code>
     */
    public boolean isQueryStringAllowLeadingWildcard() {
        return queryStringAllowLeadingWildcard;
    }

    /**
     * Returns <code>true</code> if queries should be lenient about unmapped fields. The default is <code>true</code>
     */
    public boolean isDefaultAllowUnmappedFields() {
        return defaultAllowUnmappedFields;
    }

    /**
     * Returns <code>true</code> if routing on sort fields is enabled for LogsDB. The default is <code>false</code>
     */
    public boolean logsdbRouteOnSortFields() {
        return logsdbRouteOnSortFields;
    }

    /**
     * Returns <code>true</code> if the index is in logsdb mode and needs a [host.name] keyword field. The default is <code>false</code>
     */
    public boolean logsdbAddHostNameField() {
        return logsdbAddHostNameField;
    }

    /**
     * Creates a new {@link IndexSettings} instance. The given node settings will be merged with the settings in the metadata
     * while index level settings will overwrite node settings.
     *
     * @param indexMetadata the index metadata this settings object is associated with
     * @param nodeSettings the nodes settings this index is allocated on.
     */
    public IndexSettings(final IndexMetadata indexMetadata, final Settings nodeSettings) {
        this(indexMetadata, nodeSettings, IndexScopedSettings.DEFAULT_SCOPED_SETTINGS);
    }

    /**
     * Creates a new {@link IndexSettings} instance. The given node settings will be merged with the settings in the metadata
     * while index level settings will overwrite node settings.
     *
     * @param indexMetadata the index metadata this settings object is associated with
     * @param nodeSettings the nodes settings this index is allocated on.
     */
    public IndexSettings(final IndexMetadata indexMetadata, final Settings nodeSettings, IndexScopedSettings indexScopedSettings) {
        scopedSettings = indexScopedSettings.copy(nodeSettings, indexMetadata);
        this.nodeSettings = nodeSettings;
        this.settings = Settings.builder().put(nodeSettings).put(indexMetadata.getSettings()).build();
        this.index = indexMetadata.getIndex();
        version = SETTING_INDEX_VERSION_CREATED.get(settings);
        logger = Loggers.getLogger(getClass(), index);
        nodeName = Node.NODE_NAME_SETTING.get(settings);
        this.indexMetadata = indexMetadata;
        numberOfShards = settings.getAsInt(IndexMetadata.SETTING_NUMBER_OF_SHARDS, null);
        mode = scopedSettings.get(MODE);
        this.timestampBounds = mode.getTimestampBound(indexMetadata);
        if (timestampBounds != null) {
            scopedSettings.addSettingsUpdateConsumer(IndexSettings.TIME_SERIES_END_TIME, endTime -> {
                this.timestampBounds = TimestampBounds.updateEndTime(this.timestampBounds, endTime);
            });
        }
        this.queryStringLenient = QUERY_STRING_LENIENT_SETTING.get(settings);
        this.queryStringAnalyzeWildcard = QUERY_STRING_ANALYZE_WILDCARD.get(nodeSettings);
        this.queryStringAllowLeadingWildcard = QUERY_STRING_ALLOW_LEADING_WILDCARD.get(nodeSettings);
        this.defaultAllowUnmappedFields = scopedSettings.get(ALLOW_UNMAPPED);
        this.durability = scopedSettings.get(INDEX_TRANSLOG_DURABILITY_SETTING);
        defaultFields = scopedSettings.get(DEFAULT_FIELD_SETTING);
        syncInterval = INDEX_TRANSLOG_SYNC_INTERVAL_SETTING.get(settings);
        refreshInterval = scopedSettings.get(INDEX_REFRESH_INTERVAL_SETTING);
        fastRefresh = scopedSettings.get(INDEX_FAST_REFRESH_SETTING);
        if (fastRefresh) {
            if (DiscoveryNode.isStateless(nodeSettings) == false) {
                throw new IllegalArgumentException(INDEX_FAST_REFRESH_SETTING.getKey() + " is allowed only in stateless");
            }
            if (indexMetadata.isSystem() == false) {
                throw new IllegalArgumentException(INDEX_FAST_REFRESH_SETTING.getKey() + " is allowed only for system indices");
            }
        }
        flushThresholdSize = scopedSettings.get(INDEX_TRANSLOG_FLUSH_THRESHOLD_SIZE_SETTING);
        flushThresholdAge = scopedSettings.get(INDEX_TRANSLOG_FLUSH_THRESHOLD_AGE_SETTING);
        generationThresholdSize = scopedSettings.get(INDEX_TRANSLOG_GENERATION_THRESHOLD_SIZE_SETTING);
        flushAfterMergeThresholdSize = scopedSettings.get(INDEX_FLUSH_AFTER_MERGE_THRESHOLD_SIZE_SETTING);
        mergeSchedulerConfig = new MergeSchedulerConfig(this);
        gcDeletesInMillis = scopedSettings.get(INDEX_GC_DELETES_SETTING).getMillis();
        softDeleteEnabled = scopedSettings.get(INDEX_SOFT_DELETES_SETTING);
        assert softDeleteEnabled || version.before(IndexVersions.V_8_0_0) : "soft deletes must be enabled in version " + version;
        softDeleteRetentionOperations = scopedSettings.get(INDEX_SOFT_DELETES_RETENTION_OPERATIONS_SETTING);
        retentionLeaseMillis = scopedSettings.get(INDEX_SOFT_DELETES_RETENTION_LEASE_PERIOD_SETTING).millis();
        warmerEnabled = scopedSettings.get(INDEX_WARMER_ENABLED_SETTING);
        maxResultWindow = scopedSettings.get(MAX_RESULT_WINDOW_SETTING);
        maxInnerResultWindow = scopedSettings.get(MAX_INNER_RESULT_WINDOW_SETTING);
        maxRescoreWindow = scopedSettings.get(MAX_RESCORE_WINDOW_SETTING);
        maxDocvalueFields = scopedSettings.get(MAX_DOCVALUE_FIELDS_SEARCH_SETTING);
        maxScriptFields = scopedSettings.get(MAX_SCRIPT_FIELDS_SETTING);
        maxTokenCount = scopedSettings.get(MAX_TOKEN_COUNT_SETTING);
        maxNgramDiff = scopedSettings.get(MAX_NGRAM_DIFF_SETTING);
        maxShingleDiff = scopedSettings.get(MAX_SHINGLE_DIFF_SETTING);
        maxRefreshListeners = scopedSettings.get(MAX_REFRESH_LISTENERS_PER_SHARD);
        maxSlicesPerScroll = scopedSettings.get(MAX_SLICES_PER_SCROLL);
        maxAnalyzedOffset = scopedSettings.get(MAX_ANALYZED_OFFSET_SETTING);
        weightMatchesEnabled = scopedSettings.get(WEIGHT_MATCHES_MODE_ENABLED_SETTING);
        maxTermsCount = scopedSettings.get(MAX_TERMS_COUNT_SETTING);
        maxRegexLength = scopedSettings.get(MAX_REGEX_LENGTH_SETTING);
        this.mergePolicyConfig = new MergePolicyConfig(logger, this);
        this.indexSortConfig = new IndexSortConfig(this);
        searchIdleAfter = scopedSettings.get(INDEX_SEARCH_IDLE_AFTER);
        defaultPipeline = scopedSettings.get(DEFAULT_PIPELINE);
        mappingNestedFieldsLimit = scopedSettings.get(INDEX_MAPPING_NESTED_FIELDS_LIMIT_SETTING);
        mappingNestedParentsLimit = scopedSettings.get(INDEX_MAPPING_NESTED_PARENTS_LIMIT_SETTING);
        mappingNestedDocsLimit = scopedSettings.get(INDEX_MAPPING_NESTED_DOCS_LIMIT_SETTING);
        mappingTotalFieldsLimit = scopedSettings.get(INDEX_MAPPING_TOTAL_FIELDS_LIMIT_SETTING);
        ignoreDynamicFieldsBeyondLimit = scopedSettings.get(INDEX_MAPPING_IGNORE_DYNAMIC_BEYOND_LIMIT_SETTING);
        ignoreDynamicFieldNamesBeyondLimit = scopedSettings.get(INDEX_MAPPING_IGNORE_DYNAMIC_BEYOND_FIELD_NAME_LENGTH_SETTING);
        mappingDepthLimit = scopedSettings.get(INDEX_MAPPING_DEPTH_LIMIT_SETTING);
        mappingFieldNameLengthLimit = scopedSettings.get(INDEX_MAPPING_FIELD_NAME_LENGTH_LIMIT_SETTING);
        mappingDimensionFieldsLimit = scopedSettings.get(INDEX_MAPPING_DIMENSION_FIELDS_LIMIT_SETTING);
        indexRouting = IndexRouting.fromIndexMetadata(indexMetadata);
        sourceKeepMode = scopedSettings.get(Mapper.SYNTHETIC_SOURCE_KEEP_INDEX_SETTING);
        es87TSDBCodecEnabled = scopedSettings.get(TIME_SERIES_ES87TSDB_CODEC_ENABLED_SETTING);
        logsdbRouteOnSortFields = scopedSettings.get(LOGSDB_ROUTE_ON_SORT_FIELDS);
        logsdbSortOnHostName = scopedSettings.get(LOGSDB_SORT_ON_HOST_NAME);
        logsdbAddHostNameField = scopedSettings.get(LOGSDB_ADD_HOST_NAME_FIELD);
        skipIgnoredSourceWrite = scopedSettings.get(IgnoredSourceFieldMapper.SKIP_IGNORED_SOURCE_WRITE_SETTING);
        skipIgnoredSourceRead = scopedSettings.get(IgnoredSourceFieldMapper.SKIP_IGNORED_SOURCE_READ_SETTING);
        hnswFilterHeuristic = scopedSettings.get(DenseVectorFieldMapper.HNSW_FILTER_HEURISTIC);
        earlyTermination = scopedSettings.get(DenseVectorFieldMapper.HNSW_EARLY_TERMINATION);
        indexMappingSourceMode = scopedSettings.get(INDEX_MAPPER_SOURCE_MODE_SETTING);
        recoverySourceEnabled = RecoverySettings.INDICES_RECOVERY_SOURCE_ENABLED_SETTING.get(nodeSettings);
        recoverySourceSyntheticEnabled = DiscoveryNode.isStateless(nodeSettings) == false
            && scopedSettings.get(RECOVERY_USE_SYNTHETIC_SOURCE_SETTING);
        useDocValuesSkipper = scopedSettings.get(USE_DOC_VALUES_SKIPPER);
        useDocValuesSkipperForHostname = USE_DOC_VALUES_SKIPPER.exists(settings)
            ? scopedSettings.get(USE_DOC_VALUES_SKIPPER)
            : version.onOrAfter(IndexVersions.SKIPPERS_ENABLED_BY_DEFAULT);
        seqNoIndexOptions = scopedSettings.get(SEQ_NO_INDEX_OPTIONS_SETTING);
        useTimeSeriesDocValuesFormat = scopedSettings.get(USE_TIME_SERIES_DOC_VALUES_FORMAT_SETTING);
        useTimeSeriesDocValuesFormatLargeBlockSize = scopedSettings.get(USE_TIME_SERIES_DOC_VALUES_FORMAT_LARGE_BLOCK_SIZE);
        useEs812PostingsFormat = scopedSettings.get(USE_ES_812_POSTINGS_FORMAT);
        final var useSyntheticId = IndexSettings.TSDB_SYNTHETIC_ID_FEATURE_FLAG && scopedSettings.get(USE_SYNTHETIC_ID);
        if (indexMetadata.useTimeSeriesSyntheticId() != useSyntheticId) {
            assert false;
            throw new IllegalArgumentException(
                String.format(
                    Locale.ROOT,
                    "The setting [%s] is set to [%s] but index metadata has a different value [%s].",
                    USE_SYNTHETIC_ID.getKey(),
                    useSyntheticId,
                    indexMetadata.useTimeSeriesSyntheticId()
                )
            );
        }
        if (useSyntheticId) {
            assert TSDB_SYNTHETIC_ID_FEATURE_FLAG;
            assert indexMetadata.useTimeSeriesSyntheticId();
            assert indexMetadata.getIndexMode() == IndexMode.TIME_SERIES : indexMetadata.getIndexMode();
            assert indexMetadata.getCreationVersion().onOrAfter(IndexVersions.TIME_SERIES_USE_SYNTHETIC_ID);
            useTimeSeriesSyntheticId = true;
        } else {
            useTimeSeriesSyntheticId = false;
        }
        if (recoverySourceSyntheticEnabled) {
            if (DiscoveryNode.isStateless(settings)) {
                throw new IllegalArgumentException("synthetic recovery source is only allowed in stateful");
            }
            // Verify that all nodes can handle this setting
            if (version.before(IndexVersions.USE_SYNTHETIC_SOURCE_FOR_RECOVERY)
                && version.between(
                    IndexVersions.USE_SYNTHETIC_SOURCE_FOR_RECOVERY_BACKPORT,
                    IndexVersions.UPGRADE_TO_LUCENE_10_0_0
                ) == false) {
                throw new IllegalArgumentException(
                    String.format(
                        Locale.ROOT,
                        "The setting [%s] is unavailable on this cluster because some nodes are running older "
                            + "versions that do not support it. Please upgrade all nodes to the latest version "
                            + "and try again.",
                        RECOVERY_USE_SYNTHETIC_SOURCE_SETTING.getKey()
                    )
                );
            }
        }

        scopedSettings.addSettingsUpdateConsumer(
            MergePolicyConfig.INDEX_COMPOUND_FORMAT_SETTING,
            mergePolicyConfig::setCompoundFormatThreshold
        );
        scopedSettings.addSettingsUpdateConsumer(MergePolicyConfig.INDEX_MERGE_POLICY_TYPE_SETTING, mergePolicyConfig::setMergePolicyType);
        scopedSettings.addSettingsUpdateConsumer(
            MergePolicyConfig.INDEX_MERGE_POLICY_DELETES_PCT_ALLOWED_SETTING,
            mergePolicyConfig::setDeletesPctAllowed
        );
        scopedSettings.addSettingsUpdateConsumer(
            MergePolicyConfig.INDEX_MERGE_POLICY_EXPUNGE_DELETES_ALLOWED_SETTING,
            mergePolicyConfig::setExpungeDeletesAllowed
        );
        scopedSettings.addSettingsUpdateConsumer(
            MergePolicyConfig.INDEX_MERGE_POLICY_FLOOR_SEGMENT_SETTING,
            mergePolicyConfig::setFloorSegmentSetting
        );
        scopedSettings.addSettingsUpdateConsumer(
            MergePolicyConfig.INDEX_MERGE_POLICY_MAX_MERGE_AT_ONCE_SETTING,
            mergePolicyConfig::setMaxMergesAtOnce
        );
        scopedSettings.addSettingsUpdateConsumer(MergePolicyConfig.INDEX_MERGE_POLICY_MAX_MERGE_AT_ONCE_EXPLICIT_SETTING, ignored -> {});
        scopedSettings.addSettingsUpdateConsumer(
            MergePolicyConfig.INDEX_MERGE_POLICY_MAX_MERGED_SEGMENT_SETTING,
            mergePolicyConfig::setMaxMergedSegment
        );
        scopedSettings.addSettingsUpdateConsumer(
            MergePolicyConfig.INDEX_MERGE_POLICY_SEGMENTS_PER_TIER_SETTING,
            mergePolicyConfig::setSegmentsPerTier
        );
        scopedSettings.addSettingsUpdateConsumer(
            MergePolicyConfig.INDEX_MERGE_POLICY_MERGE_FACTOR_SETTING,
            mergePolicyConfig::setMergeFactor
        );

        scopedSettings.addSettingsUpdateConsumer(
            MergeSchedulerConfig.MAX_THREAD_COUNT_SETTING,
            MergeSchedulerConfig.MAX_MERGE_COUNT_SETTING,
            mergeSchedulerConfig::setMaxThreadAndMergeCount
        );
        scopedSettings.addSettingsUpdateConsumer(MergeSchedulerConfig.AUTO_THROTTLE_SETTING, mergeSchedulerConfig::setAutoThrottle);
        scopedSettings.addSettingsUpdateConsumer(INDEX_TRANSLOG_DURABILITY_SETTING, this::setTranslogDurability);
        scopedSettings.addSettingsUpdateConsumer(INDEX_TRANSLOG_SYNC_INTERVAL_SETTING, this::setTranslogSyncInterval);
        scopedSettings.addSettingsUpdateConsumer(MAX_RESULT_WINDOW_SETTING, this::setMaxResultWindow);
        scopedSettings.addSettingsUpdateConsumer(MAX_INNER_RESULT_WINDOW_SETTING, this::setMaxInnerResultWindow);
        scopedSettings.addSettingsUpdateConsumer(MAX_RESCORE_WINDOW_SETTING, this::setMaxRescoreWindow);
        scopedSettings.addSettingsUpdateConsumer(MAX_DOCVALUE_FIELDS_SEARCH_SETTING, this::setMaxDocvalueFields);
        scopedSettings.addSettingsUpdateConsumer(MAX_SCRIPT_FIELDS_SETTING, this::setMaxScriptFields);
        scopedSettings.addSettingsUpdateConsumer(MAX_TOKEN_COUNT_SETTING, this::setMaxTokenCount);
        scopedSettings.addSettingsUpdateConsumer(MAX_NGRAM_DIFF_SETTING, this::setMaxNgramDiff);
        scopedSettings.addSettingsUpdateConsumer(MAX_SHINGLE_DIFF_SETTING, this::setMaxShingleDiff);
        scopedSettings.addSettingsUpdateConsumer(INDEX_WARMER_ENABLED_SETTING, this::setEnableWarmer);
        scopedSettings.addSettingsUpdateConsumer(INDEX_GC_DELETES_SETTING, this::setGCDeletes);
        scopedSettings.addSettingsUpdateConsumer(INDEX_TRANSLOG_FLUSH_THRESHOLD_SIZE_SETTING, this::setTranslogFlushThresholdSize);
        scopedSettings.addSettingsUpdateConsumer(INDEX_TRANSLOG_FLUSH_THRESHOLD_AGE_SETTING, this::setTranslogFlushThresholdAge);
        scopedSettings.addSettingsUpdateConsumer(INDEX_FLUSH_AFTER_MERGE_THRESHOLD_SIZE_SETTING, this::setFlushAfterMergeThresholdSize);
        scopedSettings.addSettingsUpdateConsumer(INDEX_TRANSLOG_GENERATION_THRESHOLD_SIZE_SETTING, this::setGenerationThresholdSize);
        scopedSettings.addSettingsUpdateConsumer(INDEX_REFRESH_INTERVAL_SETTING, this::setRefreshInterval);
        scopedSettings.addSettingsUpdateConsumer(MAX_REFRESH_LISTENERS_PER_SHARD, this::setMaxRefreshListeners);
        scopedSettings.addSettingsUpdateConsumer(MAX_ANALYZED_OFFSET_SETTING, this::setHighlightMaxAnalyzedOffset);
        scopedSettings.addSettingsUpdateConsumer(WEIGHT_MATCHES_MODE_ENABLED_SETTING, this::setWeightMatchesEnabled);
        scopedSettings.addSettingsUpdateConsumer(MAX_TERMS_COUNT_SETTING, this::setMaxTermsCount);
        scopedSettings.addSettingsUpdateConsumer(MAX_SLICES_PER_SCROLL, this::setMaxSlicesPerScroll);
        scopedSettings.addSettingsUpdateConsumer(DEFAULT_FIELD_SETTING, this::setDefaultFields);
        scopedSettings.addSettingsUpdateConsumer(INDEX_SEARCH_IDLE_AFTER, this::setSearchIdleAfter);
        scopedSettings.addSettingsUpdateConsumer(MAX_REGEX_LENGTH_SETTING, this::setMaxRegexLength);
        scopedSettings.addSettingsUpdateConsumer(DEFAULT_PIPELINE, this::setDefaultPipeline);
        scopedSettings.addSettingsUpdateConsumer(FINAL_PIPELINE, this::setRequiredPipeline);
        scopedSettings.addSettingsUpdateConsumer(INDEX_SOFT_DELETES_RETENTION_OPERATIONS_SETTING, this::setSoftDeleteRetentionOperations);
        scopedSettings.addSettingsUpdateConsumer(INDEX_SOFT_DELETES_RETENTION_LEASE_PERIOD_SETTING, this::setRetentionLeaseMillis);
        scopedSettings.addSettingsUpdateConsumer(INDEX_MAPPING_NESTED_FIELDS_LIMIT_SETTING, this::setMappingNestedFieldsLimit);
        scopedSettings.addSettingsUpdateConsumer(INDEX_MAPPING_NESTED_PARENTS_LIMIT_SETTING, this::setMappingNestedParentsLimit);
        scopedSettings.addSettingsUpdateConsumer(INDEX_MAPPING_NESTED_DOCS_LIMIT_SETTING, this::setMappingNestedDocsLimit);
        scopedSettings.addSettingsUpdateConsumer(
            INDEX_MAPPING_IGNORE_DYNAMIC_BEYOND_LIMIT_SETTING,
            this::setIgnoreDynamicFieldsBeyondLimit
        );
        scopedSettings.addSettingsUpdateConsumer(
            INDEX_MAPPING_IGNORE_DYNAMIC_BEYOND_FIELD_NAME_LENGTH_SETTING,
            this::setIgnoreDynamicFieldNamesBeyondLimit
        );
        scopedSettings.addSettingsUpdateConsumer(INDEX_MAPPING_TOTAL_FIELDS_LIMIT_SETTING, this::setMappingTotalFieldsLimit);
        scopedSettings.addSettingsUpdateConsumer(INDEX_MAPPING_DEPTH_LIMIT_SETTING, this::setMappingDepthLimit);
        scopedSettings.addSettingsUpdateConsumer(INDEX_MAPPING_FIELD_NAME_LENGTH_LIMIT_SETTING, this::setMappingFieldNameLengthLimit);
        scopedSettings.addSettingsUpdateConsumer(INDEX_MAPPING_DIMENSION_FIELDS_LIMIT_SETTING, this::setMappingDimensionFieldsLimit);
        scopedSettings.addSettingsUpdateConsumer(
            IgnoredSourceFieldMapper.SKIP_IGNORED_SOURCE_WRITE_SETTING,
            this::setSkipIgnoredSourceWrite
        );
        scopedSettings.addSettingsUpdateConsumer(IgnoredSourceFieldMapper.SKIP_IGNORED_SOURCE_READ_SETTING, this::setSkipIgnoredSourceRead);
        scopedSettings.addSettingsUpdateConsumer(DenseVectorFieldMapper.HNSW_FILTER_HEURISTIC, this::setHnswFilterHeuristic);
        scopedSettings.addSettingsUpdateConsumer(DenseVectorFieldMapper.HNSW_EARLY_TERMINATION, this::setHnswEarlyTermination);
    }

    private void setSearchIdleAfter(TimeValue searchIdleAfter) {
        this.searchIdleAfter = searchIdleAfter;
    }

    private void setTranslogFlushThresholdSize(ByteSizeValue byteSizeValue) {
        this.flushThresholdSize = byteSizeValue;
    }

    private void setTranslogFlushThresholdAge(TimeValue timeValue) {
        this.flushThresholdAge = timeValue;
    }

    private void setFlushAfterMergeThresholdSize(ByteSizeValue byteSizeValue) {
        this.flushAfterMergeThresholdSize = byteSizeValue;
    }

    private void setGenerationThresholdSize(final ByteSizeValue generationThresholdSize) {
        this.generationThresholdSize = generationThresholdSize;
    }

    private void setGCDeletes(TimeValue timeValue) {
        this.gcDeletesInMillis = timeValue.getMillis();
    }

    private void setRefreshInterval(TimeValue timeValue) {
        this.refreshInterval = timeValue;
    }

    /**
     * Returns the settings for this index. These settings contain the node and index level settings where
     * settings that are specified on both index and node level are overwritten by the index settings.
     */
    public Settings getSettings() {
        return settings;
    }

    /**
     * Returns the index this settings object belongs to
     */
    public Index getIndex() {
        return index;
    }

    /**
     * Returns the indexes UUID
     */
    public String getUUID() {
        return getIndex().getUUID();
    }

    /**
     * Returns <code>true</code> if the index has a custom data path
     */
    public boolean hasCustomDataPath() {
        return Strings.isNotEmpty(customDataPath());
    }

    /**
     * Returns the customDataPath for this index, if configured. <code>""</code> o.w.
     */
    public String customDataPath() {
        return IndexMetadata.INDEX_DATA_PATH_SETTING.get(settings);
    }

    /**
     * Returns the version the index was created on.
     * @see IndexMetadata#SETTING_VERSION_CREATED
     */
    public IndexVersion getIndexVersionCreated() {
        return version;
    }

    /**
     * Returns the current node name
     */
    public String getNodeName() {
        return nodeName;
    }

    /**
     * Returns the current IndexMetadata for this index
     */
    public IndexMetadata getIndexMetadata() {
        return indexMetadata;
    }

    /**
     * Returns the number of shards this index has.
     */
    public int getNumberOfShards() {
        return numberOfShards;
    }

    /**
     * Returns the number of replicas this index has.
     */
    public int getNumberOfReplicas() {
        return settings.getAsInt(IndexMetadata.SETTING_NUMBER_OF_REPLICAS, null);
    }

    /**
     * "Mode" that controls which behaviors and settings an index supports.
     */
    public IndexMode getMode() {
        return mode;
    }

    /**
     * Returns the node settings. The settings returned from {@link #getSettings()} are a merged version of the
     * index settings and the node settings where node settings are overwritten by index settings.
     */
    public Settings getNodeSettings() {
        return nodeSettings;
    }

    /**
     * Updates the settings and index metadata and notifies all registered settings consumers with the new settings iff at least one
     * setting has changed.
     *
     * @return <code>true</code> iff any setting has been updated otherwise <code>false</code>.
     */
    public synchronized boolean updateIndexMetadata(IndexMetadata indexMetadata) {
        final Settings newSettings = indexMetadata.getSettings();
        IndexVersion newIndexVersion = SETTING_INDEX_VERSION_CREATED.get(newSettings);
        if (version.equals(newIndexVersion) == false) {
            throw new IllegalArgumentException(
                "version mismatch on settings update expected: "
                    + version.toReleaseVersion()
                    + " but was: "
                    + newIndexVersion.toReleaseVersion()
            );
        }
        IndexVersion newCompatibilityVersion = IndexMetadata.SETTING_INDEX_VERSION_COMPATIBILITY.get(newSettings);
        IndexVersion compatibilityVersion = IndexMetadata.SETTING_INDEX_VERSION_COMPATIBILITY.get(settings);
        if (compatibilityVersion.equals(newCompatibilityVersion) == false) {
            throw new IllegalArgumentException(
                "compatibility version mismatch on settings update expected: "
                    + compatibilityVersion.toReleaseVersion()
                    + " but was: "
                    + newCompatibilityVersion.toReleaseVersion()
            );
        }
        final String newUUID = newSettings.get(IndexMetadata.SETTING_INDEX_UUID, IndexMetadata.INDEX_UUID_NA_VALUE);
        if (newUUID.equals(getUUID()) == false) {
            throw new IllegalArgumentException("uuid mismatch on settings update expected: " + getUUID() + " but was: " + newUUID);
        }
        final String newRestoreUUID = newSettings.get(IndexMetadata.SETTING_HISTORY_UUID, IndexMetadata.INDEX_UUID_NA_VALUE);
        final String restoreUUID = this.settings.get(IndexMetadata.SETTING_HISTORY_UUID, IndexMetadata.INDEX_UUID_NA_VALUE);
        if (newRestoreUUID.equals(restoreUUID) == false) {
            throw new IllegalArgumentException("uuid mismatch on settings update expected: " + restoreUUID + " but was: " + newRestoreUUID);
        }
        this.indexMetadata = indexMetadata;
        final Settings newIndexSettings = Settings.builder().put(nodeSettings).put(newSettings).build();
        if (same(this.settings, newIndexSettings)) {
            // nothing to update, same settings
            return false;
        }
        scopedSettings.applySettings(newSettings);
        this.settings = newIndexSettings;
        return true;
    }

    /**
     * Compare the specified settings for equality.
     *
     * @param left  the left settings
     * @param right the right settings
     * @return true if the settings are the same, otherwise false
     */
    public static boolean same(final Settings left, final Settings right) {
        if (left.equals(right)) {
            return true;
        }
        return left.getByPrefix(IndexMetadata.INDEX_SETTING_PREFIX).equals(right.getByPrefix(IndexMetadata.INDEX_SETTING_PREFIX))
            && left.getByPrefix(AbstractScopedSettings.ARCHIVED_SETTINGS_PREFIX)
                .equals(right.getByPrefix(AbstractScopedSettings.ARCHIVED_SETTINGS_PREFIX));
    }

    /**
     * Returns the translog durability for this index.
     */
    public Translog.Durability getTranslogDurability() {
        return durability;
    }

    private void setTranslogDurability(Translog.Durability durability) {
        this.durability = durability;
    }

    /**
     * Returns true if index warmers are enabled, otherwise <code>false</code>
     */
    public boolean isWarmerEnabled() {
        return warmerEnabled;
    }

    private void setEnableWarmer(boolean enableWarmer) {
        this.warmerEnabled = enableWarmer;
    }

    /**
     * Returns the translog sync interval. This is the interval in which the transaction log is asynchronously fsynced unless
     * the transaction log is fsyncing on every operations
     */
    public TimeValue getTranslogSyncInterval() {
        return syncInterval;
    }

    public void setTranslogSyncInterval(TimeValue translogSyncInterval) {
        this.syncInterval = translogSyncInterval;
    }

    /**
     * Returns this interval in which the shards of this index are asynchronously refreshed. {@code -1} means async refresh is disabled.
     */
    public TimeValue getRefreshInterval() {
        return refreshInterval;
    }

    /**
     * Only intended for stateless.
     */
    public boolean isFastRefresh() {
        return fastRefresh;
    }

    /**
     * Returns the transaction log threshold size when to forcefully flush the index and clear the transaction log.
     */
    public ByteSizeValue getFlushThresholdSize(ByteSizeValue totalDiskSpace) {
        // Never return more than 1% of the total disk space as a protection for small instances that may not have much disk space.
        long onePercentOfTotalDiskSpace = totalDiskSpace.getBytes() / 100;
        if (onePercentOfTotalDiskSpace <= ByteSizeUnit.MB.toBytes(10)) {
            // Paranoia: total disk usage should always be at least in the GBs. Make sure the translog is always allowed at least 10MB.
            onePercentOfTotalDiskSpace = ByteSizeUnit.MB.toBytes(10);
        }
        assert onePercentOfTotalDiskSpace > Translog.DEFAULT_HEADER_SIZE_IN_BYTES;
        if (onePercentOfTotalDiskSpace < flushThresholdSize.getBytes()) {
            return ByteSizeValue.of(onePercentOfTotalDiskSpace, ByteSizeUnit.BYTES);
        } else {
            return flushThresholdSize;
        }
    }

    /**
     * Returns the transaction log threshold age when to forcefully flush the index and clear the transaction log.
     */
    public TimeValue getFlushThresholdAge() {
        return flushThresholdAge;
    }

    /**
     * Returns the merge threshold size when to forcefully flush the index and free resources.
     */
    public ByteSizeValue getFlushAfterMergeThresholdSize() {
        return flushAfterMergeThresholdSize;
    }

    /**
     * Returns the generation threshold size. As sequence numbers can cause multiple generations to
     * be preserved for rollback purposes, we want to keep the size of individual generations from
     * growing too large to avoid excessive disk space consumption. Therefore, the translog is
     * automatically rolled to a new generation when the current generation exceeds this generation
     * threshold size.
     *
     * @return the generation threshold size
     */
    public ByteSizeValue getGenerationThresholdSize() {
        return generationThresholdSize;
    }

    /**
     * Returns the {@link MergeSchedulerConfig}
     */
    public MergeSchedulerConfig getMergeSchedulerConfig() {
        return mergeSchedulerConfig;
    }

    /**
     * Returns the max result window for search requests, describing the maximum value of from + size on a query.
     */
    public int getMaxResultWindow() {
        return this.maxResultWindow;
    }

    private void setMaxResultWindow(int maxResultWindow) {
        this.maxResultWindow = maxResultWindow;
    }

    /**
     * Returns the max result window for an individual inner hit definition or top hits aggregation.
     */
    public int getMaxInnerResultWindow() {
        return maxInnerResultWindow;
    }

    private void setMaxInnerResultWindow(int maxInnerResultWindow) {
        this.maxInnerResultWindow = maxInnerResultWindow;
    }

    /**
     * Returns the maximum rescore window for search requests.
     */
    public int getMaxRescoreWindow() {
        return maxRescoreWindow;
    }

    private void setMaxRescoreWindow(int maxRescoreWindow) {
        this.maxRescoreWindow = maxRescoreWindow;
    }

    /**
     * Returns the maximum number of allowed docvalue_fields to retrieve in a search request
     */
    public int getMaxDocvalueFields() {
        return this.maxDocvalueFields;
    }

    private void setMaxDocvalueFields(int maxDocvalueFields) {
        this.maxDocvalueFields = maxDocvalueFields;
    }

    /**
     * Returns the maximum number of tokens that can be produced
     */
    public int getMaxTokenCount() {
        return maxTokenCount;
    }

    private void setMaxTokenCount(int maxTokenCount) {
        this.maxTokenCount = maxTokenCount;
    }

    /**
     * Returns the maximum allowed difference between max and min length of ngram
     */
    public int getMaxNgramDiff() {
        return this.maxNgramDiff;
    }

    private void setMaxNgramDiff(int maxNgramDiff) {
        this.maxNgramDiff = maxNgramDiff;
    }

    /**
     * Returns the maximum allowed difference between max and min shingle_size
     */
    public int getMaxShingleDiff() {
        return this.maxShingleDiff;
    }

    private void setMaxShingleDiff(int maxShingleDiff) {
        this.maxShingleDiff = maxShingleDiff;
    }

    /**
     *  Returns the maximum number of chars that will be analyzed in a highlight request
     */
    public int getHighlightMaxAnalyzedOffset() {
        return this.maxAnalyzedOffset;
    }

    private void setHighlightMaxAnalyzedOffset(int maxAnalyzedOffset) {
        this.maxAnalyzedOffset = maxAnalyzedOffset;
    }

    public boolean isWeightMatchesEnabled() {
        return this.weightMatchesEnabled;
    }

    private void setWeightMatchesEnabled(boolean value) {
        this.weightMatchesEnabled = value;
    }

    /**
     *  Returns the maximum number of terms that can be used in a Terms Query request
     */
    public int getMaxTermsCount() {
        return this.maxTermsCount;
    }

    private void setMaxTermsCount(int maxTermsCount) {
        this.maxTermsCount = maxTermsCount;
    }

    /**
     * Returns the maximum number of allowed script_fields to retrieve in a search request
     */
    public int getMaxScriptFields() {
        return this.maxScriptFields;
    }

    private void setMaxScriptFields(int maxScriptFields) {
        this.maxScriptFields = maxScriptFields;
    }

    /**
     * Returns the GC deletes cycle in milliseconds.
     */
    public long getGcDeletesInMillis() {
        return gcDeletesInMillis;
    }

    /**
     * Returns the merge policy that should be used for this index.
     */
    public MergePolicy getMergePolicy(boolean isTimeBasedIndex) {
        return mergePolicyConfig.getMergePolicy(isTimeBasedIndex);
    }

    public <T> T getValue(Setting<T> setting) {
        return scopedSettings.get(setting);
    }

    /**
     * The maximum number of refresh listeners allows on this shard.
     */
    public int getMaxRefreshListeners() {
        return maxRefreshListeners;
    }

    private void setMaxRefreshListeners(int maxRefreshListeners) {
        this.maxRefreshListeners = maxRefreshListeners;
    }

    /**
     * The maximum number of slices allowed in a scroll request.
     */
    public int getMaxSlicesPerScroll() {
        return maxSlicesPerScroll;
    }

    private void setMaxSlicesPerScroll(int value) {
        this.maxSlicesPerScroll = value;
    }

    /**
     * The maximum length of regex string allowed in a regexp query.
     */
    public int getMaxRegexLength() {
        return maxRegexLength;
    }

    private void setMaxRegexLength(int maxRegexLength) {
        this.maxRegexLength = maxRegexLength;
    }

    /**
     * Returns the index sort config that should be used for this index.
     */
    public IndexSortConfig getIndexSortConfig() {
        return indexSortConfig;
    }

    public IndexScopedSettings getScopedSettings() {
        return scopedSettings;
    }

    /**
     * Returns true iff the refresh setting exists or in other words is explicitly set.
     */
    public boolean isExplicitRefresh() {
        return INDEX_REFRESH_INTERVAL_SETTING.exists(settings);
    }

    /**
     * Returns the time that an index shard becomes search idle unless it's accessed in between
     */
    public TimeValue getSearchIdleAfter() {
        return searchIdleAfter;
    }

    public String getDefaultPipeline() {
        return defaultPipeline;
    }

    public void setDefaultPipeline(String defaultPipeline) {
        this.defaultPipeline = defaultPipeline;
    }

    public String getRequiredPipeline() {
        return requiredPipeline;
    }

    public void setRequiredPipeline(final String requiredPipeline) {
        this.requiredPipeline = requiredPipeline;
    }

    /**
     * Returns <code>true</code> if soft-delete is enabled.
     */
    public boolean isSoftDeleteEnabled() {
        return softDeleteEnabled;
    }

    private void setSoftDeleteRetentionOperations(long ops) {
        this.softDeleteRetentionOperations = ops;
    }

    /**
     * Returns the number of extra operations (i.e. soft-deleted documents) to be kept for recoveries and history purpose.
     */
    public long getSoftDeleteRetentionOperations() {
        return this.softDeleteRetentionOperations;
    }

    public long getMappingNestedFieldsLimit() {
        return mappingNestedFieldsLimit;
    }

    private void setMappingNestedFieldsLimit(long value) {
        this.mappingNestedFieldsLimit = value;
    }

    public long getMappingNestedParentsLimit() {
        return mappingNestedParentsLimit;
    }

    private void setMappingNestedParentsLimit(long value) {
        this.mappingNestedParentsLimit = value;
    }

    public long getMappingNestedDocsLimit() {
        return mappingNestedDocsLimit;
    }

    private void setMappingNestedDocsLimit(long value) {
        this.mappingNestedDocsLimit = value;
    }

    public long getMappingTotalFieldsLimit() {
        return mappingTotalFieldsLimit;
    }

    private void setMappingTotalFieldsLimit(long value) {
        this.mappingTotalFieldsLimit = value;
    }

    private void setIgnoreDynamicFieldsBeyondLimit(boolean ignoreDynamicFieldsBeyondLimit) {
        this.ignoreDynamicFieldsBeyondLimit = ignoreDynamicFieldsBeyondLimit;
    }

    private void setIgnoreDynamicFieldNamesBeyondLimit(boolean ignoreDynamicFieldNamesBeyondLimit) {
        this.ignoreDynamicFieldNamesBeyondLimit = ignoreDynamicFieldNamesBeyondLimit;
    }

    public boolean isIgnoreDynamicFieldsBeyondLimit() {
        return ignoreDynamicFieldsBeyondLimit;
    }

    public boolean isIgnoreDynamicFieldNamesBeyondLimit() {
        return ignoreDynamicFieldNamesBeyondLimit;
    }

    public long getMappingDepthLimit() {
        return mappingDepthLimit;
    }

    private void setMappingDepthLimit(long value) {
        this.mappingDepthLimit = value;
    }

    public long getMappingFieldNameLengthLimit() {
        return mappingFieldNameLengthLimit;
    }

    private void setMappingFieldNameLengthLimit(long value) {
        this.mappingFieldNameLengthLimit = value;
    }

    public long getMappingDimensionFieldsLimit() {
        return mappingDimensionFieldsLimit;
    }

    private void setMappingDimensionFieldsLimit(long value) {
        this.mappingDimensionFieldsLimit = value;
    }

    public boolean getSkipIgnoredSourceWrite() {
        return skipIgnoredSourceWrite;
    }

    private void setSkipIgnoredSourceWrite(boolean value) {
        this.skipIgnoredSourceWrite = value;
    }

    public boolean getSkipIgnoredSourceRead() {
        return skipIgnoredSourceRead;
    }

    private void setSkipIgnoredSourceRead(boolean value) {
        this.skipIgnoredSourceRead = value;
    }

    public SourceFieldMapper.Mode getIndexMappingSourceMode() {
        return indexMappingSourceMode;
    }

    public IgnoredSourceFieldMapper.IgnoredSourceFormat getIgnoredSourceFormat() {
        if (getIndexMappingSourceMode() == SourceFieldMapper.Mode.SYNTHETIC) {
            return IgnoredSourceFieldMapper.ignoredSourceFormat(getIndexVersionCreated());
        } else {
            return IgnoredSourceFieldMapper.IgnoredSourceFormat.NO_IGNORED_SOURCE;
        }
    }

    /**
     * @return Whether recovery source should be enabled if needed.
     *         Note that this is a node setting, and this setting is not sourced from index settings.
     */
    public boolean isRecoverySourceEnabled() {
        return recoverySourceEnabled;
    }

    /**
     * @return Whether recovery source should always be bypassed in favor of using synthetic source.
     */
    public boolean isRecoverySourceSyntheticEnabled() {
        return recoverySourceSyntheticEnabled;
    }

    public boolean useDocValuesSkipper() {
        return useDocValuesSkipper;
    }

    // Necessary because we accidentally made host.name use skippers before the feature flag was
    // removed in serverless
    public boolean useDocValuesSkipperForHostName() {
        return useDocValuesSkipperForHostname;
    }

    /**
     * @return Whether the index is a time-series index that use synthetic ids.
     */
    public boolean useTimeSeriesSyntheticId() {
        return useTimeSeriesSyntheticId;
    }

    /**
     * @return Whether the time series doc value format should be used.
     */
    public boolean useTimeSeriesDocValuesFormat() {
        return useTimeSeriesDocValuesFormat;
    }

    /**
     * @return Whether the time series doc value format with large numeric block size should be used.
     */
    public boolean isUseTimeSeriesDocValuesFormatLargeBlockSize() {
        return useTimeSeriesDocValuesFormatLargeBlockSize;
    }

    /**
     * @return Whether the ES 8.12 postings format should be used.
     */
    public boolean useEs812PostingsFormat() {
        return useEs812PostingsFormat;
    }

    /**
     * The bounds for {@code @timestamp} on this index or
     * {@code null} if there are no bounds.
     */
    public TimestampBounds getTimestampBounds() {
        return timestampBounds;
    }

    /**
     * The way that documents are routed on the coordinating
     * node when being sent to shards of this index.
     */
    public IndexRouting getIndexRouting() {
        return indexRouting;
    }

    /**
     * The heuristic to utilize when executing filtered search on vectors indexed
     * in HNSW format.
     */
    public DenseVectorFieldMapper.FilterHeuristic getHnswFilterHeuristic() {
        return this.hnswFilterHeuristic;
    }

    private void setHnswFilterHeuristic(DenseVectorFieldMapper.FilterHeuristic heuristic) {
        this.hnswFilterHeuristic = heuristic;
    }

    public boolean getHnswEarlyTermination() {
        return this.earlyTermination;
    }

    private void setHnswEarlyTermination(boolean earlyTermination) {
        this.earlyTermination = earlyTermination;
    }

    public SeqNoFieldMapper.SeqNoIndexOptions seqNoIndexOptions() {
        return seqNoIndexOptions;
    }
}<|MERGE_RESOLUTION|>--- conflicted
+++ resolved
@@ -678,17 +678,6 @@
         Property.Final
     );
 
-<<<<<<< HEAD
-    public static final Setting<Boolean> USE_DOC_VALUES_SKIPPER = Setting.boolSetting("index.mapping.use_doc_values_skipper", s -> {
-        if (DiscoveryNode.isStateless(s)) {
-            return SETTING_INDEX_VERSION_CREATED.get(s).onOrAfter(IndexVersions.STATELESS_SKIPPERS_ENABLED_BY_DEFAULT) ? "true" : "false";
-        } else {
-            return SETTING_INDEX_VERSION_CREATED.get(s).onOrAfter(IndexVersions.SKIPPERS_ENABLED_BY_DEFAULT) ? "true" : "false";
-        }
-    }, Property.IndexScope, Property.Final);
-
-=======
->>>>>>> 1cc80b27
     public static final boolean TSDB_SYNTHETIC_ID_FEATURE_FLAG = new FeatureFlag("tsdb_synthetic_id").isEnabled();
     public static final Setting<Boolean> USE_SYNTHETIC_ID = Setting.boolSetting(
         "index.mapping.use_synthetic_id",
@@ -765,11 +754,14 @@
         Property.ServerlessPublic
     );
 
-    public static final boolean DOC_VALUES_SKIPPER = new FeatureFlag("doc_values_skipper").isEnabled();
     public static final Setting<Boolean> USE_DOC_VALUES_SKIPPER = Setting.boolSetting("index.mapping.use_doc_values_skipper", s -> {
         IndexVersion iv = SETTING_INDEX_VERSION_CREATED.get(s);
         if (MODE.get(s) == IndexMode.TIME_SERIES) {
-            if (iv.onOrAfter(IndexVersions.SKIPPERS_ENABLED_BY_DEFAULT)) {
+            if (DiscoveryNode.isStateless(s)) {
+                if (iv.onOrAfter(IndexVersions.STATELESS_SKIPPERS_ENABLED_FOR_TSDB)) {
+                    return "true";
+                }
+            } else if (iv.onOrAfter(IndexVersions.SKIPPERS_ENABLED_BY_DEFAULT)) {
                 return "true";
             }
             return "false";
@@ -1243,7 +1235,7 @@
         useDocValuesSkipper = scopedSettings.get(USE_DOC_VALUES_SKIPPER);
         useDocValuesSkipperForHostname = USE_DOC_VALUES_SKIPPER.exists(settings)
             ? scopedSettings.get(USE_DOC_VALUES_SKIPPER)
-            : version.onOrAfter(IndexVersions.SKIPPERS_ENABLED_BY_DEFAULT);
+            : version.onOrAfter(IndexVersions.SKIPPERS_ENABLED_BY_DEFAULT) && version.before(IndexVersions.SKIPPER_DEFAULTS_ONLY_ON_TSDB);
         seqNoIndexOptions = scopedSettings.get(SEQ_NO_INDEX_OPTIONS_SETTING);
         useTimeSeriesDocValuesFormat = scopedSettings.get(USE_TIME_SERIES_DOC_VALUES_FORMAT_SETTING);
         useTimeSeriesDocValuesFormatLargeBlockSize = scopedSettings.get(USE_TIME_SERIES_DOC_VALUES_FORMAT_LARGE_BLOCK_SIZE);

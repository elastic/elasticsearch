--- conflicted
+++ resolved
@@ -1003,11 +1003,8 @@
     private final boolean recoverySourceEnabled;
     private final boolean recoverySourceSyntheticEnabled;
     private final boolean useDocValuesSkipper;
-<<<<<<< HEAD
+    private final boolean useTimeSeriesSyntheticId;
     private final boolean indexDisabledByDefault;
-=======
-    private final boolean useTimeSeriesSyntheticId;
->>>>>>> f08e7317
 
     /**
      * The maximum number of refresh listeners allows on this shard.
@@ -1949,18 +1946,18 @@
         return useDocValuesSkipper;
     }
 
+    /**
+     * @return Whether the index is a time-series index that use synthetic ids.
+     */
+    public boolean useTimeSeriesSyntheticId() {
+        return useTimeSeriesSyntheticId;
+    }
+
     public boolean isIndexDisabledByDefault() {
         return indexDisabledByDefault;
     }
 
     /**
-     * @return Whether the index is a time-series index that use synthetic ids.
-     */
-    public boolean useTimeSeriesSyntheticId() {
-        return useTimeSeriesSyntheticId;
-    }
-
-    /**
      * The bounds for {@code @timestamp} on this index or
      * {@code null} if there are no bounds.
      */

--- conflicted
+++ resolved
@@ -51,7 +51,6 @@
 import static org.elasticsearch.index.mapper.MapperService.INDEX_MAPPING_NESTED_DOCS_LIMIT_SETTING;
 import static org.elasticsearch.index.mapper.MapperService.INDEX_MAPPING_NESTED_FIELDS_LIMIT_SETTING;
 import static org.elasticsearch.index.mapper.MapperService.INDEX_MAPPING_TOTAL_FIELDS_LIMIT_SETTING;
-import static org.elasticsearch.index.mapper.SourceFieldMapper.INDEX_MAPPER_SOURCE_MODE_SETTING;
 
 /**
  * This class encapsulates all index level settings and handles settings updates.
@@ -654,23 +653,13 @@
         Property.Final
     );
 
-<<<<<<< HEAD
-    public static final Setting<Boolean> SYNTHETIC_SOURCE_SECOND_DOC_PARSING_PASS_SETTING = Setting.boolSetting(
-        "index.synthetic_source.enable_second_doc_parsing_pass",
-        true,
-        Property.IndexScope,
-        Property.Dynamic
-    );
-
-    public static final Setting<Boolean> INDICES_RECOVERY_SOURCE_SYNTHETIC_ENABLED_SETTING = Setting.boolSetting(
+    public static final Setting<Boolean> RECOVERY_SOURCE_SYNTHETIC_ENABLED_SETTING = Setting.boolSetting(
         "index.recovery.recovery_source.synthetic.enabled",
         false,
         Property.IndexScope,
         Property.Final
     );
 
-=======
->>>>>>> 604722c9
     /**
      * Returns <code>true</code> if TSDB encoding is enabled. The default is <code>true</code>
      */
@@ -1003,14 +992,9 @@
         es87TSDBCodecEnabled = scopedSettings.get(TIME_SERIES_ES87TSDB_CODEC_ENABLED_SETTING);
         skipIgnoredSourceWrite = scopedSettings.get(IgnoredSourceFieldMapper.SKIP_IGNORED_SOURCE_WRITE_SETTING);
         skipIgnoredSourceRead = scopedSettings.get(IgnoredSourceFieldMapper.SKIP_IGNORED_SOURCE_READ_SETTING);
-<<<<<<< HEAD
-        syntheticSourceSecondDocParsingPassEnabled = scopedSettings.get(SYNTHETIC_SOURCE_SECOND_DOC_PARSING_PASS_SETTING);
-        indexMappingSourceMode = scopedSettings.get(INDEX_MAPPER_SOURCE_MODE_SETTING);
-=======
         indexMappingSourceMode = scopedSettings.get(SourceFieldMapper.INDEX_MAPPER_SOURCE_MODE_SETTING);
->>>>>>> 604722c9
         recoverySourceEnabled = RecoverySettings.INDICES_RECOVERY_SOURCE_ENABLED_SETTING.get(nodeSettings);
-        recoverySourceSyntheticEnabled = scopedSettings.get(INDICES_RECOVERY_SOURCE_SYNTHETIC_ENABLED_SETTING);
+        recoverySourceSyntheticEnabled = scopedSettings.get(RECOVERY_SOURCE_SYNTHETIC_ENABLED_SETTING);
 
         scopedSettings.addSettingsUpdateConsumer(
             MergePolicyConfig.INDEX_COMPOUND_FORMAT_SETTING,

--- conflicted
+++ resolved
@@ -650,13 +650,6 @@
         true,
         Property.IndexScope,
         Property.Final
-    );
-
-    public static final Setting<Boolean> SYNTHETIC_SOURCE_SECOND_DOC_PARSING_PASS_SETTING = Setting.boolSetting(
-        "index.synthetic_source.enable_second_doc_parsing_pass",
-        true,
-        Property.IndexScope,
-        Property.Dynamic
     );
 
     /**
@@ -828,11 +821,8 @@
     private volatile long mappingDimensionFieldsLimit;
     private volatile boolean skipIgnoredSourceWrite;
     private volatile boolean skipIgnoredSourceRead;
-<<<<<<< HEAD
     private volatile boolean syntheticSourceSecondDocParsingPassEnabled;
-=======
     private final SourceFieldMapper.Mode indexMappingSourceMode;
->>>>>>> a262eb6d
 
     /**
      * The maximum number of refresh listeners allows on this shard.
@@ -993,11 +983,8 @@
         es87TSDBCodecEnabled = scopedSettings.get(TIME_SERIES_ES87TSDB_CODEC_ENABLED_SETTING);
         skipIgnoredSourceWrite = scopedSettings.get(IgnoredSourceFieldMapper.SKIP_IGNORED_SOURCE_WRITE_SETTING);
         skipIgnoredSourceRead = scopedSettings.get(IgnoredSourceFieldMapper.SKIP_IGNORED_SOURCE_READ_SETTING);
-<<<<<<< HEAD
         syntheticSourceSecondDocParsingPassEnabled = scopedSettings.get(SYNTHETIC_SOURCE_SECOND_DOC_PARSING_PASS_SETTING);
-=======
         indexMappingSourceMode = scopedSettings.get(SourceFieldMapper.INDEX_MAPPER_SOURCE_MODE_SETTING);
->>>>>>> a262eb6d
 
         scopedSettings.addSettingsUpdateConsumer(
             MergePolicyConfig.INDEX_COMPOUND_FORMAT_SETTING,
@@ -1085,10 +1072,6 @@
             this::setSkipIgnoredSourceWrite
         );
         scopedSettings.addSettingsUpdateConsumer(IgnoredSourceFieldMapper.SKIP_IGNORED_SOURCE_READ_SETTING, this::setSkipIgnoredSourceRead);
-        scopedSettings.addSettingsUpdateConsumer(
-            SYNTHETIC_SOURCE_SECOND_DOC_PARSING_PASS_SETTING,
-            this::setSyntheticSourceSecondDocParsingPassEnabled
-        );
     }
 
     private void setSearchIdleAfter(TimeValue searchIdleAfter) {
@@ -1681,17 +1664,16 @@
         this.skipIgnoredSourceRead = value;
     }
 
-<<<<<<< HEAD
     private void setSyntheticSourceSecondDocParsingPassEnabled(boolean syntheticSourceSecondDocParsingPassEnabled) {
         this.syntheticSourceSecondDocParsingPassEnabled = syntheticSourceSecondDocParsingPassEnabled;
     }
 
     public boolean isSyntheticSourceSecondDocParsingPassEnabled() {
         return syntheticSourceSecondDocParsingPassEnabled;
-=======
+    }
+
     public SourceFieldMapper.Mode getIndexMappingSourceMode() {
         return indexMappingSourceMode;
->>>>>>> a262eb6d
     }
 
     /**

--- conflicted
+++ resolved
@@ -302,11 +302,7 @@
         }
     }
 
-<<<<<<< HEAD
-    public boolean hasSortOnFiled(final String fieldName) {
-=======
     public boolean hasSortOnField(final String fieldName) {
->>>>>>> 27adf205
         for (FieldSortSpec sortSpec : sortSpecs) {
             if (sortSpec.field.equals(fieldName)) {
                 return true;

/*
 * Copyright Elasticsearch B.V. and/or licensed to Elasticsearch B.V. under one
 * or more contributor license agreements. Licensed under the Elastic License
 * 2.0 and the Server Side Public License, v 1; you may not use this file except
 * in compliance with, at your election, the Elastic License 2.0 or the Server
 * Side Public License, v 1.
 */

package org.elasticsearch.index;

import org.apache.lucene.util.Version;
import org.elasticsearch.common.Strings;
import org.elasticsearch.common.VersionId;
import org.elasticsearch.common.io.stream.StreamInput;
import org.elasticsearch.common.io.stream.StreamOutput;
import org.elasticsearch.core.Assertions;
import org.elasticsearch.internal.VersionExtension;
import org.elasticsearch.plugins.ExtensionLoader;
import org.elasticsearch.xcontent.ToXContentFragment;
import org.elasticsearch.xcontent.XContentBuilder;

import java.io.IOException;
import java.lang.reflect.Field;
import java.util.Collection;
import java.util.Collections;
import java.util.HashMap;
import java.util.Map;
import java.util.NavigableMap;
import java.util.ServiceLoader;
import java.util.Set;
import java.util.TreeMap;

/**
 * The index version.
 * <p>
 * Prior to 8.8.0, the node {@link Version} was used everywhere. This class separates the index format version
 * from the running node version.
 * <p>
 * Each index version constant has an id number, which for versions prior to 8.9.0 is the same as the release version
 * for backwards compatibility. In 8.9.0 this is changed to an incrementing number, disconnected from the release version.
 * <p>
 * Each version constant has a unique id string. This is not actually stored in the index, but is there to ensure
 * each index version is only added to the source file once. This string needs to be unique (normally a UUID,
 * but can be any other unique nonempty string).
 * If two concurrent PRs add the same index version, the different unique ids cause a git conflict, ensuring the second PR to be merged
 * must be updated with the next free version first. Without the unique id string, git will happily merge the two versions together,
 * resulting in the same index version being used across multiple commits,
 * causing problems when you try to upgrade between those two merged commits.
 * <h2>Version compatibility</h2>
 * The earliest compatible version is hardcoded in the {@link #MINIMUM_COMPATIBLE} field. Previously, this was dynamically calculated
 * from the major/minor versions of {@link Version}, but {@code IndexVersion} does not have separate major/minor version numbers.
 * So the minimum compatible version is hard-coded as the index version used by the first version of the previous major release.
 * {@link #MINIMUM_COMPATIBLE} should be updated appropriately whenever a major release happens.
 * <h2>Adding a new version</h2>
 * A new index version should be added <em>every time</em> a change is made to the serialization protocol of one or more classes.
 * Each index version should only be used in a single merged commit (apart from BwC versions copied from {@link Version}).
 * <p>
 * To add a new index version, add a new constant at the bottom of the list that is one greater than the current highest version,
 * ensure it has a unique id, and update the {@link #current()} constant to point to the new version.
 * <h2>Reverting an index version</h2>
 * If you revert a commit with an index version change, you <em>must</em> ensure there is a <em>new</em> index version
 * representing the reverted change. <em>Do not</em> let the index version go backwards, it must <em>always</em> be incremented.
 */
@SuppressWarnings({"checkstyle:linelength", "deprecation"})
public record IndexVersion(int id, Version luceneVersion) implements VersionId<IndexVersion>, ToXContentFragment {

    /*
     * NOTE: IntelliJ lies!
     * This map is used during class construction, referenced by the registerIndexVersion method.
     * When all the index version constants have been registered, the map is cleared & never touched again.
     */
    @SuppressWarnings("UnusedAssignment")
    private static Map<String, Integer> IDS = new HashMap<>();

    private static IndexVersion registerIndexVersion(int id, Version luceneVersion, String uniqueId) {
        if (IDS == null) throw new IllegalStateException("The IDS map needs to be present to call this method");

        Strings.requireNonEmpty(uniqueId, "Each IndexVersion needs a unique string id");
        Integer existing = IDS.put(uniqueId, id);
        if (existing != null) {
            throw new IllegalArgumentException("Versions " + id + " and " + existing + " have the same unique id");
        }
        return new IndexVersion(id, luceneVersion);
    }

    public static final IndexVersion ZERO = registerIndexVersion(0, Version.LATEST, "00000000-0000-0000-0000-000000000000");
    public static final IndexVersion V_7_0_0 = registerIndexVersion(7_00_00_99, Version.LUCENE_8_0_0, "b32be92d-c403-4858-a4a3-20d699a47ae6");
    public static final IndexVersion V_7_1_0 = registerIndexVersion(7_01_00_99, Version.LUCENE_8_0_0, "f9964d87-9f20-4b26-af32-be1f979216ec");
    public static final IndexVersion V_7_2_0 = registerIndexVersion(7_02_00_99, Version.LUCENE_8_0_0, "dba49448-87d4-45bb-ba19-f7b4eb85c757");
    public static final IndexVersion V_7_2_1 = registerIndexVersion(7_02_01_99, Version.LUCENE_8_0_0, "58874b45-f9f8-4c04-92a9-67548a8b21c3");
    public static final IndexVersion V_7_3_0 = registerIndexVersion(7_03_00_99, Version.LUCENE_8_1_0, "3d8a21df-58a4-4d7a-ba5d-438c92c16a7b");
    public static final IndexVersion V_7_4_0 = registerIndexVersion(7_04_00_99, Version.LUCENE_8_2_0, "c1fe73ba-0173-476c-aba2-855c2b31ac18");
    public static final IndexVersion V_7_5_0 = registerIndexVersion(7_05_00_99, Version.LUCENE_8_3_0, "ab08ae25-ede2-4e57-a43f-89d96aa989e4");
    public static final IndexVersion V_7_5_2 = registerIndexVersion(7_05_02_99, Version.LUCENE_8_3_0, "706715ca-3b91-40d2-8c2e-c34c459b5d0d");
    public static final IndexVersion V_7_6_0 = registerIndexVersion(7_06_00_99, Version.LUCENE_8_4_0, "63acbdb9-51c8-4976-bb3d-e55052a4fbd4");
    public static final IndexVersion V_7_7_0 = registerIndexVersion(7_07_00_99, Version.LUCENE_8_5_1, "6fff8238-e6ce-4fb2-85de-196492026e49");
    public static final IndexVersion V_7_8_0 = registerIndexVersion(7_08_00_99, Version.LUCENE_8_5_1, "81d7d459-f386-4c20-8235-f8fce8af7f0e");
    public static final IndexVersion V_7_9_0 = registerIndexVersion(7_09_00_99, Version.LUCENE_8_6_0, "0fa951a2-43ce-4f76-91bf-066c1ecf8a93");
    public static final IndexVersion V_7_10_0 = registerIndexVersion(7_10_00_99, Version.LUCENE_8_7_0, "92ccd91c-0251-4263-8873-9f1abfac3c10");
    public static final IndexVersion V_7_11_0 = registerIndexVersion(7_11_00_99, Version.LUCENE_8_7_0, "e6d65f96-26d5-4669-ac5a-2964b9b1699f");
    public static final IndexVersion V_7_12_0 = registerIndexVersion(7_12_00_99, Version.LUCENE_8_8_0, "39e2989a-a9a4-4f1a-b185-2e6015f74b1c");
    public static final IndexVersion V_7_13_0 = registerIndexVersion(7_13_00_99, Version.LUCENE_8_8_2, "28b21fe0-4d1f-4c04-95cc-74df494ae0cf");
    public static final IndexVersion V_7_14_0 = registerIndexVersion(7_14_00_99, Version.LUCENE_8_9_0, "b45bb223-bb73-4379-a46f-7dc74d38aaca");
    public static final IndexVersion V_7_15_0 = registerIndexVersion(7_15_00_99, Version.LUCENE_8_9_0, "ab666b02-b866-4b64-9ba3-d511e86c55b5");
    public static final IndexVersion V_7_16_0 = registerIndexVersion(7_16_00_99, Version.LUCENE_8_10_1, "a582e900-2d92-474c-9be3-2e08fa88be4b");
    public static final IndexVersion V_7_17_0 = registerIndexVersion(7_17_00_99, Version.LUCENE_8_11_1, "18766ab8-4691-40a2-94f1-526f3b71420c");
    public static final IndexVersion V_8_0_0 = registerIndexVersion(8_00_00_99, Version.LUCENE_9_0_0, "ff18a13c-1fa7-4cf7-a3b1-4fdcd9461d5b");
    public static final IndexVersion V_8_1_0 = registerIndexVersion(8_01_00_99, Version.LUCENE_9_0_0, "b4742461-ee43-4fd0-a260-29f8388b82ec");
    public static final IndexVersion V_8_2_0 = registerIndexVersion(8_02_00_99, Version.LUCENE_9_1_0, "af0ed990-2f32-42b5-aaf3-59d21a3dca7a");
    public static final IndexVersion V_8_3_0 = registerIndexVersion(8_03_00_99, Version.LUCENE_9_2_0, "eca8e8a3-0724-4247-a58d-e4eafcec4b3f");
    public static final IndexVersion V_8_4_0 = registerIndexVersion(8_04_00_99, Version.LUCENE_9_3_0, "d27324da-b36c-452a-93a8-9b69a6c302a1");
    public static final IndexVersion V_8_5_0 = registerIndexVersion(8_05_00_99, Version.LUCENE_9_4_1, "c5284b51-7fee-4f34-a837-241bb57a7aa6");
    public static final IndexVersion V_8_6_0 = registerIndexVersion(8_06_00_99, Version.LUCENE_9_4_2, "5e78c76c-74aa-464e-9383-89bdffb74db9");
    public static final IndexVersion V_8_7_0 = registerIndexVersion(8_07_00_99, Version.LUCENE_9_5_0, "f9227941-d6f4-462b-957f-2bcd36c28382");
    public static final IndexVersion V_8_8_0 = registerIndexVersion(8_08_00_99, Version.LUCENE_9_6_0, "d6ffc8d7-f6bd-469b-8495-01688c310000");
    public static final IndexVersion V_8_8_2 = registerIndexVersion(8_08_02_99, Version.LUCENE_9_6_0, "9db9d888-6be8-4a58-825c-f423fd8c6b00");
    public static final IndexVersion V_8_9_0 = registerIndexVersion(8_09_00_99, Version.LUCENE_9_7_0, "32f6dbab-cc24-4f5b-87b5-015a848480d9");
    public static final IndexVersion V_8_9_1 = registerIndexVersion(8_09_01_99, Version.LUCENE_9_7_0, "955a80ac-f70c-40a5-9399-1d8a1e5d342d");
    public static final IndexVersion V_8_10_0 = registerIndexVersion(8_10_00_99, Version.LUCENE_9_7_0, "2e107286-12ad-4c51-9a6f-f8943663b6e7");
    public static final IndexVersion V_8_11_0 = registerIndexVersion(8_11_00_99, Version.LUCENE_9_7_0, "f08382c0-06ab-41f4-a56a-cf5397275627");

    /*
     * READ THE COMMENT BELOW THIS BLOCK OF DECLARATIONS BEFORE ADDING NEW INDEX VERSIONS
     * Detached index versions added below here.
     */
    public static final IndexVersion V_8_500_000 = registerIndexVersion(8_500_000, Version.LUCENE_9_7_0, "bf656f5e-5808-4eee-bf8a-e2bf6736ff55");
    public static final IndexVersion V_8_500_001 = registerIndexVersion(8_500_001, Version.LUCENE_9_7_0, "45045a5a-fc57-4462-89f6-6bc04cda6015");
    /*
     * STOP! READ THIS FIRST! No, really,
     *        ____ _____ ___  ____  _        ____  _____    _    ____    _____ _   _ ___ ____    _____ ___ ____  ____ _____ _
     *       / ___|_   _/ _ \|  _ \| |      |  _ \| ____|  / \  |  _ \  |_   _| | | |_ _/ ___|  |  ___|_ _|  _ \/ ___|_   _| |
     *       \___ \ | || | | | |_) | |      | |_) |  _|   / _ \ | | | |   | | | |_| || |\___ \  | |_   | || |_) \___ \ | | | |
     *        ___) || || |_| |  __/|_|      |  _ <| |___ / ___ \| |_| |   | | |  _  || | ___) | |  _|  | ||  _ < ___) || | |_|
     *       |____/ |_| \___/|_|   (_)      |_| \_\_____/_/   \_\____/    |_| |_| |_|___|____/  |_|   |___|_| \_\____/ |_| (_)
     *
     * A new index version should be added EVERY TIME a change is made to index metadata or data storage.
     * Each index version should only be used in a single merged commit (apart from the BwC versions copied from o.e.Version, ≤V_8_11_0).
     *
     * To add a new index version, add a new constant at the bottom of the list, above this comment, which is one greater than the
     * current highest version, ensure it has a fresh UUID, and update CurrentHolder#CURRENT to point to the new version. Don't add other
     * lines, comments, etc.
     *
     * REVERTING AN INDEX VERSION
     *
     * If you revert a commit with an index version change, you MUST ensure there is a NEW index version representing the reverted
     * change. DO NOT let the index version go backwards, it must ALWAYS be incremented.
     *
     * DETERMINING TRANSPORT VERSIONS FROM GIT HISTORY
     *
     * TODO after the release of v8.11.0, copy the instructions about using git to track the history of versions from TransportVersion.java
     * (the example commands won't make sense until at least 8.11.0 is released)
     */

    private static class CurrentHolder {
        private static final IndexVersion CURRENT = findCurrent();

        // finds the pluggable current version, or uses the given fallback
<<<<<<< HEAD
        private static IndexVersion findCurrent() {
            var versionExtension = VersionExtension.load();
=======
        private static IndexVersion findCurrent(IndexVersion fallback) {
            var versionExtension = ExtensionLoader.loadSingleton(ServiceLoader.load(VersionExtension.class), () -> null);
>>>>>>> 9a8f13fd
            if (versionExtension == null) {
                return LATEST_DEFINED;
            }
            var version = versionExtension.getCurrentIndexVersion();

            assert version.onOrAfter(LATEST_DEFINED);
            assert version.luceneVersion.equals(Version.LATEST)
                : "IndexVersion must be upgraded to ["
                + Version.LATEST
                + "] is still set to ["
                + version.luceneVersion
                + "]";
            return version;
        }
    }

    public static final IndexVersion MINIMUM_COMPATIBLE = V_7_0_0;

    private static final NavigableMap<Integer, IndexVersion> VERSION_IDS = getAllVersionIds(IndexVersion.class);

    static final IndexVersion LATEST_DEFINED;
    static {
        LATEST_DEFINED = VERSION_IDS.lastEntry().getValue();

        // see comment on IDS field
        // now we're registered the index versions, we can clear the map
        IDS = null;
    }

    static NavigableMap<Integer, IndexVersion> getAllVersionIds(Class<?> cls) {
        Map<Integer, String> versionIdFields = new HashMap<>();
        NavigableMap<Integer, IndexVersion> builder = new TreeMap<>();

        Set<String> ignore = Set.of("ZERO", "CURRENT", "MINIMUM_COMPATIBLE");

        for (Field declaredField : cls.getFields()) {
            if (declaredField.getType().equals(IndexVersion.class)) {
                String fieldName = declaredField.getName();
                if (ignore.contains(fieldName)) {
                    continue;
                }

                IndexVersion version;
                try {
                    version = (IndexVersion) declaredField.get(null);
                } catch (IllegalAccessException e) {
                    throw new AssertionError(e);
                }
                builder.put(version.id, version);

                if (Assertions.ENABLED) {
                    // check the version number is unique
                    var sameVersionNumber = versionIdFields.put(version.id, fieldName);
                    assert sameVersionNumber == null
                        : "Versions ["
                        + sameVersionNumber
                        + "] and ["
                        + fieldName
                        + "] have the same version number ["
                        + version.id
                        + "]. Each IndexVersion should have a different version number";
                }
            }
        }

        return Collections.unmodifiableNavigableMap(builder);
    }

    static Collection<IndexVersion> getAllVersions() {
        return VERSION_IDS.values();
    }

    public static IndexVersion readVersion(StreamInput in) throws IOException {
        return fromId(in.readVInt());
    }

    public static IndexVersion fromId(int id) {
        IndexVersion known = VERSION_IDS.get(id);
        if (known != null) {
            return known;
        }

        // this is a version we don't otherwise know about
        // We need to guess the lucene version.
        // Our best guess is to use the same lucene version as the previous
        // version in the list, assuming that it didn't change.
        // if it's older than any known version use the previous major to the oldest known lucene version
        var prev = VERSION_IDS.floorEntry(id);
        Version luceneVersion = prev != null
            ? prev.getValue().luceneVersion
            : Version.fromBits(VERSION_IDS.firstEntry().getValue().luceneVersion.major - 1, 0, 0);

        return new IndexVersion(id, luceneVersion);
    }

    public static void writeVersion(IndexVersion version, StreamOutput out) throws IOException {
        out.writeVInt(version.id);
    }

    /**
     * Returns the minimum version of {@code version1} and {@code version2}
     */
    public static IndexVersion min(IndexVersion version1, IndexVersion version2) {
        return version1.id < version2.id ? version1 : version2;
    }

    /**
     * Returns the maximum version of {@code version1} and {@code version2}
     */
    public static IndexVersion max(IndexVersion version1, IndexVersion version2) {
        return version1.id > version2.id ? version1 : version2;
    }

    /**
     * Returns the most recent index version.
     * This should be the index version with the highest id.
     */
    public static IndexVersion current() {
        return CurrentHolder.CURRENT;
    }

    public boolean isLegacyIndexVersion() {
        return before(MINIMUM_COMPATIBLE);
    }

    public static IndexVersion getMinimumCompatibleIndexVersion(int versionId) {
        int major = versionId / 1_000_000;
        if (major == IndexVersion.current().id() / 1_000_000) {
            // same compatibility version as current
            return IndexVersion.MINIMUM_COMPATIBLE;
        } else {
            int compatId = (major-1) * 1_000_000;
            if (major <= 8) compatId += 99;
            return IndexVersion.fromId(compatId);
        }
    }

    @Override
    public XContentBuilder toXContent(XContentBuilder builder, Params params) throws IOException {
        return builder.value(id);
    }

    @Override
    public String toString() {
        return Integer.toString(id);
    }

    @Override
    public boolean equals(Object o) {
        if (this == o) {
            return true;
        }
        if (o == null || getClass() != o.getClass()) {
            return false;
        }

        IndexVersion version = (IndexVersion) o;

        if (id != version.id) {
            return false;
        }

        return true;
    }

    @Override
    public int hashCode() {
        return id;
    }
}<|MERGE_RESOLUTION|>--- conflicted
+++ resolved
@@ -155,13 +155,8 @@
         private static final IndexVersion CURRENT = findCurrent();
 
         // finds the pluggable current version, or uses the given fallback
-<<<<<<< HEAD
         private static IndexVersion findCurrent() {
-            var versionExtension = VersionExtension.load();
-=======
-        private static IndexVersion findCurrent(IndexVersion fallback) {
             var versionExtension = ExtensionLoader.loadSingleton(ServiceLoader.load(VersionExtension.class), () -> null);
->>>>>>> 9a8f13fd
             if (versionExtension == null) {
                 return LATEST_DEFINED;
             }

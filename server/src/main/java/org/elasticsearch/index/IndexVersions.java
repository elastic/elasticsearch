--- conflicted
+++ resolved
@@ -204,12 +204,9 @@
     public static final IndexVersion SKIPPER_DEFAULTS_ONLY_ON_TSDB = def(9_052_0_00, Version.LUCENE_10_3_2);
     public static final IndexVersion DISK_BBQ_LICENSE_ENFORCEMENT = def(9_053_0_00, Version.LUCENE_10_3_2);
     public static final IndexVersion STORE_IGNORED_KEYWORDS_IN_BINARY_DOC_VALUES = def(9_054_0_00, Version.LUCENE_10_3_2);
-<<<<<<< HEAD
-    public static final IndexVersion STATELESS_SKIPPERS_ENABLED_FOR_TSDB = def(9_055_0_00, Version.LUCENE_10_3_2);
-=======
     public static final IndexVersion TIME_SERIES_USE_STORED_FIELDS_BLOOM_FILTER_FOR_ID = def(9_055_0_00, Version.LUCENE_10_3_2);
     public static final IndexVersion AGG_METRIC_DOUBLE_REMOVE_POINTS = def(9_056_0_00, Version.LUCENE_10_3_2);
->>>>>>> 1f5ec363
+    public static final IndexVersion STATELESS_SKIPPERS_ENABLED_FOR_TSDB = def(9_057_0_00, Version.LUCENE_10_3_2);
 
     /*
      * STOP! READ THIS FIRST! No, really,

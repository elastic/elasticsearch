/*
 * Copyright Elasticsearch B.V. and/or licensed to Elasticsearch B.V. under one
 * or more contributor license agreements. Licensed under the "Elastic License
 * 2.0", the "GNU Affero General Public License v3.0 only", and the "Server Side
 * Public License v 1"; you may not use this file except in compliance with, at
 * your election, the "Elastic License 2.0", the "GNU Affero General Public
 * License v3.0 only", or the "Server Side Public License, v 1".
 */

package org.elasticsearch.index;

import org.apache.lucene.util.Version;
import org.elasticsearch.ReleaseVersions;
import org.elasticsearch.core.Assertions;
import org.elasticsearch.core.UpdateForV9;

import java.lang.reflect.Field;
import java.util.Collection;
import java.util.Collections;
import java.util.HashMap;
import java.util.Map;
import java.util.NavigableMap;
import java.util.Set;
import java.util.TreeMap;
import java.util.TreeSet;
import java.util.function.IntFunction;

@SuppressWarnings("deprecation")
public class IndexVersions {

    /*
     * NOTE: IntelliJ lies!
     * This map is used during class construction, referenced by the registerIndexVersion method.
     * When all the index version constants have been registered, the map is cleared & never touched again.
     */
    @SuppressWarnings("UnusedAssignment")
    static TreeSet<Integer> IDS = new TreeSet<>();

    private static IndexVersion def(int id, Version luceneVersion) {
        if (IDS == null) throw new IllegalStateException("The IDS map needs to be present to call this method");

        if (IDS.add(id) == false) {
            throw new IllegalArgumentException("Version id " + id + " defined twice");
        }
        if (id < IDS.last()) {
            throw new IllegalArgumentException("Version id " + id + " is not defined in the right location. Keep constants sorted");
        }
        return new IndexVersion(id, luceneVersion);
    }

    @UpdateForV9 // remove the index versions with which v9 will not need to interact
    public static final IndexVersion ZERO = def(0, Version.LATEST);
    public static final IndexVersion V_7_0_0 = def(7_00_00_99, Version.LUCENE_8_0_0);

    public static final IndexVersion V_7_1_0 = def(7_01_00_99, Version.LUCENE_8_0_0);
    public static final IndexVersion V_7_2_0 = def(7_02_00_99, Version.LUCENE_8_0_0);
    public static final IndexVersion V_7_2_1 = def(7_02_01_99, Version.LUCENE_8_0_0);
    public static final IndexVersion V_7_3_0 = def(7_03_00_99, Version.LUCENE_8_1_0);
    public static final IndexVersion V_7_4_0 = def(7_04_00_99, Version.LUCENE_8_2_0);
    public static final IndexVersion V_7_5_0 = def(7_05_00_99, Version.LUCENE_8_3_0);
    public static final IndexVersion V_7_5_2 = def(7_05_02_99, Version.LUCENE_8_3_0);
    public static final IndexVersion V_7_6_0 = def(7_06_00_99, Version.LUCENE_8_4_0);
    public static final IndexVersion V_7_7_0 = def(7_07_00_99, Version.LUCENE_8_5_1);
    public static final IndexVersion V_7_8_0 = def(7_08_00_99, Version.LUCENE_8_5_1);
    public static final IndexVersion V_7_9_0 = def(7_09_00_99, Version.LUCENE_8_6_0);
    public static final IndexVersion V_7_10_0 = def(7_10_00_99, Version.LUCENE_8_7_0);
    public static final IndexVersion V_7_11_0 = def(7_11_00_99, Version.LUCENE_8_7_0);
    public static final IndexVersion V_7_12_0 = def(7_12_00_99, Version.LUCENE_8_8_0);
    public static final IndexVersion V_7_13_0 = def(7_13_00_99, Version.LUCENE_8_8_2);
    public static final IndexVersion V_7_14_0 = def(7_14_00_99, Version.LUCENE_8_9_0);
    public static final IndexVersion V_7_15_0 = def(7_15_00_99, Version.LUCENE_8_9_0);
    public static final IndexVersion V_7_16_0 = def(7_16_00_99, Version.LUCENE_8_10_1);
    public static final IndexVersion V_7_17_0 = def(7_17_00_99, Version.LUCENE_8_11_1);
    public static final IndexVersion V_8_0_0 = def(8_00_00_99, Version.LUCENE_9_0_0);
    public static final IndexVersion V_8_1_0 = def(8_01_00_99, Version.LUCENE_9_0_0);
    public static final IndexVersion V_8_2_0 = def(8_02_00_99, Version.LUCENE_9_1_0);
    public static final IndexVersion V_8_3_0 = def(8_03_00_99, Version.LUCENE_9_2_0);
    public static final IndexVersion V_8_4_0 = def(8_04_00_99, Version.LUCENE_9_3_0);
    public static final IndexVersion V_8_5_0 = def(8_05_00_99, Version.LUCENE_9_4_1);
    public static final IndexVersion V_8_6_0 = def(8_06_00_99, Version.LUCENE_9_4_2);
    public static final IndexVersion V_8_7_0 = def(8_07_00_99, Version.LUCENE_9_5_0);
    public static final IndexVersion V_8_8_0 = def(8_08_00_99, Version.LUCENE_9_6_0);
    public static final IndexVersion V_8_8_2 = def(8_08_02_99, Version.LUCENE_9_6_0);
    public static final IndexVersion V_8_9_0 = def(8_09_00_99, Version.LUCENE_9_7_0);
    public static final IndexVersion V_8_9_1 = def(8_09_01_99, Version.LUCENE_9_7_0);
    public static final IndexVersion V_8_10_0 = def(8_10_00_99, Version.LUCENE_9_7_0);
    /*
     * READ THE COMMENT BELOW THIS BLOCK OF DECLARATIONS BEFORE ADDING NEW INDEX VERSIONS
     * Detached index versions added below here.
     */
    public static final IndexVersion FIRST_DETACHED_INDEX_VERSION = def(8_500_000, Version.LUCENE_9_7_0);
    public static final IndexVersion NEW_SPARSE_VECTOR = def(8_500_001, Version.LUCENE_9_7_0);
    public static final IndexVersion SPARSE_VECTOR_IN_FIELD_NAMES_SUPPORT = def(8_500_002, Version.LUCENE_9_7_0);
    public static final IndexVersion UPGRADE_LUCENE_9_8 = def(8_500_003, Version.LUCENE_9_8_0);
    public static final IndexVersion ES_VERSION_8_12 = def(8_500_004, Version.LUCENE_9_8_0);
    public static final IndexVersion NORMALIZED_VECTOR_COSINE = def(8_500_005, Version.LUCENE_9_8_0);
    public static final IndexVersion UPGRADE_LUCENE_9_9 = def(8_500_006, Version.LUCENE_9_9_0);
    public static final IndexVersion NORI_DUPLICATES = def(8_500_007, Version.LUCENE_9_9_0);
    public static final IndexVersion UPGRADE_LUCENE_9_9_1 = def(8_500_008, Version.LUCENE_9_9_1);
    public static final IndexVersion ES_VERSION_8_12_1 = def(8_500_009, Version.LUCENE_9_9_1);
    public static final IndexVersion UPGRADE_8_12_1_LUCENE_9_9_2 = def(8_500_010, Version.LUCENE_9_9_2);
    public static final IndexVersion NEW_INDEXVERSION_FORMAT = def(8_501_00_0, Version.LUCENE_9_9_1);
    public static final IndexVersion UPGRADE_LUCENE_9_9_2 = def(8_502_00_0, Version.LUCENE_9_9_2);
    public static final IndexVersion TIME_SERIES_ID_HASHING = def(8_502_00_1, Version.LUCENE_9_9_2);
    public static final IndexVersion UPGRADE_TO_LUCENE_9_10 = def(8_503_00_0, Version.LUCENE_9_10_0);
    public static final IndexVersion TIME_SERIES_ROUTING_HASH_IN_ID = def(8_504_00_0, Version.LUCENE_9_10_0);
    public static final IndexVersion DEFAULT_DENSE_VECTOR_TO_INT8_HNSW = def(8_505_00_0, Version.LUCENE_9_10_0);
    public static final IndexVersion DOC_VALUES_FOR_IGNORED_META_FIELD = def(8_505_00_1, Version.LUCENE_9_10_0);
    public static final IndexVersion SOURCE_MAPPER_LOSSY_PARAMS_CHECK = def(8_506_00_0, Version.LUCENE_9_10_0);
    public static final IndexVersion SEMANTIC_TEXT_FIELD_TYPE = def(8_507_00_0, Version.LUCENE_9_10_0);
    public static final IndexVersion UPGRADE_TO_LUCENE_9_11 = def(8_508_00_0, Version.LUCENE_9_11_0);
    public static final IndexVersion UNIQUE_TOKEN_FILTER_POS_FIX = def(8_509_00_0, Version.LUCENE_9_11_0);
    public static final IndexVersion ADD_SECURITY_MIGRATION = def(8_510_00_0, Version.LUCENE_9_11_0);
    public static final IndexVersion UPGRADE_TO_LUCENE_9_11_1 = def(8_511_00_0, Version.LUCENE_9_11_1);
    public static final IndexVersion INDEX_SORTING_ON_NESTED = def(8_512_00_0, Version.LUCENE_9_11_1);
    public static final IndexVersion LENIENT_UPDATEABLE_SYNONYMS = def(8_513_00_0, Version.LUCENE_9_11_1);
    public static final IndexVersion ENABLE_IGNORE_MALFORMED_LOGSDB = def(8_514_00_0, Version.LUCENE_9_11_1);
    public static final IndexVersion MERGE_ON_RECOVERY_VERSION = def(8_515_00_0, Version.LUCENE_9_11_1);
    public static final IndexVersion UPGRADE_TO_LUCENE_9_12 = def(8_516_00_0, Version.LUCENE_9_12_0);
    public static final IndexVersion ENABLE_IGNORE_ABOVE_LOGSDB = def(8_517_00_0, Version.LUCENE_9_12_0);
    public static final IndexVersion ADD_ROLE_MAPPING_CLEANUP_MIGRATION = def(8_518_00_0, Version.LUCENE_9_12_0);
<<<<<<< HEAD
    public static final IndexVersion LOGSDB_DEFAULT_IGNORE_DYNAMIC_BEYOND_LIMIT = def(8_519_00_0, Version.LUCENE_9_12_0);
=======
>>>>>>> 92c862f5
    /*
     * STOP! READ THIS FIRST! No, really,
     *        ____ _____ ___  ____  _        ____  _____    _    ____    _____ _   _ ___ ____    _____ ___ ____  ____ _____ _
     *       / ___|_   _/ _ \|  _ \| |      |  _ \| ____|  / \  |  _ \  |_   _| | | |_ _/ ___|  |  ___|_ _|  _ \/ ___|_   _| |
     *       \___ \ | || | | | |_) | |      | |_) |  _|   / _ \ | | | |   | | | |_| || |\___ \  | |_   | || |_) \___ \ | | | |
     *        ___) || || |_| |  __/|_|      |  _ <| |___ / ___ \| |_| |   | | |  _  || | ___) | |  _|  | ||  _ < ___) || | |_|
     *       |____/ |_| \___/|_|   (_)      |_| \_\_____/_/   \_\____/    |_| |_| |_|___|____/  |_|   |___|_| \_\____/ |_| (_)
     *
     * A new index version should be added EVERY TIME a change is made to index metadata or data storage.
     * Each index version should only be used in a single merged commit (apart from the BwC versions copied from o.e.Version, ≤V_8_11_0).
     *
     * ADDING AN INDEX VERSION
     * To add a new index version, add a new constant at the bottom of the list, above this comment. Don't add other lines,
     * comments, etc. The version id has the following layout:
     *
     * M_NNN_SS_P
     *
     * M - The major version of Elasticsearch
     * NNN - The server version part
     * SS - The serverless version part. It should always be 00 here, it is used by serverless only.
     * P - The patch version part
     *
     * To determine the id of the next IndexVersion constant, do the following:
     * - Use the same major version, unless bumping majors
     * - Bump the server version part by 1, unless creating a patch version
     * - Leave the serverless part as 00
     * - Bump the patch part if creating a patch version
     *
     * If a patch version is created, it should be placed sorted among the other existing constants.
     *
     * REVERTING AN INDEX VERSION
     *
     * If you revert a commit with an index version change, you MUST ensure there is a NEW index version representing the reverted
     * change. DO NOT let the index version go backwards, it must ALWAYS be incremented.
     *
     * DETERMINING INDEX VERSIONS FROM GIT HISTORY
     *
     * If your git checkout has the expected minor-version-numbered branches and the expected release-version tags then you can find the
     * index versions known by a particular release ...
     *
     *     git show v8.12.0:server/src/main/java/org/elasticsearch/index/IndexVersions.java | grep '= def'
     *
     * ... or by a particular branch ...
     *
     *     git show 8.12:server/src/main/java/org/elasticsearch/index/IndexVersions.java | grep '= def'
     *
     * ... and you can see which versions were added in between two versions too ...
     *
     *     git diff v8.12.0..main -- server/src/main/java/org/elasticsearch/index/IndexVersions.java
     *
     * In branches 8.7-8.11 see server/src/main/java/org/elasticsearch/index/IndexVersion.java for the equivalent definitions.
     */

    public static final IndexVersion MINIMUM_COMPATIBLE = V_7_0_0;

    static final NavigableMap<Integer, IndexVersion> VERSION_IDS = getAllVersionIds(IndexVersions.class);
    static final IndexVersion LATEST_DEFINED;
    static {
        LATEST_DEFINED = VERSION_IDS.lastEntry().getValue();

        // see comment on IDS field
        // now we're registered the index versions, we can clear the map
        IDS = null;
    }

    static NavigableMap<Integer, IndexVersion> getAllVersionIds(Class<?> cls) {
        Map<Integer, String> versionIdFields = new HashMap<>();
        NavigableMap<Integer, IndexVersion> builder = new TreeMap<>();

        Set<String> ignore = Set.of("ZERO", "MINIMUM_COMPATIBLE");

        for (Field declaredField : cls.getFields()) {
            if (declaredField.getType().equals(IndexVersion.class)) {
                String fieldName = declaredField.getName();
                if (ignore.contains(fieldName)) {
                    continue;
                }

                IndexVersion version;
                try {
                    version = (IndexVersion) declaredField.get(null);
                } catch (IllegalAccessException e) {
                    throw new AssertionError(e);
                }
                builder.put(version.id(), version);

                if (Assertions.ENABLED) {
                    // check the version number is unique
                    var sameVersionNumber = versionIdFields.put(version.id(), fieldName);
                    assert sameVersionNumber == null
                        : "Versions ["
                            + sameVersionNumber
                            + "] and ["
                            + fieldName
                            + "] have the same version number ["
                            + version.id()
                            + "]. Each IndexVersion should have a different version number";
                }
            }
        }

        return Collections.unmodifiableNavigableMap(builder);
    }

    static Collection<IndexVersion> getAllVersions() {
        return VERSION_IDS.values();
    }

    static final IntFunction<String> VERSION_LOOKUP = ReleaseVersions.generateVersionsLookup(IndexVersions.class, LATEST_DEFINED.id());

    // no instance
    private IndexVersions() {}
}<|MERGE_RESOLUTION|>--- conflicted
+++ resolved
@@ -119,10 +119,7 @@
     public static final IndexVersion UPGRADE_TO_LUCENE_9_12 = def(8_516_00_0, Version.LUCENE_9_12_0);
     public static final IndexVersion ENABLE_IGNORE_ABOVE_LOGSDB = def(8_517_00_0, Version.LUCENE_9_12_0);
     public static final IndexVersion ADD_ROLE_MAPPING_CLEANUP_MIGRATION = def(8_518_00_0, Version.LUCENE_9_12_0);
-<<<<<<< HEAD
-    public static final IndexVersion LOGSDB_DEFAULT_IGNORE_DYNAMIC_BEYOND_LIMIT = def(8_519_00_0, Version.LUCENE_9_12_0);
-=======
->>>>>>> 92c862f5
+    public static final IndexVersion LOGSDB_DEFAULT_IGNORE_DYNAMIC_BEYOND_LIMIT_BACKPORT = def(8_519_00_0, Version.LUCENE_9_12_0);
     /*
      * STOP! READ THIS FIRST! No, really,
      *        ____ _____ ___  ____  _        ____  _____    _    ____    _____ _   _ ___ ____    _____ ___ ____  ____ _____ _

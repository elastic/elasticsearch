/*
 * Copyright Elasticsearch B.V. and/or licensed to Elasticsearch B.V. under one
 * or more contributor license agreements. Licensed under the "Elastic License
 * 2.0", the "GNU Affero General Public License v3.0 only", and the "Server Side
 * Public License v 1"; you may not use this file except in compliance with, at
 * your election, the "Elastic License 2.0", the "GNU Affero General Public
 * License v3.0 only", or the "Server Side Public License, v 1".
 */

package org.elasticsearch.index;

import org.apache.lucene.util.Version;
import org.elasticsearch.ReleaseVersions;
import org.elasticsearch.core.Assertions;

import java.lang.reflect.Field;
import java.text.ParseException;
import java.util.Collection;
import java.util.Collections;
import java.util.HashMap;
import java.util.Map;
import java.util.NavigableMap;
import java.util.Set;
import java.util.TreeMap;
import java.util.TreeSet;
import java.util.function.IntFunction;

@SuppressWarnings("deprecation")
public class IndexVersions {

    /*
     * NOTE: IntelliJ lies!
     * This map is used during class construction, referenced by the registerIndexVersion method.
     * When all the index version constants have been registered, the map is cleared & never touched again.
     */
    @SuppressWarnings("UnusedAssignment")
    static TreeSet<Integer> IDS = new TreeSet<>();

    private static IndexVersion def(int id, Version luceneVersion) {
        if (IDS == null) throw new IllegalStateException("The IDS map needs to be present to call this method");

        if (IDS.add(id) == false) {
            throw new IllegalArgumentException("Version id " + id + " defined twice");
        }
        if (id < IDS.last()) {
            throw new IllegalArgumentException("Version id " + id + " is not defined in the right location. Keep constants sorted");
        }
        return new IndexVersion(id, luceneVersion);
    }

    // TODO: this is just a hack to allow to keep the V7 IndexVersion constants, during compilation. Remove
    private static Version parseUnchecked(String version) {
        try {
            return Version.parse(version);
        } catch (ParseException e) {
            throw new RuntimeException(e);
        }
    }

    public static final IndexVersion ZERO = def(0, Version.LATEST);

    public static final IndexVersion V_7_0_0 = def(7_00_00_99, parseUnchecked("8.0.0"));
    public static final IndexVersion V_7_1_0 = def(7_01_00_99, parseUnchecked("8.0.0"));
    public static final IndexVersion V_7_2_0 = def(7_02_00_99, parseUnchecked("8.0.0"));
    public static final IndexVersion V_7_2_1 = def(7_02_01_99, parseUnchecked("8.0.0"));
    public static final IndexVersion V_7_3_0 = def(7_03_00_99, parseUnchecked("8.1.0"));
    public static final IndexVersion V_7_4_0 = def(7_04_00_99, parseUnchecked("8.2.0"));
    public static final IndexVersion V_7_5_0 = def(7_05_00_99, parseUnchecked("8.3.0"));
    public static final IndexVersion V_7_5_2 = def(7_05_02_99, parseUnchecked("8.3.0"));
    public static final IndexVersion V_7_6_0 = def(7_06_00_99, parseUnchecked("8.4.0"));
    public static final IndexVersion V_7_7_0 = def(7_07_00_99, parseUnchecked("8.5.1"));
    public static final IndexVersion V_7_8_0 = def(7_08_00_99, parseUnchecked("8.5.1"));
    public static final IndexVersion V_7_9_0 = def(7_09_00_99, parseUnchecked("8.6.0"));
    public static final IndexVersion V_7_10_0 = def(7_10_00_99, parseUnchecked("8.7.0"));
    public static final IndexVersion V_7_11_0 = def(7_11_00_99, parseUnchecked("8.7.0"));
    public static final IndexVersion V_7_12_0 = def(7_12_00_99, parseUnchecked("8.8.0"));
    public static final IndexVersion V_7_13_0 = def(7_13_00_99, parseUnchecked("8.8.2"));
    public static final IndexVersion V_7_14_0 = def(7_14_00_99, parseUnchecked("8.9.0"));
    public static final IndexVersion V_7_15_0 = def(7_15_00_99, parseUnchecked("8.9.0"));
    public static final IndexVersion V_7_16_0 = def(7_16_00_99, parseUnchecked("8.10.1"));
    public static final IndexVersion V_7_17_0 = def(7_17_00_99, parseUnchecked("8.11.1"));
    public static final IndexVersion V_8_0_0 = def(8_00_00_99, Version.LUCENE_9_0_0);
    public static final IndexVersion V_8_1_0 = def(8_01_00_99, Version.LUCENE_9_0_0);
    public static final IndexVersion V_8_2_0 = def(8_02_00_99, Version.LUCENE_9_1_0);
    public static final IndexVersion V_8_3_0 = def(8_03_00_99, Version.LUCENE_9_2_0);
    public static final IndexVersion V_8_4_0 = def(8_04_00_99, Version.LUCENE_9_3_0);
    public static final IndexVersion V_8_5_0 = def(8_05_00_99, Version.LUCENE_9_4_1);
    public static final IndexVersion V_8_5_3 = def(8_05_03_99, Version.LUCENE_9_4_2);
    public static final IndexVersion V_8_6_0 = def(8_06_00_99, Version.LUCENE_9_4_2);
    public static final IndexVersion V_8_7_0 = def(8_07_00_99, Version.LUCENE_9_5_0);
    public static final IndexVersion V_8_8_0 = def(8_08_00_99, Version.LUCENE_9_6_0);
    public static final IndexVersion V_8_8_2 = def(8_08_02_99, Version.LUCENE_9_6_0);
    public static final IndexVersion V_8_9_0 = def(8_09_00_99, Version.LUCENE_9_7_0);
    public static final IndexVersion V_8_9_1 = def(8_09_01_99, Version.LUCENE_9_7_0);
    public static final IndexVersion V_8_10_0 = def(8_10_00_99, Version.LUCENE_9_7_0);
    /*
     * READ THE COMMENT BELOW THIS BLOCK OF DECLARATIONS BEFORE ADDING NEW INDEX VERSIONS
     * Detached index versions added below here.
     */
    public static final IndexVersion FIRST_DETACHED_INDEX_VERSION = def(8_500_000, Version.LUCENE_9_7_0);
    public static final IndexVersion NEW_SPARSE_VECTOR = def(8_500_001, Version.LUCENE_9_7_0);
    public static final IndexVersion SPARSE_VECTOR_IN_FIELD_NAMES_SUPPORT = def(8_500_002, Version.LUCENE_9_7_0);
    public static final IndexVersion UPGRADE_LUCENE_9_8 = def(8_500_003, Version.LUCENE_9_8_0);
    public static final IndexVersion ES_VERSION_8_12 = def(8_500_004, Version.LUCENE_9_8_0);
    public static final IndexVersion NORMALIZED_VECTOR_COSINE = def(8_500_005, Version.LUCENE_9_8_0);
    public static final IndexVersion UPGRADE_LUCENE_9_9 = def(8_500_006, Version.LUCENE_9_9_0);
    public static final IndexVersion NORI_DUPLICATES = def(8_500_007, Version.LUCENE_9_9_0);
    public static final IndexVersion UPGRADE_LUCENE_9_9_1 = def(8_500_008, Version.LUCENE_9_9_1);
    public static final IndexVersion ES_VERSION_8_12_1 = def(8_500_009, Version.LUCENE_9_9_1);
    public static final IndexVersion UPGRADE_8_12_1_LUCENE_9_9_2 = def(8_500_010, Version.LUCENE_9_9_2);
    public static final IndexVersion NEW_INDEXVERSION_FORMAT = def(8_501_0_00, Version.LUCENE_9_9_1);
    public static final IndexVersion UPGRADE_LUCENE_9_9_2 = def(8_502_0_00, Version.LUCENE_9_9_2);
    public static final IndexVersion TIME_SERIES_ID_HASHING = def(8_502_0_01, Version.LUCENE_9_9_2);
    public static final IndexVersion UPGRADE_TO_LUCENE_9_10 = def(8_503_0_00, Version.LUCENE_9_10_0);
    public static final IndexVersion TIME_SERIES_ROUTING_HASH_IN_ID = def(8_504_0_00, Version.LUCENE_9_10_0);
    public static final IndexVersion DEFAULT_DENSE_VECTOR_TO_INT8_HNSW = def(8_505_0_00, Version.LUCENE_9_10_0);
    public static final IndexVersion DOC_VALUES_FOR_IGNORED_META_FIELD = def(8_505_0_01, Version.LUCENE_9_10_0);
    public static final IndexVersion SOURCE_MAPPER_LOSSY_PARAMS_CHECK = def(8_506_0_00, Version.LUCENE_9_10_0);
    public static final IndexVersion SEMANTIC_TEXT_FIELD_TYPE = def(8_507_0_00, Version.LUCENE_9_10_0);
    public static final IndexVersion UPGRADE_TO_LUCENE_9_11 = def(8_508_0_00, Version.LUCENE_9_11_0);
    public static final IndexVersion UNIQUE_TOKEN_FILTER_POS_FIX = def(8_509_0_00, Version.LUCENE_9_11_0);
    public static final IndexVersion ADD_SECURITY_MIGRATION = def(8_510_0_00, Version.LUCENE_9_11_0);
    public static final IndexVersion UPGRADE_TO_LUCENE_9_11_1 = def(8_511_0_00, Version.LUCENE_9_11_1);
    public static final IndexVersion INDEX_SORTING_ON_NESTED = def(8_512_0_00, Version.LUCENE_9_11_1);
    public static final IndexVersion LENIENT_UPDATEABLE_SYNONYMS = def(8_513_0_00, Version.LUCENE_9_11_1);
    public static final IndexVersion ENABLE_IGNORE_MALFORMED_LOGSDB = def(8_514_0_00, Version.LUCENE_9_11_1);
    public static final IndexVersion MERGE_ON_RECOVERY_VERSION = def(8_515_0_00, Version.LUCENE_9_11_1);
    public static final IndexVersion UPGRADE_TO_LUCENE_9_12 = def(8_516_0_00, Version.LUCENE_9_12_0);
    public static final IndexVersion ENABLE_IGNORE_ABOVE_LOGSDB = def(8_517_0_00, Version.LUCENE_9_12_0);
    public static final IndexVersion ADD_ROLE_MAPPING_CLEANUP_MIGRATION = def(8_518_0_00, Version.LUCENE_9_12_0);
    public static final IndexVersion LOGSDB_DEFAULT_IGNORE_DYNAMIC_BEYOND_LIMIT_BACKPORT = def(8_519_0_00, Version.LUCENE_9_12_0);
    public static final IndexVersion TIME_BASED_K_ORDERED_DOC_ID_BACKPORT = def(8_520_0_00, Version.LUCENE_9_12_0);
    public static final IndexVersion V8_DEPRECATE_SOURCE_MODE_MAPPER = def(8_521_0_00, Version.LUCENE_9_12_0);
    public static final IndexVersion USE_SYNTHETIC_SOURCE_FOR_RECOVERY_BACKPORT = def(8_522_0_00, Version.LUCENE_9_12_0);
    public static final IndexVersion UPGRADE_TO_LUCENE_9_12_1 = def(8_523_0_00, parseUnchecked("9.12.1"));
    public static final IndexVersion INFERENCE_METADATA_FIELDS_BACKPORT = def(8_524_0_00, parseUnchecked("9.12.1"));
    public static final IndexVersion LOGSB_OPTIONAL_SORTING_ON_HOST_NAME_BACKPORT = def(8_525_0_00, parseUnchecked("9.12.1"));
    public static final IndexVersion USE_SYNTHETIC_SOURCE_FOR_RECOVERY_BY_DEFAULT_BACKPORT = def(8_526_0_00, parseUnchecked("9.12.1"));
    public static final IndexVersion SYNTHETIC_SOURCE_STORE_ARRAYS_NATIVELY_BACKPORT_8_X = def(8_527_0_00, Version.LUCENE_9_12_1);
    public static final IndexVersion ADD_RESCORE_PARAMS_TO_QUANTIZED_VECTORS_BACKPORT_8_X = def(8_528_0_00, Version.LUCENE_9_12_1);
    public static final IndexVersion RESCORE_PARAMS_ALLOW_ZERO_TO_QUANTIZED_VECTORS_BACKPORT_8_X = def(8_529_0_00, Version.LUCENE_9_12_1);
    public static final IndexVersion DEFAULT_OVERSAMPLE_VALUE_FOR_BBQ_BACKPORT_8_X = def(8_530_0_00, Version.LUCENE_9_12_1);
    public static final IndexVersion SEMANTIC_TEXT_DEFAULTS_TO_BBQ_BACKPORT_8_X = def(8_531_0_00, Version.LUCENE_9_12_1);
    public static final IndexVersion INDEX_INT_SORT_INT_TYPE_8_19 = def(8_532_0_00, Version.LUCENE_9_12_1);
    public static final IndexVersion MAPPER_TEXT_MATCH_ONLY_MULTI_FIELDS_DEFAULT_NOT_STORED_8_19 = def(8_533_0_00, Version.LUCENE_9_12_1);
    public static final IndexVersion UPGRADE_TO_LUCENE_9_12_2 = def(8_534_0_00, Version.LUCENE_9_12_2);
    public static final IndexVersion SPARSE_VECTOR_PRUNING_INDEX_OPTIONS_SUPPORT_BACKPORT_8_X = def(8_535_0_00, Version.LUCENE_9_12_2);
    public static final IndexVersion MATCH_ONLY_TEXT_STORED_AS_BYTES_BACKPORT_8_X = def(8_536_0_00, Version.LUCENE_9_12_2);
    public static final IndexVersion UPGRADE_TO_LUCENE_10_0_0 = def(9_000_0_00, Version.LUCENE_10_0_0);
    public static final IndexVersion LOGSDB_DEFAULT_IGNORE_DYNAMIC_BEYOND_LIMIT = def(9_001_0_00, Version.LUCENE_10_0_0);
    public static final IndexVersion TIME_BASED_K_ORDERED_DOC_ID = def(9_002_0_00, Version.LUCENE_10_0_0);
    public static final IndexVersion DEPRECATE_SOURCE_MODE_MAPPER = def(9_003_0_00, Version.LUCENE_10_0_0);
    public static final IndexVersion USE_SYNTHETIC_SOURCE_FOR_RECOVERY = def(9_004_0_00, Version.LUCENE_10_0_0);
    public static final IndexVersion INFERENCE_METADATA_FIELDS = def(9_005_0_00, Version.LUCENE_10_0_0);
    public static final IndexVersion LOGSB_OPTIONAL_SORTING_ON_HOST_NAME = def(9_006_0_00, Version.LUCENE_10_0_0);
    public static final IndexVersion SOURCE_MAPPER_MODE_ATTRIBUTE_NOOP = def(9_007_0_00, Version.LUCENE_10_0_0);
    public static final IndexVersion HOSTNAME_DOC_VALUES_SPARSE_INDEX = def(9_008_0_00, Version.LUCENE_10_0_0);
    public static final IndexVersion UPGRADE_TO_LUCENE_10_1_0 = def(9_009_0_00, Version.LUCENE_10_1_0);
    public static final IndexVersion USE_SYNTHETIC_SOURCE_FOR_RECOVERY_BY_DEFAULT = def(9_010_00_0, Version.LUCENE_10_1_0);
    public static final IndexVersion TIMESTAMP_DOC_VALUES_SPARSE_INDEX = def(9_011_0_00, Version.LUCENE_10_1_0);
    public static final IndexVersion TIME_SERIES_ID_DOC_VALUES_SPARSE_INDEX = def(9_012_0_00, Version.LUCENE_10_1_0);
    public static final IndexVersion SYNTHETIC_SOURCE_STORE_ARRAYS_NATIVELY_KEYWORD = def(9_013_0_00, Version.LUCENE_10_1_0);
    public static final IndexVersion SYNTHETIC_SOURCE_STORE_ARRAYS_NATIVELY_IP = def(9_014_0_00, Version.LUCENE_10_1_0);
    public static final IndexVersion ADD_RESCORE_PARAMS_TO_QUANTIZED_VECTORS = def(9_015_0_00, Version.LUCENE_10_1_0);
    public static final IndexVersion SYNTHETIC_SOURCE_STORE_ARRAYS_NATIVELY_NUMBER = def(9_016_0_00, Version.LUCENE_10_1_0);
    public static final IndexVersion SYNTHETIC_SOURCE_STORE_ARRAYS_NATIVELY_BOOLEAN = def(9_017_0_00, Version.LUCENE_10_1_0);
    public static final IndexVersion RESCORE_PARAMS_ALLOW_ZERO_TO_QUANTIZED_VECTORS = def(9_018_0_00, Version.LUCENE_10_1_0);
    public static final IndexVersion SYNTHETIC_SOURCE_STORE_ARRAYS_NATIVELY_UNSIGNED_LONG = def(9_019_0_00, Version.LUCENE_10_1_0);
    public static final IndexVersion SYNTHETIC_SOURCE_STORE_ARRAYS_NATIVELY_SCALED_FLOAT = def(9_020_0_00, Version.LUCENE_10_1_0);
    public static final IndexVersion USE_LUCENE101_POSTINGS_FORMAT = def(9_021_0_00, Version.LUCENE_10_1_0);
    public static final IndexVersion UPGRADE_TO_LUCENE_10_2_0 = def(9_022_00_0, Version.LUCENE_10_2_0);
    public static final IndexVersion UPGRADE_TO_LUCENE_10_2_1 = def(9_023_00_0, Version.LUCENE_10_2_1);
    public static final IndexVersion DEFAULT_OVERSAMPLE_VALUE_FOR_BBQ = def(9_024_0_00, Version.LUCENE_10_2_1);
    public static final IndexVersion SEMANTIC_TEXT_DEFAULTS_TO_BBQ = def(9_025_0_00, Version.LUCENE_10_2_1);
    public static final IndexVersion DEFAULT_TO_ACORN_HNSW_FILTER_HEURISTIC = def(9_026_0_00, Version.LUCENE_10_2_1);
    public static final IndexVersion SEQ_NO_WITHOUT_POINTS = def(9_027_0_00, Version.LUCENE_10_2_1);
    public static final IndexVersion INDEX_INT_SORT_INT_TYPE = def(9_028_0_00, Version.LUCENE_10_2_1);
    public static final IndexVersion MAPPER_TEXT_MATCH_ONLY_MULTI_FIELDS_DEFAULT_NOT_STORED = def(9_029_0_00, Version.LUCENE_10_2_1);
    public static final IndexVersion UPGRADE_TO_LUCENE_10_2_2 = def(9_030_0_00, Version.LUCENE_10_2_2);
    public static final IndexVersion SPARSE_VECTOR_PRUNING_INDEX_OPTIONS_SUPPORT = def(9_031_0_00, Version.LUCENE_10_2_2);
    public static final IndexVersion DEFAULT_DENSE_VECTOR_TO_BBQ_HNSW = def(9_032_0_00, Version.LUCENE_10_2_2);
    public static final IndexVersion MATCH_ONLY_TEXT_STORED_AS_BYTES = def(9_033_0_00, Version.LUCENE_10_2_2);
    public static final IndexVersion IGNORED_SOURCE_COALESCED_ENTRIES_WITH_FF = def(9_034_0_00, Version.LUCENE_10_2_2);
    public static final IndexVersion EXCLUDE_SOURCE_VECTORS_DEFAULT = def(9_035_0_00, Version.LUCENE_10_2_2);
    public static final IndexVersion DISABLE_NORMS_BY_DEFAULT_FOR_LOGSDB_AND_TSDB = def(9_036_0_00, Version.LUCENE_10_2_2);
    public static final IndexVersion TSID_CREATED_DURING_ROUTING = def(9_037_0_00, Version.LUCENE_10_2_2);
    public static final IndexVersion UPGRADE_TO_LUCENE_10_3_0 = def(9_038_0_00, Version.LUCENE_10_3_0);
    public static final IndexVersion IGNORED_SOURCE_COALESCED_ENTRIES = def(9_039_0_00, Version.LUCENE_10_3_0);
    public static final IndexVersion BACKPORT_UPGRADE_TO_LUCENE_10_3_1 = def(9_039_0_01, Version.LUCENE_10_3_1);
    public static final IndexVersion KEYWORD_MULTI_FIELDS_NOT_STORED_WHEN_IGNORED = def(9_040_0_00, Version.LUCENE_10_3_0);
    public static final IndexVersion UPGRADE_TO_LUCENE_10_3_1 = def(9_041_0_00, Version.LUCENE_10_3_1);
    public static final IndexVersion REENABLED_TIMESTAMP_DOC_VALUES_SPARSE_INDEX = def(9_042_0_00, Version.LUCENE_10_3_1);
<<<<<<< HEAD
    public static final IndexVersion TIME_SERIES_USE_SYNTHETIC_ID = def(9_043_0_00, Version.LUCENE_10_3_1);
=======
    public static final IndexVersion SKIPPERS_ENABLED_BY_DEFAULT = def(9_043_0_00, Version.LUCENE_10_3_1);
>>>>>>> 6809a35d

    /*
     * STOP! READ THIS FIRST! No, really,
     *        ____ _____ ___  ____  _        ____  _____    _    ____    _____ _   _ ___ ____    _____ ___ ____  ____ _____ _
     *       / ___|_   _/ _ \|  _ \| |      |  _ \| ____|  / \  |  _ \  |_   _| | | |_ _/ ___|  |  ___|_ _|  _ \/ ___|_   _| |
     *       \___ \ | || | | | |_) | |      | |_) |  _|   / _ \ | | | |   | | | |_| || |\___ \  | |_   | || |_) \___ \ | | | |
     *        ___) || || |_| |  __/|_|      |  _ <| |___ / ___ \| |_| |   | | |  _  || | ___) | |  _|  | ||  _ < ___) || | |_|
     *       |____/ |_| \___/|_|   (_)      |_| \_\_____/_/   \_\____/    |_| |_| |_|___|____/  |_|   |___|_| \_\____/ |_| (_)
     *
     * A new index version should be added EVERY TIME a change is made to index metadata or data storage.
     * Each index version should only be used in a single merged commit (apart from the BwC versions copied from o.e.Version, ≤V_8_11_0).
     *
     * ADDING AN INDEX VERSION
     * To add a new index version, add a new constant at the bottom of the list, above this comment. Don't add other lines,
     * comments, etc. The version id has the following layout:
     *
     * M_NNN_S_PP
     *
     * M - The major version of Elasticsearch
     * NNN - The server version part
     * S - The subsidiary version part. It should always be 0 here, it is only used in subsidiary repositories.
     * PP - The patch version part
     *
     * To determine the id of the next IndexVersion constant, do the following:
     * - Use the same major version, unless bumping majors
     * - Bump the server version part by 1, unless creating a patch version
     * - Leave the subsidiary part as 0
     * - Bump the patch part if creating a patch version
     *
     * If a patch version is created, it should be placed sorted among the other existing constants.
     *
     * REVERTING AN INDEX VERSION
     *
     * If you revert a commit with an index version change, you MUST ensure there is a NEW index version representing the reverted
     * change. DO NOT let the index version go backwards, it must ALWAYS be incremented.
     *
     * DETERMINING INDEX VERSIONS FROM GIT HISTORY
     *
     * If your git checkout has the expected minor-version-numbered branches and the expected release-version tags then you can find the
     * index versions known by a particular release ...
     *
     *     git show v8.12.0:server/src/main/java/org/elasticsearch/index/IndexVersions.java | grep '= def'
     *
     * ... or by a particular branch ...
     *
     *     git show 8.12:server/src/main/java/org/elasticsearch/index/IndexVersions.java | grep '= def'
     *
     * ... and you can see which versions were added in between two versions too ...
     *
     *     git diff v8.12.0..main -- server/src/main/java/org/elasticsearch/index/IndexVersions.java
     *
     * In branches 8.7-8.11 see server/src/main/java/org/elasticsearch/index/IndexVersion.java for the equivalent definitions.
     */

    public static final IndexVersion MINIMUM_COMPATIBLE = V_8_0_0;
    public static final IndexVersion MINIMUM_READONLY_COMPATIBLE = V_7_0_0;

    static final NavigableMap<Integer, IndexVersion> VERSION_IDS = getAllVersionIds(IndexVersions.class);
    static final IndexVersion LATEST_DEFINED;
    static {
        LATEST_DEFINED = VERSION_IDS.lastEntry().getValue();

        // see comment on IDS field
        // now we're registered the index versions, we can clear the map
        IDS = null;
    }

    static NavigableMap<Integer, IndexVersion> getAllVersionIds(Class<?> cls) {
        Map<Integer, String> versionIdFields = new HashMap<>();
        NavigableMap<Integer, IndexVersion> builder = new TreeMap<>();

        Set<String> ignore = Set.of("ZERO", "MINIMUM_COMPATIBLE", "MINIMUM_READONLY_COMPATIBLE");

        for (Field declaredField : cls.getFields()) {
            if (declaredField.getType().equals(IndexVersion.class)) {
                String fieldName = declaredField.getName();
                if (ignore.contains(fieldName)) {
                    continue;
                }

                IndexVersion version;
                try {
                    version = (IndexVersion) declaredField.get(null);
                } catch (IllegalAccessException e) {
                    throw new AssertionError(e);
                }
                builder.put(version.id(), version);

                if (Assertions.ENABLED) {
                    // check the version number is unique
                    var sameVersionNumber = versionIdFields.put(version.id(), fieldName);
                    assert sameVersionNumber == null
                        : "Versions ["
                            + sameVersionNumber
                            + "] and ["
                            + fieldName
                            + "] have the same version number ["
                            + version.id()
                            + "]. Each IndexVersion should have a different version number";
                }
            }
        }

        return Collections.unmodifiableNavigableMap(builder);
    }

    static Collection<IndexVersion> getAllVersions() {
        return VERSION_IDS.values();
    }

    static final IntFunction<String> VERSION_LOOKUP = ReleaseVersions.generateVersionsLookup(IndexVersions.class, LATEST_DEFINED.id());

    // no instance
    private IndexVersions() {}
}<|MERGE_RESOLUTION|>--- conflicted
+++ resolved
@@ -189,12 +189,10 @@
     public static final IndexVersion BACKPORT_UPGRADE_TO_LUCENE_10_3_1 = def(9_039_0_01, Version.LUCENE_10_3_1);
     public static final IndexVersion KEYWORD_MULTI_FIELDS_NOT_STORED_WHEN_IGNORED = def(9_040_0_00, Version.LUCENE_10_3_0);
     public static final IndexVersion UPGRADE_TO_LUCENE_10_3_1 = def(9_041_0_00, Version.LUCENE_10_3_1);
+
     public static final IndexVersion REENABLED_TIMESTAMP_DOC_VALUES_SPARSE_INDEX = def(9_042_0_00, Version.LUCENE_10_3_1);
-<<<<<<< HEAD
-    public static final IndexVersion TIME_SERIES_USE_SYNTHETIC_ID = def(9_043_0_00, Version.LUCENE_10_3_1);
-=======
     public static final IndexVersion SKIPPERS_ENABLED_BY_DEFAULT = def(9_043_0_00, Version.LUCENE_10_3_1);
->>>>>>> 6809a35d
+    public static final IndexVersion TIME_SERIES_USE_SYNTHETIC_ID = def(9_044_0_00, Version.LUCENE_10_3_1);
 
     /*
      * STOP! READ THIS FIRST! No, really,

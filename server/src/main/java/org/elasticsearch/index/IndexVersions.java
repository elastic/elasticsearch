--- conflicted
+++ resolved
@@ -155,11 +155,8 @@
     public static final IndexVersion ADD_RESCORE_PARAMS_TO_QUANTIZED_VECTORS = def(9_015_0_00, Version.LUCENE_10_1_0);
     public static final IndexVersion SYNTHETIC_SOURCE_STORE_ARRAYS_NATIVELY_NUMBER = def(9_016_0_00, Version.LUCENE_10_1_0);
     public static final IndexVersion SYNTHETIC_SOURCE_STORE_ARRAYS_NATIVELY_BOOLEAN = def(9_017_0_00, Version.LUCENE_10_1_0);
-<<<<<<< HEAD
-    public static final IndexVersion SYNTHETIC_SOURCE_STORE_ARRAYS_NATIVELY_UNSIGNED_LONG = def(9_018_0_00, Version.LUCENE_10_1_0);
-=======
     public static final IndexVersion RESCORE_PARAMS_ALLOW_ZERO_TO_QUANTIZED_VECTORS = def(9_018_0_00, Version.LUCENE_10_1_0);
->>>>>>> dd58b0b6
+    public static final IndexVersion SYNTHETIC_SOURCE_STORE_ARRAYS_NATIVELY_UNSIGNED_LONG = def(9_019_0_00, Version.LUCENE_10_1_0);
     /*
      * STOP! READ THIS FIRST! No, really,
      *        ____ _____ ___  ____  _        ____  _____    _    ____    _____ _   _ ___ ____    _____ ___ ____  ____ _____ _

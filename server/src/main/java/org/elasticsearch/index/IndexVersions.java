/*
 * Copyright Elasticsearch B.V. and/or licensed to Elasticsearch B.V. under one
 * or more contributor license agreements. Licensed under the "Elastic License
 * 2.0", the "GNU Affero General Public License v3.0 only", and the "Server Side
 * Public License v 1"; you may not use this file except in compliance with, at
 * your election, the "Elastic License 2.0", the "GNU Affero General Public
 * License v3.0 only", or the "Server Side Public License, v 1".
 */

package org.elasticsearch.index;

import org.apache.lucene.util.Version;
import org.elasticsearch.ReleaseVersions;
import org.elasticsearch.core.Assertions;

import java.lang.reflect.Field;
import java.text.ParseException;
import java.util.Collection;
import java.util.Collections;
import java.util.HashMap;
import java.util.Map;
import java.util.NavigableMap;
import java.util.Set;
import java.util.TreeMap;
import java.util.TreeSet;
import java.util.function.IntFunction;

@SuppressWarnings("deprecation")
public class IndexVersions {

    /*
     * NOTE: IntelliJ lies!
     * This map is used during class construction, referenced by the registerIndexVersion method.
     * When all the index version constants have been registered, the map is cleared & never touched again.
     */
    @SuppressWarnings("UnusedAssignment")
    static TreeSet<Integer> IDS = new TreeSet<>();

    private static IndexVersion def(int id, Version luceneVersion) {
        if (IDS == null) throw new IllegalStateException("The IDS map needs to be present to call this method");

        if (IDS.add(id) == false) {
            throw new IllegalArgumentException("Version id " + id + " defined twice");
        }
        if (id < IDS.last()) {
            throw new IllegalArgumentException("Version id " + id + " is not defined in the right location. Keep constants sorted");
        }
        return new IndexVersion(id, luceneVersion);
    }

    // TODO: this is just a hack to allow to keep the V7 IndexVersion constants, during compilation. Remove
    private static Version parseUnchecked(String version) {
        try {
            return Version.parse(version);
        } catch (ParseException e) {
            throw new RuntimeException(e);
        }
    }

    public static final IndexVersion ZERO = def(0, Version.LATEST);

    public static final IndexVersion V_7_0_0 = def(7_00_00_99, parseUnchecked("8.0.0"));
    public static final IndexVersion V_7_1_0 = def(7_01_00_99, parseUnchecked("8.0.0"));
    public static final IndexVersion V_7_2_0 = def(7_02_00_99, parseUnchecked("8.0.0"));
    public static final IndexVersion V_7_2_1 = def(7_02_01_99, parseUnchecked("8.0.0"));
    public static final IndexVersion V_7_3_0 = def(7_03_00_99, parseUnchecked("8.1.0"));
    public static final IndexVersion V_7_4_0 = def(7_04_00_99, parseUnchecked("8.2.0"));
    public static final IndexVersion V_7_5_0 = def(7_05_00_99, parseUnchecked("8.3.0"));
    public static final IndexVersion V_7_5_2 = def(7_05_02_99, parseUnchecked("8.3.0"));
    public static final IndexVersion V_7_6_0 = def(7_06_00_99, parseUnchecked("8.4.0"));
    public static final IndexVersion V_7_7_0 = def(7_07_00_99, parseUnchecked("8.5.1"));
    public static final IndexVersion V_7_8_0 = def(7_08_00_99, parseUnchecked("8.5.1"));
    public static final IndexVersion V_7_9_0 = def(7_09_00_99, parseUnchecked("8.6.0"));
    public static final IndexVersion V_7_10_0 = def(7_10_00_99, parseUnchecked("8.7.0"));
    public static final IndexVersion V_7_11_0 = def(7_11_00_99, parseUnchecked("8.7.0"));
    public static final IndexVersion V_7_12_0 = def(7_12_00_99, parseUnchecked("8.8.0"));
    public static final IndexVersion V_7_13_0 = def(7_13_00_99, parseUnchecked("8.8.2"));
    public static final IndexVersion V_7_14_0 = def(7_14_00_99, parseUnchecked("8.9.0"));
    public static final IndexVersion V_7_15_0 = def(7_15_00_99, parseUnchecked("8.9.0"));
    public static final IndexVersion V_7_16_0 = def(7_16_00_99, parseUnchecked("8.10.1"));
    public static final IndexVersion V_7_17_0 = def(7_17_00_99, parseUnchecked("8.11.1"));
    public static final IndexVersion V_8_0_0 = def(8_00_00_99, Version.LUCENE_9_0_0);
    public static final IndexVersion V_8_1_0 = def(8_01_00_99, Version.LUCENE_9_0_0);
    public static final IndexVersion V_8_2_0 = def(8_02_00_99, Version.LUCENE_9_1_0);
    public static final IndexVersion V_8_3_0 = def(8_03_00_99, Version.LUCENE_9_2_0);
    public static final IndexVersion V_8_4_0 = def(8_04_00_99, Version.LUCENE_9_3_0);
    public static final IndexVersion V_8_5_0 = def(8_05_00_99, Version.LUCENE_9_4_1);
    public static final IndexVersion V_8_5_3 = def(8_05_03_99, Version.LUCENE_9_4_2);
    public static final IndexVersion V_8_6_0 = def(8_06_00_99, Version.LUCENE_9_4_2);
    public static final IndexVersion V_8_7_0 = def(8_07_00_99, Version.LUCENE_9_5_0);
    public static final IndexVersion V_8_8_0 = def(8_08_00_99, Version.LUCENE_9_6_0);
    public static final IndexVersion V_8_8_2 = def(8_08_02_99, Version.LUCENE_9_6_0);
    public static final IndexVersion V_8_9_0 = def(8_09_00_99, Version.LUCENE_9_7_0);
    public static final IndexVersion V_8_9_1 = def(8_09_01_99, Version.LUCENE_9_7_0);
    public static final IndexVersion V_8_10_0 = def(8_10_00_99, Version.LUCENE_9_7_0);
    /*
     * READ THE COMMENT BELOW THIS BLOCK OF DECLARATIONS BEFORE ADDING NEW INDEX VERSIONS
     * Detached index versions added below here.
     */
    public static final IndexVersion FIRST_DETACHED_INDEX_VERSION = def(8_500_000, Version.LUCENE_9_7_0);
    public static final IndexVersion NEW_SPARSE_VECTOR = def(8_500_001, Version.LUCENE_9_7_0);
    public static final IndexVersion SPARSE_VECTOR_IN_FIELD_NAMES_SUPPORT = def(8_500_002, Version.LUCENE_9_7_0);
    public static final IndexVersion UPGRADE_LUCENE_9_8 = def(8_500_003, Version.LUCENE_9_8_0);
    public static final IndexVersion ES_VERSION_8_12 = def(8_500_004, Version.LUCENE_9_8_0);
    public static final IndexVersion NORMALIZED_VECTOR_COSINE = def(8_500_005, Version.LUCENE_9_8_0);
    public static final IndexVersion UPGRADE_LUCENE_9_9 = def(8_500_006, Version.LUCENE_9_9_0);
    public static final IndexVersion NORI_DUPLICATES = def(8_500_007, Version.LUCENE_9_9_0);
    public static final IndexVersion UPGRADE_LUCENE_9_9_1 = def(8_500_008, Version.LUCENE_9_9_1);
    public static final IndexVersion ES_VERSION_8_12_1 = def(8_500_009, Version.LUCENE_9_9_1);
    public static final IndexVersion UPGRADE_8_12_1_LUCENE_9_9_2 = def(8_500_010, Version.LUCENE_9_9_2);
    public static final IndexVersion NEW_INDEXVERSION_FORMAT = def(8_501_0_00, Version.LUCENE_9_9_1);
    public static final IndexVersion UPGRADE_LUCENE_9_9_2 = def(8_502_0_00, Version.LUCENE_9_9_2);
    public static final IndexVersion TIME_SERIES_ID_HASHING = def(8_502_0_01, Version.LUCENE_9_9_2);
    public static final IndexVersion UPGRADE_TO_LUCENE_9_10 = def(8_503_0_00, Version.LUCENE_9_10_0);
    public static final IndexVersion TIME_SERIES_ROUTING_HASH_IN_ID = def(8_504_0_00, Version.LUCENE_9_10_0);
    public static final IndexVersion DEFAULT_DENSE_VECTOR_TO_INT8_HNSW = def(8_505_0_00, Version.LUCENE_9_10_0);
    public static final IndexVersion DOC_VALUES_FOR_IGNORED_META_FIELD = def(8_505_0_01, Version.LUCENE_9_10_0);
    public static final IndexVersion SOURCE_MAPPER_LOSSY_PARAMS_CHECK = def(8_506_0_00, Version.LUCENE_9_10_0);
    public static final IndexVersion SEMANTIC_TEXT_FIELD_TYPE = def(8_507_0_00, Version.LUCENE_9_10_0);
    public static final IndexVersion UPGRADE_TO_LUCENE_9_11 = def(8_508_0_00, Version.LUCENE_9_11_0);
    public static final IndexVersion UNIQUE_TOKEN_FILTER_POS_FIX = def(8_509_0_00, Version.LUCENE_9_11_0);
    public static final IndexVersion ADD_SECURITY_MIGRATION = def(8_510_0_00, Version.LUCENE_9_11_0);
    public static final IndexVersion UPGRADE_TO_LUCENE_9_11_1 = def(8_511_0_00, Version.LUCENE_9_11_1);
    public static final IndexVersion INDEX_SORTING_ON_NESTED = def(8_512_0_00, Version.LUCENE_9_11_1);
    public static final IndexVersion LENIENT_UPDATEABLE_SYNONYMS = def(8_513_0_00, Version.LUCENE_9_11_1);
    public static final IndexVersion ENABLE_IGNORE_MALFORMED_LOGSDB = def(8_514_0_00, Version.LUCENE_9_11_1);
    public static final IndexVersion MERGE_ON_RECOVERY_VERSION = def(8_515_0_00, Version.LUCENE_9_11_1);
    public static final IndexVersion UPGRADE_TO_LUCENE_9_12 = def(8_516_0_00, Version.LUCENE_9_12_0);
    public static final IndexVersion ENABLE_IGNORE_ABOVE_LOGSDB = def(8_517_0_00, Version.LUCENE_9_12_0);
    public static final IndexVersion ADD_ROLE_MAPPING_CLEANUP_MIGRATION = def(8_518_0_00, Version.LUCENE_9_12_0);
    public static final IndexVersion LOGSDB_DEFAULT_IGNORE_DYNAMIC_BEYOND_LIMIT_BACKPORT = def(8_519_0_00, Version.LUCENE_9_12_0);
    public static final IndexVersion TIME_BASED_K_ORDERED_DOC_ID_BACKPORT = def(8_520_0_00, Version.LUCENE_9_12_0);
    public static final IndexVersion V8_DEPRECATE_SOURCE_MODE_MAPPER = def(8_521_0_00, Version.LUCENE_9_12_0);
    public static final IndexVersion USE_SYNTHETIC_SOURCE_FOR_RECOVERY_BACKPORT = def(8_522_0_00, Version.LUCENE_9_12_0);
    public static final IndexVersion UPGRADE_TO_LUCENE_9_12_1 = def(8_523_0_00, parseUnchecked("9.12.1"));
    public static final IndexVersion INFERENCE_METADATA_FIELDS_BACKPORT = def(8_524_0_00, parseUnchecked("9.12.1"));
    public static final IndexVersion LOGSB_OPTIONAL_SORTING_ON_HOST_NAME_BACKPORT = def(8_525_0_00, parseUnchecked("9.12.1"));
    public static final IndexVersion USE_SYNTHETIC_SOURCE_FOR_RECOVERY_BY_DEFAULT_BACKPORT = def(8_526_0_00, parseUnchecked("9.12.1"));
    public static final IndexVersion SYNTHETIC_SOURCE_STORE_ARRAYS_NATIVELY_BACKPORT_8_X = def(8_527_0_00, Version.LUCENE_9_12_1);
    public static final IndexVersion ADD_RESCORE_PARAMS_TO_QUANTIZED_VECTORS_BACKPORT_8_X = def(8_528_0_00, Version.LUCENE_9_12_1);
    public static final IndexVersion RESCORE_PARAMS_ALLOW_ZERO_TO_QUANTIZED_VECTORS_BACKPORT_8_X = def(8_529_0_00, Version.LUCENE_9_12_1);
    public static final IndexVersion DEFAULT_OVERSAMPLE_VALUE_FOR_BBQ_BACKPORT_8_X = def(8_530_0_00, Version.LUCENE_9_12_1);
    public static final IndexVersion SEMANTIC_TEXT_DEFAULTS_TO_BBQ_BACKPORT_8_X = def(8_531_0_00, Version.LUCENE_9_12_1);
    public static final IndexVersion INDEX_INT_SORT_INT_TYPE_8_19 = def(8_532_0_00, Version.LUCENE_9_12_1);
    public static final IndexVersion MAPPER_TEXT_MATCH_ONLY_MULTI_FIELDS_DEFAULT_NOT_STORED_8_19 = def(8_533_0_00, Version.LUCENE_9_12_1);
    public static final IndexVersion UPGRADE_TO_LUCENE_9_12_2 = def(8_534_0_00, Version.LUCENE_9_12_2);
    public static final IndexVersion SPARSE_VECTOR_PRUNING_INDEX_OPTIONS_SUPPORT_BACKPORT_8_X = def(8_535_0_00, Version.LUCENE_9_12_2);
    public static final IndexVersion MATCH_ONLY_TEXT_STORED_AS_BYTES_BACKPORT_8_X = def(8_536_0_00, Version.LUCENE_9_12_2);
    public static final IndexVersion UPGRADE_TO_LUCENE_10_0_0 = def(9_000_0_00, Version.LUCENE_10_0_0);
    public static final IndexVersion LOGSDB_DEFAULT_IGNORE_DYNAMIC_BEYOND_LIMIT = def(9_001_0_00, Version.LUCENE_10_0_0);
    public static final IndexVersion TIME_BASED_K_ORDERED_DOC_ID = def(9_002_0_00, Version.LUCENE_10_0_0);
    public static final IndexVersion DEPRECATE_SOURCE_MODE_MAPPER = def(9_003_0_00, Version.LUCENE_10_0_0);
    public static final IndexVersion USE_SYNTHETIC_SOURCE_FOR_RECOVERY = def(9_004_0_00, Version.LUCENE_10_0_0);
    public static final IndexVersion INFERENCE_METADATA_FIELDS = def(9_005_0_00, Version.LUCENE_10_0_0);
    public static final IndexVersion LOGSB_OPTIONAL_SORTING_ON_HOST_NAME = def(9_006_0_00, Version.LUCENE_10_0_0);
    public static final IndexVersion SOURCE_MAPPER_MODE_ATTRIBUTE_NOOP = def(9_007_0_00, Version.LUCENE_10_0_0);
    public static final IndexVersion HOSTNAME_DOC_VALUES_SPARSE_INDEX = def(9_008_0_00, Version.LUCENE_10_0_0);
    public static final IndexVersion UPGRADE_TO_LUCENE_10_1_0 = def(9_009_0_00, Version.LUCENE_10_1_0);
    public static final IndexVersion USE_SYNTHETIC_SOURCE_FOR_RECOVERY_BY_DEFAULT = def(9_010_00_0, Version.LUCENE_10_1_0);
    public static final IndexVersion TIMESTAMP_DOC_VALUES_SPARSE_INDEX = def(9_011_0_00, Version.LUCENE_10_1_0);
    public static final IndexVersion TIME_SERIES_ID_DOC_VALUES_SPARSE_INDEX = def(9_012_0_00, Version.LUCENE_10_1_0);
    public static final IndexVersion SYNTHETIC_SOURCE_STORE_ARRAYS_NATIVELY_KEYWORD = def(9_013_0_00, Version.LUCENE_10_1_0);
    public static final IndexVersion SYNTHETIC_SOURCE_STORE_ARRAYS_NATIVELY_IP = def(9_014_0_00, Version.LUCENE_10_1_0);
    public static final IndexVersion ADD_RESCORE_PARAMS_TO_QUANTIZED_VECTORS = def(9_015_0_00, Version.LUCENE_10_1_0);
    public static final IndexVersion SYNTHETIC_SOURCE_STORE_ARRAYS_NATIVELY_NUMBER = def(9_016_0_00, Version.LUCENE_10_1_0);
    public static final IndexVersion SYNTHETIC_SOURCE_STORE_ARRAYS_NATIVELY_BOOLEAN = def(9_017_0_00, Version.LUCENE_10_1_0);
    public static final IndexVersion RESCORE_PARAMS_ALLOW_ZERO_TO_QUANTIZED_VECTORS = def(9_018_0_00, Version.LUCENE_10_1_0);
    public static final IndexVersion SYNTHETIC_SOURCE_STORE_ARRAYS_NATIVELY_UNSIGNED_LONG = def(9_019_0_00, Version.LUCENE_10_1_0);
    public static final IndexVersion SYNTHETIC_SOURCE_STORE_ARRAYS_NATIVELY_SCALED_FLOAT = def(9_020_0_00, Version.LUCENE_10_1_0);
    public static final IndexVersion USE_LUCENE101_POSTINGS_FORMAT = def(9_021_0_00, Version.LUCENE_10_1_0);
    public static final IndexVersion UPGRADE_TO_LUCENE_10_2_0 = def(9_022_00_0, Version.LUCENE_10_2_0);
    public static final IndexVersion UPGRADE_TO_LUCENE_10_2_1 = def(9_023_00_0, Version.LUCENE_10_2_1);
    public static final IndexVersion DEFAULT_OVERSAMPLE_VALUE_FOR_BBQ = def(9_024_0_00, Version.LUCENE_10_2_1);
    public static final IndexVersion SEMANTIC_TEXT_DEFAULTS_TO_BBQ = def(9_025_0_00, Version.LUCENE_10_2_1);
    public static final IndexVersion DEFAULT_TO_ACORN_HNSW_FILTER_HEURISTIC = def(9_026_0_00, Version.LUCENE_10_2_1);
    public static final IndexVersion ENABLE_TSID_HOSTNAME_TIMESTAMP_DOC_VALUES_SKIPPERS_WITH_FF = def(9_027_0_00, Version.LUCENE_10_2_1);
    public static final IndexVersion INDEX_INT_SORT_INT_TYPE = def(9_028_0_00, Version.LUCENE_10_2_1);
<<<<<<< HEAD
    public static final IndexVersion SEQ_NO_WITHOUT_POINTS = def(9_029_0_00, Version.LUCENE_10_2_1);
=======
    public static final IndexVersion MAPPER_TEXT_MATCH_ONLY_MULTI_FIELDS_DEFAULT_NOT_STORED = def(9_029_0_00, Version.LUCENE_10_2_1);
    public static final IndexVersion UPGRADE_TO_LUCENE_10_2_2 = def(9_030_0_00, Version.LUCENE_10_2_2);
    public static final IndexVersion SPARSE_VECTOR_PRUNING_INDEX_OPTIONS_SUPPORT = def(9_031_0_00, Version.LUCENE_10_2_2);
    public static final IndexVersion DEFAULT_DENSE_VECTOR_TO_BBQ_HNSW = def(9_032_0_00, Version.LUCENE_10_2_2);
    public static final IndexVersion MATCH_ONLY_TEXT_STORED_AS_BYTES = def(9_033_0_00, Version.LUCENE_10_2_2);
    public static final IndexVersion IGNORED_SOURCE_COALESCED_ENTRIES_WITH_FF = def(9_034_0_00, Version.LUCENE_10_2_2);
    public static final IndexVersion EXCLUDE_SOURCE_VECTORS_DEFAULT = def(9_035_0_00, Version.LUCENE_10_2_2);
    public static final IndexVersion DISABLE_NORMS_BY_DEFAULT_FOR_LOGSDB_AND_TSDB = def(9_036_0_00, Version.LUCENE_10_2_2);
    public static final IndexVersion TSID_CREATED_DURING_ROUTING = def(9_037_0_00, Version.LUCENE_10_2_2);
    public static final IndexVersion UPGRADE_TO_LUCENE_10_3_0 = def(9_038_0_00, Version.LUCENE_10_3_0);
    public static final IndexVersion IGNORED_SOURCE_COALESCED_ENTRIES = def(9_039_0_00, Version.LUCENE_10_3_0);
    public static final IndexVersion BACKPORT_UPGRADE_TO_LUCENE_10_3_1 = def(9_039_0_01, Version.LUCENE_10_3_1);
    public static final IndexVersion KEYWORD_MULTI_FIELDS_NOT_STORED_WHEN_IGNORED = def(9_040_0_00, Version.LUCENE_10_3_0);
    public static final IndexVersion UPGRADE_TO_LUCENE_10_3_1 = def(9_041_0_00, Version.LUCENE_10_3_1);

    public static final IndexVersion REENABLED_TIMESTAMP_DOC_VALUES_SPARSE_INDEX = def(9_042_0_00, Version.LUCENE_10_3_1);
    public static final IndexVersion SKIPPERS_ENABLED_BY_DEFAULT = def(9_043_0_00, Version.LUCENE_10_3_1);

>>>>>>> 7e9049e7
    /*
     * STOP! READ THIS FIRST! No, really,
     *        ____ _____ ___  ____  _        ____  _____    _    ____    _____ _   _ ___ ____    _____ ___ ____  ____ _____ _
     *       / ___|_   _/ _ \|  _ \| |      |  _ \| ____|  / \  |  _ \  |_   _| | | |_ _/ ___|  |  ___|_ _|  _ \/ ___|_   _| |
     *       \___ \ | || | | | |_) | |      | |_) |  _|   / _ \ | | | |   | | | |_| || |\___ \  | |_   | || |_) \___ \ | | | |
     *        ___) || || |_| |  __/|_|      |  _ <| |___ / ___ \| |_| |   | | |  _  || | ___) | |  _|  | ||  _ < ___) || | |_|
     *       |____/ |_| \___/|_|   (_)      |_| \_\_____/_/   \_\____/    |_| |_| |_|___|____/  |_|   |___|_| \_\____/ |_| (_)
     *
     * A new index version should be added EVERY TIME a change is made to index metadata or data storage.
     * Each index version should only be used in a single merged commit (apart from the BwC versions copied from o.e.Version, ≤V_8_11_0).
     *
     * ADDING AN INDEX VERSION
     * To add a new index version, add a new constant at the bottom of the list, above this comment. Don't add other lines,
     * comments, etc. The version id has the following layout:
     *
     * M_NNN_S_PP
     *
     * M - The major version of Elasticsearch
     * NNN - The server version part
     * S - The subsidiary version part. It should always be 0 here, it is only used in subsidiary repositories.
     * PP - The patch version part
     *
     * To determine the id of the next IndexVersion constant, do the following:
     * - Use the same major version, unless bumping majors
     * - Bump the server version part by 1, unless creating a patch version
     * - Leave the subsidiary part as 0
     * - Bump the patch part if creating a patch version
     *
     * If a patch version is created, it should be placed sorted among the other existing constants.
     *
     * REVERTING AN INDEX VERSION
     *
     * If you revert a commit with an index version change, you MUST ensure there is a NEW index version representing the reverted
     * change. DO NOT let the index version go backwards, it must ALWAYS be incremented.
     *
     * DETERMINING INDEX VERSIONS FROM GIT HISTORY
     *
     * If your git checkout has the expected minor-version-numbered branches and the expected release-version tags then you can find the
     * index versions known by a particular release ...
     *
     *     git show v8.12.0:server/src/main/java/org/elasticsearch/index/IndexVersions.java | grep '= def'
     *
     * ... or by a particular branch ...
     *
     *     git show 8.12:server/src/main/java/org/elasticsearch/index/IndexVersions.java | grep '= def'
     *
     * ... and you can see which versions were added in between two versions too ...
     *
     *     git diff v8.12.0..main -- server/src/main/java/org/elasticsearch/index/IndexVersions.java
     *
     * In branches 8.7-8.11 see server/src/main/java/org/elasticsearch/index/IndexVersion.java for the equivalent definitions.
     */

    public static final IndexVersion MINIMUM_COMPATIBLE = V_8_0_0;
    public static final IndexVersion MINIMUM_READONLY_COMPATIBLE = V_7_0_0;

    static final NavigableMap<Integer, IndexVersion> VERSION_IDS = getAllVersionIds(IndexVersions.class);
    static final IndexVersion LATEST_DEFINED;
    static {
        LATEST_DEFINED = VERSION_IDS.lastEntry().getValue();

        // see comment on IDS field
        // now we're registered the index versions, we can clear the map
        IDS = null;
    }

    static NavigableMap<Integer, IndexVersion> getAllVersionIds(Class<?> cls) {
        Map<Integer, String> versionIdFields = new HashMap<>();
        NavigableMap<Integer, IndexVersion> builder = new TreeMap<>();

        Set<String> ignore = Set.of("ZERO", "MINIMUM_COMPATIBLE", "MINIMUM_READONLY_COMPATIBLE");

        for (Field declaredField : cls.getFields()) {
            if (declaredField.getType().equals(IndexVersion.class)) {
                String fieldName = declaredField.getName();
                if (ignore.contains(fieldName)) {
                    continue;
                }

                IndexVersion version;
                try {
                    version = (IndexVersion) declaredField.get(null);
                } catch (IllegalAccessException e) {
                    throw new AssertionError(e);
                }
                builder.put(version.id(), version);

                if (Assertions.ENABLED) {
                    // check the version number is unique
                    var sameVersionNumber = versionIdFields.put(version.id(), fieldName);
                    assert sameVersionNumber == null
                        : "Versions ["
                            + sameVersionNumber
                            + "] and ["
                            + fieldName
                            + "] have the same version number ["
                            + version.id()
                            + "]. Each IndexVersion should have a different version number";
                }
            }
        }

        return Collections.unmodifiableNavigableMap(builder);
    }

    static Collection<IndexVersion> getAllVersions() {
        return VERSION_IDS.values();
    }

    static final IntFunction<String> VERSION_LOOKUP = ReleaseVersions.generateVersionsLookup(IndexVersions.class, LATEST_DEFINED.id());

    // no instance
    private IndexVersions() {}
}<|MERGE_RESOLUTION|>--- conflicted
+++ resolved
@@ -175,9 +175,6 @@
     public static final IndexVersion DEFAULT_TO_ACORN_HNSW_FILTER_HEURISTIC = def(9_026_0_00, Version.LUCENE_10_2_1);
     public static final IndexVersion ENABLE_TSID_HOSTNAME_TIMESTAMP_DOC_VALUES_SKIPPERS_WITH_FF = def(9_027_0_00, Version.LUCENE_10_2_1);
     public static final IndexVersion INDEX_INT_SORT_INT_TYPE = def(9_028_0_00, Version.LUCENE_10_2_1);
-<<<<<<< HEAD
-    public static final IndexVersion SEQ_NO_WITHOUT_POINTS = def(9_029_0_00, Version.LUCENE_10_2_1);
-=======
     public static final IndexVersion MAPPER_TEXT_MATCH_ONLY_MULTI_FIELDS_DEFAULT_NOT_STORED = def(9_029_0_00, Version.LUCENE_10_2_1);
     public static final IndexVersion UPGRADE_TO_LUCENE_10_2_2 = def(9_030_0_00, Version.LUCENE_10_2_2);
     public static final IndexVersion SPARSE_VECTOR_PRUNING_INDEX_OPTIONS_SUPPORT = def(9_031_0_00, Version.LUCENE_10_2_2);
@@ -196,7 +193,6 @@
     public static final IndexVersion REENABLED_TIMESTAMP_DOC_VALUES_SPARSE_INDEX = def(9_042_0_00, Version.LUCENE_10_3_1);
     public static final IndexVersion SKIPPERS_ENABLED_BY_DEFAULT = def(9_043_0_00, Version.LUCENE_10_3_1);
 
->>>>>>> 7e9049e7
     /*
      * STOP! READ THIS FIRST! No, really,
      *        ____ _____ ___  ____  _        ____  _____    _    ____    _____ _   _ ___ ____    _____ ___ ____  ____ _____ _

/*
 * Copyright Elasticsearch B.V. and/or licensed to Elasticsearch B.V. under one
 * or more contributor license agreements. Licensed under the Elastic License
 * 2.0 and the Server Side Public License, v 1; you may not use this file except
 * in compliance with, at your election, the Elastic License 2.0 or the Server
 * Side Public License, v 1.
 */

package org.elasticsearch.index;

import org.apache.lucene.util.Version;
import org.elasticsearch.core.Assertions;
import org.elasticsearch.core.UpdateForV9;

import java.lang.reflect.Field;
import java.util.Collection;
import java.util.Collections;
import java.util.HashMap;
import java.util.Map;
import java.util.NavigableMap;
import java.util.Set;
import java.util.TreeMap;
import java.util.TreeSet;

@SuppressWarnings("deprecation")
public class IndexVersions {

    /*
     * NOTE: IntelliJ lies!
     * This map is used during class construction, referenced by the registerIndexVersion method.
     * When all the index version constants have been registered, the map is cleared & never touched again.
     */
    @SuppressWarnings("UnusedAssignment")
    static TreeSet<Integer> IDS = new TreeSet<>();

    private static IndexVersion def(int id, Version luceneVersion) {
        if (IDS == null) throw new IllegalStateException("The IDS map needs to be present to call this method");

        if (IDS.add(id) == false) {
            throw new IllegalArgumentException("Version id " + id + " defined twice");
        }
        if (id < IDS.last()) {
            throw new IllegalArgumentException("Version id " + id + " is not defined in the right location. Keep constants sorted");
        }
        return new IndexVersion(id, luceneVersion);
    }

    @UpdateForV9 // remove the index versions with which v9 will not need to interact
    public static final IndexVersion ZERO = def(0, Version.LATEST);
    public static final IndexVersion V_7_0_0 = def(7_00_00_99, Version.LUCENE_8_0_0);

    public static final IndexVersion V_7_1_0 = def(7_01_00_99, Version.LUCENE_8_0_0);
    public static final IndexVersion V_7_2_0 = def(7_02_00_99, Version.LUCENE_8_0_0);
    public static final IndexVersion V_7_2_1 = def(7_02_01_99, Version.LUCENE_8_0_0);
    public static final IndexVersion V_7_3_0 = def(7_03_00_99, Version.LUCENE_8_1_0);
    public static final IndexVersion V_7_4_0 = def(7_04_00_99, Version.LUCENE_8_2_0);
    public static final IndexVersion V_7_5_0 = def(7_05_00_99, Version.LUCENE_8_3_0);
    public static final IndexVersion V_7_5_2 = def(7_05_02_99, Version.LUCENE_8_3_0);
    public static final IndexVersion V_7_6_0 = def(7_06_00_99, Version.LUCENE_8_4_0);
    public static final IndexVersion V_7_7_0 = def(7_07_00_99, Version.LUCENE_8_5_1);
    public static final IndexVersion V_7_8_0 = def(7_08_00_99, Version.LUCENE_8_5_1);
    public static final IndexVersion V_7_9_0 = def(7_09_00_99, Version.LUCENE_8_6_0);
    public static final IndexVersion V_7_10_0 = def(7_10_00_99, Version.LUCENE_8_7_0);
    public static final IndexVersion V_7_11_0 = def(7_11_00_99, Version.LUCENE_8_7_0);
    public static final IndexVersion V_7_12_0 = def(7_12_00_99, Version.LUCENE_8_8_0);
    public static final IndexVersion V_7_13_0 = def(7_13_00_99, Version.LUCENE_8_8_2);
    public static final IndexVersion V_7_14_0 = def(7_14_00_99, Version.LUCENE_8_9_0);
    public static final IndexVersion V_7_15_0 = def(7_15_00_99, Version.LUCENE_8_9_0);
    public static final IndexVersion V_7_16_0 = def(7_16_00_99, Version.LUCENE_8_10_1);
    public static final IndexVersion V_7_17_0 = def(7_17_00_99, Version.LUCENE_8_11_1);
    public static final IndexVersion V_8_0_0 = def(8_00_00_99, Version.LUCENE_9_0_0);
    public static final IndexVersion V_8_1_0 = def(8_01_00_99, Version.LUCENE_9_0_0);
    public static final IndexVersion V_8_2_0 = def(8_02_00_99, Version.LUCENE_9_1_0);
    public static final IndexVersion V_8_3_0 = def(8_03_00_99, Version.LUCENE_9_2_0);
    public static final IndexVersion V_8_4_0 = def(8_04_00_99, Version.LUCENE_9_3_0);
    public static final IndexVersion V_8_5_0 = def(8_05_00_99, Version.LUCENE_9_4_1);
    public static final IndexVersion V_8_6_0 = def(8_06_00_99, Version.LUCENE_9_4_2);
    public static final IndexVersion V_8_7_0 = def(8_07_00_99, Version.LUCENE_9_5_0);
    public static final IndexVersion V_8_8_0 = def(8_08_00_99, Version.LUCENE_9_6_0);
    public static final IndexVersion V_8_8_2 = def(8_08_02_99, Version.LUCENE_9_6_0);
    public static final IndexVersion V_8_9_0 = def(8_09_00_99, Version.LUCENE_9_7_0);
    public static final IndexVersion V_8_9_1 = def(8_09_01_99, Version.LUCENE_9_7_0);
    public static final IndexVersion V_8_10_0 = def(8_10_00_99, Version.LUCENE_9_7_0);
    /*
     * READ THE COMMENT BELOW THIS BLOCK OF DECLARATIONS BEFORE ADDING NEW INDEX VERSIONS
     * Detached index versions added below here.
     */
    public static final IndexVersion FIRST_DETACHED_INDEX_VERSION = def(8_500_000, Version.LUCENE_9_7_0);
    public static final IndexVersion NEW_SPARSE_VECTOR = def(8_500_001, Version.LUCENE_9_7_0);
    public static final IndexVersion SPARSE_VECTOR_IN_FIELD_NAMES_SUPPORT = def(8_500_002, Version.LUCENE_9_7_0);
    public static final IndexVersion UPGRADE_LUCENE_9_8 = def(8_500_003, Version.LUCENE_9_8_0);
    public static final IndexVersion ES_VERSION_8_12 = def(8_500_004, Version.LUCENE_9_8_0);
    public static final IndexVersion NORMALIZED_VECTOR_COSINE = def(8_500_005, Version.LUCENE_9_8_0);
<<<<<<< HEAD
    public static final IndexVersion TIME_SERIES_ID_HASHING = def(8_500_006, Version.LUCENE_9_8_0);
=======
    public static final IndexVersion UPGRADE_LUCENE_9_9 = def(8_500_006, Version.LUCENE_9_9_0);
>>>>>>> aaadd11b

    /*
     * STOP! READ THIS FIRST! No, really,
     *        ____ _____ ___  ____  _        ____  _____    _    ____    _____ _   _ ___ ____    _____ ___ ____  ____ _____ _
     *       / ___|_   _/ _ \|  _ \| |      |  _ \| ____|  / \  |  _ \  |_   _| | | |_ _/ ___|  |  ___|_ _|  _ \/ ___|_   _| |
     *       \___ \ | || | | | |_) | |      | |_) |  _|   / _ \ | | | |   | | | |_| || |\___ \  | |_   | || |_) \___ \ | | | |
     *        ___) || || |_| |  __/|_|      |  _ <| |___ / ___ \| |_| |   | | |  _  || | ___) | |  _|  | ||  _ < ___) || | |_|
     *       |____/ |_| \___/|_|   (_)      |_| \_\_____/_/   \_\____/    |_| |_| |_|___|____/  |_|   |___|_| \_\____/ |_| (_)
     *
     * A new index version should be added EVERY TIME a change is made to index metadata or data storage.
     * Each index version should only be used in a single merged commit (apart from the BwC versions copied from o.e.Version, ≤V_8_11_0).
     *
     * To add a new index version, add a new constant at the bottom of the list, above this comment, which is one greater than the
     * current highest version id. Use a descriptive constant name. Don't add other lines, comments, etc.
     *
     * REVERTING AN INDEX VERSION
     *
     * If you revert a commit with an index version change, you MUST ensure there is a NEW index version representing the reverted
     * change. DO NOT let the index version go backwards, it must ALWAYS be incremented.
     *
     * DETERMINING TRANSPORT VERSIONS FROM GIT HISTORY
     *
     * TODO after the release of v8.11.0, copy the instructions about using git to track the history of versions from TransportVersion.java
     * (the example commands won't make sense until at least 8.11.0 is released)
     */

    public static final IndexVersion MINIMUM_COMPATIBLE = V_7_0_0;

    static final NavigableMap<Integer, IndexVersion> VERSION_IDS = getAllVersionIds(IndexVersions.class);
    static final IndexVersion LATEST_DEFINED;
    static {
        LATEST_DEFINED = VERSION_IDS.lastEntry().getValue();

        // see comment on IDS field
        // now we're registered the index versions, we can clear the map
        IDS = null;
    }

    static NavigableMap<Integer, IndexVersion> getAllVersionIds(Class<?> cls) {
        Map<Integer, String> versionIdFields = new HashMap<>();
        NavigableMap<Integer, IndexVersion> builder = new TreeMap<>();

        Set<String> ignore = Set.of("ZERO", "MINIMUM_COMPATIBLE");

        for (Field declaredField : cls.getFields()) {
            if (declaredField.getType().equals(IndexVersion.class)) {
                String fieldName = declaredField.getName();
                if (ignore.contains(fieldName)) {
                    continue;
                }

                IndexVersion version;
                try {
                    version = (IndexVersion) declaredField.get(null);
                } catch (IllegalAccessException e) {
                    throw new AssertionError(e);
                }
                builder.put(version.id(), version);

                if (Assertions.ENABLED) {
                    // check the version number is unique
                    var sameVersionNumber = versionIdFields.put(version.id(), fieldName);
                    assert sameVersionNumber == null
                        : "Versions ["
                            + sameVersionNumber
                            + "] and ["
                            + fieldName
                            + "] have the same version number ["
                            + version.id()
                            + "]. Each IndexVersion should have a different version number";
                }
            }
        }

        return Collections.unmodifiableNavigableMap(builder);
    }

    static Collection<IndexVersion> getAllVersions() {
        return VERSION_IDS.values();
    }
}<|MERGE_RESOLUTION|>--- conflicted
+++ resolved
@@ -91,11 +91,8 @@
     public static final IndexVersion UPGRADE_LUCENE_9_8 = def(8_500_003, Version.LUCENE_9_8_0);
     public static final IndexVersion ES_VERSION_8_12 = def(8_500_004, Version.LUCENE_9_8_0);
     public static final IndexVersion NORMALIZED_VECTOR_COSINE = def(8_500_005, Version.LUCENE_9_8_0);
-<<<<<<< HEAD
-    public static final IndexVersion TIME_SERIES_ID_HASHING = def(8_500_006, Version.LUCENE_9_8_0);
-=======
     public static final IndexVersion UPGRADE_LUCENE_9_9 = def(8_500_006, Version.LUCENE_9_9_0);
->>>>>>> aaadd11b
+    public static final IndexVersion TIME_SERIES_ID_HASHING = def(8_500_007, Version.LUCENE_9_9_0);
 
     /*
      * STOP! READ THIS FIRST! No, really,

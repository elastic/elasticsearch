/*
 * Copyright Elasticsearch B.V. and/or licensed to Elasticsearch B.V. under one
 * or more contributor license agreements. Licensed under the "Elastic License
 * 2.0", the "GNU Affero General Public License v3.0 only", and the "Server Side
 * Public License v 1"; you may not use this file except in compliance with, at
 * your election, the "Elastic License 2.0", the "GNU Affero General Public
 * License v3.0 only", or the "Server Side Public License, v 1".
 */

package org.elasticsearch.index;

import org.apache.lucene.util.Version;
import org.elasticsearch.ReleaseVersions;
import org.elasticsearch.core.Assertions;

import java.lang.reflect.Field;
import java.text.ParseException;
import java.util.Collection;
import java.util.Collections;
import java.util.HashMap;
import java.util.Map;
import java.util.NavigableMap;
import java.util.Set;
import java.util.TreeMap;
import java.util.TreeSet;
import java.util.function.IntFunction;

@SuppressWarnings("deprecation")
public class IndexVersions {

    /*
     * NOTE: IntelliJ lies!
     * This map is used during class construction, referenced by the registerIndexVersion method.
     * When all the index version constants have been registered, the map is cleared & never touched again.
     */
    @SuppressWarnings("UnusedAssignment")
    static TreeSet<Integer> IDS = new TreeSet<>();

    private static IndexVersion def(int id, Version luceneVersion) {
        if (IDS == null) throw new IllegalStateException("The IDS map needs to be present to call this method");

        if (IDS.add(id) == false) {
            throw new IllegalArgumentException("Version id " + id + " defined twice");
        }
        if (id < IDS.last()) {
            throw new IllegalArgumentException("Version id " + id + " is not defined in the right location. Keep constants sorted");
        }
        return new IndexVersion(id, luceneVersion);
    }

    // TODO: this is just a hack to allow to keep the V7 IndexVersion constants, during compilation. Remove
    private static Version parseUnchecked(String version) {
        try {
            return Version.parse(version);
        } catch (ParseException e) {
            throw new RuntimeException(e);
        }
    }

    public static final IndexVersion ZERO = def(0, Version.LATEST);

    public static final IndexVersion V_7_0_0 = def(7_00_00_99, parseUnchecked("8.0.0"));
    public static final IndexVersion V_7_1_0 = def(7_01_00_99, parseUnchecked("8.0.0"));
    public static final IndexVersion V_7_2_0 = def(7_02_00_99, parseUnchecked("8.0.0"));
    public static final IndexVersion V_7_2_1 = def(7_02_01_99, parseUnchecked("8.0.0"));
    public static final IndexVersion V_7_3_0 = def(7_03_00_99, parseUnchecked("8.1.0"));
    public static final IndexVersion V_7_4_0 = def(7_04_00_99, parseUnchecked("8.2.0"));
    public static final IndexVersion V_7_5_0 = def(7_05_00_99, parseUnchecked("8.3.0"));
    public static final IndexVersion V_7_5_2 = def(7_05_02_99, parseUnchecked("8.3.0"));
    public static final IndexVersion V_7_6_0 = def(7_06_00_99, parseUnchecked("8.4.0"));
    public static final IndexVersion V_7_7_0 = def(7_07_00_99, parseUnchecked("8.5.1"));
    public static final IndexVersion V_7_8_0 = def(7_08_00_99, parseUnchecked("8.5.1"));
    public static final IndexVersion V_7_9_0 = def(7_09_00_99, parseUnchecked("8.6.0"));
    public static final IndexVersion V_7_10_0 = def(7_10_00_99, parseUnchecked("8.7.0"));
    public static final IndexVersion V_7_11_0 = def(7_11_00_99, parseUnchecked("8.7.0"));
    public static final IndexVersion V_7_12_0 = def(7_12_00_99, parseUnchecked("8.8.0"));
    public static final IndexVersion V_7_13_0 = def(7_13_00_99, parseUnchecked("8.8.2"));
    public static final IndexVersion V_7_14_0 = def(7_14_00_99, parseUnchecked("8.9.0"));
    public static final IndexVersion V_7_15_0 = def(7_15_00_99, parseUnchecked("8.9.0"));
    public static final IndexVersion V_7_16_0 = def(7_16_00_99, parseUnchecked("8.10.1"));
    public static final IndexVersion V_7_17_0 = def(7_17_00_99, parseUnchecked("8.11.1"));
    public static final IndexVersion V_8_0_0 = def(8_00_00_99, Version.LUCENE_9_0_0);
    public static final IndexVersion V_8_1_0 = def(8_01_00_99, Version.LUCENE_9_0_0);
    public static final IndexVersion V_8_2_0 = def(8_02_00_99, Version.LUCENE_9_1_0);
    public static final IndexVersion V_8_3_0 = def(8_03_00_99, Version.LUCENE_9_2_0);
    public static final IndexVersion V_8_4_0 = def(8_04_00_99, Version.LUCENE_9_3_0);
    public static final IndexVersion V_8_5_0 = def(8_05_00_99, Version.LUCENE_9_4_1);
    public static final IndexVersion V_8_5_3 = def(8_05_03_99, Version.LUCENE_9_4_2);
    public static final IndexVersion V_8_6_0 = def(8_06_00_99, Version.LUCENE_9_4_2);
    public static final IndexVersion V_8_7_0 = def(8_07_00_99, Version.LUCENE_9_5_0);
    public static final IndexVersion V_8_8_0 = def(8_08_00_99, Version.LUCENE_9_6_0);
    public static final IndexVersion V_8_8_2 = def(8_08_02_99, Version.LUCENE_9_6_0);
    public static final IndexVersion V_8_9_0 = def(8_09_00_99, Version.LUCENE_9_7_0);
    public static final IndexVersion V_8_9_1 = def(8_09_01_99, Version.LUCENE_9_7_0);
    public static final IndexVersion V_8_10_0 = def(8_10_00_99, Version.LUCENE_9_7_0);
    /*
     * READ THE COMMENT BELOW THIS BLOCK OF DECLARATIONS BEFORE ADDING NEW INDEX VERSIONS
     * Detached index versions added below here.
     */
    public static final IndexVersion FIRST_DETACHED_INDEX_VERSION = def(8_500_000, Version.LUCENE_9_7_0);
    public static final IndexVersion NEW_SPARSE_VECTOR = def(8_500_001, Version.LUCENE_9_7_0);
    public static final IndexVersion SPARSE_VECTOR_IN_FIELD_NAMES_SUPPORT = def(8_500_002, Version.LUCENE_9_7_0);
    public static final IndexVersion UPGRADE_LUCENE_9_8 = def(8_500_003, Version.LUCENE_9_8_0);
    public static final IndexVersion ES_VERSION_8_12 = def(8_500_004, Version.LUCENE_9_8_0);
    public static final IndexVersion NORMALIZED_VECTOR_COSINE = def(8_500_005, Version.LUCENE_9_8_0);
    public static final IndexVersion UPGRADE_LUCENE_9_9 = def(8_500_006, Version.LUCENE_9_9_0);
    public static final IndexVersion NORI_DUPLICATES = def(8_500_007, Version.LUCENE_9_9_0);
    public static final IndexVersion UPGRADE_LUCENE_9_9_1 = def(8_500_008, Version.LUCENE_9_9_1);
    public static final IndexVersion ES_VERSION_8_12_1 = def(8_500_009, Version.LUCENE_9_9_1);
    public static final IndexVersion UPGRADE_8_12_1_LUCENE_9_9_2 = def(8_500_010, Version.LUCENE_9_9_2);
    public static final IndexVersion NEW_INDEXVERSION_FORMAT = def(8_501_0_00, Version.LUCENE_9_9_1);
    public static final IndexVersion UPGRADE_LUCENE_9_9_2 = def(8_502_0_00, Version.LUCENE_9_9_2);
    public static final IndexVersion TIME_SERIES_ID_HASHING = def(8_502_0_01, Version.LUCENE_9_9_2);
    public static final IndexVersion UPGRADE_TO_LUCENE_9_10 = def(8_503_0_00, Version.LUCENE_9_10_0);
    public static final IndexVersion TIME_SERIES_ROUTING_HASH_IN_ID = def(8_504_0_00, Version.LUCENE_9_10_0);
    public static final IndexVersion DEFAULT_DENSE_VECTOR_TO_INT8_HNSW = def(8_505_0_00, Version.LUCENE_9_10_0);
    public static final IndexVersion DOC_VALUES_FOR_IGNORED_META_FIELD = def(8_505_0_01, Version.LUCENE_9_10_0);
    public static final IndexVersion SOURCE_MAPPER_LOSSY_PARAMS_CHECK = def(8_506_0_00, Version.LUCENE_9_10_0);
    public static final IndexVersion SEMANTIC_TEXT_FIELD_TYPE = def(8_507_0_00, Version.LUCENE_9_10_0);
    public static final IndexVersion UPGRADE_TO_LUCENE_9_11 = def(8_508_0_00, Version.LUCENE_9_11_0);
    public static final IndexVersion UNIQUE_TOKEN_FILTER_POS_FIX = def(8_509_0_00, Version.LUCENE_9_11_0);
    public static final IndexVersion ADD_SECURITY_MIGRATION = def(8_510_0_00, Version.LUCENE_9_11_0);
    public static final IndexVersion UPGRADE_TO_LUCENE_9_11_1 = def(8_511_0_00, Version.LUCENE_9_11_1);
    public static final IndexVersion INDEX_SORTING_ON_NESTED = def(8_512_0_00, Version.LUCENE_9_11_1);
    public static final IndexVersion LENIENT_UPDATEABLE_SYNONYMS = def(8_513_0_00, Version.LUCENE_9_11_1);
    public static final IndexVersion ENABLE_IGNORE_MALFORMED_LOGSDB = def(8_514_0_00, Version.LUCENE_9_11_1);
    public static final IndexVersion MERGE_ON_RECOVERY_VERSION = def(8_515_0_00, Version.LUCENE_9_11_1);
    public static final IndexVersion UPGRADE_TO_LUCENE_9_12 = def(8_516_0_00, Version.LUCENE_9_12_0);
    public static final IndexVersion ENABLE_IGNORE_ABOVE_LOGSDB = def(8_517_0_00, Version.LUCENE_9_12_0);
    public static final IndexVersion ADD_ROLE_MAPPING_CLEANUP_MIGRATION = def(8_518_0_00, Version.LUCENE_9_12_0);
    public static final IndexVersion LOGSDB_DEFAULT_IGNORE_DYNAMIC_BEYOND_LIMIT_BACKPORT = def(8_519_0_00, Version.LUCENE_9_12_0);
    public static final IndexVersion TIME_BASED_K_ORDERED_DOC_ID_BACKPORT = def(8_520_0_00, Version.LUCENE_9_12_0);
    public static final IndexVersion V8_DEPRECATE_SOURCE_MODE_MAPPER = def(8_521_0_00, Version.LUCENE_9_12_0);
    public static final IndexVersion USE_SYNTHETIC_SOURCE_FOR_RECOVERY_BACKPORT = def(8_522_0_00, Version.LUCENE_9_12_0);
    public static final IndexVersion UPGRADE_TO_LUCENE_9_12_1 = def(8_523_0_00, parseUnchecked("9.12.1"));
    public static final IndexVersion INFERENCE_METADATA_FIELDS_BACKPORT = def(8_524_0_00, parseUnchecked("9.12.1"));
    public static final IndexVersion LOGSB_OPTIONAL_SORTING_ON_HOST_NAME_BACKPORT = def(8_525_0_00, parseUnchecked("9.12.1"));
    public static final IndexVersion USE_SYNTHETIC_SOURCE_FOR_RECOVERY_BY_DEFAULT_BACKPORT = def(8_526_0_00, parseUnchecked("9.12.1"));
    public static final IndexVersion SYNTHETIC_SOURCE_STORE_ARRAYS_NATIVELY_BACKPORT_8_X = def(8_527_0_00, Version.LUCENE_9_12_1);
    public static final IndexVersion ADD_RESCORE_PARAMS_TO_QUANTIZED_VECTORS_BACKPORT_8_X = def(8_528_0_00, Version.LUCENE_9_12_1);
    public static final IndexVersion RESCORE_PARAMS_ALLOW_ZERO_TO_QUANTIZED_VECTORS_BACKPORT_8_X = def(8_529_0_00, Version.LUCENE_9_12_1);
    public static final IndexVersion DEFAULT_OVERSAMPLE_VALUE_FOR_BBQ_BACKPORT_8_X = def(8_530_0_00, Version.LUCENE_9_12_1);
    public static final IndexVersion SEMANTIC_TEXT_DEFAULTS_TO_BBQ_BACKPORT_8_X = def(8_531_0_00, Version.LUCENE_9_12_1);
    public static final IndexVersion INDEX_INT_SORT_INT_TYPE_8_19 = def(8_532_0_00, Version.LUCENE_9_12_1);
    public static final IndexVersion MAPPER_TEXT_MATCH_ONLY_MULTI_FIELDS_DEFAULT_NOT_STORED_8_19 = def(8_533_0_00, Version.LUCENE_9_12_1);
    public static final IndexVersion UPGRADE_TO_LUCENE_9_12_2 = def(8_534_0_00, Version.LUCENE_9_12_2);
    public static final IndexVersion SPARSE_VECTOR_PRUNING_INDEX_OPTIONS_SUPPORT_BACKPORT_8_X = def(8_535_0_00, Version.LUCENE_9_12_2);
    public static final IndexVersion MATCH_ONLY_TEXT_STORED_AS_BYTES_BACKPORT_8_X = def(8_536_0_00, Version.LUCENE_9_12_2);
    public static final IndexVersion UPGRADE_TO_LUCENE_10_0_0 = def(9_000_0_00, Version.LUCENE_10_0_0);
    public static final IndexVersion LOGSDB_DEFAULT_IGNORE_DYNAMIC_BEYOND_LIMIT = def(9_001_0_00, Version.LUCENE_10_0_0);
    public static final IndexVersion TIME_BASED_K_ORDERED_DOC_ID = def(9_002_0_00, Version.LUCENE_10_0_0);
    public static final IndexVersion DEPRECATE_SOURCE_MODE_MAPPER = def(9_003_0_00, Version.LUCENE_10_0_0);
    public static final IndexVersion USE_SYNTHETIC_SOURCE_FOR_RECOVERY = def(9_004_0_00, Version.LUCENE_10_0_0);
    public static final IndexVersion INFERENCE_METADATA_FIELDS = def(9_005_0_00, Version.LUCENE_10_0_0);
    public static final IndexVersion LOGSB_OPTIONAL_SORTING_ON_HOST_NAME = def(9_006_0_00, Version.LUCENE_10_0_0);
    public static final IndexVersion SOURCE_MAPPER_MODE_ATTRIBUTE_NOOP = def(9_007_0_00, Version.LUCENE_10_0_0);
    public static final IndexVersion HOSTNAME_DOC_VALUES_SPARSE_INDEX = def(9_008_0_00, Version.LUCENE_10_0_0);
    public static final IndexVersion UPGRADE_TO_LUCENE_10_1_0 = def(9_009_0_00, Version.LUCENE_10_1_0);
    public static final IndexVersion USE_SYNTHETIC_SOURCE_FOR_RECOVERY_BY_DEFAULT = def(9_010_00_0, Version.LUCENE_10_1_0);
    public static final IndexVersion TIMESTAMP_DOC_VALUES_SPARSE_INDEX = def(9_011_0_00, Version.LUCENE_10_1_0);
    public static final IndexVersion TIME_SERIES_ID_DOC_VALUES_SPARSE_INDEX = def(9_012_0_00, Version.LUCENE_10_1_0);
    public static final IndexVersion SYNTHETIC_SOURCE_STORE_ARRAYS_NATIVELY_KEYWORD = def(9_013_0_00, Version.LUCENE_10_1_0);
    public static final IndexVersion SYNTHETIC_SOURCE_STORE_ARRAYS_NATIVELY_IP = def(9_014_0_00, Version.LUCENE_10_1_0);
    public static final IndexVersion ADD_RESCORE_PARAMS_TO_QUANTIZED_VECTORS = def(9_015_0_00, Version.LUCENE_10_1_0);
    public static final IndexVersion SYNTHETIC_SOURCE_STORE_ARRAYS_NATIVELY_NUMBER = def(9_016_0_00, Version.LUCENE_10_1_0);
    public static final IndexVersion SYNTHETIC_SOURCE_STORE_ARRAYS_NATIVELY_BOOLEAN = def(9_017_0_00, Version.LUCENE_10_1_0);
    public static final IndexVersion RESCORE_PARAMS_ALLOW_ZERO_TO_QUANTIZED_VECTORS = def(9_018_0_00, Version.LUCENE_10_1_0);
    public static final IndexVersion SYNTHETIC_SOURCE_STORE_ARRAYS_NATIVELY_UNSIGNED_LONG = def(9_019_0_00, Version.LUCENE_10_1_0);
    public static final IndexVersion SYNTHETIC_SOURCE_STORE_ARRAYS_NATIVELY_SCALED_FLOAT = def(9_020_0_00, Version.LUCENE_10_1_0);
    public static final IndexVersion USE_LUCENE101_POSTINGS_FORMAT = def(9_021_0_00, Version.LUCENE_10_1_0);
    public static final IndexVersion UPGRADE_TO_LUCENE_10_2_0 = def(9_022_00_0, Version.LUCENE_10_2_0);
    public static final IndexVersion UPGRADE_TO_LUCENE_10_2_1 = def(9_023_00_0, Version.LUCENE_10_2_1);
    public static final IndexVersion DEFAULT_OVERSAMPLE_VALUE_FOR_BBQ = def(9_024_0_00, Version.LUCENE_10_2_1);
    public static final IndexVersion SEMANTIC_TEXT_DEFAULTS_TO_BBQ = def(9_025_0_00, Version.LUCENE_10_2_1);
    public static final IndexVersion DEFAULT_TO_ACORN_HNSW_FILTER_HEURISTIC = def(9_026_0_00, Version.LUCENE_10_2_1);
    public static final IndexVersion SEQ_NO_WITHOUT_POINTS = def(9_027_0_00, Version.LUCENE_10_2_1);
    public static final IndexVersion INDEX_INT_SORT_INT_TYPE = def(9_028_0_00, Version.LUCENE_10_2_1);
    public static final IndexVersion MAPPER_TEXT_MATCH_ONLY_MULTI_FIELDS_DEFAULT_NOT_STORED = def(9_029_0_00, Version.LUCENE_10_2_1);
    public static final IndexVersion UPGRADE_TO_LUCENE_10_2_2 = def(9_030_0_00, Version.LUCENE_10_2_2);
    public static final IndexVersion SPARSE_VECTOR_PRUNING_INDEX_OPTIONS_SUPPORT = def(9_031_0_00, Version.LUCENE_10_2_2);
    public static final IndexVersion DEFAULT_DENSE_VECTOR_TO_BBQ_HNSW = def(9_032_0_00, Version.LUCENE_10_2_2);
    public static final IndexVersion MATCH_ONLY_TEXT_STORED_AS_BYTES = def(9_033_0_00, Version.LUCENE_10_2_2);
    public static final IndexVersion IGNORED_SOURCE_COALESCED_ENTRIES_WITH_FF = def(9_034_0_00, Version.LUCENE_10_2_2);
    public static final IndexVersion EXCLUDE_SOURCE_VECTORS_DEFAULT = def(9_035_0_00, Version.LUCENE_10_2_2);
    public static final IndexVersion DISABLE_NORMS_BY_DEFAULT_FOR_LOGSDB_AND_TSDB = def(9_036_0_00, Version.LUCENE_10_2_2);
    public static final IndexVersion TSID_CREATED_DURING_ROUTING = def(9_037_0_00, Version.LUCENE_10_2_2);
    public static final IndexVersion UPGRADE_TO_LUCENE_10_3_0 = def(9_038_0_00, Version.LUCENE_10_3_0);
    public static final IndexVersion IGNORED_SOURCE_COALESCED_ENTRIES = def(9_039_0_00, Version.LUCENE_10_3_0);
    public static final IndexVersion BACKPORT_UPGRADE_TO_LUCENE_10_3_1 = def(9_039_0_01, Version.LUCENE_10_3_1);
    public static final IndexVersion BACKPORT_UPGRADE_TO_LUCENE_10_3_2 = def(9_039_0_02, Version.LUCENE_10_3_2);
    public static final IndexVersion KEYWORD_MULTI_FIELDS_NOT_STORED_WHEN_IGNORED = def(9_040_0_00, Version.LUCENE_10_3_0);
    public static final IndexVersion UPGRADE_TO_LUCENE_10_3_1 = def(9_041_0_00, Version.LUCENE_10_3_1);
    public static final IndexVersion REENABLED_TIMESTAMP_DOC_VALUES_SPARSE_INDEX = def(9_042_0_00, Version.LUCENE_10_3_1);
    public static final IndexVersion SKIPPERS_ENABLED_BY_DEFAULT = def(9_043_0_00, Version.LUCENE_10_3_1);
    public static final IndexVersion TIME_SERIES_USE_SYNTHETIC_ID = def(9_044_0_00, Version.LUCENE_10_3_1);
    public static final IndexVersion TIME_SERIES_DIMENSIONS_USE_SKIPPERS = def(9_045_0_00, Version.LUCENE_10_3_1);
    public static final IndexVersion TIME_SERIES_ALL_FIELDS_USE_SKIPPERS = def(9_046_0_00, Version.LUCENE_10_3_1);
<<<<<<< HEAD
    public static final IndexVersion MOD_ROUTING_FUNCTION = def(9_047_0_00, Version.LUCENE_10_3_1);
=======
    public static final IndexVersion UPGRADE_TO_LUCENE_10_3_2 = def(9_047_0_00, Version.LUCENE_10_3_2);
>>>>>>> 0c4e1415

    /*
     * STOP! READ THIS FIRST! No, really,
     *        ____ _____ ___  ____  _        ____  _____    _    ____    _____ _   _ ___ ____    _____ ___ ____  ____ _____ _
     *       / ___|_   _/ _ \|  _ \| |      |  _ \| ____|  / \  |  _ \  |_   _| | | |_ _/ ___|  |  ___|_ _|  _ \/ ___|_   _| |
     *       \___ \ | || | | | |_) | |      | |_) |  _|   / _ \ | | | |   | | | |_| || |\___ \  | |_   | || |_) \___ \ | | | |
     *        ___) || || |_| |  __/|_|      |  _ <| |___ / ___ \| |_| |   | | |  _  || | ___) | |  _|  | ||  _ < ___) || | |_|
     *       |____/ |_| \___/|_|   (_)      |_| \_\_____/_/   \_\____/    |_| |_| |_|___|____/  |_|   |___|_| \_\____/ |_| (_)
     *
     * A new index version should be added EVERY TIME a change is made to index metadata or data storage.
     * Each index version should only be used in a single merged commit (apart from the BwC versions copied from o.e.Version, ≤V_8_11_0).
     *
     * ADDING AN INDEX VERSION
     * To add a new index version, add a new constant at the bottom of the list, above this comment. Don't add other lines,
     * comments, etc. The version id has the following layout:
     *
     * M_NNN_S_PP
     *
     * M - The major version of Elasticsearch
     * NNN - The server version part
     * S - The subsidiary version part. It should always be 0 here, it is only used in subsidiary repositories.
     * PP - The patch version part
     *
     * To determine the id of the next IndexVersion constant, do the following:
     * - Use the same major version, unless bumping majors
     * - Bump the server version part by 1, unless creating a patch version
     * - Leave the subsidiary part as 0
     * - Bump the patch part if creating a patch version
     *
     * If a patch version is created, it should be placed sorted among the other existing constants.
     *
     * REVERTING AN INDEX VERSION
     *
     * If you revert a commit with an index version change, you MUST ensure there is a NEW index version representing the reverted
     * change. DO NOT let the index version go backwards, it must ALWAYS be incremented.
     *
     * DETERMINING INDEX VERSIONS FROM GIT HISTORY
     *
     * If your git checkout has the expected minor-version-numbered branches and the expected release-version tags then you can find the
     * index versions known by a particular release ...
     *
     *     git show v8.12.0:server/src/main/java/org/elasticsearch/index/IndexVersions.java | grep '= def'
     *
     * ... or by a particular branch ...
     *
     *     git show 8.12:server/src/main/java/org/elasticsearch/index/IndexVersions.java | grep '= def'
     *
     * ... and you can see which versions were added in between two versions too ...
     *
     *     git diff v8.12.0..main -- server/src/main/java/org/elasticsearch/index/IndexVersions.java
     *
     * In branches 8.7-8.11 see server/src/main/java/org/elasticsearch/index/IndexVersion.java for the equivalent definitions.
     */

    public static final IndexVersion MINIMUM_COMPATIBLE = V_8_0_0;
    public static final IndexVersion MINIMUM_READONLY_COMPATIBLE = V_7_0_0;

    static final NavigableMap<Integer, IndexVersion> VERSION_IDS = getAllVersionIds(IndexVersions.class);
    static final IndexVersion LATEST_DEFINED;
    static {
        LATEST_DEFINED = VERSION_IDS.lastEntry().getValue();

        // see comment on IDS field
        // now we're registered the index versions, we can clear the map
        IDS = null;
    }

    static NavigableMap<Integer, IndexVersion> getAllVersionIds(Class<?> cls) {
        Map<Integer, String> versionIdFields = new HashMap<>();
        NavigableMap<Integer, IndexVersion> builder = new TreeMap<>();

        Set<String> ignore = Set.of("ZERO", "MINIMUM_COMPATIBLE", "MINIMUM_READONLY_COMPATIBLE");

        for (Field declaredField : cls.getFields()) {
            if (declaredField.getType().equals(IndexVersion.class)) {
                String fieldName = declaredField.getName();
                if (ignore.contains(fieldName)) {
                    continue;
                }

                IndexVersion version;
                try {
                    version = (IndexVersion) declaredField.get(null);
                } catch (IllegalAccessException e) {
                    throw new AssertionError(e);
                }
                builder.put(version.id(), version);

                if (Assertions.ENABLED) {
                    // check the version number is unique
                    var sameVersionNumber = versionIdFields.put(version.id(), fieldName);
                    assert sameVersionNumber == null
                        : "Versions ["
                            + sameVersionNumber
                            + "] and ["
                            + fieldName
                            + "] have the same version number ["
                            + version.id()
                            + "]. Each IndexVersion should have a different version number";
                }
            }
        }

        return Collections.unmodifiableNavigableMap(builder);
    }

    static Collection<IndexVersion> getAllVersions() {
        return VERSION_IDS.values();
    }

    static final IntFunction<String> VERSION_LOOKUP = ReleaseVersions.generateVersionsLookup(IndexVersions.class, LATEST_DEFINED.id());

    // no instance
    private IndexVersions() {}
}<|MERGE_RESOLUTION|>--- conflicted
+++ resolved
@@ -195,11 +195,8 @@
     public static final IndexVersion TIME_SERIES_USE_SYNTHETIC_ID = def(9_044_0_00, Version.LUCENE_10_3_1);
     public static final IndexVersion TIME_SERIES_DIMENSIONS_USE_SKIPPERS = def(9_045_0_00, Version.LUCENE_10_3_1);
     public static final IndexVersion TIME_SERIES_ALL_FIELDS_USE_SKIPPERS = def(9_046_0_00, Version.LUCENE_10_3_1);
-<<<<<<< HEAD
-    public static final IndexVersion MOD_ROUTING_FUNCTION = def(9_047_0_00, Version.LUCENE_10_3_1);
-=======
     public static final IndexVersion UPGRADE_TO_LUCENE_10_3_2 = def(9_047_0_00, Version.LUCENE_10_3_2);
->>>>>>> 0c4e1415
+    public static final IndexVersion MOD_ROUTING_FUNCTION = def(9_048_0_00, Version.LUCENE_10_3_2);
 
     /*
      * STOP! READ THIS FIRST! No, really,

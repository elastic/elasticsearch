/*
 * Copyright Elasticsearch B.V. and/or licensed to Elasticsearch B.V. under one
 * or more contributor license agreements. Licensed under the "Elastic License
 * 2.0", the "GNU Affero General Public License v3.0 only", and the "Server Side
 * Public License v 1"; you may not use this file except in compliance with, at
 * your election, the "Elastic License 2.0", the "GNU Affero General Public
 * License v3.0 only", or the "Server Side Public License, v 1".
 */

package org.elasticsearch.index;

import org.apache.lucene.util.Version;
import org.elasticsearch.ReleaseVersions;
import org.elasticsearch.core.Assertions;

import java.lang.reflect.Field;
import java.text.ParseException;
import java.util.Collection;
import java.util.Collections;
import java.util.HashMap;
import java.util.Map;
import java.util.NavigableMap;
import java.util.Set;
import java.util.TreeMap;
import java.util.TreeSet;
import java.util.function.IntFunction;

@SuppressWarnings("deprecation")
public class IndexVersions {

    /*
     * NOTE: IntelliJ lies!
     * This map is used during class construction, referenced by the registerIndexVersion method.
     * When all the index version constants have been registered, the map is cleared & never touched again.
     */
    @SuppressWarnings("UnusedAssignment")
    static TreeSet<Integer> IDS = new TreeSet<>();

    private static IndexVersion def(int id, Version luceneVersion) {
        if (IDS == null) throw new IllegalStateException("The IDS map needs to be present to call this method");

        if (IDS.add(id) == false) {
            throw new IllegalArgumentException("Version id " + id + " defined twice");
        }
        if (id < IDS.last()) {
            throw new IllegalArgumentException("Version id " + id + " is not defined in the right location. Keep constants sorted");
        }
        return new IndexVersion(id, luceneVersion);
    }

    // TODO: this is just a hack to allow to keep the V7 IndexVersion constants, during compilation. Remove
    private static Version parseUnchecked(String version) {
        try {
            return Version.parse(version);
        } catch (ParseException e) {
            throw new RuntimeException(e);
        }
    }

    public static final IndexVersion ZERO = def(0, Version.LATEST);

    public static final IndexVersion V_7_0_0 = def(7_00_00_99, parseUnchecked("8.0.0"));
    public static final IndexVersion V_7_1_0 = def(7_01_00_99, parseUnchecked("8.0.0"));
    public static final IndexVersion V_7_2_0 = def(7_02_00_99, parseUnchecked("8.0.0"));
    public static final IndexVersion V_7_2_1 = def(7_02_01_99, parseUnchecked("8.0.0"));
    public static final IndexVersion V_7_3_0 = def(7_03_00_99, parseUnchecked("8.1.0"));
    public static final IndexVersion V_7_4_0 = def(7_04_00_99, parseUnchecked("8.2.0"));
    public static final IndexVersion V_7_5_0 = def(7_05_00_99, parseUnchecked("8.3.0"));
    public static final IndexVersion V_7_5_2 = def(7_05_02_99, parseUnchecked("8.3.0"));
    public static final IndexVersion V_7_6_0 = def(7_06_00_99, parseUnchecked("8.4.0"));
    public static final IndexVersion V_7_7_0 = def(7_07_00_99, parseUnchecked("8.5.1"));
    public static final IndexVersion V_7_8_0 = def(7_08_00_99, parseUnchecked("8.5.1"));
    public static final IndexVersion V_7_9_0 = def(7_09_00_99, parseUnchecked("8.6.0"));
    public static final IndexVersion V_7_10_0 = def(7_10_00_99, parseUnchecked("8.7.0"));
    public static final IndexVersion V_7_11_0 = def(7_11_00_99, parseUnchecked("8.7.0"));
    public static final IndexVersion V_7_12_0 = def(7_12_00_99, parseUnchecked("8.8.0"));
    public static final IndexVersion V_7_13_0 = def(7_13_00_99, parseUnchecked("8.8.2"));
    public static final IndexVersion V_7_14_0 = def(7_14_00_99, parseUnchecked("8.9.0"));
    public static final IndexVersion V_7_15_0 = def(7_15_00_99, parseUnchecked("8.9.0"));
    public static final IndexVersion V_7_16_0 = def(7_16_00_99, parseUnchecked("8.10.1"));
    public static final IndexVersion V_7_17_0 = def(7_17_00_99, parseUnchecked("8.11.1"));
    public static final IndexVersion V_8_0_0 = def(8_00_00_99, Version.LUCENE_9_0_0);
    public static final IndexVersion V_8_1_0 = def(8_01_00_99, Version.LUCENE_9_0_0);
    public static final IndexVersion V_8_2_0 = def(8_02_00_99, Version.LUCENE_9_1_0);
    public static final IndexVersion V_8_3_0 = def(8_03_00_99, Version.LUCENE_9_2_0);
    public static final IndexVersion V_8_4_0 = def(8_04_00_99, Version.LUCENE_9_3_0);
    public static final IndexVersion V_8_5_0 = def(8_05_00_99, Version.LUCENE_9_4_1);
    public static final IndexVersion V_8_5_3 = def(8_05_03_99, Version.LUCENE_9_4_2);
    public static final IndexVersion V_8_6_0 = def(8_06_00_99, Version.LUCENE_9_4_2);
    public static final IndexVersion V_8_7_0 = def(8_07_00_99, Version.LUCENE_9_5_0);
    public static final IndexVersion V_8_8_0 = def(8_08_00_99, Version.LUCENE_9_6_0);
    public static final IndexVersion V_8_8_2 = def(8_08_02_99, Version.LUCENE_9_6_0);
    public static final IndexVersion V_8_9_0 = def(8_09_00_99, Version.LUCENE_9_7_0);
    public static final IndexVersion V_8_9_1 = def(8_09_01_99, Version.LUCENE_9_7_0);
    public static final IndexVersion V_8_10_0 = def(8_10_00_99, Version.LUCENE_9_7_0);
    /*
     * READ THE COMMENT BELOW THIS BLOCK OF DECLARATIONS BEFORE ADDING NEW INDEX VERSIONS
     * Detached index versions added below here.
     */
    public static final IndexVersion FIRST_DETACHED_INDEX_VERSION = def(8_500_000, Version.LUCENE_9_7_0);
    public static final IndexVersion NEW_SPARSE_VECTOR = def(8_500_001, Version.LUCENE_9_7_0);
    public static final IndexVersion SPARSE_VECTOR_IN_FIELD_NAMES_SUPPORT = def(8_500_002, Version.LUCENE_9_7_0);
    public static final IndexVersion UPGRADE_LUCENE_9_8 = def(8_500_003, Version.LUCENE_9_8_0);
    public static final IndexVersion ES_VERSION_8_12 = def(8_500_004, Version.LUCENE_9_8_0);
    public static final IndexVersion NORMALIZED_VECTOR_COSINE = def(8_500_005, Version.LUCENE_9_8_0);
    public static final IndexVersion UPGRADE_LUCENE_9_9 = def(8_500_006, Version.LUCENE_9_9_0);
    public static final IndexVersion NORI_DUPLICATES = def(8_500_007, Version.LUCENE_9_9_0);
    public static final IndexVersion UPGRADE_LUCENE_9_9_1 = def(8_500_008, Version.LUCENE_9_9_1);
    public static final IndexVersion ES_VERSION_8_12_1 = def(8_500_009, Version.LUCENE_9_9_1);
    public static final IndexVersion UPGRADE_8_12_1_LUCENE_9_9_2 = def(8_500_010, Version.LUCENE_9_9_2);
    public static final IndexVersion NEW_INDEXVERSION_FORMAT = def(8_501_0_00, Version.LUCENE_9_9_1);
    public static final IndexVersion UPGRADE_LUCENE_9_9_2 = def(8_502_0_00, Version.LUCENE_9_9_2);
    public static final IndexVersion TIME_SERIES_ID_HASHING = def(8_502_0_01, Version.LUCENE_9_9_2);
    public static final IndexVersion UPGRADE_TO_LUCENE_9_10 = def(8_503_0_00, Version.LUCENE_9_10_0);
    public static final IndexVersion TIME_SERIES_ROUTING_HASH_IN_ID = def(8_504_0_00, Version.LUCENE_9_10_0);
    public static final IndexVersion DEFAULT_DENSE_VECTOR_TO_INT8_HNSW = def(8_505_0_00, Version.LUCENE_9_10_0);
    public static final IndexVersion DOC_VALUES_FOR_IGNORED_META_FIELD = def(8_505_0_01, Version.LUCENE_9_10_0);
    public static final IndexVersion SOURCE_MAPPER_LOSSY_PARAMS_CHECK = def(8_506_0_00, Version.LUCENE_9_10_0);
    public static final IndexVersion SEMANTIC_TEXT_FIELD_TYPE = def(8_507_0_00, Version.LUCENE_9_10_0);
    public static final IndexVersion UPGRADE_TO_LUCENE_9_11 = def(8_508_0_00, Version.LUCENE_9_11_0);
    public static final IndexVersion UNIQUE_TOKEN_FILTER_POS_FIX = def(8_509_0_00, Version.LUCENE_9_11_0);
    public static final IndexVersion ADD_SECURITY_MIGRATION = def(8_510_0_00, Version.LUCENE_9_11_0);
    public static final IndexVersion UPGRADE_TO_LUCENE_9_11_1 = def(8_511_0_00, Version.LUCENE_9_11_1);
    public static final IndexVersion INDEX_SORTING_ON_NESTED = def(8_512_0_00, Version.LUCENE_9_11_1);
    public static final IndexVersion LENIENT_UPDATEABLE_SYNONYMS = def(8_513_0_00, Version.LUCENE_9_11_1);
    public static final IndexVersion ENABLE_IGNORE_MALFORMED_LOGSDB = def(8_514_0_00, Version.LUCENE_9_11_1);
    public static final IndexVersion MERGE_ON_RECOVERY_VERSION = def(8_515_0_00, Version.LUCENE_9_11_1);
    public static final IndexVersion UPGRADE_TO_LUCENE_9_12 = def(8_516_0_00, Version.LUCENE_9_12_0);
    public static final IndexVersion ENABLE_IGNORE_ABOVE_LOGSDB = def(8_517_0_00, Version.LUCENE_9_12_0);
    public static final IndexVersion ADD_ROLE_MAPPING_CLEANUP_MIGRATION = def(8_518_0_00, Version.LUCENE_9_12_0);
    public static final IndexVersion LOGSDB_DEFAULT_IGNORE_DYNAMIC_BEYOND_LIMIT_BACKPORT = def(8_519_0_00, Version.LUCENE_9_12_0);
    public static final IndexVersion TIME_BASED_K_ORDERED_DOC_ID_BACKPORT = def(8_520_0_00, Version.LUCENE_9_12_0);
    public static final IndexVersion V8_DEPRECATE_SOURCE_MODE_MAPPER = def(8_521_0_00, Version.LUCENE_9_12_0);
    public static final IndexVersion USE_SYNTHETIC_SOURCE_FOR_RECOVERY_BACKPORT = def(8_522_0_00, Version.LUCENE_9_12_0);
    public static final IndexVersion UPGRADE_TO_LUCENE_9_12_1 = def(8_523_0_00, parseUnchecked("9.12.1"));
    public static final IndexVersion INFERENCE_METADATA_FIELDS_BACKPORT = def(8_524_0_00, parseUnchecked("9.12.1"));
    public static final IndexVersion LOGSB_OPTIONAL_SORTING_ON_HOST_NAME_BACKPORT = def(8_525_0_00, parseUnchecked("9.12.1"));
    public static final IndexVersion USE_SYNTHETIC_SOURCE_FOR_RECOVERY_BY_DEFAULT_BACKPORT = def(8_526_0_00, parseUnchecked("9.12.1"));
    public static final IndexVersion SYNTHETIC_SOURCE_STORE_ARRAYS_NATIVELY_BACKPORT_8_X = def(8_527_0_00, Version.LUCENE_9_12_1);
    public static final IndexVersion ADD_RESCORE_PARAMS_TO_QUANTIZED_VECTORS_BACKPORT_8_X = def(8_528_0_00, Version.LUCENE_9_12_1);
    public static final IndexVersion RESCORE_PARAMS_ALLOW_ZERO_TO_QUANTIZED_VECTORS_BACKPORT_8_X = def(8_529_0_00, Version.LUCENE_9_12_1);
    public static final IndexVersion DEFAULT_OVERSAMPLE_VALUE_FOR_BBQ_BACKPORT_8_X = def(8_530_0_00, Version.LUCENE_9_12_1);
    public static final IndexVersion SEMANTIC_TEXT_DEFAULTS_TO_BBQ_BACKPORT_8_X = def(8_531_0_00, Version.LUCENE_9_12_1);
    public static final IndexVersion INDEX_INT_SORT_INT_TYPE_8_19 = def(8_532_0_00, Version.LUCENE_9_12_1);
    public static final IndexVersion MAPPER_TEXT_MATCH_ONLY_MULTI_FIELDS_DEFAULT_NOT_STORED_8_19 = def(8_533_0_00, Version.LUCENE_9_12_1);
    public static final IndexVersion UPGRADE_TO_LUCENE_9_12_2 = def(8_534_0_00, Version.LUCENE_9_12_2);
    public static final IndexVersion SPARSE_VECTOR_PRUNING_INDEX_OPTIONS_SUPPORT_BACKPORT_8_X = def(8_535_0_00, Version.LUCENE_9_12_2);
    public static final IndexVersion MATCH_ONLY_TEXT_STORED_AS_BYTES_BACKPORT_8_X = def(8_536_0_00, Version.LUCENE_9_12_2);
    public static final IndexVersion UPGRADE_TO_LUCENE_10_0_0 = def(9_000_0_00, Version.LUCENE_10_0_0);
    public static final IndexVersion LOGSDB_DEFAULT_IGNORE_DYNAMIC_BEYOND_LIMIT = def(9_001_0_00, Version.LUCENE_10_0_0);
    public static final IndexVersion TIME_BASED_K_ORDERED_DOC_ID = def(9_002_0_00, Version.LUCENE_10_0_0);
    public static final IndexVersion DEPRECATE_SOURCE_MODE_MAPPER = def(9_003_0_00, Version.LUCENE_10_0_0);
    public static final IndexVersion USE_SYNTHETIC_SOURCE_FOR_RECOVERY = def(9_004_0_00, Version.LUCENE_10_0_0);
    public static final IndexVersion INFERENCE_METADATA_FIELDS = def(9_005_0_00, Version.LUCENE_10_0_0);
    public static final IndexVersion LOGSB_OPTIONAL_SORTING_ON_HOST_NAME = def(9_006_0_00, Version.LUCENE_10_0_0);
    public static final IndexVersion SOURCE_MAPPER_MODE_ATTRIBUTE_NOOP = def(9_007_0_00, Version.LUCENE_10_0_0);
    public static final IndexVersion HOSTNAME_DOC_VALUES_SPARSE_INDEX = def(9_008_0_00, Version.LUCENE_10_0_0);
    public static final IndexVersion UPGRADE_TO_LUCENE_10_1_0 = def(9_009_0_00, Version.LUCENE_10_1_0);
    public static final IndexVersion USE_SYNTHETIC_SOURCE_FOR_RECOVERY_BY_DEFAULT = def(9_010_00_0, Version.LUCENE_10_1_0);
    public static final IndexVersion TIMESTAMP_DOC_VALUES_SPARSE_INDEX = def(9_011_0_00, Version.LUCENE_10_1_0);
    public static final IndexVersion TIME_SERIES_ID_DOC_VALUES_SPARSE_INDEX = def(9_012_0_00, Version.LUCENE_10_1_0);
    public static final IndexVersion SYNTHETIC_SOURCE_STORE_ARRAYS_NATIVELY_KEYWORD = def(9_013_0_00, Version.LUCENE_10_1_0);
    public static final IndexVersion SYNTHETIC_SOURCE_STORE_ARRAYS_NATIVELY_IP = def(9_014_0_00, Version.LUCENE_10_1_0);
    public static final IndexVersion ADD_RESCORE_PARAMS_TO_QUANTIZED_VECTORS = def(9_015_0_00, Version.LUCENE_10_1_0);
    public static final IndexVersion SYNTHETIC_SOURCE_STORE_ARRAYS_NATIVELY_NUMBER = def(9_016_0_00, Version.LUCENE_10_1_0);
    public static final IndexVersion SYNTHETIC_SOURCE_STORE_ARRAYS_NATIVELY_BOOLEAN = def(9_017_0_00, Version.LUCENE_10_1_0);
    public static final IndexVersion RESCORE_PARAMS_ALLOW_ZERO_TO_QUANTIZED_VECTORS = def(9_018_0_00, Version.LUCENE_10_1_0);
    public static final IndexVersion SYNTHETIC_SOURCE_STORE_ARRAYS_NATIVELY_UNSIGNED_LONG = def(9_019_0_00, Version.LUCENE_10_1_0);
    public static final IndexVersion SYNTHETIC_SOURCE_STORE_ARRAYS_NATIVELY_SCALED_FLOAT = def(9_020_0_00, Version.LUCENE_10_1_0);
    public static final IndexVersion USE_LUCENE101_POSTINGS_FORMAT = def(9_021_0_00, Version.LUCENE_10_1_0);
    public static final IndexVersion UPGRADE_TO_LUCENE_10_2_0 = def(9_022_00_0, Version.LUCENE_10_2_0);
    public static final IndexVersion UPGRADE_TO_LUCENE_10_2_1 = def(9_023_00_0, Version.LUCENE_10_2_1);
    public static final IndexVersion DEFAULT_OVERSAMPLE_VALUE_FOR_BBQ = def(9_024_0_00, Version.LUCENE_10_2_1);
    public static final IndexVersion SEMANTIC_TEXT_DEFAULTS_TO_BBQ = def(9_025_0_00, Version.LUCENE_10_2_1);
    public static final IndexVersion DEFAULT_TO_ACORN_HNSW_FILTER_HEURISTIC = def(9_026_0_00, Version.LUCENE_10_2_1);
    public static final IndexVersion SEQ_NO_WITHOUT_POINTS = def(9_027_0_00, Version.LUCENE_10_2_1);
    public static final IndexVersion INDEX_INT_SORT_INT_TYPE = def(9_028_0_00, Version.LUCENE_10_2_1);
    public static final IndexVersion MAPPER_TEXT_MATCH_ONLY_MULTI_FIELDS_DEFAULT_NOT_STORED = def(9_029_0_00, Version.LUCENE_10_2_1);
    public static final IndexVersion UPGRADE_TO_LUCENE_10_2_2 = def(9_030_0_00, Version.LUCENE_10_2_2);
    public static final IndexVersion SPARSE_VECTOR_PRUNING_INDEX_OPTIONS_SUPPORT = def(9_031_0_00, Version.LUCENE_10_2_2);
    public static final IndexVersion DEFAULT_DENSE_VECTOR_TO_BBQ_HNSW = def(9_032_0_00, Version.LUCENE_10_2_2);
    public static final IndexVersion MATCH_ONLY_TEXT_STORED_AS_BYTES = def(9_033_0_00, Version.LUCENE_10_2_2);
    public static final IndexVersion BACKPORT_91_SECURITY_MIGRATIONS_METADATA_FLATTENED_UPDATE = def(9_033_0_01, Version.LUCENE_10_2_2);
    public static final IndexVersion IGNORED_SOURCE_COALESCED_ENTRIES_WITH_FF = def(9_034_0_00, Version.LUCENE_10_2_2);
    public static final IndexVersion EXCLUDE_SOURCE_VECTORS_DEFAULT = def(9_035_0_00, Version.LUCENE_10_2_2);
    public static final IndexVersion DISABLE_NORMS_BY_DEFAULT_FOR_LOGSDB_AND_TSDB = def(9_036_0_00, Version.LUCENE_10_2_2);
    public static final IndexVersion TSID_CREATED_DURING_ROUTING = def(9_037_0_00, Version.LUCENE_10_2_2);
    public static final IndexVersion UPGRADE_TO_LUCENE_10_3_0 = def(9_038_0_00, Version.LUCENE_10_3_0);
    public static final IndexVersion IGNORED_SOURCE_COALESCED_ENTRIES = def(9_039_0_00, Version.LUCENE_10_3_0);
    public static final IndexVersion BACKPORT_UPGRADE_TO_LUCENE_10_3_1 = def(9_039_0_01, Version.LUCENE_10_3_1);
    public static final IndexVersion BACKPORT_UPGRADE_TO_LUCENE_10_3_2 = def(9_039_0_02, Version.LUCENE_10_3_2);
    public static final IndexVersion BACKPORT_SECURITY_MIGRATIONS_METADATA_FLATTENED_UPDATE = def(9_039_0_03, Version.LUCENE_10_3_2);
    public static final IndexVersion KEYWORD_MULTI_FIELDS_NOT_STORED_WHEN_IGNORED = def(9_040_0_00, Version.LUCENE_10_3_0);
    public static final IndexVersion UPGRADE_TO_LUCENE_10_3_1 = def(9_041_0_00, Version.LUCENE_10_3_1);
    public static final IndexVersion REENABLED_TIMESTAMP_DOC_VALUES_SPARSE_INDEX = def(9_042_0_00, Version.LUCENE_10_3_1);
    public static final IndexVersion SKIPPERS_ENABLED_BY_DEFAULT = def(9_043_0_00, Version.LUCENE_10_3_1);
    public static final IndexVersion TIME_SERIES_USE_SYNTHETIC_ID = def(9_044_0_00, Version.LUCENE_10_3_1);
    public static final IndexVersion TIME_SERIES_DIMENSIONS_USE_SKIPPERS = def(9_045_0_00, Version.LUCENE_10_3_1);
    public static final IndexVersion TIME_SERIES_ALL_FIELDS_USE_SKIPPERS = def(9_046_0_00, Version.LUCENE_10_3_1);
    public static final IndexVersion UPGRADE_TO_LUCENE_10_3_2 = def(9_047_0_00, Version.LUCENE_10_3_2);
<<<<<<< HEAD
    public static final IndexVersion MOD_ROUTING_FUNCTION = def(9_048_0_00, Version.LUCENE_10_3_2);
=======
    public static final IndexVersion SECURITY_MIGRATIONS_METADATA_FLATTENED_UPDATE = def(9_048_0_00, Version.LUCENE_10_3_2);
    public static final IndexVersion STANDARD_INDEXES_USE_SKIPPERS = def(9_049_0_00, Version.LUCENE_10_3_2);
    public static final IndexVersion NESTED_PATH_LIMIT = def(9_050_0_00, Version.LUCENE_10_3_2);
    public static final IndexVersion GENERIC_DENSE_VECTOR_FORMAT = def(9_051_0_00, Version.LUCENE_10_3_2);
    public static final IndexVersion SKIPPER_DEFAULTS_ONLY_ON_TSDB = def(9_052_0_00, Version.LUCENE_10_3_2);
    public static final IndexVersion DISK_BBQ_LICENSE_ENFORCEMENT = def(9_053_0_00, Version.LUCENE_10_3_2);
    public static final IndexVersion STORE_IGNORED_KEYWORDS_IN_BINARY_DOC_VALUES = def(9_054_0_00, Version.LUCENE_10_3_2);
    public static final IndexVersion TIME_SERIES_USE_STORED_FIELDS_BLOOM_FILTER_FOR_ID = def(9_055_0_00, Version.LUCENE_10_3_2);
    public static final IndexVersion AGG_METRIC_DOUBLE_REMOVE_POINTS = def(9_056_0_00, Version.LUCENE_10_3_2);
    public static final IndexVersion STATELESS_SKIPPERS_ENABLED_FOR_TSDB = def(9_057_0_00, Version.LUCENE_10_3_2);
    public static final IndexVersion TEXT_FIELDS_STORED_IN_IGNORED_SOURCE_FIX = def(9_058_0_00, Version.LUCENE_10_3_2);
    public static final IndexVersion DEFAULT_HNSW_EARLY_TERMINATION = def(9_059_0_00, Version.LUCENE_10_3_2);
    public static final IndexVersion PATTERN_TEXT_ARGS_IN_BINARY_DOC_VALUES = def(9_060_0_00, Version.LUCENE_10_3_2);
>>>>>>> 0c25cb91

    /*
     * STOP! READ THIS FIRST! No, really,
     *        ____ _____ ___  ____  _        ____  _____    _    ____    _____ _   _ ___ ____    _____ ___ ____  ____ _____ _
     *       / ___|_   _/ _ \|  _ \| |      |  _ \| ____|  / \  |  _ \  |_   _| | | |_ _/ ___|  |  ___|_ _|  _ \/ ___|_   _| |
     *       \___ \ | || | | | |_) | |      | |_) |  _|   / _ \ | | | |   | | | |_| || |\___ \  | |_   | || |_) \___ \ | | | |
     *        ___) || || |_| |  __/|_|      |  _ <| |___ / ___ \| |_| |   | | |  _  || | ___) | |  _|  | ||  _ < ___) || | |_|
     *       |____/ |_| \___/|_|   (_)      |_| \_\_____/_/   \_\____/    |_| |_| |_|___|____/  |_|   |___|_| \_\____/ |_| (_)
     *
     * A new index version should be added EVERY TIME a change is made to index metadata or data storage.
     * Each index version should only be used in a single merged commit (apart from the BwC versions copied from o.e.Version, ≤V_8_11_0).
     *
     * ADDING AN INDEX VERSION
     * To add a new index version, add a new constant at the bottom of the list, above this comment. Don't add other lines,
     * comments, etc. The version id has the following layout:
     *
     * M_NNN_S_PP
     *
     * M - The major version of Elasticsearch
     * NNN - The server version part
     * S - The subsidiary version part. It should always be 0 here, it is only used in subsidiary repositories.
     * PP - The patch version part
     *
     * To determine the id of the next IndexVersion constant, do the following:
     * - Use the same major version, unless bumping majors
     * - Bump the server version part by 1, unless creating a patch version
     * - Leave the subsidiary part as 0
     * - Bump the patch part if creating a patch version
     *
     * If a patch version is created, it should be placed sorted among the other existing constants.
     *
     * REVERTING AN INDEX VERSION
     *
     * If you revert a commit with an index version change, you MUST ensure there is a NEW index version representing the reverted
     * change. DO NOT let the index version go backwards, it must ALWAYS be incremented.
     *
     * DETERMINING INDEX VERSIONS FROM GIT HISTORY
     *
     * If your git checkout has the expected minor-version-numbered branches and the expected release-version tags then you can find the
     * index versions known by a particular release ...
     *
     *     git show v8.12.0:server/src/main/java/org/elasticsearch/index/IndexVersions.java | grep '= def'
     *
     * ... or by a particular branch ...
     *
     *     git show 8.12:server/src/main/java/org/elasticsearch/index/IndexVersions.java | grep '= def'
     *
     * ... and you can see which versions were added in between two versions too ...
     *
     *     git diff v8.12.0..main -- server/src/main/java/org/elasticsearch/index/IndexVersions.java
     *
     * In branches 8.7-8.11 see server/src/main/java/org/elasticsearch/index/IndexVersion.java for the equivalent definitions.
     */

    public static final IndexVersion MINIMUM_COMPATIBLE = V_8_0_0;
    public static final IndexVersion MINIMUM_READONLY_COMPATIBLE = V_7_0_0;

    static final NavigableMap<Integer, IndexVersion> VERSION_IDS = getAllVersionIds(IndexVersions.class);
    static final IndexVersion LATEST_DEFINED;
    static {
        LATEST_DEFINED = VERSION_IDS.lastEntry().getValue();

        // see comment on IDS field
        // now we're registered the index versions, we can clear the map
        IDS = null;
    }

    static NavigableMap<Integer, IndexVersion> getAllVersionIds(Class<?> cls) {
        Map<Integer, String> versionIdFields = new HashMap<>();
        NavigableMap<Integer, IndexVersion> builder = new TreeMap<>();

        Set<String> ignore = Set.of("ZERO", "MINIMUM_COMPATIBLE", "MINIMUM_READONLY_COMPATIBLE");

        for (Field declaredField : cls.getFields()) {
            if (declaredField.getType().equals(IndexVersion.class)) {
                String fieldName = declaredField.getName();
                if (ignore.contains(fieldName)) {
                    continue;
                }

                IndexVersion version;
                try {
                    version = (IndexVersion) declaredField.get(null);
                } catch (IllegalAccessException e) {
                    throw new AssertionError(e);
                }
                builder.put(version.id(), version);

                if (Assertions.ENABLED) {
                    // check the version number is unique
                    var sameVersionNumber = versionIdFields.put(version.id(), fieldName);
                    assert sameVersionNumber == null
                        : "Versions ["
                            + sameVersionNumber
                            + "] and ["
                            + fieldName
                            + "] have the same version number ["
                            + version.id()
                            + "]. Each IndexVersion should have a different version number";
                }
            }
        }

        return Collections.unmodifiableNavigableMap(builder);
    }

    static Collection<IndexVersion> getAllVersions() {
        return VERSION_IDS.values();
    }

    static final IntFunction<String> VERSION_LOOKUP = ReleaseVersions.generateVersionsLookup(IndexVersions.class, LATEST_DEFINED.id());

    // no instance
    private IndexVersions() {}
}<|MERGE_RESOLUTION|>--- conflicted
+++ resolved
@@ -198,9 +198,6 @@
     public static final IndexVersion TIME_SERIES_DIMENSIONS_USE_SKIPPERS = def(9_045_0_00, Version.LUCENE_10_3_1);
     public static final IndexVersion TIME_SERIES_ALL_FIELDS_USE_SKIPPERS = def(9_046_0_00, Version.LUCENE_10_3_1);
     public static final IndexVersion UPGRADE_TO_LUCENE_10_3_2 = def(9_047_0_00, Version.LUCENE_10_3_2);
-<<<<<<< HEAD
-    public static final IndexVersion MOD_ROUTING_FUNCTION = def(9_048_0_00, Version.LUCENE_10_3_2);
-=======
     public static final IndexVersion SECURITY_MIGRATIONS_METADATA_FLATTENED_UPDATE = def(9_048_0_00, Version.LUCENE_10_3_2);
     public static final IndexVersion STANDARD_INDEXES_USE_SKIPPERS = def(9_049_0_00, Version.LUCENE_10_3_2);
     public static final IndexVersion NESTED_PATH_LIMIT = def(9_050_0_00, Version.LUCENE_10_3_2);
@@ -214,7 +211,7 @@
     public static final IndexVersion TEXT_FIELDS_STORED_IN_IGNORED_SOURCE_FIX = def(9_058_0_00, Version.LUCENE_10_3_2);
     public static final IndexVersion DEFAULT_HNSW_EARLY_TERMINATION = def(9_059_0_00, Version.LUCENE_10_3_2);
     public static final IndexVersion PATTERN_TEXT_ARGS_IN_BINARY_DOC_VALUES = def(9_060_0_00, Version.LUCENE_10_3_2);
->>>>>>> 0c25cb91
+    public static final IndexVersion MOD_ROUTING_FUNCTION = def(9_061_0_00, Version.LUCENE_10_3_2);
 
     /*
      * STOP! READ THIS FIRST! No, really,

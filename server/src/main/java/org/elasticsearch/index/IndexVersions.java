/*
 * Copyright Elasticsearch B.V. and/or licensed to Elasticsearch B.V. under one
 * or more contributor license agreements. Licensed under the "Elastic License
 * 2.0", the "GNU Affero General Public License v3.0 only", and the "Server Side
 * Public License v 1"; you may not use this file except in compliance with, at
 * your election, the "Elastic License 2.0", the "GNU Affero General Public
 * License v3.0 only", or the "Server Side Public License, v 1".
 */

package org.elasticsearch.index;

import org.apache.lucene.util.Version;
import org.elasticsearch.ReleaseVersions;
import org.elasticsearch.core.Assertions;

import java.lang.reflect.Field;
import java.text.ParseException;
import java.util.Collection;
import java.util.Collections;
import java.util.HashMap;
import java.util.Map;
import java.util.NavigableMap;
import java.util.Set;
import java.util.TreeMap;
import java.util.TreeSet;
import java.util.function.IntFunction;
import java.util.stream.Collectors;

@SuppressWarnings("deprecation")
public class IndexVersions {

    /*
     * NOTE: IntelliJ lies!
     * This map is used during class construction, referenced by the registerIndexVersion method.
     * When all the index version constants have been registered, the map is cleared & never touched again.
     */
    @SuppressWarnings("UnusedAssignment")
    static TreeSet<Integer> IDS = new TreeSet<>();

    private static IndexVersion def(int id, Version luceneVersion) {
        if (IDS == null) throw new IllegalStateException("The IDS map needs to be present to call this method");

        if (IDS.add(id) == false) {
            throw new IllegalArgumentException("Version id " + id + " defined twice");
        }
        if (id < IDS.last()) {
            throw new IllegalArgumentException("Version id " + id + " is not defined in the right location. Keep constants sorted");
        }
        return new IndexVersion(id, luceneVersion);
    }

    // TODO: this is just a hack to allow to keep the V7 IndexVersion constants, during compilation. Remove
    private static Version parseUnchecked(String version) {
        try {
            return Version.parse(version);
        } catch (ParseException e) {
            throw new RuntimeException(e);
        }
    }

    public static final IndexVersion ZERO = def(0, Version.LATEST);

    public static final IndexVersion V_7_0_0 = def(7_00_00_99, parseUnchecked("8.0.0"));
    public static final IndexVersion V_7_1_0 = def(7_01_00_99, parseUnchecked("8.0.0"));
    public static final IndexVersion V_7_2_0 = def(7_02_00_99, parseUnchecked("8.0.0"));
    public static final IndexVersion V_7_2_1 = def(7_02_01_99, parseUnchecked("8.0.0"));
    public static final IndexVersion V_7_3_0 = def(7_03_00_99, parseUnchecked("8.1.0"));
    public static final IndexVersion V_7_4_0 = def(7_04_00_99, parseUnchecked("8.2.0"));
    public static final IndexVersion V_7_5_0 = def(7_05_00_99, parseUnchecked("8.3.0"));
    public static final IndexVersion V_7_5_2 = def(7_05_02_99, parseUnchecked("8.3.0"));
    public static final IndexVersion V_7_6_0 = def(7_06_00_99, parseUnchecked("8.4.0"));
    public static final IndexVersion V_7_7_0 = def(7_07_00_99, parseUnchecked("8.5.1"));
    public static final IndexVersion V_7_8_0 = def(7_08_00_99, parseUnchecked("8.5.1"));
    public static final IndexVersion V_7_9_0 = def(7_09_00_99, parseUnchecked("8.6.0"));
    public static final IndexVersion V_7_10_0 = def(7_10_00_99, parseUnchecked("8.7.0"));
    public static final IndexVersion V_7_11_0 = def(7_11_00_99, parseUnchecked("8.7.0"));
    public static final IndexVersion V_7_12_0 = def(7_12_00_99, parseUnchecked("8.8.0"));
    public static final IndexVersion V_7_13_0 = def(7_13_00_99, parseUnchecked("8.8.2"));
    public static final IndexVersion V_7_14_0 = def(7_14_00_99, parseUnchecked("8.9.0"));
    public static final IndexVersion V_7_15_0 = def(7_15_00_99, parseUnchecked("8.9.0"));
    public static final IndexVersion V_7_16_0 = def(7_16_00_99, parseUnchecked("8.10.1"));
    public static final IndexVersion V_7_17_0 = def(7_17_00_99, parseUnchecked("8.11.1"));
    public static final IndexVersion V_8_0_0 = def(8_00_00_99, Version.LUCENE_9_0_0);
    public static final IndexVersion V_8_1_0 = def(8_01_00_99, Version.LUCENE_9_0_0);
    public static final IndexVersion V_8_2_0 = def(8_02_00_99, Version.LUCENE_9_1_0);
    public static final IndexVersion V_8_3_0 = def(8_03_00_99, Version.LUCENE_9_2_0);
    public static final IndexVersion V_8_4_0 = def(8_04_00_99, Version.LUCENE_9_3_0);
    public static final IndexVersion V_8_5_0 = def(8_05_00_99, Version.LUCENE_9_4_1);
    public static final IndexVersion V_8_6_0 = def(8_06_00_99, Version.LUCENE_9_4_2);
    public static final IndexVersion V_8_7_0 = def(8_07_00_99, Version.LUCENE_9_5_0);
    public static final IndexVersion V_8_8_0 = def(8_08_00_99, Version.LUCENE_9_6_0);
    public static final IndexVersion V_8_8_2 = def(8_08_02_99, Version.LUCENE_9_6_0);
    public static final IndexVersion V_8_9_0 = def(8_09_00_99, Version.LUCENE_9_7_0);
    public static final IndexVersion V_8_9_1 = def(8_09_01_99, Version.LUCENE_9_7_0);
    public static final IndexVersion V_8_10_0 = def(8_10_00_99, Version.LUCENE_9_7_0);
    /*
     * READ THE COMMENT BELOW THIS BLOCK OF DECLARATIONS BEFORE ADDING NEW INDEX VERSIONS
     * Detached index versions added below here.
     */
    public static final IndexVersion FIRST_DETACHED_INDEX_VERSION = def(8_500_000, Version.LUCENE_9_7_0);
    public static final IndexVersion NEW_SPARSE_VECTOR = def(8_500_001, Version.LUCENE_9_7_0);
    public static final IndexVersion SPARSE_VECTOR_IN_FIELD_NAMES_SUPPORT = def(8_500_002, Version.LUCENE_9_7_0);
    public static final IndexVersion UPGRADE_LUCENE_9_8 = def(8_500_003, Version.LUCENE_9_8_0);
    public static final IndexVersion ES_VERSION_8_12 = def(8_500_004, Version.LUCENE_9_8_0);
    public static final IndexVersion NORMALIZED_VECTOR_COSINE = def(8_500_005, Version.LUCENE_9_8_0);
    public static final IndexVersion UPGRADE_LUCENE_9_9 = def(8_500_006, Version.LUCENE_9_9_0);
    public static final IndexVersion NORI_DUPLICATES = def(8_500_007, Version.LUCENE_9_9_0);
    public static final IndexVersion UPGRADE_LUCENE_9_9_1 = def(8_500_008, Version.LUCENE_9_9_1);
    public static final IndexVersion ES_VERSION_8_12_1 = def(8_500_009, Version.LUCENE_9_9_1);
    public static final IndexVersion UPGRADE_8_12_1_LUCENE_9_9_2 = def(8_500_010, Version.LUCENE_9_9_2);
    public static final IndexVersion NEW_INDEXVERSION_FORMAT = def(8_501_00_0, Version.LUCENE_9_9_1);
    public static final IndexVersion UPGRADE_LUCENE_9_9_2 = def(8_502_00_0, Version.LUCENE_9_9_2);
    public static final IndexVersion TIME_SERIES_ID_HASHING = def(8_502_00_1, Version.LUCENE_9_9_2);
    public static final IndexVersion UPGRADE_TO_LUCENE_9_10 = def(8_503_00_0, Version.LUCENE_9_10_0);
    public static final IndexVersion TIME_SERIES_ROUTING_HASH_IN_ID = def(8_504_00_0, Version.LUCENE_9_10_0);
    public static final IndexVersion DEFAULT_DENSE_VECTOR_TO_INT8_HNSW = def(8_505_00_0, Version.LUCENE_9_10_0);
    public static final IndexVersion DOC_VALUES_FOR_IGNORED_META_FIELD = def(8_505_00_1, Version.LUCENE_9_10_0);
    public static final IndexVersion SOURCE_MAPPER_LOSSY_PARAMS_CHECK = def(8_506_00_0, Version.LUCENE_9_10_0);
    public static final IndexVersion SEMANTIC_TEXT_FIELD_TYPE = def(8_507_00_0, Version.LUCENE_9_10_0);
    public static final IndexVersion UPGRADE_TO_LUCENE_9_11 = def(8_508_00_0, Version.LUCENE_9_11_0);
    public static final IndexVersion UNIQUE_TOKEN_FILTER_POS_FIX = def(8_509_00_0, Version.LUCENE_9_11_0);
    public static final IndexVersion ADD_SECURITY_MIGRATION = def(8_510_00_0, Version.LUCENE_9_11_0);
    public static final IndexVersion UPGRADE_TO_LUCENE_9_11_1 = def(8_511_00_0, Version.LUCENE_9_11_1);
    public static final IndexVersion INDEX_SORTING_ON_NESTED = def(8_512_00_0, Version.LUCENE_9_11_1);
    public static final IndexVersion LENIENT_UPDATEABLE_SYNONYMS = def(8_513_00_0, Version.LUCENE_9_11_1);
    public static final IndexVersion ENABLE_IGNORE_MALFORMED_LOGSDB = def(8_514_00_0, Version.LUCENE_9_11_1);
    public static final IndexVersion MERGE_ON_RECOVERY_VERSION = def(8_515_00_0, Version.LUCENE_9_11_1);
    public static final IndexVersion UPGRADE_TO_LUCENE_9_12 = def(8_516_00_0, Version.LUCENE_9_12_0);
    public static final IndexVersion ENABLE_IGNORE_ABOVE_LOGSDB = def(8_517_00_0, Version.LUCENE_9_12_0);
    public static final IndexVersion ADD_ROLE_MAPPING_CLEANUP_MIGRATION = def(8_518_00_0, Version.LUCENE_9_12_0);
    public static final IndexVersion LOGSDB_DEFAULT_IGNORE_DYNAMIC_BEYOND_LIMIT_BACKPORT = def(8_519_00_0, Version.LUCENE_9_12_0);
    public static final IndexVersion TIME_BASED_K_ORDERED_DOC_ID_BACKPORT = def(8_520_00_0, Version.LUCENE_9_12_0);
    public static final IndexVersion V8_DEPRECATE_SOURCE_MODE_MAPPER = def(8_521_00_0, Version.LUCENE_9_12_0);
    public static final IndexVersion USE_SYNTHETIC_SOURCE_FOR_RECOVERY_BACKPORT = def(8_522_00_0, Version.LUCENE_9_12_0);
    public static final IndexVersion UPGRADE_TO_LUCENE_9_12_1 = def(8_523_00_0, parseUnchecked("9.12.1"));
    public static final IndexVersion UPGRADE_TO_LUCENE_10_0_0 = def(9_000_00_0, Version.LUCENE_10_0_0);
    public static final IndexVersion LOGSDB_DEFAULT_IGNORE_DYNAMIC_BEYOND_LIMIT = def(9_001_00_0, Version.LUCENE_10_0_0);
    public static final IndexVersion TIME_BASED_K_ORDERED_DOC_ID = def(9_002_00_0, Version.LUCENE_10_0_0);
    public static final IndexVersion DEPRECATE_SOURCE_MODE_MAPPER = def(9_003_00_0, Version.LUCENE_10_0_0);
    public static final IndexVersion USE_SYNTHETIC_SOURCE_FOR_RECOVERY = def(9_004_00_0, Version.LUCENE_10_0_0);
    /*
     * STOP! READ THIS FIRST! No, really,
     *        ____ _____ ___  ____  _        ____  _____    _    ____    _____ _   _ ___ ____    _____ ___ ____  ____ _____ _
     *       / ___|_   _/ _ \|  _ \| |      |  _ \| ____|  / \  |  _ \  |_   _| | | |_ _/ ___|  |  ___|_ _|  _ \/ ___|_   _| |
     *       \___ \ | || | | | |_) | |      | |_) |  _|   / _ \ | | | |   | | | |_| || |\___ \  | |_   | || |_) \___ \ | | | |
     *        ___) || || |_| |  __/|_|      |  _ <| |___ / ___ \| |_| |   | | |  _  || | ___) | |  _|  | ||  _ < ___) || | |_|
     *       |____/ |_| \___/|_|   (_)      |_| \_\_____/_/   \_\____/    |_| |_| |_|___|____/  |_|   |___|_| \_\____/ |_| (_)
     *
     * A new index version should be added EVERY TIME a change is made to index metadata or data storage.
     * Each index version should only be used in a single merged commit (apart from the BwC versions copied from o.e.Version, ≤V_8_11_0).
     *
     * ADDING AN INDEX VERSION
     * To add a new index version, add a new constant at the bottom of the list, above this comment. Don't add other lines,
     * comments, etc. The version id has the following layout:
     *
     * M_NNN_SS_P
     *
     * M - The major version of Elasticsearch
     * NNN - The server version part
     * SS - The serverless version part. It should always be 00 here, it is used by serverless only.
     * P - The patch version part
     *
     * To determine the id of the next IndexVersion constant, do the following:
     * - Use the same major version, unless bumping majors
     * - Bump the server version part by 1, unless creating a patch version
     * - Leave the serverless part as 00
     * - Bump the patch part if creating a patch version
     *
     * If a patch version is created, it should be placed sorted among the other existing constants.
     *
     * REVERTING AN INDEX VERSION
     *
     * If you revert a commit with an index version change, you MUST ensure there is a NEW index version representing the reverted
     * change. DO NOT let the index version go backwards, it must ALWAYS be incremented.
     *
     * DETERMINING INDEX VERSIONS FROM GIT HISTORY
     *
     * If your git checkout has the expected minor-version-numbered branches and the expected release-version tags then you can find the
     * index versions known by a particular release ...
     *
     *     git show v8.12.0:server/src/main/java/org/elasticsearch/index/IndexVersions.java | grep '= def'
     *
     * ... or by a particular branch ...
     *
     *     git show 8.12:server/src/main/java/org/elasticsearch/index/IndexVersions.java | grep '= def'
     *
     * ... and you can see which versions were added in between two versions too ...
     *
     *     git diff v8.12.0..main -- server/src/main/java/org/elasticsearch/index/IndexVersions.java
     *
     * In branches 8.7-8.11 see server/src/main/java/org/elasticsearch/index/IndexVersion.java for the equivalent definitions.
     */

    public static final IndexVersion MINIMUM_COMPATIBLE = V_8_0_0;
    public static final IndexVersion MINIMUM_READONLY_COMPATIBLE = V_7_0_0;

    static final NavigableMap<Integer, IndexVersion> VERSION_IDS = getAllVersionIds(IndexVersions.class);
    static final IndexVersion LATEST_DEFINED;
    static {
        LATEST_DEFINED = VERSION_IDS.lastEntry().getValue();

        // see comment on IDS field
        // now we're registered the index versions, we can clear the map
        IDS = null;
    }

    static NavigableMap<Integer, IndexVersion> getAllVersionIds(Class<?> cls) {
        Map<Integer, String> versionIdFields = new HashMap<>();
        NavigableMap<Integer, IndexVersion> builder = new TreeMap<>();

        Set<String> ignore = Set.of("ZERO", "MINIMUM_COMPATIBLE", "MINIMUM_READONLY_COMPATIBLE");

        for (Field declaredField : cls.getFields()) {
            if (declaredField.getType().equals(IndexVersion.class)) {
                String fieldName = declaredField.getName();
                if (ignore.contains(fieldName)) {
                    continue;
                }

                IndexVersion version;
                try {
                    version = (IndexVersion) declaredField.get(null);
                } catch (IllegalAccessException e) {
                    throw new AssertionError(e);
                }
                builder.put(version.id(), version);

                if (Assertions.ENABLED) {
                    // check the version number is unique
                    var sameVersionNumber = versionIdFields.put(version.id(), fieldName);
                    assert sameVersionNumber == null
                        : "Versions ["
                            + sameVersionNumber
                            + "] and ["
                            + fieldName
                            + "] have the same version number ["
                            + version.id()
                            + "]. Each IndexVersion should have a different version number";
                }
            }
        }

        return Collections.unmodifiableNavigableMap(builder);
    }

<<<<<<< HEAD
    @UpdateForV9(owner = UpdateForV9.Owner.SEARCH_FOUNDATIONS)
    // We can simplify this once we've removed all references to index versions earlier than MINIMUM_COMPATIBLE
=======
    static Collection<IndexVersion> getAllWriteVersions() {
        return VERSION_IDS.values().stream().filter(v -> v.onOrAfter(IndexVersions.MINIMUM_COMPATIBLE)).collect(Collectors.toSet());
    }

>>>>>>> ede1a7ab
    static Collection<IndexVersion> getAllVersions() {
        return VERSION_IDS.values();
    }

    static final IntFunction<String> VERSION_LOOKUP = ReleaseVersions.generateVersionsLookup(IndexVersions.class, LATEST_DEFINED.id());

    // no instance
    private IndexVersions() {}
}<|MERGE_RESOLUTION|>--- conflicted
+++ resolved
@@ -243,15 +243,10 @@
         return Collections.unmodifiableNavigableMap(builder);
     }
 
-<<<<<<< HEAD
-    @UpdateForV9(owner = UpdateForV9.Owner.SEARCH_FOUNDATIONS)
-    // We can simplify this once we've removed all references to index versions earlier than MINIMUM_COMPATIBLE
-=======
     static Collection<IndexVersion> getAllWriteVersions() {
         return VERSION_IDS.values().stream().filter(v -> v.onOrAfter(IndexVersions.MINIMUM_COMPATIBLE)).collect(Collectors.toSet());
     }
 
->>>>>>> ede1a7ab
     static Collection<IndexVersion> getAllVersions() {
         return VERSION_IDS.values();
     }

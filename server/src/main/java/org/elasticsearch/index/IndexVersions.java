/*
 * Copyright Elasticsearch B.V. and/or licensed to Elasticsearch B.V. under one
 * or more contributor license agreements. Licensed under the "Elastic License
 * 2.0", the "GNU Affero General Public License v3.0 only", and the "Server Side
 * Public License v 1"; you may not use this file except in compliance with, at
 * your election, the "Elastic License 2.0", the "GNU Affero General Public
 * License v3.0 only", or the "Server Side Public License, v 1".
 */

package org.elasticsearch.index;

import org.apache.lucene.util.Version;
import org.elasticsearch.ReleaseVersions;
import org.elasticsearch.core.Assertions;

import java.lang.reflect.Field;
import java.util.Collection;
import java.util.Collections;
import java.util.HashMap;
import java.util.Map;
import java.util.NavigableMap;
import java.util.Set;
import java.util.TreeMap;
import java.util.TreeSet;
import java.util.function.IntFunction;

@SuppressWarnings("deprecation")
public class IndexVersions {

    /*
     * NOTE: IntelliJ lies!
     * This map is used during class construction, referenced by the registerIndexVersion method.
     * When all the index version constants have been registered, the map is cleared & never touched again.
     */
    @SuppressWarnings("UnusedAssignment")
    static TreeSet<Integer> IDS = new TreeSet<>();

    private static IndexVersion def(int id, Version luceneVersion) {
        if (IDS == null) throw new IllegalStateException("The IDS map needs to be present to call this method");

        if (IDS.add(id) == false) {
            throw new IllegalArgumentException("Version id " + id + " defined twice");
        }
        if (id < IDS.last()) {
            throw new IllegalArgumentException("Version id " + id + " is not defined in the right location. Keep constants sorted");
        }
        return new IndexVersion(id, luceneVersion);
    }

    public static final IndexVersion ZERO = def(0, Version.LATEST);
    public static final IndexVersion V_7_0_0 = def(7_00_00_99, Version.LUCENE_8_0_0);

    public static final IndexVersion V_7_1_0 = def(7_01_00_99, Version.LUCENE_8_0_0);
    public static final IndexVersion V_7_2_0 = def(7_02_00_99, Version.LUCENE_8_0_0);
    public static final IndexVersion V_7_2_1 = def(7_02_01_99, Version.LUCENE_8_0_0);
    public static final IndexVersion V_7_3_0 = def(7_03_00_99, Version.LUCENE_8_1_0);
    public static final IndexVersion V_7_4_0 = def(7_04_00_99, Version.LUCENE_8_2_0);
    public static final IndexVersion V_7_5_0 = def(7_05_00_99, Version.LUCENE_8_3_0);
    public static final IndexVersion V_7_5_2 = def(7_05_02_99, Version.LUCENE_8_3_0);
    public static final IndexVersion V_7_6_0 = def(7_06_00_99, Version.LUCENE_8_4_0);
    public static final IndexVersion V_7_7_0 = def(7_07_00_99, Version.LUCENE_8_5_1);
    public static final IndexVersion V_7_8_0 = def(7_08_00_99, Version.LUCENE_8_5_1);
    public static final IndexVersion V_7_9_0 = def(7_09_00_99, Version.LUCENE_8_6_0);
    public static final IndexVersion V_7_10_0 = def(7_10_00_99, Version.LUCENE_8_7_0);
    public static final IndexVersion V_7_11_0 = def(7_11_00_99, Version.LUCENE_8_7_0);
    public static final IndexVersion V_7_12_0 = def(7_12_00_99, Version.LUCENE_8_8_0);
    public static final IndexVersion V_7_13_0 = def(7_13_00_99, Version.LUCENE_8_8_2);
    public static final IndexVersion V_7_14_0 = def(7_14_00_99, Version.LUCENE_8_9_0);
    public static final IndexVersion V_7_15_0 = def(7_15_00_99, Version.LUCENE_8_9_0);
    public static final IndexVersion V_7_16_0 = def(7_16_00_99, Version.LUCENE_8_10_1);
    public static final IndexVersion V_7_17_0 = def(7_17_00_99, Version.LUCENE_8_11_1);
    public static final IndexVersion V_8_0_0 = def(8_00_00_99, Version.LUCENE_9_0_0);
    public static final IndexVersion V_8_1_0 = def(8_01_00_99, Version.LUCENE_9_0_0);
    public static final IndexVersion V_8_2_0 = def(8_02_00_99, Version.LUCENE_9_1_0);
    public static final IndexVersion V_8_3_0 = def(8_03_00_99, Version.LUCENE_9_2_0);
    public static final IndexVersion V_8_4_0 = def(8_04_00_99, Version.LUCENE_9_3_0);
    public static final IndexVersion V_8_5_0 = def(8_05_00_99, Version.LUCENE_9_4_1);
    public static final IndexVersion V_8_6_0 = def(8_06_00_99, Version.LUCENE_9_4_2);
    public static final IndexVersion V_8_7_0 = def(8_07_00_99, Version.LUCENE_9_5_0);
    public static final IndexVersion V_8_8_0 = def(8_08_00_99, Version.LUCENE_9_6_0);
    public static final IndexVersion V_8_8_2 = def(8_08_02_99, Version.LUCENE_9_6_0);
    public static final IndexVersion V_8_9_0 = def(8_09_00_99, Version.LUCENE_9_7_0);
    public static final IndexVersion V_8_9_1 = def(8_09_01_99, Version.LUCENE_9_7_0);
    public static final IndexVersion V_8_10_0 = def(8_10_00_99, Version.LUCENE_9_7_0);
    /*
     * READ THE COMMENT BELOW THIS BLOCK OF DECLARATIONS BEFORE ADDING NEW INDEX VERSIONS
     * Detached index versions added below here.
     */
    public static final IndexVersion FIRST_DETACHED_INDEX_VERSION = def(8_500_000, Version.LUCENE_9_7_0);
    public static final IndexVersion NEW_SPARSE_VECTOR = def(8_500_001, Version.LUCENE_9_7_0);
    public static final IndexVersion SPARSE_VECTOR_IN_FIELD_NAMES_SUPPORT = def(8_500_002, Version.LUCENE_9_7_0);
    public static final IndexVersion UPGRADE_LUCENE_9_8 = def(8_500_003, Version.LUCENE_9_8_0);
    public static final IndexVersion ES_VERSION_8_12 = def(8_500_004, Version.LUCENE_9_8_0);
    public static final IndexVersion NORMALIZED_VECTOR_COSINE = def(8_500_005, Version.LUCENE_9_8_0);
    public static final IndexVersion UPGRADE_LUCENE_9_9 = def(8_500_006, Version.LUCENE_9_9_0);
    public static final IndexVersion NORI_DUPLICATES = def(8_500_007, Version.LUCENE_9_9_0);
    public static final IndexVersion UPGRADE_LUCENE_9_9_1 = def(8_500_008, Version.LUCENE_9_9_1);
    public static final IndexVersion ES_VERSION_8_12_1 = def(8_500_009, Version.LUCENE_9_9_1);
    public static final IndexVersion UPGRADE_8_12_1_LUCENE_9_9_2 = def(8_500_010, Version.LUCENE_9_9_2);
    public static final IndexVersion NEW_INDEXVERSION_FORMAT = def(8_501_0_00, Version.LUCENE_9_9_1);
    public static final IndexVersion UPGRADE_LUCENE_9_9_2 = def(8_502_0_00, Version.LUCENE_9_9_2);
    public static final IndexVersion TIME_SERIES_ID_HASHING = def(8_502_0_01, Version.LUCENE_9_9_2);
    public static final IndexVersion UPGRADE_TO_LUCENE_9_10 = def(8_503_0_00, Version.LUCENE_9_10_0);
    public static final IndexVersion TIME_SERIES_ROUTING_HASH_IN_ID = def(8_504_0_00, Version.LUCENE_9_10_0);
    public static final IndexVersion DEFAULT_DENSE_VECTOR_TO_INT8_HNSW = def(8_505_0_00, Version.LUCENE_9_10_0);
    public static final IndexVersion DOC_VALUES_FOR_IGNORED_META_FIELD = def(8_505_0_01, Version.LUCENE_9_10_0);
    public static final IndexVersion SOURCE_MAPPER_LOSSY_PARAMS_CHECK = def(8_506_0_00, Version.LUCENE_9_10_0);
    public static final IndexVersion SEMANTIC_TEXT_FIELD_TYPE = def(8_507_0_00, Version.LUCENE_9_10_0);
    public static final IndexVersion UPGRADE_TO_LUCENE_9_11 = def(8_508_0_00, Version.LUCENE_9_11_0);
    public static final IndexVersion UNIQUE_TOKEN_FILTER_POS_FIX = def(8_509_0_00, Version.LUCENE_9_11_0);
    public static final IndexVersion ADD_SECURITY_MIGRATION = def(8_510_0_00, Version.LUCENE_9_11_0);
    public static final IndexVersion UPGRADE_TO_LUCENE_9_11_1 = def(8_511_0_00, Version.LUCENE_9_11_1);
    public static final IndexVersion INDEX_SORTING_ON_NESTED = def(8_512_0_00, Version.LUCENE_9_11_1);
    public static final IndexVersion LENIENT_UPDATEABLE_SYNONYMS = def(8_513_0_00, Version.LUCENE_9_11_1);
    public static final IndexVersion ENABLE_IGNORE_MALFORMED_LOGSDB = def(8_514_0_00, Version.LUCENE_9_11_1);
    public static final IndexVersion MERGE_ON_RECOVERY_VERSION = def(8_515_0_00, Version.LUCENE_9_11_1);
    public static final IndexVersion UPGRADE_TO_LUCENE_9_12 = def(8_516_0_00, Version.LUCENE_9_12_0);
    public static final IndexVersion ENABLE_IGNORE_ABOVE_LOGSDB = def(8_517_0_00, Version.LUCENE_9_12_0);
    public static final IndexVersion ADD_ROLE_MAPPING_CLEANUP_MIGRATION = def(8_518_0_00, Version.LUCENE_9_12_0);
    public static final IndexVersion LOGSDB_DEFAULT_IGNORE_DYNAMIC_BEYOND_LIMIT_BACKPORT = def(8_519_0_00, Version.LUCENE_9_12_0);
    public static final IndexVersion TIME_BASED_K_ORDERED_DOC_ID_BACKPORT = def(8_520_0_00, Version.LUCENE_9_12_0);
    public static final IndexVersion DEPRECATE_SOURCE_MODE_MAPPER = def(8_521_0_00, Version.LUCENE_9_12_0);
    public static final IndexVersion USE_SYNTHETIC_SOURCE_FOR_RECOVERY_BACKPORT = def(8_522_0_00, Version.LUCENE_9_12_0);
    public static final IndexVersion UPGRADE_TO_LUCENE_9_12_1 = def(8_523_0_00, Version.LUCENE_9_12_1);
    public static final IndexVersion INFERENCE_METADATA_FIELDS_BACKPORT = def(8_524_0_00, Version.LUCENE_9_12_1);
    public static final IndexVersion LOGSB_OPTIONAL_SORTING_ON_HOST_NAME_BACKPORT = def(8_525_0_00, Version.LUCENE_9_12_1);
    public static final IndexVersion USE_SYNTHETIC_SOURCE_FOR_RECOVERY_BY_DEFAULT_BACKPORT = def(8_526_0_00, Version.LUCENE_9_12_1);
<<<<<<< HEAD
    public static final IndexVersion SYNTHETIC_SOURCE_STORE_ARRAYS_NATIVELY_KEYWORD = def(8_527_0_00, Version.LUCENE_9_12_1);
    public static final IndexVersion SYNTHETIC_SOURCE_STORE_ARRAYS_NATIVELY_NUMBER = def(8_528_0_00, Version.LUCENE_9_12_1);
    public static final IndexVersion SYNTHETIC_SOURCE_STORE_ARRAYS_NATIVELY_BOOLEAN = def(8_529_0_00, Version.LUCENE_9_12_1);
=======
    public static final IndexVersion SYNTHETIC_SOURCE_STORE_ARRAYS_NATIVELY = def(8_527_0_00, Version.LUCENE_9_12_1);
>>>>>>> 4c7549a8
    /*
     * STOP! READ THIS FIRST! No, really,
     *        ____ _____ ___  ____  _        ____  _____    _    ____    _____ _   _ ___ ____    _____ ___ ____  ____ _____ _
     *       / ___|_   _/ _ \|  _ \| |      |  _ \| ____|  / \  |  _ \  |_   _| | | |_ _/ ___|  |  ___|_ _|  _ \/ ___|_   _| |
     *       \___ \ | || | | | |_) | |      | |_) |  _|   / _ \ | | | |   | | | |_| || |\___ \  | |_   | || |_) \___ \ | | | |
     *        ___) || || |_| |  __/|_|      |  _ <| |___ / ___ \| |_| |   | | |  _  || | ___) | |  _|  | ||  _ < ___) || | |_|
     *       |____/ |_| \___/|_|   (_)      |_| \_\_____/_/   \_\____/    |_| |_| |_|___|____/  |_|   |___|_| \_\____/ |_| (_)
     *
     * A new index version should be added EVERY TIME a change is made to index metadata or data storage.
     * Each index version should only be used in a single merged commit (apart from the BwC versions copied from o.e.Version, ≤V_8_11_0).
     *
     * ADDING AN INDEX VERSION
     * To add a new index version, add a new constant at the bottom of the list, above this comment. Don't add other lines,
     * comments, etc. The version id has the following layout:
     *
     * M_NNN_S_PP
     *
     * M - The major version of Elasticsearch
     * NNN - The server version part
     * S - The subsidiary version part. It should always be 0 here, it is only used in subsidiary repositories.
     * PP - The patch version part
     *
     * To determine the id of the next IndexVersion constant, do the following:
     * - Use the same major version, unless bumping majors
     * - Bump the server version part by 1, unless creating a patch version
     * - Leave the subsidiary part as 0
     * - Bump the patch part if creating a patch version
     *
     * If a patch version is created, it should be placed sorted among the other existing constants.
     *
     * REVERTING AN INDEX VERSION
     *
     * If you revert a commit with an index version change, you MUST ensure there is a NEW index version representing the reverted
     * change. DO NOT let the index version go backwards, it must ALWAYS be incremented.
     *
     * DETERMINING INDEX VERSIONS FROM GIT HISTORY
     *
     * If your git checkout has the expected minor-version-numbered branches and the expected release-version tags then you can find the
     * index versions known by a particular release ...
     *
     *     git show v8.12.0:server/src/main/java/org/elasticsearch/index/IndexVersions.java | grep '= def'
     *
     * ... or by a particular branch ...
     *
     *     git show 8.12:server/src/main/java/org/elasticsearch/index/IndexVersions.java | grep '= def'
     *
     * ... and you can see which versions were added in between two versions too ...
     *
     *     git diff v8.12.0..main -- server/src/main/java/org/elasticsearch/index/IndexVersions.java
     *
     * In branches 8.7-8.11 see server/src/main/java/org/elasticsearch/index/IndexVersion.java for the equivalent definitions.
     */

    public static final IndexVersion MINIMUM_COMPATIBLE = V_7_0_0;

    static final NavigableMap<Integer, IndexVersion> VERSION_IDS = getAllVersionIds(IndexVersions.class);
    static final IndexVersion LATEST_DEFINED;
    static {
        LATEST_DEFINED = VERSION_IDS.lastEntry().getValue();

        // see comment on IDS field
        // now we're registered the index versions, we can clear the map
        IDS = null;
    }

    static NavigableMap<Integer, IndexVersion> getAllVersionIds(Class<?> cls) {
        Map<Integer, String> versionIdFields = new HashMap<>();
        NavigableMap<Integer, IndexVersion> builder = new TreeMap<>();

        Set<String> ignore = Set.of("ZERO", "MINIMUM_COMPATIBLE");

        for (Field declaredField : cls.getFields()) {
            if (declaredField.getType().equals(IndexVersion.class)) {
                String fieldName = declaredField.getName();
                if (ignore.contains(fieldName)) {
                    continue;
                }

                IndexVersion version;
                try {
                    version = (IndexVersion) declaredField.get(null);
                } catch (IllegalAccessException e) {
                    throw new AssertionError(e);
                }
                builder.put(version.id(), version);

                if (Assertions.ENABLED) {
                    // check the version number is unique
                    var sameVersionNumber = versionIdFields.put(version.id(), fieldName);
                    assert sameVersionNumber == null
                        : "Versions ["
                            + sameVersionNumber
                            + "] and ["
                            + fieldName
                            + "] have the same version number ["
                            + version.id()
                            + "]. Each IndexVersion should have a different version number";
                }
            }
        }

        return Collections.unmodifiableNavigableMap(builder);
    }

    static Collection<IndexVersion> getAllVersions() {
        return VERSION_IDS.values();
    }

    static final IntFunction<String> VERSION_LOOKUP = ReleaseVersions.generateVersionsLookup(IndexVersions.class, LATEST_DEFINED.id());

    // no instance
    private IndexVersions() {}
}<|MERGE_RESOLUTION|>--- conflicted
+++ resolved
@@ -125,13 +125,7 @@
     public static final IndexVersion INFERENCE_METADATA_FIELDS_BACKPORT = def(8_524_0_00, Version.LUCENE_9_12_1);
     public static final IndexVersion LOGSB_OPTIONAL_SORTING_ON_HOST_NAME_BACKPORT = def(8_525_0_00, Version.LUCENE_9_12_1);
     public static final IndexVersion USE_SYNTHETIC_SOURCE_FOR_RECOVERY_BY_DEFAULT_BACKPORT = def(8_526_0_00, Version.LUCENE_9_12_1);
-<<<<<<< HEAD
-    public static final IndexVersion SYNTHETIC_SOURCE_STORE_ARRAYS_NATIVELY_KEYWORD = def(8_527_0_00, Version.LUCENE_9_12_1);
-    public static final IndexVersion SYNTHETIC_SOURCE_STORE_ARRAYS_NATIVELY_NUMBER = def(8_528_0_00, Version.LUCENE_9_12_1);
-    public static final IndexVersion SYNTHETIC_SOURCE_STORE_ARRAYS_NATIVELY_BOOLEAN = def(8_529_0_00, Version.LUCENE_9_12_1);
-=======
     public static final IndexVersion SYNTHETIC_SOURCE_STORE_ARRAYS_NATIVELY = def(8_527_0_00, Version.LUCENE_9_12_1);
->>>>>>> 4c7549a8
     /*
      * STOP! READ THIS FIRST! No, really,
      *        ____ _____ ___  ____  _        ____  _____    _    ____    _____ _   _ ___ ____    _____ ___ ____  ____ _____ _

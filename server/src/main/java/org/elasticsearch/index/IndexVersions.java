/*
 * Copyright Elasticsearch B.V. and/or licensed to Elasticsearch B.V. under one
 * or more contributor license agreements. Licensed under the "Elastic License
 * 2.0", the "GNU Affero General Public License v3.0 only", and the "Server Side
 * Public License v 1"; you may not use this file except in compliance with, at
 * your election, the "Elastic License 2.0", the "GNU Affero General Public
 * License v3.0 only", or the "Server Side Public License, v 1".
 */

package org.elasticsearch.index;

import org.apache.lucene.util.Version;
import org.elasticsearch.ReleaseVersions;
import org.elasticsearch.core.Assertions;

import java.lang.reflect.Field;
import java.text.ParseException;
import java.util.Collection;
import java.util.Collections;
import java.util.HashMap;
import java.util.Map;
import java.util.NavigableMap;
import java.util.Set;
import java.util.TreeMap;
import java.util.TreeSet;
import java.util.function.IntFunction;

@SuppressWarnings("deprecation")
public class IndexVersions {

    /*
     * NOTE: IntelliJ lies!
     * This map is used during class construction, referenced by the registerIndexVersion method.
     * When all the index version constants have been registered, the map is cleared & never touched again.
     */
    @SuppressWarnings("UnusedAssignment")
    static TreeSet<Integer> IDS = new TreeSet<>();

    private static IndexVersion def(int id, Version luceneVersion) {
        if (IDS == null) throw new IllegalStateException("The IDS map needs to be present to call this method");

        if (IDS.add(id) == false) {
            throw new IllegalArgumentException("Version id " + id + " defined twice");
        }
        if (id < IDS.last()) {
            throw new IllegalArgumentException("Version id " + id + " is not defined in the right location. Keep constants sorted");
        }
        return new IndexVersion(id, luceneVersion);
    }

    // TODO: this is just a hack to allow to keep the V7 IndexVersion constants, during compilation. Remove
    private static Version parseUnchecked(String version) {
        try {
            return Version.parse(version);
        } catch (ParseException e) {
            throw new RuntimeException(e);
        }
    }

    public static final IndexVersion ZERO = def(0, Version.LATEST);

    public static final IndexVersion V_7_0_0 = def(7_00_00_99, parseUnchecked("8.0.0"));
    public static final IndexVersion V_7_1_0 = def(7_01_00_99, parseUnchecked("8.0.0"));
    public static final IndexVersion V_7_2_0 = def(7_02_00_99, parseUnchecked("8.0.0"));
    public static final IndexVersion V_7_2_1 = def(7_02_01_99, parseUnchecked("8.0.0"));
    public static final IndexVersion V_7_3_0 = def(7_03_00_99, parseUnchecked("8.1.0"));
    public static final IndexVersion V_7_4_0 = def(7_04_00_99, parseUnchecked("8.2.0"));
    public static final IndexVersion V_7_5_0 = def(7_05_00_99, parseUnchecked("8.3.0"));
    public static final IndexVersion V_7_5_2 = def(7_05_02_99, parseUnchecked("8.3.0"));
    public static final IndexVersion V_7_6_0 = def(7_06_00_99, parseUnchecked("8.4.0"));
    public static final IndexVersion V_7_7_0 = def(7_07_00_99, parseUnchecked("8.5.1"));
    public static final IndexVersion V_7_8_0 = def(7_08_00_99, parseUnchecked("8.5.1"));
    public static final IndexVersion V_7_9_0 = def(7_09_00_99, parseUnchecked("8.6.0"));
    public static final IndexVersion V_7_10_0 = def(7_10_00_99, parseUnchecked("8.7.0"));
    public static final IndexVersion V_7_11_0 = def(7_11_00_99, parseUnchecked("8.7.0"));
    public static final IndexVersion V_7_12_0 = def(7_12_00_99, parseUnchecked("8.8.0"));
    public static final IndexVersion V_7_13_0 = def(7_13_00_99, parseUnchecked("8.8.2"));
    public static final IndexVersion V_7_14_0 = def(7_14_00_99, parseUnchecked("8.9.0"));
    public static final IndexVersion V_7_15_0 = def(7_15_00_99, parseUnchecked("8.9.0"));
    public static final IndexVersion V_7_16_0 = def(7_16_00_99, parseUnchecked("8.10.1"));
    public static final IndexVersion V_7_17_0 = def(7_17_00_99, parseUnchecked("8.11.1"));
    public static final IndexVersion V_8_0_0 = def(8_00_00_99, Version.LUCENE_9_0_0);
    public static final IndexVersion V_8_1_0 = def(8_01_00_99, Version.LUCENE_9_0_0);
    public static final IndexVersion V_8_2_0 = def(8_02_00_99, Version.LUCENE_9_1_0);
    public static final IndexVersion V_8_3_0 = def(8_03_00_99, Version.LUCENE_9_2_0);
    public static final IndexVersion V_8_4_0 = def(8_04_00_99, Version.LUCENE_9_3_0);
    public static final IndexVersion V_8_5_0 = def(8_05_00_99, Version.LUCENE_9_4_1);
    public static final IndexVersion V_8_6_0 = def(8_06_00_99, Version.LUCENE_9_4_2);
    public static final IndexVersion V_8_7_0 = def(8_07_00_99, Version.LUCENE_9_5_0);
    public static final IndexVersion V_8_8_0 = def(8_08_00_99, Version.LUCENE_9_6_0);
    public static final IndexVersion V_8_8_2 = def(8_08_02_99, Version.LUCENE_9_6_0);
    public static final IndexVersion V_8_9_0 = def(8_09_00_99, Version.LUCENE_9_7_0);
    public static final IndexVersion V_8_9_1 = def(8_09_01_99, Version.LUCENE_9_7_0);
    public static final IndexVersion V_8_10_0 = def(8_10_00_99, Version.LUCENE_9_7_0);
    /*
     * READ THE COMMENT BELOW THIS BLOCK OF DECLARATIONS BEFORE ADDING NEW INDEX VERSIONS
     * Detached index versions added below here.
     */
    public static final IndexVersion FIRST_DETACHED_INDEX_VERSION = def(8_500_000, Version.LUCENE_9_7_0);
    public static final IndexVersion NEW_SPARSE_VECTOR = def(8_500_001, Version.LUCENE_9_7_0);
    public static final IndexVersion SPARSE_VECTOR_IN_FIELD_NAMES_SUPPORT = def(8_500_002, Version.LUCENE_9_7_0);
    public static final IndexVersion UPGRADE_LUCENE_9_8 = def(8_500_003, Version.LUCENE_9_8_0);
    public static final IndexVersion ES_VERSION_8_12 = def(8_500_004, Version.LUCENE_9_8_0);
    public static final IndexVersion NORMALIZED_VECTOR_COSINE = def(8_500_005, Version.LUCENE_9_8_0);
    public static final IndexVersion UPGRADE_LUCENE_9_9 = def(8_500_006, Version.LUCENE_9_9_0);
    public static final IndexVersion NORI_DUPLICATES = def(8_500_007, Version.LUCENE_9_9_0);
    public static final IndexVersion UPGRADE_LUCENE_9_9_1 = def(8_500_008, Version.LUCENE_9_9_1);
    public static final IndexVersion ES_VERSION_8_12_1 = def(8_500_009, Version.LUCENE_9_9_1);
    public static final IndexVersion UPGRADE_8_12_1_LUCENE_9_9_2 = def(8_500_010, Version.LUCENE_9_9_2);
    public static final IndexVersion NEW_INDEXVERSION_FORMAT = def(8_501_0_00, Version.LUCENE_9_9_1);
    public static final IndexVersion UPGRADE_LUCENE_9_9_2 = def(8_502_0_00, Version.LUCENE_9_9_2);
    public static final IndexVersion TIME_SERIES_ID_HASHING = def(8_502_0_01, Version.LUCENE_9_9_2);
    public static final IndexVersion UPGRADE_TO_LUCENE_9_10 = def(8_503_0_00, Version.LUCENE_9_10_0);
    public static final IndexVersion TIME_SERIES_ROUTING_HASH_IN_ID = def(8_504_0_00, Version.LUCENE_9_10_0);
    public static final IndexVersion DEFAULT_DENSE_VECTOR_TO_INT8_HNSW = def(8_505_0_00, Version.LUCENE_9_10_0);
    public static final IndexVersion DOC_VALUES_FOR_IGNORED_META_FIELD = def(8_505_0_01, Version.LUCENE_9_10_0);
    public static final IndexVersion SOURCE_MAPPER_LOSSY_PARAMS_CHECK = def(8_506_0_00, Version.LUCENE_9_10_0);
    public static final IndexVersion SEMANTIC_TEXT_FIELD_TYPE = def(8_507_0_00, Version.LUCENE_9_10_0);
    public static final IndexVersion UPGRADE_TO_LUCENE_9_11 = def(8_508_0_00, Version.LUCENE_9_11_0);
    public static final IndexVersion UNIQUE_TOKEN_FILTER_POS_FIX = def(8_509_0_00, Version.LUCENE_9_11_0);
    public static final IndexVersion ADD_SECURITY_MIGRATION = def(8_510_0_00, Version.LUCENE_9_11_0);
    public static final IndexVersion UPGRADE_TO_LUCENE_9_11_1 = def(8_511_0_00, Version.LUCENE_9_11_1);
    public static final IndexVersion INDEX_SORTING_ON_NESTED = def(8_512_0_00, Version.LUCENE_9_11_1);
    public static final IndexVersion LENIENT_UPDATEABLE_SYNONYMS = def(8_513_0_00, Version.LUCENE_9_11_1);
    public static final IndexVersion ENABLE_IGNORE_MALFORMED_LOGSDB = def(8_514_0_00, Version.LUCENE_9_11_1);
    public static final IndexVersion MERGE_ON_RECOVERY_VERSION = def(8_515_0_00, Version.LUCENE_9_11_1);
    public static final IndexVersion UPGRADE_TO_LUCENE_9_12 = def(8_516_0_00, Version.LUCENE_9_12_0);
    public static final IndexVersion ENABLE_IGNORE_ABOVE_LOGSDB = def(8_517_0_00, Version.LUCENE_9_12_0);
    public static final IndexVersion ADD_ROLE_MAPPING_CLEANUP_MIGRATION = def(8_518_0_00, Version.LUCENE_9_12_0);
    public static final IndexVersion LOGSDB_DEFAULT_IGNORE_DYNAMIC_BEYOND_LIMIT_BACKPORT = def(8_519_0_00, Version.LUCENE_9_12_0);
    public static final IndexVersion TIME_BASED_K_ORDERED_DOC_ID_BACKPORT = def(8_520_0_00, Version.LUCENE_9_12_0);
    public static final IndexVersion V8_DEPRECATE_SOURCE_MODE_MAPPER = def(8_521_0_00, Version.LUCENE_9_12_0);
    public static final IndexVersion USE_SYNTHETIC_SOURCE_FOR_RECOVERY_BACKPORT = def(8_522_0_00, Version.LUCENE_9_12_0);
    public static final IndexVersion UPGRADE_TO_LUCENE_9_12_1 = def(8_523_0_00, parseUnchecked("9.12.1"));
    public static final IndexVersion INFERENCE_METADATA_FIELDS_BACKPORT = def(8_524_0_00, parseUnchecked("9.12.1"));
    public static final IndexVersion LOGSB_OPTIONAL_SORTING_ON_HOST_NAME_BACKPORT = def(8_525_0_00, parseUnchecked("9.12.1"));
    public static final IndexVersion USE_SYNTHETIC_SOURCE_FOR_RECOVERY_BY_DEFAULT_BACKPORT = def(8_526_0_00, parseUnchecked("9.12.1"));
    public static final IndexVersion UPGRADE_TO_LUCENE_10_0_0 = def(9_000_0_00, Version.LUCENE_10_0_0);
    public static final IndexVersion LOGSDB_DEFAULT_IGNORE_DYNAMIC_BEYOND_LIMIT = def(9_001_0_00, Version.LUCENE_10_0_0);
    public static final IndexVersion TIME_BASED_K_ORDERED_DOC_ID = def(9_002_0_00, Version.LUCENE_10_0_0);
    public static final IndexVersion DEPRECATE_SOURCE_MODE_MAPPER = def(9_003_0_00, Version.LUCENE_10_0_0);
    public static final IndexVersion USE_SYNTHETIC_SOURCE_FOR_RECOVERY = def(9_004_0_00, Version.LUCENE_10_0_0);
    public static final IndexVersion INFERENCE_METADATA_FIELDS = def(9_005_0_00, Version.LUCENE_10_0_0);
    public static final IndexVersion LOGSB_OPTIONAL_SORTING_ON_HOST_NAME = def(9_006_0_00, Version.LUCENE_10_0_0);
    public static final IndexVersion SOURCE_MAPPER_MODE_ATTRIBUTE_NOOP = def(9_007_0_00, Version.LUCENE_10_0_0);
    public static final IndexVersion HOSTNAME_DOC_VALUES_SPARSE_INDEX = def(9_008_0_00, Version.LUCENE_10_0_0);
    public static final IndexVersion UPGRADE_TO_LUCENE_10_1_0 = def(9_009_0_00, Version.LUCENE_10_1_0);
    public static final IndexVersion USE_SYNTHETIC_SOURCE_FOR_RECOVERY_BY_DEFAULT = def(9_010_00_0, Version.LUCENE_10_1_0);
    public static final IndexVersion TIMESTAMP_DOC_VALUES_SPARSE_INDEX = def(9_011_0_00, Version.LUCENE_10_1_0);
<<<<<<< HEAD
    public static final IndexVersion SYNTHETIC_SOURCE_STORE_ARRAYS_NATIVELY_KEYWORD = def(9_012_0_00, Version.LUCENE_10_1_0);
=======
    public static final IndexVersion TIME_SERIES_ID_DOC_VALUES_SPARSE_INDEX = def(9_012_0_00, Version.LUCENE_10_1_0);
>>>>>>> 18df4d0c
    /*
     * STOP! READ THIS FIRST! No, really,
     *        ____ _____ ___  ____  _        ____  _____    _    ____    _____ _   _ ___ ____    _____ ___ ____  ____ _____ _
     *       / ___|_   _/ _ \|  _ \| |      |  _ \| ____|  / \  |  _ \  |_   _| | | |_ _/ ___|  |  ___|_ _|  _ \/ ___|_   _| |
     *       \___ \ | || | | | |_) | |      | |_) |  _|   / _ \ | | | |   | | | |_| || |\___ \  | |_   | || |_) \___ \ | | | |
     *        ___) || || |_| |  __/|_|      |  _ <| |___ / ___ \| |_| |   | | |  _  || | ___) | |  _|  | ||  _ < ___) || | |_|
     *       |____/ |_| \___/|_|   (_)      |_| \_\_____/_/   \_\____/    |_| |_| |_|___|____/  |_|   |___|_| \_\____/ |_| (_)
     *
     * A new index version should be added EVERY TIME a change is made to index metadata or data storage.
     * Each index version should only be used in a single merged commit (apart from the BwC versions copied from o.e.Version, ≤V_8_11_0).
     *
     * ADDING AN INDEX VERSION
     * To add a new index version, add a new constant at the bottom of the list, above this comment. Don't add other lines,
     * comments, etc. The version id has the following layout:
     *
     * M_NNN_S_PP
     *
     * M - The major version of Elasticsearch
     * NNN - The server version part
     * S - The subsidiary version part. It should always be 0 here, it is only used in subsidiary repositories.
     * PP - The patch version part
     *
     * To determine the id of the next IndexVersion constant, do the following:
     * - Use the same major version, unless bumping majors
     * - Bump the server version part by 1, unless creating a patch version
     * - Leave the subsidiary part as 0
     * - Bump the patch part if creating a patch version
     *
     * If a patch version is created, it should be placed sorted among the other existing constants.
     *
     * REVERTING AN INDEX VERSION
     *
     * If you revert a commit with an index version change, you MUST ensure there is a NEW index version representing the reverted
     * change. DO NOT let the index version go backwards, it must ALWAYS be incremented.
     *
     * DETERMINING INDEX VERSIONS FROM GIT HISTORY
     *
     * If your git checkout has the expected minor-version-numbered branches and the expected release-version tags then you can find the
     * index versions known by a particular release ...
     *
     *     git show v8.12.0:server/src/main/java/org/elasticsearch/index/IndexVersions.java | grep '= def'
     *
     * ... or by a particular branch ...
     *
     *     git show 8.12:server/src/main/java/org/elasticsearch/index/IndexVersions.java | grep '= def'
     *
     * ... and you can see which versions were added in between two versions too ...
     *
     *     git diff v8.12.0..main -- server/src/main/java/org/elasticsearch/index/IndexVersions.java
     *
     * In branches 8.7-8.11 see server/src/main/java/org/elasticsearch/index/IndexVersion.java for the equivalent definitions.
     */

    public static final IndexVersion MINIMUM_COMPATIBLE = V_8_0_0;
    public static final IndexVersion MINIMUM_READONLY_COMPATIBLE = V_7_0_0;

    static final NavigableMap<Integer, IndexVersion> VERSION_IDS = getAllVersionIds(IndexVersions.class);
    static final IndexVersion LATEST_DEFINED;
    static {
        LATEST_DEFINED = VERSION_IDS.lastEntry().getValue();

        // see comment on IDS field
        // now we're registered the index versions, we can clear the map
        IDS = null;
    }

    static NavigableMap<Integer, IndexVersion> getAllVersionIds(Class<?> cls) {
        Map<Integer, String> versionIdFields = new HashMap<>();
        NavigableMap<Integer, IndexVersion> builder = new TreeMap<>();

        Set<String> ignore = Set.of("ZERO", "MINIMUM_COMPATIBLE", "MINIMUM_READONLY_COMPATIBLE");

        for (Field declaredField : cls.getFields()) {
            if (declaredField.getType().equals(IndexVersion.class)) {
                String fieldName = declaredField.getName();
                if (ignore.contains(fieldName)) {
                    continue;
                }

                IndexVersion version;
                try {
                    version = (IndexVersion) declaredField.get(null);
                } catch (IllegalAccessException e) {
                    throw new AssertionError(e);
                }
                builder.put(version.id(), version);

                if (Assertions.ENABLED) {
                    // check the version number is unique
                    var sameVersionNumber = versionIdFields.put(version.id(), fieldName);
                    assert sameVersionNumber == null
                        : "Versions ["
                            + sameVersionNumber
                            + "] and ["
                            + fieldName
                            + "] have the same version number ["
                            + version.id()
                            + "]. Each IndexVersion should have a different version number";
                }
            }
        }

        return Collections.unmodifiableNavigableMap(builder);
    }

    static Collection<IndexVersion> getAllVersions() {
        return VERSION_IDS.values();
    }

    static final IntFunction<String> VERSION_LOOKUP = ReleaseVersions.generateVersionsLookup(IndexVersions.class, LATEST_DEFINED.id());

    // no instance
    private IndexVersions() {}
}<|MERGE_RESOLUTION|>--- conflicted
+++ resolved
@@ -147,11 +147,8 @@
     public static final IndexVersion UPGRADE_TO_LUCENE_10_1_0 = def(9_009_0_00, Version.LUCENE_10_1_0);
     public static final IndexVersion USE_SYNTHETIC_SOURCE_FOR_RECOVERY_BY_DEFAULT = def(9_010_00_0, Version.LUCENE_10_1_0);
     public static final IndexVersion TIMESTAMP_DOC_VALUES_SPARSE_INDEX = def(9_011_0_00, Version.LUCENE_10_1_0);
-<<<<<<< HEAD
-    public static final IndexVersion SYNTHETIC_SOURCE_STORE_ARRAYS_NATIVELY_KEYWORD = def(9_012_0_00, Version.LUCENE_10_1_0);
-=======
     public static final IndexVersion TIME_SERIES_ID_DOC_VALUES_SPARSE_INDEX = def(9_012_0_00, Version.LUCENE_10_1_0);
->>>>>>> 18df4d0c
+    public static final IndexVersion SYNTHETIC_SOURCE_STORE_ARRAYS_NATIVELY_KEYWORD = def(9_013_0_00, Version.LUCENE_10_1_0);
     /*
      * STOP! READ THIS FIRST! No, really,
      *        ____ _____ ___  ____  _        ____  _____    _    ____    _____ _   _ ___ ____    _____ ___ ____  ____ _____ _

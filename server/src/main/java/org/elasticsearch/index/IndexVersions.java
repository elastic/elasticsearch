/*
 * Copyright Elasticsearch B.V. and/or licensed to Elasticsearch B.V. under one
 * or more contributor license agreements. Licensed under the "Elastic License
 * 2.0", the "GNU Affero General Public License v3.0 only", and the "Server Side
 * Public License v 1"; you may not use this file except in compliance with, at
 * your election, the "Elastic License 2.0", the "GNU Affero General Public
 * License v3.0 only", or the "Server Side Public License, v 1".
 */

package org.elasticsearch.index;

import org.apache.lucene.util.Version;
import org.elasticsearch.ReleaseVersions;
import org.elasticsearch.core.Assertions;

import java.lang.reflect.Field;
import java.text.ParseException;
import java.util.Collection;
import java.util.Collections;
import java.util.HashMap;
import java.util.Map;
import java.util.NavigableMap;
import java.util.Set;
import java.util.TreeMap;
import java.util.TreeSet;
import java.util.function.IntFunction;
import java.util.stream.Collectors;

@SuppressWarnings("deprecation")
public class IndexVersions {

    /*
     * NOTE: IntelliJ lies!
     * This map is used during class construction, referenced by the registerIndexVersion method.
     * When all the index version constants have been registered, the map is cleared & never touched again.
     */
    @SuppressWarnings("UnusedAssignment")
    static TreeSet<Integer> IDS = new TreeSet<>();

    private static IndexVersion def(int id, Version luceneVersion) {
        if (IDS == null) throw new IllegalStateException("The IDS map needs to be present to call this method");

        if (IDS.add(id) == false) {
            throw new IllegalArgumentException("Version id " + id + " defined twice");
        }
        if (id < IDS.last()) {
            throw new IllegalArgumentException("Version id " + id + " is not defined in the right location. Keep constants sorted");
        }
        return new IndexVersion(id, luceneVersion);
    }

    // TODO: this is just a hack to allow to keep the V7 IndexVersion constants, during compilation. Remove
    private static Version parseUnchecked(String version) {
        try {
            return Version.parse(version);
        } catch (ParseException e) {
            throw new RuntimeException(e);
        }
    }

    public static final IndexVersion ZERO = def(0, Version.LATEST);

    public static final IndexVersion V_7_0_0 = def(7_00_00_99, parseUnchecked("8.0.0"));
    public static final IndexVersion V_7_1_0 = def(7_01_00_99, parseUnchecked("8.0.0"));
    public static final IndexVersion V_7_2_0 = def(7_02_00_99, parseUnchecked("8.0.0"));
    public static final IndexVersion V_7_2_1 = def(7_02_01_99, parseUnchecked("8.0.0"));
    public static final IndexVersion V_7_3_0 = def(7_03_00_99, parseUnchecked("8.1.0"));
    public static final IndexVersion V_7_4_0 = def(7_04_00_99, parseUnchecked("8.2.0"));
    public static final IndexVersion V_7_5_0 = def(7_05_00_99, parseUnchecked("8.3.0"));
    public static final IndexVersion V_7_5_2 = def(7_05_02_99, parseUnchecked("8.3.0"));
    public static final IndexVersion V_7_6_0 = def(7_06_00_99, parseUnchecked("8.4.0"));
    public static final IndexVersion V_7_7_0 = def(7_07_00_99, parseUnchecked("8.5.1"));
    public static final IndexVersion V_7_8_0 = def(7_08_00_99, parseUnchecked("8.5.1"));
    public static final IndexVersion V_7_9_0 = def(7_09_00_99, parseUnchecked("8.6.0"));
    public static final IndexVersion V_7_10_0 = def(7_10_00_99, parseUnchecked("8.7.0"));
    public static final IndexVersion V_7_11_0 = def(7_11_00_99, parseUnchecked("8.7.0"));
    public static final IndexVersion V_7_12_0 = def(7_12_00_99, parseUnchecked("8.8.0"));
    public static final IndexVersion V_7_13_0 = def(7_13_00_99, parseUnchecked("8.8.2"));
    public static final IndexVersion V_7_14_0 = def(7_14_00_99, parseUnchecked("8.9.0"));
    public static final IndexVersion V_7_15_0 = def(7_15_00_99, parseUnchecked("8.9.0"));
    public static final IndexVersion V_7_16_0 = def(7_16_00_99, parseUnchecked("8.10.1"));
    public static final IndexVersion V_7_17_0 = def(7_17_00_99, parseUnchecked("8.11.1"));
    public static final IndexVersion V_8_0_0 = def(8_00_00_99, Version.LUCENE_9_0_0);
    public static final IndexVersion V_8_1_0 = def(8_01_00_99, Version.LUCENE_9_0_0);
    public static final IndexVersion V_8_2_0 = def(8_02_00_99, Version.LUCENE_9_1_0);
    public static final IndexVersion V_8_3_0 = def(8_03_00_99, Version.LUCENE_9_2_0);
    public static final IndexVersion V_8_4_0 = def(8_04_00_99, Version.LUCENE_9_3_0);
    public static final IndexVersion V_8_5_0 = def(8_05_00_99, Version.LUCENE_9_4_1);
    public static final IndexVersion V_8_6_0 = def(8_06_00_99, Version.LUCENE_9_4_2);
    public static final IndexVersion V_8_7_0 = def(8_07_00_99, Version.LUCENE_9_5_0);
    public static final IndexVersion V_8_8_0 = def(8_08_00_99, Version.LUCENE_9_6_0);
    public static final IndexVersion V_8_8_2 = def(8_08_02_99, Version.LUCENE_9_6_0);
    public static final IndexVersion V_8_9_0 = def(8_09_00_99, Version.LUCENE_9_7_0);
    public static final IndexVersion V_8_9_1 = def(8_09_01_99, Version.LUCENE_9_7_0);
    public static final IndexVersion V_8_10_0 = def(8_10_00_99, Version.LUCENE_9_7_0);
    /*
     * READ THE COMMENT BELOW THIS BLOCK OF DECLARATIONS BEFORE ADDING NEW INDEX VERSIONS
     * Detached index versions added below here.
     */
    public static final IndexVersion FIRST_DETACHED_INDEX_VERSION = def(8_500_000, Version.LUCENE_9_7_0);
    public static final IndexVersion NEW_SPARSE_VECTOR = def(8_500_001, Version.LUCENE_9_7_0);
    public static final IndexVersion SPARSE_VECTOR_IN_FIELD_NAMES_SUPPORT = def(8_500_002, Version.LUCENE_9_7_0);
    public static final IndexVersion UPGRADE_LUCENE_9_8 = def(8_500_003, Version.LUCENE_9_8_0);
    public static final IndexVersion ES_VERSION_8_12 = def(8_500_004, Version.LUCENE_9_8_0);
    public static final IndexVersion NORMALIZED_VECTOR_COSINE = def(8_500_005, Version.LUCENE_9_8_0);
    public static final IndexVersion UPGRADE_LUCENE_9_9 = def(8_500_006, Version.LUCENE_9_9_0);
    public static final IndexVersion NORI_DUPLICATES = def(8_500_007, Version.LUCENE_9_9_0);
    public static final IndexVersion UPGRADE_LUCENE_9_9_1 = def(8_500_008, Version.LUCENE_9_9_1);
    public static final IndexVersion ES_VERSION_8_12_1 = def(8_500_009, Version.LUCENE_9_9_1);
    public static final IndexVersion UPGRADE_8_12_1_LUCENE_9_9_2 = def(8_500_010, Version.LUCENE_9_9_2);
    public static final IndexVersion NEW_INDEXVERSION_FORMAT = def(8_501_00_0, Version.LUCENE_9_9_1);
    public static final IndexVersion UPGRADE_LUCENE_9_9_2 = def(8_502_00_0, Version.LUCENE_9_9_2);
    public static final IndexVersion TIME_SERIES_ID_HASHING = def(8_502_00_1, Version.LUCENE_9_9_2);
    public static final IndexVersion UPGRADE_TO_LUCENE_9_10 = def(8_503_00_0, Version.LUCENE_9_10_0);
    public static final IndexVersion TIME_SERIES_ROUTING_HASH_IN_ID = def(8_504_00_0, Version.LUCENE_9_10_0);
    public static final IndexVersion DEFAULT_DENSE_VECTOR_TO_INT8_HNSW = def(8_505_00_0, Version.LUCENE_9_10_0);
    public static final IndexVersion DOC_VALUES_FOR_IGNORED_META_FIELD = def(8_505_00_1, Version.LUCENE_9_10_0);
    public static final IndexVersion SOURCE_MAPPER_LOSSY_PARAMS_CHECK = def(8_506_00_0, Version.LUCENE_9_10_0);
    public static final IndexVersion SEMANTIC_TEXT_FIELD_TYPE = def(8_507_00_0, Version.LUCENE_9_10_0);
    public static final IndexVersion UPGRADE_TO_LUCENE_9_11 = def(8_508_00_0, Version.LUCENE_9_11_0);
    public static final IndexVersion UNIQUE_TOKEN_FILTER_POS_FIX = def(8_509_00_0, Version.LUCENE_9_11_0);
    public static final IndexVersion ADD_SECURITY_MIGRATION = def(8_510_00_0, Version.LUCENE_9_11_0);
    public static final IndexVersion UPGRADE_TO_LUCENE_9_11_1 = def(8_511_00_0, Version.LUCENE_9_11_1);
    public static final IndexVersion INDEX_SORTING_ON_NESTED = def(8_512_00_0, Version.LUCENE_9_11_1);
    public static final IndexVersion LENIENT_UPDATEABLE_SYNONYMS = def(8_513_00_0, Version.LUCENE_9_11_1);
    public static final IndexVersion ENABLE_IGNORE_MALFORMED_LOGSDB = def(8_514_00_0, Version.LUCENE_9_11_1);
    public static final IndexVersion MERGE_ON_RECOVERY_VERSION = def(8_515_00_0, Version.LUCENE_9_11_1);
    public static final IndexVersion UPGRADE_TO_LUCENE_9_12 = def(8_516_00_0, Version.LUCENE_9_12_0);
    public static final IndexVersion ENABLE_IGNORE_ABOVE_LOGSDB = def(8_517_00_0, Version.LUCENE_9_12_0);
    public static final IndexVersion ADD_ROLE_MAPPING_CLEANUP_MIGRATION = def(8_518_00_0, Version.LUCENE_9_12_0);
    public static final IndexVersion LOGSDB_DEFAULT_IGNORE_DYNAMIC_BEYOND_LIMIT_BACKPORT = def(8_519_00_0, Version.LUCENE_9_12_0);
    public static final IndexVersion TIME_BASED_K_ORDERED_DOC_ID_BACKPORT = def(8_520_00_0, Version.LUCENE_9_12_0);
    public static final IndexVersion V8_DEPRECATE_SOURCE_MODE_MAPPER = def(8_521_00_0, Version.LUCENE_9_12_0);
    public static final IndexVersion USE_SYNTHETIC_SOURCE_FOR_RECOVERY_BACKPORT = def(8_522_00_0, Version.LUCENE_9_12_0);
    public static final IndexVersion UPGRADE_TO_LUCENE_9_12_1 = def(8_523_00_0, parseUnchecked("9.12.1"));
    public static final IndexVersion INFERENCE_METADATA_FIELDS_BACKPORT = def(8_524_00_0, parseUnchecked("9.12.1"));
    public static final IndexVersion LOGSB_OPTIONAL_SORTING_ON_HOST_NAME_BACKPORT = def(8_525_00_0, parseUnchecked("9.12.1"));
    public static final IndexVersion UPGRADE_TO_LUCENE_10_0_0 = def(9_000_00_0, Version.LUCENE_10_0_0);
    public static final IndexVersion LOGSDB_DEFAULT_IGNORE_DYNAMIC_BEYOND_LIMIT = def(9_001_00_0, Version.LUCENE_10_0_0);
    public static final IndexVersion TIME_BASED_K_ORDERED_DOC_ID = def(9_002_00_0, Version.LUCENE_10_0_0);
    public static final IndexVersion DEPRECATE_SOURCE_MODE_MAPPER = def(9_003_00_0, Version.LUCENE_10_0_0);
    public static final IndexVersion USE_SYNTHETIC_SOURCE_FOR_RECOVERY = def(9_004_00_0, Version.LUCENE_10_0_0);
    public static final IndexVersion INFERENCE_METADATA_FIELDS = def(9_005_00_0, Version.LUCENE_10_0_0);
<<<<<<< HEAD
    public static final IndexVersion UPGRADE_TO_LUCENE_10_1_0 = def(9_006_00_0, Version.LUCENE_10_1_0);

=======
    public static final IndexVersion LOGSB_OPTIONAL_SORTING_ON_HOST_NAME = def(9_006_00_0, Version.LUCENE_10_0_0);
>>>>>>> c760d73c
    /*
     * STOP! READ THIS FIRST! No, really,
     *        ____ _____ ___  ____  _        ____  _____    _    ____    _____ _   _ ___ ____    _____ ___ ____  ____ _____ _
     *       / ___|_   _/ _ \|  _ \| |      |  _ \| ____|  / \  |  _ \  |_   _| | | |_ _/ ___|  |  ___|_ _|  _ \/ ___|_   _| |
     *       \___ \ | || | | | |_) | |      | |_) |  _|   / _ \ | | | |   | | | |_| || |\___ \  | |_   | || |_) \___ \ | | | |
     *        ___) || || |_| |  __/|_|      |  _ <| |___ / ___ \| |_| |   | | |  _  || | ___) | |  _|  | ||  _ < ___) || | |_|
     *       |____/ |_| \___/|_|   (_)      |_| \_\_____/_/   \_\____/    |_| |_| |_|___|____/  |_|   |___|_| \_\____/ |_| (_)
     *
     * A new index version should be added EVERY TIME a change is made to index metadata or data storage.
     * Each index version should only be used in a single merged commit (apart from the BwC versions copied from o.e.Version, ≤V_8_11_0).
     *
     * ADDING AN INDEX VERSION
     * To add a new index version, add a new constant at the bottom of the list, above this comment. Don't add other lines,
     * comments, etc. The version id has the following layout:
     *
     * M_NNN_SS_P
     *
     * M - The major version of Elasticsearch
     * NNN - The server version part
     * SS - The serverless version part. It should always be 00 here, it is used by serverless only.
     * P - The patch version part
     *
     * To determine the id of the next IndexVersion constant, do the following:
     * - Use the same major version, unless bumping majors
     * - Bump the server version part by 1, unless creating a patch version
     * - Leave the serverless part as 00
     * - Bump the patch part if creating a patch version
     *
     * If a patch version is created, it should be placed sorted among the other existing constants.
     *
     * REVERTING AN INDEX VERSION
     *
     * If you revert a commit with an index version change, you MUST ensure there is a NEW index version representing the reverted
     * change. DO NOT let the index version go backwards, it must ALWAYS be incremented.
     *
     * DETERMINING INDEX VERSIONS FROM GIT HISTORY
     *
     * If your git checkout has the expected minor-version-numbered branches and the expected release-version tags then you can find the
     * index versions known by a particular release ...
     *
     *     git show v8.12.0:server/src/main/java/org/elasticsearch/index/IndexVersions.java | grep '= def'
     *
     * ... or by a particular branch ...
     *
     *     git show 8.12:server/src/main/java/org/elasticsearch/index/IndexVersions.java | grep '= def'
     *
     * ... and you can see which versions were added in between two versions too ...
     *
     *     git diff v8.12.0..main -- server/src/main/java/org/elasticsearch/index/IndexVersions.java
     *
     * In branches 8.7-8.11 see server/src/main/java/org/elasticsearch/index/IndexVersion.java for the equivalent definitions.
     */

    public static final IndexVersion MINIMUM_COMPATIBLE = V_8_0_0;
    public static final IndexVersion MINIMUM_READONLY_COMPATIBLE = V_7_0_0;

    static final NavigableMap<Integer, IndexVersion> VERSION_IDS = getAllVersionIds(IndexVersions.class);
    static final IndexVersion LATEST_DEFINED;
    static {
        LATEST_DEFINED = VERSION_IDS.lastEntry().getValue();

        // see comment on IDS field
        // now we're registered the index versions, we can clear the map
        IDS = null;
    }

    static NavigableMap<Integer, IndexVersion> getAllVersionIds(Class<?> cls) {
        Map<Integer, String> versionIdFields = new HashMap<>();
        NavigableMap<Integer, IndexVersion> builder = new TreeMap<>();

        Set<String> ignore = Set.of("ZERO", "MINIMUM_COMPATIBLE", "MINIMUM_READONLY_COMPATIBLE");

        for (Field declaredField : cls.getFields()) {
            if (declaredField.getType().equals(IndexVersion.class)) {
                String fieldName = declaredField.getName();
                if (ignore.contains(fieldName)) {
                    continue;
                }

                IndexVersion version;
                try {
                    version = (IndexVersion) declaredField.get(null);
                } catch (IllegalAccessException e) {
                    throw new AssertionError(e);
                }
                builder.put(version.id(), version);

                if (Assertions.ENABLED) {
                    // check the version number is unique
                    var sameVersionNumber = versionIdFields.put(version.id(), fieldName);
                    assert sameVersionNumber == null
                        : "Versions ["
                            + sameVersionNumber
                            + "] and ["
                            + fieldName
                            + "] have the same version number ["
                            + version.id()
                            + "]. Each IndexVersion should have a different version number";
                }
            }
        }

        return Collections.unmodifiableNavigableMap(builder);
    }

    static Collection<IndexVersion> getAllWriteVersions() {
        return VERSION_IDS.values().stream().filter(v -> v.onOrAfter(IndexVersions.MINIMUM_COMPATIBLE)).collect(Collectors.toSet());
    }

    static Collection<IndexVersion> getAllVersions() {
        return VERSION_IDS.values();
    }

    static final IntFunction<String> VERSION_LOOKUP = ReleaseVersions.generateVersionsLookup(IndexVersions.class, LATEST_DEFINED.id());

    // no instance
    private IndexVersions() {}
}<|MERGE_RESOLUTION|>--- conflicted
+++ resolved
@@ -141,13 +141,10 @@
     public static final IndexVersion DEPRECATE_SOURCE_MODE_MAPPER = def(9_003_00_0, Version.LUCENE_10_0_0);
     public static final IndexVersion USE_SYNTHETIC_SOURCE_FOR_RECOVERY = def(9_004_00_0, Version.LUCENE_10_0_0);
     public static final IndexVersion INFERENCE_METADATA_FIELDS = def(9_005_00_0, Version.LUCENE_10_0_0);
-<<<<<<< HEAD
-    public static final IndexVersion UPGRADE_TO_LUCENE_10_1_0 = def(9_006_00_0, Version.LUCENE_10_1_0);
-
-=======
     public static final IndexVersion LOGSB_OPTIONAL_SORTING_ON_HOST_NAME = def(9_006_00_0, Version.LUCENE_10_0_0);
->>>>>>> c760d73c
-    /*
+    public static final IndexVersion UPGRADE_TO_LUCENE_10_1_0 = def(9_007_00_0, Version.LUCENE_10_1_0);
+
+  /*
      * STOP! READ THIS FIRST! No, really,
      *        ____ _____ ___  ____  _        ____  _____    _    ____    _____ _   _ ___ ____    _____ ___ ____  ____ _____ _
      *       / ___|_   _/ _ \|  _ \| |      |  _ \| ____|  / \  |  _ \  |_   _| | | |_ _/ ___|  |  ___|_ _|  _ \/ ___|_   _| |

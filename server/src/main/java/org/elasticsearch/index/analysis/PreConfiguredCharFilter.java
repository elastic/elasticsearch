/*
 * Licensed to Elasticsearch under one or more contributor
 * license agreements. See the NOTICE file distributed with
 * this work for additional information regarding copyright
 * ownership. Elasticsearch licenses this file to you under
 * the Apache License, Version 2.0 (the "License"); you may
 * not use this file except in compliance with the License.
 * You may obtain a copy of the License at
 *
 *    http://www.apache.org/licenses/LICENSE-2.0
 *
 * Unless required by applicable law or agreed to in writing,
 * software distributed under the License is distributed on an
 * "AS IS" BASIS, WITHOUT WARRANTIES OR CONDITIONS OF ANY
 * KIND, either express or implied.  See the License for the
 * specific language governing permissions and limitations
 * under the License.
 */

package org.elasticsearch.index.analysis;

import org.apache.lucene.analysis.CharFilter;
import org.apache.lucene.analysis.TokenFilter;
import org.elasticsearch.Version;
import org.elasticsearch.indices.analysis.PreBuiltCacheFactory.CachingStrategy;

import java.io.Reader;
import java.util.function.BiFunction;
import java.util.function.Function;

/**
 * Provides pre-configured, shared {@link CharFilter}s.
 */
public class PreConfiguredCharFilter extends PreConfiguredAnalysisComponent<CharFilterFactory> {
    /**
     * Create a pre-configured char filter that may not vary at all.
     */
    public static PreConfiguredCharFilter singleton(String name, boolean useFilterForMultitermQueries, Function<Reader, Reader> create) {
        return new PreConfiguredCharFilter(name, CachingStrategy.ONE, useFilterForMultitermQueries,
                (reader, version) -> create.apply(reader));
    }

    /**
<<<<<<< HEAD
     * Create a pre-configured char filter that may not vary at all, provide access to the elasticsearch verison
=======
     * Create a pre-configured char filter that may not vary at all, provide access to the elasticsearch version
>>>>>>> 0c7f6570
     */
    public static PreConfiguredCharFilter singletonWithVersion(String name, boolean useFilterForMultitermQueries,
            BiFunction<Reader, org.elasticsearch.Version, Reader> create) {
        return new PreConfiguredCharFilter(name, CachingStrategy.ONE, useFilterForMultitermQueries,
                (reader, version) -> create.apply(reader, version));
    }

    /**
     * Create a pre-configured token filter that may vary based on the Lucene version.
     */
    public static PreConfiguredCharFilter luceneVersion(String name, boolean useFilterForMultitermQueries,
            BiFunction<Reader, org.apache.lucene.util.Version, Reader> create) {
        return new PreConfiguredCharFilter(name, CachingStrategy.LUCENE, useFilterForMultitermQueries,
                (reader, version) -> create.apply(reader, version.luceneVersion));
    }

    /**
     * Create a pre-configured token filter that may vary based on the Elasticsearch version.
     */
    public static PreConfiguredCharFilter elasticsearchVersion(String name, boolean useFilterForMultitermQueries,
            BiFunction<Reader, org.elasticsearch.Version, Reader> create) {
        return new PreConfiguredCharFilter(name, CachingStrategy.ELASTICSEARCH, useFilterForMultitermQueries, create);
    }

    private final boolean useFilterForMultitermQueries;
    private final BiFunction<Reader, Version, Reader> create;

    protected PreConfiguredCharFilter(String name, CachingStrategy cache, boolean useFilterForMultitermQueries,
            BiFunction<Reader, org.elasticsearch.Version, Reader> create) {
        super(name, cache);
        this.useFilterForMultitermQueries = useFilterForMultitermQueries;
        this.create = create;
    }

    /**
     * Can this {@link TokenFilter} be used in multi-term queries?
     */
    public boolean shouldUseFilterForMultitermQueries() {
        return useFilterForMultitermQueries;
    }

    private interface MultiTermAwareCharFilterFactory extends CharFilterFactory, MultiTermAwareComponent {}

    @Override
    protected CharFilterFactory create(Version version) {
        if (useFilterForMultitermQueries) {
            return new MultiTermAwareCharFilterFactory() {
                @Override
                public String name() {
                    return getName();
                }

                @Override
                public Reader create(Reader reader) {
                    return create.apply(reader, version);
                }

                @Override
                public Object getMultiTermComponent() {
                    return this;
                }
            };
        }
        return new CharFilterFactory() {
            @Override
            public Reader create(Reader reader) {
                return create.apply(reader, version);
            }

            @Override
            public String name() {
                return getName();
            }
        };
    }

}<|MERGE_RESOLUTION|>--- conflicted
+++ resolved
@@ -41,11 +41,7 @@
     }
 
     /**
-<<<<<<< HEAD
-     * Create a pre-configured char filter that may not vary at all, provide access to the elasticsearch verison
-=======
      * Create a pre-configured char filter that may not vary at all, provide access to the elasticsearch version
->>>>>>> 0c7f6570
      */
     public static PreConfiguredCharFilter singletonWithVersion(String name, boolean useFilterForMultitermQueries,
             BiFunction<Reader, org.elasticsearch.Version, Reader> create) {

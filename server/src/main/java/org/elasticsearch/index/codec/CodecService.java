/*
 * Copyright Elasticsearch B.V. and/or licensed to Elasticsearch B.V. under one
 * or more contributor license agreements. Licensed under the "Elastic License
 * 2.0", the "GNU Affero General Public License v3.0 only", and the "Server Side
 * Public License v 1"; you may not use this file except in compliance with, at
 * your election, the "Elastic License 2.0", the "GNU Affero General Public
 * License v3.0 only", or the "Server Side Public License, v 1".
 */

package org.elasticsearch.index.codec;

import org.apache.lucene.codecs.Codec;
import org.apache.lucene.codecs.FieldInfosFormat;
import org.apache.lucene.codecs.FilterCodec;
import org.apache.lucene.codecs.lucene103.Lucene103Codec;
import org.elasticsearch.common.util.BigArrays;
import org.elasticsearch.common.util.FeatureFlag;
import org.elasticsearch.core.Nullable;
import org.elasticsearch.index.IndexVersions;
import org.elasticsearch.index.codec.zstd.Zstd814StoredFieldsFormat;
import org.elasticsearch.index.mapper.MapperService;
import org.elasticsearch.threadpool.ThreadPool;

import java.util.HashMap;
import java.util.Map;
import java.util.stream.Collectors;

/**
 * Since Lucene 4.0 low level index segments are read and written through a
 * codec layer that allows to use use-case specific file formats &amp;
 * data-structures per field. Elasticsearch exposes the full
 * {@link Codec} capabilities through this {@link CodecService}.
 */
public class CodecService implements CodecProvider {

    public static final boolean ZSTD_STORED_FIELDS_FEATURE_FLAG = new FeatureFlag("zstd_stored_fields").isEnabled();

    private final Map<String, Codec> codecs;

    public static final String DEFAULT_CODEC = "default";
    public static final String LEGACY_DEFAULT_CODEC = "legacy_default"; // escape hatch
    public static final String BEST_COMPRESSION_CODEC = "best_compression";
    public static final String LEGACY_BEST_COMPRESSION_CODEC = "legacy_best_compression"; // escape hatch

    /** the raw unfiltered lucene default. useful for testing */
    public static final String LUCENE_DEFAULT_CODEC = "lucene_default";

    public CodecService(@Nullable MapperService mapperService, BigArrays bigArrays, @Nullable ThreadPool threadPool) {
        final var codecs = new HashMap<String, Codec>();

<<<<<<< HEAD
        Codec legacyBestSpeedCodec = new LegacyPerFieldMapperCodec(Lucene103Codec.Mode.BEST_SPEED, mapperService, bigArrays, threadPool);
        if (ZSTD_STORED_FIELDS_FEATURE_FLAG) {
            codecs.put(
                DEFAULT_CODEC,
                new PerFieldMapperCodec(Zstd814StoredFieldsFormat.Mode.BEST_SPEED, mapperService, bigArrays, threadPool)
            );
=======
        boolean useSyntheticId = mapperService != null
            && mapperService.getIndexSettings().useTimeSeriesSyntheticId()
            && mapperService.getIndexSettings()
                .getIndexVersionCreated()
                .onOrAfter(IndexVersions.TIME_SERIES_USE_STORED_FIELDS_BLOOM_FILTER_FOR_ID);

        var legacyBestSpeedCodec = new LegacyPerFieldMapperCodec(Lucene103Codec.Mode.BEST_SPEED, mapperService, bigArrays);
        if (useSyntheticId) {
            // Use the default Lucene compression when the synthetic id is used even if the ZSTD feature flag is enabled
            codecs.put(DEFAULT_CODEC, new ES93TSDBDefaultCompressionLucene103Codec(legacyBestSpeedCodec, bigArrays));
        } else if (ZSTD_STORED_FIELDS_FEATURE_FLAG) {
            codecs.put(DEFAULT_CODEC, new PerFieldMapperCodec(Zstd814StoredFieldsFormat.Mode.BEST_SPEED, mapperService, bigArrays));
>>>>>>> 9f49b33e
        } else {
            codecs.put(DEFAULT_CODEC, legacyBestSpeedCodec);
        }
        codecs.put(LEGACY_DEFAULT_CODEC, legacyBestSpeedCodec);

        codecs.put(
            BEST_COMPRESSION_CODEC,
            new PerFieldMapperCodec(Zstd814StoredFieldsFormat.Mode.BEST_COMPRESSION, mapperService, bigArrays, threadPool)
        );
        Codec legacyBestCompressionCodec = new LegacyPerFieldMapperCodec(
            Lucene103Codec.Mode.BEST_COMPRESSION,
            mapperService,
            bigArrays,
            threadPool
        );
        codecs.put(LEGACY_BEST_COMPRESSION_CODEC, legacyBestCompressionCodec);

        codecs.put(LUCENE_DEFAULT_CODEC, Codec.getDefault());
        for (String codec : Codec.availableCodecs()) {
            codecs.put(codec, Codec.forName(codec));
        }

        this.codecs = codecs.entrySet().stream().collect(Collectors.toUnmodifiableMap(Map.Entry::getKey, e -> {
            Codec codec;
            if (e.getValue() instanceof DeduplicateFieldInfosCodec dedupCodec) {
                codec = dedupCodec;
            } else {
                codec = new DeduplicateFieldInfosCodec(e.getValue().getName(), e.getValue());
            }
            return codec;
        }));
    }

    public Codec codec(String name) {
        Codec codec = codecs.get(name);
        if (codec == null) {
            throw new IllegalArgumentException("failed to find codec [" + name + "]");
        }
        return codec;
    }

    /**
     * Returns all registered available codec names.
     */
    @Override
    public String[] availableCodecs() {
        return codecs.keySet().toArray(new String[0]);
    }

    public static class DeduplicateFieldInfosCodec extends FilterCodec {

        private final DeduplicatingFieldInfosFormat deduplicatingFieldInfosFormat;

        @SuppressWarnings("this-escape")
        protected DeduplicateFieldInfosCodec(String name, Codec delegate) {
            super(name, delegate);
            this.deduplicatingFieldInfosFormat = new DeduplicatingFieldInfosFormat(super.fieldInfosFormat());
        }

        @Override
        public final FieldInfosFormat fieldInfosFormat() {
            return deduplicatingFieldInfosFormat;
        }

        public final Codec delegate() {
            return delegate;
        }

    }
}<|MERGE_RESOLUTION|>--- conflicted
+++ resolved
@@ -48,27 +48,18 @@
     public CodecService(@Nullable MapperService mapperService, BigArrays bigArrays, @Nullable ThreadPool threadPool) {
         final var codecs = new HashMap<String, Codec>();
 
-<<<<<<< HEAD
-        Codec legacyBestSpeedCodec = new LegacyPerFieldMapperCodec(Lucene103Codec.Mode.BEST_SPEED, mapperService, bigArrays, threadPool);
-        if (ZSTD_STORED_FIELDS_FEATURE_FLAG) {
-            codecs.put(
-                DEFAULT_CODEC,
-                new PerFieldMapperCodec(Zstd814StoredFieldsFormat.Mode.BEST_SPEED, mapperService, bigArrays, threadPool)
-            );
-=======
         boolean useSyntheticId = mapperService != null
             && mapperService.getIndexSettings().useTimeSeriesSyntheticId()
             && mapperService.getIndexSettings()
                 .getIndexVersionCreated()
                 .onOrAfter(IndexVersions.TIME_SERIES_USE_STORED_FIELDS_BLOOM_FILTER_FOR_ID);
 
-        var legacyBestSpeedCodec = new LegacyPerFieldMapperCodec(Lucene103Codec.Mode.BEST_SPEED, mapperService, bigArrays);
+        var legacyBestSpeedCodec = new LegacyPerFieldMapperCodec(Lucene103Codec.Mode.BEST_SPEED, mapperService, bigArrays, threadPool);
         if (useSyntheticId) {
             // Use the default Lucene compression when the synthetic id is used even if the ZSTD feature flag is enabled
             codecs.put(DEFAULT_CODEC, new ES93TSDBDefaultCompressionLucene103Codec(legacyBestSpeedCodec, bigArrays));
         } else if (ZSTD_STORED_FIELDS_FEATURE_FLAG) {
-            codecs.put(DEFAULT_CODEC, new PerFieldMapperCodec(Zstd814StoredFieldsFormat.Mode.BEST_SPEED, mapperService, bigArrays));
->>>>>>> 9f49b33e
+            codecs.put(DEFAULT_CODEC, new PerFieldMapperCodec(Zstd814StoredFieldsFormat.Mode.BEST_SPEED, mapperService, bigArrays, threadPool));
         } else {
             codecs.put(DEFAULT_CODEC, legacyBestSpeedCodec);
         }

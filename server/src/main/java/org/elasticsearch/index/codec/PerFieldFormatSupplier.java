--- conflicted
+++ resolved
@@ -75,18 +75,12 @@
     private static PostingsFormat getDefaultPostingsFormat(final MapperService mapperService) {
         // we migrated to using a new postings format for the standard indices with Lucene 10.3
         if (mapperService != null
-<<<<<<< HEAD
-            && mapperService.getIndexSettings().getIndexVersionCreated().onOrAfter(IndexVersions.UPGRADE_TO_LUCENE_10_3_0)
-            && mapperService.getIndexSettings().getMode().useDefaultPostingsFormat()) {
-            defaultPostingsFormat = Elasticsearch93Lucene104Codec.DEFAULT_POSTINGS_FORMAT;
-=======
             && mapperService.getIndexSettings().getIndexVersionCreated().onOrAfter(IndexVersions.UPGRADE_TO_LUCENE_10_3_0)) {
             if (IndexSettings.USE_ES_812_POSTINGS_FORMAT.get(mapperService.getIndexSettings().getSettings())) {
                 return es812PostingsFormat;
             } else {
-                return Elasticsearch92Lucene103Codec.DEFAULT_POSTINGS_FORMAT;
+                return Elasticsearch93Lucene104Codec.DEFAULT_POSTINGS_FORMAT;
             }
->>>>>>> 38145027
         } else {
             // our own posting format using PFOR, used for logsdb and tsdb indices by default
             return es812PostingsFormat;

--- conflicted
+++ resolved
@@ -64,9 +64,6 @@
     private byte[] termsDictBuffer;
     private final int skipIndexIntervalSize;
     final boolean enableOptimizedMerge;
-
-    private final Directory dir;
-    private final IOContext ioContext;
 
     ES819TSDBDocValuesConsumer(
         SegmentWriteState state,
@@ -103,8 +100,6 @@
             maxDoc = state.segmentInfo.maxDoc();
             this.skipIndexIntervalSize = skipIndexIntervalSize;
             this.enableOptimizedMerge = enableOptimizedMerge;
-            this.dir = state.directory;
-            this.ioContext = state.context;
             success = true;
         } finally {
             if (success == false) {
@@ -155,40 +150,6 @@
         meta.writeLong(numValues);
         meta.writeInt(numDocsWithValue);
 
-<<<<<<< HEAD
-        if (numValues > 0) {
-            // Special case for maxOrd of 1, signal -1 that no blocks will be written
-            meta.writeInt(maxOrd != 1 ? ES819TSDBDocValuesFormat.DIRECT_MONOTONIC_BLOCK_SHIFT : -1);
-            final ByteBuffersDataOutput indexOut = new ByteBuffersDataOutput();
-            final DirectMonotonicWriter indexWriter = DirectMonotonicWriter.getInstance(
-                meta,
-                new ByteBuffersIndexOutput(indexOut, "temp-dv-index", "temp-dv-index"),
-                1L + ((numValues - 1) >>> ES819TSDBDocValuesFormat.NUMERIC_BLOCK_SHIFT),
-                ES819TSDBDocValuesFormat.DIRECT_MONOTONIC_BLOCK_SHIFT
-            );
-
-            final long valuesDataOffset = data.getFilePointer();
-            // Special case for maxOrd of 1, skip writing the blocks
-            if (maxOrd != 1) {
-                final long[] buffer = new long[ES819TSDBDocValuesFormat.NUMERIC_BLOCK_SIZE];
-                int bufferSize = 0;
-                final TSDBDocValuesEncoder encoder = new TSDBDocValuesEncoder(ES819TSDBDocValuesFormat.NUMERIC_BLOCK_SIZE);
-                values = valuesProducer.getSortedNumeric(field);
-                final int bitsPerOrd = maxOrd >= 0 ? PackedInts.bitsRequired(maxOrd - 1) : -1;
-                for (int doc = values.nextDoc(); doc != DocIdSetIterator.NO_MORE_DOCS; doc = values.nextDoc()) {
-                    final int count = values.docValueCount();
-                    if (docCountConsumer != null) {
-                        docCountConsumer.accept(count);
-                    }
-                    for (int i = 0; i < count; ++i) {
-                        buffer[bufferSize++] = values.nextValue();
-                        if (bufferSize == ES819TSDBDocValuesFormat.NUMERIC_BLOCK_SIZE) {
-                            indexWriter.add(data.getFilePointer() - valuesDataOffset);
-                            if (maxOrd >= 0) {
-                                encoder.encodeOrdinals(buffer, data, bitsPerOrd);
-                            } else {
-                                encoder.encode(buffer, data);
-=======
         DISIAccumulator disiAccumulator = null;
         try {
             if (numValues > 0) {
@@ -219,6 +180,9 @@
                             disiAccumulator.addDocId(doc);
                         }
                         final int count = values.docValueCount();
+                        if (docCountConsumer != null) {
+                            docCountConsumer.accept(count);
+                        }
                         for (int i = 0; i < count; ++i) {
                             buffer[bufferSize++] = values.nextValue();
                             if (bufferSize == ES819TSDBDocValuesFormat.NUMERIC_BLOCK_SIZE) {
@@ -229,7 +193,6 @@
                                     encoder.encode(buffer, data);
                                 }
                                 bufferSize = 0;
->>>>>>> b6c9b9b5
                             }
                         }
                     }
@@ -604,7 +567,7 @@
                 String addressDataOutputName = null;
                 try (
                     var addressMetaOutput = new ByteBuffersIndexOutput(addressMetaBuffer, "meta-temp", "meta-temp");
-                    var addressDataOutput = dir.createTempOutput(data.getName(), "address-data", ioContext)
+                    var addressDataOutput = dir.createTempOutput(data.getName(), "address-data", context)
                 ) {
                     addressDataOutputName = addressDataOutput.getName();
                     final DirectMonotonicWriter addressesWriter = DirectMonotonicWriter.getInstance(
@@ -631,7 +594,7 @@
                     meta.writeVInt(DIRECT_MONOTONIC_BLOCK_SHIFT);
                     addressMetaBuffer.copyTo(meta);
                     addressDataOutput.close();
-                    try (var addressDataInput = dir.openInput(addressDataOutput.getName(), ioContext)) {
+                    try (var addressDataInput = dir.openInput(addressDataOutput.getName(), context)) {
                         data.copyBytes(addressDataInput, addressDataInput.length());
                         meta.writeLong(data.getFilePointer() - start);
                     }

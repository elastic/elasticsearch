/*
 * Copyright Elasticsearch B.V. and/or licensed to Elasticsearch B.V. under one
 * or more contributor license agreements. Licensed under the "Elastic License
 * 2.0", the "GNU Affero General Public License v3.0 only", and the "Server Side
 * Public License v 1"; you may not use this file except in compliance with, at
 * your election, the "Elastic License 2.0", the "GNU Affero General Public
 * License v3.0 only", or the "Server Side Public License, v 1".
 */

package org.elasticsearch.index.codec.tsdb.es819;

import org.apache.lucene.codecs.DocValuesConsumer;
import org.apache.lucene.codecs.DocValuesProducer;
import org.apache.lucene.index.SegmentReadState;
import org.apache.lucene.index.SegmentWriteState;
import org.elasticsearch.common.util.FeatureFlag;
import org.elasticsearch.core.SuppressForbidden;
import org.elasticsearch.index.codec.tsdb.BinaryDVCompressionMode;

import java.io.IOException;

/**
 * Evolved from {@link org.elasticsearch.index.codec.tsdb.ES87TSDBDocValuesFormat} and has the following changes:
 * <ul>
 *     <li>Moved numDocsWithField metadata statistic from SortedNumericEntry to NumericEntry. This allows for always summing
 *     numDocsWithField during segment merging, otherwise numDocsWithField needs to be computed for each segment merge per field.</li>
 *     <li>Moved docsWithFieldOffset, docsWithFieldLength, jumpTableEntryCount, denseRankPower metadata properties in the format to be
 *     after values metadata. So that the jump table can be stored after the values, which allows for iterating once over the merged
 *     view of all values. If index sorting is active merging a doc value field requires a merge sort which can be very cpu intensive.
 *     The previous format always has to merge sort a doc values field multiple times, so doing the merge sort just once saves on
 *     cpu resources.</li>
 *     <li>Version 1 adds block-wise compression to binary doc values. Each block contains a variable number of values so that each
 *     block is approximately the same size. To map a given value's index to the block containing the value, there are two parallel
 *     arrays. These contain the starting address for each block, and the starting value index for each block. Additional compression
 *     types may be added by creating a new mode in {@link org.elasticsearch.index.codec.tsdb.BinaryDVCompressionMode}.</li>
 * </ul>
 */
public class ES819TSDBDocValuesFormat extends org.apache.lucene.codecs.DocValuesFormat {

<<<<<<< HEAD
    static final int NUMERIC_BLOCK_SHIFT = 7;  // block size: 128

=======
    public static final boolean BINARY_DV_COMPRESSION_FEATURE_FLAG = new FeatureFlag("binary_dv_compression").isEnabled();

    static final int NUMERIC_BLOCK_SHIFT = 7;
    public static final int NUMERIC_BLOCK_SIZE = 1 << NUMERIC_BLOCK_SHIFT;
    static final int NUMERIC_BLOCK_MASK = NUMERIC_BLOCK_SIZE - 1;
>>>>>>> 3ed487cb
    static final int DIRECT_MONOTONIC_BLOCK_SHIFT = 16;
    static final String CODEC_NAME = "ES819TSDB";
    static final String DATA_CODEC = "ES819TSDBDocValuesData";
    static final String DATA_EXTENSION = "dvd";
    static final String META_CODEC = "ES819TSDBDocValuesMetadata";
    static final String META_EXTENSION = "dvm";
    static final byte NUMERIC = 0;
    static final byte BINARY = 1;
    static final byte SORTED = 2;
    static final byte SORTED_SET = 3;
    static final byte SORTED_NUMERIC = 4;

    static final int VERSION_START = 0;
    static final int VERSION_BINARY_DV_COMPRESSION = 1;
    static final int VERSION_CURRENT = VERSION_BINARY_DV_COMPRESSION;

    static final int TERMS_DICT_BLOCK_LZ4_SHIFT = 6;
    static final int TERMS_DICT_BLOCK_LZ4_SIZE = 1 << TERMS_DICT_BLOCK_LZ4_SHIFT;
    static final int TERMS_DICT_BLOCK_LZ4_MASK = TERMS_DICT_BLOCK_LZ4_SIZE - 1;

    static final int TERMS_DICT_REVERSE_INDEX_SHIFT = 10;
    static final int TERMS_DICT_REVERSE_INDEX_SIZE = 1 << TERMS_DICT_REVERSE_INDEX_SHIFT;
    static final int TERMS_DICT_REVERSE_INDEX_MASK = TERMS_DICT_REVERSE_INDEX_SIZE - 1;

    /**
     * These thresholds determine the size of a compressed binary block. We build a new block if the uncompressed data in the block
     * is 128k, or if the number of values is 1024. These values are a tradeoff between the high compression ratio and decompression
     * speed of large blocks, and the ability to avoid decompressing unneeded values provided by small blocks.
      */
    public static final int BLOCK_BYTES_THRESHOLD = 128 * 1024;
    public static final int BLOCK_COUNT_THRESHOLD = 1024;

    // number of documents in an interval
    private static final int DEFAULT_SKIP_INDEX_INTERVAL_SIZE = 4096;
    // bytes on an interval:
    // * 1 byte : number of levels
    // * 16 bytes: min / max value,
    // * 8 bytes: min / max docID
    // * 4 bytes: number of documents
    private static final long SKIP_INDEX_INTERVAL_BYTES = 29L;
    // number of intervals represented as a shift to create a new level, this is 1 << 3 == 8
    // intervals.
    static final int SKIP_INDEX_LEVEL_SHIFT = 3;
    // max number of levels
    // Increasing this number, it increases how much heap we need at index time.
    // we currently need (1 * 8 * 8 * 8) = 512 accumulators on heap
    static final int SKIP_INDEX_MAX_LEVEL = 4;
    // number of bytes to skip when skipping a level. It does not take into account the
    // current interval that is being read.
    static final long[] SKIP_INDEX_JUMP_LENGTH_PER_LEVEL = new long[SKIP_INDEX_MAX_LEVEL];

    static {
        // Size of the interval minus read bytes (1 byte for level and 4 bytes for maxDocID)
        SKIP_INDEX_JUMP_LENGTH_PER_LEVEL[0] = SKIP_INDEX_INTERVAL_BYTES - 5L;
        for (int level = 1; level < SKIP_INDEX_MAX_LEVEL; level++) {
            // jump from previous level
            SKIP_INDEX_JUMP_LENGTH_PER_LEVEL[level] = SKIP_INDEX_JUMP_LENGTH_PER_LEVEL[level - 1];
            // nodes added by new level
            SKIP_INDEX_JUMP_LENGTH_PER_LEVEL[level] += (1 << (level * SKIP_INDEX_LEVEL_SHIFT)) * SKIP_INDEX_INTERVAL_BYTES;
            // remove the byte levels added in the previous level
            SKIP_INDEX_JUMP_LENGTH_PER_LEVEL[level] -= (1 << ((level - 1) * SKIP_INDEX_LEVEL_SHIFT));
        }
    }

    // Default for escape hatch:
    static final boolean OPTIMIZED_MERGE_ENABLE_DEFAULT;
    static final String OPTIMIZED_MERGE_ENABLED_NAME = ES819TSDBDocValuesConsumer.class.getName() + ".enableOptimizedMerge";

    static {
        OPTIMIZED_MERGE_ENABLE_DEFAULT = getOptimizedMergeEnabledDefault();
    }

    @SuppressForbidden(
        reason = "TODO Deprecate any lenient usage of Boolean#parseBoolean https://github.com/elastic/elasticsearch/issues/128993"
    )
    private static boolean getOptimizedMergeEnabledDefault() {
        return Boolean.parseBoolean(System.getProperty(OPTIMIZED_MERGE_ENABLED_NAME, Boolean.TRUE.toString()));
    }

    /**
     * The default minimum number of documents per ordinal required to use ordinal range encoding.
     * If the average number of documents per ordinal is below this threshold, it is more efficient to encode doc values in blocks.
     * A much smaller value may be used in tests to exercise ordinal range encoding more frequently.
     */
    public static final int ORDINAL_RANGE_ENCODING_MIN_DOC_PER_ORDINAL = 512;

    /**
     * The block shift used in DirectMonotonicWriter when encoding the start docs of each ordinal with ordinal range encoding.
     */
    public static final int ORDINAL_RANGE_ENCODING_BLOCK_SHIFT = 12;

    final int skipIndexIntervalSize;
    final int minDocsPerOrdinalForRangeEncoding;
    final boolean enableOptimizedMerge;
    final BinaryDVCompressionMode binaryDVCompressionMode;
    final boolean enablePerBlockCompression;

    /** Default constructor. */
    public ES819TSDBDocValuesFormat() {
<<<<<<< HEAD
        this(CODEC_NAME);
    }

    protected ES819TSDBDocValuesFormat(String name) {
        this(name, DEFAULT_SKIP_INDEX_INTERVAL_SIZE, ORDINAL_RANGE_ENCODING_MIN_DOC_PER_ORDINAL, OPTIMIZED_MERGE_ENABLE_DEFAULT);
    }

    /** Doc values fields format with specified skipIndexIntervalSize. */
    public ES819TSDBDocValuesFormat(int skipIndexIntervalSize, int minDocsPerOrdinalForRangeEncoding, boolean enableOptimizedMerge) {
        this(CODEC_NAME, skipIndexIntervalSize, minDocsPerOrdinalForRangeEncoding, enableOptimizedMerge);
    }

    protected ES819TSDBDocValuesFormat(
        String name,
        int skipIndexIntervalSize,
        int minDocsPerOrdinalForRangeEncoding,
        boolean enableOptimizedMerge
    ) {
        super(name);
=======
        this(
            DEFAULT_SKIP_INDEX_INTERVAL_SIZE,
            ORDINAL_RANGE_ENCODING_MIN_DOC_PER_ORDINAL,
            OPTIMIZED_MERGE_ENABLE_DEFAULT,
            BINARY_DV_COMPRESSION_FEATURE_FLAG ? BinaryDVCompressionMode.COMPRESSED_ZSTD_LEVEL_1 : BinaryDVCompressionMode.NO_COMPRESS,
            true
        );
    }

    public ES819TSDBDocValuesFormat(BinaryDVCompressionMode binaryDVCompressionMode) {
        this(
            DEFAULT_SKIP_INDEX_INTERVAL_SIZE,
            ORDINAL_RANGE_ENCODING_MIN_DOC_PER_ORDINAL,
            OPTIMIZED_MERGE_ENABLE_DEFAULT,
            binaryDVCompressionMode,
            true
        );
    }

    public ES819TSDBDocValuesFormat(BinaryDVCompressionMode binaryDVCompressionMode, boolean enablePerBlockCompression) {
        this(
            DEFAULT_SKIP_INDEX_INTERVAL_SIZE,
            ORDINAL_RANGE_ENCODING_MIN_DOC_PER_ORDINAL,
            OPTIMIZED_MERGE_ENABLE_DEFAULT,
            binaryDVCompressionMode,
            enablePerBlockCompression
        );
    }

    /** Doc values fields format with specified skipIndexIntervalSize. */
    public ES819TSDBDocValuesFormat(
        int skipIndexIntervalSize,
        int minDocsPerOrdinalForRangeEncoding,
        boolean enableOptimizedMerge,
        BinaryDVCompressionMode binaryDVCompressionMode,
        final boolean enablePerBlockCompression
    ) {
        super(CODEC_NAME);
>>>>>>> 3ed487cb
        if (skipIndexIntervalSize < 2) {
            throw new IllegalArgumentException("skipIndexIntervalSize must be > 1, got [" + skipIndexIntervalSize + "]");
        }
        this.skipIndexIntervalSize = skipIndexIntervalSize;
        this.minDocsPerOrdinalForRangeEncoding = minDocsPerOrdinalForRangeEncoding;
        this.enableOptimizedMerge = enableOptimizedMerge;
        this.binaryDVCompressionMode = binaryDVCompressionMode;
        this.enablePerBlockCompression = enablePerBlockCompression;
    }

    @Override
    public DocValuesConsumer fieldsConsumer(SegmentWriteState state) throws IOException {
        return new ES819TSDBDocValuesConsumer(
            binaryDVCompressionMode,
            enablePerBlockCompression,
            state,
            skipIndexIntervalSize,
            minDocsPerOrdinalForRangeEncoding,
            enableOptimizedMerge,
            DATA_CODEC,
            DATA_EXTENSION,
            META_CODEC,
            META_EXTENSION,
            NUMERIC_BLOCK_SHIFT
        );
    }

    @Override
    public DocValuesProducer fieldsProducer(SegmentReadState state) throws IOException {
        return new ES819TSDBDocValuesProducer(state, DATA_CODEC, DATA_EXTENSION, META_CODEC, META_EXTENSION, NUMERIC_BLOCK_SHIFT);
    }
}<|MERGE_RESOLUTION|>--- conflicted
+++ resolved
@@ -37,16 +37,9 @@
  */
 public class ES819TSDBDocValuesFormat extends org.apache.lucene.codecs.DocValuesFormat {
 
-<<<<<<< HEAD
-    static final int NUMERIC_BLOCK_SHIFT = 7;  // block size: 128
-
-=======
     public static final boolean BINARY_DV_COMPRESSION_FEATURE_FLAG = new FeatureFlag("binary_dv_compression").isEnabled();
 
     static final int NUMERIC_BLOCK_SHIFT = 7;
-    public static final int NUMERIC_BLOCK_SIZE = 1 << NUMERIC_BLOCK_SHIFT;
-    static final int NUMERIC_BLOCK_MASK = NUMERIC_BLOCK_SIZE - 1;
->>>>>>> 3ed487cb
     static final int DIRECT_MONOTONIC_BLOCK_SHIFT = 16;
     static final String CODEC_NAME = "ES819TSDB";
     static final String DATA_CODEC = "ES819TSDBDocValuesData";
@@ -146,66 +139,12 @@
 
     /** Default constructor. */
     public ES819TSDBDocValuesFormat() {
-<<<<<<< HEAD
-        this(CODEC_NAME);
-    }
-
-    protected ES819TSDBDocValuesFormat(String name) {
-        this(name, DEFAULT_SKIP_INDEX_INTERVAL_SIZE, ORDINAL_RANGE_ENCODING_MIN_DOC_PER_ORDINAL, OPTIMIZED_MERGE_ENABLE_DEFAULT);
+        this(DEFAULT_SKIP_INDEX_INTERVAL_SIZE, ORDINAL_RANGE_ENCODING_MIN_DOC_PER_ORDINAL, OPTIMIZED_MERGE_ENABLE_DEFAULT);
     }
 
     /** Doc values fields format with specified skipIndexIntervalSize. */
     public ES819TSDBDocValuesFormat(int skipIndexIntervalSize, int minDocsPerOrdinalForRangeEncoding, boolean enableOptimizedMerge) {
-        this(CODEC_NAME, skipIndexIntervalSize, minDocsPerOrdinalForRangeEncoding, enableOptimizedMerge);
-    }
-
-    protected ES819TSDBDocValuesFormat(
-        String name,
-        int skipIndexIntervalSize,
-        int minDocsPerOrdinalForRangeEncoding,
-        boolean enableOptimizedMerge
-    ) {
-        super(name);
-=======
-        this(
-            DEFAULT_SKIP_INDEX_INTERVAL_SIZE,
-            ORDINAL_RANGE_ENCODING_MIN_DOC_PER_ORDINAL,
-            OPTIMIZED_MERGE_ENABLE_DEFAULT,
-            BINARY_DV_COMPRESSION_FEATURE_FLAG ? BinaryDVCompressionMode.COMPRESSED_ZSTD_LEVEL_1 : BinaryDVCompressionMode.NO_COMPRESS,
-            true
-        );
-    }
-
-    public ES819TSDBDocValuesFormat(BinaryDVCompressionMode binaryDVCompressionMode) {
-        this(
-            DEFAULT_SKIP_INDEX_INTERVAL_SIZE,
-            ORDINAL_RANGE_ENCODING_MIN_DOC_PER_ORDINAL,
-            OPTIMIZED_MERGE_ENABLE_DEFAULT,
-            binaryDVCompressionMode,
-            true
-        );
-    }
-
-    public ES819TSDBDocValuesFormat(BinaryDVCompressionMode binaryDVCompressionMode, boolean enablePerBlockCompression) {
-        this(
-            DEFAULT_SKIP_INDEX_INTERVAL_SIZE,
-            ORDINAL_RANGE_ENCODING_MIN_DOC_PER_ORDINAL,
-            OPTIMIZED_MERGE_ENABLE_DEFAULT,
-            binaryDVCompressionMode,
-            enablePerBlockCompression
-        );
-    }
-
-    /** Doc values fields format with specified skipIndexIntervalSize. */
-    public ES819TSDBDocValuesFormat(
-        int skipIndexIntervalSize,
-        int minDocsPerOrdinalForRangeEncoding,
-        boolean enableOptimizedMerge,
-        BinaryDVCompressionMode binaryDVCompressionMode,
-        final boolean enablePerBlockCompression
-    ) {
         super(CODEC_NAME);
->>>>>>> 3ed487cb
         if (skipIndexIntervalSize < 2) {
             throw new IllegalArgumentException("skipIndexIntervalSize must be > 1, got [" + skipIndexIntervalSize + "]");
         }

/*
 * Copyright Elasticsearch B.V. and/or licensed to Elasticsearch B.V. under one
 * or more contributor license agreements. Licensed under the "Elastic License
 * 2.0", the "GNU Affero General Public License v3.0 only", and the "Server Side
 * Public License v 1"; you may not use this file except in compliance with, at
 * your election, the "Elastic License 2.0", the "GNU Affero General Public
 * License v3.0 only", or the "Server Side Public License, v 1".
 */

package org.elasticsearch.index.codec.tsdb.es819;

import org.apache.lucene.codecs.DocValuesConsumer;
import org.apache.lucene.codecs.DocValuesProducer;
import org.apache.lucene.index.SegmentReadState;
import org.apache.lucene.index.SegmentWriteState;
import org.elasticsearch.core.SuppressForbidden;
import org.elasticsearch.index.codec.tsdb.BinaryDVCompressionMode;

import java.io.IOException;

/**
 * Evolved from {@link org.elasticsearch.index.codec.tsdb.ES87TSDBDocValuesFormat} and has the following changes:
 * <ul>
 *     <li>Moved numDocsWithField metadata statistic from SortedNumericEntry to NumericEntry. This allows for always summing
 *     numDocsWithField during segment merging, otherwise numDocsWithField needs to be computed for each segment merge per field.</li>
 *     <li>Moved docsWithFieldOffset, docsWithFieldLength, jumpTableEntryCount, denseRankPower metadata properties in the format to be
 *     after values metadata. So that the jump table can be stored after the values, which allows for iterating once over the merged
 *     view of all values. If index sorting is active merging a doc value field requires a merge sort which can be very cpu intensive.
 *     The previous format always has to merge sort a doc values field multiple times, so doing the merge sort just once saves on
 *     cpu resources.</li>
 *     <li>Version 1 adds block-wise compression to binary doc values. Each block contains a variable number of values so that each
 *     block is approximately the same size. To map a given value's index to the block containing the value, there are two parallel
 *     arrays. These contain the starting address for each block, and the starting value index for each block. Additional compression
 *     types may be added by creating a new mode in {@link org.elasticsearch.index.codec.tsdb.BinaryDVCompressionMode}.</li>
 * </ul>
 */
public class ES819TSDBDocValuesFormat extends org.apache.lucene.codecs.DocValuesFormat {

    static final int NUMERIC_BLOCK_SHIFT = 7;
    public static final int NUMERIC_BLOCK_SIZE = 1 << NUMERIC_BLOCK_SHIFT;
    static final int NUMERIC_BLOCK_MASK = NUMERIC_BLOCK_SIZE - 1;
    static final int DIRECT_MONOTONIC_BLOCK_SHIFT = 16;
    static final String CODEC_NAME = "ES819TSDB";
    static final String DATA_CODEC = "ES819TSDBDocValuesData";
    static final String DATA_EXTENSION = "dvd";
    static final String META_CODEC = "ES819TSDBDocValuesMetadata";
    static final String META_EXTENSION = "dvm";
    static final byte NUMERIC = 0;
    static final byte BINARY = 1;
    static final byte SORTED = 2;
    static final byte SORTED_SET = 3;
    static final byte SORTED_NUMERIC = 4;

    static final int VERSION_START = 0;
    static final int VERSION_BINARY_DV_COMPRESSION = 1;
    static final int VERSION_CURRENT = VERSION_BINARY_DV_COMPRESSION;

    static final int TERMS_DICT_BLOCK_LZ4_SHIFT = 6;
    static final int TERMS_DICT_BLOCK_LZ4_SIZE = 1 << TERMS_DICT_BLOCK_LZ4_SHIFT;
    static final int TERMS_DICT_BLOCK_LZ4_MASK = TERMS_DICT_BLOCK_LZ4_SIZE - 1;

    static final int TERMS_DICT_REVERSE_INDEX_SHIFT = 10;
    static final int TERMS_DICT_REVERSE_INDEX_SIZE = 1 << TERMS_DICT_REVERSE_INDEX_SHIFT;
    static final int TERMS_DICT_REVERSE_INDEX_MASK = TERMS_DICT_REVERSE_INDEX_SIZE - 1;

    public static final int MIN_BLOCK_SIZE_BYTES = 256 * 1024;

    // number of documents in an interval
    private static final int DEFAULT_SKIP_INDEX_INTERVAL_SIZE = 4096;
    // bytes on an interval:
    // * 1 byte : number of levels
    // * 16 bytes: min / max value,
    // * 8 bytes: min / max docID
    // * 4 bytes: number of documents
    private static final long SKIP_INDEX_INTERVAL_BYTES = 29L;
    // number of intervals represented as a shift to create a new level, this is 1 << 3 == 8
    // intervals.
    static final int SKIP_INDEX_LEVEL_SHIFT = 3;
    // max number of levels
    // Increasing this number, it increases how much heap we need at index time.
    // we currently need (1 * 8 * 8 * 8) = 512 accumulators on heap
    static final int SKIP_INDEX_MAX_LEVEL = 4;
    // number of bytes to skip when skipping a level. It does not take into account the
    // current interval that is being read.
    static final long[] SKIP_INDEX_JUMP_LENGTH_PER_LEVEL = new long[SKIP_INDEX_MAX_LEVEL];

    static {
        // Size of the interval minus read bytes (1 byte for level and 4 bytes for maxDocID)
        SKIP_INDEX_JUMP_LENGTH_PER_LEVEL[0] = SKIP_INDEX_INTERVAL_BYTES - 5L;
        for (int level = 1; level < SKIP_INDEX_MAX_LEVEL; level++) {
            // jump from previous level
            SKIP_INDEX_JUMP_LENGTH_PER_LEVEL[level] = SKIP_INDEX_JUMP_LENGTH_PER_LEVEL[level - 1];
            // nodes added by new level
            SKIP_INDEX_JUMP_LENGTH_PER_LEVEL[level] += (1 << (level * SKIP_INDEX_LEVEL_SHIFT)) * SKIP_INDEX_INTERVAL_BYTES;
            // remove the byte levels added in the previous level
            SKIP_INDEX_JUMP_LENGTH_PER_LEVEL[level] -= (1 << ((level - 1) * SKIP_INDEX_LEVEL_SHIFT));
        }
    }

    // Default for escape hatch:
    static final boolean OPTIMIZED_MERGE_ENABLE_DEFAULT;
    static final String OPTIMIZED_MERGE_ENABLED_NAME = ES819TSDBDocValuesConsumer.class.getName() + ".enableOptimizedMerge";

    static {
        OPTIMIZED_MERGE_ENABLE_DEFAULT = getOptimizedMergeEnabledDefault();
    }

    @SuppressForbidden(
        reason = "TODO Deprecate any lenient usage of Boolean#parseBoolean https://github.com/elastic/elasticsearch/issues/128993"
    )
    private static boolean getOptimizedMergeEnabledDefault() {
        return Boolean.parseBoolean(System.getProperty(OPTIMIZED_MERGE_ENABLED_NAME, Boolean.TRUE.toString()));
    }

    /**
     * The default minimum number of documents per ordinal required to use ordinal range encoding.
     * If the average number of documents per ordinal is below this threshold, it is more efficient to encode doc values in blocks.
     * A much smaller value may be used in tests to exercise ordinal range encoding more frequently.
     */
    public static final int ORDINAL_RANGE_ENCODING_MIN_DOC_PER_ORDINAL = 512;

    /**
     * The block shift used in DirectMonotonicWriter when encoding the start docs of each ordinal with ordinal range encoding.
     */
    public static final int ORDINAL_RANGE_ENCODING_BLOCK_SHIFT = 12;

    final int skipIndexIntervalSize;
    final int minDocsPerOrdinalForRangeEncoding;
<<<<<<< HEAD
    private final boolean enableOptimizedMerge;
    final BinaryDVCompressionMode binaryDVCompressionMode;
=======
    final boolean enableOptimizedMerge;
>>>>>>> 490a2d52

    /** Default constructor. */
    public ES819TSDBDocValuesFormat() {
        this(
            DEFAULT_SKIP_INDEX_INTERVAL_SIZE,
            ORDINAL_RANGE_ENCODING_MIN_DOC_PER_ORDINAL,
            OPTIMIZED_MERGE_ENABLE_DEFAULT,
            BinaryDVCompressionMode.COMPRESSED_ZSTD_LEVEL_1
        );
    }

    public ES819TSDBDocValuesFormat(BinaryDVCompressionMode binaryDVCompressionMode) {
        this(
            DEFAULT_SKIP_INDEX_INTERVAL_SIZE,
            ORDINAL_RANGE_ENCODING_MIN_DOC_PER_ORDINAL,
            OPTIMIZED_MERGE_ENABLE_DEFAULT,
            binaryDVCompressionMode
        );
    }

    /** Doc values fields format with specified skipIndexIntervalSize. */
    public ES819TSDBDocValuesFormat(
        int skipIndexIntervalSize,
        int minDocsPerOrdinalForRangeEncoding,
        boolean enableOptimizedMerge,
        BinaryDVCompressionMode binaryDVCompressionMode
    ) {
        super(CODEC_NAME);
        if (skipIndexIntervalSize < 2) {
            throw new IllegalArgumentException("skipIndexIntervalSize must be > 1, got [" + skipIndexIntervalSize + "]");
        }
        this.skipIndexIntervalSize = skipIndexIntervalSize;
        this.minDocsPerOrdinalForRangeEncoding = minDocsPerOrdinalForRangeEncoding;
        this.enableOptimizedMerge = enableOptimizedMerge;
        this.binaryDVCompressionMode = binaryDVCompressionMode;
    }

    @Override
    public DocValuesConsumer fieldsConsumer(SegmentWriteState state) throws IOException {
        return new ES819TSDBDocValuesConsumer(
            binaryDVCompressionMode,
            state,
            skipIndexIntervalSize,
            minDocsPerOrdinalForRangeEncoding,
            enableOptimizedMerge,
            DATA_CODEC,
            DATA_EXTENSION,
            META_CODEC,
            META_EXTENSION
        );
    }

    @Override
    public DocValuesProducer fieldsProducer(SegmentReadState state) throws IOException {
        return new ES819TSDBDocValuesProducer(state, DATA_CODEC, DATA_EXTENSION, META_CODEC, META_EXTENSION);
    }
}<|MERGE_RESOLUTION|>--- conflicted
+++ resolved
@@ -126,12 +126,8 @@
 
     final int skipIndexIntervalSize;
     final int minDocsPerOrdinalForRangeEncoding;
-<<<<<<< HEAD
-    private final boolean enableOptimizedMerge;
+    final boolean enableOptimizedMerge;
     final BinaryDVCompressionMode binaryDVCompressionMode;
-=======
-    final boolean enableOptimizedMerge;
->>>>>>> 490a2d52
 
     /** Default constructor. */
     public ES819TSDBDocValuesFormat() {

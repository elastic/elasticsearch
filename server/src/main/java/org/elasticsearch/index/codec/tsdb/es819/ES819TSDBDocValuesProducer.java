--- conflicted
+++ resolved
@@ -320,7 +320,6 @@
         }
     }
 
-<<<<<<< HEAD
     private BinaryDocValues getCompressedBinary(BinaryEntry entry) throws IOException {
         if (entry.docsWithFieldOffset == -1) {
             // dense
@@ -482,10 +481,7 @@
         }
     }
 
-    private abstract static class DenseBinaryDocValues extends BinaryDocValues {
-=======
     abstract static class DenseBinaryDocValues extends BinaryDocValues implements BlockLoader.OptionalColumnAtATimeReader {
->>>>>>> 52d4015d
 
         final int maxDoc;
         int doc = -1;
@@ -526,6 +522,19 @@
         @Override
         public int docIDRunEnd() throws IOException {
             return maxDoc;
+        }
+
+        @Override
+        @Nullable
+        public BlockLoader.Block tryRead(
+            BlockLoader.BlockFactory factory,
+            BlockLoader.Docs docs,
+            int offset,
+            boolean nullsFiltered,
+            BlockDocValuesReader.ToDouble toDouble,
+            boolean toInt
+        ) throws IOException {
+            return null;
         }
     }
 

--- conflicted
+++ resolved
@@ -16,32 +16,19 @@
     private final float[][] cachedCentroids;
     private final int[][] assignmentsByCluster;
 
-<<<<<<< HEAD
-    private CentroidAssignments(int numParentCentroids, int numCentroids, float[][] cachedCentroids, IntArrayList[] assignmentsByCluster) {
+    private CentroidAssignments(int numParentCentroids, int numCentroids, float[][] cachedCentroids, int[][] assignmentsByCluster) {
         this.numParentCentroids = numParentCentroids;
-=======
-    private CentroidAssignments(int numCentroids, float[][] cachedCentroids, int[][] assignmentsByCluster) {
->>>>>>> 4790cf4c
         this.numCentroids = numCentroids;
         this.cachedCentroids = cachedCentroids;
         this.assignmentsByCluster = assignmentsByCluster;
     }
 
-<<<<<<< HEAD
-    CentroidAssignments(int numParentCentroids, float[][] centroids, IntArrayList[] assignmentsByCluster) {
+    CentroidAssignments(int numParentCentroids, float[][] centroids, int[][] assignmentsByCluster) {
         this(numParentCentroids, centroids.length, centroids, assignmentsByCluster);
     }
 
-    CentroidAssignments(int numParentCentroids, int numCentroids, IntArrayList[] assignmentsByCluster) {
+    CentroidAssignments(int numParentCentroids, int numCentroids, int[][] assignmentsByCluster) {
         this(numParentCentroids, numCentroids, null, assignmentsByCluster);
-=======
-    CentroidAssignments(float[][] centroids, int[][] assignmentsByCluster) {
-        this(centroids.length, centroids, assignmentsByCluster);
-    }
-
-    CentroidAssignments(int numCentroids, int[][] assignmentsByCluster) {
-        this(numCentroids, null, assignmentsByCluster);
->>>>>>> 4790cf4c
     }
 
     public int numCentroids() {

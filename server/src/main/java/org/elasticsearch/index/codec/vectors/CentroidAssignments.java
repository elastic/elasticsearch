--- conflicted
+++ resolved
@@ -9,49 +9,10 @@
 
 package org.elasticsearch.index.codec.vectors;
 
-<<<<<<< HEAD
-final class CentroidAssignments {
-
-    private final int numParentCentroids;
-    private final int numCentroids;
-    private final float[][] cachedCentroids;
-    private final int[][] assignmentsByCluster;
-
-    private CentroidAssignments(int numParentCentroids, int numCentroids, float[][] cachedCentroids, int[][] assignmentsByCluster) {
-        this.numParentCentroids = numParentCentroids;
-        this.numCentroids = numCentroids;
-        this.cachedCentroids = cachedCentroids;
-        this.assignmentsByCluster = assignmentsByCluster;
-    }
+record CentroidAssignments(int numParentCentroids, int numCentroids, float[][] centroids, int[][] assignmentsByCluster) {
 
     CentroidAssignments(int numParentCentroids, float[][] centroids, int[][] assignmentsByCluster) {
         this(numParentCentroids, centroids.length, centroids, assignmentsByCluster);
-    }
-
-    CentroidAssignments(int numParentCentroids, int numCentroids, int[][] assignmentsByCluster) {
-        this(numParentCentroids, numCentroids, null, assignmentsByCluster);
-    }
-
-    public int numCentroids() {
-        return numCentroids;
-    }
-
-    public int numParentCentroids() {
-        return numParentCentroids;
-    }
-
-    public float[][] cachedCentroids() {
-        return cachedCentroids;
-    }
-
-    public int[][] assignmentsByCluster() {
-        return assignmentsByCluster;
-=======
-record CentroidAssignments(int numCentroids, float[][] centroids, int[][] assignmentsByCluster) {
-
-    CentroidAssignments(float[][] centroids, int[][] assignmentsByCluster) {
-        this(centroids.length, centroids, assignmentsByCluster);
         assert centroids.length == assignmentsByCluster.length;
->>>>>>> 02b2f5eb
     }
 }
--- conflicted
+++ resolved
@@ -321,10 +321,11 @@
         final float[] correctionsAdd = new float[BULK_SIZE];
         final int[] docIdsScratch;
 
-        int totalVectors;
+        int vectors;
         boolean quantized = false;
         float centroidDp;
         final float[] centroid;
+        long slicePos;
         OptimizedScalarQuantizer.QuantizationResult queryCorrections;
         DocIdsWriter docIdsWriter = new DocIdsWriter();
 
@@ -366,9 +367,12 @@
             indexInput.seek(offset);
             indexInput.readFloats(centroid, 0, centroid.length);
             centroidDp = Float.intBitsToFloat(indexInput.readInt());
-            totalVectors = indexInput.readVInt();
-
-            return totalVectors;
+            vectors = indexInput.readVInt();
+            // read the doc ids
+            assert vectors <= docIdsScratch.length;
+            docIdsWriter.readInts(indexInput, vectors, docIdsScratch);
+            slicePos = indexInput.getFilePointer();
+            return vectors;
         }
 
         private float scoreIndividually(int offset) throws IOException {
@@ -377,13 +381,13 @@
             for (int j = 0; j < BULK_SIZE; j++) {
                 int doc = docIdsScratch[j + offset];
                 if (doc != -1) {
+                    indexInput.seek(slicePos + (offset * quantizedByteLength) + (j * quantizedVectorByteSize));
                     float qcDist = osqVectorsScorer.quantizeScore(quantizedQueryScratch);
                     scores[j] = qcDist;
-                } else {
-                    indexInput.skipBytes(quantizedVectorByteSize);
                 }
             }
             // read in all corrections
+            indexInput.seek(slicePos + (offset * quantizedByteLength) + (BULK_SIZE * quantizedVectorByteSize));
             indexInput.readFloats(correctionsLower, 0, BULK_SIZE);
             indexInput.readFloats(correctionsUpper, 0, BULK_SIZE);
             for (int j = 0; j < BULK_SIZE; j++) {
@@ -438,39 +442,11 @@
 
         @Override
         public int visit(KnnCollector knnCollector) throws IOException {
-            byte postingListType = indexInput.readByte();
-            if (postingListType == DefaultIVFVectorsWriter.SINGLE_BLOCK_POSTING_LIST) {
-                return singleBlockVisit(knnCollector, totalVectors);
-            } else {
-                assert postingListType == DefaultIVFVectorsWriter.MULTI_BLOCK_POSTING_LIST;
-                final int numBlocks = indexInput.readVInt();
-                int scoredDocs = 0;
-                for (int i = 0; i < numBlocks; i++) {
-                    final int numVectors = indexInput.readVInt();
-                    scoredDocs += singleBlockVisit(knnCollector, numVectors);
-                }
-                return scoredDocs;
-            }
-        }
-
-        private int singleBlockVisit(KnnCollector knnCollector, int numVectors) throws IOException {
-            assert numVectors <= docIdsScratch.length : "numVectors: " + numVectors + ", docIdsScratch.length: " + docIdsScratch.length;
-            docIdsWriter.readInts(indexInput, numVectors, docIdsScratch);
             // block processing
             int scoredDocs = 0;
-            int limit = numVectors - BULK_SIZE + 1;
+            int limit = vectors - BULK_SIZE + 1;
             int i = 0;
             for (; i < limit; i += BULK_SIZE) {
-<<<<<<< HEAD
-                int docsToScore = BULK_SIZE - filterDocs(docIdsScratch, i, needsScoring);
-                if (docsToScore == 0) {
-                    indexInput.skipBytes(BULK_SIZE * quantizedByteLength);
-                    continue;
-                }
-                quantizeQueryIfNecessary();
-                float maxScore;
-                if (docsToScore < BULK_SIZE / 2) {
-=======
                 final int docsToBulkScore = docToBulkScore(docIdsScratch, i, needsScoring);
                 if (docsToBulkScore == 0) {
                     continue;
@@ -479,7 +455,6 @@
                 indexInput.seek(slicePos + i * quantizedByteLength);
                 final float maxScore;
                 if (docsToBulkScore < BULK_SIZE / 2) {
->>>>>>> cd0e4aea
                     maxScore = scoreIndividually(i);
                 } else {
                     maxScore = osqVectorsScorer.scoreBulk(
@@ -499,10 +474,11 @@
                 scoredDocs += docsToBulkScore;
             }
             // process tail
-            for (; i < numVectors; i++) {
+            for (; i < vectors; i++) {
                 int doc = docIdsScratch[i];
                 if (needsScoring.test(doc)) {
                     quantizeQueryIfNecessary();
+                    indexInput.seek(slicePos + i * quantizedByteLength);
                     float qcDist = osqVectorsScorer.quantizeScore(quantizedQueryScratch);
                     indexInput.readFloats(correctiveValues, 0, 3);
                     final int quantizedComponentSum = Short.toUnsignedInt(indexInput.readShort());
@@ -521,8 +497,6 @@
                     );
                     scoredDocs++;
                     knnCollector.collect(doc, score);
-                } else {
-                    indexInput.skipBytes(quantizedByteLength);
                 }
             }
             if (scoredDocs > 0) {

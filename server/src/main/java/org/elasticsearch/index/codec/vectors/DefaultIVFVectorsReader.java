/*
 * Copyright Elasticsearch B.V. and/or licensed to Elasticsearch B.V. under one
 * or more contributor license agreements. Licensed under the "Elastic License
 * 2.0", the "GNU Affero General Public License v3.0 only", and the "Server Side
 * Public License v 1"; you may not use this file except in compliance with, at
 * your election, the "Elastic License 2.0", the "GNU Affero General Public
 * License v3.0 only", or the "Server Side Public License, v 1".
 */

package org.elasticsearch.index.codec.vectors;

import org.apache.lucene.codecs.hnsw.FlatVectorsReader;
import org.apache.lucene.index.FieldInfo;
import org.apache.lucene.index.SegmentReadState;
import org.apache.lucene.index.VectorSimilarityFunction;
import org.apache.lucene.search.KnnCollector;
import org.apache.lucene.store.IndexInput;
import org.apache.lucene.util.ArrayUtil;
import org.apache.lucene.util.GroupVIntUtil;
import org.apache.lucene.util.VectorUtil;
import org.apache.lucene.util.hnsw.NeighborQueue;
import org.elasticsearch.index.codec.vectors.reflect.OffHeapStats;
import org.elasticsearch.simdvec.ES91Int4VectorsScorer;
import org.elasticsearch.simdvec.ES91OSQVectorsScorer;
import org.elasticsearch.simdvec.ESVectorUtil;

import java.io.IOException;
import java.util.Map;
import java.util.function.IntPredicate;

import static org.apache.lucene.codecs.lucene102.Lucene102BinaryQuantizedVectorsFormat.QUERY_BITS;
import static org.apache.lucene.index.VectorSimilarityFunction.COSINE;
import static org.apache.lucene.index.VectorSimilarityFunction.EUCLIDEAN;
import static org.apache.lucene.index.VectorSimilarityFunction.MAXIMUM_INNER_PRODUCT;
import static org.elasticsearch.index.codec.vectors.BQSpaceUtils.transposeHalfByte;
import static org.elasticsearch.index.codec.vectors.BQVectorUtils.discretize;
import static org.elasticsearch.index.codec.vectors.OptimizedScalarQuantizer.DEFAULT_LAMBDA;
import static org.elasticsearch.simdvec.ES91OSQVectorsScorer.BULK_SIZE;

/**
 * Default implementation of {@link IVFVectorsReader}. It scores the posting lists centroids using
 * brute force and then scores the top ones using the posting list.
 */
public class DefaultIVFVectorsReader extends IVFVectorsReader implements OffHeapStats {
    private static final float FOUR_BIT_SCALE = 1f / ((1 << 4) - 1);

    public DefaultIVFVectorsReader(SegmentReadState state, FlatVectorsReader rawVectorsReader) throws IOException {
        super(state, rawVectorsReader);
    }

    @Override
    CentroidQueryScorer getCentroidScorer(FieldInfo fieldInfo, int numCentroids, IndexInput centroids, float[] targetQuery)
        throws IOException {
        final FieldEntry fieldEntry = fields.get(fieldInfo.number);
        final float globalCentroidDp = fieldEntry.globalCentroidDp();
        final OptimizedScalarQuantizer scalarQuantizer = new OptimizedScalarQuantizer(fieldInfo.getVectorSimilarityFunction());
        final int[] scratch = new int[targetQuery.length];
        final OptimizedScalarQuantizer.QuantizationResult queryParams = scalarQuantizer.scalarQuantize(
            ArrayUtil.copyArray(targetQuery),
            scratch,
            (byte) 4,
            fieldEntry.globalCentroid()
        );
        final byte[] quantized = new byte[targetQuery.length];
        for (int i = 0; i < quantized.length; i++) {
            quantized[i] = (byte) scratch[i];
        }
        final ES91Int4VectorsScorer scorer = ESVectorUtil.getES91Int4VectorsScorer(centroids, fieldInfo.getVectorDimension());
        return new CentroidQueryScorer() {
            int currentCentroid = -1;
            long postingListOffset;
            private final float[] centroidCorrectiveValues = new float[3];
            private final long quantizeCentroidsLength = (long) numCentroids * (fieldInfo.getVectorDimension() + 3 * Float.BYTES
                + Short.BYTES);

            @Override
            public int size() {
                return numCentroids;
            }

            @Override
            public long postingListOffset(int centroidOrdinal) throws IOException {
                if (centroidOrdinal != currentCentroid) {
                    centroids.seek(quantizeCentroidsLength + (long) Long.BYTES * centroidOrdinal);
                    postingListOffset = centroids.readLong();
                    currentCentroid = centroidOrdinal;
                }
                return postingListOffset;
            }

            public void bulkScore(NeighborQueue queue) throws IOException {
                // TODO: bulk score centroids like we do with posting lists
                centroids.seek(0L);
                for (int i = 0; i < numCentroids; i++) {
                    queue.add(i, score());
                }
            }

            private float score() throws IOException {
                final float qcDist = scorer.int4DotProduct(quantized);
                centroids.readFloats(centroidCorrectiveValues, 0, 3);
                final int quantizedCentroidComponentSum = Short.toUnsignedInt(centroids.readShort());
                return int4QuantizedScore(
                    qcDist,
                    queryParams,
                    fieldInfo.getVectorDimension(),
                    centroidCorrectiveValues,
                    quantizedCentroidComponentSum,
                    globalCentroidDp,
                    fieldInfo.getVectorSimilarityFunction()
                );
            }

            // TODO can we do this in off-heap blocks?
            private float int4QuantizedScore(
                float qcDist,
                OptimizedScalarQuantizer.QuantizationResult queryCorrections,
                int dims,
                float[] targetCorrections,
                int targetComponentSum,
                float centroidDp,
                VectorSimilarityFunction similarityFunction
            ) {
                float ax = targetCorrections[0];
                // Here we assume `lx` is simply bit vectors, so the scaling isn't necessary
                float lx = (targetCorrections[1] - ax) * FOUR_BIT_SCALE;
                float ay = queryCorrections.lowerInterval();
                float ly = (queryCorrections.upperInterval() - ay) * FOUR_BIT_SCALE;
                float y1 = queryCorrections.quantizedComponentSum();
                float score = ax * ay * dims + ay * lx * (float) targetComponentSum + ax * ly * y1 + lx * ly * qcDist;
                if (similarityFunction == EUCLIDEAN) {
                    score = queryCorrections.additionalCorrection() + targetCorrections[2] - 2 * score;
                    return Math.max(1 / (1f + score), 0);
                } else {
                    // For cosine and max inner product, we need to apply the additional correction, which is
                    // assumed to be the non-centered dot-product between the vector and the centroid
                    score += queryCorrections.additionalCorrection() + targetCorrections[2] - centroidDp;
                    if (similarityFunction == MAXIMUM_INNER_PRODUCT) {
                        return VectorUtil.scaleMaxInnerProductScore(score);
                    }
                    return Math.max((1f + score) / 2f, 0);
                }
            }
        };
    }

    @Override
    NeighborQueue scorePostingLists(FieldInfo fieldInfo, KnnCollector knnCollector, CentroidQueryScorer centroidQueryScorer, int nProbe)
        throws IOException {
        NeighborQueue neighborQueue = new NeighborQueue(centroidQueryScorer.size(), true);
        centroidQueryScorer.bulkScore(neighborQueue);
        return neighborQueue;
    }

    @Override
    PostingVisitor getPostingVisitor(FieldInfo fieldInfo, IndexInput indexInput, float[] target, IntPredicate needsScoring)
        throws IOException {
        FieldEntry entry = fields.get(fieldInfo.number);
        return new MemorySegmentPostingsVisitor(target, indexInput.clone(), entry, fieldInfo, needsScoring);
    }

    @Override
    public Map<String, Long> getOffHeapByteSize(FieldInfo fieldInfo) {
        return Map.of();
    }

    private static class MemorySegmentPostingsVisitor implements PostingVisitor {
        final long quantizedByteLength;
        final IndexInput indexInput;
        final float[] target;
        final FieldEntry entry;
        final FieldInfo fieldInfo;
        final IntPredicate needsScoring;
        private final ES91OSQVectorsScorer osqVectorsScorer;
        final float[] scores = new float[BULK_SIZE];
        final float[] correctionsLower = new float[BULK_SIZE];
        final float[] correctionsUpper = new float[BULK_SIZE];
        final int[] correctionsSum = new int[BULK_SIZE];
        final float[] correctionsAdd = new float[BULK_SIZE];

        int[] docIdsScratch = new int[0], spilledDocIdsScratch = new int[0];
        int vectors, spilledVectors;
        boolean quantized = false;
        float centroidDp;
        final float[] centroid;
        long slicePos;
        OptimizedScalarQuantizer.QuantizationResult queryCorrections;

        final float[] scratch;
        final int[] quantizationScratch;
        final byte[] quantizedQueryScratch;
        final OptimizedScalarQuantizer quantizer;
        final float[] correctiveValues = new float[3];
        final long quantizedVectorByteSize;

        MemorySegmentPostingsVisitor(
            float[] target,
            IndexInput indexInput,
            FieldEntry entry,
            FieldInfo fieldInfo,
            IntPredicate needsScoring
        ) throws IOException {
            this.target = target;
            this.indexInput = indexInput;
            this.entry = entry;
            this.fieldInfo = fieldInfo;
            this.needsScoring = needsScoring;
            centroid = new float[fieldInfo.getVectorDimension()];
            scratch = new float[target.length];
            quantizationScratch = new int[target.length];
            final int discretizedDimensions = discretize(fieldInfo.getVectorDimension(), 64);
            quantizedQueryScratch = new byte[QUERY_BITS * discretizedDimensions / 8];
            quantizedByteLength = discretizedDimensions / 8 + (Float.BYTES * 3) + Short.BYTES;
            quantizedVectorByteSize = (discretizedDimensions / 8);
            quantizer = new OptimizedScalarQuantizer(fieldInfo.getVectorSimilarityFunction(), DEFAULT_LAMBDA, 1);
            osqVectorsScorer = ESVectorUtil.getES91OSQVectorsScorer(indexInput, fieldInfo.getVectorDimension());
        }

        @Override
        public int resetPostingsScorer(long offset) throws IOException {
            quantized = false;
<<<<<<< HEAD
            indexInput.seek(entry.postingListOffsets()[centroidOrdinal]);
            vectors = indexInput.readInt();
            spilledVectors = indexInput.readInt();
=======
            indexInput.seek(offset);
            indexInput.readFloats(centroid, 0, centroid.length);
>>>>>>> 78f61336
            centroidDp = Float.intBitsToFloat(indexInput.readInt());
            vectors = indexInput.readVInt();
            // read the doc ids
            docIdsScratch = vectors > docIdsScratch.length ? new int[vectors] : docIdsScratch;
            spilledDocIdsScratch = spilledVectors > spilledDocIdsScratch.length ? new int[spilledVectors] : spilledDocIdsScratch;
            GroupVIntUtil.readGroupVInts(indexInput, docIdsScratch, vectors);
            GroupVIntUtil.readGroupVInts(indexInput, spilledDocIdsScratch, spilledVectors);
            // reconstitute from the deltas
            for (int i = 1; i < vectors; i++) {
                docIdsScratch[i] += docIdsScratch[i - 1];
            }
            for (int i = 1; i < spilledVectors; i++) {
                spilledDocIdsScratch[i] += spilledDocIdsScratch[i - 1];
            }
            slicePos = indexInput.getFilePointer();
            return vectors;
        }

        private void scoreIndividually(int offset, int[] docIds) throws IOException {
            // score individually, first the quantized byte chunk
            for (int j = 0; j < BULK_SIZE; j++) {
                int doc = docIds[j + offset];
                if (doc != -1) {
                    indexInput.seek(slicePos + (offset * quantizedByteLength) + (j * quantizedVectorByteSize));
                    float qcDist = osqVectorsScorer.quantizeScore(quantizedQueryScratch);
                    scores[j] = qcDist;
                }
            }
            // read in all corrections
            indexInput.seek(slicePos + (offset * quantizedByteLength) + (BULK_SIZE * quantizedVectorByteSize));
            indexInput.readFloats(correctionsLower, 0, BULK_SIZE);
            indexInput.readFloats(correctionsUpper, 0, BULK_SIZE);
            for (int j = 0; j < BULK_SIZE; j++) {
                correctionsSum[j] = Short.toUnsignedInt(indexInput.readShort());
            }
            indexInput.readFloats(correctionsAdd, 0, BULK_SIZE);
            // Now apply corrections
            for (int j = 0; j < BULK_SIZE; j++) {
                int doc = docIds[offset + j];
                if (doc != -1) {
                    scores[j] = osqVectorsScorer.score(
                        queryCorrections.lowerInterval(),
                        queryCorrections.upperInterval(),
                        queryCorrections.quantizedComponentSum(),
                        queryCorrections.additionalCorrection(),
                        fieldInfo.getVectorSimilarityFunction(),
                        centroidDp,
                        correctionsLower[j],
                        correctionsUpper[j],
                        correctionsSum[j],
                        correctionsAdd[j],
                        scores[j]
                    );
                }
            }
        }

        @Override
        public int visit(KnnCollector knnCollector) throws IOException {
            int scored = scoreDocs(knnCollector, vectors, docIdsScratch);
            if (spilledVectors > 0) {
                scored += scoreDocs(knnCollector, spilledVectors, spilledDocIdsScratch);
            }
            return scored;
        }

        private int scoreDocs(KnnCollector knnCollector, int count, int[] docIds) throws IOException {
            // block processing
            int scoredDocs = 0;
            int limit = count - BULK_SIZE + 1;
            int i = 0;
            for (; i < limit; i += BULK_SIZE) {
                int docsToScore = BULK_SIZE;
                for (int j = 0; j < BULK_SIZE; j++) {
                    int doc = docIds[i + j];
                    if (needsScoring.test(doc) == false) {
                        docIds[i + j] = -1;
                        docsToScore--;
                    }
                }
                if (docsToScore == 0) {
                    continue;
                }
                quantizeQueryIfNecessary();
                indexInput.seek(slicePos + i * quantizedByteLength);
                if (docsToScore < BULK_SIZE / 2) {
                    scoreIndividually(i, docIds);
                } else {
                    osqVectorsScorer.scoreBulk(
                        quantizedQueryScratch,
                        queryCorrections.lowerInterval(),
                        queryCorrections.upperInterval(),
                        queryCorrections.quantizedComponentSum(),
                        queryCorrections.additionalCorrection(),
                        fieldInfo.getVectorSimilarityFunction(),
                        centroidDp,
                        scores
                    );
                }
                for (int j = 0; j < BULK_SIZE; j++) {
                    int doc = docIds[i + j];
                    if (doc != -1) {
                        scoredDocs++;
                        knnCollector.collect(doc, scores[j]);
                    }
                }
            }
            // process tail
            for (; i < count; i++) {
                int doc = docIds[i];
                if (needsScoring.test(doc)) {
                    quantizeQueryIfNecessary();
                    indexInput.seek(slicePos + i * quantizedByteLength);
                    float qcDist = osqVectorsScorer.quantizeScore(quantizedQueryScratch);
                    indexInput.readFloats(correctiveValues, 0, 3);
                    final int quantizedComponentSum = Short.toUnsignedInt(indexInput.readShort());
                    float score = osqVectorsScorer.score(
                        queryCorrections.lowerInterval(),
                        queryCorrections.upperInterval(),
                        queryCorrections.quantizedComponentSum(),
                        queryCorrections.additionalCorrection(),
                        fieldInfo.getVectorSimilarityFunction(),
                        centroidDp,
                        correctiveValues[0],
                        correctiveValues[1],
                        quantizedComponentSum,
                        correctiveValues[2],
                        qcDist
                    );
                    scoredDocs++;
                    knnCollector.collect(doc, score);
                }
            }
            if (scoredDocs > 0) {
                knnCollector.incVisitedCount(scoredDocs);
            }
            return scoredDocs;
        }

        private void quantizeQueryIfNecessary() {
            if (quantized == false) {
                System.arraycopy(target, 0, scratch, 0, target.length);
                if (fieldInfo.getVectorSimilarityFunction() == COSINE) {
                    VectorUtil.l2normalize(scratch);
                }
                queryCorrections = quantizer.scalarQuantize(scratch, quantizationScratch, (byte) 4, centroid);
                transposeHalfByte(quantizationScratch, quantizedQueryScratch);
                quantized = true;
            }
        }
    }

}<|MERGE_RESOLUTION|>--- conflicted
+++ resolved
@@ -219,15 +219,11 @@
         @Override
         public int resetPostingsScorer(long offset) throws IOException {
             quantized = false;
-<<<<<<< HEAD
-            indexInput.seek(entry.postingListOffsets()[centroidOrdinal]);
+            indexInput.seek(offset);
+            indexInput.readFloats(centroid, 0, centroid.length);
+            centroidDp = Float.intBitsToFloat(indexInput.readInt());
             vectors = indexInput.readInt();
             spilledVectors = indexInput.readInt();
-=======
-            indexInput.seek(offset);
-            indexInput.readFloats(centroid, 0, centroid.length);
->>>>>>> 78f61336
-            centroidDp = Float.intBitsToFloat(indexInput.readInt());
             vectors = indexInput.readVInt();
             // read the doc ids
             docIdsScratch = vectors > docIdsScratch.length ? new int[vectors] : docIdsScratch;

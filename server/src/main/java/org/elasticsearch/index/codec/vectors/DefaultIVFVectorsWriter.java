--- conflicted
+++ resolved
@@ -477,9 +477,8 @@
             totalCentroidCount = centroids.length;
         }
 
-        IntIntMap clusterToCentroidMap = null;
         if (centroidPartitions != null) {
-            clusterToCentroidMap = writePartitionsAndCentroids(centroidPartitions, centroids, fieldInfo, globalCentroid, centroidOutput);
+            writePartitionsAndCentroids(centroidPartitions, centroids, fieldInfo, globalCentroid, centroidOutput);
         } else {
             writeCentroids(centroids, fieldInfo, globalCentroid, centroidOutput);
         }
@@ -492,9 +491,7 @@
 
         int[] assignments = kMeansResult.assignments();
         int[] soarAssignments = kMeansResult.soarAssignments();
-<<<<<<< HEAD
-        int[][] assignmentsByCluster = buildCentroidAssignments(centroids.length, assignments, soarAssignments);
-        return new CentroidAssignments(partitionsCount, totalCentroidCount, centroids, assignmentsByCluster, clusterToCentroidMap);
+        return new CentroidAssignments(partitionsCount, totalCentroidCount, centroids, assignments, soarAssignments);
     }
 
     private KMeansResult clusterParentCentroids(FieldInfo fieldInfo, float[][] centroids) throws IOException {
@@ -558,9 +555,6 @@
             }
         }
         return assignmentsByCluster;
-=======
-        return new CentroidAssignments(centroids, assignments, soarAssignments);
->>>>>>> 718d54a0
     }
 
     static void writeQuantizedValue(IndexOutput indexOutput, byte[] binaryValue, OptimizedScalarQuantizer.QuantizationResult corrections)

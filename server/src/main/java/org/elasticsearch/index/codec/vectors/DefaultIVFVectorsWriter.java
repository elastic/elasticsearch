/*
 * Copyright Elasticsearch B.V. and/or licensed to Elasticsearch B.V. under one
 * or more contributor license agreements. Licensed under the "Elastic License
 * 2.0", the "GNU Affero General Public License v3.0 only", and the "Server Side
 * Public License v 1"; you may not use this file except in compliance with, at
 * your election, the "Elastic License 2.0", the "GNU Affero General Public
 * License v3.0 only", or the "Server Side Public License, v 1".
 */

package org.elasticsearch.index.codec.vectors;

import org.apache.lucene.codecs.hnsw.FlatVectorsWriter;
import org.apache.lucene.index.FieldInfo;
import org.apache.lucene.index.FloatVectorValues;
import org.apache.lucene.index.MergeState;
import org.apache.lucene.index.SegmentWriteState;
import org.apache.lucene.store.IOContext;
import org.apache.lucene.store.IndexInput;
import org.apache.lucene.store.IndexOutput;
import org.apache.lucene.util.LongValues;
import org.apache.lucene.util.VectorUtil;
import org.apache.lucene.util.hnsw.IntToIntFunction;
import org.apache.lucene.util.packed.PackedInts;
import org.apache.lucene.util.packed.PackedLongValues;
import org.elasticsearch.index.codec.vectors.cluster.HierarchicalKMeans;
import org.elasticsearch.index.codec.vectors.cluster.KMeansResult;
import org.elasticsearch.logging.LogManager;
import org.elasticsearch.logging.Logger;
import org.elasticsearch.simdvec.ES91OSQVectorsScorer;

import java.io.IOException;
import java.nio.ByteBuffer;
import java.nio.ByteOrder;
import java.util.Arrays;

/**
 * Default implementation of {@link IVFVectorsWriter}. It uses {@link HierarchicalKMeans} algorithm to
 * partition the vector space, and then stores the centroids and posting list in a sequential
 * fashion.
 */
public class DefaultIVFVectorsWriter extends IVFVectorsWriter {
    private static final Logger logger = LogManager.getLogger(DefaultIVFVectorsWriter.class);

    private final int vectorPerCluster;

    public DefaultIVFVectorsWriter(SegmentWriteState state, FlatVectorsWriter rawVectorDelegate, int vectorPerCluster) throws IOException {
        super(state, rawVectorDelegate);
        this.vectorPerCluster = vectorPerCluster;
    }

    @Override
    LongValues buildAndWritePostingsLists(
        FieldInfo fieldInfo,
        CentroidSupplier centroidSupplier,
        FloatVectorValues floatVectorValues,
        IndexOutput postingsOutput,
        int[] assignments,
        int[] overspillAssignments
    ) throws IOException {
        int[] centroidVectorCount = new int[centroidSupplier.size()];
        for (int i = 0; i < assignments.length; i++) {
            centroidVectorCount[assignments[i]]++;
            // if soar assignments are present, count them as well
            if (overspillAssignments.length > i && overspillAssignments[i] != -1) {
                centroidVectorCount[overspillAssignments[i]]++;
            }
        }

        int[][] assignmentsByCluster = new int[centroidSupplier.size()][];
        for (int c = 0; c < centroidSupplier.size(); c++) {
            assignmentsByCluster[c] = new int[centroidVectorCount[c]];
        }
        Arrays.fill(centroidVectorCount, 0);

        for (int i = 0; i < assignments.length; i++) {
            int c = assignments[i];
            assignmentsByCluster[c][centroidVectorCount[c]++] = i;
            // if soar assignments are present, add them to the cluster as well
            if (overspillAssignments.length > i) {
                int s = overspillAssignments[i];
                if (s != -1) {
                    assignmentsByCluster[s][centroidVectorCount[s]++] = i;
                }
            }
        }
        // write the posting lists
        final PackedLongValues.Builder offsets = PackedLongValues.monotonicBuilder(PackedInts.COMPACT);
        DocIdsWriter docIdsWriter = new DocIdsWriter();
        DiskBBQBulkWriter bulkWriter = new DiskBBQBulkWriter.OneBitDiskBBQBulkWriter(ES91OSQVectorsScorer.BULK_SIZE, postingsOutput);
        OnHeapQuantizedVectors onHeapQuantizedVectors = new OnHeapQuantizedVectors(
            floatVectorValues,
            fieldInfo.getVectorDimension(),
            new OptimizedScalarQuantizer(fieldInfo.getVectorSimilarityFunction())
        );
        final ByteBuffer buffer = ByteBuffer.allocate(fieldInfo.getVectorDimension() * Float.BYTES).order(ByteOrder.LITTLE_ENDIAN);
        for (int c = 0; c < centroidSupplier.size(); c++) {
            float[] centroid = centroidSupplier.centroid(c);
            int[] cluster = assignmentsByCluster[c];
<<<<<<< HEAD
            offsets[c] = postingsOutput.alignFilePointer(Float.BYTES);
            buffer.asFloatBuffer().put(centroid);
            // write raw centroid for quantizing the query vectors
            postingsOutput.writeBytes(buffer.array(), buffer.array().length);
            // write centroid dot product for quantizing the query vectors
            postingsOutput.writeInt(Float.floatToIntBits(VectorUtil.dotProduct(centroid, centroid)));
=======
            // TODO align???
            offsets.add(postingsOutput.getFilePointer());
>>>>>>> f9eee6c2
            int size = cluster.length;
            // write docIds
            postingsOutput.writeVInt(size);
            onHeapQuantizedVectors.reset(centroid, size, ord -> cluster[ord]);
            // TODO we might want to consider putting the docIds in a separate file
            // to aid with only having to fetch vectors from slower storage when they are required
            // keeping them in the same file indicates we pull the entire file into cache
            docIdsWriter.writeDocIds(j -> floatVectorValues.ordToDoc(cluster[j]), size, postingsOutput);
            // write vectors
            bulkWriter.writeVectors(onHeapQuantizedVectors);
        }

        if (logger.isDebugEnabled()) {
            printClusterQualityStatistics(assignmentsByCluster);
        }

        return offsets.build();
    }

    @Override
    LongValues buildAndWritePostingsLists(
        FieldInfo fieldInfo,
        CentroidSupplier centroidSupplier,
        FloatVectorValues floatVectorValues,
        IndexOutput postingsOutput,
        MergeState mergeState,
        int[] assignments,
        int[] overspillAssignments
    ) throws IOException {
        // first, quantize all the vectors into a temporary file
        String quantizedVectorsTempName = null;
        IndexOutput quantizedVectorsTemp = null;
        boolean success = false;
        try {
            quantizedVectorsTemp = mergeState.segmentInfo.dir.createTempOutput(mergeState.segmentInfo.name, "qvec_", IOContext.DEFAULT);
            quantizedVectorsTempName = quantizedVectorsTemp.getName();
            OptimizedScalarQuantizer quantizer = new OptimizedScalarQuantizer(fieldInfo.getVectorSimilarityFunction());
            int[] quantized = new int[fieldInfo.getVectorDimension()];
            byte[] binary = new byte[BQVectorUtils.discretize(fieldInfo.getVectorDimension(), 64) / 8];
            float[] overspillScratch = new float[fieldInfo.getVectorDimension()];
            for (int i = 0; i < assignments.length; i++) {
                int c = assignments[i];
                float[] centroid = centroidSupplier.centroid(c);
                float[] vector = floatVectorValues.vectorValue(i);
                boolean overspill = overspillAssignments.length > i && overspillAssignments[i] != -1;
                // if overspilling, this means we quantize twice, and quantization mutates the in-memory representation of the vector
                // so, make a copy of the vector to avoid mutating it
                if (overspill) {
                    System.arraycopy(vector, 0, overspillScratch, 0, fieldInfo.getVectorDimension());
                }

                OptimizedScalarQuantizer.QuantizationResult result = quantizer.scalarQuantize(vector, quantized, (byte) 1, centroid);
                BQVectorUtils.packAsBinary(quantized, binary);
                writeQuantizedValue(quantizedVectorsTemp, binary, result);
                if (overspill) {
                    int s = overspillAssignments[i];
                    // write the overspill vector as well
                    result = quantizer.scalarQuantize(overspillScratch, quantized, (byte) 1, centroidSupplier.centroid(s));
                    BQVectorUtils.packAsBinary(quantized, binary);
                    writeQuantizedValue(quantizedVectorsTemp, binary, result);
                } else {
                    // write a zero vector for the overspill
                    Arrays.fill(binary, (byte) 0);
                    OptimizedScalarQuantizer.QuantizationResult zeroResult = new OptimizedScalarQuantizer.QuantizationResult(0f, 0f, 0f, 0);
                    writeQuantizedValue(quantizedVectorsTemp, binary, zeroResult);
                }
            }
            // close the temporary file so we can read it later
            quantizedVectorsTemp.close();
            success = true;
        } finally {
            if (success == false && quantizedVectorsTemp != null) {
                mergeState.segmentInfo.dir.deleteFile(quantizedVectorsTemp.getName());
            }
        }
        int[] centroidVectorCount = new int[centroidSupplier.size()];
        for (int i = 0; i < assignments.length; i++) {
            centroidVectorCount[assignments[i]]++;
            // if soar assignments are present, count them as well
            if (overspillAssignments.length > i && overspillAssignments[i] != -1) {
                centroidVectorCount[overspillAssignments[i]]++;
            }
        }

        int[][] assignmentsByCluster = new int[centroidSupplier.size()][];
        boolean[][] isOverspillByCluster = new boolean[centroidSupplier.size()][];
        for (int c = 0; c < centroidSupplier.size(); c++) {
            assignmentsByCluster[c] = new int[centroidVectorCount[c]];
            isOverspillByCluster[c] = new boolean[centroidVectorCount[c]];
        }
        Arrays.fill(centroidVectorCount, 0);

        for (int i = 0; i < assignments.length; i++) {
            int c = assignments[i];
            assignmentsByCluster[c][centroidVectorCount[c]++] = i;
            // if soar assignments are present, add them to the cluster as well
            if (overspillAssignments.length > i) {
                int s = overspillAssignments[i];
                if (s != -1) {
                    assignmentsByCluster[s][centroidVectorCount[s]] = i;
                    isOverspillByCluster[s][centroidVectorCount[s]++] = true;
                }
            }
        }
        // now we can read the quantized vectors from the temporary file
        try (IndexInput quantizedVectorsInput = mergeState.segmentInfo.dir.openInput(quantizedVectorsTempName, IOContext.DEFAULT)) {
            final PackedLongValues.Builder offsets = PackedLongValues.monotonicBuilder(PackedInts.COMPACT);
            OffHeapQuantizedVectors offHeapQuantizedVectors = new OffHeapQuantizedVectors(
                quantizedVectorsInput,
                fieldInfo.getVectorDimension()
            );
            DocIdsWriter docIdsWriter = new DocIdsWriter();
            DiskBBQBulkWriter bulkWriter = new DiskBBQBulkWriter.OneBitDiskBBQBulkWriter(ES91OSQVectorsScorer.BULK_SIZE, postingsOutput);
            final ByteBuffer buffer = ByteBuffer.allocate(fieldInfo.getVectorDimension() * Float.BYTES).order(ByteOrder.LITTLE_ENDIAN);
            for (int c = 0; c < centroidSupplier.size(); c++) {
                float[] centroid = centroidSupplier.centroid(c);
                int[] cluster = assignmentsByCluster[c];
                boolean[] isOverspill = isOverspillByCluster[c];
<<<<<<< HEAD
                offsets[c] = postingsOutput.alignFilePointer(Float.BYTES);
                // write raw centroid for quantizing the query vectors
                buffer.asFloatBuffer().put(centroid);
                postingsOutput.writeBytes(buffer.array(), buffer.array().length);
                // write centroid dot product for quantizing the query vectors
                postingsOutput.writeInt(Float.floatToIntBits(VectorUtil.dotProduct(centroid, centroid)));
                // write docIds
=======
                offsets.add(postingsOutput.getFilePointer());
>>>>>>> f9eee6c2
                int size = cluster.length;
                // TODO align???
                postingsOutput.writeVInt(size);
                offHeapQuantizedVectors.reset(size, ord -> isOverspill[ord], ord -> cluster[ord]);
                // TODO we might want to consider putting the docIds in a separate file
                // to aid with only having to fetch vectors from slower storage when they are required
                // keeping them in the same file indicates we pull the entire file into cache
                docIdsWriter.writeDocIds(j -> floatVectorValues.ordToDoc(cluster[j]), size, postingsOutput);
                // write vectors
                bulkWriter.writeVectors(offHeapQuantizedVectors);
            }

            if (logger.isDebugEnabled()) {
                printClusterQualityStatistics(assignmentsByCluster);
            }
            return offsets.build();
        }
    }

    private static void printClusterQualityStatistics(int[][] clusters) {
        float min = Float.MAX_VALUE;
        float max = Float.MIN_VALUE;
        float mean = 0;
        float m2 = 0;
        // iteratively compute the variance & mean
        int count = 0;
        for (int[] cluster : clusters) {
            count += 1;
            if (cluster == null) {
                continue;
            }
            float delta = cluster.length - mean;
            mean += delta / count;
            m2 += delta * (cluster.length - mean);
            min = Math.min(min, cluster.length);
            max = Math.max(max, cluster.length);
        }
        float variance = m2 / (clusters.length - 1);
        logger.debug(
            "Centroid count: {} min: {} max: {} mean: {} stdDev: {} variance: {}",
            clusters.length,
            min,
            max,
            mean,
            Math.sqrt(variance),
            variance
        );
    }

    @Override
    CentroidSupplier createCentroidSupplier(IndexInput centroidsInput, int numCentroids, FieldInfo fieldInfo, float[] globalCentroid) {
        return new OffHeapCentroidSupplier(centroidsInput, numCentroids, fieldInfo);
    }

    @Override
    void writeCentroids(
        FieldInfo fieldInfo,
        CentroidSupplier centroidSupplier,
        float[] globalCentroid,
        LongValues offsets,
        IndexOutput centroidOutput
    ) throws IOException {

        final OptimizedScalarQuantizer osq = new OptimizedScalarQuantizer(fieldInfo.getVectorSimilarityFunction());
        int[] quantizedScratch = new int[fieldInfo.getVectorDimension()];
        float[] centroidScratch = new float[fieldInfo.getVectorDimension()];
        final byte[] quantized = new byte[fieldInfo.getVectorDimension()];
        // TODO do we want to store these distances as well for future use?
        // TODO: sort centroids by global centroid (was doing so previously here)
        // TODO: sorting tanks recall possibly because centroids ordinals no longer are aligned
        for (int i = 0; i < centroidSupplier.size(); i++) {
            float[] centroid = centroidSupplier.centroid(i);
            System.arraycopy(centroid, 0, centroidScratch, 0, centroid.length);
            OptimizedScalarQuantizer.QuantizationResult result = osq.scalarQuantize(
                centroidScratch,
                quantizedScratch,
                (byte) 4,
                globalCentroid
            );
            for (int j = 0; j < quantizedScratch.length; j++) {
                quantized[j] = (byte) quantizedScratch[j];
            }
            writeQuantizedValue(centroidOutput, quantized, result);
        }
        // write the centroid offsets at the end of the file
        for (int i = 0; i < centroidSupplier.size(); i++) {
<<<<<<< HEAD
            centroidOutput.writeLong(offsets[i]);
=======
            float[] centroid = centroidSupplier.centroid(i);
            buffer.asFloatBuffer().put(centroid);
            // write the centroids
            centroidOutput.writeBytes(buffer.array(), buffer.array().length);
            // write the offset of this posting list
            centroidOutput.writeLong(offsets.get(i));
>>>>>>> f9eee6c2
        }
    }

    /**
     * Calculate the centroids for the given field.
     * We use the {@link HierarchicalKMeans} algorithm to partition the space of all vectors across merging segments
     *
     * @param fieldInfo merging field info
     * @param floatVectorValues the float vector values to merge
     * @param globalCentroid the global centroid, calculated by this method and used to quantize the centroids
     * @return the vector assignments, soar assignments, and if asked the centroids themselves that were computed
     * @throws IOException if an I/O error occurs
     */
    @Override
    CentroidAssignments calculateCentroids(FieldInfo fieldInfo, FloatVectorValues floatVectorValues, float[] globalCentroid)
        throws IOException {

        long nanoTime = System.nanoTime();

        // TODO: consider hinting / bootstrapping hierarchical kmeans with the prior segments centroids
        CentroidAssignments centroidAssignments = buildCentroidAssignments(floatVectorValues, vectorPerCluster);
        float[][] centroids = centroidAssignments.centroids();
        // TODO: for flush we are doing this over the vectors and here centroids which seems duplicative
        // preliminary tests suggest recall is good using only centroids but need to do further evaluation
        // TODO: push this logic into vector util?
        for (float[] centroid : centroids) {
            for (int j = 0; j < centroid.length; j++) {
                globalCentroid[j] += centroid[j];
            }
        }
        for (int j = 0; j < globalCentroid.length; j++) {
            globalCentroid[j] /= centroids.length;
        }

        if (logger.isDebugEnabled()) {
            logger.debug("calculate centroids and assign vectors time ms: {}", (System.nanoTime() - nanoTime) / 1000000.0);
            logger.debug("final centroid count: {}", centroids.length);
        }
        return centroidAssignments;
    }

    static CentroidAssignments buildCentroidAssignments(FloatVectorValues floatVectorValues, int vectorPerCluster) throws IOException {
        KMeansResult kMeansResult = new HierarchicalKMeans(floatVectorValues.dimension()).cluster(floatVectorValues, vectorPerCluster);
        float[][] centroids = kMeansResult.centroids();
        int[] assignments = kMeansResult.assignments();
        int[] soarAssignments = kMeansResult.soarAssignments();
        return new CentroidAssignments(centroids, assignments, soarAssignments);
    }

    static void writeQuantizedValue(IndexOutput indexOutput, byte[] binaryValue, OptimizedScalarQuantizer.QuantizationResult corrections)
        throws IOException {
        indexOutput.writeBytes(binaryValue, binaryValue.length);
        indexOutput.writeInt(Float.floatToIntBits(corrections.lowerInterval()));
        indexOutput.writeInt(Float.floatToIntBits(corrections.upperInterval()));
        indexOutput.writeInt(Float.floatToIntBits(corrections.additionalCorrection()));
        assert corrections.quantizedComponentSum() >= 0 && corrections.quantizedComponentSum() <= 0xffff;
        indexOutput.writeShort((short) corrections.quantizedComponentSum());
    }

    static class OffHeapCentroidSupplier implements CentroidSupplier {
        private final IndexInput centroidsInput;
        private final int numCentroids;
        private final int dimension;
        private final float[] scratch;
        private int currOrd = -1;

        OffHeapCentroidSupplier(IndexInput centroidsInput, int numCentroids, FieldInfo info) {
            this.centroidsInput = centroidsInput;
            this.numCentroids = numCentroids;
            this.dimension = info.getVectorDimension();
            this.scratch = new float[dimension];
        }

        @Override
        public int size() {
            return numCentroids;
        }

        @Override
        public float[] centroid(int centroidOrdinal) throws IOException {
            if (centroidOrdinal == currOrd) {
                return scratch;
            }
            centroidsInput.seek((long) centroidOrdinal * dimension * Float.BYTES);
            centroidsInput.readFloats(scratch, 0, dimension);
            this.currOrd = centroidOrdinal;
            return scratch;
        }
    }

    interface QuantizedVectorValues {
        int count();

        byte[] next() throws IOException;

        OptimizedScalarQuantizer.QuantizationResult getCorrections() throws IOException;
    }

    interface IntToBooleanFunction {
        boolean apply(int ord);
    }

    static class OnHeapQuantizedVectors implements QuantizedVectorValues {
        private final FloatVectorValues vectorValues;
        private final OptimizedScalarQuantizer quantizer;
        private final byte[] quantizedVector;
        private final int[] quantizedVectorScratch;
        private OptimizedScalarQuantizer.QuantizationResult corrections;
        private float[] currentCentroid;
        private IntToIntFunction ordTransformer = null;
        private int currOrd = -1;
        private int count;

        OnHeapQuantizedVectors(FloatVectorValues vectorValues, int dimension, OptimizedScalarQuantizer quantizer) {
            this.vectorValues = vectorValues;
            this.quantizer = quantizer;
            this.quantizedVector = new byte[BQVectorUtils.discretize(dimension, 64) / 8];
            this.quantizedVectorScratch = new int[dimension];
            this.corrections = null;
        }

        private void reset(float[] centroid, int count, IntToIntFunction ordTransformer) {
            this.currentCentroid = centroid;
            this.ordTransformer = ordTransformer;
            this.currOrd = -1;
            this.count = count;
        }

        @Override
        public int count() {
            return count;
        }

        @Override
        public byte[] next() throws IOException {
            if (currOrd >= count() - 1) {
                throw new IllegalStateException("No more vectors to read, current ord: " + currOrd + ", count: " + count());
            }
            currOrd++;
            int ord = ordTransformer.apply(currOrd);
            float[] vector = vectorValues.vectorValue(ord);
            corrections = quantizer.scalarQuantize(vector, quantizedVectorScratch, (byte) 1, currentCentroid);
            BQVectorUtils.packAsBinary(quantizedVectorScratch, quantizedVector);
            return quantizedVector;
        }

        @Override
        public OptimizedScalarQuantizer.QuantizationResult getCorrections() throws IOException {
            if (currOrd == -1) {
                throw new IllegalStateException("No vector read yet, call next first");
            }
            return corrections;
        }
    }

    static class OffHeapQuantizedVectors implements QuantizedVectorValues {
        private final IndexInput quantizedVectorsInput;
        private final byte[] binaryScratch;
        private final float[] corrections = new float[3];

        private final int vectorByteSize;
        private short bitSum;
        private int currOrd = -1;
        private int count;
        private IntToBooleanFunction isOverspill = null;
        private IntToIntFunction ordTransformer = null;

        OffHeapQuantizedVectors(IndexInput quantizedVectorsInput, int dimension) {
            this.quantizedVectorsInput = quantizedVectorsInput;
            this.binaryScratch = new byte[BQVectorUtils.discretize(dimension, 64) / 8];
            this.vectorByteSize = (binaryScratch.length + 3 * Float.BYTES + Short.BYTES);
        }

        private void reset(int count, IntToBooleanFunction isOverspill, IntToIntFunction ordTransformer) {
            this.count = count;
            this.isOverspill = isOverspill;
            this.ordTransformer = ordTransformer;
            this.currOrd = -1;
        }

        @Override
        public int count() {
            return count;
        }

        @Override
        public byte[] next() throws IOException {
            if (currOrd >= count - 1) {
                throw new IllegalStateException("No more vectors to read, current ord: " + currOrd + ", count: " + count);
            }
            currOrd++;
            int ord = ordTransformer.apply(currOrd);
            boolean isOverspill = this.isOverspill.apply(currOrd);
            return getVector(ord, isOverspill);
        }

        @Override
        public OptimizedScalarQuantizer.QuantizationResult getCorrections() throws IOException {
            if (currOrd == -1) {
                throw new IllegalStateException("No vector read yet, call readQuantizedVector first");
            }
            return new OptimizedScalarQuantizer.QuantizationResult(corrections[0], corrections[1], corrections[2], bitSum);
        }

        byte[] getVector(int ord, boolean isOverspill) throws IOException {
            readQuantizedVector(ord, isOverspill);
            return binaryScratch;
        }

        public void readQuantizedVector(int ord, boolean isOverspill) throws IOException {
            long offset = (long) ord * (vectorByteSize * 2L) + (isOverspill ? vectorByteSize : 0);
            quantizedVectorsInput.seek(offset);
            quantizedVectorsInput.readBytes(binaryScratch, 0, binaryScratch.length);
            quantizedVectorsInput.readFloats(corrections, 0, 3);
            bitSum = quantizedVectorsInput.readShort();
        }
    }
}<|MERGE_RESOLUTION|>--- conflicted
+++ resolved
@@ -96,17 +96,12 @@
         for (int c = 0; c < centroidSupplier.size(); c++) {
             float[] centroid = centroidSupplier.centroid(c);
             int[] cluster = assignmentsByCluster[c];
-<<<<<<< HEAD
-            offsets[c] = postingsOutput.alignFilePointer(Float.BYTES);
+            offsets.add(postingsOutput.alignFilePointer(Float.BYTES));
             buffer.asFloatBuffer().put(centroid);
             // write raw centroid for quantizing the query vectors
             postingsOutput.writeBytes(buffer.array(), buffer.array().length);
             // write centroid dot product for quantizing the query vectors
             postingsOutput.writeInt(Float.floatToIntBits(VectorUtil.dotProduct(centroid, centroid)));
-=======
-            // TODO align???
-            offsets.add(postingsOutput.getFilePointer());
->>>>>>> f9eee6c2
             int size = cluster.length;
             // write docIds
             postingsOutput.writeVInt(size);
@@ -225,19 +220,14 @@
                 float[] centroid = centroidSupplier.centroid(c);
                 int[] cluster = assignmentsByCluster[c];
                 boolean[] isOverspill = isOverspillByCluster[c];
-<<<<<<< HEAD
-                offsets[c] = postingsOutput.alignFilePointer(Float.BYTES);
+                offsets.add(postingsOutput.alignFilePointer(Float.BYTES));
                 // write raw centroid for quantizing the query vectors
                 buffer.asFloatBuffer().put(centroid);
                 postingsOutput.writeBytes(buffer.array(), buffer.array().length);
                 // write centroid dot product for quantizing the query vectors
                 postingsOutput.writeInt(Float.floatToIntBits(VectorUtil.dotProduct(centroid, centroid)));
                 // write docIds
-=======
-                offsets.add(postingsOutput.getFilePointer());
->>>>>>> f9eee6c2
                 int size = cluster.length;
-                // TODO align???
                 postingsOutput.writeVInt(size);
                 offHeapQuantizedVectors.reset(size, ord -> isOverspill[ord], ord -> cluster[ord]);
                 // TODO we might want to consider putting the docIds in a separate file
@@ -322,16 +312,7 @@
         }
         // write the centroid offsets at the end of the file
         for (int i = 0; i < centroidSupplier.size(); i++) {
-<<<<<<< HEAD
-            centroidOutput.writeLong(offsets[i]);
-=======
-            float[] centroid = centroidSupplier.centroid(i);
-            buffer.asFloatBuffer().put(centroid);
-            // write the centroids
-            centroidOutput.writeBytes(buffer.array(), buffer.array().length);
-            // write the offset of this posting list
             centroidOutput.writeLong(offsets.get(i));
->>>>>>> f9eee6c2
         }
     }
 

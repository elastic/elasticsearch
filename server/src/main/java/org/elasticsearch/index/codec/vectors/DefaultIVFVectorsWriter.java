--- conflicted
+++ resolved
@@ -252,17 +252,17 @@
         float[][] parentCentroids = result.centroids();
         int[] parentChildAssignments = result.assignments();
         // TODO: explore using soar assignments here as well
-        //int[] parentChildSoarAssignments = result.soarAssignments();
+        // int[] parentChildSoarAssignments = result.soarAssignments();
 
         AssignmentArraySorter sorter = new AssignmentArraySorter(centroids, centroidOrds, parentChildAssignments);
         sorter.sort(0, centroids.length);
 
-        for(int i = 0; i < parentChildAssignments.length; i++) {
+        for (int i = 0; i < parentChildAssignments.length; i++) {
             int label = parentChildAssignments[i];
             int centroidCount = 0;
             int j = i;
-            for(; j < parentChildAssignments.length; j++) {
-                if(parentChildAssignments[j] != label) {
+            for (; j < parentChildAssignments.length; j++) {
+                if (parentChildAssignments[j] != label) {
                     break;
                 }
                 centroidCount++;
@@ -281,32 +281,21 @@
             logger.debug("calculate centroids and assign vectors time ms: {}", (System.nanoTime() - nanoTime) / 1000000.0);
             logger.debug("final centroid count: {}", centroids.length);
         }
-        return buildCentroidAssignments(kMeansResult);
-    }
-
-<<<<<<< HEAD
+
         IntIntMap centroidOrdsToIdx = new IntIntHashMap(centroidOrds.length);
-        for(int i = 0; i < centroidOrds.length; i++) {
+        for (int i = 0; i < centroidOrds.length; i++) {
             centroidOrdsToIdx.put(centroidOrds[i], i);
         }
-        int[][] assignmentsByCluster = mapAssignmentsByCluster(centroids.length, assignments, soarAssignments, centroidOrdsToIdx);
-
-        if (cacheCentroids) {
-            return new CentroidAssignments(centroidPartitions.size(), centroids, assignmentsByCluster);
-        } else {
-            return new CentroidAssignments(centroidPartitions.size(), centroids.length, assignmentsByCluster);
-        }
-    }
-
-    static int[][] mapAssignmentsByCluster(int centroidCount, int[] assignments, int[] soarAssignments, IntIntMap centroidOrds) {
-        int[] centroidVectorCount = new int[centroidCount];
-=======
-    static CentroidAssignments buildCentroidAssignments(KMeansResult kMeansResult) {
-        float[][] centroids = kMeansResult.centroids();
+
         int[] assignments = kMeansResult.assignments();
         int[] soarAssignments = kMeansResult.soarAssignments();
-        int[] centroidVectorCount = new int[centroids.length];
->>>>>>> 02b2f5eb
+
+        int[][] assignmentsByCluster = buildCentroidAssignments(centroids.length, assignments, soarAssignments, centroidOrdsToIdx);
+        return new CentroidAssignments(centroidPartitions.size(), centroids, assignmentsByCluster);
+    }
+
+    static int[][] buildCentroidAssignments(int centroidCount, int[] assignments, int[] soarAssignments, IntIntMap centroidOrds) {
+        int[] centroidVectorCount = new int[centroidCount];
         for (int i = 0; i < assignments.length; i++) {
             int c = centroidOrds.get(assignments[i]);
             centroidVectorCount[c]++;
@@ -334,11 +323,7 @@
                 }
             }
         }
-<<<<<<< HEAD
         return assignmentsByCluster;
-=======
-        return new CentroidAssignments(centroids, assignmentsByCluster);
->>>>>>> 02b2f5eb
     }
 
     static void writeQuantizedValue(IndexOutput indexOutput, byte[] binaryValue, OptimizedScalarQuantizer.QuantizationResult corrections)

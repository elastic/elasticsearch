/*
 * Copyright Elasticsearch B.V. and/or licensed to Elasticsearch B.V. under one
 * or more contributor license agreements. Licensed under the "Elastic License
 * 2.0", the "GNU Affero General Public License v3.0 only", and the "Server Side
 * Public License v 1"; you may not use this file except in compliance with, at
 * your election, the "Elastic License 2.0", the "GNU Affero General Public
 * License v3.0 only", or the "Server Side Public License, v 1".
 */

package org.elasticsearch.index.codec.vectors;

import org.apache.lucene.codecs.KnnVectorsFormat;
import org.apache.lucene.codecs.KnnVectorsReader;
import org.apache.lucene.codecs.KnnVectorsWriter;
import org.apache.lucene.codecs.hnsw.FlatVectorsFormat;
import org.apache.lucene.index.SegmentReadState;
import org.apache.lucene.index.SegmentWriteState;

import java.io.IOException;

import static org.elasticsearch.index.mapper.vectors.DenseVectorFieldMapper.MAX_DIMS_COUNT;

public class ES815BitFlatVectorFormat extends KnnVectorsFormat {

    static final String NAME = "ES815BitFlatVectorFormat";

    private static final FlatVectorsFormat format = new ES815BitFlatVectorsFormat();

    /**
     * Sole constructor
     */
    public ES815BitFlatVectorFormat() {
        super(NAME);
    }

    @Override
    public KnnVectorsWriter fieldsWriter(SegmentWriteState state) throws IOException {
        return new ES813FlatVectorFormat.ES813FlatVectorWriter(format.fieldsWriter(state));
    }

    @Override
    public KnnVectorsReader fieldsReader(SegmentReadState state) throws IOException {
        return new ES813FlatVectorFormat.ES813FlatVectorReader(format.fieldsReader(state));
    }

    @Override
    public String toString() {
        return NAME;
    }

<<<<<<< HEAD
=======
    @Override
    public int getMaxDimensions(String fieldName) {
        return MAX_DIMS_COUNT;
    }
>>>>>>> c3d53a80
}<|MERGE_RESOLUTION|>--- conflicted
+++ resolved
@@ -48,11 +48,8 @@
         return NAME;
     }
 
-<<<<<<< HEAD
-=======
     @Override
     public int getMaxDimensions(String fieldName) {
         return MAX_DIMS_COUNT;
     }
->>>>>>> c3d53a80
 }
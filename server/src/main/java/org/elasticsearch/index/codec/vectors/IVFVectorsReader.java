--- conflicted
+++ resolved
@@ -259,13 +259,8 @@
         // Note, numCollected is doing the bare minimum here.
         // TODO do we need to handle nested doc counts similarly to how we handle
         // filtering? E.g. keep exploring until we hit an expected number of parent documents vs. child vectors?
-<<<<<<< HEAD
-        while (centroidIterator.hasNext() && (centroidsVisited < nProbe || knnCollectorImpl.numCollected() < knnCollector.k())) {
+        while (centroidIterator.hasNext() && (centroidsVisited < nProbe || knnCollector.minCompetitiveSimilarity() == Float.NEGATIVE_INFINITY)) {
             // TODO : check previous centroid max score, and exit?
-=======
-        while (centroidIterator.hasNext()
-            && (centroidsVisited < nProbe || knnCollector.minCompetitiveSimilarity() == Float.NEGATIVE_INFINITY)) {
->>>>>>> 216753a4
             ++centroidsVisited;
             // todo do we actually need to know the score???
             long offset = centroidIterator.nextPostingListOffset();

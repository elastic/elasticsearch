--- conflicted
+++ resolved
@@ -35,7 +35,6 @@
 import org.elasticsearch.search.vectors.IVFKnnSearchStrategy;
 
 import java.io.IOException;
-import java.util.Arrays;
 import java.util.function.IntPredicate;
 
 import static org.apache.lucene.codecs.lucene99.Lucene99HnswVectorsReader.SIMILARITY_FUNCTIONS;
@@ -90,14 +89,11 @@
         }
     }
 
-<<<<<<< HEAD
-    abstract CentroidQueryScorer getOneBitCentroidScorer(FieldInfo fieldInfo, int numCentroids, IndexInput centroids, float[] target)
-        throws IOException;
-
-    abstract CentroidQueryScorer getCentroidScorer(FieldInfo fieldInfo, int numCentroids, IndexInput centroids, float[] target)
-=======
-    abstract CentroidIterator getCentroidIterator(FieldInfo fieldInfo, int numCentroids, IndexInput centroids, float[] target)
->>>>>>> 83b05c61
+    abstract CentroidIterator getCentroidIterator(FieldInfo fieldInfo,
+                                                  int numCentroids,
+                                                  int numOversampled,
+                                                  IndexInput centroids,
+                                                  float[] target)
         throws IOException;
 
     private static IndexInput openDataInput(
@@ -244,24 +240,7 @@
         }
 
         FieldEntry entry = fields.get(fieldInfo.number);
-<<<<<<< HEAD
-
-        CentroidQueryScorer oneBitCentroidQueryScorer = getOneBitCentroidScorer(
-            fieldInfo,
-            entry.numCentroids,
-            entry.centroidSlice(ivfCentroids),
-            target
-        );
-
-        CentroidQueryScorer centroidQueryScorer = getCentroidScorer(
-            fieldInfo,
-            entry.numCentroids,
-            entry.centroidSlice(ivfCentroids),
-            target
-        );
-
-=======
->>>>>>> 83b05c61
+
         if (nProbe == DYNAMIC_NPROBE) {
             // empirically based, and a good dynamic to get decent recall while scaling a la "efSearch"
             // scaling by the number of centroids vs. the nearest neighbors requested
@@ -271,15 +250,9 @@
             // clip to be between 1 and the number of centroids
             nProbe = Math.max(Math.min(nProbe, entry.numCentroids), 1);
         }
-<<<<<<< HEAD
-
-        final int rescoreSize = Math.min((int) (nProbe * NPROBE_OVERSAMPLE), entry.numCentroids());
-        final NeighborQueue oneBitCentroidQueue = scorePostingLists(fieldInfo, knnCollector, oneBitCentroidQueryScorer, nProbe);
-        final NeighborQueue centroidQueue = new CentroidNeighborQueue(rescoreSize, true, oneBitCentroidQueue, centroidQueryScorer);
-
-=======
-        CentroidIterator centroidIterator = getCentroidIterator(fieldInfo, entry.numCentroids, entry.centroidSlice(ivfCentroids), target);
->>>>>>> 83b05c61
+
+        final int numOversampled = Math.min((int) (nProbe * NPROBE_OVERSAMPLE), entry.numCentroids());
+        CentroidIterator centroidIterator = getCentroidIterator(fieldInfo, entry.numCentroids, numOversampled, entry.centroidSlice(ivfCentroids), target);
         PostingVisitor scorer = getPostingVisitor(fieldInfo, ivfClusters, target, needsScoring);
         int centroidsVisited = 0;
         long expectedDocs = 0;
@@ -288,12 +261,8 @@
         // Note, numCollected is doing the bare minimum here.
         // TODO do we need to handle nested doc counts similarly to how we handle
         // filtering? E.g. keep exploring until we hit an expected number of parent documents vs. child vectors?
-<<<<<<< HEAD
-
-        while (centroidQueue.size() > 0 && centroidsVisited < nProbe || knnCollectorImpl.numCollected() < knnCollector.k()) {
-=======
+
         while (centroidIterator.hasNext() && (centroidsVisited < nProbe || knnCollectorImpl.numCollected() < knnCollector.k())) {
->>>>>>> 83b05c61
             ++centroidsVisited;
             // todo do we actually need to know the score???
             long offset = centroidIterator.nextPostingListOffset();
@@ -313,74 +282,6 @@
             }
         }
     }
-
-    class CentroidNeighborQueue extends NeighborQueue {
-        final NeighborQueue oneBitCentroidQueue;
-        CentroidQueryScorer centroidQueryScorer;
-
-        CentroidNeighborQueue(
-            int initialSize,
-            boolean maxHeap,
-            NeighborQueue oneBitCentroidQueue,
-            CentroidQueryScorer centroidQueryScorer) throws IOException {
-            super(initialSize, maxHeap);
-            this.oneBitCentroidQueue = oneBitCentroidQueue;
-            this.centroidQueryScorer = centroidQueryScorer;
-            populateCentroidQueue(initialSize, oneBitCentroidQueue, this, centroidQueryScorer);
-        }
-
-        @Override
-        public int size() {
-            return super.size() + oneBitCentroidQueue.size();
-        }
-
-        @Override
-        public int pop()  {
-            int nextOrd = super.pop();
-            if(oneBitCentroidQueue.size() > 0) {
-                // TODO: it may be more efficient as far as disk reads to pop a set of ordinals,
-                //  sort them, and do a batch read of for instance the next max(0.1f * rescoreSize, 1)
-                try {
-                    int centroidOrd = oneBitCentroidQueue.pop();
-                    this.add(
-                        centroidOrd,
-                        centroidQueryScorer.score(centroidOrd)
-                    );
-                } catch (IOException e) {
-                    // FIXME: bleh
-                    throw new RuntimeException(e);
-                }
-            }
-            return nextOrd;
-        }
-
-        private static void populateCentroidQueue(
-            int rescoreSize,
-            NeighborQueue oneBitCentroidQueue,
-            NeighborQueue centroidQueue,
-            CentroidQueryScorer centroidQueryScorer) throws IOException {
-
-            if(oneBitCentroidQueue.size() == 0) {
-                return;
-            }
-
-            int[] centroidOrdinalsToRescore = new int[Math.min(rescoreSize, oneBitCentroidQueue.size())];
-            for (int i = 0; i < centroidOrdinalsToRescore.length; i++) {
-                centroidOrdinalsToRescore[i] = oneBitCentroidQueue.pop();
-            }
-            // do this sort so we are seeking on disk in order
-            Arrays.sort(centroidOrdinalsToRescore);
-
-            // TODO: bulk read the in chunks where possible, group up sets of contiguous ordinals
-            for (int i = 0; i < centroidOrdinalsToRescore.length; i++) {
-                centroidQueue.add(
-                    centroidOrdinalsToRescore[i],
-                    centroidQueryScorer.score(centroidOrdinalsToRescore[i])
-                );
-            }
-        }
-    }
-
 
     @Override
     public final void search(String field, byte[] target, KnnCollector knnCollector, Bits acceptDocs) throws IOException {
@@ -419,14 +320,7 @@
 
     interface CentroidIterator {
         boolean hasNext();
-
-<<<<<<< HEAD
-        void bulkScore(NeighborQueue queue) throws IOException;
-
-        float score(int centroidOrdinal) throws IOException;
-=======
         long nextPostingListOffset() throws IOException;
->>>>>>> 83b05c61
     }
 
     interface PostingVisitor {

/*
 * Copyright Elasticsearch B.V. and/or licensed to Elasticsearch B.V. under one
 * or more contributor license agreements. Licensed under the "Elastic License
 * 2.0", the "GNU Affero General Public License v3.0 only", and the "Server Side
 * Public License v 1"; you may not use this file except in compliance with, at
 * your election, the "Elastic License 2.0", the "GNU Affero General Public
 * License v3.0 only", or the "Server Side Public License, v 1".
 */

package org.elasticsearch.index.codec.vectors;

import org.apache.lucene.codecs.CodecUtil;
import org.apache.lucene.codecs.KnnVectorsReader;
import org.apache.lucene.codecs.hnsw.FlatVectorsReader;
import org.apache.lucene.index.ByteVectorValues;
import org.apache.lucene.index.CorruptIndexException;
import org.apache.lucene.index.FieldInfo;
import org.apache.lucene.index.FieldInfos;
import org.apache.lucene.index.FloatVectorValues;
import org.apache.lucene.index.IndexFileNames;
import org.apache.lucene.index.SegmentReadState;
import org.apache.lucene.index.VectorEncoding;
import org.apache.lucene.index.VectorSimilarityFunction;
import org.apache.lucene.internal.hppc.IntObjectHashMap;
import org.apache.lucene.search.AbstractKnnCollector;
import org.apache.lucene.search.KnnCollector;
import org.apache.lucene.store.ChecksumIndexInput;
import org.apache.lucene.store.DataInput;
import org.apache.lucene.store.IOContext;
import org.apache.lucene.store.IndexInput;
import org.apache.lucene.util.BitSet;
import org.apache.lucene.util.Bits;
import org.apache.lucene.util.FixedBitSet;
import org.apache.lucene.util.hnsw.NeighborQueue;
import org.elasticsearch.core.IOUtils;
import org.elasticsearch.search.vectors.IVFKnnSearchStrategy;

import java.io.IOException;
import java.util.function.IntPredicate;

import static org.apache.lucene.codecs.lucene99.Lucene99HnswVectorsReader.SIMILARITY_FUNCTIONS;
import static org.elasticsearch.index.codec.vectors.IVFVectorsFormat.DYNAMIC_NPROBE;

/**
 * Reader for IVF vectors. This reader is used to read the IVF vectors from the index.
 */
public abstract class IVFVectorsReader extends KnnVectorsReader {

    private final IndexInput ivfCentroids, ivfClusters;
    private final SegmentReadState state;
    private final FieldInfos fieldInfos;
    protected final IntObjectHashMap<FieldEntry> fields;
    private final FlatVectorsReader rawVectorsReader;

    @SuppressWarnings("this-escape")
    protected IVFVectorsReader(SegmentReadState state, FlatVectorsReader rawVectorsReader) throws IOException {
        this.state = state;
        this.fieldInfos = state.fieldInfos;
        this.rawVectorsReader = rawVectorsReader;
        this.fields = new IntObjectHashMap<>();
        String meta = IndexFileNames.segmentFileName(state.segmentInfo.name, state.segmentSuffix, IVFVectorsFormat.IVF_META_EXTENSION);

        int versionMeta = -1;
        boolean success = false;
        try (ChecksumIndexInput ivfMeta = state.directory.openChecksumInput(meta)) {
            Throwable priorE = null;
            try {
                versionMeta = CodecUtil.checkIndexHeader(
                    ivfMeta,
                    IVFVectorsFormat.NAME,
                    IVFVectorsFormat.VERSION_START,
                    IVFVectorsFormat.VERSION_CURRENT,
                    state.segmentInfo.getId(),
                    state.segmentSuffix
                );
                readFields(ivfMeta);
            } catch (Throwable exception) {
                priorE = exception;
            } finally {
                CodecUtil.checkFooter(ivfMeta, priorE);
            }
            ivfCentroids = openDataInput(state, versionMeta, IVFVectorsFormat.CENTROID_EXTENSION, IVFVectorsFormat.NAME, state.context);
            ivfClusters = openDataInput(state, versionMeta, IVFVectorsFormat.CLUSTER_EXTENSION, IVFVectorsFormat.NAME, state.context);
            success = true;
        } finally {
            if (success == false) {
                IOUtils.closeWhileHandlingException(this);
            }
        }
    }

<<<<<<< HEAD
    abstract CentroidQueryScorerWChildren getCentroidScorerWChildren(
        FieldInfo fieldInfo,
        int numCentroids,
        IndexInput centroids,
        float[] target,
        IndexInput clusters
    ) throws IOException;

    abstract CentroidQueryScorer getCentroidScorer(
        FieldInfo fieldInfo,
        int numParentCentroids,
        int numCentroids,
        IndexInput centroids,
        float[] target,
        IndexInput clusters
    ) throws IOException;
=======
    abstract CentroidQueryScorer getCentroidScorer(FieldInfo fieldInfo, int numCentroids, IndexInput centroids, float[] target)
        throws IOException;
>>>>>>> 7d4bbcc4

    private static IndexInput openDataInput(
        SegmentReadState state,
        int versionMeta,
        String fileExtension,
        String codecName,
        IOContext context
    ) throws IOException {
        final String fileName = IndexFileNames.segmentFileName(state.segmentInfo.name, state.segmentSuffix, fileExtension);
        final IndexInput in = state.directory.openInput(fileName, context);
        boolean success = false;
        try {
            final int versionVectorData = CodecUtil.checkIndexHeader(
                in,
                codecName,
                IVFVectorsFormat.VERSION_START,
                IVFVectorsFormat.VERSION_CURRENT,
                state.segmentInfo.getId(),
                state.segmentSuffix
            );
            if (versionMeta != versionVectorData) {
                throw new CorruptIndexException(
                    "Format versions mismatch: meta=" + versionMeta + ", " + codecName + "=" + versionVectorData,
                    in
                );
            }
            CodecUtil.retrieveChecksum(in);
            success = true;
            return in;
        } finally {
            if (success == false) {
                IOUtils.closeWhileHandlingException(in);
            }
        }
    }

    private void readFields(ChecksumIndexInput meta) throws IOException {
        for (int fieldNumber = meta.readInt(); fieldNumber != -1; fieldNumber = meta.readInt()) {
            final FieldInfo info = fieldInfos.fieldInfo(fieldNumber);
            if (info == null) {
                throw new CorruptIndexException("Invalid field number: " + fieldNumber, meta);
            }
            fields.put(info.number, readField(meta, info));
        }
    }

    private FieldEntry readField(IndexInput input, FieldInfo info) throws IOException {
        final VectorEncoding vectorEncoding = readVectorEncoding(input);
        final VectorSimilarityFunction similarityFunction = readSimilarityFunction(input);
        final int parentCentroidCount = input.readInt();
        final long centroidOffset = input.readLong();
        final long centroidLength = input.readLong();
        final int numPostingLists = input.readVInt();
        final long[] postingListOffsets = new long[numPostingLists];
        for (int i = 0; i < numPostingLists; i++) {
            postingListOffsets[i] = input.readLong();
        }
        final float[] globalCentroid = new float[info.getVectorDimension()];
        float globalCentroidDp = 0;
        if (numPostingLists > 0) {
            input.readFloats(globalCentroid, 0, globalCentroid.length);
            globalCentroidDp = Float.intBitsToFloat(input.readInt());
        }
        if (similarityFunction != info.getVectorSimilarityFunction()) {
            throw new IllegalStateException(
                "Inconsistent vector similarity function for field=\""
                    + info.name
                    + "\"; "
                    + similarityFunction
                    + " != "
                    + info.getVectorSimilarityFunction()
            );
        }
        return new FieldEntry(
            similarityFunction,
            vectorEncoding,
            parentCentroidCount,
            centroidOffset,
            centroidLength,
            postingListOffsets,
            globalCentroid,
            globalCentroidDp
        );
    }

    private static VectorSimilarityFunction readSimilarityFunction(DataInput input) throws IOException {
        final int i = input.readInt();
        if (i < 0 || i >= SIMILARITY_FUNCTIONS.size()) {
            throw new IllegalArgumentException("invalid distance function: " + i);
        }
        return SIMILARITY_FUNCTIONS.get(i);
    }

    private static VectorEncoding readVectorEncoding(DataInput input) throws IOException {
        final int encodingId = input.readInt();
        if (encodingId < 0 || encodingId >= VectorEncoding.values().length) {
            throw new CorruptIndexException("Invalid vector encoding id: " + encodingId, input);
        }
        return VectorEncoding.values()[encodingId];
    }

    @Override
    public final void checkIntegrity() throws IOException {
        rawVectorsReader.checkIntegrity();
        CodecUtil.checksumEntireFile(ivfCentroids);
        CodecUtil.checksumEntireFile(ivfClusters);
    }

    @Override
    public final FloatVectorValues getFloatVectorValues(String field) throws IOException {
        return rawVectorsReader.getFloatVectorValues(field);
    }

    @Override
    public final ByteVectorValues getByteVectorValues(String field) throws IOException {
        return rawVectorsReader.getByteVectorValues(field);
    }


    // FIXME: impl reader updates here
    NeighborQueue scoreParentPartitionPostingLists(CentroidQueryScorer centroidQueryScorer)
        throws IOException {
        NeighborQueue neighborQueue = new NeighborQueue(centroidQueryScorer.size(), true);
        // TODO Off heap scoring for quantized centroids?
        for (int centroid = 0; centroid < centroidQueryScorer.size(); centroid++) {
            neighborQueue.add(centroid, centroidQueryScorer.score(centroid));
        }
        return neighborQueue;
    }

    @Override
    public final void search(String field, float[] target, KnnCollector knnCollector, Bits acceptDocs) throws IOException {
        final FieldInfo fieldInfo = state.fieldInfos.fieldInfo(field);
        if (fieldInfo.getVectorEncoding().equals(VectorEncoding.FLOAT32) == false) {
            rawVectorsReader.search(field, target, knnCollector, acceptDocs);
            return;
        }
        if (fieldInfo.getVectorDimension() != target.length) {
            throw new IllegalArgumentException(
                "vector query dimension: " + target.length + " differs from field dimension: " + fieldInfo.getVectorDimension()
            );
        }
        float percentFiltered = 1f;
        if (acceptDocs instanceof BitSet bitSet) {
            percentFiltered = Math.max(0f, Math.min(1f, (float) bitSet.approximateCardinality() / bitSet.length()));
        }
        int numVectors = rawVectorsReader.getFloatVectorValues(field).size();
        BitSet visitedDocs = new FixedBitSet(state.segmentInfo.maxDoc() + 1);
        IntPredicate needsScoring = docId -> {
            if (acceptDocs != null && acceptDocs.get(docId) == false) {
                return false;
            }
            return visitedDocs.getAndSet(docId) == false;
        };
        assert knnCollector instanceof AbstractKnnCollector;
        AbstractKnnCollector knnCollectorImpl = (AbstractKnnCollector) knnCollector;
        int nProbe = DYNAMIC_NPROBE;
        // Search strategy may be null if this is being called from checkIndex (e.g. from a test)
        if (knnCollector.getSearchStrategy() instanceof IVFKnnSearchStrategy ivfSearchStrategy) {
            nProbe = ivfSearchStrategy.getNProbe();
        }

        FieldEntry entry = fields.get(fieldInfo.number);

        CentroidQueryScorer centroidQueryScorer = getCentroidScorer(
            fieldInfo,
            entry.parentCentroidCount,
            entry.postingListOffsets.length,
            entry.centroidSlice(ivfCentroids),
            target
        );
        if (nProbe == DYNAMIC_NPROBE) {
            // empirically based, and a good dynamic to get decent recall while scaling a la "efSearch"
            // scaling by the number of centroids vs. the nearest neighbors requested
            // not perfect, but a comparative heuristic.
            // we might want to utilize the total vector count as well, but this is a good start
            nProbe = (int) Math.round(Math.log10(centroidQueryScorer.size()) * Math.sqrt(knnCollector.k()));
            // clip to be between 1 and the number of centroids
            nProbe = Math.max(Math.min(nProbe, centroidQueryScorer.size()), 1);
        }

        int centroidsVisited = 0;
        long expectedDocs = 0;
        long actualDocs = 0;

//        if( centroidQueryScorer.size() > 384) {
//            // FIXME: only do this over a certain size otherwise just loop through all the centroids
//            // FIXME: impl reader updates here
//            // FIXME: should be an int not a long
            CentroidQueryScorerWChildren centroidQueryScorerWChildren = getCentroidScorerWChildren(
                fieldInfo,
                entry.parentCentroidCount,
                entry.centroidSlice(ivfCentroids),
                target,
                ivfCentroids
            );
            final NeighborQueue parentCentroidQueue = scorePostingLists(fieldInfo, knnCollector, centroidQueryScorerWChildren, nProbe);

            while (parentCentroidQueue.size() > 0 && (centroidsVisited < nProbe || knnCollectorImpl.numCollected() < knnCollector.k())) {

                int parentCentroidOrdinal = parentCentroidQueue.pop();

                int childCentroidOrdinal = centroidQueryScorerWChildren.getChildCentroidStart(parentCentroidOrdinal);
                int childCentroidCount = centroidQueryScorerWChildren.getChildCount(parentCentroidOrdinal);

                NeighborQueue centroidQueue = new NeighborQueue(centroidQueryScorer.size(), true);
                // TODO Off heap scoring for quantized centroids?
                for (int centroid = childCentroidOrdinal; centroid < childCentroidOrdinal + childCentroidCount; centroid++) {
                    centroidQueue.add(centroid, centroidQueryScorer.score(centroid));
                }

//                final NeighborQueue centroidQueue = scorePostingLists(fieldInfo, knnCollector, centroidQueryScorer, nProbe);
                PostingVisitor scorer = getPostingVisitor(fieldInfo, ivfClusters, target, needsScoring);
                // initially we visit only the "centroids to search"
                // Note, numCollected is doing the bare minimum here.
                // TODO do we need to handle nested doc counts similarly to how we handle
                // filtering? E.g. keep exploring until we hit an expected number of parent documents vs. child vectors?
                while (centroidQueue.size() > 0 && (centroidsVisited < nProbe || knnCollectorImpl.numCollected() < knnCollector.k())) {
                    ++centroidsVisited;
                    // todo do we actually need to know the score???
                    int centroidOrdinal = centroidQueue.pop();
                    // todo do we need direct access to the raw centroid???, this is used for quantizing, maybe hydrating and quantizing
                    // is enough?
                    expectedDocs += scorer.resetPostingsScorer(centroidOrdinal, centroidQueryScorer.centroid(centroidOrdinal));
                    actualDocs += scorer.visit(knnCollector);
                }

                // FIXME: move this out of this while loop?
                if (acceptDocs != null) {
                    float unfilteredRatioVisited = (float) expectedDocs / numVectors;
                    int filteredVectors = (int) Math.ceil(numVectors * percentFiltered);
                    float expectedScored = Math.min(2 * filteredVectors * unfilteredRatioVisited, expectedDocs / 2f);
                    while (centroidQueue.size() > 0 && (actualDocs < expectedScored || actualDocs < knnCollector.k())) {
                        int centroidOrdinal = centroidQueue.pop();
                        scorer.resetPostingsScorer(centroidOrdinal, centroidQueryScorer.centroid(centroidOrdinal));
                        actualDocs += scorer.visit(knnCollector);
                    }
                }
            }
//
//
//            // FIXME: use the parent centroids first and cap them at a certain value like don't use them if num centroids < 384
//            // FIXME: account for the fact that the centroids are in sorted order when reading
//        } else {

//            final NeighborQueue centroidQueue = scorePostingLists(fieldInfo, knnCollector, centroidQueryScorer, nProbe);
//            PostingVisitor scorer = getPostingVisitor(fieldInfo, ivfClusters, target, needsScoring);
//            // initially we visit only the "centroids to search"
//            // Note, numCollected is doing the bare minimum here.
//            // TODO do we need to handle nested doc counts similarly to how we handle
//            // filtering? E.g. keep exploring until we hit an expected number of parent documents vs. child vectors?
//            while (centroidQueue.size() > 0 && (centroidsVisited < nProbe || knnCollectorImpl.numCollected() < knnCollector.k())) {
//                ++centroidsVisited;
//                // todo do we actually need to know the score???
//                int centroidOrdinal = centroidQueue.pop();
//                // todo do we need direct access to the raw centroid???, this is used for quantizing, maybe hydrating and quantizing
//                // is enough?
//                expectedDocs += scorer.resetPostingsScorer(centroidOrdinal, centroidQueryScorer.centroid(centroidOrdinal));
//                actualDocs += scorer.visit(knnCollector);
//            }
//
//            // FIXME: move this out of this while loop?
//            if (acceptDocs != null) {
//                float unfilteredRatioVisited = (float) expectedDocs / numVectors;
//                int filteredVectors = (int) Math.ceil(numVectors * percentFiltered);
//                float expectedScored = Math.min(2 * filteredVectors * unfilteredRatioVisited, expectedDocs / 2f);
//                while (centroidQueue.size() > 0 && (actualDocs < expectedScored || actualDocs < knnCollector.k())) {
//                    int centroidOrdinal = centroidQueue.pop();
//                    scorer.resetPostingsScorer(centroidOrdinal, centroidQueryScorer.centroid(centroidOrdinal));
//                    actualDocs += scorer.visit(knnCollector);
//                }
//            }
//        }




    }

    @Override
    public final void search(String field, byte[] target, KnnCollector knnCollector, Bits acceptDocs) throws IOException {
        final FieldInfo fieldInfo = state.fieldInfos.fieldInfo(field);
        final ByteVectorValues values = rawVectorsReader.getByteVectorValues(field);
        for (int i = 0; i < values.size(); i++) {
            final float score = fieldInfo.getVectorSimilarityFunction().compare(target, values.vectorValue(i));
            knnCollector.collect(values.ordToDoc(i), score);
            if (knnCollector.earlyTerminated()) {
                return;
            }
        }
    }

    abstract NeighborQueue scorePostingLists(
        FieldInfo fieldInfo,
        KnnCollector knnCollector,
        CentroidQueryScorer centroidQueryScorer,
        int nProbe
    ) throws IOException;

    @Override
    public void close() throws IOException {
        IOUtils.close(rawVectorsReader, ivfCentroids, ivfClusters);
    }

    protected record FieldEntry(
        VectorSimilarityFunction similarityFunction,
        VectorEncoding vectorEncoding,
        int parentCentroidCount,
        long centroidOffset,
        long centroidLength,
        long[] postingListOffsets,
        float[] globalCentroid,
        float globalCentroidDp
    ) {
        IndexInput centroidSlice(IndexInput centroidFile) throws IOException {
            return centroidFile.slice("centroids", centroidOffset, centroidLength);
        }
    }

    abstract PostingVisitor getPostingVisitor(FieldInfo fieldInfo, IndexInput postingsLists, float[] target, IntPredicate needsScoring)
        throws IOException;

    interface CentroidQueryScorerWChildren extends CentroidQueryScorer {
        int getChildCentroidStart(int centroidOrdinal) throws IOException;
        int getChildCount(int centroidOrdinal) throws IOException;
    }

    interface CentroidQueryScorer {
        int size();

        float[] centroid(int centroidOrdinal) throws IOException;

        float score(int centroidOrdinal) throws IOException;
    }

    interface PostingVisitor {
        // TODO maybe we can not specifically pass the centroid...

        /** returns the number of documents in the posting list */
        int resetPostingsScorer(int centroidOrdinal, float[] centroid) throws IOException;

        /** returns the number of scored documents */
        int visit(KnnCollector collector) throws IOException;
    }
}<|MERGE_RESOLUTION|>--- conflicted
+++ resolved
@@ -89,13 +89,11 @@
         }
     }
 
-<<<<<<< HEAD
     abstract CentroidQueryScorerWChildren getCentroidScorerWChildren(
         FieldInfo fieldInfo,
         int numCentroids,
         IndexInput centroids,
-        float[] target,
-        IndexInput clusters
+        float[] target
     ) throws IOException;
 
     abstract CentroidQueryScorer getCentroidScorer(
@@ -103,13 +101,8 @@
         int numParentCentroids,
         int numCentroids,
         IndexInput centroids,
-        float[] target,
-        IndexInput clusters
+        float[] target
     ) throws IOException;
-=======
-    abstract CentroidQueryScorer getCentroidScorer(FieldInfo fieldInfo, int numCentroids, IndexInput centroids, float[] target)
-        throws IOException;
->>>>>>> 7d4bbcc4
 
     private static IndexInput openDataInput(
         SegmentReadState state,
@@ -303,8 +296,7 @@
                 fieldInfo,
                 entry.parentCentroidCount,
                 entry.centroidSlice(ivfCentroids),
-                target,
-                ivfCentroids
+                target
             );
             final NeighborQueue parentCentroidQueue = scorePostingLists(fieldInfo, knnCollector, centroidQueryScorerWChildren, nProbe);
 

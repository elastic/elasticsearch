--- conflicted
+++ resolved
@@ -84,6 +84,9 @@
             }
         }
     }
+
+    abstract CentroidIterator getPostingListPrefetchIterator(CentroidIterator centroidIterator, IndexInput postingListSlice)
+        throws IOException;
 
     abstract CentroidIterator getCentroidIterator(FieldInfo fieldInfo, int numCentroids, IndexInput centroids, float[] target)
         throws IOException;
@@ -241,70 +244,34 @@
         }
         // we account for soar vectors here. We can potentially visit a vector twice so we multiply by 2 here.
         long maxVectorVisited = (long) (2.0 * visitRatio * numVectors);
-        CentroidIterator centroidIterator = getCentroidIterator(fieldInfo, entry.numCentroids, entry.centroidSlice(ivfCentroids), target);
-<<<<<<< HEAD
         IndexInput postListSlice = entry.postingListSlice(ivfClusters);
+        CentroidIterator centroidPrefetchingIterator = getPostingListPrefetchIterator(
+            getCentroidIterator(fieldInfo, entry.numCentroids, entry.centroidSlice(ivfCentroids), target),
+            postListSlice
+        );
         PostingVisitor scorer = getPostingVisitor(fieldInfo, postListSlice, target, acceptDocs);
-        int centroidsVisited = 0;
-=======
-        PostingVisitor scorer = getPostingVisitor(fieldInfo, entry.postingListSlice(ivfClusters), target, acceptDocs);
-
->>>>>>> 15ae296c
         long expectedDocs = 0;
         long actualDocs = 0;
         // initially we visit only the "centroids to search"
         // Note, numCollected is doing the bare minimum here.
         // TODO do we need to handle nested doc counts similarly to how we handle
         // filtering? E.g. keep exploring until we hit an expected number of parent documents vs. child vectors?
-        long nextOffset = -1;
-        long nextLength = -1;
-        while (centroidIterator.hasNext()
+        while (centroidPrefetchingIterator.hasNext()
             && (maxVectorVisited > actualDocs || knnCollector.minCompetitiveSimilarity() == Float.NEGATIVE_INFINITY)) {
             // todo do we actually need to know the score???
-
-            // FIXME: opportunistically prefetch here?? (could do nProbe of these ... how does this help with low memory???
-            // FIXME: prefetch the next one not the current one
-            // FIXME: deal with last one correctly
-            long offset;
-            if (nextOffset == -1) {
-                offset = centroidIterator.nextPostingListOffset();
-                if (centroidIterator.hasNext()) {
-                    nextOffset = centroidIterator.nextPostingListOffset();
-                    nextLength = centroidIterator.curPostingListLength();
-                    // scorer.prefetch(offset, length);
-                    // scorer.prefetch(nextOffset);
-                    // FIXME: clean this up
-                    if (nextLength == -2) {
-                        nextLength = postListSlice.length() - nextOffset;
-                    }
-                    postListSlice.prefetch(nextOffset, nextLength);
-                }
-            } else {
-                offset = nextOffset;
-
-                nextOffset = centroidIterator.nextPostingListOffset();
-                nextLength = centroidIterator.curPostingListLength();
-                // FIXME: clean this up
-                if (nextLength == -2) {
-                    nextLength = postListSlice.length() - nextOffset;
-                }
-                postListSlice.prefetch(nextOffset, nextLength);
-                // scorer.prefetch(nextOffset);
-            }
+            CentroidOffsetAndLength offsetAndLength = centroidPrefetchingIterator.nextPostingListOffsetAndLength();
             // todo do we need direct access to the raw centroid???, this is used for quantizing, maybe hydrating and quantizing
             // is enough?
-
-            expectedDocs += scorer.resetPostingsScorer(offset);
+            expectedDocs += scorer.resetPostingsScorer(offsetAndLength.offset());
             actualDocs += scorer.visit(knnCollector);
         }
         if (acceptDocs != null) {
             float unfilteredRatioVisited = (float) expectedDocs / numVectors;
             int filteredVectors = (int) Math.ceil(numVectors * percentFiltered);
             float expectedScored = Math.min(2 * filteredVectors * unfilteredRatioVisited, expectedDocs / 2f);
-            while (centroidIterator.hasNext() && (actualDocs < expectedScored || actualDocs < knnCollector.k())) {
-                // FIXME: add prefetching logic here as well
-                long offset = centroidIterator.nextPostingListOffset();
-                scorer.resetPostingsScorer(offset);
+            while (centroidPrefetchingIterator.hasNext() && (actualDocs < expectedScored || actualDocs < knnCollector.k())) {
+                CentroidOffsetAndLength offsetAndLength = centroidPrefetchingIterator.nextPostingListOffsetAndLength();
+                scorer.resetPostingsScorer(offsetAndLength.offset());
                 actualDocs += scorer.visit(knnCollector);
             }
         }
@@ -351,19 +318,17 @@
     abstract PostingVisitor getPostingVisitor(FieldInfo fieldInfo, IndexInput postingsLists, float[] target, Bits needsScoring)
         throws IOException;
 
+    record CentroidOffsetAndLength(long offset, long length) {}
+
     interface CentroidIterator {
         boolean hasNext();
 
-        long nextPostingListOffset() throws IOException;
-
-        long curPostingListLength() throws IOException;
+        CentroidOffsetAndLength nextPostingListOffsetAndLength() throws IOException;
     }
 
     interface PostingVisitor {
         // TODO maybe we can not specifically pass the centroid...
 
-        void prefetch(long offset) throws IOException;
-
         /** returns the number of documents in the posting list */
         int resetPostingsScorer(long offset) throws IOException;
 

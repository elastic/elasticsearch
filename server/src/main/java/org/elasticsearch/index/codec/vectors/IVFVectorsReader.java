--- conflicted
+++ resolved
@@ -256,13 +256,7 @@
         // TODO do we need to handle nested doc counts similarly to how we handle
         // filtering? E.g. keep exploring until we hit an expected number of parent documents vs. child vectors?
         while (centroidIterator.hasNext()
-<<<<<<< HEAD
-            && (centroidsVisited < nProbe || knnCollector.minCompetitiveSimilarity() == Float.NEGATIVE_INFINITY)) {
-            // TODO : check previous centroid max score, and exit?
-            ++centroidsVisited;
-=======
             && (maxVectorVisited > actualDocs || knnCollector.minCompetitiveSimilarity() == Float.NEGATIVE_INFINITY)) {
->>>>>>> 651e3592
             // todo do we actually need to know the score???
             long offset = centroidIterator.nextPostingListOffset();
             // todo do we need direct access to the raw centroid???, this is used for quantizing, maybe hydrating and quantizing

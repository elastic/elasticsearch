/*
 * Copyright Elasticsearch B.V. and/or licensed to Elasticsearch B.V. under one
 * or more contributor license agreements. Licensed under the "Elastic License
 * 2.0", the "GNU Affero General Public License v3.0 only", and the "Server Side
 * Public License v 1"; you may not use this file except in compliance with, at
 * your election, the "Elastic License 2.0", the "GNU Affero General Public
 * License v3.0 only", or the "Server Side Public License, v 1".
 */

package org.elasticsearch.index.codec.vectors;

import org.apache.lucene.codecs.CodecUtil;
import org.apache.lucene.codecs.KnnVectorsReader;
import org.apache.lucene.codecs.hnsw.FlatVectorsReader;
import org.apache.lucene.index.ByteVectorValues;
import org.apache.lucene.index.CorruptIndexException;
import org.apache.lucene.index.FieldInfo;
import org.apache.lucene.index.FieldInfos;
import org.apache.lucene.index.FloatVectorValues;
import org.apache.lucene.index.IndexFileNames;
import org.apache.lucene.index.SegmentReadState;
import org.apache.lucene.index.VectorEncoding;
import org.apache.lucene.index.VectorSimilarityFunction;
import org.apache.lucene.internal.hppc.IntObjectHashMap;
import org.apache.lucene.search.AbstractKnnCollector;
import org.apache.lucene.search.KnnCollector;
import org.apache.lucene.store.ChecksumIndexInput;
import org.apache.lucene.store.DataInput;
import org.apache.lucene.store.IOContext;
import org.apache.lucene.store.IndexInput;
import org.apache.lucene.util.BitSet;
import org.apache.lucene.util.Bits;
import org.apache.lucene.util.FixedBitSet;
import org.apache.lucene.util.hnsw.NeighborQueue;
import org.elasticsearch.core.IOUtils;
import org.elasticsearch.search.vectors.IVFKnnSearchStrategy;

import java.io.IOException;
import java.util.function.IntPredicate;

import static org.apache.lucene.codecs.lucene99.Lucene99HnswVectorsReader.SIMILARITY_FUNCTIONS;
import static org.elasticsearch.index.codec.vectors.IVFVectorsFormat.DYNAMIC_NPROBE;

/**
 * Reader for IVF vectors. This reader is used to read the IVF vectors from the index.
 */
public abstract class IVFVectorsReader extends KnnVectorsReader {

    private final IndexInput ivfCentroids, ivfClusters;
    private final SegmentReadState state;
    private final FieldInfos fieldInfos;
    protected final IntObjectHashMap<FieldEntry> fields;
    private final FlatVectorsReader rawVectorsReader;

    @SuppressWarnings("this-escape")
    protected IVFVectorsReader(SegmentReadState state, FlatVectorsReader rawVectorsReader) throws IOException {
        this.state = state;
        this.fieldInfos = state.fieldInfos;
        this.rawVectorsReader = rawVectorsReader;
        this.fields = new IntObjectHashMap<>();
        String meta = IndexFileNames.segmentFileName(state.segmentInfo.name, state.segmentSuffix, IVFVectorsFormat.IVF_META_EXTENSION);

        int versionMeta = -1;
        boolean success = false;
        try (ChecksumIndexInput ivfMeta = state.directory.openChecksumInput(meta)) {
            Throwable priorE = null;
            try {
                versionMeta = CodecUtil.checkIndexHeader(
                    ivfMeta,
                    IVFVectorsFormat.NAME,
                    IVFVectorsFormat.VERSION_START,
                    IVFVectorsFormat.VERSION_CURRENT,
                    state.segmentInfo.getId(),
                    state.segmentSuffix
                );
                readFields(ivfMeta);
            } catch (Throwable exception) {
                priorE = exception;
            } finally {
                CodecUtil.checkFooter(ivfMeta, priorE);
            }
            ivfCentroids = openDataInput(state, versionMeta, IVFVectorsFormat.CENTROID_EXTENSION, IVFVectorsFormat.NAME, state.context);
            ivfClusters = openDataInput(state, versionMeta, IVFVectorsFormat.CLUSTER_EXTENSION, IVFVectorsFormat.NAME, state.context);
            success = true;
        } finally {
            if (success == false) {
                IOUtils.closeWhileHandlingException(this);
            }
        }
    }

    abstract CentroidQueryScorer getCentroidScorer(
        FieldInfo fieldInfo,
        int numCentroids,
        IndexInput centroids,
        float[] target,
        IndexInput clusters
    ) throws IOException;

    private static IndexInput openDataInput(
        SegmentReadState state,
        int versionMeta,
        String fileExtension,
        String codecName,
        IOContext context
    ) throws IOException {
        final String fileName = IndexFileNames.segmentFileName(state.segmentInfo.name, state.segmentSuffix, fileExtension);
        final IndexInput in = state.directory.openInput(fileName, context);
        boolean success = false;
        try {
            final int versionVectorData = CodecUtil.checkIndexHeader(
                in,
                codecName,
                IVFVectorsFormat.VERSION_START,
                IVFVectorsFormat.VERSION_CURRENT,
                state.segmentInfo.getId(),
                state.segmentSuffix
            );
            if (versionMeta != versionVectorData) {
                throw new CorruptIndexException(
                    "Format versions mismatch: meta=" + versionMeta + ", " + codecName + "=" + versionVectorData,
                    in
                );
            }
            CodecUtil.retrieveChecksum(in);
            success = true;
            return in;
        } finally {
            if (success == false) {
                IOUtils.closeWhileHandlingException(in);
            }
        }
    }

    private void readFields(ChecksumIndexInput meta) throws IOException {
        for (int fieldNumber = meta.readInt(); fieldNumber != -1; fieldNumber = meta.readInt()) {
            final FieldInfo info = fieldInfos.fieldInfo(fieldNumber);
            if (info == null) {
                throw new CorruptIndexException("Invalid field number: " + fieldNumber, meta);
            }
            fields.put(info.number, readField(meta, info));
        }
    }

    private FieldEntry readField(IndexInput input, FieldInfo info) throws IOException {
        final VectorEncoding vectorEncoding = readVectorEncoding(input);
        final VectorSimilarityFunction similarityFunction = readSimilarityFunction(input);
        final long centroidOffset = input.readLong();
        final long centroidLength = input.readLong();
        final int numPostingLists = input.readVInt();
        final long[] postingListOffsets = new long[numPostingLists];
        for (int i = 0; i < numPostingLists; i++) {
            postingListOffsets[i] = input.readLong();
        }
        final float[] globalCentroid = new float[info.getVectorDimension()];
        float globalCentroidDp = 0;
        if (numPostingLists > 0) {
            input.readFloats(globalCentroid, 0, globalCentroid.length);
            globalCentroidDp = Float.intBitsToFloat(input.readInt());
        }
        if (similarityFunction != info.getVectorSimilarityFunction()) {
            throw new IllegalStateException(
                "Inconsistent vector similarity function for field=\""
                    + info.name
                    + "\"; "
                    + similarityFunction
                    + " != "
                    + info.getVectorSimilarityFunction()
            );
        }
        return new FieldEntry(
            similarityFunction,
            vectorEncoding,
            centroidOffset,
            centroidLength,
            postingListOffsets,
            globalCentroid,
            globalCentroidDp
        );
    }

    private static VectorSimilarityFunction readSimilarityFunction(DataInput input) throws IOException {
        final int i = input.readInt();
        if (i < 0 || i >= SIMILARITY_FUNCTIONS.size()) {
            throw new IllegalArgumentException("invalid distance function: " + i);
        }
        return SIMILARITY_FUNCTIONS.get(i);
    }

    private static VectorEncoding readVectorEncoding(DataInput input) throws IOException {
        final int encodingId = input.readInt();
        if (encodingId < 0 || encodingId >= VectorEncoding.values().length) {
            throw new CorruptIndexException("Invalid vector encoding id: " + encodingId, input);
        }
        return VectorEncoding.values()[encodingId];
    }

    @Override
    public final void checkIntegrity() throws IOException {
        rawVectorsReader.checkIntegrity();
        CodecUtil.checksumEntireFile(ivfCentroids);
        CodecUtil.checksumEntireFile(ivfClusters);
    }

    @Override
    public final FloatVectorValues getFloatVectorValues(String field) throws IOException {
        return rawVectorsReader.getFloatVectorValues(field);
    }

    @Override
    public final ByteVectorValues getByteVectorValues(String field) throws IOException {
        return rawVectorsReader.getByteVectorValues(field);
    }

    @Override
    public final void search(String field, float[] target, KnnCollector knnCollector, Bits acceptDocs) throws IOException {
        final FieldInfo fieldInfo = state.fieldInfos.fieldInfo(field);
        if (fieldInfo.getVectorEncoding().equals(VectorEncoding.FLOAT32) == false) {
            rawVectorsReader.search(field, target, knnCollector, acceptDocs);
            return;
        }
        if (fieldInfo.getVectorDimension() != target.length) {
            throw new IllegalArgumentException(
                "vector query dimension: " + target.length + " differs from field dimension: " + fieldInfo.getVectorDimension()
            );
        }
        float percentFiltered = 1f;
        if (acceptDocs instanceof BitSet bitSet) {
            percentFiltered = Math.max(0f, Math.min(1f, (float) bitSet.approximateCardinality() / bitSet.length()));
        }
        int numVectors = rawVectorsReader.getFloatVectorValues(field).size();
        BitSet visitedDocs = new FixedBitSet(state.segmentInfo.maxDoc() + 1);
        IntPredicate needsScoring = docId -> {
            if (acceptDocs != null && acceptDocs.get(docId) == false) {
                return false;
            }
            return visitedDocs.getAndSet(docId) == false;
        };
        assert knnCollector instanceof AbstractKnnCollector;
        AbstractKnnCollector knnCollectorImpl = (AbstractKnnCollector) knnCollector;
        int nProbe = DYNAMIC_NPROBE;
        // Search strategy may be null if this is being called from checkIndex (e.g. from a test)
        if (knnCollector.getSearchStrategy() instanceof IVFKnnSearchStrategy ivfSearchStrategy) {
            nProbe = ivfSearchStrategy.getNProbe();
        }

        FieldEntry entry = fields.get(fieldInfo.number);
        CentroidQueryScorer centroidQueryScorer = getCentroidScorer(
            fieldInfo,
            entry.postingListOffsets.length,
            entry.centroidSlice(ivfCentroids),
            target,
            ivfClusters
        );
        if (nProbe == DYNAMIC_NPROBE) {
            // empirically based, and a good dynamic to get decent recall while scaling a la "efSearch"
            // scaling by the number of centroids vs. the nearest neighbors requested
            // not perfect, but a comparative heuristic.
            // we might want to utilize the total vector count as well, but this is a good start
            nProbe = (int) Math.round(Math.log10(centroidQueryScorer.size()) * Math.sqrt(knnCollector.k()));
            // clip to be between 1 and the number of centroids
            nProbe = Math.max(Math.min(nProbe, centroidQueryScorer.size()), 1);
        }
        final NeighborQueue centroidQueue = scorePostingLists(fieldInfo, knnCollector, centroidQueryScorer, nProbe);
        PostingVisitor scorer = getPostingVisitor(fieldInfo, ivfClusters, target, needsScoring);
        int centroidsVisited = 0;
        long expectedDocs = 0;
        long actualDocs = 0;
        // initially we visit only the "centroids to search"
<<<<<<< HEAD
=======
        // Note, numCollected is doing the bare minimum here.
        // TODO do we need to handle nested doc counts similarly to how we handle
        // filtering? E.g. keep exploring until we hit an expected number of parent documents vs. child vectors?
>>>>>>> b5d52292
        while (centroidQueue.size() > 0 && (centroidsVisited < nProbe || knnCollectorImpl.numCollected() < knnCollector.k())) {
            ++centroidsVisited;
            // todo do we actually need to know the score???
            int centroidOrdinal = centroidQueue.pop();
            // todo do we need direct access to the raw centroid???, this is used for quantizing, maybe hydrating and quantizing
            // is enough?
            expectedDocs += scorer.resetPostingsScorer(centroidOrdinal, centroidQueryScorer.centroid(centroidOrdinal));
            actualDocs += scorer.visit(knnCollector);
        }
        if (acceptDocs != null) {
            float unfilteredRatioVisited = (float) expectedDocs / numVectors;
            int filteredVectors = (int) Math.ceil(numVectors * percentFiltered);
            float expectedScored = Math.min(2 * filteredVectors * unfilteredRatioVisited, expectedDocs / 2f);
            while (centroidQueue.size() > 0 && (actualDocs < expectedScored || actualDocs < knnCollector.k())) {
                int centroidOrdinal = centroidQueue.pop();
                scorer.resetPostingsScorer(centroidOrdinal, centroidQueryScorer.centroid(centroidOrdinal));
                actualDocs += scorer.visit(knnCollector);
            }
        }
    }

    @Override
    public final void search(String field, byte[] target, KnnCollector knnCollector, Bits acceptDocs) throws IOException {
        final FieldInfo fieldInfo = state.fieldInfos.fieldInfo(field);
        final ByteVectorValues values = rawVectorsReader.getByteVectorValues(field);
        for (int i = 0; i < values.size(); i++) {
            final float score = fieldInfo.getVectorSimilarityFunction().compare(target, values.vectorValue(i));
            knnCollector.collect(values.ordToDoc(i), score);
            if (knnCollector.earlyTerminated()) {
                return;
            }
        }
    }

    abstract NeighborQueue scorePostingLists(
        FieldInfo fieldInfo,
        KnnCollector knnCollector,
        CentroidQueryScorer centroidQueryScorer,
        int nProbe
    ) throws IOException;

    @Override
    public void close() throws IOException {
        IOUtils.close(rawVectorsReader, ivfCentroids, ivfClusters);
    }

    protected record FieldEntry(
        VectorSimilarityFunction similarityFunction,
        VectorEncoding vectorEncoding,
        long centroidOffset,
        long centroidLength,
        long[] postingListOffsets,
        float[] globalCentroid,
        float globalCentroidDp
    ) {
        IndexInput centroidSlice(IndexInput centroidFile) throws IOException {
            return centroidFile.slice("centroids", centroidOffset, centroidLength);
        }
    }

    abstract PostingVisitor getPostingVisitor(FieldInfo fieldInfo, IndexInput postingsLists, float[] target, IntPredicate needsScoring)
        throws IOException;

    interface CentroidQueryScorer {
        int size();

        float[] centroid(int centroidOrdinal) throws IOException;

        float score(int centroidOrdinal) throws IOException;
    }

    interface PostingVisitor {
        // TODO maybe we can not specifically pass the centroid...

        /** returns the number of documents in the posting list */
        int resetPostingsScorer(int centroidOrdinal, float[] centroid) throws IOException;

        /** returns the number of scored documents */
        int visit(KnnCollector collector) throws IOException;
    }
}<|MERGE_RESOLUTION|>--- conflicted
+++ resolved
@@ -267,12 +267,9 @@
         long expectedDocs = 0;
         long actualDocs = 0;
         // initially we visit only the "centroids to search"
-<<<<<<< HEAD
-=======
         // Note, numCollected is doing the bare minimum here.
         // TODO do we need to handle nested doc counts similarly to how we handle
         // filtering? E.g. keep exploring until we hit an expected number of parent documents vs. child vectors?
->>>>>>> b5d52292
         while (centroidQueue.size() > 0 && (centroidsVisited < nProbe || knnCollectorImpl.numCollected() < knnCollector.k())) {
             ++centroidsVisited;
             // todo do we actually need to know the score???

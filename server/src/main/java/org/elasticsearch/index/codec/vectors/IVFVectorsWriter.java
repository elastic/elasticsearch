/*
 * Copyright Elasticsearch B.V. and/or licensed to Elasticsearch B.V. under one
 * or more contributor license agreements. Licensed under the "Elastic License
 * 2.0", the "GNU Affero General Public License v3.0 only", and the "Server Side
 * Public License v 1"; you may not use this file except in compliance with, at
 * your election, the "Elastic License 2.0", the "GNU Affero General Public
 * License v3.0 only", or the "Server Side Public License, v 1".
 */

package org.elasticsearch.index.codec.vectors;

import org.apache.lucene.codecs.CodecUtil;
import org.apache.lucene.codecs.KnnFieldVectorsWriter;
import org.apache.lucene.codecs.KnnVectorsWriter;
import org.apache.lucene.codecs.hnsw.FlatFieldVectorsWriter;
import org.apache.lucene.codecs.hnsw.FlatVectorsWriter;
import org.apache.lucene.index.FieldInfo;
import org.apache.lucene.index.FloatVectorValues;
import org.apache.lucene.index.IndexFileNames;
import org.apache.lucene.index.KnnVectorValues;
import org.apache.lucene.index.MergeState;
import org.apache.lucene.index.SegmentWriteState;
import org.apache.lucene.index.Sorter;
import org.apache.lucene.index.VectorEncoding;
import org.apache.lucene.index.VectorSimilarityFunction;
import org.apache.lucene.search.DocIdSetIterator;
import org.apache.lucene.store.IOContext;
import org.apache.lucene.store.IndexInput;
import org.apache.lucene.store.IndexOutput;
import org.apache.lucene.store.RandomAccessInput;
import org.apache.lucene.util.VectorUtil;
import org.elasticsearch.core.IOUtils;
import org.elasticsearch.core.SuppressForbidden;

import java.io.IOException;
import java.io.UncheckedIOException;
import java.nio.ByteBuffer;
import java.nio.ByteOrder;
import java.util.ArrayList;
import java.util.List;

import static org.apache.lucene.codecs.lucene99.Lucene99HnswVectorsReader.SIMILARITY_FUNCTIONS;
import static org.apache.lucene.search.DocIdSetIterator.NO_MORE_DOCS;

/**
 * Base class for IVF vectors writer.
 */
public abstract class IVFVectorsWriter extends KnnVectorsWriter {

    private final List<FieldWriter> fieldWriters = new ArrayList<>();
    private final IndexOutput ivfMeta, ivfCentroids, ivfClusters;
    private final FlatVectorsWriter rawVectorDelegate;

    @SuppressWarnings("this-escape")
    protected IVFVectorsWriter(SegmentWriteState state, FlatVectorsWriter rawVectorDelegate) throws IOException {
        this.rawVectorDelegate = rawVectorDelegate;
        final String metaFileName = IndexFileNames.segmentFileName(
            state.segmentInfo.name,
            state.segmentSuffix,
            IVFVectorsFormat.IVF_META_EXTENSION
        );
        final String ivfCentroidsFileName = IndexFileNames.segmentFileName(
            state.segmentInfo.name,
            state.segmentSuffix,
            IVFVectorsFormat.CENTROID_EXTENSION
        );
        final String ivfClustersFileName = IndexFileNames.segmentFileName(
            state.segmentInfo.name,
            state.segmentSuffix,
            IVFVectorsFormat.CLUSTER_EXTENSION
        );
        boolean success = false;
        try {
            ivfMeta = state.directory.createOutput(metaFileName, state.context);
            CodecUtil.writeIndexHeader(
                ivfMeta,
                IVFVectorsFormat.NAME,
                IVFVectorsFormat.VERSION_CURRENT,
                state.segmentInfo.getId(),
                state.segmentSuffix
            );
            ivfCentroids = state.directory.createOutput(ivfCentroidsFileName, state.context);
            CodecUtil.writeIndexHeader(
                ivfCentroids,
                IVFVectorsFormat.NAME,
                IVFVectorsFormat.VERSION_CURRENT,
                state.segmentInfo.getId(),
                state.segmentSuffix
            );
            ivfClusters = state.directory.createOutput(ivfClustersFileName, state.context);
            CodecUtil.writeIndexHeader(
                ivfClusters,
                IVFVectorsFormat.NAME,
                IVFVectorsFormat.VERSION_CURRENT,
                state.segmentInfo.getId(),
                state.segmentSuffix
            );
            success = true;
        } finally {
            if (success == false) {
                IOUtils.closeWhileHandlingException(this);
            }
        }
    }

    @Override
    public final KnnFieldVectorsWriter<?> addField(FieldInfo fieldInfo) throws IOException {
        if (fieldInfo.getVectorSimilarityFunction() == VectorSimilarityFunction.COSINE) {
            throw new IllegalArgumentException("IVF does not support cosine similarity");
        }
        final FlatFieldVectorsWriter<?> rawVectorDelegate = this.rawVectorDelegate.addField(fieldInfo);
        if (fieldInfo.getVectorEncoding().equals(VectorEncoding.FLOAT32)) {
            @SuppressWarnings("unchecked")
            final FlatFieldVectorsWriter<float[]> floatWriter = (FlatFieldVectorsWriter<float[]>) rawVectorDelegate;
            fieldWriters.add(new FieldWriter(fieldInfo, floatWriter));
        }
        return rawVectorDelegate;
    }

    abstract CentroidAssignments calculateAndWriteCentroids(
        FieldInfo fieldInfo,
        FloatVectorValues floatVectorValues,
        IndexOutput centroidOutput,
        MergeState mergeState,
        float[] globalCentroid
    ) throws IOException;

    abstract CentroidAssignments calculateAndWriteCentroids(
        FieldInfo fieldInfo,
        FloatVectorValues floatVectorValues,
        IndexOutput centroidOutput,
        float[] globalCentroid
    ) throws IOException;

    abstract long[] buildAndWritePostingsLists(
        FieldInfo fieldInfo,
        CentroidSupplier centroidSupplier,
        FloatVectorValues floatVectorValues,
        IndexOutput postingsOutput,
        int[][] assignmentsByCluster
    ) throws IOException;

    abstract CentroidSupplier createCentroidSupplier(
        IndexInput centroidsInput,
        int numParentCentroids,
        int numCentroids,
        FieldInfo fieldInfo,
        float[] globalCentroid
    ) throws IOException;

    @Override
    public final void flush(int maxDoc, Sorter.DocMap sortMap) throws IOException {
        rawVectorDelegate.flush(maxDoc, sortMap);
        for (FieldWriter fieldWriter : fieldWriters) {
            float[] globalCentroid = new float[fieldWriter.fieldInfo.getVectorDimension()];
            // build a float vector values with random access
            final FloatVectorValues floatVectorValues = getFloatVectorValues(fieldWriter.fieldInfo, fieldWriter.delegate, maxDoc);
            // build centroids
            long centroidOffset = ivfCentroids.alignFilePointer(Float.BYTES);

            final CentroidAssignments centroidAssignments = calculateAndWriteCentroids(
                fieldWriter.fieldInfo,
                floatVectorValues,
                ivfCentroids,
                globalCentroid
            );

            CentroidSupplier centroidSupplier = new OnHeapCentroidSupplier(centroidAssignments.centroids());

            long centroidLength = ivfCentroids.getFilePointer() - centroidOffset;
            final long[] offsets = buildAndWritePostingsLists(
                fieldWriter.fieldInfo,
                centroidSupplier,
                floatVectorValues,
                ivfClusters,
                centroidAssignments.assignmentsByCluster()
            );
            // write posting lists
            writeMeta(
                fieldWriter.fieldInfo,
                centroidAssignments.numParentCentroids(),
                centroidOffset,
                centroidLength,
                offsets,
                globalCentroid
            );
        }
    }

    private static FloatVectorValues getFloatVectorValues(
        FieldInfo fieldInfo,
        FlatFieldVectorsWriter<float[]> fieldVectorsWriter,
        int maxDoc
    ) throws IOException {
        List<float[]> vectors = fieldVectorsWriter.getVectors();
        if (vectors.size() == maxDoc) {
            return FloatVectorValues.fromFloats(vectors, fieldInfo.getVectorDimension());
        }
        final DocIdSetIterator iterator = fieldVectorsWriter.getDocsWithFieldSet().iterator();
        final int[] docIds = new int[vectors.size()];
        for (int i = 0; i < docIds.length; i++) {
            docIds[i] = iterator.nextDoc();
        }
        assert iterator.nextDoc() == NO_MORE_DOCS;
        return new FloatVectorValues() {
            @Override
            public float[] vectorValue(int ord) {
                return vectors.get(ord);
            }

            @Override
            public FloatVectorValues copy() {
                return this;
            }

            @Override
            public int dimension() {
                return fieldInfo.getVectorDimension();
            }

            @Override
            public int size() {
                return vectors.size();
            }

            @Override
            public int ordToDoc(int ord) {
                return docIds[ord];
            }
        };
    }

    @Override
    public final void mergeOneField(FieldInfo fieldInfo, MergeState mergeState) throws IOException {
        if (fieldInfo.getVectorEncoding().equals(VectorEncoding.FLOAT32)) {
            mergeOneFieldIVF(fieldInfo, mergeState);
        }
        // we merge the vectors at the end so we only have two copies of the vectors on disk at the same time.
        rawVectorDelegate.mergeOneField(fieldInfo, mergeState);
    }

    @SuppressForbidden(reason = "require usage of Lucene's IOUtils#deleteFilesIgnoringExceptions(...)")
    private void mergeOneFieldIVF(FieldInfo fieldInfo, MergeState mergeState) throws IOException {
        final int numVectors;
        String tempRawVectorsFileName = null;
        String docsFileName = null;
        boolean success = false;
        // build a float vector values with random access. In order to do that we dump the vectors to
        // a temporary file and if the segment is not dense, the docs to another file/
        try (
            IndexOutput vectorsOut = mergeState.segmentInfo.dir.createTempOutput(mergeState.segmentInfo.name, "ivfvec_", IOContext.DEFAULT)
        ) {
            tempRawVectorsFileName = vectorsOut.getName();
            FloatVectorValues mergedFloatVectorValues = MergedVectorValues.mergeFloatVectorValues(fieldInfo, mergeState);
            // if the segment is dense, we don't need to do anything with docIds.
            boolean dense = mergedFloatVectorValues.size() == mergeState.segmentInfo.maxDoc();
            try (
                IndexOutput docsOut = dense
                    ? null
                    : mergeState.segmentInfo.dir.createTempOutput(mergeState.segmentInfo.name, "ivfdoc_", IOContext.DEFAULT)
            ) {
                if (docsOut != null) {
                    docsFileName = docsOut.getName();
                }
                // TODO do this better, we shouldn't have to write to a temp file, we should be able to
                // to just from the merged vector values, the tricky part is the random access.
                numVectors = writeFloatVectorValues(fieldInfo, docsOut, vectorsOut, mergedFloatVectorValues);
                CodecUtil.writeFooter(vectorsOut);
                if (docsOut != null) {
                    CodecUtil.writeFooter(docsOut);
                }
                success = true;
            }
        } finally {
            if (success == false) {
                if (tempRawVectorsFileName != null) {
                    org.apache.lucene.util.IOUtils.deleteFilesIgnoringExceptions(mergeState.segmentInfo.dir, tempRawVectorsFileName);
                }
                if (docsFileName != null) {
                    org.apache.lucene.util.IOUtils.deleteFilesIgnoringExceptions(mergeState.segmentInfo.dir, docsFileName);
                }
            }
        }
        try (
            IndexInput vectors = mergeState.segmentInfo.dir.openInput(tempRawVectorsFileName, IOContext.DEFAULT);
            IndexInput docs = docsFileName == null ? null : mergeState.segmentInfo.dir.openInput(docsFileName, IOContext.DEFAULT)
        ) {
            final FloatVectorValues floatVectorValues = getFloatVectorValues(fieldInfo, docs, vectors, numVectors);

            final long centroidOffset;
            final long centroidLength;
            final int numCentroids;
            final int[][] assignmentsByCluster;
            final float[] calculatedGlobalCentroid = new float[fieldInfo.getVectorDimension()];
            String centroidTempName = null;
<<<<<<< HEAD
            int numParentCentroids;
            int numCentroids;
=======
>>>>>>> 02b2f5eb
            IndexOutput centroidTemp = null;
            success = false;
            try {
                centroidTemp = mergeState.segmentInfo.dir.createTempOutput(mergeState.segmentInfo.name, "civf_", IOContext.DEFAULT);
                centroidTempName = centroidTemp.getName();
                CentroidAssignments centroidAssignments = calculateAndWriteCentroids(
                    fieldInfo,
                    getFloatVectorValues(fieldInfo, docs, vectors, numVectors),
                    centroidTemp,
                    mergeState,
                    calculatedGlobalCentroid
                );
                numParentCentroids = centroidAssignments.numParentCentroids();
                numCentroids = centroidAssignments.numCentroids();
                assignmentsByCluster = centroidAssignments.assignmentsByCluster();
                success = true;
            } finally {
                if (success == false && centroidTempName != null) {
                    IOUtils.closeWhileHandlingException(centroidTemp);
                    org.apache.lucene.util.IOUtils.deleteFilesIgnoringExceptions(mergeState.segmentInfo.dir, centroidTempName);
                }
            }
            try {
                if (numCentroids == 0) {
                    centroidOffset = ivfCentroids.getFilePointer();
                    writeMeta(fieldInfo, numParentCentroids, centroidOffset, 0, new long[0], null);
                    CodecUtil.writeFooter(centroidTemp);
                    IOUtils.close(centroidTemp);
                    return;
                }
                CodecUtil.writeFooter(centroidTemp);
                IOUtils.close(centroidTemp);
                centroidOffset = ivfCentroids.alignFilePointer(Float.BYTES);
                try (IndexInput centroidsInput = mergeState.segmentInfo.dir.openInput(centroidTempName, IOContext.DEFAULT)) {
                    ivfCentroids.copyBytes(centroidsInput, centroidsInput.length() - CodecUtil.footerLength());
                    centroidLength = ivfCentroids.getFilePointer() - centroidOffset;

                    CentroidSupplier centroidSupplier = createCentroidSupplier(
                        centroidsInput,
                        numParentCentroids,
                        numCentroids,
                        fieldInfo,
                        calculatedGlobalCentroid
                    );

                    // build a float vector values with random access
                    // build centroids
                    final long[] offsets = buildAndWritePostingsLists(
                        fieldInfo,
                        centroidSupplier,
                        floatVectorValues,
                        ivfClusters,
                        assignmentsByCluster
                    );
                    assert offsets.length == centroidSupplier.size();
                    writeMeta(fieldInfo, numParentCentroids, centroidOffset, centroidLength, offsets, calculatedGlobalCentroid);
                }
            } finally {
                org.apache.lucene.util.IOUtils.deleteFilesIgnoringExceptions(mergeState.segmentInfo.dir, centroidTempName);
            }
        } finally {
            if (docsFileName != null) {
                org.apache.lucene.util.IOUtils.deleteFilesIgnoringExceptions(
                    mergeState.segmentInfo.dir,
                    tempRawVectorsFileName,
                    docsFileName
                );
            } else {
                org.apache.lucene.util.IOUtils.deleteFilesIgnoringExceptions(mergeState.segmentInfo.dir, tempRawVectorsFileName);
            }
        }
    }

    private static FloatVectorValues getFloatVectorValues(FieldInfo fieldInfo, IndexInput docs, IndexInput vectors, int numVectors)
        throws IOException {
        if (numVectors == 0) {
            return FloatVectorValues.fromFloats(List.of(), fieldInfo.getVectorDimension());
        }
        final long vectorLength = (long) Float.BYTES * fieldInfo.getVectorDimension();
        final float[] vector = new float[fieldInfo.getVectorDimension()];
        final RandomAccessInput randomDocs = docs == null ? null : docs.randomAccessSlice(0, docs.length());
        return new FloatVectorValues() {
            @Override
            public float[] vectorValue(int ord) throws IOException {
                vectors.seek(ord * vectorLength);
                vectors.readFloats(vector, 0, vector.length);
                return vector;
            }

            @Override
            public FloatVectorValues copy() {
                return this;
            }

            @Override
            public int dimension() {
                return fieldInfo.getVectorDimension();
            }

            @Override
            public int size() {
                return numVectors;
            }

            @Override
            public int ordToDoc(int ord) {
                if (randomDocs == null) {
                    return ord;
                }
                try {
                    return randomDocs.readInt((long) ord * Integer.BYTES);
                } catch (IOException e) {
                    throw new UncheckedIOException(e);
                }
            }
        };
    }

    private static int writeFloatVectorValues(
        FieldInfo fieldInfo,
        IndexOutput docsOut,
        IndexOutput vectorsOut,
        FloatVectorValues floatVectorValues
    ) throws IOException {
        int numVectors = 0;
        final ByteBuffer buffer = ByteBuffer.allocate(fieldInfo.getVectorDimension() * Float.BYTES).order(ByteOrder.LITTLE_ENDIAN);
        final KnnVectorValues.DocIndexIterator iterator = floatVectorValues.iterator();
        for (int docV = iterator.nextDoc(); docV != NO_MORE_DOCS; docV = iterator.nextDoc()) {
            numVectors++;
            buffer.asFloatBuffer().put(floatVectorValues.vectorValue(iterator.index()));
            vectorsOut.writeBytes(buffer.array(), buffer.array().length);
            if (docsOut != null) {
                docsOut.writeInt(iterator.docID());
            }
        }
        return numVectors;
    }

    private void writeMeta(
        FieldInfo field,
        int parentCentroidCount,
        long centroidOffset,
        long centroidLength,
        long[] offsets,
        float[] globalCentroid
    ) throws IOException {
        ivfMeta.writeInt(field.number);
        ivfMeta.writeInt(field.getVectorEncoding().ordinal());
        ivfMeta.writeInt(distFuncToOrd(field.getVectorSimilarityFunction()));
        ivfMeta.writeInt(parentCentroidCount);
        ivfMeta.writeLong(centroidOffset);
        ivfMeta.writeLong(centroidLength);
        ivfMeta.writeVInt(offsets.length);
        for (long offset : offsets) {
            ivfMeta.writeLong(offset);
        }
        if (offsets.length > 0) {
            final ByteBuffer buffer = ByteBuffer.allocate(globalCentroid.length * Float.BYTES).order(ByteOrder.LITTLE_ENDIAN);
            buffer.asFloatBuffer().put(globalCentroid);
            ivfMeta.writeBytes(buffer.array(), buffer.array().length);
            ivfMeta.writeInt(Float.floatToIntBits(VectorUtil.dotProduct(globalCentroid, globalCentroid)));
        }
    }

    private static int distFuncToOrd(VectorSimilarityFunction func) {
        for (int i = 0; i < SIMILARITY_FUNCTIONS.size(); i++) {
            if (SIMILARITY_FUNCTIONS.get(i).equals(func)) {
                return (byte) i;
            }
        }
        throw new IllegalArgumentException("invalid distance function: " + func);
    }

    @Override
    public final void finish() throws IOException {
        rawVectorDelegate.finish();
        if (ivfMeta != null) {
            // write end of fields marker
            ivfMeta.writeInt(-1);
            CodecUtil.writeFooter(ivfMeta);
        }
        if (ivfCentroids != null) {
            CodecUtil.writeFooter(ivfCentroids);
        }
        if (ivfClusters != null) {
            CodecUtil.writeFooter(ivfClusters);
        }
    }

    @Override
    public final void close() throws IOException {
        IOUtils.close(rawVectorDelegate, ivfMeta, ivfCentroids, ivfClusters);
    }

    @Override
    public final long ramBytesUsed() {
        return rawVectorDelegate.ramBytesUsed();
    }

    private record FieldWriter(FieldInfo fieldInfo, FlatFieldVectorsWriter<float[]> delegate) {}

    interface CentroidSupplier {
        CentroidSupplier EMPTY = new CentroidSupplier() {
            @Override
            public int size() {
                return 0;
            }

            @Override
            public float[] centroid(int centroidOrdinal) {
                throw new IllegalStateException("No centroids");
            }
        };

        int size();

        float[] centroid(int centroidOrdinal) throws IOException;
    }

    // TODO throw away rawCentroids
    static class OnHeapCentroidSupplier implements CentroidSupplier {
        private final float[][] centroids;

        OnHeapCentroidSupplier(float[][] centroids) {
            this.centroids = centroids;
        }

        @Override
        public int size() {
            return centroids.length;
        }

        @Override
        public float[] centroid(int centroidOrdinal) throws IOException {
            return centroids[centroidOrdinal];
        }
    }
}<|MERGE_RESOLUTION|>--- conflicted
+++ resolved
@@ -289,15 +289,11 @@
 
             final long centroidOffset;
             final long centroidLength;
+            final int numParentCentroids;
             final int numCentroids;
             final int[][] assignmentsByCluster;
             final float[] calculatedGlobalCentroid = new float[fieldInfo.getVectorDimension()];
             String centroidTempName = null;
-<<<<<<< HEAD
-            int numParentCentroids;
-            int numCentroids;
-=======
->>>>>>> 02b2f5eb
             IndexOutput centroidTemp = null;
             success = false;
             try {

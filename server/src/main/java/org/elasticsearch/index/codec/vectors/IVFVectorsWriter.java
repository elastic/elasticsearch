--- conflicted
+++ resolved
@@ -279,91 +279,6 @@
                     org.apache.lucene.util.IOUtils.deleteFilesIgnoringExceptions(mergeState.segmentInfo.dir, docsFileName);
                 }
             }
-<<<<<<< HEAD
-            try (IndexInput in = mergeState.segmentInfo.dir.openInput(tempRawVectorsFileName, IOContext.DEFAULT)) {
-                float[] calculatedGlobalCentroid = new float[fieldInfo.getVectorDimension()];
-                final FloatVectorValues floatVectorValues = getFloatVectorValues(fieldInfo, in, numVectors);
-                success = false;
-                long centroidOffset;
-                long centroidLength;
-                String centroidTempName = null;
-                int numCentroids;
-                IndexOutput centroidTemp = null;
-                int numParentCentroids;
-
-                CentroidAssignments centroidAssignments;
-                try {
-                    centroidTemp = mergeState.segmentInfo.dir.createTempOutput(mergeState.segmentInfo.name, "civf_", IOContext.DEFAULT);
-                    centroidTempName = centroidTemp.getName();
-
-                    centroidAssignments = calculateAndWriteCentroids(
-                        fieldInfo,
-                        floatVectorValues,
-                        centroidTemp,
-                        mergeState,
-                        calculatedGlobalCentroid
-                    );
-                    numParentCentroids = centroidAssignments.numParentCentroids();
-                    numCentroids = centroidAssignments.numCentroids();
-
-                    success = true;
-                } finally {
-                    if (success == false && centroidTempName != null) {
-                        IOUtils.closeWhileHandlingException(centroidTemp);
-                        org.apache.lucene.util.IOUtils.deleteFilesIgnoringExceptions(mergeState.segmentInfo.dir, centroidTempName);
-                    }
-                }
-                try {
-                    if (numCentroids == 0) {
-                        centroidOffset = ivfCentroids.getFilePointer();
-                        writeMeta(fieldInfo, 0, centroidOffset, 0, new long[0], null);
-                        CodecUtil.writeFooter(centroidTemp);
-                        IOUtils.close(centroidTemp);
-                        return;
-                    }
-
-                    CodecUtil.writeFooter(centroidTemp);
-                    IOUtils.close(centroidTemp);
-
-                    centroidOffset = ivfCentroids.alignFilePointer(Float.BYTES);
-
-                    try (IndexInput centroidsInput = mergeState.segmentInfo.dir.openInput(centroidTempName, IOContext.DEFAULT)) {
-                        ivfCentroids.copyBytes(centroidsInput, centroidsInput.length() - CodecUtil.footerLength());
-                        centroidLength = ivfCentroids.getFilePointer() - centroidOffset;
-
-                        CentroidSupplier centroidSupplier = createCentroidSupplier(
-                            centroidsInput,
-                            numParentCentroids,
-                            numCentroids,
-                            fieldInfo,
-                            calculatedGlobalCentroid
-                        );
-
-                        // build a float vector values with random access
-                        // build centroids
-                        final long[] offsets = buildAndWritePostingsLists(
-                            fieldInfo,
-                            centroidSupplier,
-                            floatVectorValues,
-                            ivfClusters,
-                            centroidAssignments.assignmentsByCluster()
-                        );
-                        assert offsets.length == centroidSupplier.size();
-
-                        writeMeta(
-                            fieldInfo,
-                            numParentCentroids,
-                            centroidOffset,
-                            centroidLength,
-                            offsets,
-                            calculatedGlobalCentroid);
-                    }
-                } finally {
-                    org.apache.lucene.util.IOUtils.deleteFilesIgnoringExceptions(
-                        mergeState.segmentInfo.dir,
-                        tempRawVectorsFileName,
-                        centroidTempName
-=======
         }
         try (
             IndexInput vectors = mergeState.segmentInfo.dir.openInput(tempRawVectorsFileName, IOContext.DEFAULT);
@@ -374,6 +289,7 @@
             long centroidOffset;
             long centroidLength;
             String centroidTempName = null;
+            int numParentCentroids;
             int numCentroids;
             IndexOutput centroidTemp = null;
             CentroidAssignments centroidAssignments;
@@ -388,6 +304,7 @@
                     mergeState,
                     calculatedGlobalCentroid
                 );
+                numParentCentroids = centroidAssignments.numParentCentroids();
                 numCentroids = centroidAssignments.numCentroids();
 
                 success = true;
@@ -400,7 +317,7 @@
             try {
                 if (numCentroids == 0) {
                     centroidOffset = ivfCentroids.getFilePointer();
-                    writeMeta(fieldInfo, centroidOffset, 0, new long[0], null);
+                    writeMeta(fieldInfo, numParentCentroids, centroidOffset, 0, new long[0], null);
                     CodecUtil.writeFooter(centroidTemp);
                     IOUtils.close(centroidTemp);
                     return;
@@ -414,6 +331,7 @@
 
                     CentroidSupplier centroidSupplier = createCentroidSupplier(
                         centroidsInput,
+                        numParentCentroids,
                         numCentroids,
                         fieldInfo,
                         calculatedGlobalCentroid
@@ -427,10 +345,9 @@
                         floatVectorValues,
                         ivfClusters,
                         centroidAssignments.assignmentsByCluster()
->>>>>>> 7d4bbcc4
                     );
                     assert offsets.length == centroidSupplier.size();
-                    writeMeta(fieldInfo, centroidOffset, centroidLength, offsets, calculatedGlobalCentroid);
+                    writeMeta(fieldInfo, numParentCentroids, centroidOffset, centroidLength, offsets, calculatedGlobalCentroid);
                 }
             } finally {
                 org.apache.lucene.util.IOUtils.deleteFilesIgnoringExceptions(mergeState.segmentInfo.dir, centroidTempName);

/*
 * Copyright Elasticsearch B.V. and/or licensed to Elasticsearch B.V. under one
 * or more contributor license agreements. Licensed under the "Elastic License
 * 2.0", the "GNU Affero General Public License v3.0 only", and the "Server Side
 * Public License v 1"; you may not use this file except in compliance with, at
 * your election, the "Elastic License 2.0", the "GNU Affero General Public
 * License v3.0 only", or the "Server Side Public License, v 1".
 */

package org.elasticsearch.index.codec.vectors.cluster;

import org.apache.lucene.index.FloatVectorValues;
import org.apache.lucene.store.Directory;
import org.apache.lucene.store.IOContext;
import org.apache.lucene.store.IndexInput;
import org.apache.lucene.store.IndexOutput;
import org.apache.lucene.store.ReadAdvice;
import org.elasticsearch.core.IOUtils;
import org.elasticsearch.core.SuppressForbidden;

import java.io.IOException;
import java.util.Arrays;
import java.util.Objects;

/**
 * An implementation of the hierarchical k-means algorithm that better partitions data than naive k-means
 */
public class HierarchicalKMeans {

    public static final int MAXK = 128;
    public static final int MAX_ITERATIONS_DEFAULT = 6;
    public static final int SAMPLES_PER_CLUSTER_DEFAULT = 64;
    public static final float DEFAULT_SOAR_LAMBDA = 1.0f;
<<<<<<< HEAD
    public static final int DEFAULT_OFF_HEAP_MEMORY_MB = 2048; // 2 Gib
=======
    public static final int NO_SOAR_ASSIGNMENT = -1;
>>>>>>> 8007380f

    final int dimension;
    final int maxIterations;
    final int samplesPerCluster;
    final int clustersPerNeighborhood;
    final float soarLambda;
    private final Directory directory;
    private final String segmentName;
    private final int minVectorsOffHeap;

    public HierarchicalKMeans(Directory directory, String segmentName, int offHeapMemoryInMB, int dimension) {
        this(
            directory,
            segmentName,
            offHeapMemoryInMB,
            dimension,
            MAX_ITERATIONS_DEFAULT,
            SAMPLES_PER_CLUSTER_DEFAULT,
            MAXK,
            DEFAULT_SOAR_LAMBDA
        );
    }

    public HierarchicalKMeans(
        Directory directory,
        String segmentName,
        int offHeapMemoryInMB,
        int dimension,
        int maxIterations,
        int samplesPerCluster,
        int clustersPerNeighborhood,
        float soarLambda
    ) {
        this.directory = directory;
        this.segmentName = segmentName;
        this.dimension = dimension;
        this.maxIterations = maxIterations;
        this.samplesPerCluster = samplesPerCluster;
        this.clustersPerNeighborhood = clustersPerNeighborhood;
        this.soarLambda = soarLambda;
        this.minVectorsOffHeap = offHeapMemoryInMB * 1024 * 1024 / (dimension * Float.BYTES);
    }

    /**
     * clusters or moreso partitions the set of vectors by starting with a rough number of partitions and then recursively refining those
     * lastly a pass is made to adjust nearby neighborhoods and add an extra assignment per vector to nearby neighborhoods
     *
     * @param vectors the vectors to cluster
     * @param targetSize the rough number of vectors that should be attached to a cluster
     * @return the centroids and the vectors assignments and SOAR (spilled from nearby neighborhoods) assignments
     * @throws IOException is thrown if vectors is inaccessible
     */
    public KMeansResult cluster(FloatVectorValues vectors, int targetSize) throws IOException {

        if (vectors.size() == 0) {
            return new KMeansIntermediate();
        }

        // if we have a small number of vectors calculate the centroid directly
        if (vectors.size() <= targetSize) {
            float[] centroid = new float[dimension];
            // sum the vectors
            for (int i = 0; i < vectors.size(); i++) {
                float[] vector = vectors.vectorValue(i);
                for (int j = 0; j < dimension; j++) {
                    centroid[j] += vector[j];
                }
            }
            // average the vectors
            for (int j = 0; j < dimension; j++) {
                centroid[j] /= vectors.size();
            }
            return new KMeansIntermediate(new float[][] { centroid }, new int[vectors.size()]);
        }

        // partition the space
        KMeansIntermediate kMeansIntermediate = clusterAndSplit(vectors, targetSize, 0);
        if (kMeansIntermediate.centroids().length > 1 && kMeansIntermediate.centroids().length < vectors.size()) {
            int localSampleSize = Math.min(kMeansIntermediate.centroids().length * samplesPerCluster / 2, vectors.size());
            KMeansLocal kMeansLocal = new KMeansLocal(localSampleSize, maxIterations);
            kMeansLocal.cluster(vectors, kMeansIntermediate, clustersPerNeighborhood, soarLambda);
        }

        return kMeansIntermediate;
    }

    KMeansIntermediate clusterAndSplit(final FloatVectorValues vectors, final int targetSize, int depth) throws IOException {
        if (vectors.size() <= targetSize) {
            return new KMeansIntermediate();
        }

        int k = Math.clamp((int) ((vectors.size() + targetSize / 2.0f) / (float) targetSize), 2, MAXK);
        int m = Math.min(k * samplesPerCluster, vectors.size());

        // TODO: instead of creating a sub-cluster assignments reuse the parent array each time
        int[] assignments = new int[vectors.size()];
        // ensure we don't over assign to cluster 0 without adjusting it
        Arrays.fill(assignments, -1);
        KMeansLocal kmeans = new KMeansLocal(m, maxIterations);
        float[][] centroids = KMeansLocal.pickInitialCentroids(vectors, k);
        KMeansIntermediate kMeansIntermediate = new KMeansIntermediate(centroids, assignments, vectors::ordToDoc);
        kmeans.cluster(vectors, kMeansIntermediate);

        // TODO: consider adding cluster size counts to the kmeans algo
        // handle assignment here so we can track distance and cluster size
        int[] centroidVectorCount = new int[centroids.length];
        int effectiveCluster = -1;
        int effectiveK = 0;
        int maxCount = 0;
        for (int assigment : assignments) {
            centroidVectorCount[assigment]++;
            // this cluster has received an assignment, its now effective, but only count it once
            if (centroidVectorCount[assigment] == 1) {
                effectiveK++;
                effectiveCluster = assigment;
            }
            maxCount = Math.max(maxCount, centroidVectorCount[assigment]);
        }

        if (effectiveK == 1) {
            final float[][] singleClusterCentroid = new float[1][];
            singleClusterCentroid[0] = centroids[effectiveCluster];
            kMeansIntermediate.setCentroids(singleClusterCentroid);
            Arrays.fill(kMeansIntermediate.assignments(), 0);
            return kMeansIntermediate;
        }
        // Recurse for each cluster which is larger than targetSize
        // Give ourselves 30% margin for the target size
        int clusterLimit = Math.round(1.34f * targetSize);
        if (vectors.size() > minVectorsOffHeap
            && maxCount > clusterLimit
            && vectors instanceof OffHeapFloatVectorValues offHeapFloatVectorValues) {
            recurseOffHeap(offHeapFloatVectorValues, centroidVectorCount, clusterLimit, kMeansIntermediate, targetSize, depth);
        } else {
            recurseOnHeap(vectors, centroidVectorCount, clusterLimit, kMeansIntermediate, targetSize, depth);
        }
        return kMeansIntermediate;
    }

    private void recurseOnHeap(
        FloatVectorValues vectors,
        int[] centroidVectorCount,
        int clusterLimit,
        KMeansIntermediate kMeansIntermediate,
        int targetSize,
        int depth
    ) throws IOException {
        int removedElements = 0;
        for (int c = 0; c < centroidVectorCount.length; c++) {
            final int count = centroidVectorCount[c];
            final int adjustedCentroid = c - removedElements;
            if (count > clusterLimit) {
                // TODO: consider iterative here instead of recursive
                // recursive call to build out the sub partitions around this centroid c
                // subsequently reconcile and flatten the space of all centroids and assignments into one structure we can return
                FloatVectorValues slice = createSlice(count, adjustedCentroid, vectors, kMeansIntermediate.assignments());
                updateAssignmentsWithRecursiveSplit(kMeansIntermediate, adjustedCentroid, clusterAndSplit(slice, targetSize, depth + 1));
            } else if (count == 0) {
                // remove empty clusters
                final int newSize = kMeansIntermediate.centroids().length - 1;
                final float[][] newCentroids = new float[newSize][];
                System.arraycopy(kMeansIntermediate.centroids(), 0, newCentroids, 0, adjustedCentroid);
                System.arraycopy(
                    kMeansIntermediate.centroids(),
                    adjustedCentroid + 1,
                    newCentroids,
                    adjustedCentroid,
                    newSize - adjustedCentroid
                );
                // we need to update the assignments to reflect the new centroid ordinals
                for (int i = 0; i < kMeansIntermediate.assignments().length; i++) {
                    if (kMeansIntermediate.assignments()[i] > adjustedCentroid) {
                        kMeansIntermediate.assignments()[i]--;
                    }
                }
                kMeansIntermediate.setCentroids(newCentroids);
                removedElements++;
            }
        }
    }

    @SuppressForbidden(reason = "require usage of Lucene's IOUtils#deleteFilesIgnoringExceptions(...)")
    private void recurseOffHeap(
        OffHeapFloatVectorValues vectors,
        int[] centroidVectorCount,
        int clusterLimit,
        KMeansIntermediate kMeansIntermediate,
        int targetSize,
        int depth
    ) throws IOException {
        String[] tmpVectorNames = new String[centroidVectorCount.length];
        String[] tmpDocNames = new String[centroidVectorCount.length];
        int removedElements = 0;
        createTmpFiles(vectors, centroidVectorCount, kMeansIntermediate.assignments(), tmpVectorNames, tmpDocNames, depth);
        try {
            for (int c = 0; c < centroidVectorCount.length; c++) {
                final int count = centroidVectorCount[c];
                final int adjustedCentroid = c - removedElements;
                if (count > clusterLimit) {
                    // TODO: consider iterative here instead of recursive
                    // recursive call to build out the sub partitions around this centroid c
                    // subsequently reconcile and flatten the space of all centroids and assignments into one structure we can return
                    try (
                        IndexInput input = directory.openInput(
                            tmpVectorNames[adjustedCentroid],
                            IOContext.DEFAULT.withReadAdvice(ReadAdvice.SEQUENTIAL)
                        );
                        IndexInput docInput = directory.openInput(
                            tmpDocNames[adjustedCentroid],
                            IOContext.DEFAULT.withReadAdvice(ReadAdvice.SEQUENTIAL)
                        )
                    ) {
                        FloatVectorValues slice = new OffHeapFloatVectorValues(input, count, dimension, docInput);
                        updateAssignmentsWithRecursiveSplit(
                            kMeansIntermediate,
                            adjustedCentroid,
                            clusterAndSplit(slice, targetSize, depth + 1)
                        );
                    } finally {
                        org.apache.lucene.util.IOUtils.deleteFilesIgnoringExceptions(directory, tmpVectorNames[adjustedCentroid]);
                        org.apache.lucene.util.IOUtils.deleteFilesIgnoringExceptions(directory, tmpDocNames[adjustedCentroid]);
                        tmpVectorNames[adjustedCentroid] = null;
                        tmpDocNames[adjustedCentroid] = null;
                    }

                } else if (count == 0) {
                    // remove empty clusters
                    final int newSize = kMeansIntermediate.centroids().length - 1;
                    final float[][] newCentroids = new float[newSize][];
                    System.arraycopy(kMeansIntermediate.centroids(), 0, newCentroids, 0, adjustedCentroid);
                    System.arraycopy(
                        kMeansIntermediate.centroids(),
                        adjustedCentroid + 1,
                        newCentroids,
                        adjustedCentroid,
                        newSize - adjustedCentroid
                    );
                    // we need to update the assignments to reflect the new centroid ordinals
                    for (int i = 0; i < kMeansIntermediate.assignments().length; i++) {
                        if (kMeansIntermediate.assignments()[i] > adjustedCentroid) {
                            kMeansIntermediate.assignments()[i]--;
                        }
                    }
                    kMeansIntermediate.setCentroids(newCentroids);
                    removedElements++;
                }
            }
        } finally {
            for (int i = 0; i < tmpVectorNames.length; i++) {
                if (tmpVectorNames[i] != null) {
                    org.apache.lucene.util.IOUtils.deleteFilesIgnoringExceptions(directory, tmpVectorNames[i]);
                    org.apache.lucene.util.IOUtils.deleteFilesIgnoringExceptions(directory, tmpDocNames[i]);
                }
            }
        }
    }

    private static FloatVectorValues createSlice(int clusterSize, int cluster, FloatVectorValues vectors, int[] assignments) {
        int[] slice = new int[clusterSize];
        int idx = 0;
        for (int i = 0; i < assignments.length; i++) {
            if (assignments[i] == cluster) {
                slice[idx] = i;
                idx++;
            }
        }
        return new FloatVectorValuesSlice(vectors, slice);
    }

    @SuppressForbidden(reason = "require usage of Lucene's IOUtils#deleteFilesIgnoringExceptions(...)")
    private void createTmpFiles(
        OffHeapFloatVectorValues vectors,
        int[] centroidVectorCount,
        int[] assignments,
        String[] vectorsTmpName,
        String[] docTempName,
        int depth
    ) throws IOException {
        IndexOutput[] vectorsOutputs = new IndexOutput[centroidVectorCount.length];
        IndexOutput[] docOutputs = new IndexOutput[centroidVectorCount.length];
        boolean success = false;
        try {
            for (int i = 0; i < assignments.length; i++) {
                int cluster = assignments[i];
                if (vectorsOutputs[cluster] == null) {
                    vectorsOutputs[cluster] = directory.createTempOutput(
                        segmentName,
                        "hkmeans_vectors_" + cluster + "_" + depth,
                        IOContext.DEFAULT
                    );
                    vectorsTmpName[cluster] = vectorsOutputs[cluster].getName();
                    docOutputs[cluster] = directory.createTempOutput(
                        segmentName,
                        "hkmeans_docs_" + cluster + "_" + depth,
                        IOContext.DEFAULT
                    );
                    docTempName[cluster] = docOutputs[cluster].getName();
                }
                vectors.writeVector(i, vectorsOutputs[cluster], docOutputs[cluster]);
            }
            success = true;
        } finally {
            IOUtils.close(vectorsOutputs);
            IOUtils.close(docOutputs);
            if (success == false) {
                for (String tmpName : vectorsTmpName) {
                    if (tmpName != null) {
                        org.apache.lucene.util.IOUtils.deleteFilesIgnoringExceptions(directory, tmpName);
                    }
                }
                for (String tmpName : docTempName) {
                    if (tmpName != null) {
                        org.apache.lucene.util.IOUtils.deleteFilesIgnoringExceptions(directory, tmpName);
                    }
                }
            }
        }

    }

    private static void updateAssignmentsWithRecursiveSplit(KMeansIntermediate current, int cluster, KMeansIntermediate subPartitions) {
        if (subPartitions.centroids().length == 0) {
            return; // nothing to do, sub-partitions is empty
        }
        int orgCentroidsSize = current.centroids().length;
        int newCentroidsSize = current.centroids().length + subPartitions.centroids().length - 1;

        // update based on the outcomes from the split clusters recursion
        float[][] newCentroids = new float[newCentroidsSize][];
        System.arraycopy(current.centroids(), 0, newCentroids, 0, current.centroids().length);

        // replace the original cluster
        int origCentroidOrd = 0;
        newCentroids[cluster] = subPartitions.centroids()[0];

        // append the remainder
        System.arraycopy(subPartitions.centroids(), 1, newCentroids, current.centroids().length, subPartitions.centroids().length - 1);
        assert Arrays.stream(newCentroids).allMatch(Objects::nonNull);

        current.setCentroids(newCentroids);

        for (int i = 0; i < subPartitions.assignments().length; i++) {
            // this is a new centroid that was added, and so we'll need to remap it
            if (subPartitions.assignments()[i] != origCentroidOrd) {
                int parentOrd = subPartitions.ordToDoc(i);
                assert current.assignments()[parentOrd] == cluster;
                current.assignments()[parentOrd] = subPartitions.assignments()[i] + orgCentroidsSize - 1;
            }
        }
    }
}<|MERGE_RESOLUTION|>--- conflicted
+++ resolved
@@ -10,11 +10,11 @@
 package org.elasticsearch.index.codec.vectors.cluster;
 
 import org.apache.lucene.index.FloatVectorValues;
+import org.apache.lucene.store.DataAccessHint;
 import org.apache.lucene.store.Directory;
 import org.apache.lucene.store.IOContext;
 import org.apache.lucene.store.IndexInput;
 import org.apache.lucene.store.IndexOutput;
-import org.apache.lucene.store.ReadAdvice;
 import org.elasticsearch.core.IOUtils;
 import org.elasticsearch.core.SuppressForbidden;
 
@@ -31,11 +31,8 @@
     public static final int MAX_ITERATIONS_DEFAULT = 6;
     public static final int SAMPLES_PER_CLUSTER_DEFAULT = 64;
     public static final float DEFAULT_SOAR_LAMBDA = 1.0f;
-<<<<<<< HEAD
     public static final int DEFAULT_OFF_HEAP_MEMORY_MB = 2048; // 2 Gib
-=======
     public static final int NO_SOAR_ASSIGNMENT = -1;
->>>>>>> 8007380f
 
     final int dimension;
     final int maxIterations;
@@ -241,11 +238,11 @@
                     try (
                         IndexInput input = directory.openInput(
                             tmpVectorNames[adjustedCentroid],
-                            IOContext.DEFAULT.withReadAdvice(ReadAdvice.SEQUENTIAL)
+                            IOContext.DEFAULT.withHints(DataAccessHint.SEQUENTIAL)
                         );
                         IndexInput docInput = directory.openInput(
                             tmpDocNames[adjustedCentroid],
-                            IOContext.DEFAULT.withReadAdvice(ReadAdvice.SEQUENTIAL)
+                            IOContext.DEFAULT.withHints(DataAccessHint.SEQUENTIAL)
                         )
                     ) {
                         FloatVectorValues slice = new OffHeapFloatVectorValues(input, count, dimension, docInput);

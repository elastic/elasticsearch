/*
 * Copyright Elasticsearch B.V. and/or licensed to Elasticsearch B.V. under one
 * or more contributor license agreements. Licensed under the "Elastic License
 * 2.0", the "GNU Affero General Public License v3.0 only", and the "Server Side
 * Public License v 1"; you may not use this file except in compliance with, at
 * your election, the "Elastic License 2.0", the "GNU Affero General Public
 * License v3.0 only", or the "Server Side Public License, v 1".
 */

package org.elasticsearch.index.codec.vectors.cluster;

import org.apache.lucene.index.FloatVectorValues;
import org.apache.lucene.util.VectorUtil;
import org.apache.lucene.util.hnsw.IntToIntFunction;
import org.elasticsearch.index.codec.vectors.SampleReader;
import org.elasticsearch.simdvec.ESVectorUtil;

import java.io.IOException;
import java.util.ArrayList;
import java.util.Arrays;
import java.util.List;
import java.util.Random;

/**
 * k-means implementation specific to the needs of the {@link HierarchicalKMeans} algorithm that deals specifically
 * with finalizing nearby pre-established clusters and generate
 * <a href="https://research.google/blog/soar-new-algorithms-for-even-faster-vector-search-with-scann/">SOAR</a> assignments
 */
class KMeansLocal {

    // the minimum distance that is considered to be "far enough" to a centroid in order to compute the soar distance.
    // For vectors that are closer than this distance to the centroid, we use the squared distance to find the
    // second closest centroid.
    private static final float SOAR_MIN_DISTANCE = 1e-16f;

    private final int sampleSize;
    private final int maxIterations;

    KMeansLocal(int sampleSize, int maxIterations) {
        this.sampleSize = sampleSize;
        this.maxIterations = maxIterations;
    }

    /**
     * uses a Reservoir Sampling approach to picking the initial centroids which are subsequently expected
     * to be used by a clustering algorithm
     *
     * @param vectors used to pick an initial set of random centroids
     * @param centroidCount the total number of centroids to pick
     * @return randomly selected centroids that are the min of centroidCount and sampleSize
     * @throws IOException is thrown if vectors is inaccessible
     */
    static float[][] pickInitialCentroids(FloatVectorValues vectors, int centroidCount) throws IOException {
        Random random = new Random(42L);
        int centroidsSize = Math.min(vectors.size(), centroidCount);
        float[][] centroids = new float[centroidsSize][vectors.dimension()];
        for (int i = 0; i < vectors.size(); i++) {
            float[] vector;
            if (i < centroidCount) {
                vector = vectors.vectorValue(i);
                System.arraycopy(vector, 0, centroids[i], 0, vector.length);
            } else if (random.nextDouble() < centroidCount * (1.0 / i)) {
                int c = random.nextInt(centroidCount);
                vector = vectors.vectorValue(i);
                System.arraycopy(vector, 0, centroids[c], 0, vector.length);
            }
        }
        return centroids;
    }

    private static boolean stepLloyd(
        FloatVectorValues vectors,
        IntToIntFunction translateOrd,
        float[][] centroids,
        float[][] nextCentroids,
        int[] assignments,
        List<NeighborHood> neighborhoods
    ) throws IOException {
        boolean changed = false;
        int dim = vectors.dimension();
        int[] centroidCounts = new int[centroids.length];

        for (float[] nextCentroid : nextCentroids) {
            Arrays.fill(nextCentroid, 0.0f);
        }

        for (int idx = 0; idx < vectors.size(); idx++) {
            float[] vector = vectors.vectorValue(idx);
            int vectorOrd = translateOrd.apply(idx);
            final int assignment = assignments[vectorOrd];
            final int bestCentroidOffset;
            if (neighborhoods != null) {
                bestCentroidOffset = getBestCentroidFromNeighbours(centroids, vector, assignment, neighborhoods.get(assignment));
            } else {
                bestCentroidOffset = getBestCentroid(centroids, vector);
            }
            if (assignment != bestCentroidOffset) {
                assignments[vectorOrd] = bestCentroidOffset;
                changed = true;
            }
            centroidCounts[bestCentroidOffset]++;
            for (int d = 0; d < dim; d++) {
                nextCentroids[bestCentroidOffset][d] += vector[d];
            }
        }

        for (int clusterIdx = 0; clusterIdx < centroids.length; clusterIdx++) {
            if (centroidCounts[clusterIdx] > 0) {
                float countF = (float) centroidCounts[clusterIdx];
                for (int d = 0; d < dim; d++) {
                    centroids[clusterIdx][d] = nextCentroids[clusterIdx][d] / countF;
                }
            }
        }

        return changed;
    }

    private static int getBestCentroidFromNeighbours(float[][] centroids, float[] vector, int centroidIdx, NeighborHood neighborhood) {
        int bestCentroidOffset = centroidIdx;
        assert centroidIdx >= 0 && centroidIdx < centroids.length;
        float minDsq = VectorUtil.squareDistance(vector, centroids[centroidIdx]);
        for (int i = 0; i < neighborhood.neighbors.length; i++) {
            int offset = neighborhood.neighbors[i];
            // float score = neighborhood.scores[i];
            assert offset >= 0 && offset < centroids.length : "Invalid neighbor offset: " + offset;
            if (minDsq < neighborhood.maxIntraDistance) {
                // if the distance found is smaller than the maximum intra-cluster distance
                // we don't consider it for further re-assignment
                return bestCentroidOffset;
            }
            // compute the distance to the centroid
            float dsq = VectorUtil.squareDistance(vector, centroids[offset]);
            if (dsq < minDsq) {
                minDsq = dsq;
                bestCentroidOffset = offset;
            }
        }
        return bestCentroidOffset;
    }

    private static int getBestCentroid(float[][] centroids, float[] vector) {
        int bestCentroidOffset = 0;
        float minDsq = Float.MAX_VALUE;
        for (int i = 0; i < centroids.length; i++) {
            float dsq = VectorUtil.squareDistance(vector, centroids[i]);
            if (dsq < minDsq) {
                minDsq = dsq;
                bestCentroidOffset = i;
            }
        }
        return bestCentroidOffset;
    }

    private void computeNeighborhoods(float[][] centers, List<NeighborHood> neighborhoods, int clustersPerNeighborhood) {
        int k = neighborhoods.size();

        if (k == 0 || clustersPerNeighborhood <= 0) {
            return;
        }

        List<NeighborQueue> neighborQueues = new ArrayList<>(k);
        for (int i = 0; i < k; i++) {
            neighborQueues.add(new NeighborQueue(clustersPerNeighborhood, true));
        }
        for (int i = 0; i < k - 1; i++) {
            for (int j = i + 1; j < k; j++) {
                float dsq = VectorUtil.squareDistance(centers[i], centers[j]);
                neighborQueues.get(j).insertWithOverflow(i, dsq);
                neighborQueues.get(i).insertWithOverflow(j, dsq);
            }
        }

        for (int i = 0; i < k; i++) {
            NeighborQueue queue = neighborQueues.get(i);
            if (queue.size() == 0) {
                // no neighbors, skip
                neighborhoods.set(i, NeighborHood.EMPTY);
                continue;
            }
            // consume the queue into the neighbors array and get the maximum intra-cluster distance
            int[] neighbors = new int[queue.size()];
            float maxIntraDistance = queue.topScore();
            int iter = 0;
            while (queue.size() > 0) {
                neighbors[neighbors.length - ++iter] = queue.pop();
            }
            NeighborHood neighborHood = new NeighborHood(neighbors, maxIntraDistance);
            neighborhoods.set(i, neighborHood);
        }
    }

<<<<<<< HEAD
    private int[] assignSpilled(
        FloatVectorValues vectors,
        List<int[]> neighborhoods,
        float[][] centroids,
        int[] assignments,
        float soarLambda
    ) throws IOException {
=======
    private int[] assignSpilled(FloatVectorValues vectors, List<NeighborHood> neighborhoods, float[][] centroids, int[] assignments)
        throws IOException {
>>>>>>> e5da80f4
        // SOAR uses an adjusted distance for assigning spilled documents which is
        // given by:
        //
        // soar(x, c) = ||x - c||^2 + lambda * ((x - c_1)^t (x - c))^2 / ||x - c_1||^2
        //
        // Here, x is the document, c is the nearest centroid, and c_1 is the first
        // centroid the document was assigned to. The document is assigned to the
        // cluster with the smallest soar(x, c).

        int[] spilledAssignments = new int[assignments.length];

        float[] diffs = new float[vectors.dimension()];
        for (int i = 0; i < vectors.size(); i++) {
            float[] vector = vectors.vectorValue(i);

            int currAssignment = assignments[i];
            float[] currentCentroid = centroids[currAssignment];

            // TODO: cache these?
            float vectorCentroidDist = VectorUtil.squareDistance(vector, currentCentroid);

            if (vectorCentroidDist > SOAR_MIN_DISTANCE) {
                for (int j = 0; j < vectors.dimension(); j++) {
                    float diff = vector[j] - currentCentroid[j];
                    diffs[j] = diff;
                }
            }

            int bestAssignment = -1;
            float minSoar = Float.MAX_VALUE;
            int centroidCount = centroids.length;
            IntToIntFunction centroidOrds = c -> c;
            if (neighborhoods != null) {
                assert neighborhoods.get(currAssignment) != null;
                NeighborHood neighborhood = neighborhoods.get(currAssignment);
                centroidCount = neighborhood.neighbors.length;
                centroidOrds = c -> neighborhood.neighbors[c];
            }
            for (int j = 0; j < centroidCount; j++) {
                int centroidOrd = centroidOrds.apply(j);
                if (centroidOrd == currAssignment) {
                    continue; // skip the current assignment
                }
                float[] centroid = centroids[centroidOrd];
                float soar;
                if (vectorCentroidDist > SOAR_MIN_DISTANCE) {
                    soar = ESVectorUtil.soarDistance(vector, centroid, diffs, soarLambda, vectorCentroidDist);
                } else {
                    // if the vector is very close to the centroid, we look for the second-nearest centroid
                    soar = VectorUtil.squareDistance(vector, centroid);
                }
                if (soar < minSoar) {
                    minSoar = soar;
                    bestAssignment = centroidOrd;
                }
            }

            assert bestAssignment != -1 : "Failed to assign soar vector to centroid";
            spilledAssignments[i] = bestAssignment;
        }

        return spilledAssignments;
    }

    /**
     * cluster using a lloyd k-means algorithm that does not consider prior clustered neighborhoods when adjusting centroids
     *
     * @param vectors the vectors to cluster
     * @param kMeansIntermediate the output object to populate which minimally includes centroids,
     *                     but may include assignments and soar assignments as well; care should be taken in
     *                     passing in a valid output object with a centroids array that is the size of centroids expected
     * @throws IOException is thrown if vectors is inaccessible
     */
    void cluster(FloatVectorValues vectors, KMeansIntermediate kMeansIntermediate) throws IOException {
        doCluster(vectors, kMeansIntermediate, -1, -1);
    }

    record NeighborHood(int[] neighbors, float maxIntraDistance) {
        static final NeighborHood EMPTY = new NeighborHood(new int[0], Float.POSITIVE_INFINITY);
    }

    /**
     * cluster using a lloyd kmeans algorithm that also considers prior clustered neighborhoods when adjusting centroids
     * this also is used to generate the neighborhood aware additional (SOAR) assignments
     *
     * @param vectors the vectors to cluster
     * @param kMeansIntermediate the output object to populate which minimally includes centroids,
     *                     the prior assignments of the given vectors; care should be taken in
     *                     passing in a valid output object with a centroids array that is the size of centroids expected
     *                     and assignments that are the same size as the vectors.  The SOAR assignments are overwritten by this operation.
     * @param clustersPerNeighborhood number of nearby neighboring centroids to be used to update the centroid positions.
     * @param soarLambda   lambda used for SOAR assignments
     *
     * @throws IOException is thrown if vectors is inaccessible or if the clustersPerNeighborhood is less than 2
     */
    void cluster(FloatVectorValues vectors, KMeansIntermediate kMeansIntermediate, int clustersPerNeighborhood, float soarLambda)
        throws IOException {
        if (clustersPerNeighborhood < 2) {
            throw new IllegalArgumentException("clustersPerNeighborhood must be at least 2, got [" + clustersPerNeighborhood + "]");
        }
        doCluster(vectors, kMeansIntermediate, clustersPerNeighborhood, soarLambda);
    }

    private void doCluster(FloatVectorValues vectors, KMeansIntermediate kMeansIntermediate, int clustersPerNeighborhood, float soarLambda)
        throws IOException {
        float[][] centroids = kMeansIntermediate.centroids();
        boolean computeNeighborhoods = clustersPerNeighborhood != -1 && centroids.length > 1;

<<<<<<< HEAD
        List<int[]> neighborhoods = null;
        if (computeNeighborhoods) {
=======
        List<NeighborHood> neighborhoods = null;
        // if there are very few centroids, don't bother with neighborhoods or neighbor aware clustering
        if (neighborAware && centroids.length > clustersPerNeighborhood) {
>>>>>>> e5da80f4
            int k = centroids.length;
            neighborhoods = new ArrayList<>(k);
            for (int i = 0; i < k; ++i) {
                neighborhoods.add(null);
            }
            computeNeighborhoods(centroids, neighborhoods, clustersPerNeighborhood);
        }
        cluster(vectors, kMeansIntermediate, neighborhoods);
        if (computeNeighborhoods) {
            int[] assignments = kMeansIntermediate.assignments();
            assert assignments != null;
            assert assignments.length == vectors.size();
            kMeansIntermediate.setSoarAssignments(assignSpilled(vectors, neighborhoods, centroids, assignments, soarLambda));
        }
    }

    private void cluster(FloatVectorValues vectors, KMeansIntermediate kMeansIntermediate, List<NeighborHood> neighborhoods)
        throws IOException {
        float[][] centroids = kMeansIntermediate.centroids();
        int k = centroids.length;
        int n = vectors.size();

        if (k == 1 || k >= n) {
            return;
        }
        IntToIntFunction translateOrd = i -> i;
        FloatVectorValues sampledVectors = vectors;
        if (sampleSize < n) {
            sampledVectors = SampleReader.createSampleReader(vectors, sampleSize, 42L);
            translateOrd = sampledVectors::ordToDoc;
        }
        int[] assignments = kMeansIntermediate.assignments();
        assert assignments.length == n;
        float[][] nextCentroids = new float[centroids.length][vectors.dimension()];
        for (int i = 0; i < maxIterations; i++) {
            // This is potentially sampled, so we need to translate ordinals
            if (stepLloyd(sampledVectors, translateOrd, centroids, nextCentroids, assignments, neighborhoods) == false) {
                break;
            }
        }
        // If we were sampled, do a once over the full set of vectors to finalize the centroids
        if (sampleSize < n) {
            // No ordinal translation needed here, we are using the full set of vectors
            stepLloyd(vectors, i -> i, centroids, nextCentroids, assignments, neighborhoods);
        }
    }

    /**
     * helper that calls {@link KMeansLocal#cluster(FloatVectorValues, KMeansIntermediate)} given a set of initialized centroids,
     * this call is not neighbor aware
     *
     * @param vectors the vectors to cluster
     * @param centroids the initialized centroids to be shifted using k-means
     * @param sampleSize the subset of vectors to use when shifting centroids
     * @param maxIterations the max iterations to shift centroids
     */
    public static void cluster(FloatVectorValues vectors, float[][] centroids, int sampleSize, int maxIterations) throws IOException {
        KMeansIntermediate kMeansIntermediate = new KMeansIntermediate(centroids, new int[vectors.size()], vectors::ordToDoc);
        KMeansLocal kMeans = new KMeansLocal(sampleSize, maxIterations);
        kMeans.cluster(vectors, kMeansIntermediate);
    }

}<|MERGE_RESOLUTION|>--- conflicted
+++ resolved
@@ -33,8 +33,8 @@
     // second closest centroid.
     private static final float SOAR_MIN_DISTANCE = 1e-16f;
 
-    private final int sampleSize;
-    private final int maxIterations;
+    final int sampleSize;
+    final int maxIterations;
 
     KMeansLocal(int sampleSize, int maxIterations) {
         this.sampleSize = sampleSize;
@@ -190,18 +190,13 @@
         }
     }
 
-<<<<<<< HEAD
     private int[] assignSpilled(
         FloatVectorValues vectors,
-        List<int[]> neighborhoods,
+        List<NeighborHood> neighborhoods,
         float[][] centroids,
         int[] assignments,
         float soarLambda
     ) throws IOException {
-=======
-    private int[] assignSpilled(FloatVectorValues vectors, List<NeighborHood> neighborhoods, float[][] centroids, int[] assignments)
-        throws IOException {
->>>>>>> e5da80f4
         // SOAR uses an adjusted distance for assigning spilled documents which is
         // given by:
         //
@@ -266,8 +261,12 @@
         return spilledAssignments;
     }
 
+    record NeighborHood(int[] neighbors, float maxIntraDistance) {
+        static final NeighborHood EMPTY = new NeighborHood(new int[0], Float.POSITIVE_INFINITY);
+    }
+
     /**
-     * cluster using a lloyd k-means algorithm that does not consider prior clustered neighborhoods when adjusting centroids
+     * cluster using a lloyd k-means algorithm that is not neighbor aware
      *
      * @param vectors the vectors to cluster
      * @param kMeansIntermediate the output object to populate which minimally includes centroids,
@@ -279,10 +278,6 @@
         doCluster(vectors, kMeansIntermediate, -1, -1);
     }
 
-    record NeighborHood(int[] neighbors, float maxIntraDistance) {
-        static final NeighborHood EMPTY = new NeighborHood(new int[0], Float.POSITIVE_INFINITY);
-    }
-
     /**
      * cluster using a lloyd kmeans algorithm that also considers prior clustered neighborhoods when adjusting centroids
      * this also is used to generate the neighborhood aware additional (SOAR) assignments
@@ -308,16 +303,11 @@
     private void doCluster(FloatVectorValues vectors, KMeansIntermediate kMeansIntermediate, int clustersPerNeighborhood, float soarLambda)
         throws IOException {
         float[][] centroids = kMeansIntermediate.centroids();
-        boolean computeNeighborhoods = clustersPerNeighborhood != -1 && centroids.length > 1;
-
-<<<<<<< HEAD
-        List<int[]> neighborhoods = null;
-        if (computeNeighborhoods) {
-=======
+        boolean neighborAware = clustersPerNeighborhood != -1;
+
         List<NeighborHood> neighborhoods = null;
         // if there are very few centroids, don't bother with neighborhoods or neighbor aware clustering
         if (neighborAware && centroids.length > clustersPerNeighborhood) {
->>>>>>> e5da80f4
             int k = centroids.length;
             neighborhoods = new ArrayList<>(k);
             for (int i = 0; i < k; ++i) {
@@ -326,7 +316,7 @@
             computeNeighborhoods(centroids, neighborhoods, clustersPerNeighborhood);
         }
         cluster(vectors, kMeansIntermediate, neighborhoods);
-        if (computeNeighborhoods) {
+        if (neighborAware && clustersPerNeighborhood > 0) {
             int[] assignments = kMeansIntermediate.assignments();
             assert assignments != null;
             assert assignments.length == vectors.size();

/*
 * Copyright Elasticsearch B.V. and/or licensed to Elasticsearch B.V. under one
 * or more contributor license agreements. Licensed under the "Elastic License
 * 2.0", the "GNU Affero General Public License v3.0 only", and the "Server Side
 * Public License v 1"; you may not use this file except in compliance with, at
 * your election, the "Elastic License 2.0", the "GNU Affero General Public
 * License v3.0 only", or the "Server Side Public License, v 1".
 */

package org.elasticsearch.index.codec.vectors.diskbbq;

import org.apache.lucene.codecs.hnsw.FlatVectorsWriter;
import org.apache.lucene.index.FieldInfo;
import org.apache.lucene.index.FloatVectorValues;
import org.apache.lucene.index.MergeState;
import org.apache.lucene.index.SegmentWriteState;
import org.apache.lucene.store.IOContext;
import org.apache.lucene.store.IndexInput;
import org.apache.lucene.store.IndexOutput;
import org.apache.lucene.util.VectorUtil;
import org.apache.lucene.util.hnsw.IntToIntFunction;
import org.apache.lucene.util.packed.PackedInts;
import org.apache.lucene.util.packed.PackedLongValues;
import org.elasticsearch.core.SuppressForbidden;
import org.elasticsearch.index.codec.vectors.BQVectorUtils;
import org.elasticsearch.index.codec.vectors.OptimizedScalarQuantizer;
import org.elasticsearch.index.codec.vectors.cluster.HierarchicalKMeans;
import org.elasticsearch.index.codec.vectors.cluster.KMeansResult;
import org.elasticsearch.logging.LogManager;
import org.elasticsearch.logging.Logger;
import org.elasticsearch.simdvec.ES91OSQVectorsScorer;
import org.elasticsearch.simdvec.ES92Int7VectorsScorer;

import java.io.IOException;
import java.io.UncheckedIOException;
import java.nio.ByteBuffer;
import java.nio.ByteOrder;
import java.util.AbstractList;
import java.util.Arrays;

import static org.elasticsearch.index.codec.vectors.cluster.HierarchicalKMeans.NO_SOAR_ASSIGNMENT;

/**
 * Default implementation of {@link IVFVectorsWriter}. It uses {@link HierarchicalKMeans} algorithm to
 * partition the vector space, and then stores the centroids and posting list in a sequential
 * fashion.
 */
public class ES920DiskBBQVectorsWriter extends IVFVectorsWriter {
    private static final Logger logger = LogManager.getLogger(ES920DiskBBQVectorsWriter.class);

    private final int vectorPerCluster;
    private final int centroidsPerParentCluster;

    public ES920DiskBBQVectorsWriter(
        SegmentWriteState state,
        String rawVectorFormatName,
        boolean useDirectIOReads,
        FlatVectorsWriter rawVectorDelegate,
        int vectorPerCluster,
        int centroidsPerParentCluster
    ) throws IOException {
        this(
            state,
            rawVectorFormatName,
            useDirectIOReads,
            rawVectorDelegate,
            vectorPerCluster,
            centroidsPerParentCluster,
            ES920DiskBBQVectorsFormat.VERSION_CURRENT
        );
    }

    ES920DiskBBQVectorsWriter(
        SegmentWriteState state,
        String rawVectorFormatName,
        Boolean useDirectIOReads,
        FlatVectorsWriter rawVectorDelegate,
        int vectorPerCluster,
        int centroidsPerParentCluster,
        int writeVersion
    ) throws IOException {
        super(state, rawVectorFormatName, useDirectIOReads, rawVectorDelegate, writeVersion);
        this.vectorPerCluster = vectorPerCluster;
        this.centroidsPerParentCluster = centroidsPerParentCluster;
    }

    @Override
    public CentroidOffsetAndLength buildAndWritePostingsLists(
        FieldInfo fieldInfo,
        CentroidSupplier centroidSupplier,
        FloatVectorValues floatVectorValues,
        IndexOutput postingsOutput,
        long fileOffset,
        int[] assignments,
        int[] overspillAssignments
    ) throws IOException {
        int[] centroidVectorCount = new int[centroidSupplier.size()];
        for (int i = 0; i < assignments.length; i++) {
            centroidVectorCount[assignments[i]]++;
            // if soar assignments are present, count them as well
            if (overspillAssignments.length > i && overspillAssignments[i] != NO_SOAR_ASSIGNMENT) {
                centroidVectorCount[overspillAssignments[i]]++;
            }
        }

        int maxPostingListSize = 0;
        int[][] assignmentsByCluster = new int[centroidSupplier.size()][];
        for (int c = 0; c < centroidSupplier.size(); c++) {
            int size = centroidVectorCount[c];
            maxPostingListSize = Math.max(maxPostingListSize, size);
            assignmentsByCluster[c] = new int[size];
        }
        Arrays.fill(centroidVectorCount, 0);

        for (int i = 0; i < assignments.length; i++) {
            int c = assignments[i];
            assignmentsByCluster[c][centroidVectorCount[c]++] = i;
            // if soar assignments are present, add them to the cluster as well
            if (overspillAssignments.length > i) {
                int s = overspillAssignments[i];
                if (s != NO_SOAR_ASSIGNMENT) {
                    assignmentsByCluster[s][centroidVectorCount[s]++] = i;
                }
            }
        }
        // write the max posting list size
        postingsOutput.writeVInt(maxPostingListSize);
        // write the posting lists
        final PackedLongValues.Builder offsets = PackedLongValues.monotonicBuilder(PackedInts.COMPACT);
        final PackedLongValues.Builder lengths = PackedLongValues.monotonicBuilder(PackedInts.COMPACT);
        DiskBBQBulkWriter bulkWriter = new DiskBBQBulkWriter.OneBitDiskBBQBulkWriter(ES91OSQVectorsScorer.BULK_SIZE, postingsOutput);
        OnHeapQuantizedVectors onHeapQuantizedVectors = new OnHeapQuantizedVectors(
            floatVectorValues,
            fieldInfo.getVectorDimension(),
            new OptimizedScalarQuantizer(fieldInfo.getVectorSimilarityFunction())
        );
        final ByteBuffer buffer = ByteBuffer.allocate(fieldInfo.getVectorDimension() * Float.BYTES).order(ByteOrder.LITTLE_ENDIAN);
        final int[] docIds = new int[maxPostingListSize];
        final int[] docDeltas = new int[maxPostingListSize];
        final int[] clusterOrds = new int[maxPostingListSize];
        DocIdsWriter idsWriter = new DocIdsWriter();
        for (int c = 0; c < centroidSupplier.size(); c++) {
            float[] centroid = centroidSupplier.centroid(c);
            int[] cluster = assignmentsByCluster[c];
            long offset = postingsOutput.alignFilePointer(Float.BYTES) - fileOffset;
            offsets.add(offset);
            buffer.asFloatBuffer().put(centroid);
            // write raw centroid for quantizing the query vectors
            postingsOutput.writeBytes(buffer.array(), buffer.array().length);
            // write centroid dot product for quantizing the query vectors
            postingsOutput.writeInt(Float.floatToIntBits(VectorUtil.dotProduct(centroid, centroid)));
            int size = cluster.length;
            // write docIds
            postingsOutput.writeVInt(size);
            for (int j = 0; j < size; j++) {
                docIds[j] = floatVectorValues.ordToDoc(cluster[j]);
                clusterOrds[j] = j;
            }
            // sort cluster.buffer by docIds values, this way cluster ordinals are sorted by docIds
            new IntSorter(clusterOrds, i -> docIds[i]).sort(0, size);
            // encode doc deltas
            for (int j = 0; j < size; j++) {
                docDeltas[j] = j == 0 ? docIds[clusterOrds[j]] : docIds[clusterOrds[j]] - docIds[clusterOrds[j - 1]];
            }
            onHeapQuantizedVectors.reset(centroid, size, ord -> cluster[clusterOrds[ord]]);
            byte encoding = idsWriter.calculateBlockEncoding(i -> docDeltas[i], size, ES91OSQVectorsScorer.BULK_SIZE);
            postingsOutput.writeByte(encoding);
            bulkWriter.writeVectors(onHeapQuantizedVectors, i -> {
                // for vector i we write `bulk` size docs or the remaining docs
                idsWriter.writeDocIds(d -> docDeltas[i + d], Math.min(ES91OSQVectorsScorer.BULK_SIZE, size - i), encoding, postingsOutput);
            });
            lengths.add(postingsOutput.getFilePointer() - fileOffset - offset);
        }

        if (logger.isDebugEnabled()) {
            printClusterQualityStatistics(assignmentsByCluster);
        }

        return new CentroidOffsetAndLength(offsets.build(), lengths.build());
    }

    @Override
    @SuppressForbidden(reason = "require usage of Lucene's IOUtils#deleteFilesIgnoringExceptions(...)")
    public CentroidOffsetAndLength buildAndWritePostingsLists(
        FieldInfo fieldInfo,
        CentroidSupplier centroidSupplier,
        FloatVectorValues floatVectorValues,
        IndexOutput postingsOutput,
        long fileOffset,
        MergeState mergeState,
        int[] assignments,
        int[] overspillAssignments
    ) throws IOException {
        // first, quantize all the vectors into a temporary file
        String quantizedVectorsTempName = null;
        boolean success = false;
        try (
            IndexOutput quantizedVectorsTemp = mergeState.segmentInfo.dir.createTempOutput(
                mergeState.segmentInfo.name,
                "qvec_",
                IOContext.DEFAULT
            )
        ) {
            quantizedVectorsTempName = quantizedVectorsTemp.getName();
            OptimizedScalarQuantizer quantizer = new OptimizedScalarQuantizer(fieldInfo.getVectorSimilarityFunction());
            int[] quantized = new int[fieldInfo.getVectorDimension()];
            byte[] binary = new byte[BQVectorUtils.discretize(fieldInfo.getVectorDimension(), 64) / 8];
            float[] scratch = new float[fieldInfo.getVectorDimension()];
            for (int i = 0; i < assignments.length; i++) {
                int c = assignments[i];
                float[] centroid = centroidSupplier.centroid(c);
                float[] vector = floatVectorValues.vectorValue(i);
                boolean overspill = overspillAssignments.length > i && overspillAssignments[i] != NO_SOAR_ASSIGNMENT;
                OptimizedScalarQuantizer.QuantizationResult result = quantizer.scalarQuantize(
                    vector,
                    scratch,
                    quantized,
                    (byte) 1,
                    centroid
                );
                BQVectorUtils.packAsBinary(quantized, binary);
                writeQuantizedValue(quantizedVectorsTemp, binary, result);
                if (overspill) {
                    int s = overspillAssignments[i];
                    // write the overspill vector as well
                    result = quantizer.scalarQuantize(vector, scratch, quantized, (byte) 1, centroidSupplier.centroid(s));
                    BQVectorUtils.packAsBinary(quantized, binary);
                    writeQuantizedValue(quantizedVectorsTemp, binary, result);
                } else {
                    // write a zero vector for the overspill
                    Arrays.fill(binary, (byte) 0);
                    OptimizedScalarQuantizer.QuantizationResult zeroResult = new OptimizedScalarQuantizer.QuantizationResult(0f, 0f, 0f, 0);
                    writeQuantizedValue(quantizedVectorsTemp, binary, zeroResult);
                }
            }
            success = true;
        } finally {
            if (success == false && quantizedVectorsTempName != null) {
                org.apache.lucene.util.IOUtils.deleteFilesIgnoringExceptions(mergeState.segmentInfo.dir, quantizedVectorsTempName);
            }
        }
        int[] centroidVectorCount = new int[centroidSupplier.size()];
        for (int i = 0; i < assignments.length; i++) {
            centroidVectorCount[assignments[i]]++;
            // if soar assignments are present, count them as well
            if (overspillAssignments.length > i && overspillAssignments[i] != NO_SOAR_ASSIGNMENT) {
                centroidVectorCount[overspillAssignments[i]]++;
            }
        }

        int maxPostingListSize = 0;
        int[][] assignmentsByCluster = new int[centroidSupplier.size()][];
        boolean[][] isOverspillByCluster = new boolean[centroidSupplier.size()][];
        for (int c = 0; c < centroidSupplier.size(); c++) {
            int size = centroidVectorCount[c];
            maxPostingListSize = Math.max(maxPostingListSize, size);
            assignmentsByCluster[c] = new int[size];
            isOverspillByCluster[c] = new boolean[size];
        }
        Arrays.fill(centroidVectorCount, 0);

        for (int i = 0; i < assignments.length; i++) {
            int c = assignments[i];
            assignmentsByCluster[c][centroidVectorCount[c]++] = i;
            // if soar assignments are present, add them to the cluster as well
            if (overspillAssignments.length > i) {
                int s = overspillAssignments[i];
                if (s != NO_SOAR_ASSIGNMENT) {
                    assignmentsByCluster[s][centroidVectorCount[s]] = i;
                    isOverspillByCluster[s][centroidVectorCount[s]++] = true;
                }
            }
        }
        // now we can read the quantized vectors from the temporary file
        try (IndexInput quantizedVectorsInput = mergeState.segmentInfo.dir.openInput(quantizedVectorsTempName, IOContext.DEFAULT)) {
            final PackedLongValues.Builder offsets = PackedLongValues.monotonicBuilder(PackedInts.COMPACT);
            final PackedLongValues.Builder lengths = PackedLongValues.monotonicBuilder(PackedInts.COMPACT);
            OffHeapQuantizedVectors offHeapQuantizedVectors = new OffHeapQuantizedVectors(
                quantizedVectorsInput,
                fieldInfo.getVectorDimension()
            );
            DiskBBQBulkWriter bulkWriter = new DiskBBQBulkWriter.OneBitDiskBBQBulkWriter(ES91OSQVectorsScorer.BULK_SIZE, postingsOutput);
            final ByteBuffer buffer = ByteBuffer.allocate(fieldInfo.getVectorDimension() * Float.BYTES).order(ByteOrder.LITTLE_ENDIAN);
            // write the max posting list size
            postingsOutput.writeVInt(maxPostingListSize);
            // write the posting lists
            final int[] docIds = new int[maxPostingListSize];
            final int[] docDeltas = new int[maxPostingListSize];
            final int[] clusterOrds = new int[maxPostingListSize];
            DocIdsWriter idsWriter = new DocIdsWriter();
            for (int c = 0; c < centroidSupplier.size(); c++) {
                float[] centroid = centroidSupplier.centroid(c);
                int[] cluster = assignmentsByCluster[c];
                boolean[] isOverspill = isOverspillByCluster[c];
                long offset = postingsOutput.alignFilePointer(Float.BYTES) - fileOffset;
                offsets.add(offset);
                // write raw centroid for quantizing the query vectors
                buffer.asFloatBuffer().put(centroid);
                postingsOutput.writeBytes(buffer.array(), buffer.array().length);
                // write centroid dot product for quantizing the query vectors
                postingsOutput.writeInt(Float.floatToIntBits(VectorUtil.dotProduct(centroid, centroid)));
                // write docIds
                int size = cluster.length;
                postingsOutput.writeVInt(size);
                for (int j = 0; j < size; j++) {
                    docIds[j] = floatVectorValues.ordToDoc(cluster[j]);
                    clusterOrds[j] = j;
                }
                // sort cluster.buffer by docIds values, this way cluster ordinals are sorted by docIds
                new IntSorter(clusterOrds, i -> docIds[i]).sort(0, size);
                // encode doc deltas
                for (int j = 0; j < size; j++) {
                    docDeltas[j] = j == 0 ? docIds[clusterOrds[j]] : docIds[clusterOrds[j]] - docIds[clusterOrds[j - 1]];
                }
                byte encoding = idsWriter.calculateBlockEncoding(i -> docDeltas[i], size, ES91OSQVectorsScorer.BULK_SIZE);
                postingsOutput.writeByte(encoding);
                offHeapQuantizedVectors.reset(size, ord -> isOverspill[clusterOrds[ord]], ord -> cluster[clusterOrds[ord]]);
                // write vectors
                bulkWriter.writeVectors(offHeapQuantizedVectors, i -> {
                    // for vector i we write `bulk` size docs or the remaining docs
                    idsWriter.writeDocIds(
                        d -> docDeltas[d + i],
                        Math.min(ES91OSQVectorsScorer.BULK_SIZE, size - i),
                        encoding,
                        postingsOutput
                    );
                });
                lengths.add(postingsOutput.getFilePointer() - fileOffset - offset);
            }

            if (logger.isDebugEnabled()) {
                printClusterQualityStatistics(assignmentsByCluster);
            }
            return new CentroidOffsetAndLength(offsets.build(), lengths.build());
        } finally {
            org.apache.lucene.util.IOUtils.deleteFilesIgnoringExceptions(mergeState.segmentInfo.dir, quantizedVectorsTempName);
        }
    }

    private static void printClusterQualityStatistics(int[][] clusters) {
        float min = Float.MAX_VALUE;
        float max = Float.MIN_VALUE;
        float mean = 0;
        float m2 = 0;
        // iteratively compute the variance & mean
        int count = 0;
        for (int[] cluster : clusters) {
            count += 1;
            if (cluster == null) {
                continue;
            }
            float delta = cluster.length - mean;
            mean += delta / count;
            m2 += delta * (cluster.length - mean);
            min = Math.min(min, cluster.length);
            max = Math.max(max, cluster.length);
        }
        float variance = m2 / (clusters.length - 1);
        logger.debug(
            "Centroid count: {} min: {} max: {} mean: {} stdDev: {} variance: {}",
            clusters.length,
            min,
            max,
            mean,
            Math.sqrt(variance),
            variance
        );
    }

    @Override
    public CentroidSupplier createCentroidSupplier(
        IndexInput centroidsInput,
        int numCentroids,
        FieldInfo fieldInfo,
        float[] globalCentroid
    ) {
        return new OffHeapCentroidSupplier(centroidsInput, numCentroids, fieldInfo);
    }

    @Override
    public void writeCentroids(
        FieldInfo fieldInfo,
        CentroidSupplier centroidSupplier,
        float[] globalCentroid,
        CentroidOffsetAndLength centroidOffsetAndLength,
        IndexOutput centroidOutput
    ) throws IOException {
        // TODO do we want to store these distances as well for future use?
        // TODO: sort centroids by global centroid (was doing so previously here)
        // TODO: sorting tanks recall possibly because centroids ordinals no longer are aligned
        if (centroidSupplier.size() > centroidsPerParentCluster * centroidsPerParentCluster) {
            writeCentroidsWithParents(fieldInfo, centroidSupplier, globalCentroid, centroidOffsetAndLength, centroidOutput);
        } else {
            writeCentroidsWithoutParents(fieldInfo, centroidSupplier, globalCentroid, centroidOffsetAndLength, centroidOutput);
        }
    }

    @Override
    public void doWriteMeta(IndexOutput ivfMeta, FieldInfo field, int numCentroids) {
        // Do Nothing Extra
    }

    private void writeCentroidsWithParents(
        FieldInfo fieldInfo,
        CentroidSupplier centroidSupplier,
        float[] globalCentroid,
        CentroidOffsetAndLength centroidOffsetAndLength,
        IndexOutput centroidOutput
    ) throws IOException {
        DiskBBQBulkWriter.SevenBitDiskBBQBulkWriter bulkWriter = new DiskBBQBulkWriter.SevenBitDiskBBQBulkWriter(
            ES92Int7VectorsScorer.BULK_SIZE,
            centroidOutput
        );
        final OptimizedScalarQuantizer osq = new OptimizedScalarQuantizer(fieldInfo.getVectorSimilarityFunction());
        final CentroidGroups centroidGroups = buildCentroidGroups(fieldInfo, centroidSupplier);
        centroidOutput.writeVInt(centroidGroups.centroids.length);
        centroidOutput.writeVInt(centroidGroups.maxVectorsPerCentroidLength);
        QuantizedCentroids parentQuantizeCentroid = new QuantizedCentroids(
            CentroidSupplier.fromArray(centroidGroups.centroids),
            fieldInfo.getVectorDimension(),
            osq,
            globalCentroid
        );
        bulkWriter.writeVectors(parentQuantizeCentroid, null);
        int offset = 0;
        for (int i = 0; i < centroidGroups.centroids().length; i++) {
            centroidOutput.writeInt(offset);
            centroidOutput.writeInt(centroidGroups.vectors()[i].length);
            offset += centroidGroups.vectors()[i].length;
        }

        QuantizedCentroids childrenQuantizeCentroid = new QuantizedCentroids(
            centroidSupplier,
            fieldInfo.getVectorDimension(),
            osq,
            globalCentroid
        );
        for (int i = 0; i < centroidGroups.centroids().length; i++) {
            final int[] centroidAssignments = centroidGroups.vectors()[i];
            childrenQuantizeCentroid.reset(idx -> centroidAssignments[idx], centroidAssignments.length);
            bulkWriter.writeVectors(childrenQuantizeCentroid, null);
        }
        // write the centroid offsets at the end of the file
        for (int i = 0; i < centroidGroups.centroids().length; i++) {
            final int[] centroidAssignments = centroidGroups.vectors()[i];
            for (int assignment : centroidAssignments) {
                centroidOutput.writeLong(centroidOffsetAndLength.offsets().get(assignment));
                centroidOutput.writeLong(centroidOffsetAndLength.lengths().get(assignment));
            }
        }
    }

    private void writeCentroidsWithoutParents(
        FieldInfo fieldInfo,
        CentroidSupplier centroidSupplier,
        float[] globalCentroid,
        CentroidOffsetAndLength centroidOffsetAndLength,
        IndexOutput centroidOutput
    ) throws IOException {
        centroidOutput.writeVInt(0);
        DiskBBQBulkWriter.SevenBitDiskBBQBulkWriter bulkWriter = new DiskBBQBulkWriter.SevenBitDiskBBQBulkWriter(
            ES92Int7VectorsScorer.BULK_SIZE,
            centroidOutput
        );
        final OptimizedScalarQuantizer osq = new OptimizedScalarQuantizer(fieldInfo.getVectorSimilarityFunction());
        QuantizedCentroids quantizedCentroids = new QuantizedCentroids(
            centroidSupplier,
            fieldInfo.getVectorDimension(),
            osq,
            globalCentroid
        );
        bulkWriter.writeVectors(quantizedCentroids, null);
        // write the centroid offsets at the end of the file
        for (int i = 0; i < centroidSupplier.size(); i++) {
            centroidOutput.writeLong(centroidOffsetAndLength.offsets().get(i));
            centroidOutput.writeLong(centroidOffsetAndLength.lengths().get(i));
        }
    }

    private record CentroidGroups(float[][] centroids, int[][] vectors, int maxVectorsPerCentroidLength) {}

    private CentroidGroups buildCentroidGroups(FieldInfo fieldInfo, CentroidSupplier centroidSupplier) throws IOException {
        final FloatVectorValues floatVectorValues = FloatVectorValues.fromFloats(new AbstractList<>() {
            @Override
            public float[] get(int index) {
                try {
                    return centroidSupplier.centroid(index);
                } catch (IOException e) {
                    throw new UncheckedIOException(e);
                }
            }

            @Override
            public int size() {
                return centroidSupplier.size();
            }
        }, fieldInfo.getVectorDimension());
        // we use the HierarchicalKMeans to partition the space of all vectors across merging segments
        // this are small numbers so we run it wih all the centroids.
        final KMeansResult kMeansResult = new HierarchicalKMeans(
            null,
            null,
            0,
            fieldInfo.getVectorDimension(),
            HierarchicalKMeans.MAX_ITERATIONS_DEFAULT,
            HierarchicalKMeans.SAMPLES_PER_CLUSTER_DEFAULT,
            HierarchicalKMeans.MAXK,
            -1 // disable SOAR assignments
        ).cluster(floatVectorValues, centroidsPerParentCluster);
        final int[] centroidVectorCount = new int[kMeansResult.centroids().length];
        for (int i = 0; i < kMeansResult.assignments().length; i++) {
            centroidVectorCount[kMeansResult.assignments()[i]]++;
        }
        final int[][] vectorsPerCentroid = new int[kMeansResult.centroids().length][];
        int maxVectorsPerCentroidLength = 0;
        for (int i = 0; i < kMeansResult.centroids().length; i++) {
            vectorsPerCentroid[i] = new int[centroidVectorCount[i]];
            maxVectorsPerCentroidLength = Math.max(maxVectorsPerCentroidLength, centroidVectorCount[i]);
        }
        Arrays.fill(centroidVectorCount, 0);
        for (int i = 0; i < kMeansResult.assignments().length; i++) {
            final int c = kMeansResult.assignments()[i];
            vectorsPerCentroid[c][centroidVectorCount[c]++] = i;
        }
        return new CentroidGroups(kMeansResult.centroids(), vectorsPerCentroid, maxVectorsPerCentroidLength);
    }

    @Override
    public CentroidAssignments calculateCentroids(FieldInfo fieldInfo, FloatVectorValues floatVectorValues, float[] globalCentroid)
        throws IOException {
        HierarchicalKMeans kMeansResult = new HierarchicalKMeans(null, null, 0, floatVectorValues.dimension());
        return calculateCentroids(kMeansResult, floatVectorValues, globalCentroid);
    }

<<<<<<< HEAD
    @Override
    CentroidAssignments calculateCentroids(
        FieldInfo fieldInfo,
        MergeState mergeState,
        FloatVectorValues floatVectorValues,
        float[] globalCentroid
    ) throws IOException {
=======
>>>>>>> 8007380f
        // TODO: consider hinting / bootstrapping hierarchical kmeans with the prior segments centroids
        HierarchicalKMeans kMeansResult = new HierarchicalKMeans(
            mergeState.segmentInfo.dir,
            mergeState.segmentInfo.name,
            HierarchicalKMeans.DEFAULT_OFF_HEAP_MEMORY_MB,
            floatVectorValues.dimension()
        );
        return calculateCentroids(kMeansResult, floatVectorValues, globalCentroid);
    }

    private CentroidAssignments calculateCentroids(
        HierarchicalKMeans hierarchicalKMeans,
        FloatVectorValues floatVectorValues,
        float[] globalCentroid
    ) throws IOException {
        long nanoTime = System.nanoTime();
        CentroidAssignments centroidAssignments = buildCentroidAssignments(hierarchicalKMeans, floatVectorValues, vectorPerCluster);
        float[][] centroids = centroidAssignments.centroids();
        // TODO: push this logic into vector util?
        for (float[] centroid : centroids) {
            for (int j = 0; j < centroid.length; j++) {
                globalCentroid[j] += centroid[j];
            }
        }
        for (int j = 0; j < globalCentroid.length; j++) {
            globalCentroid[j] /= centroids.length;
        }

        if (logger.isDebugEnabled()) {
            logger.debug("final centroid count: {}", centroids.length);
        }
        return centroidAssignments;
    }

    static CentroidAssignments buildCentroidAssignments(
        HierarchicalKMeans hierarchicalKMeans,
        FloatVectorValues floatVectorValues,
        int vectorPerCluster
    ) throws IOException {
        KMeansResult kMeansResult = hierarchicalKMeans.cluster(floatVectorValues, vectorPerCluster);
        float[][] centroids = kMeansResult.centroids();
        int[] assignments = kMeansResult.assignments();
        int[] soarAssignments = kMeansResult.soarAssignments();
        return new CentroidAssignments(centroids, assignments, soarAssignments);
    }

    static void writeQuantizedValue(IndexOutput indexOutput, byte[] binaryValue, OptimizedScalarQuantizer.QuantizationResult corrections)
        throws IOException {
        indexOutput.writeBytes(binaryValue, binaryValue.length);
        indexOutput.writeInt(Float.floatToIntBits(corrections.lowerInterval()));
        indexOutput.writeInt(Float.floatToIntBits(corrections.upperInterval()));
        indexOutput.writeInt(Float.floatToIntBits(corrections.additionalCorrection()));
        assert corrections.quantizedComponentSum() >= 0 && corrections.quantizedComponentSum() <= 0xffff;
        indexOutput.writeShort((short) corrections.quantizedComponentSum());
    }

    static class OffHeapCentroidSupplier implements CentroidSupplier {
        private final IndexInput centroidsInput;
        private final int numCentroids;
        private final int dimension;
        private final float[] scratch;
        private int currOrd = -1;

        OffHeapCentroidSupplier(IndexInput centroidsInput, int numCentroids, FieldInfo info) {
            this.centroidsInput = centroidsInput;
            this.numCentroids = numCentroids;
            this.dimension = info.getVectorDimension();
            this.scratch = new float[dimension];
        }

        @Override
        public int size() {
            return numCentroids;
        }

        @Override
        public float[] centroid(int centroidOrdinal) throws IOException {
            if (centroidOrdinal == currOrd) {
                return scratch;
            }
            centroidsInput.seek((long) centroidOrdinal * dimension * Float.BYTES);
            centroidsInput.readFloats(scratch, 0, dimension);
            this.currOrd = centroidOrdinal;
            return scratch;
        }
    }

    static class QuantizedCentroids implements QuantizedVectorValues {
        private final CentroidSupplier supplier;
        private final OptimizedScalarQuantizer quantizer;
        private final byte[] quantizedVector;
        private final int[] quantizedVectorScratch;
        private final float[] floatVectorScratch;
        private OptimizedScalarQuantizer.QuantizationResult corrections;
        private final float[] centroid;
        private int currOrd = -1;
        private IntToIntFunction ordTransformer = i -> i;
        int size;

        QuantizedCentroids(CentroidSupplier supplier, int dimension, OptimizedScalarQuantizer quantizer, float[] centroid) {
            this.supplier = supplier;
            this.quantizer = quantizer;
            this.quantizedVector = new byte[dimension];
            this.floatVectorScratch = new float[dimension];
            this.quantizedVectorScratch = new int[dimension];
            this.centroid = centroid;
            size = supplier.size();
        }

        @Override
        public int count() {
            return size;
        }

        void reset(IntToIntFunction ordTransformer, int size) {
            this.ordTransformer = ordTransformer;
            this.currOrd = -1;
            this.size = size;
            this.corrections = null;
        }

        @Override
        public byte[] next() throws IOException {
            if (currOrd >= count() - 1) {
                throw new IllegalStateException("No more vectors to read, current ord: " + currOrd + ", count: " + count());
            }
            currOrd++;
            float[] vector = supplier.centroid(ordTransformer.apply(currOrd));
            corrections = quantizer.scalarQuantize(vector, floatVectorScratch, quantizedVectorScratch, (byte) 7, centroid);
            for (int i = 0; i < quantizedVectorScratch.length; i++) {
                quantizedVector[i] = (byte) quantizedVectorScratch[i];
            }
            return quantizedVector;
        }

        @Override
        public OptimizedScalarQuantizer.QuantizationResult getCorrections() {
            return corrections;
        }
    }

    static class OnHeapQuantizedVectors implements QuantizedVectorValues {
        private final FloatVectorValues vectorValues;
        private final OptimizedScalarQuantizer quantizer;
        private final byte[] quantizedVector;
        private final int[] quantizedVectorScratch;
        private final float[] floatVectorScratch;
        private OptimizedScalarQuantizer.QuantizationResult corrections;
        private float[] currentCentroid;
        private IntToIntFunction ordTransformer = null;
        private int currOrd = -1;
        private int count;

        OnHeapQuantizedVectors(FloatVectorValues vectorValues, int dimension, OptimizedScalarQuantizer quantizer) {
            this.vectorValues = vectorValues;
            this.quantizer = quantizer;
            this.quantizedVector = new byte[BQVectorUtils.discretize(dimension, 64) / 8];
            this.floatVectorScratch = new float[dimension];
            this.quantizedVectorScratch = new int[dimension];
            this.corrections = null;
        }

        private void reset(float[] centroid, int count, IntToIntFunction ordTransformer) {
            this.currentCentroid = centroid;
            this.ordTransformer = ordTransformer;
            this.currOrd = -1;
            this.count = count;
        }

        @Override
        public int count() {
            return count;
        }

        @Override
        public byte[] next() throws IOException {
            if (currOrd >= count() - 1) {
                throw new IllegalStateException("No more vectors to read, current ord: " + currOrd + ", count: " + count());
            }
            currOrd++;
            int ord = ordTransformer.apply(currOrd);
            float[] vector = vectorValues.vectorValue(ord);
            corrections = quantizer.scalarQuantize(vector, floatVectorScratch, quantizedVectorScratch, (byte) 1, currentCentroid);
            BQVectorUtils.packAsBinary(quantizedVectorScratch, quantizedVector);
            return quantizedVector;
        }

        @Override
        public OptimizedScalarQuantizer.QuantizationResult getCorrections() {
            if (currOrd == -1) {
                throw new IllegalStateException("No vector read yet, call next first");
            }
            return corrections;
        }
    }

    static class OffHeapQuantizedVectors implements QuantizedVectorValues {
        private final IndexInput quantizedVectorsInput;
        private final byte[] binaryScratch;
        private final float[] corrections = new float[3];

        private final int vectorByteSize;
        private short bitSum;
        private int currOrd = -1;
        private int count;
        private IntToBooleanFunction isOverspill = null;
        private IntToIntFunction ordTransformer = null;

        OffHeapQuantizedVectors(IndexInput quantizedVectorsInput, int dimension) {
            this.quantizedVectorsInput = quantizedVectorsInput;
            this.binaryScratch = new byte[BQVectorUtils.discretize(dimension, 64) / 8];
            this.vectorByteSize = (binaryScratch.length + 3 * Float.BYTES + Short.BYTES);
        }

        private void reset(int count, IntToBooleanFunction isOverspill, IntToIntFunction ordTransformer) {
            this.count = count;
            this.isOverspill = isOverspill;
            this.ordTransformer = ordTransformer;
            this.currOrd = -1;
        }

        @Override
        public int count() {
            return count;
        }

        @Override
        public byte[] next() throws IOException {
            if (currOrd >= count - 1) {
                throw new IllegalStateException("No more vectors to read, current ord: " + currOrd + ", count: " + count);
            }
            currOrd++;
            int ord = ordTransformer.apply(currOrd);
            boolean isOverspill = this.isOverspill.apply(currOrd);
            return getVector(ord, isOverspill);
        }

        @Override
        public OptimizedScalarQuantizer.QuantizationResult getCorrections() {
            if (currOrd == -1) {
                throw new IllegalStateException("No vector read yet, call readQuantizedVector first");
            }
            return new OptimizedScalarQuantizer.QuantizationResult(corrections[0], corrections[1], corrections[2], bitSum);
        }

        byte[] getVector(int ord, boolean isOverspill) throws IOException {
            readQuantizedVector(ord, isOverspill);
            return binaryScratch;
        }

        public void readQuantizedVector(int ord, boolean isOverspill) throws IOException {
            long offset = (long) ord * (vectorByteSize * 2L) + (isOverspill ? vectorByteSize : 0);
            quantizedVectorsInput.seek(offset);
            quantizedVectorsInput.readBytes(binaryScratch, 0, binaryScratch.length);
            quantizedVectorsInput.readFloats(corrections, 0, 3);
            bitSum = quantizedVectorsInput.readShort();
        }
    }
}<|MERGE_RESOLUTION|>--- conflicted
+++ resolved
@@ -525,6 +525,16 @@
         return new CentroidGroups(kMeansResult.centroids(), vectorsPerCentroid, maxVectorsPerCentroidLength);
     }
 
+    /**
+     * Calculate the centroids for the given field.
+     * We use the {@link HierarchicalKMeans} algorithm to partition the space of all vectors across merging segments
+     *
+     * @param fieldInfo merging field info
+     * @param floatVectorValues the float vector values to merge
+     * @param globalCentroid the global centroid, calculated by this method and used to quantize the centroids
+     * @return the vector assignments, soar assignments, and if asked the centroids themselves that were computed
+     * @throws IOException if an I/O error occurs
+     */
     @Override
     public CentroidAssignments calculateCentroids(FieldInfo fieldInfo, FloatVectorValues floatVectorValues, float[] globalCentroid)
         throws IOException {
@@ -532,17 +542,13 @@
         return calculateCentroids(kMeansResult, floatVectorValues, globalCentroid);
     }
 
-<<<<<<< HEAD
     @Override
-    CentroidAssignments calculateCentroids(
+    public CentroidAssignments calculateCentroids(
         FieldInfo fieldInfo,
         MergeState mergeState,
         FloatVectorValues floatVectorValues,
         float[] globalCentroid
     ) throws IOException {
-=======
->>>>>>> 8007380f
-        // TODO: consider hinting / bootstrapping hierarchical kmeans with the prior segments centroids
         HierarchicalKMeans kMeansResult = new HierarchicalKMeans(
             mergeState.segmentInfo.dir,
             mergeState.segmentInfo.name,
@@ -571,6 +577,7 @@
         }
 
         if (logger.isDebugEnabled()) {
+            logger.debug("calculate centroids and assign vectors time ms: {}", (System.nanoTime() - nanoTime) / 1000000.0);
             logger.debug("final centroid count: {}", centroids.length);
         }
         return centroidAssignments;

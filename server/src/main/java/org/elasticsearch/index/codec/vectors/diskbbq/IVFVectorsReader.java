/*
 * Copyright Elasticsearch B.V. and/or licensed to Elasticsearch B.V. under one
 * or more contributor license agreements. Licensed under the "Elastic License
 * 2.0", the "GNU Affero General Public License v3.0 only", and the "Server Side
 * Public License v 1"; you may not use this file except in compliance with, at
 * your election, the "Elastic License 2.0", the "GNU Affero General Public
 * License v3.0 only", or the "Server Side Public License, v 1".
 */

package org.elasticsearch.index.codec.vectors.diskbbq;

import org.apache.lucene.codecs.CodecUtil;
import org.apache.lucene.codecs.KnnVectorsReader;
import org.apache.lucene.codecs.hnsw.FlatVectorsReader;
import org.apache.lucene.index.ByteVectorValues;
import org.apache.lucene.index.CorruptIndexException;
import org.apache.lucene.index.FieldInfo;
import org.apache.lucene.index.FieldInfos;
import org.apache.lucene.index.FloatVectorValues;
import org.apache.lucene.index.IndexFileNames;
import org.apache.lucene.index.SegmentReadState;
import org.apache.lucene.index.VectorEncoding;
import org.apache.lucene.index.VectorSimilarityFunction;
import org.apache.lucene.internal.hppc.IntObjectHashMap;
import org.apache.lucene.search.AcceptDocs;
import org.apache.lucene.search.KnnCollector;
import org.apache.lucene.store.ChecksumIndexInput;
import org.apache.lucene.store.DataInput;
import org.apache.lucene.store.IOContext;
import org.apache.lucene.store.IndexInput;
import org.apache.lucene.util.Bits;
import org.elasticsearch.core.IOUtils;
import org.elasticsearch.search.vectors.IVFKnnSearchStrategy;

import java.io.Closeable;
import java.io.IOException;
import java.util.ArrayList;
import java.util.Collections;
import java.util.HashMap;
import java.util.List;
import java.util.Map;

import static org.apache.lucene.codecs.lucene99.Lucene99HnswVectorsReader.SIMILARITY_FUNCTIONS;
import static org.elasticsearch.index.codec.vectors.diskbbq.ES920DiskBBQVectorsFormat.DYNAMIC_VISIT_RATIO;
import static org.elasticsearch.index.codec.vectors.diskbbq.ES920DiskBBQVectorsFormat.VERSION_DIRECT_IO;

/**
 * Reader for IVF vectors. This reader is used to read the IVF vectors from the index.
 */
public abstract class IVFVectorsReader extends KnnVectorsReader {

    private record FlatVectorsReaderKey(String formatName, boolean useDirectIO) {
        private FlatVectorsReaderKey(FieldEntry entry) {
            this(entry.rawVectorFormatName, entry.useDirectIOReads);
        }

        @Override
        public String toString() {
            return formatName + (useDirectIO ? " with Direct IO" : "");
        }
    }

    private final IndexInput ivfCentroids, ivfClusters;
    private final SegmentReadState state;
    private final FieldInfos fieldInfos;
    protected final IntObjectHashMap<FieldEntry> fields;
    private final Map<FlatVectorsReaderKey, FlatVectorsReader> rawVectorReaders;

    @FunctionalInterface
    public interface GetFormatReader {
        FlatVectorsReader getReader(String formatName, boolean useDirectIO) throws IOException;
    }

    @SuppressWarnings("this-escape")
    protected IVFVectorsReader(SegmentReadState state, GetFormatReader getFormatReader) throws IOException {
        this.state = state;
        this.fieldInfos = state.fieldInfos;
        this.fields = new IntObjectHashMap<>();
        String meta = IndexFileNames.segmentFileName(
            state.segmentInfo.name,
            state.segmentSuffix,
            ES920DiskBBQVectorsFormat.IVF_META_EXTENSION
        );

        int versionMeta = -1;
        boolean success = false;
        try (ChecksumIndexInput ivfMeta = state.directory.openChecksumInput(meta)) {
            Throwable priorE = null;
            Map<FlatVectorsReaderKey, FlatVectorsReader> readers = null;
            try {
                versionMeta = CodecUtil.checkIndexHeader(
                    ivfMeta,
                    ES920DiskBBQVectorsFormat.NAME,
                    ES920DiskBBQVectorsFormat.VERSION_START,
                    ES920DiskBBQVectorsFormat.VERSION_CURRENT,
                    state.segmentInfo.getId(),
                    state.segmentSuffix
                );
                readers = readFields(ivfMeta, getFormatReader, versionMeta);
            } catch (Throwable exception) {
                priorE = exception;
            } finally {
                CodecUtil.checkFooter(ivfMeta, priorE);
            }
            this.rawVectorReaders = readers;
            ivfCentroids = openDataInput(
                state,
                versionMeta,
                ES920DiskBBQVectorsFormat.CENTROID_EXTENSION,
                ES920DiskBBQVectorsFormat.NAME,
                state.context
            );
            ivfClusters = openDataInput(
                state,
                versionMeta,
                ES920DiskBBQVectorsFormat.CLUSTER_EXTENSION,
                ES920DiskBBQVectorsFormat.NAME,
                state.context
            );
            success = true;
        } finally {
            if (success == false) {
                IOUtils.closeWhileHandlingException(this);
            }
        }
    }

    public abstract CentroidIterator getCentroidIterator(
        FieldInfo fieldInfo,
        int numCentroids,
        IndexInput centroids,
        float[] target,
        IndexInput postingListSlice,
        float visitRatio
    ) throws IOException;

    private static IndexInput openDataInput(
        SegmentReadState state,
        int versionMeta,
        String fileExtension,
        String codecName,
        IOContext context
    ) throws IOException {
        final String fileName = IndexFileNames.segmentFileName(state.segmentInfo.name, state.segmentSuffix, fileExtension);
        final IndexInput in = state.directory.openInput(fileName, context);
        boolean success = false;
        try {
            final int versionVectorData = CodecUtil.checkIndexHeader(
                in,
                codecName,
                ES920DiskBBQVectorsFormat.VERSION_START,
                ES920DiskBBQVectorsFormat.VERSION_CURRENT,
                state.segmentInfo.getId(),
                state.segmentSuffix
            );
            if (versionMeta != versionVectorData) {
                throw new CorruptIndexException(
                    "Format versions mismatch: meta=" + versionMeta + ", " + codecName + "=" + versionVectorData,
                    in
                );
            }
            CodecUtil.retrieveChecksum(in);
            success = true;
            return in;
        } finally {
            if (success == false) {
                IOUtils.closeWhileHandlingException(in);
            }
        }
    }

    private Map<FlatVectorsReaderKey, FlatVectorsReader> readFields(ChecksumIndexInput meta, GetFormatReader loadReader, int versionMeta)
        throws IOException {
        Map<FlatVectorsReaderKey, FlatVectorsReader> readers = new HashMap<>();
        for (int fieldNumber = meta.readInt(); fieldNumber != -1; fieldNumber = meta.readInt()) {
            final FieldInfo info = fieldInfos.fieldInfo(fieldNumber);
            if (info == null) {
                throw new CorruptIndexException("Invalid field number: " + fieldNumber, meta);
            }

            FieldEntry fieldEntry = readField(meta, info, versionMeta);
            FlatVectorsReaderKey key = new FlatVectorsReaderKey(fieldEntry);

            FlatVectorsReader reader = readers.get(key);
            if (reader == null) {
                reader = loadReader.getReader(fieldEntry.rawVectorFormatName, fieldEntry.useDirectIOReads);
                if (reader == null) {
                    throw new IllegalStateException("Cannot find flat vector format: " + fieldEntry.rawVectorFormatName);
                }
                readers.put(key, reader);
            }

            fields.put(info.number, fieldEntry);
        }
        return readers;
    }

    private FieldEntry readField(IndexInput input, FieldInfo info, int versionMeta) throws IOException {
        final String rawVectorFormat = input.readString();
        final boolean useDirectIOReads = versionMeta >= VERSION_DIRECT_IO && input.readByte() == 1;
        final VectorEncoding vectorEncoding = readVectorEncoding(input);
        final VectorSimilarityFunction similarityFunction = readSimilarityFunction(input);
        if (similarityFunction != info.getVectorSimilarityFunction()) {
            throw new IllegalStateException(
                "Inconsistent vector similarity function for field=\""
                    + info.name
                    + "\"; "
                    + similarityFunction
                    + " != "
                    + info.getVectorSimilarityFunction()
            );
        }
        final int numCentroids = input.readInt();
        final long centroidOffset = input.readLong();
        final long centroidLength = input.readLong();
        final float[] globalCentroid = new float[info.getVectorDimension()];
        long postingListOffset = -1;
        long postingListLength = -1;
        float globalCentroidDp = 0;
        if (centroidLength > 0) {
            postingListOffset = input.readLong();
            postingListLength = input.readLong();
            input.readFloats(globalCentroid, 0, globalCentroid.length);
            globalCentroidDp = Float.intBitsToFloat(input.readInt());
        }
        return doReadField(
            input,
            rawVectorFormat,
            useDirectIOReads,
            similarityFunction,
            vectorEncoding,
            numCentroids,
            centroidOffset,
            centroidLength,
            postingListOffset,
            postingListLength,
            globalCentroid,
            globalCentroidDp
        );
    }

    protected abstract FieldEntry doReadField(
        IndexInput input,
        String rawVectorFormat,
        VectorSimilarityFunction similarityFunction,
        VectorEncoding vectorEncoding,
        int numCentroids,
        long centroidOffset,
        long centroidLength,
        long postingListOffset,
        long postingListLength,
        float[] globalCentroid,
        float globalCentroidDp
    ) throws IOException;

    private static VectorSimilarityFunction readSimilarityFunction(DataInput input) throws IOException {
        final int i = input.readInt();
        if (i < 0 || i >= SIMILARITY_FUNCTIONS.size()) {
            throw new IllegalArgumentException("invalid distance function: " + i);
        }
        return SIMILARITY_FUNCTIONS.get(i);
    }

    private static VectorEncoding readVectorEncoding(DataInput input) throws IOException {
        final int encodingId = input.readInt();
        if (encodingId < 0 || encodingId >= VectorEncoding.values().length) {
            throw new CorruptIndexException("Invalid vector encoding id: " + encodingId, input);
        }
        return VectorEncoding.values()[encodingId];
    }

    @Override
    public final void checkIntegrity() throws IOException {
        for (var reader : rawVectorReaders.values()) {
            reader.checkIntegrity();
        }
        CodecUtil.checksumEntireFile(ivfCentroids);
        CodecUtil.checksumEntireFile(ivfClusters);
    }

    private FieldEntry getFieldEntryOrThrow(String field) {
        final FieldInfo info = fieldInfos.fieldInfo(field);
        final FieldEntry entry;
        if (info == null || (entry = fields.get(info.number)) == null) {
            throw new IllegalArgumentException("field=\"" + field + "\" not found");
        }
        return entry;
    }

    private FlatVectorsReader getReaderForField(String field) {
        var readerKey = new FlatVectorsReaderKey(getFieldEntryOrThrow(field));
        FlatVectorsReader reader = rawVectorReaders.get(readerKey);
        if (reader == null) throw new IllegalArgumentException(
            "Could not find raw vector format [" + readerKey + "] for field [" + field + "]"
        );
        return reader;
    }

    @Override
    public final FloatVectorValues getFloatVectorValues(String field) throws IOException {
        return getReaderForField(field).getFloatVectorValues(field);
    }

    @Override
    public final ByteVectorValues getByteVectorValues(String field) throws IOException {
        return getReaderForField(field).getByteVectorValues(field);
    }

    @Override
    public final void search(String field, float[] target, KnnCollector knnCollector, AcceptDocs acceptDocs) throws IOException {
        final FieldInfo fieldInfo = state.fieldInfos.fieldInfo(field);
        if (fieldInfo.getVectorEncoding().equals(VectorEncoding.FLOAT32) == false) {
            getReaderForField(field).search(field, target, knnCollector, acceptDocs);
            return;
        }
        if (fieldInfo.getVectorDimension() != target.length) {
            throw new IllegalArgumentException(
                "vector query dimension: " + target.length + " differs from field dimension: " + fieldInfo.getVectorDimension()
            );
        }
        int numVectors = getReaderForField(field).getFloatVectorValues(field).size();
        float percentFiltered = Math.max(0f, Math.min(1f, (float) acceptDocs.cost() / numVectors));
        float visitRatio = DYNAMIC_VISIT_RATIO;
        // Search strategy may be null if this is being called from checkIndex (e.g. from a test)
        if (knnCollector.getSearchStrategy() instanceof IVFKnnSearchStrategy ivfSearchStrategy) {
            visitRatio = ivfSearchStrategy.getVisitRatio();
        }

        FieldEntry entry = fields.get(fieldInfo.number);
        if (visitRatio == DYNAMIC_VISIT_RATIO) {
            // empirically based, and a good dynamic to get decent recall while scaling a la "efSearch"
            // scaling by the number of vectors vs. the nearest neighbors requested
            // not perfect, but a comparative heuristic.
            // TODO: we might want to consider the density of the centroids as experiments shows that for fewer vectors per centroid,
            // the least vectors we need to score to get a good recall.
            float estimated = Math.round(Math.log10(numVectors) * Math.log10(numVectors) * (knnCollector.k()));
            // clip so we visit at least one vector
            visitRatio = estimated / numVectors;
        }
        // we account for soar vectors here. We can potentially visit a vector twice so we multiply by 2 here.
        long maxVectorVisited = (long) (2.0 * visitRatio * numVectors);
        IndexInput postListSlice = entry.postingListSlice(ivfClusters);
        CentroidIterator centroidPrefetchingIterator = getCentroidIterator(
            fieldInfo,
            entry.numCentroids,
            entry.centroidSlice(ivfCentroids),
            target,
            postListSlice,
            visitRatio
        );
        Bits acceptDocsBits = acceptDocs.bits();
        PostingVisitor scorer = getPostingVisitor(fieldInfo, postListSlice, target, acceptDocsBits);
        long expectedDocs = 0;
        long actualDocs = 0;
        // initially we visit only the "centroids to search"
        // Note, numCollected is doing the bare minimum here.
        // TODO do we need to handle nested doc counts similarly to how we handle
        // filtering? E.g. keep exploring until we hit an expected number of parent documents vs. child vectors?
        while (centroidPrefetchingIterator.hasNext()
            && (maxVectorVisited > expectedDocs || knnCollector.minCompetitiveSimilarity() == Float.NEGATIVE_INFINITY)) {
            // todo do we actually need to know the score???
            CentroidOffsetAndLength offsetAndLength = centroidPrefetchingIterator.nextPostingListOffsetAndLength();
            // todo do we need direct access to the raw centroid???, this is used for quantizing, maybe hydrating and quantizing
            // is enough?
            expectedDocs += scorer.resetPostingsScorer(offsetAndLength.offset());
            actualDocs += scorer.visit(knnCollector);
            if (knnCollector.getSearchStrategy() != null) {
                knnCollector.getSearchStrategy().nextVectorsBlock();
            }
        }
        if (acceptDocsBits != null) {
            float unfilteredRatioVisited = (float) expectedDocs / numVectors;
            int filteredVectors = (int) Math.ceil(numVectors * percentFiltered);
            float expectedScored = Math.min(2 * filteredVectors * unfilteredRatioVisited, expectedDocs / 2f);
            while (centroidPrefetchingIterator.hasNext() && (actualDocs < expectedScored || actualDocs < knnCollector.k())) {
                CentroidOffsetAndLength offsetAndLength = centroidPrefetchingIterator.nextPostingListOffsetAndLength();
                scorer.resetPostingsScorer(offsetAndLength.offset());
                actualDocs += scorer.visit(knnCollector);
                if (knnCollector.getSearchStrategy() != null) {
                    knnCollector.getSearchStrategy().nextVectorsBlock();
                }
            }
        }
    }

    @Override
    public final void search(String field, byte[] target, KnnCollector knnCollector, AcceptDocs acceptDocs) throws IOException {
        final FieldInfo fieldInfo = state.fieldInfos.fieldInfo(field);
        final ByteVectorValues values = getReaderForField(field).getByteVectorValues(field);
        for (int i = 0; i < values.size(); i++) {
            final float score = fieldInfo.getVectorSimilarityFunction().compare(target, values.vectorValue(i));
            knnCollector.collect(values.ordToDoc(i), score);
            if (knnCollector.earlyTerminated()) {
                return;
            }
        }
    }

    @Override
    public Map<String, Long> getOffHeapByteSize(FieldInfo fieldInfo) {
        var raw = getReaderForField(fieldInfo.name).getOffHeapByteSize(fieldInfo);
        FieldEntry fe = fields.get(fieldInfo.number);
        if (fe == null) {
            assert fieldInfo.getVectorEncoding() == VectorEncoding.BYTE;
            return raw;
        }
        return raw;  // for now just return the size of raw

        // TODO: determine desired off off-heap requirements
        // var centroids = Map.of(EXTENSION, fe.xxxLength());
        // var clusters = Map.of(EXTENSION, fe.yyyLength());
        // return KnnVectorsReader.mergeOffHeapByteSizeMaps(raw, centroids, clusters);
    }

    @Override
    public void close() throws IOException {
        List<Closeable> closeables = new ArrayList<>(rawVectorReaders.values());
        Collections.addAll(closeables, ivfCentroids, ivfClusters);
        IOUtils.close(closeables);
    }

<<<<<<< HEAD
    protected static class FieldEntry {
        protected final String rawVectorFormatName;
        protected final VectorSimilarityFunction similarityFunction;
        protected final VectorEncoding vectorEncoding;
        protected final int numCentroids;
        protected final long centroidOffset;
        protected final long centroidLength;
        protected final long postingListOffset;
        protected final long postingListLength;
        protected final float[] globalCentroid;
        protected final float globalCentroidDp;

        protected FieldEntry(
            String rawVectorFormatName,
            VectorSimilarityFunction similarityFunction,
            VectorEncoding vectorEncoding,
            int numCentroids,
            long centroidOffset,
            long centroidLength,
            long postingListOffset,
            long postingListLength,
            float[] globalCentroid,
            float globalCentroidDp
        ) {
            this.rawVectorFormatName = rawVectorFormatName;
            this.similarityFunction = similarityFunction;
            this.vectorEncoding = vectorEncoding;
            this.numCentroids = numCentroids;
            this.centroidOffset = centroidOffset;
            this.centroidLength = centroidLength;
            this.postingListOffset = postingListOffset;
            this.postingListLength = postingListLength;
            this.globalCentroid = globalCentroid;
            this.globalCentroidDp = globalCentroidDp;
        }

        public int numCentroids() {
            return numCentroids;
        }

        public float[] globalCentroid() {
            return globalCentroid;
        }

        public float globalCentroidDp() {
            return globalCentroidDp;
        }

        public VectorSimilarityFunction similarityFunction() {
            return similarityFunction;
        }

        public IndexInput centroidSlice(IndexInput centroidFile) throws IOException {
=======
    protected record FieldEntry(
        String rawVectorFormatName,
        boolean useDirectIOReads,
        VectorSimilarityFunction similarityFunction,
        VectorEncoding vectorEncoding,
        int numCentroids,
        long centroidOffset,
        long centroidLength,
        long postingListOffset,
        long postingListLength,
        float[] globalCentroid,
        float globalCentroidDp
    ) {
        IndexInput centroidSlice(IndexInput centroidFile) throws IOException {
>>>>>>> 22a74917
            return centroidFile.slice("centroids", centroidOffset, centroidLength);
        }

        public IndexInput postingListSlice(IndexInput postingListFile) throws IOException {
            return postingListFile.slice("postingLists", postingListOffset, postingListLength);
        }
    }

    public abstract PostingVisitor getPostingVisitor(FieldInfo fieldInfo, IndexInput postingsLists, float[] target, Bits needsScoring)
        throws IOException;

    public record CentroidOffsetAndLength(long offset, long length) {}

    public interface CentroidIterator {
        boolean hasNext();

        CentroidOffsetAndLength nextPostingListOffsetAndLength() throws IOException;
    }

    public interface PostingVisitor {
        /** returns the number of documents in the posting list */
        int resetPostingsScorer(long offset) throws IOException;

        /** returns the number of scored documents */
        int visit(KnnCollector collector) throws IOException;
    }
}<|MERGE_RESOLUTION|>--- conflicted
+++ resolved
@@ -242,6 +242,7 @@
     protected abstract FieldEntry doReadField(
         IndexInput input,
         String rawVectorFormat,
+        boolean useDirectIOReads,
         VectorSimilarityFunction similarityFunction,
         VectorEncoding vectorEncoding,
         int numCentroids,
@@ -419,9 +420,9 @@
         IOUtils.close(closeables);
     }
 
-<<<<<<< HEAD
     protected static class FieldEntry {
         protected final String rawVectorFormatName;
+        protected final boolean useDirectIOReads;
         protected final VectorSimilarityFunction similarityFunction;
         protected final VectorEncoding vectorEncoding;
         protected final int numCentroids;
@@ -434,6 +435,7 @@
 
         protected FieldEntry(
             String rawVectorFormatName,
+            boolean useDirectIOReads,
             VectorSimilarityFunction similarityFunction,
             VectorEncoding vectorEncoding,
             int numCentroids,
@@ -445,6 +447,7 @@
             float globalCentroidDp
         ) {
             this.rawVectorFormatName = rawVectorFormatName;
+            this.useDirectIOReads = useDirectIOReads;
             this.similarityFunction = similarityFunction;
             this.vectorEncoding = vectorEncoding;
             this.numCentroids = numCentroids;
@@ -473,22 +476,6 @@
         }
 
         public IndexInput centroidSlice(IndexInput centroidFile) throws IOException {
-=======
-    protected record FieldEntry(
-        String rawVectorFormatName,
-        boolean useDirectIOReads,
-        VectorSimilarityFunction similarityFunction,
-        VectorEncoding vectorEncoding,
-        int numCentroids,
-        long centroidOffset,
-        long centroidLength,
-        long postingListOffset,
-        long postingListLength,
-        float[] globalCentroid,
-        float globalCentroidDp
-    ) {
-        IndexInput centroidSlice(IndexInput centroidFile) throws IOException {
->>>>>>> 22a74917
             return centroidFile.slice("centroids", centroidOffset, centroidLength);
         }
 

/*
 * Copyright Elasticsearch B.V. and/or licensed to Elasticsearch B.V. under one
 * or more contributor license agreements. Licensed under the "Elastic License
 * 2.0", the "GNU Affero General Public License v3.0 only", and the "Server Side
 * Public License v 1"; you may not use this file except in compliance with, at
 * your election, the "Elastic License 2.0", the "GNU Affero General Public
 * License v3.0 only", or the "Server Side Public License, v 1".
 */

package org.elasticsearch.index.codec.vectors.diskbbq.next;

import org.apache.lucene.codecs.KnnVectorsFormat;
import org.apache.lucene.codecs.KnnVectorsReader;
import org.apache.lucene.codecs.KnnVectorsWriter;
import org.apache.lucene.codecs.hnsw.FlatVectorScorerUtil;
import org.apache.lucene.index.SegmentReadState;
import org.apache.lucene.index.SegmentWriteState;
<<<<<<< HEAD
import org.elasticsearch.index.codec.vectors.BQVectorUtils;
import org.elasticsearch.index.codec.vectors.OptimizedScalarQuantizer;
import org.elasticsearch.simdvec.ESVectorUtil;
=======
import org.elasticsearch.index.codec.vectors.DirectIOCapableFlatVectorsFormat;
import org.elasticsearch.index.codec.vectors.OptimizedScalarQuantizer;
import org.elasticsearch.index.codec.vectors.es93.DirectIOCapableLucene99FlatVectorsFormat;
>>>>>>> 22a74917

import java.io.IOException;
import java.util.Map;

/**
 * Codec format for Inverted File Vector indexes. This index expects to break the dimensional space
 * into clusters and assign each vector to a cluster generating a posting list of vectors. Clusters
 * are represented by centroids.
 * The vector quantization format used here is a per-vector optimized scalar quantization. Also see {@link
 * OptimizedScalarQuantizer}. Some of key features are:
 * The format is stored in three files:
 *
 * <h2>.cenivf (centroid data) file</h2>
 *  <p> Which stores the raw and quantized centroid vectors.
 *
 * <h2>.clivf (cluster data) file</h2>
 *
 * <p> Stores the quantized vectors for each cluster, inline and stored in blocks. Additionally, the docIds of
 *  each vector is stored.
 *
 * <h2>.mivf (centroid metadata) file</h2>
 *
 * <p> Stores metadata including the number of centroids and their offsets in the clivf file</p>
 *
 */
public class ESNextDiskBBQVectorsFormat extends KnnVectorsFormat {

    public static final String NAME = "ESNextDiskBBQVectorsFormat";

    public static final int VERSION_START = 1;
    public static final int VERSION_CURRENT = VERSION_START;

    private static final DirectIOCapableFlatVectorsFormat rawVectorFormat = new DirectIOCapableLucene99FlatVectorsFormat(
        FlatVectorScorerUtil.getLucene99FlatVectorsScorer()
    );
    private static final Map<String, DirectIOCapableFlatVectorsFormat> supportedFormats = Map.of(
        rawVectorFormat.getName(),
        rawVectorFormat
    );

    public static final int DEFAULT_VECTORS_PER_CLUSTER = 384;
    public static final int MIN_VECTORS_PER_CLUSTER = 64;
    public static final int MAX_VECTORS_PER_CLUSTER = 1 << 16; // 65536
    public static final int DEFAULT_CENTROIDS_PER_PARENT_CLUSTER = 16;
    public static final int MIN_CENTROIDS_PER_PARENT_CLUSTER = 2;
    public static final int MAX_CENTROIDS_PER_PARENT_CLUSTER = 1 << 8; // 256

    public enum QuantEncoding {
        ONE_BIT_4BIT_QUERY(0, (byte) 1, (byte) 4) {
            @Override
            public void pack(int[] quantized, byte[] destination) {
                BQVectorUtils.packAsBinary(quantized, destination);
            }

            @Override
            public void packQuery(int[] quantized, byte[] destination) {
                ESVectorUtil.transposeHalfByte(quantized, destination);
            }
        };

        private final int id;
        private final byte bits, queryBits;

        QuantEncoding(int id, byte bits, byte queryBits) {
            this.id = id;
            this.bits = bits;
            this.queryBits = queryBits;
        }

        public abstract void pack(int[] quantized, byte[] destination);

        public abstract void packQuery(int[] quantized, byte[] destination);

        public int id() {
            return id;
        }

        public byte bits() {
            return bits;
        }

        public byte queryBits() {
            return queryBits;
        }

        public int discretizedDimensions(int dimensions) {
            if (queryBits == bits) {
                int totalBits = dimensions * bits;
                return (totalBits + 7) / 8 * 8 / bits;
            }
            int queryDiscretized = (dimensions * queryBits + 7) / 8 * 8 / queryBits;
            int docDiscretized = (dimensions * bits + 7) / 8 * 8 / bits;
            int maxDiscretized = Math.max(queryDiscretized, docDiscretized);
            assert maxDiscretized % (8.0 / queryBits) == 0 : "bad discretized=" + maxDiscretized + " for dim=" + dimensions;
            assert maxDiscretized % (8.0 / bits) == 0 : "bad discretized=" + maxDiscretized + " for dim=" + dimensions;
            return maxDiscretized;
        }

        /** Return the number of bytes required to store a packed vector of the given dimensions. */
        public int getDocPackedLength(int dimensions) {
            int discretized = discretizedDimensions(dimensions);
            // how many bytes do we need to store the quantized vector?
            int totalBits = discretized * bits;
            return (totalBits + 7) / 8;
        }

        public int getQueryPackedLength(int dimensions) {
            int discretized = discretizedDimensions(dimensions);
            // how many bytes do we need to store the quantized vector?
            int totalBits = discretized * queryBits;
            return (totalBits + 7) / 8;
        }

        public static QuantEncoding fromId(int id) {
            for (QuantEncoding encoding : values()) {
                if (encoding.id == id) {
                    return encoding;
                }
            }
            throw new IllegalArgumentException("Unknown QuantEncoding id: " + id);
        }
    }

    private final QuantEncoding quantEncoding;
    private final int vectorPerCluster;
    private final int centroidsPerParentCluster;
    private final boolean useDirectIO;

    public ESNextDiskBBQVectorsFormat(int vectorPerCluster, int centroidsPerParentCluster) {
<<<<<<< HEAD
        this(QuantEncoding.ONE_BIT_4BIT_QUERY, vectorPerCluster, centroidsPerParentCluster);
    }

    public ESNextDiskBBQVectorsFormat(QuantEncoding quantEncoding, int vectorPerCluster, int centroidsPerParentCluster) {
=======
        this(vectorPerCluster, centroidsPerParentCluster, false);
    }

    public ESNextDiskBBQVectorsFormat(int vectorPerCluster, int centroidsPerParentCluster, boolean useDirectIO) {
>>>>>>> 22a74917
        super(NAME);
        if (vectorPerCluster < MIN_VECTORS_PER_CLUSTER || vectorPerCluster > MAX_VECTORS_PER_CLUSTER) {
            throw new IllegalArgumentException(
                "vectorsPerCluster must be between "
                    + MIN_VECTORS_PER_CLUSTER
                    + " and "
                    + MAX_VECTORS_PER_CLUSTER
                    + ", got: "
                    + vectorPerCluster
            );
        }
        if (centroidsPerParentCluster < MIN_CENTROIDS_PER_PARENT_CLUSTER || centroidsPerParentCluster > MAX_CENTROIDS_PER_PARENT_CLUSTER) {
            throw new IllegalArgumentException(
                "centroidsPerParentCluster must be between "
                    + MIN_CENTROIDS_PER_PARENT_CLUSTER
                    + " and "
                    + MAX_CENTROIDS_PER_PARENT_CLUSTER
                    + ", got: "
                    + centroidsPerParentCluster
            );
        }
        this.vectorPerCluster = vectorPerCluster;
        this.centroidsPerParentCluster = centroidsPerParentCluster;
<<<<<<< HEAD
        this.quantEncoding = quantEncoding;
=======
        this.useDirectIO = useDirectIO;
>>>>>>> 22a74917
    }

    /** Constructs a format using the given graph construction parameters and scalar quantization. */
    public ESNextDiskBBQVectorsFormat() {
        this(DEFAULT_VECTORS_PER_CLUSTER, DEFAULT_CENTROIDS_PER_PARENT_CLUSTER);
    }

    @Override
    public KnnVectorsWriter fieldsWriter(SegmentWriteState state) throws IOException {
        return new ESNextDiskBBQVectorsWriter(
            state,
            rawVectorFormat.getName(),
            useDirectIO,
            rawVectorFormat.fieldsWriter(state),
            quantEncoding,
            vectorPerCluster,
            centroidsPerParentCluster
        );
    }

    @Override
    public KnnVectorsReader fieldsReader(SegmentReadState state) throws IOException {
        return new ESNextDiskBBQVectorsReader(state, (f, dio) -> {
            var format = supportedFormats.get(f);
            if (format == null) return null;
            return format.fieldsReader(state, dio);
        });
    }

    @Override
    public int getMaxDimensions(String fieldName) {
        return 4096;
    }

    @Override
    public String toString() {
        return "ESNextDiskBBQVectorsFormat(" + "vectorPerCluster=" + vectorPerCluster + ')';
    }

}<|MERGE_RESOLUTION|>--- conflicted
+++ resolved
@@ -15,15 +15,11 @@
 import org.apache.lucene.codecs.hnsw.FlatVectorScorerUtil;
 import org.apache.lucene.index.SegmentReadState;
 import org.apache.lucene.index.SegmentWriteState;
-<<<<<<< HEAD
 import org.elasticsearch.index.codec.vectors.BQVectorUtils;
 import org.elasticsearch.index.codec.vectors.OptimizedScalarQuantizer;
 import org.elasticsearch.simdvec.ESVectorUtil;
-=======
 import org.elasticsearch.index.codec.vectors.DirectIOCapableFlatVectorsFormat;
-import org.elasticsearch.index.codec.vectors.OptimizedScalarQuantizer;
 import org.elasticsearch.index.codec.vectors.es93.DirectIOCapableLucene99FlatVectorsFormat;
->>>>>>> 22a74917
 
 import java.io.IOException;
 import java.util.Map;
@@ -153,17 +149,19 @@
     private final boolean useDirectIO;
 
     public ESNextDiskBBQVectorsFormat(int vectorPerCluster, int centroidsPerParentCluster) {
-<<<<<<< HEAD
         this(QuantEncoding.ONE_BIT_4BIT_QUERY, vectorPerCluster, centroidsPerParentCluster);
     }
 
     public ESNextDiskBBQVectorsFormat(QuantEncoding quantEncoding, int vectorPerCluster, int centroidsPerParentCluster) {
-=======
-        this(vectorPerCluster, centroidsPerParentCluster, false);
-    }
-
-    public ESNextDiskBBQVectorsFormat(int vectorPerCluster, int centroidsPerParentCluster, boolean useDirectIO) {
->>>>>>> 22a74917
+        this(quantEncoding, vectorPerCluster, centroidsPerParentCluster, false);
+    }
+
+    public ESNextDiskBBQVectorsFormat(
+        QuantEncoding quantEncoding,
+        int vectorPerCluster,
+        int centroidsPerParentCluster,
+        boolean useDirectIO
+    ) {
         super(NAME);
         if (vectorPerCluster < MIN_VECTORS_PER_CLUSTER || vectorPerCluster > MAX_VECTORS_PER_CLUSTER) {
             throw new IllegalArgumentException(
@@ -187,11 +185,8 @@
         }
         this.vectorPerCluster = vectorPerCluster;
         this.centroidsPerParentCluster = centroidsPerParentCluster;
-<<<<<<< HEAD
         this.quantEncoding = quantEncoding;
-=======
         this.useDirectIO = useDirectIO;
->>>>>>> 22a74917
     }
 
     /** Constructs a format using the given graph construction parameters and scalar quantization. */

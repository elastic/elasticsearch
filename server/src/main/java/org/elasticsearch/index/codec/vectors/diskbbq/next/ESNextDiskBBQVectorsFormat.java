--- conflicted
+++ resolved
@@ -215,37 +215,34 @@
     private final int vectorPerCluster;
     private final int centroidsPerParentCluster;
     private final boolean useDirectIO;
-<<<<<<< HEAD
+    private final DirectIOCapableFlatVectorsFormat rawVectorFormat;
     private final boolean doPrecondition;
     private final int preconditioningBlockDimension;
-=======
-    private final DirectIOCapableFlatVectorsFormat rawVectorFormat;
->>>>>>> 2e9b8f1f
 
     public ESNextDiskBBQVectorsFormat(int vectorPerCluster, int centroidsPerParentCluster) {
         this(QuantEncoding.ONE_BIT_4BIT_QUERY, vectorPerCluster, centroidsPerParentCluster);
     }
 
     public ESNextDiskBBQVectorsFormat(QuantEncoding quantEncoding, int vectorPerCluster, int centroidsPerParentCluster) {
-<<<<<<< HEAD
-        this(quantEncoding, vectorPerCluster, centroidsPerParentCluster, false, false, DEFAULT_PRECONDITIONING_BLOCK_DIMENSION);
-=======
-        this(quantEncoding, vectorPerCluster, centroidsPerParentCluster, DenseVectorFieldMapper.ElementType.FLOAT, false);
->>>>>>> 2e9b8f1f
+        this(
+            quantEncoding,
+            vectorPerCluster,
+            centroidsPerParentCluster,
+            DenseVectorFieldMapper.ElementType.FLOAT,
+            false,
+            false,
+            DEFAULT_PRECONDITIONING_BLOCK_DIMENSION
+        );
     }
 
     public ESNextDiskBBQVectorsFormat(
         QuantEncoding quantEncoding,
         int vectorPerCluster,
         int centroidsPerParentCluster,
-<<<<<<< HEAD
+        DenseVectorFieldMapper.ElementType elementType,
         boolean useDirectIO,
         boolean doPrecondition,
         int preconditioningBlockDimension
-=======
-        DenseVectorFieldMapper.ElementType elementType,
-        boolean useDirectIO
->>>>>>> 2e9b8f1f
     ) {
         super(NAME);
         if (vectorPerCluster < MIN_VECTORS_PER_CLUSTER || vectorPerCluster > MAX_VECTORS_PER_CLUSTER) {
@@ -278,14 +275,15 @@
         };
         this.useDirectIO = useDirectIO;
 
-        if(preconditioningBlockDimension < MIN_PRECONDITIONING_BLOCK_DIMS || preconditioningBlockDimension > MAX_PRECONDITIONING_BLOCK_DIMS) {
+        if (preconditioningBlockDimension < MIN_PRECONDITIONING_BLOCK_DIMS
+            || preconditioningBlockDimension > MAX_PRECONDITIONING_BLOCK_DIMS) {
             throw new IllegalArgumentException(
                 "preconditioningBlockDimension must be between "
-                + MIN_PRECONDITIONING_BLOCK_DIMS
-                + " and "
-                + MAX_PRECONDITIONING_BLOCK_DIMS
-                + ", got: "
-                + preconditioningBlockDimension
+                    + MIN_PRECONDITIONING_BLOCK_DIMS
+                    + " and "
+                    + MAX_PRECONDITIONING_BLOCK_DIMS
+                    + ", got: "
+                    + preconditioningBlockDimension
             );
         }
         // TODO: make these settable via DenseVectorFieldMapper

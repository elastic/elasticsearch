--- conflicted
+++ resolved
@@ -235,34 +235,7 @@
 
     @Override
     public void search(String field, float[] target, KnnCollector knnCollector, AcceptDocs acceptDocs) throws IOException {
-<<<<<<< HEAD
-        if (knnCollector.k() == 0) return;
-        final RandomVectorScorer scorer = getRandomVectorScorer(field, target);
-        if (scorer == null) return;
-        OrdinalTranslatedKnnCollector collector = new OrdinalTranslatedKnnCollector(knnCollector, scorer::ordToDoc);
-        
-        DocIdSetIterator acceptDocsIterator = acceptDocs.iterator();
-        if (acceptDocsIterator == null) {
-            for (int i = 0; i < scorer.maxOrd(); i++) {
-                collector.collect(i, scorer.score(i));
-                collector.incVisitedCount(1);
-            }
-        } else {
-            int doc = acceptDocsIterator.nextDoc();
-            for (int i = 0; i < scorer.maxOrd() && doc != DocIdSetIterator.NO_MORE_DOCS; i++) {
-                int vectorDoc = scorer.ordToDoc(i);
-                while (doc < vectorDoc && doc != DocIdSetIterator.NO_MORE_DOCS) {
-                    doc = acceptDocsIterator.nextDoc();
-                }
-                if (doc == vectorDoc) {
-                    collector.collect(i, scorer.score(i));
-                    collector.incVisitedCount(1);
-                }
-            }
-        }
-=======
         scoreAndCollectAll(knnCollector, acceptDocs, getRandomVectorScorer(field, target));
->>>>>>> 538730d5
     }
     
     @Override

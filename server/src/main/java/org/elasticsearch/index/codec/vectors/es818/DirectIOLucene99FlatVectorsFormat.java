/*
 * @notice
 * Licensed to the Apache Software Foundation (ASF) under one or more
 * contributor license agreements.  See the NOTICE file distributed with
 * this work for additional information regarding copyright ownership.
 * The ASF licenses this file to You under the Apache License, Version 2.0
 * (the "License"); you may not use this file except in compliance with
 * the License.  You may obtain a copy of the License at
 *
 *     http://www.apache.org/licenses/LICENSE-2.0
 *
 * Unless required by applicable law or agreed to in writing, software
 * distributed under the License is distributed on an "AS IS" BASIS,
 * WITHOUT WARRANTIES OR CONDITIONS OF ANY KIND, either express or implied.
 * See the License for the specific language governing permissions and
 * limitations under the License.
 *
 * Modifications copyright (C) 2024 Elasticsearch B.V.
 */
package org.elasticsearch.index.codec.vectors.es818;

import org.apache.lucene.codecs.hnsw.FlatVectorsReader;
import org.apache.lucene.codecs.hnsw.FlatVectorsScorer;
import org.apache.lucene.codecs.hnsw.FlatVectorsWriter;
import org.apache.lucene.codecs.lucene99.Lucene99FlatVectorsReader;
import org.apache.lucene.codecs.lucene99.Lucene99FlatVectorsWriter;
import org.apache.lucene.index.SegmentReadState;
import org.apache.lucene.index.SegmentWriteState;
import org.apache.lucene.store.FlushInfo;
import org.apache.lucene.store.IOContext;
import org.apache.lucene.store.MergeInfo;
import org.elasticsearch.common.util.set.Sets;
import org.elasticsearch.index.codec.vectors.AbstractFlatVectorsFormat;
import org.elasticsearch.index.codec.vectors.MergeReaderWrapper;
import org.elasticsearch.index.store.FsDirectoryFactory;

import java.io.IOException;
import java.util.Set;

/**
 * Copied from Lucene99FlatVectorsFormat in Lucene 10.1
 *
 * This is copied to change the implementation of {@link #fieldsReader} only.
 * The codec format itself is not changed, so we keep the original {@link #NAME}
 */
public class DirectIOLucene99FlatVectorsFormat extends AbstractFlatVectorsFormat {

    static final String NAME = "Lucene99FlatVectorsFormat";

    public static final int VERSION_START = 0;
    public static final int VERSION_CURRENT = VERSION_START;

    private final FlatVectorsScorer vectorsScorer;

    /** Constructs a format */
    public DirectIOLucene99FlatVectorsFormat(FlatVectorsScorer vectorsScorer) {
        super(NAME);
        this.vectorsScorer = vectorsScorer;
    }

    @Override
    protected FlatVectorsScorer flatVectorsScorer() {
        return vectorsScorer;
    }

    @Override
    public FlatVectorsWriter fieldsWriter(SegmentWriteState state) throws IOException {
        return new Lucene99FlatVectorsWriter(state, vectorsScorer);
    }

    static boolean shouldUseDirectIO(SegmentReadState state) {
<<<<<<< HEAD
=======
        assert USE_DIRECT_IO;
>>>>>>> 22ff75bc
        return FsDirectoryFactory.isHybridFs(state.directory);
    }

    @Override
    public FlatVectorsReader fieldsReader(SegmentReadState state) throws IOException {
        if (shouldUseDirectIO(state) && state.context.context() == IOContext.Context.DEFAULT) {
            // only override the context for the random-access use case
            SegmentReadState directIOState = new SegmentReadState(
                state.directory,
                state.segmentInfo,
                state.fieldInfos,
                new DirectIOContext(state.context.hints()),
                state.segmentSuffix
            );
            // Use mmap for merges and direct I/O for searches.
            // TODO: Open the mmap file with sequential access instead of random (current behavior).
            return new MergeReaderWrapper(
                new Lucene99FlatVectorsReader(directIOState, vectorsScorer),
                new Lucene99FlatVectorsReader(state, vectorsScorer)
            );
        } else {
            return new Lucene99FlatVectorsReader(state, vectorsScorer);
        }
    }

    static class DirectIOContext implements IOContext {

        final Set<FileOpenHint> hints;

        DirectIOContext(Set<FileOpenHint> hints) {
            // always add DirectIOHint to the hints given
            this.hints = Sets.union(hints, Set.of(DirectIOHint.INSTANCE));
        }

        @Override
        public Context context() {
            return Context.DEFAULT;
        }

        @Override
        public MergeInfo mergeInfo() {
            return null;
        }

        @Override
        public FlushInfo flushInfo() {
            return null;
        }

        @Override
        public Set<FileOpenHint> hints() {
            return hints;
        }

        @Override
        public IOContext withHints(FileOpenHint... hints) {
            return new DirectIOContext(Set.of(hints));
        }
    }
}<|MERGE_RESOLUTION|>--- conflicted
+++ resolved
@@ -69,10 +69,6 @@
     }
 
     static boolean shouldUseDirectIO(SegmentReadState state) {
-<<<<<<< HEAD
-=======
-        assert USE_DIRECT_IO;
->>>>>>> 22ff75bc
         return FsDirectoryFactory.isHybridFs(state.directory);
     }
 

/*
 * @notice
 * Licensed to the Apache Software Foundation (ASF) under one or more
 * contributor license agreements.  See the NOTICE file distributed with
 * this work for additional information regarding copyright ownership.
 * The ASF licenses this file to You under the Apache License, Version 2.0
 * (the "License"); you may not use this file except in compliance with
 * the License.  You may obtain a copy of the License at
 *
 *     http://www.apache.org/licenses/LICENSE-2.0
 *
 * Unless required by applicable law or agreed to in writing, software
 * distributed under the License is distributed on an "AS IS" BASIS,
 * WITHOUT WARRANTIES OR CONDITIONS OF ANY KIND, either express or implied.
 * See the License for the specific language governing permissions and
 * limitations under the License.
 *
 * Modifications copyright (C) 2024 Elasticsearch B.V.
 */
package org.elasticsearch.index.codec.vectors.es818;

import org.apache.lucene.codecs.hnsw.FlatVectorScorerUtil;
import org.apache.lucene.codecs.hnsw.FlatVectorsFormat;
import org.apache.lucene.codecs.hnsw.FlatVectorsReader;
import org.apache.lucene.codecs.hnsw.FlatVectorsWriter;
import org.apache.lucene.codecs.lucene99.Lucene99FlatVectorsFormat;
import org.apache.lucene.index.SegmentReadState;
import org.apache.lucene.index.SegmentWriteState;
import org.elasticsearch.core.SuppressForbidden;
import org.elasticsearch.index.codec.vectors.OptimizedScalarQuantizer;

import java.io.IOException;

import static org.elasticsearch.index.mapper.vectors.DenseVectorFieldMapper.MAX_DIMS_COUNT;

/**
 * Copied from Lucene, replace with Lucene's implementation sometime after Lucene 10
 * Codec for encoding/decoding binary quantized vectors The binary quantization format used here
 * is a per-vector optimized scalar quantization. Also see {@link
 * OptimizedScalarQuantizer}. Some of key features are:
 *
 * <ul>
 *   <li>Estimating the distance between two vectors using their centroid normalized distance. This
 *       requires some additional corrective factors, but allows for centroid normalization to occur.
 *   <li>Optimized scalar quantization to bit level of centroid normalized vectors.
 *   <li>Asymmetric quantization of vectors, where query vectors are quantized to half-byte
 *       precision (normalized to the centroid) and then compared directly against the single bit
 *       quantized vectors in the index.
 *   <li>Transforming the half-byte quantized query vectors in such a way that the comparison with
 *       single bit vectors can be done with bit arithmetic.
 * </ul>
 *
 * The format is stored in two files:
 *
 * <h2>.veb (vector data) file</h2>
 *
 * <p>Stores the binary quantized vectors in a flat format. Additionally, it stores each vector's
 * corrective factors. At the end of the file, additional information is stored for vector ordinal
 * to centroid ordinal mapping and sparse vector information.
 *
 * <ul>
 *   <li>For each vector:
 *       <ul>
 *         <li><b>[byte]</b> the binary quantized values, each byte holds 8 bits.
 *         <li><b>[float]</b> the optimized quantiles and an additional similarity dependent corrective factor.
 *         <li><b>short</b> the sum of the quantized components </li>
 *       </ul>
 *   <li>After the vectors, sparse vector information keeping track of monotonic blocks.
 * </ul>
 *
 * <h2>.vemb (vector metadata) file</h2>
 *
 * <p>Stores the metadata for the vectors. This includes the number of vectors, the number of
 * dimensions, and file offset information.
 *
 * <ul>
 *   <li><b>int</b> the field number
 *   <li><b>int</b> the vector encoding ordinal
 *   <li><b>int</b> the vector similarity ordinal
 *   <li><b>vint</b> the vector dimensions
 *   <li><b>vlong</b> the offset to the vector data in the .veb file
 *   <li><b>vlong</b> the length of the vector data in the .veb file
 *   <li><b>vint</b> the number of vectors
 *   <li><b>[float]</b> the centroid </li>
 *   <li><b>float</b> the centroid square magnitude </li>
  *  <li>The sparse vector information, if required, mapping vector ordinal to doc ID
  * </ul>
 */
public class ES818BinaryQuantizedVectorsFormat extends FlatVectorsFormat {

<<<<<<< HEAD
=======
    public static final boolean USE_DIRECT_IO = getUseDirectIO();

>>>>>>> dd67e623
    public static final String BINARIZED_VECTOR_COMPONENT = "BVEC";
    public static final String NAME = "ES818BinaryQuantizedVectorsFormat";

    static final int VERSION_START = 0;
    static final int VERSION_CURRENT = VERSION_START;
    static final String META_CODEC_NAME = "ES818BinaryQuantizedVectorsFormatMeta";
    static final String VECTOR_DATA_CODEC_NAME = "ES818BinaryQuantizedVectorsFormatData";
    static final String META_EXTENSION = "vemb";
    static final String VECTOR_DATA_EXTENSION = "veb";
    static final int DIRECT_MONOTONIC_BLOCK_SHIFT = 16;

<<<<<<< HEAD
=======
    @SuppressForbidden(
        reason = "TODO Deprecate any lenient usage of Boolean#parseBoolean https://github.com/elastic/elasticsearch/issues/128993"
    )
    private static boolean getUseDirectIO() {
        return Boolean.parseBoolean(System.getProperty("vector.rescoring.directio", "false"));
    }

    private static final FlatVectorsFormat rawVectorFormat = USE_DIRECT_IO
        ? new DirectIOLucene99FlatVectorsFormat(FlatVectorScorerUtil.getLucene99FlatVectorsScorer())
        : new Lucene99FlatVectorsFormat(FlatVectorScorerUtil.getLucene99FlatVectorsScorer());

>>>>>>> dd67e623
    private static final ES818BinaryFlatVectorsScorer scorer = new ES818BinaryFlatVectorsScorer(
        FlatVectorScorerUtil.getLucene99FlatVectorsScorer()
    );

    private final FlatVectorsFormat rawVectorFormat;

    /** Creates a new instance with the default number of vectors per cluster. */
    public ES818BinaryQuantizedVectorsFormat() {
        this(false);
    }

    /** Creates a new instance with the default number of vectors per cluster,
     * and whether direct IO should be used to access raw vectors. */
    public ES818BinaryQuantizedVectorsFormat(boolean useDirectIO) {
        super(NAME);
        rawVectorFormat = useDirectIO
            ? new DirectIOLucene99FlatVectorsFormat(FlatVectorScorerUtil.getLucene99FlatVectorsScorer())
            : new Lucene99FlatVectorsFormat(FlatVectorScorerUtil.getLucene99FlatVectorsScorer());
    }

    @Override
    public FlatVectorsWriter fieldsWriter(SegmentWriteState state) throws IOException {
        return new ES818BinaryQuantizedVectorsWriter(scorer, rawVectorFormat.fieldsWriter(state), state);
    }

    @Override
    public FlatVectorsReader fieldsReader(SegmentReadState state) throws IOException {
        return new ES818BinaryQuantizedVectorsReader(state, rawVectorFormat.fieldsReader(state), scorer);
    }

    @Override
    public int getMaxDimensions(String fieldName) {
        return MAX_DIMS_COUNT;
    }

    @Override
    public String toString() {
        return "ES818BinaryQuantizedVectorsFormat(name=" + NAME + ", flatVectorScorer=" + scorer + ")";
    }
}<|MERGE_RESOLUTION|>--- conflicted
+++ resolved
@@ -88,11 +88,6 @@
  */
 public class ES818BinaryQuantizedVectorsFormat extends FlatVectorsFormat {
 
-<<<<<<< HEAD
-=======
-    public static final boolean USE_DIRECT_IO = getUseDirectIO();
-
->>>>>>> dd67e623
     public static final String BINARIZED_VECTOR_COMPONENT = "BVEC";
     public static final String NAME = "ES818BinaryQuantizedVectorsFormat";
 
@@ -104,20 +99,6 @@
     static final String VECTOR_DATA_EXTENSION = "veb";
     static final int DIRECT_MONOTONIC_BLOCK_SHIFT = 16;
 
-<<<<<<< HEAD
-=======
-    @SuppressForbidden(
-        reason = "TODO Deprecate any lenient usage of Boolean#parseBoolean https://github.com/elastic/elasticsearch/issues/128993"
-    )
-    private static boolean getUseDirectIO() {
-        return Boolean.parseBoolean(System.getProperty("vector.rescoring.directio", "false"));
-    }
-
-    private static final FlatVectorsFormat rawVectorFormat = USE_DIRECT_IO
-        ? new DirectIOLucene99FlatVectorsFormat(FlatVectorScorerUtil.getLucene99FlatVectorsScorer())
-        : new Lucene99FlatVectorsFormat(FlatVectorScorerUtil.getLucene99FlatVectorsScorer());
-
->>>>>>> dd67e623
     private static final ES818BinaryFlatVectorsScorer scorer = new ES818BinaryFlatVectorsScorer(
         FlatVectorScorerUtil.getLucene99FlatVectorsScorer()
     );

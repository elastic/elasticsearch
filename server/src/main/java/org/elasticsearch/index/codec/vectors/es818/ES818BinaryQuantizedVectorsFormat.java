--- conflicted
+++ resolved
@@ -87,12 +87,8 @@
   * </ul>
  */
 public class ES818BinaryQuantizedVectorsFormat extends FlatVectorsFormat {
-<<<<<<< HEAD
+  
     static final boolean USE_DIRECT_IO = getUseDirectIO();
-=======
-
-    public static final boolean USE_DIRECT_IO = Boolean.parseBoolean(System.getProperty("vector.rescoring.directio", "false"));
->>>>>>> 6cb7b2d2
 
     public static final String BINARIZED_VECTOR_COMPONENT = "BVEC";
     public static final String NAME = "ES818BinaryQuantizedVectorsFormat";
@@ -109,7 +105,7 @@
         reason = "TODO Deprecate any lenient usage of Boolean#parseBoolean https://github.com/elastic/elasticsearch/issues/128993"
     )
     private static boolean getUseDirectIO() {
-        return Boolean.parseBoolean(System.getProperty("vector.rescoring.directio", "true"));
+        return Boolean.parseBoolean(System.getProperty("vector.rescoring.directio", "false"));
     }
 
     private static final FlatVectorsFormat rawVectorFormat = USE_DIRECT_IO

--- conflicted
+++ resolved
@@ -20,31 +20,22 @@
 import org.apache.lucene.index.KnnVectorValues;
 import org.apache.lucene.index.SegmentReadState;
 import org.apache.lucene.index.SegmentWriteState;
-<<<<<<< HEAD
-=======
 import org.apache.lucene.index.VectorSimilarityFunction;
 import org.apache.lucene.search.ConjunctionUtils;
 import org.apache.lucene.search.DocAndFloatFeatureBuffer;
 import org.apache.lucene.search.DocIdSetIterator;
 import org.apache.lucene.search.VectorScorer;
-import org.apache.lucene.store.FlushInfo;
 import org.apache.lucene.store.IOContext;
 import org.apache.lucene.store.IndexInput;
-import org.apache.lucene.store.MergeInfo;
 import org.apache.lucene.util.Bits;
 import org.apache.lucene.util.hnsw.RandomVectorScorer;
-import org.elasticsearch.common.util.set.Sets;
 import org.elasticsearch.index.codec.vectors.BulkScorableFloatVectorValues;
 import org.elasticsearch.index.codec.vectors.BulkScorableVectorValues;
->>>>>>> 167a731f
 import org.elasticsearch.index.codec.vectors.DirectIOCapableFlatVectorsFormat;
+import org.elasticsearch.index.codec.vectors.MergeReaderWrapper;
 
 import java.io.IOException;
-<<<<<<< HEAD
-=======
 import java.util.List;
-import java.util.Set;
->>>>>>> 167a731f
 
 public class DirectIOCapableLucene99FlatVectorsFormat extends DirectIOCapableFlatVectorsFormat {
 
@@ -69,10 +60,11 @@
     }
 
     @Override
-<<<<<<< HEAD
     public FlatVectorsWriter fieldsWriter(SegmentWriteState state) throws IOException {
         return new Lucene99FlatVectorsWriter(state, vectorsScorer);
-=======
+    }
+
+    @Override
     public FlatVectorsReader fieldsReader(SegmentReadState state) throws IOException {
         return fieldsReader(state, false);
     }
@@ -102,42 +94,6 @@
         }
     }
 
-    static class DirectIOContext implements IOContext {
-
-        final Set<FileOpenHint> hints;
-
-        DirectIOContext(Set<FileOpenHint> hints) {
-            // always add DirectIOHint to the hints given
-            this.hints = Sets.union(hints, Set.of(DirectIOHint.INSTANCE));
-        }
-
-        @Override
-        public Context context() {
-            return Context.DEFAULT;
-        }
-
-        @Override
-        public MergeInfo mergeInfo() {
-            return null;
-        }
-
-        @Override
-        public FlushInfo flushInfo() {
-            return null;
-        }
-
-        @Override
-        public Set<FileOpenHint> hints() {
-            return hints;
-        }
-
-        @Override
-        public IOContext withHints(FileOpenHint... hints) {
-            return new DirectIOContext(Set.of(hints));
-        }
->>>>>>> 167a731f
-    }
-
     static class Lucene99FlatBulkScoringVectorsReader extends FlatVectorsReader {
         private final Lucene99FlatVectorsReader inner;
         private final SegmentReadState state;

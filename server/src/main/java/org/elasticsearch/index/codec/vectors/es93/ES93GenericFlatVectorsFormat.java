--- conflicted
+++ resolved
@@ -37,20 +37,11 @@
         VERSION_CURRENT
     );
 
-<<<<<<< HEAD
-    private static final DirectIOCapableFlatVectorsFormat float32VectorFormat = new DirectIOCapableLucene99FlatVectorsFormat(
-        FlatVectorScorerUtil.getLucene99FlatVectorsScorer()
-    );
-    private static final DirectIOCapableFlatVectorsFormat bfloat16VectorFormat = new ES93BFloat16FlatVectorsFormat(
-        FlatVectorScorerUtil.getLucene99FlatVectorsScorer()
-    );
-=======
     private static final FlatVectorsScorer scorer = FlatVectorScorerUtil.getLucene99FlatVectorsScorer();
 
     private static final DirectIOCapableFlatVectorsFormat float32VectorFormat = new DirectIOCapableLucene99FlatVectorsFormat(scorer);
     // TODO: a separate scorer for bfloat16
     private static final DirectIOCapableFlatVectorsFormat bfloat16VectorFormat = new ES93BFloat16FlatVectorsFormat(scorer);
->>>>>>> 69f52cbc
 
     private static final Map<String, DirectIOCapableFlatVectorsFormat> supportedFormats = Map.of(
         float32VectorFormat.getName(),
@@ -61,14 +52,6 @@
 
     private final DirectIOCapableFlatVectorsFormat writeFormat;
     private final boolean useDirectIO;
-<<<<<<< HEAD
-
-    public ES93GenericFlatVectorsFormat(String name, boolean useBFloat16, boolean useDirectIO) {
-        super(name);
-        writeFormat = useBFloat16 ? bfloat16VectorFormat : float32VectorFormat;
-        this.useDirectIO = useDirectIO;
-    }
-=======
 
     public ES93GenericFlatVectorsFormat() {
         this(false, false);
@@ -84,7 +67,6 @@
     protected FlatVectorsScorer flatVectorsScorer() {
         return scorer;
     }
->>>>>>> 69f52cbc
 
     @Override
     public FlatVectorsWriter fieldsWriter(SegmentWriteState state) throws IOException {
@@ -102,10 +84,6 @@
 
     @Override
     public String toString() {
-<<<<<<< HEAD
-        return getName() + "(name=" + getName() + ", writeFlatVectorFormat=" + writeFormat + ")";
-=======
         return getName() + "(name=" + getName() + ", format=" + writeFormat + ")";
->>>>>>> 69f52cbc
     }
 }
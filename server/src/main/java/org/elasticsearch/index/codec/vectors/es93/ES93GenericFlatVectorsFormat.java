/*
 * Copyright Elasticsearch B.V. and/or licensed to Elasticsearch B.V. under one
 * or more contributor license agreements. Licensed under the "Elastic License
 * 2.0", the "GNU Affero General Public License v3.0 only", and the "Server Side
 * Public License v 1"; you may not use this file except in compliance with, at
 * your election, the "Elastic License 2.0", the "GNU Affero General Public
 * License v3.0 only", or the "Server Side Public License, v 1".
 */

package org.elasticsearch.index.codec.vectors.es93;

import org.apache.lucene.codecs.hnsw.FlatVectorScorerUtil;
import org.apache.lucene.codecs.hnsw.FlatVectorsReader;
import org.apache.lucene.codecs.hnsw.FlatVectorsScorer;
import org.apache.lucene.codecs.hnsw.FlatVectorsWriter;
import org.apache.lucene.index.SegmentReadState;
import org.apache.lucene.index.SegmentWriteState;
import org.elasticsearch.index.codec.vectors.AbstractFlatVectorsFormat;
import org.elasticsearch.index.codec.vectors.DirectIOCapableFlatVectorsFormat;
import org.elasticsearch.index.mapper.vectors.DenseVectorFieldMapper;

import java.io.IOException;
import java.util.Map;

public class ES93GenericFlatVectorsFormat extends AbstractFlatVectorsFormat {

    // TODO: replace with DenseVectorFieldMapper.ElementType
    public enum ElementType {
        STANDARD,
        BIT,        // only supports byte[]
        BFLOAT16    // only supports float[]
    }

    static final String NAME = "ES93GenericFlatVectorsFormat";
    static final String VECTOR_FORMAT_INFO_EXTENSION = "vfi";
    static final String META_CODEC_NAME = "ES93GenericFlatVectorsFormatMeta";

    public static final int VERSION_START = 0;
    public static final int VERSION_CURRENT = VERSION_START;

    private static final GenericFormatMetaInformation META = new GenericFormatMetaInformation(
        VECTOR_FORMAT_INFO_EXTENSION,
        META_CODEC_NAME,
        VERSION_START,
        VERSION_CURRENT
    );

    private static final DirectIOCapableFlatVectorsFormat standardVectorFormat = new DirectIOCapableLucene99FlatVectorsFormat(
        FlatVectorScorerUtil.getLucene99FlatVectorsScorer()
    );
    private static final DirectIOCapableFlatVectorsFormat bitVectorFormat = new DirectIOCapableLucene99FlatVectorsFormat(
        ES93FlatBitVectorScorer.INSTANCE
    ) {
        @Override
        public String getName() {
            return "ES93BitFlatVectorsFormat";
        }
    };
    // TODO: a separate scorer for bfloat16
    private static final DirectIOCapableFlatVectorsFormat bfloat16VectorFormat = new ES93BFloat16FlatVectorsFormat(
        FlatVectorScorerUtil.getLucene99FlatVectorsScorer()
    );

    private static final Map<String, DirectIOCapableFlatVectorsFormat> supportedFormats = Map.of(
        bitVectorFormat.getName(),
        bitVectorFormat,
        standardVectorFormat.getName(),
        standardVectorFormat,
        bfloat16VectorFormat.getName(),
        bfloat16VectorFormat
    );

    private final DirectIOCapableFlatVectorsFormat writeFormat;
    private final boolean useDirectIO;

    public ES93GenericFlatVectorsFormat() {
<<<<<<< HEAD
        this(DenseVectorFieldMapper.ElementType.FLOAT, false);
    }

    public ES93GenericFlatVectorsFormat(DenseVectorFieldMapper.ElementType elementType, boolean useDirectIO) {
        super(NAME);
        writeFormat = switch (elementType) {
            case FLOAT -> float32VectorFormat;
            case BFLOAT16 -> bfloat16VectorFormat;
            default -> throw new IllegalArgumentException("Unsupported element type " + elementType);
=======
        this(ElementType.STANDARD, false);
    }

    public ES93GenericFlatVectorsFormat(ElementType elementType, boolean useDirectIO) {
        super(NAME);
        writeFormat = switch (elementType) {
            case STANDARD -> standardVectorFormat;
            case BIT -> bitVectorFormat;
            case BFLOAT16 -> bfloat16VectorFormat;
>>>>>>> c51d17fb
        };
        this.useDirectIO = useDirectIO;
    }

    @Override
    public FlatVectorsScorer flatVectorsScorer() {
        return writeFormat.flatVectorsScorer();
    }

    @Override
    public FlatVectorsWriter fieldsWriter(SegmentWriteState state) throws IOException {
        return new ES93GenericFlatVectorsWriter(META, writeFormat.getName(), useDirectIO, state, writeFormat.fieldsWriter(state));
    }

    @Override
    public FlatVectorsReader fieldsReader(SegmentReadState state) throws IOException {
        return new ES93GenericFlatVectorsReader(META, state, (f, dio) -> {
            var format = supportedFormats.get(f);
            if (format == null) return null;
            return format.fieldsReader(state, dio);
        });
    }

    @Override
    public String toString() {
        return getName() + "(name=" + getName() + ", format=" + writeFormat + ")";
    }
}<|MERGE_RESOLUTION|>--- conflicted
+++ resolved
@@ -24,7 +24,6 @@
 
 public class ES93GenericFlatVectorsFormat extends AbstractFlatVectorsFormat {
 
-    // TODO: replace with DenseVectorFieldMapper.ElementType
     public enum ElementType {
         STANDARD,
         BIT,        // only supports byte[]
@@ -74,17 +73,6 @@
     private final boolean useDirectIO;
 
     public ES93GenericFlatVectorsFormat() {
-<<<<<<< HEAD
-        this(DenseVectorFieldMapper.ElementType.FLOAT, false);
-    }
-
-    public ES93GenericFlatVectorsFormat(DenseVectorFieldMapper.ElementType elementType, boolean useDirectIO) {
-        super(NAME);
-        writeFormat = switch (elementType) {
-            case FLOAT -> float32VectorFormat;
-            case BFLOAT16 -> bfloat16VectorFormat;
-            default -> throw new IllegalArgumentException("Unsupported element type " + elementType);
-=======
         this(ElementType.STANDARD, false);
     }
 
@@ -94,7 +82,6 @@
             case STANDARD -> standardVectorFormat;
             case BIT -> bitVectorFormat;
             case BFLOAT16 -> bfloat16VectorFormat;
->>>>>>> c51d17fb
         };
         this.useDirectIO = useDirectIO;
     }

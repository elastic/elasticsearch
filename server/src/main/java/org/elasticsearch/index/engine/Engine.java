/*
 * Copyright Elasticsearch B.V. and/or licensed to Elasticsearch B.V. under one
 * or more contributor license agreements. Licensed under the "Elastic License
 * 2.0", the "GNU Affero General Public License v3.0 only", and the "Server Side
 * Public License v 1"; you may not use this file except in compliance with, at
 * your election, the "Elastic License 2.0", the "GNU Affero General Public
 * License v3.0 only", or the "Server Side Public License, v 1".
 */

package org.elasticsearch.index.engine;

import org.apache.logging.log4j.LogManager;
import org.apache.logging.log4j.Logger;
import org.apache.lucene.codecs.perfield.PerFieldKnnVectorsFormat;
import org.apache.lucene.index.ByteVectorValues;
import org.apache.lucene.index.DirectoryReader;
import org.apache.lucene.index.FieldInfo;
import org.apache.lucene.index.FieldInfos;
import org.apache.lucene.index.FloatVectorValues;
import org.apache.lucene.index.IndexCommit;
import org.apache.lucene.index.IndexFileNames;
import org.apache.lucene.index.IndexReader;
import org.apache.lucene.index.LeafReader;
import org.apache.lucene.index.LeafReaderContext;
import org.apache.lucene.index.SegmentCommitInfo;
import org.apache.lucene.index.SegmentInfos;
import org.apache.lucene.index.SegmentReader;
import org.apache.lucene.index.Terms;
import org.apache.lucene.search.IndexSearcher;
import org.apache.lucene.search.QueryCache;
import org.apache.lucene.search.QueryCachingPolicy;
import org.apache.lucene.search.ReferenceManager;
import org.apache.lucene.search.similarities.Similarity;
import org.apache.lucene.store.AlreadyClosedException;
import org.apache.lucene.util.Bits;
import org.apache.lucene.util.BytesRef;
import org.apache.lucene.util.FixedBitSet;
import org.apache.lucene.util.RamUsageEstimator;
import org.apache.lucene.util.SetOnce;
import org.elasticsearch.ExceptionsHelper;
import org.elasticsearch.action.ActionListener;
import org.elasticsearch.action.admin.indices.flush.FlushRequest;
import org.elasticsearch.action.index.IndexRequest;
import org.elasticsearch.action.support.PlainActionFuture;
import org.elasticsearch.action.support.SubscribableListener;
import org.elasticsearch.action.support.UnsafePlainActionFuture;
import org.elasticsearch.cluster.node.DiscoveryNode;
import org.elasticsearch.cluster.routing.SplitShardCountSummary;
import org.elasticsearch.cluster.service.ClusterApplierService;
import org.elasticsearch.common.bytes.BytesReference;
import org.elasticsearch.common.logging.Loggers;
import org.elasticsearch.common.lucene.Lucene;
import org.elasticsearch.common.lucene.index.ElasticsearchDirectoryReader;
import org.elasticsearch.common.lucene.uid.Versions;
import org.elasticsearch.common.lucene.uid.VersionsAndSeqNoResolver;
import org.elasticsearch.common.lucene.uid.VersionsAndSeqNoResolver.DocIdAndVersion;
import org.elasticsearch.common.metrics.CounterMetric;
import org.elasticsearch.common.util.concurrent.ReleasableLock;
import org.elasticsearch.common.util.concurrent.UncategorizedExecutionException;
import org.elasticsearch.core.AbstractRefCounted;
import org.elasticsearch.core.Assertions;
import org.elasticsearch.core.CheckedConsumer;
import org.elasticsearch.core.CheckedRunnable;
import org.elasticsearch.core.CheckedSupplier;
import org.elasticsearch.core.Nullable;
import org.elasticsearch.core.RefCounted;
import org.elasticsearch.core.Releasable;
import org.elasticsearch.core.Releasables;
import org.elasticsearch.core.TimeValue;
import org.elasticsearch.index.IndexVersion;
import org.elasticsearch.index.VersionType;
import org.elasticsearch.index.codec.FieldInfosWithUsages;
import org.elasticsearch.index.codec.TrackingPostingsInMemoryBytesCodec;
import org.elasticsearch.index.mapper.DocumentParser;
import org.elasticsearch.index.mapper.LuceneDocument;
import org.elasticsearch.index.mapper.Mapper;
import org.elasticsearch.index.mapper.Mapping;
import org.elasticsearch.index.mapper.MappingLookup;
import org.elasticsearch.index.mapper.ParsedDocument;
import org.elasticsearch.index.mapper.Uid;
import org.elasticsearch.index.mapper.vectors.DenseVectorFieldMapper;
import org.elasticsearch.index.mapper.vectors.SparseVectorFieldMapper;
import org.elasticsearch.index.merge.MergeStats;
import org.elasticsearch.index.seqno.SeqNoStats;
import org.elasticsearch.index.seqno.SequenceNumbers;
import org.elasticsearch.index.shard.DenseVectorStats;
import org.elasticsearch.index.shard.DocsStats;
import org.elasticsearch.index.shard.EngineResetLock;
import org.elasticsearch.index.shard.IndexShard;
import org.elasticsearch.index.shard.ShardFieldStats;
import org.elasticsearch.index.shard.ShardId;
import org.elasticsearch.index.shard.ShardLongFieldRange;
import org.elasticsearch.index.shard.SparseVectorStats;
import org.elasticsearch.index.store.Store;
import org.elasticsearch.index.translog.Translog;
import org.elasticsearch.index.translog.TranslogStats;
import org.elasticsearch.indices.IndexingMemoryController;
import org.elasticsearch.indices.recovery.RecoverySettings;
import org.elasticsearch.search.suggest.completion.CompletionStats;
import org.elasticsearch.threadpool.ThreadPool;
import org.elasticsearch.transport.Transports;

import java.io.Closeable;
import java.io.IOException;
import java.io.UncheckedIOException;
import java.util.ArrayList;
import java.util.Arrays;
import java.util.Collections;
import java.util.Comparator;
import java.util.HashMap;
import java.util.HashSet;
import java.util.List;
import java.util.Locale;
import java.util.Map;
import java.util.Objects;
import java.util.Set;
import java.util.concurrent.CountDownLatch;
import java.util.concurrent.ExecutionException;
import java.util.concurrent.TimeUnit;
import java.util.concurrent.atomic.AtomicBoolean;
import java.util.concurrent.locks.Condition;
import java.util.concurrent.locks.Lock;
import java.util.concurrent.locks.ReentrantLock;
import java.util.function.Consumer;
import java.util.function.Function;

import static org.elasticsearch.core.Strings.format;
import static org.elasticsearch.index.seqno.SequenceNumbers.UNASSIGNED_PRIMARY_TERM;
import static org.elasticsearch.index.seqno.SequenceNumbers.UNASSIGNED_SEQ_NO;

public abstract class Engine implements Closeable {

    public static final String HISTORY_UUID_KEY = "history_uuid";
    public static final String FORCE_MERGE_UUID_KEY = "force_merge_uuid";
    public static final String MIN_RETAINED_SEQNO = "min_retained_seq_no";
    public static final String MAX_UNSAFE_AUTO_ID_TIMESTAMP_COMMIT_ID = "max_unsafe_auto_id_timestamp";
    // Field name that stores the Elasticsearch version in Lucene commit user data, representing
    // the version that was used to write the commit (and thus a max version for the underlying segments).
    public static final String ES_VERSION = "es_version";
    public static final String SEARCH_SOURCE = "search"; // TODO: Make source of search enum?
    public static final String CAN_MATCH_SEARCH_SOURCE = "can_match";
    protected static final String DOC_STATS_SOURCE = "doc_stats";
    protected static final String SEGMENTS_STATS_SOURCE = "segments_stats";
    public static final long UNKNOWN_PRIMARY_TERM = -1L;
    public static final String ROOT_DOC_FIELD_NAME = "__root_doc_for_nested";

    protected final ShardId shardId;
    protected final Logger logger;
    protected final EngineConfig engineConfig;
    protected final Store store;
    protected final AtomicBoolean isClosed = new AtomicBoolean(false);
    private final CountDownLatch closedLatch = new CountDownLatch(1);
    protected final EventListener eventListener;
    protected final ReentrantLock failEngineLock = new ReentrantLock();
    protected final SetOnce<Exception> failedEngine = new SetOnce<>();
    protected final boolean enableRecoverySource;
    // This should only be enabled in serverless. In stateful clusters, where we have
    // indexing replicas, if pause throttling gets enabled on replicas, it will indirectly
    // pause the primary as well which might prevent us from relocating the primary shard.
    protected final boolean pauseIndexingOnThrottle;

    private final AtomicBoolean isClosing = new AtomicBoolean();
    private final SubscribableListener<Void> drainOnCloseListener = new SubscribableListener<>();
    private final RefCounted ensureOpenRefs = AbstractRefCounted.of(() -> drainOnCloseListener.onResponse(null));
    private final Releasable releaseEnsureOpenRef = ensureOpenRefs::decRef; // reuse this to avoid allocation for each op

    private final boolean isStateless;

    /*
     * on {@code lastWriteNanos} we use System.nanoTime() to initialize this since:
     *  - we use the value for figuring out if the shard / engine is active so if we startup and no write has happened yet we still
     *    consider it active for the duration of the configured active to inactive period. If we initialize to 0 or Long.MAX_VALUE we
     *    either immediately or never mark it inactive if no writes at all happen to the shard.
     *  - we also use this to flush big-ass merges on an inactive engine / shard but if we we initialize 0 or Long.MAX_VALUE we either
     *    immediately or never commit merges even though we shouldn't from a user perspective (this can also have funky side effects in
     *    tests when we open indices with lots of segments and suddenly merges kick in.
     *  NOTE: don't use this value for anything accurate it's a best effort for freeing up diskspace after merges and on a shard level to
     *  reduce index buffer sizes on inactive shards.
     */
    protected volatile long lastWriteNanos = System.nanoTime();

    protected Engine(EngineConfig engineConfig) {
        Objects.requireNonNull(engineConfig.getStore(), "Store must be provided to the engine");

        this.engineConfig = engineConfig;
        this.shardId = engineConfig.getShardId();
        this.store = engineConfig.getStore();
        // we use the engine class directly here to make sure all subclasses have the same logger name
        this.logger = Loggers.getLogger(Engine.class, engineConfig.getShardId());
        this.eventListener = engineConfig.getEventListener();
        this.enableRecoverySource = RecoverySettings.INDICES_RECOVERY_SOURCE_ENABLED_SETTING.get(
            engineConfig.getIndexSettings().getSettings()
        );
        this.pauseIndexingOnThrottle = IndexingMemoryController.PAUSE_INDEXING_ON_THROTTLE.get(
            engineConfig.getIndexSettings().getSettings()
        );

        this.isStateless = DiscoveryNode.isStateless(engineConfig.getIndexSettings().getNodeSettings());
    }

    /**
     * Reads an {@code IndexVersion} from an {@code es_version} metadata string
     */
    public static IndexVersion readIndexVersion(String esVersion) {
        if (esVersion.contains(".")) {
            // backwards-compatible Version-style
            org.elasticsearch.Version v = org.elasticsearch.Version.fromString(esVersion);
            assert v.onOrBefore(org.elasticsearch.Version.V_8_11_0);
            return IndexVersion.fromId(v.id);
        } else {
            return IndexVersion.fromId(Integer.parseInt(esVersion));
        }
    }

    public final EngineConfig config() {
        return engineConfig;
    }

    public abstract SegmentInfos getLastCommittedSegmentInfos();

    public MergeStats getMergeStats() {
        return new MergeStats();
    }

    /** returns the history uuid for the engine */
    public abstract String getHistoryUUID();

    /** Returns how many bytes we are currently moving from heap to disk */
    public abstract long getWritingBytes();

    /**
     * Returns the {@link CompletionStats} for this engine
     */
    public abstract CompletionStats completionStats(String... fieldNamePatterns);

    /**
     * Returns the {@link DocsStats} for this engine
     */
    public DocsStats docStats() {
        // we calculate the doc stats based on the internal searcher that is more up-to-date and not subject
        // to external refreshes. For instance we don't refresh an external searcher if we flush and indices with
        // index.refresh_interval=-1 won't see any doc stats updates at all. This change will give more accurate statistics
        // when indexing but not refreshing in general. Yet, if a refresh happens the internal searcher is refresh as well so we are
        // safe here.
        try (Searcher searcher = acquireSearcher(DOC_STATS_SOURCE, SearcherScope.INTERNAL)) {
            return docsStats(searcher.getIndexReader());
        }
    }

    protected final DocsStats docsStats(IndexReader indexReader) {
        long numDocs = 0;
        long numDeletedDocs = 0;
        long sizeInBytes = 0;
        // we don't wait for a pending refreshes here since it's a stats call instead we mark it as accessed only which will cause
        // the next scheduled refresh to go through and refresh the stats as well
        for (LeafReaderContext readerContext : indexReader.leaves()) {
            // we go on the segment level here to get accurate numbers
            final SegmentReader segmentReader = Lucene.segmentReader(readerContext.reader());
            SegmentCommitInfo info = segmentReader.getSegmentInfo();
            numDocs += readerContext.reader().numDocs();
            numDeletedDocs += readerContext.reader().numDeletedDocs();
            try {
                sizeInBytes += info.sizeInBytes();
            } catch (IOException e) {
                logger.trace(() -> "failed to get size for [" + info.info.name + "]", e);
            }
        }
        return new DocsStats(numDocs, numDeletedDocs, sizeInBytes);
    }

    /**
     * @throws AlreadyClosedException if the shard is closed
     */
    public ShardFieldStats shardFieldStats() {
        try (var searcher = acquireSearcher("shard_field_stats", Engine.SearcherScope.INTERNAL)) {
            return shardFieldStats(searcher.getLeafContexts(), isStateless);
        }
    }

    /**
     * @throws AlreadyClosedException if the shard is closed
     */
    public FieldInfos shardFieldInfos() {
        try (var searcher = acquireSearcher("field_has_value")) {
            return FieldInfos.getMergedFieldInfos(searcher.getIndexReader());
        }
    }

    protected static ShardFieldStats shardFieldStats(List<LeafReaderContext> leaves, boolean isStateless) {
        int numSegments = 0;
        int totalFields = 0;
        long usages = 0;
        long totalPostingBytes = 0;
        long totalLiveDocsBytes = 0;
        for (LeafReaderContext leaf : leaves) {
            numSegments++;
            var fieldInfos = leaf.reader().getFieldInfos();
            totalFields += fieldInfos.size();
            if (fieldInfos instanceof FieldInfosWithUsages ft) {
                if (usages != -1) {
                    usages += ft.getTotalUsages();
                }
            } else {
                usages = -1;
            }
            if (isStateless) {
                SegmentReader segmentReader = Lucene.tryUnwrapSegmentReader(leaf.reader());
                if (segmentReader != null) {
                    String postingBytes = segmentReader.getSegmentInfo().info.getAttribute(
                        TrackingPostingsInMemoryBytesCodec.IN_MEMORY_POSTINGS_BYTES_KEY
                    );
                    if (postingBytes != null) {
                        totalPostingBytes += Long.parseLong(postingBytes);
                    }
                    var liveDocs = segmentReader.getLiveDocs();
                    if (liveDocs != null) {
                        assert validateLiveDocsClass(liveDocs);
                        long liveDocsBytes = getLiveDocsBytes(liveDocs);
                        totalLiveDocsBytes += liveDocsBytes;
                    }
                }
            }
        }
        return new ShardFieldStats(numSegments, totalFields, usages, totalPostingBytes, totalLiveDocsBytes);
    }

    // Would prefer to use FixedBitSet#ramBytesUsed() however FixedBits / Bits interface don't expose that.
    // This simulates FixedBitSet#ramBytesUsed() does:
    private static long getLiveDocsBytes(Bits liveDocs) {
        int words = FixedBitSet.bits2words(liveDocs.length());
        return ShardFieldStats.FIXED_BITSET_BASE_RAM_BYTES_USED + RamUsageEstimator.alignObjectSize(
            RamUsageEstimator.sizeOf(RamUsageEstimator.NUM_BYTES_ARRAY_HEADER + (long) Long.BYTES * words)
        );
    }

    private static boolean validateLiveDocsClass(Bits liveDocs) {
        // These classes are package protected in Lucene and therefor we compare fully qualified classnames as strings here:
        String fullClassName = liveDocs.getClass().getName();
        assert fullClassName.equals("org.apache.lucene.util.FixedBits")
            || fullClassName.equals("org.apache.lucene.tests.codecs.asserting.AssertingLiveDocsFormat$AssertingBits")
            : "unexpected class [" + fullClassName + "]";
        return true;
    }

    /**
     * Returns the {@link DenseVectorStats} for this engine
     */
    public DenseVectorStats denseVectorStats(MappingLookup mappingLookup) {
        if (mappingLookup == null) {
            return new DenseVectorStats();
        }

        List<DenseVectorFieldMapper> fields = new ArrayList<>();
        for (Mapper mapper : mappingLookup.fieldMappers()) {
            if (mapper instanceof DenseVectorFieldMapper denseVectorFieldMapper) {
                fields.add(denseVectorFieldMapper);
            }
        }
        if (fields.isEmpty()) {
            return new DenseVectorStats(0);
        }
        try (Searcher searcher = acquireSearcher(DOC_STATS_SOURCE, SearcherScope.INTERNAL)) {
            return denseVectorStats(searcher.getIndexReader(), fields);
        }
    }

    protected final DenseVectorStats denseVectorStats(IndexReader indexReader, List<DenseVectorFieldMapper> fields) {
        // we don't wait for a pending refreshes here since it's a stats call instead we mark it as accessed only which will cause
        // the next scheduled refresh to go through and refresh the stats as well
        var stats = new DenseVectorStats();
        for (LeafReaderContext readerContext : indexReader.leaves()) {
            try {
                stats.add(getDenseVectorStats(readerContext.reader(), fields));
            } catch (IOException e) {
                logger.trace(() -> "failed to get dense vector stats for [" + readerContext + "]", e);
            }
        }
        return stats;
    }

    private DenseVectorStats getDenseVectorStats(final LeafReader atomicReader, List<DenseVectorFieldMapper> fieldMappers)
        throws IOException {
        long count = 0;
        Map<String, Map<String, Long>> offHeapStats = new HashMap<>();
        for (var fieldMapper : fieldMappers) {
            FieldInfo info = atomicReader.getFieldInfos().fieldInfo(fieldMapper.fullPath());
            if (info != null && info.getVectorDimension() > 0) {
                switch (info.getVectorEncoding()) {
                    case FLOAT32 -> {
                        FloatVectorValues values = atomicReader.getFloatVectorValues(info.name);
                        count += values != null ? values.size() : 0;
                    }
                    case BYTE -> {
                        ByteVectorValues values = atomicReader.getByteVectorValues(info.name);
                        count += values != null ? values.size() : 0;
                    }
                }
                SegmentReader reader = Lucene.segmentReader(atomicReader);
                var vectorsReader = reader.getVectorReader();
                if (vectorsReader instanceof PerFieldKnnVectorsFormat.FieldsReader fieldsReader) {
                    vectorsReader = fieldsReader.getFieldReader(info.name);
                }
                Map<String, Long> offHeap = vectorsReader.getOffHeapByteSize(info);
                offHeapStats.put(info.name, offHeap);
            }
        }
        return new DenseVectorStats(count, Collections.unmodifiableMap(offHeapStats));
    }

    /**
     * Returns the {@link SparseVectorStats} for this engine
     */
    public SparseVectorStats sparseVectorStats(MappingLookup mappingLookup) {
        if (mappingLookup == null) {
            return new SparseVectorStats(0);
        }
        List<BytesRef> fields = new ArrayList<>();
        for (Mapper mapper : mappingLookup.fieldMappers()) {
            if (mapper instanceof SparseVectorFieldMapper) {
                fields.add(new BytesRef(mapper.fullPath()));
            }
        }
        if (fields.isEmpty()) {
            return new SparseVectorStats(0);
        }
        Collections.sort(fields);
        try (Searcher searcher = acquireSearcher(DOC_STATS_SOURCE, SearcherScope.INTERNAL)) {
            return sparseVectorStats(searcher.getIndexReader(), fields);
        }
    }

    protected final SparseVectorStats sparseVectorStats(IndexReader indexReader, List<BytesRef> fields) {
        long valueCount = 0;
        // we don't wait for a pending refreshes here since it's a stats call instead we mark it as accessed only which will cause
        // the next scheduled refresh to go through and refresh the stats as well
        for (LeafReaderContext readerContext : indexReader.leaves()) {
            try {
                valueCount += getSparseVectorValueCount(readerContext.reader(), fields);
            } catch (IOException e) {
                logger.trace(() -> "failed to get sparse vector stats for [" + readerContext + "]", e);
            }
        }
        return new SparseVectorStats(valueCount);
    }

    private long getSparseVectorValueCount(final LeafReader atomicReader, List<BytesRef> fields) throws IOException {
        long count = 0;
        for (var fieldNameBR : fields) {
            var fieldName = fieldNameBR.utf8ToString();
            var fi = atomicReader.getFieldInfos().fieldInfo(fieldName);
            if (fi == null) {
                continue;
            }
            Terms terms = atomicReader.terms(fieldName);
            if (terms != null) {
                count += terms.getDocCount();
            }
        }
        return count;
    }

    /**
     * Performs the pre-closing checks on the {@link Engine}.
     *
     * @throws IllegalStateException if the sanity checks failed
     */
    public void verifyEngineBeforeIndexClosing() throws IllegalStateException {
        final long globalCheckpoint = engineConfig.getGlobalCheckpointSupplier().getAsLong();
        final long maxSeqNo = getSeqNoStats(globalCheckpoint).getMaxSeqNo();
        if (globalCheckpoint != maxSeqNo) {
            throw new IllegalStateException(
                "Global checkpoint ["
                    + globalCheckpoint
                    + "] mismatches maximum sequence number ["
                    + maxSeqNo
                    + "] on index shard "
                    + shardId
            );
        }
    }

    public interface IndexCommitListener {

        /**
         * This method is invoked each time a new Lucene commit is created through this engine. Note that commits are notified in order. The
         * {@link IndexCommitRef} prevents the {@link IndexCommitRef} files to be deleted from disk until the reference is closed. As such,
         * the listener must close the reference as soon as it is done with it.
         *
         * @param shardId         the {@link ShardId} of shard
         * @param store           the index shard store
         * @param primaryTerm     the shard's primary term value
         * @param indexCommitRef  a reference on the newly created index commit
         * @param additionalFiles the set of filenames that are added by the new commit
         */
        void onNewCommit(ShardId shardId, Store store, long primaryTerm, IndexCommitRef indexCommitRef, Set<String> additionalFiles);

        /**
         * This method is invoked after the policy deleted the given {@link IndexCommit}. A listener is never notified of a deleted commit
         * until the corresponding {@link Engine.IndexCommitRef} received through {@link #onNewCommit} has been closed; closing which in
         * turn can call this method directly.
         *
         * @param shardId the {@link ShardId} of shard
         * @param deletedCommit the deleted {@link IndexCommit}
         */
        void onIndexCommitDelete(ShardId shardId, IndexCommit deletedCommit);
    }

    /**
     * A throttling class that can be activated, causing the
     * {@code acquireThrottle} method to block on a lock when throttling
     * is enabled
     */
    protected static final class IndexThrottle {
        private static final Logger logger = LogManager.getLogger(IndexThrottle.class);
        private final CounterMetric throttleTimeMillisMetric = new CounterMetric();
        private volatile long startOfThrottleNS;
        private static final ReleasableLock NOOP_LOCK = new ReleasableLock(new NoOpLock());
        // This lock throttles indexing to 1 thread (per shard)
        private final ReleasableLock lockReference = new ReleasableLock(new ReentrantLock());
        // This lock pauses indexing completely (on a per shard basis)
        private final Lock pauseIndexingLock = new ReentrantLock();
        private final Condition pauseCondition = pauseIndexingLock.newCondition();
        private final ReleasableLock pauseLockReference = new ReleasableLock(pauseIndexingLock);
        private volatile AtomicBoolean suspendThrottling = new AtomicBoolean();

        // Should throttling pause indexing ? This is decided by the
        // IndexingMemoryController#PAUSE_INDEXING_ON_THROTTLE setting for this node.
        private final boolean pauseWhenThrottled;
        private volatile ReleasableLock lock = NOOP_LOCK;

        public IndexThrottle(boolean pause) {
            pauseWhenThrottled = pause;
        }

        public Releasable acquireThrottle() {
            var lockCopy = this.lock;
            if (lockCopy == pauseLockReference) {
                try (var ignored = pauseLockReference.acquire()) {
                    // If pause throttling is activated and not temporarily suspended
                    while ((lock == pauseLockReference) && (suspendThrottling.getAcquire() == false)) {
                        logger.trace("Waiting on pause indexing lock");
                        pauseCondition.await();
                    }
                } catch (InterruptedException e) {
                    Thread.currentThread().interrupt();
                    throw new RuntimeException(e);
                } finally {
                    logger.trace("Acquired pause indexing lock");
                }
                return (() -> {});
            } else {
                return lockCopy.acquire();
            }
        }

        /** Activate throttling, which switches the lock to be a real lock */
        public void activate() {
            assert lock == NOOP_LOCK : "throttling activated while already active";
            startOfThrottleNS = System.nanoTime();
            if (pauseWhenThrottled) {
                lock = pauseLockReference;
                logger.trace("Activated index throttling pause");
            } else {
                lock = lockReference;
            }
        }

        /** Deactivate throttling, which switches the lock to be an always-acquirable NoOpLock */
        public void deactivate() {
            assert lock != NOOP_LOCK : "throttling deactivated but not active";

            lock = NOOP_LOCK;
            if (pauseWhenThrottled) {
                // Signal the threads that are waiting on pauseCondition
                try (Releasable releasableLock = pauseLockReference.acquire()) {
                    pauseCondition.signalAll();
                }
                logger.trace("Deactivated index throttling pause");
            }

            assert startOfThrottleNS > 0 : "Bad state of startOfThrottleNS";
            long throttleTimeNS = System.nanoTime() - startOfThrottleNS;
            if (throttleTimeNS >= 0) {
                // Paranoia (System.nanoTime() is supposed to be monotonic): time slip may have occurred but never want
                // to add a negative number
                throttleTimeMillisMetric.inc(TimeValue.nsecToMSec(throttleTimeNS));
            }
        }

        long getThrottleTimeInMillis() {
            long currentThrottleNS = 0;
            if (isThrottled() && startOfThrottleNS != 0) {
                currentThrottleNS += System.nanoTime() - startOfThrottleNS;
                if (currentThrottleNS < 0) {
                    // Paranoia (System.nanoTime() is supposed to be monotonic): time slip must have happened, have to ignore this value
                    currentThrottleNS = 0;
                }
            }
            return throttleTimeMillisMetric.count() + TimeValue.nsecToMSec(currentThrottleNS);
        }

        boolean isThrottled() {
            return lock != NOOP_LOCK;
        }

        boolean isIndexingPaused() {
            return (lock == pauseLockReference);
        }

        /** Suspend throttling to allow another task such as relocation to acquire all indexing permits */
        public void suspendThrottle() {
            if (pauseWhenThrottled) {
                try (Releasable ignored = pauseLockReference.acquire()) {
                    suspendThrottling.setRelease(true);
                    pauseCondition.signalAll();
                }
            }
        }

        /** Reverse what was done in {@link #suspendThrottle()} */
        public void resumeThrottle() {
            if (pauseWhenThrottled) {
                try (Releasable ignored = pauseLockReference.acquire()) {
                    suspendThrottling.setRelease(false);
                    pauseCondition.signalAll();
                }
            }
        }

        boolean throttleLockIsHeldByCurrentThread() { // to be used in assertions and tests only
            if (isThrottled()) {
                return lock.isHeldByCurrentThread();
            }
            return false;
        }
    }

    /**
     * Returns the number of milliseconds this engine was under index throttling.
     */
    public abstract long getIndexThrottleTimeInMillis();

    /**
     * Returns the <code>true</code> iff this engine is currently under index throttling.
     *
     * @see #getIndexThrottleTimeInMillis()
     */
    public abstract boolean isThrottled();

    /**
     * Trims translog for terms below <code>belowTerm</code> and seq# above <code>aboveSeqNo</code>
     *
     * @see Translog#trimOperations(long, long)
     */
    public abstract void trimOperationsFromTranslog(long belowTerm, long aboveSeqNo) throws EngineException;

    /**
     * Returns the total time flushes have been executed excluding waiting on locks.
     */
    public long getTotalFlushTimeExcludingWaitingOnLockInMillis() {
        return 0;
    }

    /** A Lock implementation that always allows the lock to be acquired */
    protected static final class NoOpLock implements Lock {

        @Override
        public void lock() {}

        @Override
        public void lockInterruptibly() throws InterruptedException {}

        @Override
        public boolean tryLock() {
            return true;
        }

        @Override
        public boolean tryLock(long time, TimeUnit unit) throws InterruptedException {
            return true;
        }

        @Override
        public void unlock() {}

        @Override
        public Condition newCondition() {
            throw new UnsupportedOperationException("NoOpLock can't provide a condition");
        }
    }

    /**
     * Perform document index operation on the engine
     * @param index operation to perform
     * @return {@link IndexResult} containing updated translog location, version and
     * document specific failures
     *
     * Note: engine level failures (i.e. persistent engine failures) are thrown
     */
    public abstract IndexResult index(Index index) throws IOException;

    /**
     * Perform document delete operation on the engine
     * @param delete operation to perform
     * @return {@link DeleteResult} containing updated translog location, version and
     * document specific failures
     *
     * Note: engine level failures (i.e. persistent engine failures) are thrown
     */
    public abstract DeleteResult delete(Delete delete) throws IOException;

    public abstract NoOpResult noOp(NoOp noOp) throws IOException;

    /**
     * Base class for index and delete operation results
     * Holds result meta data (e.g. translog location, updated version)
     * for an executed write {@link Operation}
     **/
    public abstract static class Result {
        private final Operation.TYPE operationType;
        private final Result.Type resultType;
        private final long version;
        private final long term;
        private final long seqNo;
        private final Exception failure;
        private final SetOnce<Boolean> freeze = new SetOnce<>();
        private final Mapping requiredMappingUpdate;
        private final String id;
        private Translog.Location translogLocation;
        private long took;

        protected Result(Operation.TYPE operationType, Exception failure, long version, long term, long seqNo, String id) {
            this.operationType = operationType;
            this.failure = Objects.requireNonNull(failure);
            this.version = version;
            this.term = term;
            this.seqNo = seqNo;
            this.requiredMappingUpdate = null;
            this.resultType = Type.FAILURE;
            this.id = id;
        }

        protected Result(Operation.TYPE operationType, long version, long term, long seqNo, String id) {
            this.operationType = operationType;
            this.version = version;
            this.seqNo = seqNo;
            this.term = term;
            this.failure = null;
            this.requiredMappingUpdate = null;
            this.resultType = Type.SUCCESS;
            this.id = id;
        }

        protected Result(Operation.TYPE operationType, Mapping requiredMappingUpdate, String id) {
            this.operationType = operationType;
            this.version = Versions.NOT_FOUND;
            this.seqNo = UNASSIGNED_SEQ_NO;
            this.term = UNASSIGNED_PRIMARY_TERM;
            this.failure = null;
            this.requiredMappingUpdate = requiredMappingUpdate;
            this.resultType = Type.MAPPING_UPDATE_REQUIRED;
            this.id = id;
        }

        /** whether the operation was successful, has failed or was aborted due to a mapping update */
        public Type getResultType() {
            return resultType;
        }

        /** get the updated document version */
        public long getVersion() {
            return version;
        }

        /**
         * Get the sequence number on the primary.
         *
         * @return the sequence number
         */
        public long getSeqNo() {
            return seqNo;
        }

        public long getTerm() {
            return term;
        }

        /**
         * If the operation was aborted due to missing mappings, this method will return the mappings
         * that are required to complete the operation.
         */
        public Mapping getRequiredMappingUpdate() {
            return requiredMappingUpdate;
        }

        /** get the translog location after executing the operation */
        public Translog.Location getTranslogLocation() {
            return translogLocation;
        }

        /** get document failure while executing the operation {@code null} in case of no failure */
        public Exception getFailure() {
            return failure;
        }

        /** get total time in nanoseconds */
        public long getTook() {
            return took;
        }

        public Operation.TYPE getOperationType() {
            return operationType;
        }

        public String getId() {
            return id;
        }

        void setTranslogLocation(Translog.Location translogLocation) {
            if (freeze.get() == null) {
                this.translogLocation = translogLocation;
            } else {
                throw new IllegalStateException("result is already frozen");
            }
        }

        void setTook(long took) {
            if (freeze.get() == null) {
                this.took = took;
            } else {
                throw new IllegalStateException("result is already frozen");
            }
        }

        void freeze() {
            freeze.set(true);
        }

        public enum Type {
            SUCCESS,
            FAILURE,
            MAPPING_UPDATE_REQUIRED
        }
    }

    public static class IndexResult extends Result {

        private final boolean created;

        public IndexResult(long version, long term, long seqNo, boolean created, String id) {
            super(Operation.TYPE.INDEX, version, term, seqNo, id);
            this.created = created;
        }

        /**
         * use in case of the index operation failed before getting to internal engine
         **/
        public IndexResult(Exception failure, long version, String id) {
            this(failure, version, UNASSIGNED_PRIMARY_TERM, UNASSIGNED_SEQ_NO, id);
        }

        public IndexResult(Exception failure, long version, long term, long seqNo, String id) {
            super(Operation.TYPE.INDEX, failure, version, term, seqNo, id);
            this.created = false;
        }

        public IndexResult(Mapping requiredMappingUpdate, String id) {
            super(Operation.TYPE.INDEX, requiredMappingUpdate, id);
            this.created = false;
        }

        public boolean isCreated() {
            return created;
        }
    }

    public static class DeleteResult extends Result {

        private final boolean found;

        public DeleteResult(long version, long term, long seqNo, boolean found, String id) {
            super(Operation.TYPE.DELETE, version, term, seqNo, id);
            this.found = found;
        }

        /**
         * use in case of the delete operation failed before getting to internal engine
         **/
        public DeleteResult(Exception failure, long version, long term, String id) {
            this(failure, version, term, UNASSIGNED_SEQ_NO, false, id);
        }

        public DeleteResult(Exception failure, long version, long term, long seqNo, boolean found, String id) {
            super(Operation.TYPE.DELETE, failure, version, term, seqNo, id);
            this.found = found;
        }

        public boolean isFound() {
            return found;
        }

    }

    public static class NoOpResult extends Result {

        public NoOpResult(long term, long seqNo) {
            super(Operation.TYPE.NO_OP, 0, term, seqNo, null);
        }

        NoOpResult(long term, long seqNo, Exception failure) {
            super(Operation.TYPE.NO_OP, failure, 0, term, seqNo, null);
        }

    }

    protected final GetResult getFromSearcher(Get get, Engine.Searcher searcher, boolean uncachedLookup) throws EngineException {
        final DocIdAndVersion docIdAndVersion;
        try {
            if (uncachedLookup) {
                docIdAndVersion = VersionsAndSeqNoResolver.loadDocIdAndVersionUncached(searcher.getIndexReader(), get.uid(), true);
            } else {
                docIdAndVersion = VersionsAndSeqNoResolver.timeSeriesLoadDocIdAndVersion(searcher.getIndexReader(), get.uid(), true);
            }
        } catch (Exception e) {
            Releasables.closeWhileHandlingException(searcher);
            // TODO: A better exception goes here
            throw new EngineException(shardId, "Couldn't resolve version", e);
        }

        if (docIdAndVersion != null) {
            if (get.versionType().isVersionConflictForReads(docIdAndVersion.version, get.version())) {
                Releasables.close(searcher);
                throw new VersionConflictEngineException(
                    shardId,
                    "[" + get.id() + "]",
                    get.versionType().explainConflictForReads(docIdAndVersion.version, get.version())
                );
            }
            if (get.getIfSeqNo() != SequenceNumbers.UNASSIGNED_SEQ_NO
                && (get.getIfSeqNo() != docIdAndVersion.seqNo || get.getIfPrimaryTerm() != docIdAndVersion.primaryTerm)) {
                Releasables.close(searcher);
                throw new VersionConflictEngineException(
                    shardId,
                    get.id(),
                    get.getIfSeqNo(),
                    get.getIfPrimaryTerm(),
                    docIdAndVersion.seqNo,
                    docIdAndVersion.primaryTerm
                );
            }
        }

        if (docIdAndVersion != null) {
            // don't release the searcher on this path, it is the
            // responsibility of the caller to call GetResult.release
            return new GetResult(searcher, docIdAndVersion);
        } else {
            Releasables.close(searcher);
            return GetResult.NOT_EXISTS;
        }
    }

    /**
     * Whether the document is in the live version map or not.
     *
     * This is used in stateless so that the {@link org.elasticsearch.action.termvectors.EnsureDocsSearchableAction} can
     * judge whether a requested document needs to be refreshed to the search shards before executing the term vector
     * information API on the search shards.
     */
    public boolean isDocumentInLiveVersionMap(BytesRef uid) {
        return false;
    }

    public abstract GetResult get(
        Get get,
        MappingLookup mappingLookup,
        DocumentParser documentParser,
        Function<Engine.Searcher, Engine.Searcher> searcherWrapper
    );

    /**
     * Similar to {@link Engine#get}, but it only attempts to serve the get from the translog.
     * If not found in translog, it returns null, as {@link GetResult#NOT_EXISTS} could mean deletion.
     */
    public GetResult getFromTranslog(
        Get get,
        MappingLookup mappingLookup,
        DocumentParser documentParser,
        Function<Engine.Searcher, Engine.Searcher> searcherWrapper
    ) {
        throw new UnsupportedOperationException();
    }

    /**
     * Acquires a point-in-time reader that can be used to create {@link Engine.Searcher}s on demand.
     */
    public final SearcherSupplier acquireSearcherSupplier(Function<Searcher, Searcher> wrapper) throws EngineException {
        return acquireSearcherSupplier(wrapper, SearcherScope.EXTERNAL);
    }

    // Called before a {@link Searcher} is created, to allow subclasses to perform any stats or logging operations.
    protected void onSearcherCreation(String source, SearcherScope scope) {}

    // Allows subclasses to wrap the DirectoryReader before it is used to create external Searchers
    protected DirectoryReader wrapExternalDirectoryReader(DirectoryReader reader, SplitShardCountSummary ignored) throws IOException {
        return reader;
    }

    /**
     * Acquires a point-in-time reader that can be used to create {@link Engine.Searcher}s on demand.
     */
    public SearcherSupplier acquireSearcherSupplier(Function<Searcher, Searcher> wrapper, SearcherScope scope) throws EngineException {
<<<<<<< HEAD
        ReferenceManager<ElasticsearchDirectoryReader> referenceManager = getReferenceManager(scope);
        return acquireSearcherSupplier(wrapper, scope, referenceManager::acquire, referenceManager::release);
=======
        return acquireSearcherSupplier(wrapper, scope, SplitShardCountSummary.UNSET);
>>>>>>> b4d23a94
    }

    public SearcherSupplier acquireSearcherSupplier(
        Function<Searcher, Searcher> wrapper,
        SearcherScope scope,
<<<<<<< HEAD
        CheckedSupplier<ElasticsearchDirectoryReader, IOException> directorySupplier,
        CheckedConsumer<ElasticsearchDirectoryReader, IOException> releaseAction
=======
        SplitShardCountSummary splitShardCountSummary
>>>>>>> b4d23a94
    ) throws EngineException {
        /* Acquire order here is store -> manager since we need
         * to make sure that the store is not closed before
         * the searcher is acquired. */
        if (store.tryIncRef() == false) {
            throw new AlreadyClosedException(shardId + " store is closed", failedEngine.get());
        }
        Releasable releasable = store::decRef;
        try {
<<<<<<< HEAD
            ElasticsearchDirectoryReader acquire = directorySupplier.get();

            DirectoryReader wrappedDirectoryReader = wrapDirectoryReader(acquire);
=======
            ReferenceManager<ElasticsearchDirectoryReader> referenceManager = getReferenceManager(scope);
            ElasticsearchDirectoryReader acquire = referenceManager.acquire();
            final DirectoryReader maybeWrappedDirectoryReader;
            if (scope == SearcherScope.EXTERNAL) {
                maybeWrappedDirectoryReader = wrapExternalDirectoryReader(acquire, splitShardCountSummary);
            } else {
                maybeWrappedDirectoryReader = acquire;
            }
>>>>>>> b4d23a94
            SearcherSupplier reader = new SearcherSupplier(wrapper) {
                @Override
                public Searcher acquireSearcherInternal(String source) {
                    assert assertSearcherIsWarmedUp(source, scope);
                    onSearcherCreation(source, scope);
                    return new Searcher(
                        source,
                        maybeWrappedDirectoryReader,
                        engineConfig.getSimilarity(),
                        engineConfig.getQueryCache(),
                        engineConfig.getQueryCachingPolicy(),
                        () -> {}
                    );
                }

                @Override
                protected void doClose() {
                    try {
                        releaseAction.accept(acquire);
                    } catch (IOException e) {
                        throw new UncheckedIOException("failed to close", e);
                    } catch (AlreadyClosedException e) {
                        // This means there's a bug somewhere: don't suppress it
                        throw new AssertionError(e);
                    } finally {
                        store.decRef();
                    }
                }
            };
            releasable = null; // success - hand over the reference to the engine reader
            return reader;
        } catch (AlreadyClosedException ex) {
            throw ex;
        } catch (Exception ex) {
            maybeFailEngine("acquire_reader", ex);
            ensureOpen(ex); // throw EngineCloseException here if we are already closed
            logger.error("failed to acquire reader", ex);
            throw new EngineException(shardId, "failed to acquire reader", ex);
        } finally {
            Releasables.close(releasable);
        }
    }

    public final Searcher acquireSearcher(String source) throws EngineException {
        return acquireSearcher(source, SearcherScope.EXTERNAL);
    }

    public Searcher acquireSearcher(String source, SearcherScope scope) throws EngineException {
        return acquireSearcher(source, scope, Function.identity());
    }

    public Searcher acquireSearcher(String source, SearcherScope scope, Function<Searcher, Searcher> wrapper) throws EngineException {
        return acquireSearcher(source, scope, SplitShardCountSummary.UNSET, wrapper);
    }

    public Searcher acquireSearcher(
        String source,
        SearcherScope scope,
        SplitShardCountSummary splitShardCountSummary,
        Function<Searcher, Searcher> wrapper
    ) throws EngineException {
        SearcherSupplier releasable = null;
        try {
            SearcherSupplier reader = releasable = acquireSearcherSupplier(wrapper, scope, splitShardCountSummary);
            Searcher searcher = reader.acquireSearcher(source);
            releasable = null;
            onSearcherCreation(source, scope);
            return new Searcher(
                source,
                searcher.getDirectoryReader(),
                searcher.getSimilarity(),
                searcher.getQueryCache(),
                searcher.getQueryCachingPolicy(),
                () -> Releasables.close(searcher, reader)
            );
        } finally {
            Releasables.close(releasable);
        }
    }

    protected abstract ReferenceManager<ElasticsearchDirectoryReader> getReferenceManager(SearcherScope scope);

    boolean assertSearcherIsWarmedUp(String source, SearcherScope scope) {
        return true;
    }

    public enum SearcherScope {
        EXTERNAL,
        INTERNAL
    }

    /**
     * Checks if the underlying storage sync is required.
     */
    public abstract boolean isTranslogSyncNeeded();

    /**
     * Whether search idleness may be allowed to be considered for skipping a scheduled refresh.
     */
    public boolean allowSearchIdleOptimization() {
        return true;
    }

    /**
     * Ensures that the location has been written to the underlying storage.
     */
    public abstract void asyncEnsureTranslogSynced(Translog.Location location, Consumer<Exception> listener);

    /**
     * Ensures that the global checkpoint has been persisted to the underlying storage.
     */
    public abstract void asyncEnsureGlobalCheckpointSynced(long globalCheckpoint, Consumer<Exception> listener);

    public abstract void syncTranslog() throws IOException;

    /**
     * Acquires a lock on Lucene soft-deleted documents to prevent them from being trimmed
     */
    public abstract Closeable acquireHistoryRetentionLock();

    /**
     * Counts the number of operations in the range of the given sequence numbers.
     *
     * @param source    the source of the request
     * @param fromSeqNo the start sequence number (inclusive)
     * @param toSeqNo   the end sequence number (inclusive)
     * @see #newChangesSnapshot(String, long, long, boolean, boolean, boolean, long)
     */
    public abstract int countChanges(String source, long fromSeqNo, long toSeqNo) throws IOException;

    /**
     * Creates a new history snapshot from Lucene for reading operations whose seqno in the requesting seqno range (both inclusive).
     * This feature requires soft-deletes enabled. If soft-deletes are disabled, this method will throw an {@link IllegalStateException}.
     */
    public abstract Translog.Snapshot newChangesSnapshot(
        String source,
        long fromSeqNo,
        long toSeqNo,
        boolean requiredFullRange,
        boolean singleConsumer,
        boolean accessStats,
        long maxChunkSize
    ) throws IOException;

    /**
     * Checks if this engine has every operations since  {@code startingSeqNo}(inclusive) in its history (either Lucene or translog)
     */
    public abstract boolean hasCompleteOperationHistory(String reason, long startingSeqNo);

    /**
     * Gets the minimum retained sequence number for this engine.
     *
     * @return the minimum retained sequence number
     */
    public abstract long getMinRetainedSeqNo();

    public abstract TranslogStats getTranslogStats();

    /**
     * Returns the last location that the translog of this engine has written into.
     */
    public abstract Translog.Location getTranslogLastWriteLocation();

    protected final void ensureOpen(Exception suppressed) {
        if (isClosed.get()) {
            AlreadyClosedException ace = new AlreadyClosedException(shardId + " engine is closed", failedEngine.get());
            if (suppressed != null) {
                ace.addSuppressed(suppressed);
            }
            throw ace;
        }
    }

    protected final void ensureOpen() {
        ensureOpen(null);
    }

    /** get commits stats for the last commit */
    public final CommitStats commitStats() {
        return new CommitStats(getLastCommittedSegmentInfos());
    }

    /**
     * @return the max issued or seen seqNo for this Engine
     */
    public abstract long getMaxSeqNo();

    /**
     * @return the processed local checkpoint for this Engine
     */
    public abstract long getProcessedLocalCheckpoint();

    /**
     * @return the persisted local checkpoint for this Engine
     */
    public abstract long getPersistedLocalCheckpoint();

    /**
     * @return a {@link SeqNoStats} object, using local state and the supplied global checkpoint
     */
    public abstract SeqNoStats getSeqNoStats(long globalCheckpoint);

    /**
     * Returns the latest global checkpoint value that has been persisted in the underlying storage (i.e. translog's checkpoint)
     */
    public abstract long getLastSyncedGlobalCheckpoint();

    /**
     * Global stats on segments.
     */
    public SegmentsStats segmentsStats(boolean includeSegmentFileSizes, boolean includeUnloadedSegments) {
        ensureOpen();
        Set<String> segmentName = new HashSet<>();
        SegmentsStats stats = new SegmentsStats();
        try (Searcher searcher = acquireSearcher(SEGMENTS_STATS_SOURCE, SearcherScope.INTERNAL)) {
            for (LeafReaderContext ctx : searcher.getIndexReader().getContext().leaves()) {
                SegmentReader segmentReader = Lucene.segmentReader(ctx.reader());
                fillSegmentStats(segmentReader, includeSegmentFileSizes, stats);
                segmentName.add(segmentReader.getSegmentName());
            }
        }

        try (Searcher searcher = acquireSearcher(SEGMENTS_STATS_SOURCE, SearcherScope.EXTERNAL)) {
            for (LeafReaderContext ctx : searcher.getIndexReader().getContext().leaves()) {
                SegmentReader segmentReader = Lucene.segmentReader(ctx.reader());
                if (segmentName.contains(segmentReader.getSegmentName()) == false) {
                    fillSegmentStats(segmentReader, includeSegmentFileSizes, stats);
                }
            }
        }
        writerSegmentStats(stats);
        return stats;
    }

    protected void fillSegmentStats(SegmentReader segmentReader, boolean includeSegmentFileSizes, SegmentsStats stats) {
        stats.add(1);
        if (includeSegmentFileSizes) {
            stats.addFiles(getSegmentFileSizes(segmentReader));
        }
    }

    private Map<String, SegmentsStats.FileStats> getSegmentFileSizes(SegmentReader segmentReader) {
        try {
            Map<String, SegmentsStats.FileStats> files = new HashMap<>();
            final SegmentCommitInfo segmentCommitInfo = segmentReader.getSegmentInfo();
            for (String fileName : segmentCommitInfo.files()) {
                String fileExtension = IndexFileNames.getExtension(fileName);
                if (fileExtension != null) {
                    try {
                        long fileLength = segmentReader.directory().fileLength(fileName);
                        files.put(fileExtension, new SegmentsStats.FileStats(fileExtension, fileLength, 1L, fileLength, fileLength));
                    } catch (IOException ioe) {
                        logger.warn(() -> "Error when retrieving file length for [" + fileName + "]", ioe);
                    } catch (AlreadyClosedException ace) {
                        logger.warn(() -> "Error when retrieving file length for [" + fileName + "], directory is closed", ace);
                        return Map.of();
                    }
                }
            }
            return Collections.unmodifiableMap(files);
        } catch (IOException e) {
            logger.warn(
                () -> format(
                    "Error when listing files for segment reader [%s] and segment info [%s]",
                    segmentReader,
                    segmentReader.getSegmentInfo()
                ),
                e
            );
            return Map.of();
        }
    }

    protected void writerSegmentStats(SegmentsStats stats) {
        // by default we don't have a writer here... subclasses can override this
        stats.addVersionMapMemoryInBytes(0);
        stats.addIndexWriterMemoryInBytes(0);
    }

    /** How much heap is used that would be freed by a refresh. This includes both the current memory being freed and any remaining
     * memory usage that could be freed, e.g., by refreshing. Note that this may throw {@link AlreadyClosedException}. */
    public abstract long getIndexBufferRAMBytesUsed();

    final Segment[] getSegmentInfo(SegmentInfos lastCommittedSegmentInfos) {
        return getSegmentInfo(lastCommittedSegmentInfos, false);
    }

    final Segment[] getSegmentInfo(SegmentInfos lastCommittedSegmentInfos, boolean includeVectorFormatsInfo) {
        ensureOpen();
        Map<String, Segment> segments = new HashMap<>();
        // first, go over and compute the search ones...
        try (Searcher searcher = acquireSearcher("segments", SearcherScope.EXTERNAL)) {
            for (LeafReaderContext ctx : searcher.getIndexReader().getContext().leaves()) {
                fillSegmentInfo(Lucene.segmentReader(ctx.reader()), true, segments, includeVectorFormatsInfo);
            }
        }

        try (Searcher searcher = acquireSearcher("segments", SearcherScope.INTERNAL)) {
            for (LeafReaderContext ctx : searcher.getIndexReader().getContext().leaves()) {
                SegmentReader segmentReader = Lucene.segmentReader(ctx.reader());
                if (segments.containsKey(segmentReader.getSegmentName()) == false) {
                    fillSegmentInfo(segmentReader, false, segments, includeVectorFormatsInfo);
                }
            }
        }

        // now, correlate or add the committed ones...
        if (lastCommittedSegmentInfos != null) {
            for (SegmentCommitInfo info : lastCommittedSegmentInfos) {
                Segment segment = segments.get(info.info.name);
                if (segment == null) {
                    segment = new Segment(info.info.name);
                    segment.search = false;
                    segment.committed = true;
                    segment.delDocCount = info.getDelCount() + info.getSoftDelCount();
                    segment.docCount = info.info.maxDoc() - segment.delDocCount;
                    segment.version = info.info.getVersion();
                    segment.compound = info.info.getUseCompoundFile();
                    try {
                        segment.sizeInBytes = info.sizeInBytes();
                    } catch (IOException e) {
                        logger.trace(() -> "failed to get size for [" + info.info.name + "]", e);
                    }
                    segment.segmentSort = info.info.getIndexSort();
                    segment.attributes = info.info.getAttributes();
                    segments.put(info.info.name, segment);
                } else {
                    segment.committed = true;
                }
            }
        }

        Segment[] segmentsArr = segments.values().toArray(new Segment[segments.values().size()]);
        Arrays.sort(segmentsArr, Comparator.comparingLong(Segment::getGeneration));
        return segmentsArr;
    }

    private void fillSegmentInfo(
        SegmentReader segmentReader,
        boolean search,
        Map<String, Segment> segments,
        boolean includeVectorFormatsInfo
    ) {
        SegmentCommitInfo info = segmentReader.getSegmentInfo();
        assert segments.containsKey(info.info.name) == false;
        Segment segment = new Segment(info.info.name);
        segment.search = search;
        segment.docCount = segmentReader.numDocs();
        segment.delDocCount = segmentReader.numDeletedDocs();
        segment.version = info.info.getVersion();
        segment.compound = info.info.getUseCompoundFile();
        try {
            segment.sizeInBytes = info.sizeInBytes();
        } catch (IOException e) {
            logger.trace(() -> "failed to get size for [" + info.info.name + "]", e);
        }
        segment.segmentSort = info.info.getIndexSort();
        segment.attributes = new HashMap<>();
        segment.attributes.putAll(info.info.getAttributes());
        Map<String, List<String>> knnFormats = null;
        if (includeVectorFormatsInfo) {
            try {
                FieldInfos fieldInfos = segmentReader.getFieldInfos();
                if (fieldInfos.hasVectorValues()) {
                    for (FieldInfo fieldInfo : fieldInfos) {
                        String name = fieldInfo.getName();
                        if (fieldInfo.hasVectorValues()) {
                            if (knnFormats == null) {
                                knnFormats = new HashMap<>();
                            }
                            String key = fieldInfo.getAttribute(PerFieldKnnVectorsFormat.PER_FIELD_FORMAT_KEY);
                            knnFormats.compute(key, (s, a) -> {
                                if (a == null) {
                                    a = new ArrayList<>();
                                }
                                a.add(name);
                                return a;
                            });
                        }
                    }
                }
            } catch (AlreadyClosedException ace) {
                // silently ignore
            }
        }
        if (knnFormats != null) {
            for (Map.Entry<String, List<String>> entry : knnFormats.entrySet()) {
                segment.attributes.put(entry.getKey(), entry.getValue().toString());
            }
        }
        // TODO: add more fine grained mem stats values to per segment info here
        segments.put(info.info.name, segment);
    }

    /**
     * The list of segments in the engine.
     */
    public abstract List<Segment> segments();

    public abstract List<Segment> segments(boolean includeVectorFormatsInfo);

    public boolean refreshNeeded() {
        if (store.tryIncRef() == false) {
            return false;
        }
        /*
          we need to inc the store here since we acquire a directory reader and that might open a file on the store.
          This violates the assumption that all files are closed when the store is closed so we need to make
          sure we increment it here.
         */
        try {
            var refManager = getReferenceManager(SearcherScope.EXTERNAL);
            var reader = refManager.acquire();
            try {
                return reader.isCurrent() == false;
            } finally {
                refManager.release(reader);
            }
        } catch (IOException e) {
            logger.error("failed to access directory reader", e);
            failEngine("failed to access directory reader", e);
            throw new EngineException(shardId, "failed to access directory reader", e);
        } finally {
            store.decRef();
        }
    }

    /**
     * Synchronously refreshes the engine for new search operations to reflect the latest
     * changes.
     */
    @Nullable
    public abstract RefreshResult refresh(String source) throws EngineException;

    /**
     * An async variant of {@link Engine#refresh(String)} that may apply some rate-limiting.
     */
    public void externalRefresh(String source, ActionListener<Engine.RefreshResult> listener) {
        ActionListener.completeWith(listener, () -> {
            logger.trace("external refresh with source [{}]", source);
            return refresh(source);
        });
    }

    /**
     * Asynchronously refreshes the engine for new search operations to reflect the latest
     * changes unless another thread is already refreshing or reseting the engine concurrently.
     */
    @Nullable
    public abstract void maybeRefresh(String source, ActionListener<RefreshResult> listener) throws EngineException;

    /**
     * Called when our engine is using too much heap and should move buffered indexed/deleted documents to disk.
     */
    // NOTE: do NOT rename this to something containing flush or refresh!
    public abstract void writeIndexingBuffer() throws IOException;

    /**
     * Checks if this engine should be flushed periodically.
     * This check is mainly based on the uncommitted translog size and the translog flush threshold setting.
     */
    public abstract boolean shouldPeriodicallyFlush();

    /**
     * A Blocking helper method for calling the async flush method.
     */
    // TODO: Remove or rename for increased clarity
    public void flush(boolean force, boolean waitIfOngoing) throws EngineException {
        PlainActionFuture<FlushResult> future = new PlainActionFuture<>();
        flush(force, waitIfOngoing, future);
        future.actionGet();
    }

    /**
     * Flushes the state of the engine including the transaction log, clearing memory, and writing the
     * documents in the Lucene index to disk. This method will synchronously flush on the calling thread.
     * However, depending on engine implementation, full durability will not be guaranteed until the listener
     * is triggered.
     *
     * @param force         if <code>true</code> a lucene commit is executed even if no changes need to be committed.
     * @param waitIfOngoing if <code>true</code> this call will block until all currently running flushes have finished.
     *                      Otherwise this call will return without blocking.
     * @param listener      to notify after fully durability has been achieved. if <code>waitIfOngoing==false</code> and ongoing
     *                      request is detected, no flush will have occurred and the listener will be completed with a marker
     *                      indicating no flush and unknown generation.
     */
    public final void flush(boolean force, boolean waitIfOngoing, ActionListener<FlushResult> listener) throws EngineException {
        try (var ignored = acquireEnsureOpenRef()) {
            flushHoldingLock(force, waitIfOngoing, listener);
        }
    }

    /**
     * The actual implementation of {@link #flush(boolean, boolean, ActionListener)}, to be called either when holding a ref that ensures
     * the engine remains open, or holding {@code IndexShard#engineMutex} while closing the engine.
     *
     */
    protected abstract void flushHoldingLock(boolean force, boolean waitIfOngoing, ActionListener<FlushResult> listener)
        throws EngineException;

    /**
     * Flushes the state of the engine including the transaction log, clearing memory and persisting
     * documents in the lucene index to disk including a potentially heavy and durable fsync operation.
     * This operation is not going to block if another flush operation is currently running and won't write
     * a lucene commit if nothing needs to be committed.
     */
    public final void flush() throws EngineException {
        PlainActionFuture<FlushResult> future = new PlainActionFuture<>();
        flush(false, false, future);
        future.actionGet();
    }

    /**
     * checks and removes translog files that no longer need to be retained. See
     * {@link org.elasticsearch.index.translog.TranslogDeletionPolicy} for details
     */
    public abstract void trimUnreferencedTranslogFiles() throws EngineException;

    /**
     * Tests whether or not the translog generation should be rolled to a new generation.
     * This test is based on the size of the current generation compared to the configured generation threshold size.
     *
     * @return {@code true} if the current generation should be rolled to a new generation
     */
    public abstract boolean shouldRollTranslogGeneration();

    /**
     * Rolls the translog generation and cleans unneeded.
     */
    public abstract void rollTranslogGeneration() throws EngineException;

    /**
     * Triggers a forced merge on this engine
     */
    public abstract void forceMerge(boolean flush, int maxNumSegments, boolean onlyExpungeDeletes, String forceMergeUUID)
        throws EngineException, IOException;

    /**
     * Snapshots the most recent index and returns a handle to it. If needed will try and "commit" the
     * lucene index to make sure we have a "fresh" copy of the files to snapshot.
     *
     * @param flushFirst indicates whether the engine should flush before returning the snapshot
     */
    public abstract IndexCommitRef acquireLastIndexCommit(boolean flushFirst) throws EngineException;

    /**
     * Snapshots the most recent safe index commit from the engine.
     */
    public abstract IndexCommitRef acquireSafeIndexCommit() throws EngineException;

    /**
     * Acquires the index commit that should be included in a snapshot.
     */
    public final IndexCommitRef acquireIndexCommitForSnapshot() throws EngineException {
        return engineConfig.getSnapshotCommitSupplier().acquireIndexCommitForSnapshot(this);
    }

    /**
     * @return a summary of the contents of the current safe commit
     */
    public abstract SafeCommitInfo getSafeCommitInfo();

    /**
     * If the specified throwable contains a fatal error in the throwable graph, such a fatal error will be thrown. Callers should ensure
     * that there are no catch statements that would catch an error in the stack as the fatal error here should go uncaught and be handled
     * by the uncaught exception handler that we install during bootstrap. If the specified throwable does indeed contain a fatal error,
     * the specified message will attempt to be logged before throwing the fatal error. If the specified throwable does not contain a fatal
     * error, this method is a no-op.
     *
     * @param maybeMessage the message to maybe log
     * @param maybeFatal   the throwable that maybe contains a fatal error
     */
    @SuppressWarnings("finally")
    private void maybeDie(final String maybeMessage, final Throwable maybeFatal) {
        ExceptionsHelper.maybeError(maybeFatal).ifPresent(error -> {
            try {
                logger.error(maybeMessage, error);
            } finally {
                throw error;
            }
        });
    }

    /**
     * fail engine due to some error. the engine will also be closed.
     * The underlying store is marked corrupted iff failure is caused by index corruption
     */
    public void failEngine(String reason, @Nullable Exception failure) {
        assert Transports.assertNotTransportThread("failEngine can block on IO");
        if (failure != null) {
            maybeDie(reason, failure);
        }
        if (failEngineLock.tryLock()) {
            try {
                if (failedEngine.get() != null) {
                    logger.warn(() -> "tried to fail engine but engine is already failed. ignoring. [" + reason + "]", failure);
                    return;
                }
                // this must happen before we close IW or Translog such that we can check this state to opt out of failing the engine
                // again on any caught AlreadyClosedException
                failedEngine.set((failure != null) ? failure : new IllegalStateException(reason));
                try {
                    // we just go and close this engine - no way to recover
                    closeNoLock("engine failed on: [" + reason + "]", closedLatch);
                } finally {
                    logger.warn(() -> "failed engine [" + reason + "]", failure);
                    // we must set a failure exception, generate one if not supplied
                    // we first mark the store as corrupted before we notify any listeners
                    // this must happen first otherwise we might try to reallocate so quickly
                    // on the same node that we don't see the corrupted marker file when
                    // the shard is initializing
                    if (Lucene.isCorruptionException(failure)) {
                        if (store.tryIncRef()) {
                            try {
                                store.markStoreCorrupted(
                                    new IOException("failed engine (reason: [" + reason + "])", ExceptionsHelper.unwrapCorruption(failure))
                                );
                            } catch (IOException e) {
                                logger.warn("Couldn't mark store corrupted", e);
                            } finally {
                                store.decRef();
                            }
                        } else {
                            logger.warn(
                                () -> format("tried to mark store as corrupted but store is already closed. [%s]", reason),
                                failure
                            );
                        }
                    }
                    eventListener.onFailedEngine(reason, failure);
                }
            } catch (Exception inner) {
                if (failure != null) inner.addSuppressed(failure);
                // don't bubble up these exceptions up
                logger.warn("failEngine threw exception", inner);
            }
        } else {
            logger.debug(
                () -> format("tried to fail engine but could not acquire lock - engine should be failed by now [%s]", reason),
                failure
            );
        }
    }

    /** Check whether the engine should be failed */
    protected boolean maybeFailEngine(String source, Exception e) {
        if (Lucene.isCorruptionException(e)) {
            failEngine("corrupt file (source: [" + source + "])", e);
            return true;
        }
        return false;
    }

    public interface EventListener {
        /**
         * Called when a fatal exception occurred
         */
        default void onFailedEngine(String reason, @Nullable Exception e) {}
    }

    public abstract static class SearcherSupplier implements Releasable {
        private final Function<Searcher, Searcher> wrapper;
        private final AtomicBoolean released = new AtomicBoolean(false);

        public SearcherSupplier(Function<Searcher, Searcher> wrapper) {
            this.wrapper = wrapper;
        }

        public final Searcher acquireSearcher(String source) {
            if (released.get()) {
                throw new AlreadyClosedException("SearcherSupplier was closed");
            }
            final Searcher searcher = acquireSearcherInternal(source);
            return wrapper.apply(searcher);
        }

        @Override
        public final void close() {
            if (released.compareAndSet(false, true)) {
                doClose();
            } else {
                assert false : "SearchSupplier was released twice";
            }
        }

        protected abstract void doClose();

        protected abstract Searcher acquireSearcherInternal(String source);

        /**
         * Returns an id associated with this searcher if exists. Two searchers with the same searcher id must have
         * identical Lucene level indices (i.e., identical segments with same docs using same doc-ids).
         */
        @Nullable
        public String getSearcherId() {
            return null;
        }
    }

    public static final class Searcher extends IndexSearcher implements Releasable {
        private final String source;
        private final Closeable onClose;

        public Searcher(
            String source,
            IndexReader reader,
            Similarity similarity,
            QueryCache queryCache,
            QueryCachingPolicy queryCachingPolicy,
            Closeable onClose
        ) {
            super(reader);
            setSimilarity(similarity);
            setQueryCache(queryCache);
            setQueryCachingPolicy(queryCachingPolicy);
            this.source = source;
            this.onClose = onClose;
        }

        /**
         * The source that caused this searcher to be acquired.
         */
        public String source() {
            return source;
        }

        public DirectoryReader getDirectoryReader() {
            if (getIndexReader() instanceof DirectoryReader) {
                return (DirectoryReader) getIndexReader();
            }
            throw new IllegalStateException("Can't use " + getIndexReader().getClass() + " as a directory reader");
        }

        @Override
        public void close() {
            try {
                onClose.close();
            } catch (IOException e) {
                throw new UncheckedIOException("failed to close", e);
            } catch (AlreadyClosedException e) {
                // This means there's a bug somewhere: don't suppress it
                throw new AssertionError(e);
            }
        }
    }

    public abstract static class Operation {

        /** type of operation (index, delete), subclasses use static types */
        public enum TYPE {
            INDEX,
            DELETE,
            NO_OP;

            private final String lowercase;

            TYPE() {
                this.lowercase = this.toString().toLowerCase(Locale.ROOT);
            }

            public String getLowercase() {
                return lowercase;
            }
        }

        private final BytesRef uid;
        private final long version;
        private final long seqNo;
        private final long primaryTerm;
        private final VersionType versionType;
        private final Origin origin;
        private final long startTime;

        public Operation(BytesRef uid, long seqNo, long primaryTerm, long version, VersionType versionType, Origin origin, long startTime) {
            this.uid = uid;
            this.seqNo = seqNo;
            this.primaryTerm = primaryTerm;
            this.version = version;
            this.versionType = versionType;
            this.origin = origin;
            this.startTime = startTime;
        }

        public enum Origin {
            PRIMARY,
            REPLICA,
            PEER_RECOVERY,
            LOCAL_TRANSLOG_RECOVERY,
            LOCAL_RESET;

            public boolean isRecovery() {
                return this == PEER_RECOVERY || this == LOCAL_TRANSLOG_RECOVERY;
            }

            boolean isFromTranslog() {
                return this == LOCAL_TRANSLOG_RECOVERY || this == LOCAL_RESET;
            }
        }

        public Origin origin() {
            return this.origin;
        }

        public BytesRef uid() {
            return this.uid;
        }

        public long version() {
            return this.version;
        }

        public long seqNo() {
            return seqNo;
        }

        public long primaryTerm() {
            return primaryTerm;
        }

        public abstract int estimatedSizeInBytes();

        public VersionType versionType() {
            return this.versionType;
        }

        /**
         * Returns operation start time in nanoseconds.
         */
        public long startTime() {
            return this.startTime;
        }

        abstract String id();

        public abstract TYPE operationType();
    }

    public static class Index extends Operation {

        private final ParsedDocument doc;
        private final long autoGeneratedIdTimestamp;
        private final boolean isRetry;
        private final long ifSeqNo;
        private final long ifPrimaryTerm;

        public Index(
            BytesRef uid,
            ParsedDocument doc,
            long seqNo,
            long primaryTerm,
            long version,
            VersionType versionType,
            Origin origin,
            long startTime,
            long autoGeneratedIdTimestamp,
            boolean isRetry,
            long ifSeqNo,
            long ifPrimaryTerm
        ) {
            super(uid, seqNo, primaryTerm, version, versionType, origin, startTime);
            assert (origin == Origin.PRIMARY) == (versionType != null) : "invalid version_type=" + versionType + " for origin=" + origin;
            assert ifPrimaryTerm >= 0 : "ifPrimaryTerm [" + ifPrimaryTerm + "] must be non negative";
            assert ifSeqNo == UNASSIGNED_SEQ_NO || ifSeqNo >= 0 : "ifSeqNo [" + ifSeqNo + "] must be non negative or unset";
            assert (origin == Origin.PRIMARY) || (ifSeqNo == UNASSIGNED_SEQ_NO && ifPrimaryTerm == UNASSIGNED_PRIMARY_TERM)
                : "cas operations are only allowed if origin is primary. get [" + origin + "]";
            this.doc = doc;
            this.isRetry = isRetry;
            this.autoGeneratedIdTimestamp = autoGeneratedIdTimestamp;
            this.ifSeqNo = ifSeqNo;
            this.ifPrimaryTerm = ifPrimaryTerm;
        }

        public Index(BytesRef uid, long primaryTerm, ParsedDocument doc) {
            this(uid, primaryTerm, doc, Versions.MATCH_ANY);
        } // TEST ONLY

        Index(BytesRef uid, long primaryTerm, ParsedDocument doc, long version) {
            this(
                uid,
                doc,
                UNASSIGNED_SEQ_NO,
                primaryTerm,
                version,
                VersionType.INTERNAL,
                Origin.PRIMARY,
                System.nanoTime(),
                -1,
                false,
                UNASSIGNED_SEQ_NO,
                0
            );
        } // TEST ONLY

        public ParsedDocument parsedDoc() {
            return this.doc;
        }

        @Override
        public String id() {
            return this.doc.id();
        }

        @Override
        public TYPE operationType() {
            return TYPE.INDEX;
        }

        public String routing() {
            return this.doc.routing();
        }

        public List<LuceneDocument> docs() {
            return this.doc.docs();
        }

        public BytesReference source() {
            return this.doc.source();
        }

        @Override
        public int estimatedSizeInBytes() {
            return (id().length() * 2) + source().length() + 12;
        }

        /**
         * Returns a positive timestamp if the ID of this document is auto-generated by elasticsearch.
         * if this property is non-negative indexing code might optimize the addition of this document
         * due to it's append only nature.
         */
        public long getAutoGeneratedIdTimestamp() {
            return autoGeneratedIdTimestamp;
        }

        /**
         * Returns <code>true</code> if this index requests has been retried on the coordinating node and can therefor be delivered
         * multiple times. Note: this might also be set to true if an equivalent event occurred like the replay of the transaction log
         */
        public boolean isRetry() {
            return isRetry;
        }

        public long getIfSeqNo() {
            return ifSeqNo;
        }

        public long getIfPrimaryTerm() {
            return ifPrimaryTerm;
        }
    }

    public static class Delete extends Operation {

        private final String id;
        private final long ifSeqNo;
        private final long ifPrimaryTerm;

        public Delete(
            String id,
            BytesRef uid,
            long seqNo,
            long primaryTerm,
            long version,
            VersionType versionType,
            Origin origin,
            long startTime,
            long ifSeqNo,
            long ifPrimaryTerm
        ) {
            super(uid, seqNo, primaryTerm, version, versionType, origin, startTime);
            assert (origin == Origin.PRIMARY) == (versionType != null) : "invalid version_type=" + versionType + " for origin=" + origin;
            assert ifPrimaryTerm >= 0 : "ifPrimaryTerm [" + ifPrimaryTerm + "] must be non negative";
            assert ifSeqNo == UNASSIGNED_SEQ_NO || ifSeqNo >= 0 : "ifSeqNo [" + ifSeqNo + "] must be non negative or unset";
            assert (origin == Origin.PRIMARY) || (ifSeqNo == UNASSIGNED_SEQ_NO && ifPrimaryTerm == UNASSIGNED_PRIMARY_TERM)
                : "cas operations are only allowed if origin is primary. get [" + origin + "]";
            this.id = Objects.requireNonNull(id);
            this.ifSeqNo = ifSeqNo;
            this.ifPrimaryTerm = ifPrimaryTerm;
        }

        public Delete(String id, BytesRef uid, long primaryTerm) {
            this(
                id,
                uid,
                UNASSIGNED_SEQ_NO,
                primaryTerm,
                Versions.MATCH_ANY,
                VersionType.INTERNAL,
                Origin.PRIMARY,
                System.nanoTime(),
                UNASSIGNED_SEQ_NO,
                0
            );
        }

        @Override
        public String id() {
            return this.id;
        }

        @Override
        public TYPE operationType() {
            return TYPE.DELETE;
        }

        @Override
        public int estimatedSizeInBytes() {
            return uid().length * 2 + 20;
        }

        public long getIfSeqNo() {
            return ifSeqNo;
        }

        public long getIfPrimaryTerm() {
            return ifPrimaryTerm;
        }
    }

    public static class NoOp extends Operation {

        private final String reason;

        public String reason() {
            return reason;
        }

        public NoOp(final long seqNo, final long primaryTerm, final Origin origin, final long startTime, final String reason) {
            super(null, seqNo, primaryTerm, Versions.NOT_FOUND, null, origin, startTime);
            this.reason = reason;
        }

        @Override
        public BytesRef uid() {
            throw new UnsupportedOperationException();
        }

        @Override
        public long version() {
            throw new UnsupportedOperationException();
        }

        @Override
        public VersionType versionType() {
            throw new UnsupportedOperationException();
        }

        @Override
        String id() {
            throw new UnsupportedOperationException();
        }

        @Override
        public TYPE operationType() {
            return TYPE.NO_OP;
        }

        @Override
        public int estimatedSizeInBytes() {
            return 2 * reason.length() + 2 * Long.BYTES;
        }

    }

    public static class Get {
        private final boolean realtime;
        private final BytesRef uid;
        private final String id;
        private final boolean readFromTranslog;
        private long version = Versions.MATCH_ANY;
        private VersionType versionType = VersionType.INTERNAL;
        private long ifSeqNo = UNASSIGNED_SEQ_NO;
        private long ifPrimaryTerm = UNASSIGNED_PRIMARY_TERM;

        public Get(boolean realtime, boolean readFromTranslog, String id) {
            this.realtime = realtime;
            this.id = id;
            this.uid = Uid.encodeId(id);
            this.readFromTranslog = readFromTranslog;
        }

        public boolean realtime() {
            return this.realtime;
        }

        public String id() {
            return id;
        }

        public BytesRef uid() {
            return uid;
        }

        public long version() {
            return version;
        }

        public Get version(long version) {
            this.version = version;
            return this;
        }

        public VersionType versionType() {
            return versionType;
        }

        public Get versionType(VersionType versionType) {
            this.versionType = versionType;
            return this;
        }

        public boolean isReadFromTranslog() {
            return readFromTranslog;
        }

        public Get setIfSeqNo(long seqNo) {
            this.ifSeqNo = seqNo;
            return this;
        }

        public long getIfSeqNo() {
            return ifSeqNo;
        }

        public Get setIfPrimaryTerm(long primaryTerm) {
            this.ifPrimaryTerm = primaryTerm;
            return this;
        }

        public long getIfPrimaryTerm() {
            return ifPrimaryTerm;
        }

    }

    public static class GetResult implements Releasable {
        private final boolean exists;
        private final long version;
        private final DocIdAndVersion docIdAndVersion;
        private final Engine.Searcher searcher;

        public static final GetResult NOT_EXISTS = new GetResult(false, Versions.NOT_FOUND, null, null);

        private GetResult(boolean exists, long version, DocIdAndVersion docIdAndVersion, Engine.Searcher searcher) {
            this.exists = exists;
            this.version = version;
            this.docIdAndVersion = docIdAndVersion;
            this.searcher = searcher;
        }

        public GetResult(Engine.Searcher searcher, DocIdAndVersion docIdAndVersion) {
            this(true, docIdAndVersion.version, docIdAndVersion, searcher);
        }

        public boolean exists() {
            return exists;
        }

        public long version() {
            return this.version;
        }

        public Engine.Searcher searcher() {
            return this.searcher;
        }

        public DocIdAndVersion docIdAndVersion() {
            return docIdAndVersion;
        }

        @Override
        public void close() {
            Releasables.close(searcher);
        }
    }

    /**
     * Closes the engine without acquiring any refs or locks. The caller should either have changed {@link #isClosing} from {@code false} to
     * {@code true} or else must hold the {@link #failEngineLock}. The implementation must decrement the supplied latch when done.
     */
    protected abstract void closeNoLock(String reason, CountDownLatch closedLatch);

    protected final boolean isDrainedForClose() {
        return ensureOpenRefs.hasReferences() == false;
    }

    protected final boolean isClosing() {
        return isClosing.get();
    }

    protected final Releasable acquireEnsureOpenRef() {
        if (isClosing() || ensureOpenRefs.tryIncRef() == false) {
            ensureOpen(); // throws "engine is closed" exception if we're actually closed, otherwise ...
            throw new AlreadyClosedException(shardId + " engine is closing", failedEngine.get());
        }
        return Releasables.assertOnce(releaseEnsureOpenRef);
    }

    /**
     * When called for the first time, puts the engine into a closing state in which further calls to {@link #acquireEnsureOpenRef()} will
     * fail with an {@link AlreadyClosedException} and waits for all outstanding ensure-open refs to be released, before returning {@code
     * true}. If called again, returns {@code false} without waiting.
     *
     * @return a flag indicating whether this was the first call or not.
     */
    private boolean drainForClose() {
        if (isClosing.compareAndSet(false, true) == false) {
            logger.trace("drainForClose(): already closing");
            return false;
        }

        logger.debug("drainForClose(): draining ops");
        releaseEnsureOpenRef.close();
        final var future = new UnsafePlainActionFuture<Void>(ThreadPool.Names.GENERIC) {
            @Override
            protected boolean blockingAllowed() {
                // TODO remove this blocking, or at least do it elsewhere, see https://github.com/elastic/elasticsearch/issues/89821
                return Thread.currentThread().getName().contains(ClusterApplierService.CLUSTER_UPDATE_THREAD_NAME)
                    || super.blockingAllowed();
            }
        };
        drainOnCloseListener.addListener(future);
        try {
            future.get();
            return true;
        } catch (ExecutionException e) {
            logger.error("failure while draining operations on close", e);
            assert false : e;
            throw new IllegalStateException(e);
        } catch (InterruptedException e) {
            Thread.currentThread().interrupt();
            logger.error("interrupted while draining operations on close");
            throw new IllegalStateException(e);
        }
    }

    /**
     * Flush the engine (committing segments to disk and truncating the translog) and close it.
     */
    public void flushAndClose() throws IOException {
        logger.trace("flushAndClose() maybe draining ops");
        if (isClosed.get() == false && drainForClose()) {
            logger.trace("flushAndClose drained ops");
            try {
                logger.debug("flushing shard on close - this might take some time to sync files to disk");
                try {
                    // TODO: We are not waiting for full durability here atm because we are on the cluster state update thread
                    flushHoldingLock(false, false, ActionListener.noop());
                } catch (AlreadyClosedException ex) {
                    logger.debug("engine already closed - skipping flushAndClose");
                }
            } finally {
                closeNoLock("flushAndClose", closedLatch);
            }
        }
        awaitPendingClose();
    }

    @Override
    public void close() throws IOException {
        logger.debug("close() maybe draining ops");
        if (isClosed.get() == false && drainForClose()) {
            logger.debug("close drained ops");
            closeNoLock("api", closedLatch);
        }
        awaitPendingClose();
    }

    protected final void awaitPendingClose() {
        try {
            closedLatch.await();
        } catch (InterruptedException e) {
            Thread.currentThread().interrupt();
        }
    }

    public static class IndexCommitRef implements Closeable {
        private final AtomicBoolean closed = new AtomicBoolean();
        private final CheckedRunnable<IOException> onClose;
        private final IndexCommit indexCommit;

        public IndexCommitRef(IndexCommit indexCommit, CheckedRunnable<IOException> onClose) {
            this.indexCommit = indexCommit;
            this.onClose = onClose;
        }

        @Override
        public void close() throws IOException {
            if (closed.compareAndSet(false, true)) {
                onClose.run();
            }
        }

        public IndexCommit getIndexCommit() {
            return indexCommit;
        }
    }

    public void onSettingsChanged() {

    }

    /**
     * Returns the timestamp of the last write in nanoseconds.
     * Note: this time might not be absolutely accurate since the {@link Operation#startTime()} is used which might be
     * slightly inaccurate.
     *
     * @see System#nanoTime()
     * @see Operation#startTime()
     */
    public long getLastWriteNanos() {
        return this.lastWriteNanos;
    }

    /**
     * Called for each new opened engine reader to warm new segments
     *
     * @see EngineConfig#getWarmer()
     */
    public interface Warmer {
        /**
         * Called once a new top-level reader is opened.
         */
        void warm(ElasticsearchDirectoryReader reader);
    }

    /**
     * Request that this engine throttle incoming indexing requests to one thread.
     * Must be matched by a later call to {@link #deactivateThrottling()}.
     */
    public abstract void activateThrottling();

    /**
     * Reverses a previous {@link #activateThrottling} call.
     */
    public abstract void deactivateThrottling();

    /**
     * If indexing is throttled to the point where it is paused completely,
     * another task trying to get indexing permits might want to pause throttling
     * by letting one thread pass at a time so that it does not get starved.
     */
    public abstract void suspendThrottling();

    /**
     * Reverses a previous {@link #suspendThrottling} call.
     */
    public abstract void resumeThrottling();

    /**
     * This method replays translog to restore the Lucene index which might be reverted previously.
     * This ensures that all acknowledged writes are restored correctly when this engine is promoted.
     *
     * @return the number of translog operations have been recovered
     */
    public abstract int restoreLocalHistoryFromTranslog(TranslogRecoveryRunner translogRecoveryRunner) throws IOException;

    /**
     * Fills up the local checkpoints history with no-ops until the local checkpoint
     * and the max seen sequence ID are identical.
     * @param primaryTerm the shards primary term this engine was created for
     * @return the number of no-ops added
     */
    public abstract int fillSeqNoGaps(long primaryTerm) throws IOException;

    /**
     * Performs recovery from the transaction log up to {@code recoverUpToSeqNo} (inclusive).
     * This operation will close the engine if the recovery fails. Use EngineTestCase#recoverFromTranslog for test usages
     *
     * @param translogRecoveryRunner the translog recovery runner
     * @param recoverUpToSeqNo       the upper bound, inclusive, of sequence number to be recovered
     */
    // TODO make all the production usages fully async
    public final void recoverFromTranslog(TranslogRecoveryRunner translogRecoveryRunner, long recoverUpToSeqNo) throws IOException {
        final var future = new PlainActionFuture<Void>();
        recoverFromTranslog(translogRecoveryRunner, recoverUpToSeqNo, future);
        try {
            future.get();
        } catch (ExecutionException e) {
            // This is a (temporary) adapter between the older synchronous (blocking) code and the newer (async) API. Callers expect
            // exceptions to be thrown directly, but Future#get adds an ExecutionException wrapper which we must remove to preserve the
            // expected exception semantics.
            if (e.getCause() instanceof IOException ioException) {
                throw ioException;
            } else if (e.getCause() instanceof RuntimeException runtimeException) {
                throw runtimeException;
            } else {
                // the old code was "throws IOException" so we shouldn't see any other exception types here
                logger.error("checked non-IOException unexpectedly thrown", e);
                assert false : e;
                throw new UncategorizedExecutionException("recoverFromTranslog", e);
            }
        } catch (InterruptedException e) {
            // We don't really use interrupts in this area so this is somewhat unexpected (unless perhaps we're shutting down), just treat
            // it like any other exception.
            Thread.currentThread().interrupt();
            throw new RuntimeException(e);
        }
    }

    /**
     * Performs recovery from the transaction log up to {@code recoverUpToSeqNo} (inclusive).
     * This operation will close the engine if the recovery fails.
     *
     * @param translogRecoveryRunner the translog recovery runner
     * @param recoverUpToSeqNo       the upper bound, inclusive, of sequence number to be recovered
     * @param listener               listener notified on completion of the recovery, whether successful or otherwise
     */
    public abstract void recoverFromTranslog(
        TranslogRecoveryRunner translogRecoveryRunner,
        long recoverUpToSeqNo,
        ActionListener<Void> listener
    );

    /**
     * Do not replay translog operations, but make the engine be ready.
     */
    public abstract void skipTranslogRecovery();

    /**
     * Tries to prune buffered deletes from the version map.
     */
    public abstract void maybePruneDeletes();

    /**
     * Returns the maximum auto_id_timestamp of all append-only index requests have been processed by this engine
     * or the auto_id_timestamp received from its primary shard via {@link #updateMaxUnsafeAutoIdTimestamp(long)}.
     * Notes this method returns the auto_id_timestamp of all append-only requests, not max_unsafe_auto_id_timestamp.
     */
    public long getMaxSeenAutoIdTimestamp() {
        return IndexRequest.UNSET_AUTO_GENERATED_TIMESTAMP;
    }

    /**
     * Forces this engine to advance its max_unsafe_auto_id_timestamp marker to at least the given timestamp.
     * The engine will disable optimization for all append-only whose timestamp at most {@code newTimestamp}.
     */
    public abstract void updateMaxUnsafeAutoIdTimestamp(long newTimestamp);

    @FunctionalInterface
    public interface TranslogRecoveryRunner {
        int run(Engine engine, Translog.Snapshot snapshot) throws IOException;
    }

    /**
     * Returns the maximum sequence number of either update or delete operations have been processed in this engine
     * or the sequence number from {@link #advanceMaxSeqNoOfUpdatesOrDeletes(long)}. An index request is considered
     * as an update operation if it overwrites the existing documents in Lucene index with the same document id.
     * <p>
     * A note on the optimization using max_seq_no_of_updates_or_deletes:
     * For each operation O, the key invariants are:
     * <ol>
     *     <li> I1: There is no operation on docID(O) with seqno that is {@literal > MSU(O) and < seqno(O)} </li>
     *     <li> I2: If {@literal MSU(O) < seqno(O)} then docID(O) did not exist when O was applied; more precisely, if there is any O'
     *              with {@literal seqno(O') < seqno(O) and docID(O') = docID(O)} then the one with the greatest seqno is a delete.</li>
     * </ol>
     * <p>
     * When a receiving shard (either a replica or a follower) receives an operation O, it must first ensure its own MSU at least MSU(O),
     * and then compares its MSU to its local checkpoint (LCP). If {@literal LCP < MSU} then there's a gap: there may be some operations
     * that act on docID(O) about which we do not yet know, so we cannot perform an add. Note this also covers the case where a future
     * operation O' with {@literal seqNo(O') > seqNo(O) and docId(O') = docID(O)} is processed before O. In that case MSU(O') is at least
     * seqno(O') and this means {@literal MSU >= seqNo(O') > seqNo(O) > LCP} (because O wasn't processed yet).
     * <p>
     * However, if {@literal MSU <= LCP} then there is no gap: we have processed every {@literal operation <= LCP}, and no operation O'
     * with {@literal seqno(O') > LCP and seqno(O') < seqno(O) also has docID(O') = docID(O)}, because such an operation would have
     * {@literal seqno(O') > LCP >= MSU >= MSU(O)} which contradicts the first invariant. Furthermore in this case we immediately know
     * that docID(O) has been deleted (or never existed) without needing to check Lucene for the following reason. If there's no earlier
     * operation on docID(O) then this is clear, so suppose instead that the preceding operation on docID(O) is O':
     * 1. The first invariant above tells us that {@literal seqno(O') <= MSU(O) <= LCP} so we have already applied O' to Lucene.
     * 2. Also {@literal MSU(O) <= MSU <= LCP < seqno(O)} (we discard O if {@literal seqno(O) <= LCP}) so the second invariant applies,
     *    meaning that the O' was a delete.
     * <p>
     * Therefore, if {@literal MSU <= LCP < seqno(O)} we know that O can safely be optimized with and added to lucene with addDocument.
     * Moreover, operations that are optimized using the MSU optimization must not be processed twice as this will create duplicates
     * in Lucene. To avoid this we check the local checkpoint tracker to see if an operation was already processed.
     *
     * @see #advanceMaxSeqNoOfUpdatesOrDeletes(long)
     */
    public abstract long getMaxSeqNoOfUpdatesOrDeletes();

    /**
     * A replica shard receives a new max_seq_no_of_updates from its primary shard, then calls this method
     * to advance this marker to at least the given sequence number.
     */
    public abstract void advanceMaxSeqNoOfUpdatesOrDeletes(long maxSeqNoOfUpdatesOnPrimary);

    /**
     * @return a {@link ShardLongFieldRange} containing the min and max raw values of the given field for this shard if the engine
     * guarantees these values never to change, or {@link ShardLongFieldRange#EMPTY} if this field is empty, or
     * {@link ShardLongFieldRange#UNKNOWN} if this field's value range may change in future.
     */
    public abstract ShardLongFieldRange getRawFieldRange(String field) throws IOException;

    public final EngineConfig getEngineConfig() {
        return engineConfig;
    }

    public static SeqNoStats buildSeqNoStats(EngineConfig config, SegmentInfos infos) {
        final SequenceNumbers.CommitInfo seqNoStats = SequenceNumbers.loadSeqNoInfoFromLuceneCommit(infos.userData.entrySet());
        long maxSeqNo = seqNoStats.maxSeqNo();
        long localCheckpoint = seqNoStats.localCheckpoint();
        return new SeqNoStats(maxSeqNo, localCheckpoint, config.getGlobalCheckpointSupplier().getAsLong());
    }

    /**
     * Allows registering a listener for when the index shard is on a segment generation >= minGeneration.
     *
     * @deprecated use {@link #addPrimaryTermAndGenerationListener(long, long, ActionListener)} instead.
     */
    @Deprecated
    public void addSegmentGenerationListener(long minGeneration, ActionListener<Long> listener) {
        addPrimaryTermAndGenerationListener(UNKNOWN_PRIMARY_TERM, minGeneration, listener);
    }

    /**
     * Allows registering a listener for when the index shard is on a primary term >= minPrimaryTerm
     * and a segment generation >= minGeneration.
     */
    public void addPrimaryTermAndGenerationListener(long minPrimaryTerm, long minGeneration, ActionListener<Long> listener) {
        throw new UnsupportedOperationException();
    }

    public void addFlushListener(Translog.Location location, ActionListener<Long> listener) {
        listener.onFailure(new UnsupportedOperationException("Engine type " + this.getClass() + " does not support flush listeners."));
    }

    /**
     * Captures the result of a refresh operation on the index shard.
     * <p>
     * <code>refreshed</code> is true if a refresh happened. If refreshed, <code>generation</code>
     * contains the generation of the index commit that the reader has opened upon refresh.
     */
    public record RefreshResult(boolean refreshed, long primaryTerm, long generation) {

        public static final long UNKNOWN_GENERATION = -1L;
        public static final RefreshResult NO_REFRESH = new RefreshResult(false);

        public RefreshResult(boolean refreshed) {
            this(refreshed, UNKNOWN_PRIMARY_TERM, UNKNOWN_GENERATION);
        }
    }

    /**
     * The result of a {@link FlushRequest}.
     *
     * @param skippedDueToCollision signifies whether the flush request was skipped due to a collision detected. Specifically it is
     *                              <code>true</code> if <code>waitIfOngoing==false</code> and an ongoing request is detected, which means
     *                              the flush request was skipped, else it is <code>false</code>, which means there was no collision and
     *                              the flush request was processed (even if in the end it did not actually flush anything).
     * @param generation            the generation of the index commit of the flush. may be {@link FlushResult#UNKNOWN_GENERATION} if
     *                              unknown, e.g., if the flush was skipped or not performed ultimately.
     */
    public record FlushResult(boolean skippedDueToCollision, long generation) {

        public static final long UNKNOWN_GENERATION = -1L;
        public static final FlushResult FLUSH_REQUEST_SKIPPED_DUE_TO_COLLISION = new FlushResult(true, UNKNOWN_GENERATION);
        public static final FlushResult FLUSH_REQUEST_PROCESSED_AND_NOT_PERFORMED = new FlushResult(false, UNKNOWN_GENERATION);
    }

    /**
     * Ensures the engine is in a state that it can be closed by a call to {@link IndexShard#resetEngine(Consumer<Engine>)}.
     *
     * In general, resetting the engine should be done with care, to consider any
     * in-progress operations and listeners (e.g., primary term and generation listeners).
     * At the moment, this is implemented in serverless for a special case that ensures the engine is prepared for reset.
     */
    public void prepareForEngineReset() throws IOException {
        throw new UnsupportedOperationException("does not support engine reset");
    }

    public long getLastUnsafeSegmentGenerationForGets() {
        throw new UnsupportedOperationException("Doesn't support getting the latest segment generation");
    }

    protected static <R extends ReferenceManager<ElasticsearchDirectoryReader>> R wrapForAssertions(
        R referenceManager,
        EngineConfig engineConfig
    ) {
        if (Assertions.ENABLED) {
            referenceManager.addListener(new AssertRefreshListenerHoldsEngineReadLock(engineConfig.getEngineResetLock()));
        }
        return referenceManager;
    }

    /**
     * RefreshListener that asserts that the engine read lock is held by the thread refreshing the reference.
     */
    private static class AssertRefreshListenerHoldsEngineReadLock implements ReferenceManager.RefreshListener {

        private final EngineResetLock engineLock;

        private AssertRefreshListenerHoldsEngineReadLock(EngineResetLock engineLock) {
            this.engineLock = Objects.requireNonNull(engineLock);
        }

        @Override
        public void beforeRefresh() throws IOException {
            assert engineLock.isReadLockedByCurrentThread() : Thread.currentThread();
        }

        @Override
        public void afterRefresh(boolean didRefresh) throws IOException {
            assert engineLock.isReadLockedByCurrentThread() : Thread.currentThread();
        }
    }
}<|MERGE_RESOLUTION|>--- conflicted
+++ resolved
@@ -1010,23 +1010,24 @@
      * Acquires a point-in-time reader that can be used to create {@link Engine.Searcher}s on demand.
      */
     public SearcherSupplier acquireSearcherSupplier(Function<Searcher, Searcher> wrapper, SearcherScope scope) throws EngineException {
-<<<<<<< HEAD
-        ReferenceManager<ElasticsearchDirectoryReader> referenceManager = getReferenceManager(scope);
-        return acquireSearcherSupplier(wrapper, scope, referenceManager::acquire, referenceManager::release);
-=======
         return acquireSearcherSupplier(wrapper, scope, SplitShardCountSummary.UNSET);
->>>>>>> b4d23a94
     }
 
     public SearcherSupplier acquireSearcherSupplier(
         Function<Searcher, Searcher> wrapper,
         SearcherScope scope,
-<<<<<<< HEAD
+        SplitShardCountSummary splitShardCountSummary
+    ) throws EngineException {
+        ReferenceManager<ElasticsearchDirectoryReader> referenceManager = getReferenceManager(scope);
+        return acquireSearcherSupplier(wrapper, scope, splitShardCountSummary, referenceManager::acquire, referenceManager::release);
+    }
+
+    public SearcherSupplier acquireSearcherSupplier(
+        Function<Searcher, Searcher> wrapper,
+        SearcherScope scope,
+        SplitShardCountSummary splitShardCountSummary,
         CheckedSupplier<ElasticsearchDirectoryReader, IOException> directorySupplier,
         CheckedConsumer<ElasticsearchDirectoryReader, IOException> releaseAction
-=======
-        SplitShardCountSummary splitShardCountSummary
->>>>>>> b4d23a94
     ) throws EngineException {
         /* Acquire order here is store -> manager since we need
          * to make sure that the store is not closed before
@@ -1036,20 +1037,13 @@
         }
         Releasable releasable = store::decRef;
         try {
-<<<<<<< HEAD
             ElasticsearchDirectoryReader acquire = directorySupplier.get();
-
-            DirectoryReader wrappedDirectoryReader = wrapDirectoryReader(acquire);
-=======
-            ReferenceManager<ElasticsearchDirectoryReader> referenceManager = getReferenceManager(scope);
-            ElasticsearchDirectoryReader acquire = referenceManager.acquire();
             final DirectoryReader maybeWrappedDirectoryReader;
             if (scope == SearcherScope.EXTERNAL) {
                 maybeWrappedDirectoryReader = wrapExternalDirectoryReader(acquire, splitShardCountSummary);
             } else {
                 maybeWrappedDirectoryReader = acquire;
             }
->>>>>>> b4d23a94
             SearcherSupplier reader = new SearcherSupplier(wrapper) {
                 @Override
                 public Searcher acquireSearcherInternal(String source) {
@@ -1113,7 +1107,14 @@
     ) throws EngineException {
         SearcherSupplier releasable = null;
         try {
-            SearcherSupplier reader = releasable = acquireSearcherSupplier(wrapper, scope, splitShardCountSummary);
+            ReferenceManager<ElasticsearchDirectoryReader> referenceManager = getReferenceManager(scope);
+            SearcherSupplier reader = releasable = acquireSearcherSupplier(
+                wrapper,
+                scope,
+                splitShardCountSummary,
+                referenceManager::acquire,
+                referenceManager::release
+            );
             Searcher searcher = reader.acquireSearcher(source);
             releasable = null;
             onSearcherCreation(source, scope);

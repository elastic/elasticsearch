/*
 * Copyright Elasticsearch B.V. and/or licensed to Elasticsearch B.V. under one
 * or more contributor license agreements. Licensed under the "Elastic License
 * 2.0", the "GNU Affero General Public License v3.0 only", and the "Server Side
 * Public License v 1"; you may not use this file except in compliance with, at
 * your election, the "Elastic License 2.0", the "GNU Affero General Public
 * License v3.0 only", or the "Server Side Public License, v 1".
 */

package org.elasticsearch.index.engine;

import org.apache.logging.log4j.LogManager;
import org.apache.logging.log4j.Logger;
import org.apache.lucene.codecs.perfield.PerFieldKnnVectorsFormat;
import org.apache.lucene.index.ByteVectorValues;
import org.apache.lucene.index.DirectoryReader;
import org.apache.lucene.index.FieldInfo;
import org.apache.lucene.index.FieldInfos;
import org.apache.lucene.index.FloatVectorValues;
import org.apache.lucene.index.IndexCommit;
import org.apache.lucene.index.IndexFileNames;
import org.apache.lucene.index.IndexReader;
import org.apache.lucene.index.LeafReader;
import org.apache.lucene.index.LeafReaderContext;
import org.apache.lucene.index.SegmentCommitInfo;
import org.apache.lucene.index.SegmentInfos;
import org.apache.lucene.index.SegmentReader;
import org.apache.lucene.index.Terms;
import org.apache.lucene.index.TermsEnum;
import org.apache.lucene.search.IndexSearcher;
import org.apache.lucene.search.QueryCache;
import org.apache.lucene.search.QueryCachingPolicy;
import org.apache.lucene.search.ReferenceManager;
import org.apache.lucene.search.similarities.Similarity;
import org.apache.lucene.store.AlreadyClosedException;
import org.apache.lucene.util.BytesRef;
import org.apache.lucene.util.SetOnce;
import org.elasticsearch.ExceptionsHelper;
import org.elasticsearch.action.ActionListener;
import org.elasticsearch.action.index.IndexRequest;
import org.elasticsearch.action.support.PlainActionFuture;
import org.elasticsearch.action.support.SubscribableListener;
import org.elasticsearch.action.support.UnsafePlainActionFuture;
import org.elasticsearch.cluster.service.ClusterApplierService;
import org.elasticsearch.common.bytes.BytesReference;
import org.elasticsearch.common.logging.Loggers;
import org.elasticsearch.common.lucene.Lucene;
import org.elasticsearch.common.lucene.index.ElasticsearchDirectoryReader;
import org.elasticsearch.common.lucene.uid.Versions;
import org.elasticsearch.common.lucene.uid.VersionsAndSeqNoResolver;
import org.elasticsearch.common.lucene.uid.VersionsAndSeqNoResolver.DocIdAndVersion;
import org.elasticsearch.common.metrics.CounterMetric;
import org.elasticsearch.common.util.concurrent.ReleasableLock;
import org.elasticsearch.common.util.concurrent.UncategorizedExecutionException;
import org.elasticsearch.core.AbstractRefCounted;
import org.elasticsearch.core.Assertions;
import org.elasticsearch.core.CheckedRunnable;
import org.elasticsearch.core.Nullable;
import org.elasticsearch.core.RefCounted;
import org.elasticsearch.core.Releasable;
import org.elasticsearch.core.Releasables;
import org.elasticsearch.core.TimeValue;
import org.elasticsearch.index.IndexVersion;
import org.elasticsearch.index.VersionType;
import org.elasticsearch.index.codec.FieldInfosWithUsages;
import org.elasticsearch.index.codec.vectors.reflect.OffHeapByteSizeUtils;
import org.elasticsearch.index.mapper.DocumentParser;
import org.elasticsearch.index.mapper.FieldNamesFieldMapper;
import org.elasticsearch.index.mapper.LuceneDocument;
import org.elasticsearch.index.mapper.Mapper;
import org.elasticsearch.index.mapper.Mapping;
import org.elasticsearch.index.mapper.MappingLookup;
import org.elasticsearch.index.mapper.ParsedDocument;
import org.elasticsearch.index.mapper.Uid;
import org.elasticsearch.index.mapper.vectors.DenseVectorFieldMapper;
import org.elasticsearch.index.mapper.vectors.SparseVectorFieldMapper;
import org.elasticsearch.index.merge.MergeStats;
import org.elasticsearch.index.seqno.SeqNoStats;
import org.elasticsearch.index.seqno.SequenceNumbers;
import org.elasticsearch.index.shard.DenseVectorStats;
import org.elasticsearch.index.shard.DocsStats;
import org.elasticsearch.index.shard.EngineResetLock;
import org.elasticsearch.index.shard.IndexShard;
import org.elasticsearch.index.shard.ShardFieldStats;
import org.elasticsearch.index.shard.ShardId;
import org.elasticsearch.index.shard.ShardLongFieldRange;
import org.elasticsearch.index.shard.SparseVectorStats;
import org.elasticsearch.index.store.Store;
import org.elasticsearch.index.translog.Translog;
import org.elasticsearch.index.translog.TranslogStats;
import org.elasticsearch.indices.IndexingMemoryController;
import org.elasticsearch.indices.recovery.RecoverySettings;
import org.elasticsearch.search.suggest.completion.CompletionStats;
import org.elasticsearch.threadpool.ThreadPool;
import org.elasticsearch.transport.Transports;

import java.io.Closeable;
import java.io.IOException;
import java.io.UncheckedIOException;
import java.util.ArrayList;
import java.util.Arrays;
import java.util.Collections;
import java.util.Comparator;
import java.util.HashMap;
import java.util.HashSet;
import java.util.List;
import java.util.Locale;
import java.util.Map;
import java.util.Objects;
import java.util.Set;
import java.util.concurrent.CountDownLatch;
import java.util.concurrent.ExecutionException;
import java.util.concurrent.TimeUnit;
import java.util.concurrent.atomic.AtomicBoolean;
import java.util.concurrent.locks.Condition;
import java.util.concurrent.locks.Lock;
import java.util.concurrent.locks.ReentrantLock;
import java.util.function.Consumer;
import java.util.function.Function;

import static org.elasticsearch.core.Strings.format;
import static org.elasticsearch.index.seqno.SequenceNumbers.UNASSIGNED_PRIMARY_TERM;
import static org.elasticsearch.index.seqno.SequenceNumbers.UNASSIGNED_SEQ_NO;

public abstract class Engine implements Closeable {

    public static final String HISTORY_UUID_KEY = "history_uuid";
    public static final String FORCE_MERGE_UUID_KEY = "force_merge_uuid";
    public static final String MIN_RETAINED_SEQNO = "min_retained_seq_no";
    public static final String MAX_UNSAFE_AUTO_ID_TIMESTAMP_COMMIT_ID = "max_unsafe_auto_id_timestamp";
    // Field name that stores the Elasticsearch version in Lucene commit user data, representing
    // the version that was used to write the commit (and thus a max version for the underlying segments).
    public static final String ES_VERSION = "es_version";
    public static final String SEARCH_SOURCE = "search"; // TODO: Make source of search enum?
    public static final String CAN_MATCH_SEARCH_SOURCE = "can_match";
    protected static final String DOC_STATS_SOURCE = "doc_stats";
    public static final long UNKNOWN_PRIMARY_TERM = -1L;
    public static final String ROOT_DOC_FIELD_NAME = "__root_doc_for_nested";

    protected final ShardId shardId;
    protected final Logger logger;
    protected final EngineConfig engineConfig;
    protected final Store store;
    protected final AtomicBoolean isClosed = new AtomicBoolean(false);
    private final CountDownLatch closedLatch = new CountDownLatch(1);
    protected final EventListener eventListener;
    protected final ReentrantLock failEngineLock = new ReentrantLock();
    protected final SetOnce<Exception> failedEngine = new SetOnce<>();
    protected final boolean enableRecoverySource;
    protected final boolean pauseIndexingOnThrottle;

    private final AtomicBoolean isClosing = new AtomicBoolean();
    private final SubscribableListener<Void> drainOnCloseListener = new SubscribableListener<>();
    private final RefCounted ensureOpenRefs = AbstractRefCounted.of(() -> drainOnCloseListener.onResponse(null));
    private final Releasable releaseEnsureOpenRef = ensureOpenRefs::decRef; // reuse this to avoid allocation for each op

    /*
     * on {@code lastWriteNanos} we use System.nanoTime() to initialize this since:
     *  - we use the value for figuring out if the shard / engine is active so if we startup and no write has happened yet we still
     *    consider it active for the duration of the configured active to inactive period. If we initialize to 0 or Long.MAX_VALUE we
     *    either immediately or never mark it inactive if no writes at all happen to the shard.
     *  - we also use this to flush big-ass merges on an inactive engine / shard but if we we initialize 0 or Long.MAX_VALUE we either
     *    immediately or never commit merges even though we shouldn't from a user perspective (this can also have funky side effects in
     *    tests when we open indices with lots of segments and suddenly merges kick in.
     *  NOTE: don't use this value for anything accurate it's a best effort for freeing up diskspace after merges and on a shard level to
     *  reduce index buffer sizes on inactive shards.
     */
    protected volatile long lastWriteNanos = System.nanoTime();

    protected Engine(EngineConfig engineConfig) {
        Objects.requireNonNull(engineConfig.getStore(), "Store must be provided to the engine");

        this.engineConfig = engineConfig;
        this.shardId = engineConfig.getShardId();
        this.store = engineConfig.getStore();
        // we use the engine class directly here to make sure all subclasses have the same logger name
        this.logger = Loggers.getLogger(Engine.class, engineConfig.getShardId());
        this.eventListener = engineConfig.getEventListener();
        this.enableRecoverySource = RecoverySettings.INDICES_RECOVERY_SOURCE_ENABLED_SETTING.get(
            engineConfig.getIndexSettings().getSettings()
        );
        this.pauseIndexingOnThrottle = IndexingMemoryController.PAUSE_INDEXING_ON_THROTTLE.get(
            engineConfig.getIndexSettings().getSettings()
        );
    }

    /**
     * Reads an {@code IndexVersion} from an {@code es_version} metadata string
     */
    public static IndexVersion readIndexVersion(String esVersion) {
        if (esVersion.contains(".")) {
            // backwards-compatible Version-style
            org.elasticsearch.Version v = org.elasticsearch.Version.fromString(esVersion);
            assert v.onOrBefore(org.elasticsearch.Version.V_8_11_0);
            return IndexVersion.fromId(v.id);
        } else {
            return IndexVersion.fromId(Integer.parseInt(esVersion));
        }
    }

    public final EngineConfig config() {
        return engineConfig;
    }

    public abstract SegmentInfos getLastCommittedSegmentInfos();

    public MergeStats getMergeStats() {
        return new MergeStats();
    }

    /** returns the history uuid for the engine */
    public abstract String getHistoryUUID();

    /** Returns how many bytes we are currently moving from heap to disk */
    public abstract long getWritingBytes();

    /**
     * Returns the {@link CompletionStats} for this engine
     */
    public abstract CompletionStats completionStats(String... fieldNamePatterns);

    /**
     * Returns the {@link DocsStats} for this engine
     */
    public DocsStats docStats() {
        // we calculate the doc stats based on the internal searcher that is more up-to-date and not subject
        // to external refreshes. For instance we don't refresh an external searcher if we flush and indices with
        // index.refresh_interval=-1 won't see any doc stats updates at all. This change will give more accurate statistics
        // when indexing but not refreshing in general. Yet, if a refresh happens the internal searcher is refresh as well so we are
        // safe here.
        try (Searcher searcher = acquireSearcher(DOC_STATS_SOURCE, SearcherScope.INTERNAL)) {
            return docsStats(searcher.getIndexReader());
        }
    }

    protected final DocsStats docsStats(IndexReader indexReader) {
        long numDocs = 0;
        long numDeletedDocs = 0;
        long sizeInBytes = 0;
        // we don't wait for a pending refreshes here since it's a stats call instead we mark it as accessed only which will cause
        // the next scheduled refresh to go through and refresh the stats as well
        for (LeafReaderContext readerContext : indexReader.leaves()) {
            // we go on the segment level here to get accurate numbers
            final SegmentReader segmentReader = Lucene.segmentReader(readerContext.reader());
            SegmentCommitInfo info = segmentReader.getSegmentInfo();
            numDocs += readerContext.reader().numDocs();
            numDeletedDocs += readerContext.reader().numDeletedDocs();
            try {
                sizeInBytes += info.sizeInBytes();
            } catch (IOException e) {
                logger.trace(() -> "failed to get size for [" + info.info.name + "]", e);
            }
        }
        return new DocsStats(numDocs, numDeletedDocs, sizeInBytes);
    }

    /**
     * @throws AlreadyClosedException if the shard is closed
     */
    public ShardFieldStats shardFieldStats() {
        try (var searcher = acquireSearcher("shard_field_stats", Engine.SearcherScope.INTERNAL)) {
            return shardFieldStats(searcher.getLeafContexts());
        }
    }

    protected static ShardFieldStats shardFieldStats(List<LeafReaderContext> leaves) {
        int numSegments = 0;
        int totalFields = 0;
        long usages = 0;
        for (LeafReaderContext leaf : leaves) {
            numSegments++;
            var fieldInfos = leaf.reader().getFieldInfos();
            totalFields += fieldInfos.size();
            if (fieldInfos instanceof FieldInfosWithUsages ft) {
                if (usages != -1) {
                    usages += ft.getTotalUsages();
                }
            } else {
                usages = -1;
            }
        }
        return new ShardFieldStats(numSegments, totalFields, usages);
    }

    /**
     * Returns the {@link DenseVectorStats} for this engine
     */
    public DenseVectorStats denseVectorStats(MappingLookup mappingLookup) {
        if (mappingLookup == null) {
            return new DenseVectorStats();
        }

        List<DenseVectorFieldMapper> fields = new ArrayList<>();
        for (Mapper mapper : mappingLookup.fieldMappers()) {
            if (mapper instanceof DenseVectorFieldMapper denseVectorFieldMapper) {
                fields.add(denseVectorFieldMapper);
            }
        }
        if (fields.isEmpty()) {
            return new DenseVectorStats(0);
        }
        try (Searcher searcher = acquireSearcher(DOC_STATS_SOURCE, SearcherScope.INTERNAL)) {
            return denseVectorStats(searcher.getIndexReader(), fields);
        }
    }

    protected final DenseVectorStats denseVectorStats(IndexReader indexReader, List<DenseVectorFieldMapper> fields) {
        // we don't wait for a pending refreshes here since it's a stats call instead we mark it as accessed only which will cause
        // the next scheduled refresh to go through and refresh the stats as well
        var stats = new DenseVectorStats();
        for (LeafReaderContext readerContext : indexReader.leaves()) {
            try {
                stats.add(getDenseVectorStats(readerContext.reader(), fields));
            } catch (IOException e) {
                logger.trace(() -> "failed to get dense vector stats for [" + readerContext + "]", e);
            }
        }
        return stats;
    }

    private DenseVectorStats getDenseVectorStats(final LeafReader atomicReader, List<DenseVectorFieldMapper> fieldMappers)
        throws IOException {
        long count = 0;
        Map<String, Map<String, Long>> offHeapStats = new HashMap<>();
        for (var fieldMapper : fieldMappers) {
            FieldInfo info = atomicReader.getFieldInfos().fieldInfo(fieldMapper.fullPath());
            if (info != null && info.getVectorDimension() > 0) {
                switch (info.getVectorEncoding()) {
                    case FLOAT32 -> {
                        FloatVectorValues values = atomicReader.getFloatVectorValues(info.name);
                        count += values != null ? values.size() : 0;
                    }
                    case BYTE -> {
                        ByteVectorValues values = atomicReader.getByteVectorValues(info.name);
                        count += values != null ? values.size() : 0;
                    }
                }
                SegmentReader reader = Lucene.segmentReader(atomicReader);
                var vectorsReader = reader.getVectorReader();
                if (vectorsReader instanceof PerFieldKnnVectorsFormat.FieldsReader fieldsReader) {
                    vectorsReader = fieldsReader.getFieldReader(info.name);
                }
                Map<String, Long> offHeap = OffHeapByteSizeUtils.getOffHeapByteSize(vectorsReader, info);
                offHeapStats.put(info.name, offHeap);
            }
        }
        return new DenseVectorStats(count, Collections.unmodifiableMap(offHeapStats));
    }

    /**
     * Returns the {@link SparseVectorStats} for this engine
     */
    public SparseVectorStats sparseVectorStats(MappingLookup mappingLookup) {
        if (mappingLookup == null) {
            return new SparseVectorStats(0);
        }
        List<BytesRef> fields = new ArrayList<>();
        for (Mapper mapper : mappingLookup.fieldMappers()) {
            if (mapper instanceof SparseVectorFieldMapper) {
                fields.add(new BytesRef(mapper.fullPath()));
            }
        }
        if (fields.isEmpty()) {
            return new SparseVectorStats(0);
        }
        Collections.sort(fields);
        try (Searcher searcher = acquireSearcher(DOC_STATS_SOURCE, SearcherScope.INTERNAL)) {
            return sparseVectorStats(searcher.getIndexReader(), fields);
        }
    }

    protected final SparseVectorStats sparseVectorStats(IndexReader indexReader, List<BytesRef> fields) {
        long valueCount = 0;
        // we don't wait for a pending refreshes here since it's a stats call instead we mark it as accessed only which will cause
        // the next scheduled refresh to go through and refresh the stats as well
        for (LeafReaderContext readerContext : indexReader.leaves()) {
            try {
                valueCount += getSparseVectorValueCount(readerContext.reader(), fields);
            } catch (IOException e) {
                logger.trace(() -> "failed to get sparse vector stats for [" + readerContext + "]", e);
            }
        }
        return new SparseVectorStats(valueCount);
    }

    private long getSparseVectorValueCount(final LeafReader atomicReader, List<BytesRef> fields) throws IOException {
        long count = 0;
        Terms terms = atomicReader.terms(FieldNamesFieldMapper.NAME);
        if (terms == null) {
            return count;
        }
        TermsEnum termsEnum = terms.iterator();
        for (var fieldName : fields) {
            if (termsEnum.seekExact(fieldName)) {
                count += termsEnum.docFreq();
            }
        }
        return count;
    }

    /**
     * Performs the pre-closing checks on the {@link Engine}.
     *
     * @throws IllegalStateException if the sanity checks failed
     */
    public void verifyEngineBeforeIndexClosing() throws IllegalStateException {
        final long globalCheckpoint = engineConfig.getGlobalCheckpointSupplier().getAsLong();
        final long maxSeqNo = getSeqNoStats(globalCheckpoint).getMaxSeqNo();
        if (globalCheckpoint != maxSeqNo) {
            throw new IllegalStateException(
                "Global checkpoint ["
                    + globalCheckpoint
                    + "] mismatches maximum sequence number ["
                    + maxSeqNo
                    + "] on index shard "
                    + shardId
            );
        }
    }

    public interface IndexCommitListener {

        /**
         * This method is invoked each time a new Lucene commit is created through this engine. Note that commits are notified in order. The
         * {@link IndexCommitRef} prevents the {@link IndexCommitRef} files to be deleted from disk until the reference is closed. As such,
         * the listener must close the reference as soon as it is done with it.
         *
         * @param shardId         the {@link ShardId} of shard
         * @param store           the index shard store
         * @param primaryTerm     the shard's primary term value
         * @param indexCommitRef  a reference on the newly created index commit
         * @param additionalFiles the set of filenames that are added by the new commit
         */
        void onNewCommit(ShardId shardId, Store store, long primaryTerm, IndexCommitRef indexCommitRef, Set<String> additionalFiles);

        /**
         * This method is invoked after the policy deleted the given {@link IndexCommit}. A listener is never notified of a deleted commit
         * until the corresponding {@link Engine.IndexCommitRef} received through {@link #onNewCommit} has been closed; closing which in
         * turn can call this method directly.
         *
         * @param shardId the {@link ShardId} of shard
         * @param deletedCommit the deleted {@link IndexCommit}
         */
        void onIndexCommitDelete(ShardId shardId, IndexCommit deletedCommit);
    }

    /**
     * A throttling class that can be activated, causing the
     * {@code acquireThrottle} method to block on a lock when throttling
     * is enabled
     */
    protected static final class IndexThrottle {
        private static final Logger logger = LogManager.getLogger(IndexThrottle.class);
        private final CounterMetric throttleTimeMillisMetric = new CounterMetric();
        private volatile long startOfThrottleNS;
        private static final ReleasableLock NOOP_LOCK = new ReleasableLock(new NoOpLock());
<<<<<<< HEAD
        // private final PauseLock throttlingLock;
        // private final ReleasableLock lockReference;
        private final ReleasableLock lockReference = new ReleasableLock(new ReentrantLock());
=======
        // This lock throttles indexing to 1 thread (per shard)
        private final ReleasableLock lockReference = new ReleasableLock(new ReentrantLock());
        // This lock pauses indexing completely (on a per shard basis)
>>>>>>> 7f7cb830
        private final Lock pauseIndexingLock = new ReentrantLock();
        private final Condition pauseCondition = pauseIndexingLock.newCondition();
        private final ReleasableLock pauseLockReference = new ReleasableLock(pauseIndexingLock);
        private volatile AtomicBoolean suspendThrottling = new AtomicBoolean();
<<<<<<< HEAD
        private final boolean pauseWhenThrottled;
=======
        private final boolean pauseWhenThrottled; // Should throttling pause indexing ?
>>>>>>> 7f7cb830
        private volatile ReleasableLock lock = NOOP_LOCK;

        public IndexThrottle(boolean pause) {
            pauseWhenThrottled = pause;
        }

        public Releasable acquireThrottle() {
            var lockCopy = this.lock;
            if (lockCopy == pauseLockReference) {
<<<<<<< HEAD
                // try (pauseLockReference.acquire();)
                try (var ignored = pauseLockReference.acquire()) {
                    // If throttling is activated and not temporarily paused
=======
                try (var ignored = pauseLockReference.acquire()) {
                    // If pause throttling is activated and not temporarily suspended
>>>>>>> 7f7cb830
                    while ((lock == pauseLockReference) && (suspendThrottling.getAcquire() == false)) {
                        logger.trace("Waiting on pause indexing lock");
                        pauseCondition.await();
                    }
                } catch (InterruptedException e) {
                    Thread.currentThread().interrupt();
                    throw new RuntimeException(e);
                } finally {
                    logger.trace("Acquired pause indexing lock");
                }
                return (() -> {});
            } else {
                return lockCopy.acquire();
            }
        }

        /** Activate throttling, which switches the lock to be a real lock */
        public void activate() {
            assert lock == NOOP_LOCK : "throttling activated while already active";

            startOfThrottleNS = System.nanoTime();
            if (pauseWhenThrottled) {
                lock = pauseLockReference;
                logger.trace("Activated index throttling pause");
            } else {
                lock = lockReference;
            }
        }

        /** Deactivate throttling, which switches the lock to be an always-acquirable NoOpLock */
        public void deactivate() {
            assert lock != NOOP_LOCK : "throttling deactivated but not active";

            lock = NOOP_LOCK;
            if (pauseWhenThrottled) {
                // Signal the threads that are waiting on pauseCondition
                try (Releasable releasableLock = pauseLockReference.acquire()) {
                    pauseCondition.signalAll();
                }
                logger.trace("Deactivated index throttling pause");
            }

            assert startOfThrottleNS > 0 : "Bad state of startOfThrottleNS";
            long throttleTimeNS = System.nanoTime() - startOfThrottleNS;
            if (throttleTimeNS >= 0) {
                // Paranoia (System.nanoTime() is supposed to be monotonic): time slip may have occurred but never want
                // to add a negative number
                throttleTimeMillisMetric.inc(TimeValue.nsecToMSec(throttleTimeNS));
            }
        }

        long getThrottleTimeInMillis() {
            long currentThrottleNS = 0;
            if (isThrottled() && startOfThrottleNS != 0) {
                currentThrottleNS += System.nanoTime() - startOfThrottleNS;
                if (currentThrottleNS < 0) {
                    // Paranoia (System.nanoTime() is supposed to be monotonic): time slip must have happened, have to ignore this value
                    currentThrottleNS = 0;
                }
            }
            return throttleTimeMillisMetric.count() + TimeValue.nsecToMSec(currentThrottleNS);
        }

        // Pause throttling to allow another task such as relocation to acquire all indexing permits
        public void suspendThrottle() {
            if (pauseWhenThrottled) {
                try (Releasable releasableLock = pauseLockReference.acquire()) {
                    suspendThrottling.setRelease(true);
                    pauseCondition.signalAll();
                }
            }
        }

        // Reverse what was done in pauseThrottle()
        public void resumeThrottle() {
            if (pauseWhenThrottled) {
                try (Releasable releasableLock = pauseLockReference.acquire()) {
                    suspendThrottling.setRelease(false);
                    pauseCondition.signalAll();
                }
            }
        }

        boolean isThrottled() {
            return lock != NOOP_LOCK;
        }

<<<<<<< HEAD
        boolean isIndexingPaused() {
            return (pauseWhenThrottled && isThrottled());
=======
        /** Suspend throttling to allow another task such as relocation to acquire all indexing permits */
        public void suspendThrottle() {
            if (pauseWhenThrottled) {
                try (Releasable releasableLock = pauseLockReference.acquire()) {
                    suspendThrottling.setRelease(true);
                    pauseCondition.signalAll();
                }
            }
        }

        /** Reverse what was done in {@link #suspendThrottle()} */
        public void resumeThrottle() {
            if (pauseWhenThrottled) {
                try (Releasable releasableLock = pauseLockReference.acquire()) {
                    suspendThrottling.setRelease(false);
                    pauseCondition.signalAll();
                }
            }
>>>>>>> 7f7cb830
        }

        boolean throttleLockIsHeldByCurrentThread() { // to be used in assertions and tests only
            if (isThrottled()) {
                return lock.isHeldByCurrentThread();
            }
            return false;
        }
    }

    /**
     * Returns the number of milliseconds this engine was under index throttling.
     */
    public abstract long getIndexThrottleTimeInMillis();

    /**
     * Returns the <code>true</code> iff this engine is currently under index throttling.
     *
     * @see #getIndexThrottleTimeInMillis()
     */
    public abstract boolean isThrottled();

    /**
     * Trims translog for terms below <code>belowTerm</code> and seq# above <code>aboveSeqNo</code>
     *
     * @see Translog#trimOperations(long, long)
     */
    public abstract void trimOperationsFromTranslog(long belowTerm, long aboveSeqNo) throws EngineException;

    /**
     * Returns the total time flushes have been executed excluding waiting on locks.
     */
    public long getTotalFlushTimeExcludingWaitingOnLockInMillis() {
        return 0;
    }

    /** A Lock implementation that always allows the lock to be acquired */
    protected static final class NoOpLock implements Lock {

        @Override
        public void lock() {}

        @Override
        public void lockInterruptibly() throws InterruptedException {}

        @Override
        public boolean tryLock() {
            return true;
        }

        @Override
        public boolean tryLock(long time, TimeUnit unit) throws InterruptedException {
            return true;
        }

        @Override
        public void unlock() {}

        @Override
        public Condition newCondition() {
            throw new UnsupportedOperationException("NoOpLock can't provide a condition");
        }
    }

<<<<<<< HEAD
    /* A lock implementation that allows us to control how many threads can take the lock
     * In particular, this is used to set the number of allowed threads to 1 or 0
     * when index throttling is activated.
     */
    protected static final class PauseLock implements Lock {
        private final Semaphore semaphore = new Semaphore(Integer.MAX_VALUE);
        private final int allowThreads;
        // If the lock is currently throttled, we might need to pause throttling
        // to let some threads pass when another task is trying to acquire indexing permits
        private volatile AtomicBoolean throttlePaused;

        public PauseLock(int allowThreads) {
            this.allowThreads = allowThreads;
            throttlePaused = new AtomicBoolean(false);
        }

        public void lock() {
            semaphore.acquireUninterruptibly();
        }

        @Override
        public void lockInterruptibly() throws InterruptedException {
            semaphore.acquire();
        }

        @Override
        public void unlock() {
            semaphore.release();
        }

        @Override
        public boolean tryLock() {
            throw new UnsupportedOperationException();
        }

        @Override
        public boolean tryLock(long time, TimeUnit unit) throws InterruptedException {
            throw new UnsupportedOperationException();
        }

        @Override
        public Condition newCondition() {
            throw new UnsupportedOperationException();
        }

        public void throttle() {
            if (throttlePaused.get()) {
                return;
            }
            assert semaphore.availablePermits() == Integer.MAX_VALUE
                : "Available permits should be " + Integer.MAX_VALUE + " but is " + semaphore.availablePermits();
            semaphore.acquireUninterruptibly(Integer.MAX_VALUE - allowThreads);
        }

        public void unthrottle() {
            unPauseThrottle();
            assert semaphore.availablePermits() <= allowThreads
                : "Available permits should be no greater than " + allowThreads + " but is " + semaphore.availablePermits();
            semaphore.release(Integer.MAX_VALUE - allowThreads);
        }

        // Pause throttling by allowing 1 thread to pass
        public void pauseThrottle() {
            // we only need to pause throttling if throttling allows no threads to pass i.e. allowThreads is 0
            if ((allowThreads == 0) && throttlePaused.getAndSet(true) == false) {
                semaphore.release(1);
            }
        }

        public void unPauseThrottle() {
            if (throttlePaused.getAndSet(false)) {
                semaphore.acquireUninterruptibly(1);
            }
        }
    }

=======
>>>>>>> 7f7cb830
    /**
     * Perform document index operation on the engine
     * @param index operation to perform
     * @return {@link IndexResult} containing updated translog location, version and
     * document specific failures
     *
     * Note: engine level failures (i.e. persistent engine failures) are thrown
     */
    public abstract IndexResult index(Index index) throws IOException;

    /**
     * Perform document delete operation on the engine
     * @param delete operation to perform
     * @return {@link DeleteResult} containing updated translog location, version and
     * document specific failures
     *
     * Note: engine level failures (i.e. persistent engine failures) are thrown
     */
    public abstract DeleteResult delete(Delete delete) throws IOException;

    public abstract NoOpResult noOp(NoOp noOp) throws IOException;

    /**
     * Base class for index and delete operation results
     * Holds result meta data (e.g. translog location, updated version)
     * for an executed write {@link Operation}
     **/
    public abstract static class Result {
        private final Operation.TYPE operationType;
        private final Result.Type resultType;
        private final long version;
        private final long term;
        private final long seqNo;
        private final Exception failure;
        private final SetOnce<Boolean> freeze = new SetOnce<>();
        private final Mapping requiredMappingUpdate;
        private final String id;
        private Translog.Location translogLocation;
        private long took;

        protected Result(Operation.TYPE operationType, Exception failure, long version, long term, long seqNo, String id) {
            this.operationType = operationType;
            this.failure = Objects.requireNonNull(failure);
            this.version = version;
            this.term = term;
            this.seqNo = seqNo;
            this.requiredMappingUpdate = null;
            this.resultType = Type.FAILURE;
            this.id = id;
        }

        protected Result(Operation.TYPE operationType, long version, long term, long seqNo, String id) {
            this.operationType = operationType;
            this.version = version;
            this.seqNo = seqNo;
            this.term = term;
            this.failure = null;
            this.requiredMappingUpdate = null;
            this.resultType = Type.SUCCESS;
            this.id = id;
        }

        protected Result(Operation.TYPE operationType, Mapping requiredMappingUpdate, String id) {
            this.operationType = operationType;
            this.version = Versions.NOT_FOUND;
            this.seqNo = UNASSIGNED_SEQ_NO;
            this.term = UNASSIGNED_PRIMARY_TERM;
            this.failure = null;
            this.requiredMappingUpdate = requiredMappingUpdate;
            this.resultType = Type.MAPPING_UPDATE_REQUIRED;
            this.id = id;
        }

        /** whether the operation was successful, has failed or was aborted due to a mapping update */
        public Type getResultType() {
            return resultType;
        }

        /** get the updated document version */
        public long getVersion() {
            return version;
        }

        /**
         * Get the sequence number on the primary.
         *
         * @return the sequence number
         */
        public long getSeqNo() {
            return seqNo;
        }

        public long getTerm() {
            return term;
        }

        /**
         * If the operation was aborted due to missing mappings, this method will return the mappings
         * that are required to complete the operation.
         */
        public Mapping getRequiredMappingUpdate() {
            return requiredMappingUpdate;
        }

        /** get the translog location after executing the operation */
        public Translog.Location getTranslogLocation() {
            return translogLocation;
        }

        /** get document failure while executing the operation {@code null} in case of no failure */
        public Exception getFailure() {
            return failure;
        }

        /** get total time in nanoseconds */
        public long getTook() {
            return took;
        }

        public Operation.TYPE getOperationType() {
            return operationType;
        }

        public String getId() {
            return id;
        }

        void setTranslogLocation(Translog.Location translogLocation) {
            if (freeze.get() == null) {
                this.translogLocation = translogLocation;
            } else {
                throw new IllegalStateException("result is already frozen");
            }
        }

        void setTook(long took) {
            if (freeze.get() == null) {
                this.took = took;
            } else {
                throw new IllegalStateException("result is already frozen");
            }
        }

        void freeze() {
            freeze.set(true);
        }

        public enum Type {
            SUCCESS,
            FAILURE,
            MAPPING_UPDATE_REQUIRED
        }
    }

    public static class IndexResult extends Result {

        private final boolean created;

        public IndexResult(long version, long term, long seqNo, boolean created, String id) {
            super(Operation.TYPE.INDEX, version, term, seqNo, id);
            this.created = created;
        }

        /**
         * use in case of the index operation failed before getting to internal engine
         **/
        public IndexResult(Exception failure, long version, String id) {
            this(failure, version, UNASSIGNED_PRIMARY_TERM, UNASSIGNED_SEQ_NO, id);
        }

        public IndexResult(Exception failure, long version, long term, long seqNo, String id) {
            super(Operation.TYPE.INDEX, failure, version, term, seqNo, id);
            this.created = false;
        }

        public IndexResult(Mapping requiredMappingUpdate, String id) {
            super(Operation.TYPE.INDEX, requiredMappingUpdate, id);
            this.created = false;
        }

        public boolean isCreated() {
            return created;
        }
    }

    public static class DeleteResult extends Result {

        private final boolean found;

        public DeleteResult(long version, long term, long seqNo, boolean found, String id) {
            super(Operation.TYPE.DELETE, version, term, seqNo, id);
            this.found = found;
        }

        /**
         * use in case of the delete operation failed before getting to internal engine
         **/
        public DeleteResult(Exception failure, long version, long term, String id) {
            this(failure, version, term, UNASSIGNED_SEQ_NO, false, id);
        }

        public DeleteResult(Exception failure, long version, long term, long seqNo, boolean found, String id) {
            super(Operation.TYPE.DELETE, failure, version, term, seqNo, id);
            this.found = found;
        }

        public boolean isFound() {
            return found;
        }

    }

    public static class NoOpResult extends Result {

        public NoOpResult(long term, long seqNo) {
            super(Operation.TYPE.NO_OP, 0, term, seqNo, null);
        }

        NoOpResult(long term, long seqNo, Exception failure) {
            super(Operation.TYPE.NO_OP, failure, 0, term, seqNo, null);
        }

    }

    protected final GetResult getFromSearcher(Get get, Engine.Searcher searcher, boolean uncachedLookup) throws EngineException {
        final DocIdAndVersion docIdAndVersion;
        try {
            if (uncachedLookup) {
                docIdAndVersion = VersionsAndSeqNoResolver.loadDocIdAndVersionUncached(searcher.getIndexReader(), get.uid(), true);
            } else {
                docIdAndVersion = VersionsAndSeqNoResolver.timeSeriesLoadDocIdAndVersion(searcher.getIndexReader(), get.uid(), true);
            }
        } catch (Exception e) {
            Releasables.closeWhileHandlingException(searcher);
            // TODO: A better exception goes here
            throw new EngineException(shardId, "Couldn't resolve version", e);
        }

        if (docIdAndVersion != null) {
            if (get.versionType().isVersionConflictForReads(docIdAndVersion.version, get.version())) {
                Releasables.close(searcher);
                throw new VersionConflictEngineException(
                    shardId,
                    "[" + get.id() + "]",
                    get.versionType().explainConflictForReads(docIdAndVersion.version, get.version())
                );
            }
            if (get.getIfSeqNo() != SequenceNumbers.UNASSIGNED_SEQ_NO
                && (get.getIfSeqNo() != docIdAndVersion.seqNo || get.getIfPrimaryTerm() != docIdAndVersion.primaryTerm)) {
                Releasables.close(searcher);
                throw new VersionConflictEngineException(
                    shardId,
                    get.id(),
                    get.getIfSeqNo(),
                    get.getIfPrimaryTerm(),
                    docIdAndVersion.seqNo,
                    docIdAndVersion.primaryTerm
                );
            }
        }

        if (docIdAndVersion != null) {
            // don't release the searcher on this path, it is the
            // responsibility of the caller to call GetResult.release
            return new GetResult(searcher, docIdAndVersion);
        } else {
            Releasables.close(searcher);
            return GetResult.NOT_EXISTS;
        }
    }

    public abstract GetResult get(
        Get get,
        MappingLookup mappingLookup,
        DocumentParser documentParser,
        Function<Engine.Searcher, Engine.Searcher> searcherWrapper
    );

    /**
     * Similar to {@link Engine#get}, but it only attempts to serve the get from the translog.
     * If not found in translog, it returns null, as {@link GetResult#NOT_EXISTS} could mean deletion.
     */
    public GetResult getFromTranslog(
        Get get,
        MappingLookup mappingLookup,
        DocumentParser documentParser,
        Function<Engine.Searcher, Engine.Searcher> searcherWrapper
    ) {
        throw new UnsupportedOperationException();
    }

    /**
     * Acquires a point-in-time reader that can be used to create {@link Engine.Searcher}s on demand.
     */
    public final SearcherSupplier acquireSearcherSupplier(Function<Searcher, Searcher> wrapper) throws EngineException {
        return acquireSearcherSupplier(wrapper, SearcherScope.EXTERNAL);
    }

    /**
     * Acquires a point-in-time reader that can be used to create {@link Engine.Searcher}s on demand.
     */
    public SearcherSupplier acquireSearcherSupplier(Function<Searcher, Searcher> wrapper, SearcherScope scope) throws EngineException {
        /* Acquire order here is store -> manager since we need
         * to make sure that the store is not closed before
         * the searcher is acquired. */
        if (store.tryIncRef() == false) {
            throw new AlreadyClosedException(shardId + " store is closed", failedEngine.get());
        }
        Releasable releasable = store::decRef;
        try {
            ReferenceManager<ElasticsearchDirectoryReader> referenceManager = getReferenceManager(scope);
            ElasticsearchDirectoryReader acquire = referenceManager.acquire();
            SearcherSupplier reader = new SearcherSupplier(wrapper) {
                @Override
                public Searcher acquireSearcherInternal(String source) {
                    assert assertSearcherIsWarmedUp(source, scope);
                    return new Searcher(
                        source,
                        acquire,
                        engineConfig.getSimilarity(),
                        engineConfig.getQueryCache(),
                        engineConfig.getQueryCachingPolicy(),
                        () -> {}
                    );
                }

                @Override
                protected void doClose() {
                    try {
                        referenceManager.release(acquire);
                    } catch (IOException e) {
                        throw new UncheckedIOException("failed to close", e);
                    } catch (AlreadyClosedException e) {
                        // This means there's a bug somewhere: don't suppress it
                        throw new AssertionError(e);
                    } finally {
                        store.decRef();
                    }
                }
            };
            releasable = null; // success - hand over the reference to the engine reader
            return reader;
        } catch (AlreadyClosedException ex) {
            throw ex;
        } catch (Exception ex) {
            maybeFailEngine("acquire_reader", ex);
            ensureOpen(ex); // throw EngineCloseException here if we are already closed
            logger.error("failed to acquire reader", ex);
            throw new EngineException(shardId, "failed to acquire reader", ex);
        } finally {
            Releasables.close(releasable);
        }
    }

    public final Searcher acquireSearcher(String source) throws EngineException {
        return acquireSearcher(source, SearcherScope.EXTERNAL);
    }

    public Searcher acquireSearcher(String source, SearcherScope scope) throws EngineException {
        return acquireSearcher(source, scope, Function.identity());
    }

    public Searcher acquireSearcher(String source, SearcherScope scope, Function<Searcher, Searcher> wrapper) throws EngineException {
        SearcherSupplier releasable = null;
        try {
            SearcherSupplier reader = releasable = acquireSearcherSupplier(wrapper, scope);
            Searcher searcher = reader.acquireSearcher(source);
            releasable = null;
            return new Searcher(
                source,
                searcher.getDirectoryReader(),
                searcher.getSimilarity(),
                searcher.getQueryCache(),
                searcher.getQueryCachingPolicy(),
                () -> Releasables.close(searcher, reader)
            );
        } finally {
            Releasables.close(releasable);
        }
    }

    protected abstract ReferenceManager<ElasticsearchDirectoryReader> getReferenceManager(SearcherScope scope);

    boolean assertSearcherIsWarmedUp(String source, SearcherScope scope) {
        return true;
    }

    public enum SearcherScope {
        EXTERNAL,
        INTERNAL
    }

    /**
     * Checks if the underlying storage sync is required.
     */
    public abstract boolean isTranslogSyncNeeded();

    /**
     * Whether search idleness may be allowed to be considered for skipping a scheduled refresh.
     */
    public boolean allowSearchIdleOptimization() {
        return true;
    }

    /**
     * Ensures that the location has been written to the underlying storage.
     */
    public abstract void asyncEnsureTranslogSynced(Translog.Location location, Consumer<Exception> listener);

    /**
     * Ensures that the global checkpoint has been persisted to the underlying storage.
     */
    public abstract void asyncEnsureGlobalCheckpointSynced(long globalCheckpoint, Consumer<Exception> listener);

    public abstract void syncTranslog() throws IOException;

    /**
     * Acquires a lock on Lucene soft-deleted documents to prevent them from being trimmed
     */
    public abstract Closeable acquireHistoryRetentionLock();

    /**
     * Counts the number of operations in the range of the given sequence numbers.
     *
     * @param source    the source of the request
     * @param fromSeqNo the start sequence number (inclusive)
     * @param toSeqNo   the end sequence number (inclusive)
     * @see #newChangesSnapshot(String, long, long, boolean, boolean, boolean, long)
     */
    public abstract int countChanges(String source, long fromSeqNo, long toSeqNo) throws IOException;

    /**
     * Creates a new history snapshot from Lucene for reading operations whose seqno in the requesting seqno range (both inclusive).
     * This feature requires soft-deletes enabled. If soft-deletes are disabled, this method will throw an {@link IllegalStateException}.
     */
    public abstract Translog.Snapshot newChangesSnapshot(
        String source,
        long fromSeqNo,
        long toSeqNo,
        boolean requiredFullRange,
        boolean singleConsumer,
        boolean accessStats,
        long maxChunkSize
    ) throws IOException;

    /**
     * Checks if this engine has every operations since  {@code startingSeqNo}(inclusive) in its history (either Lucene or translog)
     */
    public abstract boolean hasCompleteOperationHistory(String reason, long startingSeqNo);

    /**
     * Gets the minimum retained sequence number for this engine.
     *
     * @return the minimum retained sequence number
     */
    public abstract long getMinRetainedSeqNo();

    public abstract TranslogStats getTranslogStats();

    /**
     * Returns the last location that the translog of this engine has written into.
     */
    public abstract Translog.Location getTranslogLastWriteLocation();

    protected final void ensureOpen(Exception suppressed) {
        if (isClosed.get()) {
            AlreadyClosedException ace = new AlreadyClosedException(shardId + " engine is closed", failedEngine.get());
            if (suppressed != null) {
                ace.addSuppressed(suppressed);
            }
            throw ace;
        }
    }

    protected final void ensureOpen() {
        ensureOpen(null);
    }

    /** get commits stats for the last commit */
    public final CommitStats commitStats() {
        return new CommitStats(getLastCommittedSegmentInfos());
    }

    /**
     * @return the max issued or seen seqNo for this Engine
     */
    public abstract long getMaxSeqNo();

    /**
     * @return the processed local checkpoint for this Engine
     */
    public abstract long getProcessedLocalCheckpoint();

    /**
     * @return the persisted local checkpoint for this Engine
     */
    public abstract long getPersistedLocalCheckpoint();

    /**
     * @return a {@link SeqNoStats} object, using local state and the supplied global checkpoint
     */
    public abstract SeqNoStats getSeqNoStats(long globalCheckpoint);

    /**
     * Returns the latest global checkpoint value that has been persisted in the underlying storage (i.e. translog's checkpoint)
     */
    public abstract long getLastSyncedGlobalCheckpoint();

    /**
     * Global stats on segments.
     */
    public SegmentsStats segmentsStats(boolean includeSegmentFileSizes, boolean includeUnloadedSegments) {
        ensureOpen();
        Set<String> segmentName = new HashSet<>();
        SegmentsStats stats = new SegmentsStats();
        try (Searcher searcher = acquireSearcher("segments_stats", SearcherScope.INTERNAL)) {
            for (LeafReaderContext ctx : searcher.getIndexReader().getContext().leaves()) {
                SegmentReader segmentReader = Lucene.segmentReader(ctx.reader());
                fillSegmentStats(segmentReader, includeSegmentFileSizes, stats);
                segmentName.add(segmentReader.getSegmentName());
            }
        }

        try (Searcher searcher = acquireSearcher("segments_stats", SearcherScope.EXTERNAL)) {
            for (LeafReaderContext ctx : searcher.getIndexReader().getContext().leaves()) {
                SegmentReader segmentReader = Lucene.segmentReader(ctx.reader());
                if (segmentName.contains(segmentReader.getSegmentName()) == false) {
                    fillSegmentStats(segmentReader, includeSegmentFileSizes, stats);
                }
            }
        }
        writerSegmentStats(stats);
        return stats;
    }

    protected void fillSegmentStats(SegmentReader segmentReader, boolean includeSegmentFileSizes, SegmentsStats stats) {
        stats.add(1);
        if (includeSegmentFileSizes) {
            stats.addFiles(getSegmentFileSizes(segmentReader));
        }
    }

    private Map<String, SegmentsStats.FileStats> getSegmentFileSizes(SegmentReader segmentReader) {
        try {
            Map<String, SegmentsStats.FileStats> files = new HashMap<>();
            final SegmentCommitInfo segmentCommitInfo = segmentReader.getSegmentInfo();
            for (String fileName : segmentCommitInfo.files()) {
                String fileExtension = IndexFileNames.getExtension(fileName);
                if (fileExtension != null) {
                    try {
                        long fileLength = segmentReader.directory().fileLength(fileName);
                        files.put(fileExtension, new SegmentsStats.FileStats(fileExtension, fileLength, 1L, fileLength, fileLength));
                    } catch (IOException ioe) {
                        logger.warn(() -> "Error when retrieving file length for [" + fileName + "]", ioe);
                    } catch (AlreadyClosedException ace) {
                        logger.warn(() -> "Error when retrieving file length for [" + fileName + "], directory is closed", ace);
                        return Map.of();
                    }
                }
            }
            return Collections.unmodifiableMap(files);
        } catch (IOException e) {
            logger.warn(
                () -> format(
                    "Error when listing files for segment reader [%s] and segment info [%s]",
                    segmentReader,
                    segmentReader.getSegmentInfo()
                ),
                e
            );
            return Map.of();
        }
    }

    protected void writerSegmentStats(SegmentsStats stats) {
        // by default we don't have a writer here... subclasses can override this
        stats.addVersionMapMemoryInBytes(0);
        stats.addIndexWriterMemoryInBytes(0);
    }

    /** How much heap is used that would be freed by a refresh. This includes both the current memory being freed and any remaining
     * memory usage that could be freed, e.g., by refreshing. Note that this may throw {@link AlreadyClosedException}. */
    public abstract long getIndexBufferRAMBytesUsed();

    final Segment[] getSegmentInfo(SegmentInfos lastCommittedSegmentInfos) {
        return getSegmentInfo(lastCommittedSegmentInfos, false);
    }

    final Segment[] getSegmentInfo(SegmentInfos lastCommittedSegmentInfos, boolean includeVectorFormatsInfo) {
        ensureOpen();
        Map<String, Segment> segments = new HashMap<>();
        // first, go over and compute the search ones...
        try (Searcher searcher = acquireSearcher("segments", SearcherScope.EXTERNAL)) {
            for (LeafReaderContext ctx : searcher.getIndexReader().getContext().leaves()) {
                fillSegmentInfo(Lucene.segmentReader(ctx.reader()), true, segments, includeVectorFormatsInfo);
            }
        }

        try (Searcher searcher = acquireSearcher("segments", SearcherScope.INTERNAL)) {
            for (LeafReaderContext ctx : searcher.getIndexReader().getContext().leaves()) {
                SegmentReader segmentReader = Lucene.segmentReader(ctx.reader());
                if (segments.containsKey(segmentReader.getSegmentName()) == false) {
                    fillSegmentInfo(segmentReader, false, segments, includeVectorFormatsInfo);
                }
            }
        }

        // now, correlate or add the committed ones...
        if (lastCommittedSegmentInfos != null) {
            for (SegmentCommitInfo info : lastCommittedSegmentInfos) {
                Segment segment = segments.get(info.info.name);
                if (segment == null) {
                    segment = new Segment(info.info.name);
                    segment.search = false;
                    segment.committed = true;
                    segment.delDocCount = info.getDelCount() + info.getSoftDelCount();
                    segment.docCount = info.info.maxDoc() - segment.delDocCount;
                    segment.version = info.info.getVersion();
                    segment.compound = info.info.getUseCompoundFile();
                    try {
                        segment.sizeInBytes = info.sizeInBytes();
                    } catch (IOException e) {
                        logger.trace(() -> "failed to get size for [" + info.info.name + "]", e);
                    }
                    segment.segmentSort = info.info.getIndexSort();
                    segment.attributes = info.info.getAttributes();
                    segments.put(info.info.name, segment);
                } else {
                    segment.committed = true;
                }
            }
        }

        Segment[] segmentsArr = segments.values().toArray(new Segment[segments.values().size()]);
        Arrays.sort(segmentsArr, Comparator.comparingLong(Segment::getGeneration));
        return segmentsArr;
    }

    private void fillSegmentInfo(
        SegmentReader segmentReader,
        boolean search,
        Map<String, Segment> segments,
        boolean includeVectorFormatsInfo
    ) {
        SegmentCommitInfo info = segmentReader.getSegmentInfo();
        assert segments.containsKey(info.info.name) == false;
        Segment segment = new Segment(info.info.name);
        segment.search = search;
        segment.docCount = segmentReader.numDocs();
        segment.delDocCount = segmentReader.numDeletedDocs();
        segment.version = info.info.getVersion();
        segment.compound = info.info.getUseCompoundFile();
        try {
            segment.sizeInBytes = info.sizeInBytes();
        } catch (IOException e) {
            logger.trace(() -> "failed to get size for [" + info.info.name + "]", e);
        }
        segment.segmentSort = info.info.getIndexSort();
        segment.attributes = new HashMap<>();
        segment.attributes.putAll(info.info.getAttributes());
        Map<String, List<String>> knnFormats = null;
        if (includeVectorFormatsInfo) {
            try {
                FieldInfos fieldInfos = segmentReader.getFieldInfos();
                if (fieldInfos.hasVectorValues()) {
                    for (FieldInfo fieldInfo : fieldInfos) {
                        String name = fieldInfo.getName();
                        if (fieldInfo.hasVectorValues()) {
                            if (knnFormats == null) {
                                knnFormats = new HashMap<>();
                            }
                            String key = fieldInfo.getAttribute(PerFieldKnnVectorsFormat.PER_FIELD_FORMAT_KEY);
                            knnFormats.compute(key, (s, a) -> {
                                if (a == null) {
                                    a = new ArrayList<>();
                                }
                                a.add(name);
                                return a;
                            });
                        }
                    }
                }
            } catch (AlreadyClosedException ace) {
                // silently ignore
            }
        }
        if (knnFormats != null) {
            for (Map.Entry<String, List<String>> entry : knnFormats.entrySet()) {
                segment.attributes.put(entry.getKey(), entry.getValue().toString());
            }
        }
        // TODO: add more fine grained mem stats values to per segment info here
        segments.put(info.info.name, segment);
    }

    /**
     * The list of segments in the engine.
     */
    public abstract List<Segment> segments();

    public abstract List<Segment> segments(boolean includeVectorFormatsInfo);

    public boolean refreshNeeded() {
        if (store.tryIncRef() == false) {
            return false;
        }
        /*
          we need to inc the store here since we acquire a directory reader and that might open a file on the store.
          This violates the assumption that all files are closed when the store is closed so we need to make
          sure we increment it here.
         */
        try {
            var refManager = getReferenceManager(SearcherScope.EXTERNAL);
            var reader = refManager.acquire();
            try {
                return reader.isCurrent() == false;
            } finally {
                refManager.release(reader);
            }
        } catch (IOException e) {
            logger.error("failed to access directory reader", e);
            failEngine("failed to access directory reader", e);
            throw new EngineException(shardId, "failed to access directory reader", e);
        } finally {
            store.decRef();
        }
    }

    /**
     * Synchronously refreshes the engine for new search operations to reflect the latest
     * changes.
     */
    @Nullable
    public abstract RefreshResult refresh(String source) throws EngineException;

    /**
     * An async variant of {@link Engine#refresh(String)} that may apply some rate-limiting.
     */
    public void externalRefresh(String source, ActionListener<Engine.RefreshResult> listener) {
        ActionListener.completeWith(listener, () -> {
            logger.trace("external refresh with source [{}]", source);
            return refresh(source);
        });
    }

    /**
     * Asynchronously refreshes the engine for new search operations to reflect the latest
     * changes unless another thread is already refreshing or reseting the engine concurrently.
     */
    @Nullable
    public abstract void maybeRefresh(String source, ActionListener<RefreshResult> listener) throws EngineException;

    /**
     * Called when our engine is using too much heap and should move buffered indexed/deleted documents to disk.
     */
    // NOTE: do NOT rename this to something containing flush or refresh!
    public abstract void writeIndexingBuffer() throws IOException;

    /**
     * Checks if this engine should be flushed periodically.
     * This check is mainly based on the uncommitted translog size and the translog flush threshold setting.
     */
    public abstract boolean shouldPeriodicallyFlush();

    /**
     * A Blocking helper method for calling the async flush method.
     */
    // TODO: Remove or rename for increased clarity
    public void flush(boolean force, boolean waitIfOngoing) throws EngineException {
        PlainActionFuture<FlushResult> future = new PlainActionFuture<>();
        flush(force, waitIfOngoing, future);
        future.actionGet();
    }

    /**
     * Flushes the state of the engine including the transaction log, clearing memory, and writing the
     * documents in the Lucene index to disk. This method will synchronously flush on the calling thread.
     * However, depending on engine implementation, full durability will not be guaranteed until the listener
     * is triggered.
     *
     * @param force         if <code>true</code> a lucene commit is executed even if no changes need to be committed.
     * @param waitIfOngoing if <code>true</code> this call will block until all currently running flushes have finished.
     *                      Otherwise this call will return without blocking.
     * @param listener      to notify after fully durability has been achieved. if <code>waitIfOngoing==false</code> and ongoing
     *                      request is detected, no flush will have occurred and the listener will be completed with a marker
     *                      indicating no flush and unknown generation.
     */
    public final void flush(boolean force, boolean waitIfOngoing, ActionListener<FlushResult> listener) throws EngineException {
        try (var ignored = acquireEnsureOpenRef()) {
            flushHoldingLock(force, waitIfOngoing, listener);
        }
    }

    /**
     * The actual implementation of {@link #flush(boolean, boolean, ActionListener)}, to be called either when holding a ref that ensures
     * the engine remains open, or holding {@code IndexShard#engineMutex} while closing the engine.
     *
     */
    protected abstract void flushHoldingLock(boolean force, boolean waitIfOngoing, ActionListener<FlushResult> listener)
        throws EngineException;

    /**
     * Flushes the state of the engine including the transaction log, clearing memory and persisting
     * documents in the lucene index to disk including a potentially heavy and durable fsync operation.
     * This operation is not going to block if another flush operation is currently running and won't write
     * a lucene commit if nothing needs to be committed.
     */
    public final void flush() throws EngineException {
        PlainActionFuture<FlushResult> future = new PlainActionFuture<>();
        flush(false, false, future);
        future.actionGet();
    }

    /**
     * checks and removes translog files that no longer need to be retained. See
     * {@link org.elasticsearch.index.translog.TranslogDeletionPolicy} for details
     */
    public abstract void trimUnreferencedTranslogFiles() throws EngineException;

    /**
     * Tests whether or not the translog generation should be rolled to a new generation.
     * This test is based on the size of the current generation compared to the configured generation threshold size.
     *
     * @return {@code true} if the current generation should be rolled to a new generation
     */
    public abstract boolean shouldRollTranslogGeneration();

    /**
     * Rolls the translog generation and cleans unneeded.
     */
    public abstract void rollTranslogGeneration() throws EngineException;

    /**
     * Triggers a forced merge on this engine
     */
    public abstract void forceMerge(boolean flush, int maxNumSegments, boolean onlyExpungeDeletes, String forceMergeUUID)
        throws EngineException, IOException;

    /**
     * Snapshots the most recent index and returns a handle to it. If needed will try and "commit" the
     * lucene index to make sure we have a "fresh" copy of the files to snapshot.
     *
     * @param flushFirst indicates whether the engine should flush before returning the snapshot
     */
    public abstract IndexCommitRef acquireLastIndexCommit(boolean flushFirst) throws EngineException;

    /**
     * Snapshots the most recent safe index commit from the engine.
     */
    public abstract IndexCommitRef acquireSafeIndexCommit() throws EngineException;

    /**
     * Acquires the index commit that should be included in a snapshot.
     */
    public final IndexCommitRef acquireIndexCommitForSnapshot() throws EngineException {
        return engineConfig.getSnapshotCommitSupplier().acquireIndexCommitForSnapshot(this);
    }

    /**
     * @return a summary of the contents of the current safe commit
     */
    public abstract SafeCommitInfo getSafeCommitInfo();

    /**
     * If the specified throwable contains a fatal error in the throwable graph, such a fatal error will be thrown. Callers should ensure
     * that there are no catch statements that would catch an error in the stack as the fatal error here should go uncaught and be handled
     * by the uncaught exception handler that we install during bootstrap. If the specified throwable does indeed contain a fatal error,
     * the specified message will attempt to be logged before throwing the fatal error. If the specified throwable does not contain a fatal
     * error, this method is a no-op.
     *
     * @param maybeMessage the message to maybe log
     * @param maybeFatal   the throwable that maybe contains a fatal error
     */
    @SuppressWarnings("finally")
    private void maybeDie(final String maybeMessage, final Throwable maybeFatal) {
        ExceptionsHelper.maybeError(maybeFatal).ifPresent(error -> {
            try {
                logger.error(maybeMessage, error);
            } finally {
                throw error;
            }
        });
    }

    /**
     * fail engine due to some error. the engine will also be closed.
     * The underlying store is marked corrupted iff failure is caused by index corruption
     */
    public void failEngine(String reason, @Nullable Exception failure) {
        assert Transports.assertNotTransportThread("failEngine can block on IO");
        if (failure != null) {
            maybeDie(reason, failure);
        }
        if (failEngineLock.tryLock()) {
            try {
                if (failedEngine.get() != null) {
                    logger.warn(() -> "tried to fail engine but engine is already failed. ignoring. [" + reason + "]", failure);
                    return;
                }
                // this must happen before we close IW or Translog such that we can check this state to opt out of failing the engine
                // again on any caught AlreadyClosedException
                failedEngine.set((failure != null) ? failure : new IllegalStateException(reason));
                try {
                    // we just go and close this engine - no way to recover
                    closeNoLock("engine failed on: [" + reason + "]", closedLatch);
                } finally {
                    logger.warn(() -> "failed engine [" + reason + "]", failure);
                    // we must set a failure exception, generate one if not supplied
                    // we first mark the store as corrupted before we notify any listeners
                    // this must happen first otherwise we might try to reallocate so quickly
                    // on the same node that we don't see the corrupted marker file when
                    // the shard is initializing
                    if (Lucene.isCorruptionException(failure)) {
                        if (store.tryIncRef()) {
                            try {
                                store.markStoreCorrupted(
                                    new IOException("failed engine (reason: [" + reason + "])", ExceptionsHelper.unwrapCorruption(failure))
                                );
                            } catch (IOException e) {
                                logger.warn("Couldn't mark store corrupted", e);
                            } finally {
                                store.decRef();
                            }
                        } else {
                            logger.warn(
                                () -> format("tried to mark store as corrupted but store is already closed. [%s]", reason),
                                failure
                            );
                        }
                    }
                    eventListener.onFailedEngine(reason, failure);
                }
            } catch (Exception inner) {
                if (failure != null) inner.addSuppressed(failure);
                // don't bubble up these exceptions up
                logger.warn("failEngine threw exception", inner);
            }
        } else {
            logger.debug(
                () -> format("tried to fail engine but could not acquire lock - engine should be failed by now [%s]", reason),
                failure
            );
        }
    }

    /** Check whether the engine should be failed */
    protected boolean maybeFailEngine(String source, Exception e) {
        if (Lucene.isCorruptionException(e)) {
            failEngine("corrupt file (source: [" + source + "])", e);
            return true;
        }
        return false;
    }

    public interface EventListener {
        /**
         * Called when a fatal exception occurred
         */
        default void onFailedEngine(String reason, @Nullable Exception e) {}
    }

    public abstract static class SearcherSupplier implements Releasable {
        private final Function<Searcher, Searcher> wrapper;
        private final AtomicBoolean released = new AtomicBoolean(false);

        public SearcherSupplier(Function<Searcher, Searcher> wrapper) {
            this.wrapper = wrapper;
        }

        public final Searcher acquireSearcher(String source) {
            if (released.get()) {
                throw new AlreadyClosedException("SearcherSupplier was closed");
            }
            final Searcher searcher = acquireSearcherInternal(source);
            return wrapper.apply(searcher);
        }

        @Override
        public final void close() {
            if (released.compareAndSet(false, true)) {
                doClose();
            } else {
                assert false : "SearchSupplier was released twice";
            }
        }

        protected abstract void doClose();

        protected abstract Searcher acquireSearcherInternal(String source);

        /**
         * Returns an id associated with this searcher if exists. Two searchers with the same searcher id must have
         * identical Lucene level indices (i.e., identical segments with same docs using same doc-ids).
         */
        @Nullable
        public String getSearcherId() {
            return null;
        }
    }

    public static final class Searcher extends IndexSearcher implements Releasable {
        private final String source;
        private final Closeable onClose;

        public Searcher(
            String source,
            IndexReader reader,
            Similarity similarity,
            QueryCache queryCache,
            QueryCachingPolicy queryCachingPolicy,
            Closeable onClose
        ) {
            super(reader);
            setSimilarity(similarity);
            setQueryCache(queryCache);
            setQueryCachingPolicy(queryCachingPolicy);
            this.source = source;
            this.onClose = onClose;
        }

        /**
         * The source that caused this searcher to be acquired.
         */
        public String source() {
            return source;
        }

        public DirectoryReader getDirectoryReader() {
            if (getIndexReader() instanceof DirectoryReader) {
                return (DirectoryReader) getIndexReader();
            }
            throw new IllegalStateException("Can't use " + getIndexReader().getClass() + " as a directory reader");
        }

        @Override
        public void close() {
            try {
                onClose.close();
            } catch (IOException e) {
                throw new UncheckedIOException("failed to close", e);
            } catch (AlreadyClosedException e) {
                // This means there's a bug somewhere: don't suppress it
                throw new AssertionError(e);
            }
        }
    }

    public abstract static class Operation {

        /** type of operation (index, delete), subclasses use static types */
        public enum TYPE {
            INDEX,
            DELETE,
            NO_OP;

            private final String lowercase;

            TYPE() {
                this.lowercase = this.toString().toLowerCase(Locale.ROOT);
            }

            public String getLowercase() {
                return lowercase;
            }
        }

        private final BytesRef uid;
        private final long version;
        private final long seqNo;
        private final long primaryTerm;
        private final VersionType versionType;
        private final Origin origin;
        private final long startTime;

        public Operation(BytesRef uid, long seqNo, long primaryTerm, long version, VersionType versionType, Origin origin, long startTime) {
            this.uid = uid;
            this.seqNo = seqNo;
            this.primaryTerm = primaryTerm;
            this.version = version;
            this.versionType = versionType;
            this.origin = origin;
            this.startTime = startTime;
        }

        public enum Origin {
            PRIMARY,
            REPLICA,
            PEER_RECOVERY,
            LOCAL_TRANSLOG_RECOVERY,
            LOCAL_RESET;

            public boolean isRecovery() {
                return this == PEER_RECOVERY || this == LOCAL_TRANSLOG_RECOVERY;
            }

            boolean isFromTranslog() {
                return this == LOCAL_TRANSLOG_RECOVERY || this == LOCAL_RESET;
            }
        }

        public Origin origin() {
            return this.origin;
        }

        public BytesRef uid() {
            return this.uid;
        }

        public long version() {
            return this.version;
        }

        public long seqNo() {
            return seqNo;
        }

        public long primaryTerm() {
            return primaryTerm;
        }

        public abstract int estimatedSizeInBytes();

        public VersionType versionType() {
            return this.versionType;
        }

        /**
         * Returns operation start time in nanoseconds.
         */
        public long startTime() {
            return this.startTime;
        }

        abstract String id();

        public abstract TYPE operationType();
    }

    public static class Index extends Operation {

        private final ParsedDocument doc;
        private final long autoGeneratedIdTimestamp;
        private final boolean isRetry;
        private final long ifSeqNo;
        private final long ifPrimaryTerm;

        public Index(
            BytesRef uid,
            ParsedDocument doc,
            long seqNo,
            long primaryTerm,
            long version,
            VersionType versionType,
            Origin origin,
            long startTime,
            long autoGeneratedIdTimestamp,
            boolean isRetry,
            long ifSeqNo,
            long ifPrimaryTerm
        ) {
            super(uid, seqNo, primaryTerm, version, versionType, origin, startTime);
            assert (origin == Origin.PRIMARY) == (versionType != null) : "invalid version_type=" + versionType + " for origin=" + origin;
            assert ifPrimaryTerm >= 0 : "ifPrimaryTerm [" + ifPrimaryTerm + "] must be non negative";
            assert ifSeqNo == UNASSIGNED_SEQ_NO || ifSeqNo >= 0 : "ifSeqNo [" + ifSeqNo + "] must be non negative or unset";
            assert (origin == Origin.PRIMARY) || (ifSeqNo == UNASSIGNED_SEQ_NO && ifPrimaryTerm == UNASSIGNED_PRIMARY_TERM)
                : "cas operations are only allowed if origin is primary. get [" + origin + "]";
            this.doc = doc;
            this.isRetry = isRetry;
            this.autoGeneratedIdTimestamp = autoGeneratedIdTimestamp;
            this.ifSeqNo = ifSeqNo;
            this.ifPrimaryTerm = ifPrimaryTerm;
        }

        public Index(BytesRef uid, long primaryTerm, ParsedDocument doc) {
            this(uid, primaryTerm, doc, Versions.MATCH_ANY);
        } // TEST ONLY

        Index(BytesRef uid, long primaryTerm, ParsedDocument doc, long version) {
            this(
                uid,
                doc,
                UNASSIGNED_SEQ_NO,
                primaryTerm,
                version,
                VersionType.INTERNAL,
                Origin.PRIMARY,
                System.nanoTime(),
                -1,
                false,
                UNASSIGNED_SEQ_NO,
                0
            );
        } // TEST ONLY

        public ParsedDocument parsedDoc() {
            return this.doc;
        }

        @Override
        public String id() {
            return this.doc.id();
        }

        @Override
        public TYPE operationType() {
            return TYPE.INDEX;
        }

        public String routing() {
            return this.doc.routing();
        }

        public List<LuceneDocument> docs() {
            return this.doc.docs();
        }

        public BytesReference source() {
            return this.doc.source();
        }

        @Override
        public int estimatedSizeInBytes() {
            return (id().length() * 2) + source().length() + 12;
        }

        /**
         * Returns a positive timestamp if the ID of this document is auto-generated by elasticsearch.
         * if this property is non-negative indexing code might optimize the addition of this document
         * due to it's append only nature.
         */
        public long getAutoGeneratedIdTimestamp() {
            return autoGeneratedIdTimestamp;
        }

        /**
         * Returns <code>true</code> if this index requests has been retried on the coordinating node and can therefor be delivered
         * multiple times. Note: this might also be set to true if an equivalent event occurred like the replay of the transaction log
         */
        public boolean isRetry() {
            return isRetry;
        }

        public long getIfSeqNo() {
            return ifSeqNo;
        }

        public long getIfPrimaryTerm() {
            return ifPrimaryTerm;
        }
    }

    public static class Delete extends Operation {

        private final String id;
        private final long ifSeqNo;
        private final long ifPrimaryTerm;

        public Delete(
            String id,
            BytesRef uid,
            long seqNo,
            long primaryTerm,
            long version,
            VersionType versionType,
            Origin origin,
            long startTime,
            long ifSeqNo,
            long ifPrimaryTerm
        ) {
            super(uid, seqNo, primaryTerm, version, versionType, origin, startTime);
            assert (origin == Origin.PRIMARY) == (versionType != null) : "invalid version_type=" + versionType + " for origin=" + origin;
            assert ifPrimaryTerm >= 0 : "ifPrimaryTerm [" + ifPrimaryTerm + "] must be non negative";
            assert ifSeqNo == UNASSIGNED_SEQ_NO || ifSeqNo >= 0 : "ifSeqNo [" + ifSeqNo + "] must be non negative or unset";
            assert (origin == Origin.PRIMARY) || (ifSeqNo == UNASSIGNED_SEQ_NO && ifPrimaryTerm == UNASSIGNED_PRIMARY_TERM)
                : "cas operations are only allowed if origin is primary. get [" + origin + "]";
            this.id = Objects.requireNonNull(id);
            this.ifSeqNo = ifSeqNo;
            this.ifPrimaryTerm = ifPrimaryTerm;
        }

        public Delete(String id, BytesRef uid, long primaryTerm) {
            this(
                id,
                uid,
                UNASSIGNED_SEQ_NO,
                primaryTerm,
                Versions.MATCH_ANY,
                VersionType.INTERNAL,
                Origin.PRIMARY,
                System.nanoTime(),
                UNASSIGNED_SEQ_NO,
                0
            );
        }

        @Override
        public String id() {
            return this.id;
        }

        @Override
        public TYPE operationType() {
            return TYPE.DELETE;
        }

        @Override
        public int estimatedSizeInBytes() {
            return uid().length * 2 + 20;
        }

        public long getIfSeqNo() {
            return ifSeqNo;
        }

        public long getIfPrimaryTerm() {
            return ifPrimaryTerm;
        }
    }

    public static class NoOp extends Operation {

        private final String reason;

        public String reason() {
            return reason;
        }

        public NoOp(final long seqNo, final long primaryTerm, final Origin origin, final long startTime, final String reason) {
            super(null, seqNo, primaryTerm, Versions.NOT_FOUND, null, origin, startTime);
            this.reason = reason;
        }

        @Override
        public BytesRef uid() {
            throw new UnsupportedOperationException();
        }

        @Override
        public long version() {
            throw new UnsupportedOperationException();
        }

        @Override
        public VersionType versionType() {
            throw new UnsupportedOperationException();
        }

        @Override
        String id() {
            throw new UnsupportedOperationException();
        }

        @Override
        public TYPE operationType() {
            return TYPE.NO_OP;
        }

        @Override
        public int estimatedSizeInBytes() {
            return 2 * reason.length() + 2 * Long.BYTES;
        }

    }

    public static class Get {
        private final boolean realtime;
        private final BytesRef uid;
        private final String id;
        private final boolean readFromTranslog;
        private long version = Versions.MATCH_ANY;
        private VersionType versionType = VersionType.INTERNAL;
        private long ifSeqNo = UNASSIGNED_SEQ_NO;
        private long ifPrimaryTerm = UNASSIGNED_PRIMARY_TERM;

        public Get(boolean realtime, boolean readFromTranslog, String id) {
            this.realtime = realtime;
            this.id = id;
            this.uid = Uid.encodeId(id);
            this.readFromTranslog = readFromTranslog;
        }

        public boolean realtime() {
            return this.realtime;
        }

        public String id() {
            return id;
        }

        public BytesRef uid() {
            return uid;
        }

        public long version() {
            return version;
        }

        public Get version(long version) {
            this.version = version;
            return this;
        }

        public VersionType versionType() {
            return versionType;
        }

        public Get versionType(VersionType versionType) {
            this.versionType = versionType;
            return this;
        }

        public boolean isReadFromTranslog() {
            return readFromTranslog;
        }

        public Get setIfSeqNo(long seqNo) {
            this.ifSeqNo = seqNo;
            return this;
        }

        public long getIfSeqNo() {
            return ifSeqNo;
        }

        public Get setIfPrimaryTerm(long primaryTerm) {
            this.ifPrimaryTerm = primaryTerm;
            return this;
        }

        public long getIfPrimaryTerm() {
            return ifPrimaryTerm;
        }

    }

    public static class GetResult implements Releasable {
        private final boolean exists;
        private final long version;
        private final DocIdAndVersion docIdAndVersion;
        private final Engine.Searcher searcher;

        public static final GetResult NOT_EXISTS = new GetResult(false, Versions.NOT_FOUND, null, null);

        private GetResult(boolean exists, long version, DocIdAndVersion docIdAndVersion, Engine.Searcher searcher) {
            this.exists = exists;
            this.version = version;
            this.docIdAndVersion = docIdAndVersion;
            this.searcher = searcher;
        }

        public GetResult(Engine.Searcher searcher, DocIdAndVersion docIdAndVersion) {
            this(true, docIdAndVersion.version, docIdAndVersion, searcher);
        }

        public boolean exists() {
            return exists;
        }

        public long version() {
            return this.version;
        }

        public Engine.Searcher searcher() {
            return this.searcher;
        }

        public DocIdAndVersion docIdAndVersion() {
            return docIdAndVersion;
        }

        @Override
        public void close() {
            Releasables.close(searcher);
        }
    }

    /**
     * Closes the engine without acquiring any refs or locks. The caller should either have changed {@link #isClosing} from {@code false} to
     * {@code true} or else must hold the {@link #failEngineLock}. The implementation must decrement the supplied latch when done.
     */
    protected abstract void closeNoLock(String reason, CountDownLatch closedLatch);

    protected final boolean isDrainedForClose() {
        return ensureOpenRefs.hasReferences() == false;
    }

    protected final boolean isClosing() {
        return isClosing.get();
    }

    protected final Releasable acquireEnsureOpenRef() {
        if (isClosing() || ensureOpenRefs.tryIncRef() == false) {
            ensureOpen(); // throws "engine is closed" exception if we're actually closed, otherwise ...
            throw new AlreadyClosedException(shardId + " engine is closing", failedEngine.get());
        }
        return Releasables.assertOnce(releaseEnsureOpenRef);
    }

    /**
     * When called for the first time, puts the engine into a closing state in which further calls to {@link #acquireEnsureOpenRef()} will
     * fail with an {@link AlreadyClosedException} and waits for all outstanding ensure-open refs to be released, before returning {@code
     * true}. If called again, returns {@code false} without waiting.
     *
     * @return a flag indicating whether this was the first call or not.
     */
    private boolean drainForClose() {
        if (isClosing.compareAndSet(false, true) == false) {
            logger.trace("drainForClose(): already closing");
            return false;
        }

        logger.debug("drainForClose(): draining ops");
        releaseEnsureOpenRef.close();
        final var future = new UnsafePlainActionFuture<Void>(ThreadPool.Names.GENERIC) {
            @Override
            protected boolean blockingAllowed() {
                // TODO remove this blocking, or at least do it elsewhere, see https://github.com/elastic/elasticsearch/issues/89821
                return Thread.currentThread().getName().contains(ClusterApplierService.CLUSTER_UPDATE_THREAD_NAME)
                    || super.blockingAllowed();
            }
        };
        drainOnCloseListener.addListener(future);
        try {
            future.get();
            return true;
        } catch (ExecutionException e) {
            logger.error("failure while draining operations on close", e);
            assert false : e;
            throw new IllegalStateException(e);
        } catch (InterruptedException e) {
            Thread.currentThread().interrupt();
            logger.error("interrupted while draining operations on close");
            throw new IllegalStateException(e);
        }
    }

    /**
     * Flush the engine (committing segments to disk and truncating the translog) and close it.
     */
    public void flushAndClose() throws IOException {
        logger.trace("flushAndClose() maybe draining ops");
        if (isClosed.get() == false && drainForClose()) {
            logger.trace("flushAndClose drained ops");
            try {
                logger.debug("flushing shard on close - this might take some time to sync files to disk");
                try {
                    // TODO: We are not waiting for full durability here atm because we are on the cluster state update thread
                    flushHoldingLock(false, false, ActionListener.noop());
                } catch (AlreadyClosedException ex) {
                    logger.debug("engine already closed - skipping flushAndClose");
                }
            } finally {
                closeNoLock("flushAndClose", closedLatch);
            }
        }
        awaitPendingClose();
    }

    @Override
    public void close() throws IOException {
        logger.debug("close() maybe draining ops");
        if (isClosed.get() == false && drainForClose()) {
            logger.debug("close drained ops");
            closeNoLock("api", closedLatch);
        }
        awaitPendingClose();
    }

    private void awaitPendingClose() {
        try {
            closedLatch.await();
        } catch (InterruptedException e) {
            Thread.currentThread().interrupt();
        }
    }

    public static class IndexCommitRef implements Closeable {
        private final AtomicBoolean closed = new AtomicBoolean();
        private final CheckedRunnable<IOException> onClose;
        private final IndexCommit indexCommit;

        public IndexCommitRef(IndexCommit indexCommit, CheckedRunnable<IOException> onClose) {
            this.indexCommit = indexCommit;
            this.onClose = onClose;
        }

        @Override
        public void close() throws IOException {
            if (closed.compareAndSet(false, true)) {
                onClose.run();
            }
        }

        public IndexCommit getIndexCommit() {
            return indexCommit;
        }
    }

    public void onSettingsChanged() {

    }

    /**
     * Returns the timestamp of the last write in nanoseconds.
     * Note: this time might not be absolutely accurate since the {@link Operation#startTime()} is used which might be
     * slightly inaccurate.
     *
     * @see System#nanoTime()
     * @see Operation#startTime()
     */
    public long getLastWriteNanos() {
        return this.lastWriteNanos;
    }

    /**
     * Called for each new opened engine reader to warm new segments
     *
     * @see EngineConfig#getWarmer()
     */
    public interface Warmer {
        /**
         * Called once a new top-level reader is opened.
         */
        void warm(ElasticsearchDirectoryReader reader);
    }

    /**
     * Request that this engine throttle incoming indexing requests to one thread.
     * Must be matched by a later call to {@link #deactivateThrottling()}.
     */
    public abstract void activateThrottling();

    /**
     * Reverses a previous {@link #activateThrottling} call.
     */
    public abstract void deactivateThrottling();

    /**
     * If indexing is throttled to the point where it is paused completely,
     * another task trying to get indexing permits might want to pause throttling
     * by letting one thread pass at a time so that it does not get starved.
     */
    public abstract void suspendThrottling();

    /**
     * Reverses a previous {@link #resumeThrottling} call.
     */
    public abstract void resumeThrottling();

    public abstract boolean isIndexingPaused();

    /**
     * This method replays translog to restore the Lucene index which might be reverted previously.
     * This ensures that all acknowledged writes are restored correctly when this engine is promoted.
     *
     * @return the number of translog operations have been recovered
     */
    public abstract int restoreLocalHistoryFromTranslog(TranslogRecoveryRunner translogRecoveryRunner) throws IOException;

    /**
     * Fills up the local checkpoints history with no-ops until the local checkpoint
     * and the max seen sequence ID are identical.
     * @param primaryTerm the shards primary term this engine was created for
     * @return the number of no-ops added
     */
    public abstract int fillSeqNoGaps(long primaryTerm) throws IOException;

    /**
     * Performs recovery from the transaction log up to {@code recoverUpToSeqNo} (inclusive).
     * This operation will close the engine if the recovery fails. Use EngineTestCase#recoverFromTranslog for test usages
     *
     * @param translogRecoveryRunner the translog recovery runner
     * @param recoverUpToSeqNo       the upper bound, inclusive, of sequence number to be recovered
     */
    // TODO make all the production usages fully async
    public final void recoverFromTranslog(TranslogRecoveryRunner translogRecoveryRunner, long recoverUpToSeqNo) throws IOException {
        final var future = new PlainActionFuture<Void>();
        recoverFromTranslog(translogRecoveryRunner, recoverUpToSeqNo, future);
        try {
            future.get();
        } catch (ExecutionException e) {
            // This is a (temporary) adapter between the older synchronous (blocking) code and the newer (async) API. Callers expect
            // exceptions to be thrown directly, but Future#get adds an ExecutionException wrapper which we must remove to preserve the
            // expected exception semantics.
            if (e.getCause() instanceof IOException ioException) {
                throw ioException;
            } else if (e.getCause() instanceof RuntimeException runtimeException) {
                throw runtimeException;
            } else {
                // the old code was "throws IOException" so we shouldn't see any other exception types here
                logger.error("checked non-IOException unexpectedly thrown", e);
                assert false : e;
                throw new UncategorizedExecutionException("recoverFromTranslog", e);
            }
        } catch (InterruptedException e) {
            // We don't really use interrupts in this area so this is somewhat unexpected (unless perhaps we're shutting down), just treat
            // it like any other exception.
            Thread.currentThread().interrupt();
            throw new RuntimeException(e);
        }
    }

    /**
     * Performs recovery from the transaction log up to {@code recoverUpToSeqNo} (inclusive).
     * This operation will close the engine if the recovery fails.
     *
     * @param translogRecoveryRunner the translog recovery runner
     * @param recoverUpToSeqNo       the upper bound, inclusive, of sequence number to be recovered
     * @param listener               listener notified on completion of the recovery, whether successful or otherwise
     */
    public abstract void recoverFromTranslog(
        TranslogRecoveryRunner translogRecoveryRunner,
        long recoverUpToSeqNo,
        ActionListener<Void> listener
    );

    /**
     * Do not replay translog operations, but make the engine be ready.
     */
    public abstract void skipTranslogRecovery();

    /**
     * Tries to prune buffered deletes from the version map.
     */
    public abstract void maybePruneDeletes();

    /**
     * Returns the maximum auto_id_timestamp of all append-only index requests have been processed by this engine
     * or the auto_id_timestamp received from its primary shard via {@link #updateMaxUnsafeAutoIdTimestamp(long)}.
     * Notes this method returns the auto_id_timestamp of all append-only requests, not max_unsafe_auto_id_timestamp.
     */
    public long getMaxSeenAutoIdTimestamp() {
        return IndexRequest.UNSET_AUTO_GENERATED_TIMESTAMP;
    }

    /**
     * Forces this engine to advance its max_unsafe_auto_id_timestamp marker to at least the given timestamp.
     * The engine will disable optimization for all append-only whose timestamp at most {@code newTimestamp}.
     */
    public abstract void updateMaxUnsafeAutoIdTimestamp(long newTimestamp);

    @FunctionalInterface
    public interface TranslogRecoveryRunner {
        int run(Engine engine, Translog.Snapshot snapshot) throws IOException;
    }

    /**
     * Returns the maximum sequence number of either update or delete operations have been processed in this engine
     * or the sequence number from {@link #advanceMaxSeqNoOfUpdatesOrDeletes(long)}. An index request is considered
     * as an update operation if it overwrites the existing documents in Lucene index with the same document id.
     * <p>
     * A note on the optimization using max_seq_no_of_updates_or_deletes:
     * For each operation O, the key invariants are:
     * <ol>
     *     <li> I1: There is no operation on docID(O) with seqno that is {@literal > MSU(O) and < seqno(O)} </li>
     *     <li> I2: If {@literal MSU(O) < seqno(O)} then docID(O) did not exist when O was applied; more precisely, if there is any O'
     *              with {@literal seqno(O') < seqno(O) and docID(O') = docID(O)} then the one with the greatest seqno is a delete.</li>
     * </ol>
     * <p>
     * When a receiving shard (either a replica or a follower) receives an operation O, it must first ensure its own MSU at least MSU(O),
     * and then compares its MSU to its local checkpoint (LCP). If {@literal LCP < MSU} then there's a gap: there may be some operations
     * that act on docID(O) about which we do not yet know, so we cannot perform an add. Note this also covers the case where a future
     * operation O' with {@literal seqNo(O') > seqNo(O) and docId(O') = docID(O)} is processed before O. In that case MSU(O') is at least
     * seqno(O') and this means {@literal MSU >= seqNo(O') > seqNo(O) > LCP} (because O wasn't processed yet).
     * <p>
     * However, if {@literal MSU <= LCP} then there is no gap: we have processed every {@literal operation <= LCP}, and no operation O'
     * with {@literal seqno(O') > LCP and seqno(O') < seqno(O) also has docID(O') = docID(O)}, because such an operation would have
     * {@literal seqno(O') > LCP >= MSU >= MSU(O)} which contradicts the first invariant. Furthermore in this case we immediately know
     * that docID(O) has been deleted (or never existed) without needing to check Lucene for the following reason. If there's no earlier
     * operation on docID(O) then this is clear, so suppose instead that the preceding operation on docID(O) is O':
     * 1. The first invariant above tells us that {@literal seqno(O') <= MSU(O) <= LCP} so we have already applied O' to Lucene.
     * 2. Also {@literal MSU(O) <= MSU <= LCP < seqno(O)} (we discard O if {@literal seqno(O) <= LCP}) so the second invariant applies,
     *    meaning that the O' was a delete.
     * <p>
     * Therefore, if {@literal MSU <= LCP < seqno(O)} we know that O can safely be optimized with and added to lucene with addDocument.
     * Moreover, operations that are optimized using the MSU optimization must not be processed twice as this will create duplicates
     * in Lucene. To avoid this we check the local checkpoint tracker to see if an operation was already processed.
     *
     * @see #advanceMaxSeqNoOfUpdatesOrDeletes(long)
     */
    public abstract long getMaxSeqNoOfUpdatesOrDeletes();

    /**
     * A replica shard receives a new max_seq_no_of_updates from its primary shard, then calls this method
     * to advance this marker to at least the given sequence number.
     */
    public abstract void advanceMaxSeqNoOfUpdatesOrDeletes(long maxSeqNoOfUpdatesOnPrimary);

    /**
     * @return a {@link ShardLongFieldRange} containing the min and max raw values of the given field for this shard if the engine
     * guarantees these values never to change, or {@link ShardLongFieldRange#EMPTY} if this field is empty, or
     * {@link ShardLongFieldRange#UNKNOWN} if this field's value range may change in future.
     */
    public abstract ShardLongFieldRange getRawFieldRange(String field) throws IOException;

    public final EngineConfig getEngineConfig() {
        return engineConfig;
    }

    /**
     * Allows registering a listener for when the index shard is on a segment generation >= minGeneration.
     *
     * @deprecated use {@link #addPrimaryTermAndGenerationListener(long, long, ActionListener)} instead.
     */
    @Deprecated
    public void addSegmentGenerationListener(long minGeneration, ActionListener<Long> listener) {
        addPrimaryTermAndGenerationListener(UNKNOWN_PRIMARY_TERM, minGeneration, listener);
    }

    /**
     * Allows registering a listener for when the index shard is on a primary term >= minPrimaryTerm
     * and a segment generation >= minGeneration.
     */
    public void addPrimaryTermAndGenerationListener(long minPrimaryTerm, long minGeneration, ActionListener<Long> listener) {
        throw new UnsupportedOperationException();
    }

    public void addFlushListener(Translog.Location location, ActionListener<Long> listener) {
        listener.onFailure(new UnsupportedOperationException("Engine type " + this.getClass() + " does not support flush listeners."));
    }

    /**
     * Captures the result of a refresh operation on the index shard.
     * <p>
     * <code>refreshed</code> is true if a refresh happened. If refreshed, <code>generation</code>
     * contains the generation of the index commit that the reader has opened upon refresh.
     */
    public record RefreshResult(boolean refreshed, long primaryTerm, long generation) {

        public static final long UNKNOWN_GENERATION = -1L;
        public static final RefreshResult NO_REFRESH = new RefreshResult(false);

        public RefreshResult(boolean refreshed) {
            this(refreshed, UNKNOWN_PRIMARY_TERM, UNKNOWN_GENERATION);
        }
    }

    public record FlushResult(boolean flushPerformed, long generation) {

        public static final long UNKNOWN_GENERATION = -1L;
        public static final FlushResult NO_FLUSH = new FlushResult(false, UNKNOWN_GENERATION);
    }

    /**
     * Ensures the engine is in a state that it can be closed by a call to {@link IndexShard#resetEngine(Consumer<Engine>)}.
     *
     * In general, resetting the engine should be done with care, to consider any
     * in-progress operations and listeners (e.g., primary term and generation listeners).
     * At the moment, this is implemented in serverless for a special case that ensures the engine is prepared for reset.
     */
    public void prepareForEngineReset() throws IOException {
        throw new UnsupportedOperationException("does not support engine reset");
    }

    public long getLastUnsafeSegmentGenerationForGets() {
        throw new UnsupportedOperationException("Doesn't support getting the latest segment generation");
    }

    protected static <R extends ReferenceManager<ElasticsearchDirectoryReader>> R wrapForAssertions(
        R referenceManager,
        EngineConfig engineConfig
    ) {
        if (Assertions.ENABLED) {
            referenceManager.addListener(new AssertRefreshListenerHoldsEngineReadLock(engineConfig.getEngineResetLock()));
        }
        return referenceManager;
    }

    /**
     * RefreshListener that asserts that the engine read lock is held by the thread refreshing the reference.
     */
    private static class AssertRefreshListenerHoldsEngineReadLock implements ReferenceManager.RefreshListener {

        private final EngineResetLock engineLock;

        private AssertRefreshListenerHoldsEngineReadLock(EngineResetLock engineLock) {
            this.engineLock = Objects.requireNonNull(engineLock);
        }

        @Override
        public void beforeRefresh() throws IOException {
            assert engineLock.isReadLockedByCurrentThread() : Thread.currentThread();
        }

        @Override
        public void afterRefresh(boolean didRefresh) throws IOException {
            assert engineLock.isReadLockedByCurrentThread() : Thread.currentThread();
        }
    }
}<|MERGE_RESOLUTION|>--- conflicted
+++ resolved
@@ -454,24 +454,14 @@
         private final CounterMetric throttleTimeMillisMetric = new CounterMetric();
         private volatile long startOfThrottleNS;
         private static final ReleasableLock NOOP_LOCK = new ReleasableLock(new NoOpLock());
-<<<<<<< HEAD
-        // private final PauseLock throttlingLock;
-        // private final ReleasableLock lockReference;
-        private final ReleasableLock lockReference = new ReleasableLock(new ReentrantLock());
-=======
         // This lock throttles indexing to 1 thread (per shard)
         private final ReleasableLock lockReference = new ReleasableLock(new ReentrantLock());
         // This lock pauses indexing completely (on a per shard basis)
->>>>>>> 7f7cb830
         private final Lock pauseIndexingLock = new ReentrantLock();
         private final Condition pauseCondition = pauseIndexingLock.newCondition();
         private final ReleasableLock pauseLockReference = new ReleasableLock(pauseIndexingLock);
         private volatile AtomicBoolean suspendThrottling = new AtomicBoolean();
-<<<<<<< HEAD
-        private final boolean pauseWhenThrottled;
-=======
         private final boolean pauseWhenThrottled; // Should throttling pause indexing ?
->>>>>>> 7f7cb830
         private volatile ReleasableLock lock = NOOP_LOCK;
 
         public IndexThrottle(boolean pause) {
@@ -481,14 +471,8 @@
         public Releasable acquireThrottle() {
             var lockCopy = this.lock;
             if (lockCopy == pauseLockReference) {
-<<<<<<< HEAD
-                // try (pauseLockReference.acquire();)
-                try (var ignored = pauseLockReference.acquire()) {
-                    // If throttling is activated and not temporarily paused
-=======
                 try (var ignored = pauseLockReference.acquire()) {
                     // If pause throttling is activated and not temporarily suspended
->>>>>>> 7f7cb830
                     while ((lock == pauseLockReference) && (suspendThrottling.getAcquire() == false)) {
                         logger.trace("Waiting on pause indexing lock");
                         pauseCondition.await();
@@ -508,7 +492,6 @@
         /** Activate throttling, which switches the lock to be a real lock */
         public void activate() {
             assert lock == NOOP_LOCK : "throttling activated while already active";
-
             startOfThrottleNS = System.nanoTime();
             if (pauseWhenThrottled) {
                 lock = pauseLockReference;
@@ -552,34 +535,14 @@
             return throttleTimeMillisMetric.count() + TimeValue.nsecToMSec(currentThrottleNS);
         }
 
-        // Pause throttling to allow another task such as relocation to acquire all indexing permits
-        public void suspendThrottle() {
-            if (pauseWhenThrottled) {
-                try (Releasable releasableLock = pauseLockReference.acquire()) {
-                    suspendThrottling.setRelease(true);
-                    pauseCondition.signalAll();
-                }
-            }
-        }
-
-        // Reverse what was done in pauseThrottle()
-        public void resumeThrottle() {
-            if (pauseWhenThrottled) {
-                try (Releasable releasableLock = pauseLockReference.acquire()) {
-                    suspendThrottling.setRelease(false);
-                    pauseCondition.signalAll();
-                }
-            }
-        }
-
         boolean isThrottled() {
             return lock != NOOP_LOCK;
         }
 
-<<<<<<< HEAD
         boolean isIndexingPaused() {
             return (pauseWhenThrottled && isThrottled());
-=======
+        }
+
         /** Suspend throttling to allow another task such as relocation to acquire all indexing permits */
         public void suspendThrottle() {
             if (pauseWhenThrottled) {
@@ -598,7 +561,6 @@
                     pauseCondition.signalAll();
                 }
             }
->>>>>>> 7f7cb830
         }
 
         boolean throttleLockIsHeldByCurrentThread() { // to be used in assertions and tests only
@@ -663,85 +625,6 @@
         }
     }
 
-<<<<<<< HEAD
-    /* A lock implementation that allows us to control how many threads can take the lock
-     * In particular, this is used to set the number of allowed threads to 1 or 0
-     * when index throttling is activated.
-     */
-    protected static final class PauseLock implements Lock {
-        private final Semaphore semaphore = new Semaphore(Integer.MAX_VALUE);
-        private final int allowThreads;
-        // If the lock is currently throttled, we might need to pause throttling
-        // to let some threads pass when another task is trying to acquire indexing permits
-        private volatile AtomicBoolean throttlePaused;
-
-        public PauseLock(int allowThreads) {
-            this.allowThreads = allowThreads;
-            throttlePaused = new AtomicBoolean(false);
-        }
-
-        public void lock() {
-            semaphore.acquireUninterruptibly();
-        }
-
-        @Override
-        public void lockInterruptibly() throws InterruptedException {
-            semaphore.acquire();
-        }
-
-        @Override
-        public void unlock() {
-            semaphore.release();
-        }
-
-        @Override
-        public boolean tryLock() {
-            throw new UnsupportedOperationException();
-        }
-
-        @Override
-        public boolean tryLock(long time, TimeUnit unit) throws InterruptedException {
-            throw new UnsupportedOperationException();
-        }
-
-        @Override
-        public Condition newCondition() {
-            throw new UnsupportedOperationException();
-        }
-
-        public void throttle() {
-            if (throttlePaused.get()) {
-                return;
-            }
-            assert semaphore.availablePermits() == Integer.MAX_VALUE
-                : "Available permits should be " + Integer.MAX_VALUE + " but is " + semaphore.availablePermits();
-            semaphore.acquireUninterruptibly(Integer.MAX_VALUE - allowThreads);
-        }
-
-        public void unthrottle() {
-            unPauseThrottle();
-            assert semaphore.availablePermits() <= allowThreads
-                : "Available permits should be no greater than " + allowThreads + " but is " + semaphore.availablePermits();
-            semaphore.release(Integer.MAX_VALUE - allowThreads);
-        }
-
-        // Pause throttling by allowing 1 thread to pass
-        public void pauseThrottle() {
-            // we only need to pause throttling if throttling allows no threads to pass i.e. allowThreads is 0
-            if ((allowThreads == 0) && throttlePaused.getAndSet(true) == false) {
-                semaphore.release(1);
-            }
-        }
-
-        public void unPauseThrottle() {
-            if (throttlePaused.getAndSet(false)) {
-                semaphore.acquireUninterruptibly(1);
-            }
-        }
-    }
-
-=======
->>>>>>> 7f7cb830
     /**
      * Perform document index operation on the engine
      * @param index operation to perform
@@ -2387,7 +2270,7 @@
     public abstract void suspendThrottling();
 
     /**
-     * Reverses a previous {@link #resumeThrottling} call.
+     * Reverses a previous {@link #suspendThrottling} call.
      */
     public abstract void resumeThrottling();
 

--- conflicted
+++ resolved
@@ -393,12 +393,11 @@
         return leafSorter;
     }
 
-<<<<<<< HEAD
+    public LongSupplier getRelativeTimeInNanosSupplier() {
+        return relativeTimeInNanosSupplier;
+    }
+
     public MayHaveBeenIndexedBefore buildMayHaveBeenIndexedBefore(Consumer<Engine.Index> assertPrimaryCanOptimizeAddDocument) {
         return indexSettings.getMode().buildNoFieldDataIdFieldMapper().buildMayHaveBeenIndexedBefore(assertPrimaryCanOptimizeAddDocument);
-=======
-    public LongSupplier getRelativeTimeInNanosSupplier() {
-        return relativeTimeInNanosSupplier;
->>>>>>> 29aea35a
     }
 }
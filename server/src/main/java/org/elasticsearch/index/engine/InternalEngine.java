--- conflicted
+++ resolved
@@ -1711,24 +1711,24 @@
             flush(false, true);
             logger.trace("finish flush for snapshot");
         }
-<<<<<<< HEAD
-        final IndexCommit snapshotCommit = combinedDeletionPolicy.acquireIndexCommit(safeCommit);
-        return new Engine.IndexCommitRef(snapshotCommit, () -> {
+        final IndexCommit lastCommit = combinedDeletionPolicy.acquireIndexCommit(false);
+        return new Engine.IndexCommitRef(lastCommit, () -> {
             // Revisit the deletion policy if we can clean up the snapshotting commit.
-            if (combinedDeletionPolicy.releaseCommit(snapshotCommit)) {
+            if (combinedDeletionPolicy.releaseCommit(lastCommit)) {
                 indexWriter.deleteUnusedFiles();
             }
         });
-=======
-        final IndexCommit lastCommit = combinedDeletionPolicy.acquireIndexCommit(false);
-        return new Engine.IndexCommitRef(lastCommit, () -> combinedDeletionPolicy.releaseCommit(lastCommit));
     }
 
     @Override
     public IndexCommitRef acquireSafeIndexCommit() throws EngineException {
         final IndexCommit safeCommit = combinedDeletionPolicy.acquireIndexCommit(true);
-        return new Engine.IndexCommitRef(safeCommit, () -> combinedDeletionPolicy.releaseCommit(safeCommit));
->>>>>>> 8325786b
+        return new Engine.IndexCommitRef(safeCommit, () -> {
+            // Revisit the deletion policy if we can clean up the snapshotting commit.
+            if (combinedDeletionPolicy.releaseCommit(safeCommit)) {
+                indexWriter.deleteUnusedFiles();
+            }
+        });
     }
 
     private boolean failOnTragicEvent(AlreadyClosedException ex) {

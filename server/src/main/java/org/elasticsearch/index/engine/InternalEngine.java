/*
 * Copyright Elasticsearch B.V. and/or licensed to Elasticsearch B.V. under one
 * or more contributor license agreements. Licensed under the Elastic License
 * 2.0 and the Server Side Public License, v 1; you may not use this file except
 * in compliance with, at your election, the Elastic License 2.0 or the Server
 * Side Public License, v 1.
 */

package org.elasticsearch.index.engine;

import org.apache.logging.log4j.Logger;
import org.apache.lucene.document.LongPoint;
import org.apache.lucene.document.NumericDocValuesField;
import org.apache.lucene.index.DirectoryReader;
import org.apache.lucene.index.IndexCommit;
import org.apache.lucene.index.IndexReader;
import org.apache.lucene.index.IndexWriter;
import org.apache.lucene.index.IndexWriterConfig;
import org.apache.lucene.index.LeafReaderContext;
import org.apache.lucene.index.LiveIndexWriterConfig;
import org.apache.lucene.index.MergePolicy;
import org.apache.lucene.index.SegmentCommitInfo;
import org.apache.lucene.index.SegmentInfos;
import org.apache.lucene.index.SoftDeletesRetentionMergePolicy;
import org.apache.lucene.index.Term;
import org.apache.lucene.search.BooleanClause;
import org.apache.lucene.search.BooleanQuery;
import org.apache.lucene.search.DocIdSetIterator;
import org.apache.lucene.search.IndexSearcher;
import org.apache.lucene.search.Query;
import org.apache.lucene.search.ReferenceManager;
import org.apache.lucene.search.ScoreMode;
import org.apache.lucene.search.Scorer;
import org.apache.lucene.search.TermQuery;
import org.apache.lucene.search.Weight;
import org.apache.lucene.store.AlreadyClosedException;
import org.apache.lucene.store.Directory;
import org.apache.lucene.store.LockObtainFailedException;
import org.apache.lucene.util.BytesRef;
import org.apache.lucene.util.InfoStream;
import org.elasticsearch.ExceptionsHelper;
import org.elasticsearch.Version;
import org.elasticsearch.action.ActionListener;
import org.elasticsearch.action.index.IndexRequest;
import org.elasticsearch.action.support.PlainActionFuture;
import org.elasticsearch.cluster.metadata.DataStream;
import org.elasticsearch.common.lucene.LoggerInfoStream;
import org.elasticsearch.common.lucene.Lucene;
import org.elasticsearch.common.lucene.index.ElasticsearchDirectoryReader;
import org.elasticsearch.common.lucene.search.Queries;
import org.elasticsearch.common.lucene.uid.Versions;
import org.elasticsearch.common.lucene.uid.VersionsAndSeqNoResolver;
import org.elasticsearch.common.lucene.uid.VersionsAndSeqNoResolver.DocIdAndSeqNo;
import org.elasticsearch.common.metrics.CounterMetric;
import org.elasticsearch.common.unit.ByteSizeUnit;
import org.elasticsearch.common.unit.ByteSizeValue;
import org.elasticsearch.common.util.Maps;
import org.elasticsearch.common.util.concurrent.AbstractRunnable;
import org.elasticsearch.common.util.concurrent.AsyncIOProcessor;
import org.elasticsearch.common.util.concurrent.KeyedLock;
import org.elasticsearch.common.util.concurrent.ReleasableLock;
import org.elasticsearch.common.util.concurrent.ThreadContext;
import org.elasticsearch.core.Assertions;
import org.elasticsearch.core.Booleans;
import org.elasticsearch.core.IOUtils;
import org.elasticsearch.core.Nullable;
import org.elasticsearch.core.Releasable;
import org.elasticsearch.core.SuppressForbidden;
import org.elasticsearch.core.Tuple;
import org.elasticsearch.env.Environment;
import org.elasticsearch.index.IndexMode;
import org.elasticsearch.index.IndexSettings;
import org.elasticsearch.index.VersionType;
import org.elasticsearch.index.cache.query.TrivialQueryCachingPolicy;
import org.elasticsearch.index.mapper.DocumentParser;
import org.elasticsearch.index.mapper.IdFieldMapper;
import org.elasticsearch.index.mapper.LuceneDocument;
import org.elasticsearch.index.mapper.MappingLookup;
import org.elasticsearch.index.mapper.ParsedDocument;
import org.elasticsearch.index.mapper.SeqNoFieldMapper;
import org.elasticsearch.index.mapper.SourceFieldMapper;
import org.elasticsearch.index.mapper.Uid;
import org.elasticsearch.index.merge.MergeStats;
import org.elasticsearch.index.merge.OnGoingMerge;
import org.elasticsearch.index.seqno.LocalCheckpointTracker;
import org.elasticsearch.index.seqno.SeqNoStats;
import org.elasticsearch.index.seqno.SequenceNumbers;
import org.elasticsearch.index.shard.ShardId;
import org.elasticsearch.index.shard.ShardLongFieldRange;
import org.elasticsearch.index.translog.Translog;
import org.elasticsearch.index.translog.TranslogConfig;
import org.elasticsearch.index.translog.TranslogCorruptedException;
import org.elasticsearch.index.translog.TranslogDeletionPolicy;
import org.elasticsearch.index.translog.TranslogStats;
import org.elasticsearch.search.suggest.completion.CompletionStats;
import org.elasticsearch.threadpool.ThreadPool;

import java.io.Closeable;
import java.io.IOException;
import java.util.Arrays;
import java.util.List;
import java.util.Locale;
import java.util.Map;
import java.util.Objects;
import java.util.Optional;
import java.util.Set;
import java.util.concurrent.CountDownLatch;
import java.util.concurrent.atomic.AtomicBoolean;
import java.util.concurrent.atomic.AtomicInteger;
import java.util.concurrent.atomic.AtomicLong;
import java.util.concurrent.locks.Lock;
import java.util.concurrent.locks.ReentrantLock;
import java.util.function.BiConsumer;
import java.util.function.BiFunction;
import java.util.function.Consumer;
import java.util.function.Function;
import java.util.function.LongConsumer;
import java.util.function.LongSupplier;
import java.util.function.Supplier;
import java.util.stream.Collectors;
import java.util.stream.Stream;

import static org.elasticsearch.core.Strings.format;

public class InternalEngine extends Engine {

    /**
     * When we last pruned expired tombstones from versionMap.deletes:
     */
    private volatile long lastDeleteVersionPruneTimeMSec;

    private final Translog translog;
    private final ElasticsearchConcurrentMergeScheduler mergeScheduler;

    private final IndexWriter indexWriter;

    private final ExternalReaderManager externalReaderManager;
    private final ElasticsearchReaderManager internalReaderManager;

    private final Lock flushLock = new ReentrantLock();
    private final ReentrantLock optimizeLock = new ReentrantLock();

    // A uid (in the form of BytesRef) to the version map
    // we use the hashed variant since we iterate over it and check removal and additions on existing keys
    private final LiveVersionMap versionMap;
    private final LiveVersionMapArchive liveVersionMapArchive;
    // Records the last known generation during which LiveVersionMap was in unsafe mode. This indicates that only after this
    // generation it is safe to rely on the LiveVersionMap for a real-time get.
    // TODO: move the following two to the stateless plugin
    private final AtomicLong lastUnsafeSegmentGenerationForGets = new AtomicLong(-1);
    // Records the segment generation for the currently ongoing commit if any, or the last finished commit otherwise.
    private final AtomicLong preCommitSegmentGeneration = new AtomicLong(-1);

    private volatile SegmentInfos lastCommittedSegmentInfos;

    private final IndexThrottle throttle;

    private final LocalCheckpointTracker localCheckpointTracker;

    private final CombinedDeletionPolicy combinedDeletionPolicy;

    // How many callers are currently requesting index throttling. Currently there are only two situations where we do this: when merges
    // are falling behind and when writing indexing buffer to disk is too slow. When this is 0, there is no throttling, else we throttling
    // incoming indexing ops to a single thread:
    private final AtomicInteger throttleRequestCount = new AtomicInteger();
    private final AtomicBoolean pendingTranslogRecovery = new AtomicBoolean(false);
    private final AtomicLong maxUnsafeAutoIdTimestamp = new AtomicLong(-1);
    private final AtomicLong maxSeenAutoIdTimestamp = new AtomicLong(-1);
    // max_seq_no_of_updates_or_deletes tracks the max seq_no of update or delete operations that have been processed in this engine.
    // An index request is considered as an update if it overwrites existing documents with the same docId in the Lucene index.
    // The value of this marker never goes backwards, and is tracked/updated differently on primary and replica.
    private final AtomicLong maxSeqNoOfUpdatesOrDeletes;
    private final CounterMetric numVersionLookups = new CounterMetric();
    private final CounterMetric numIndexVersionsLookups = new CounterMetric();
    // Lucene operations since this engine was opened - not include operations from existing segments.
    private final CounterMetric numDocDeletes = new CounterMetric();
    private final CounterMetric numDocAppends = new CounterMetric();
    private final CounterMetric numDocUpdates = new CounterMetric();
    private final NumericDocValuesField softDeletesField = Lucene.newSoftDeletesField();
    private final SoftDeletesPolicy softDeletesPolicy;
    private final LastRefreshedCheckpointListener lastRefreshedCheckpointListener;
    private final FlushListeners flushListener;
    private final AsyncIOProcessor<Tuple<Long, Translog.Location>> translogSyncProcessor;

    private final CompletionStatsCache completionStatsCache;

    private final AtomicBoolean trackTranslogLocation = new AtomicBoolean(false);
    private final KeyedLock<Long> noOpKeyedLock = new KeyedLock<>();
    private final AtomicBoolean shouldPeriodicallyFlushAfterBigMerge = new AtomicBoolean(false);

    /**
     * If multiple writes passed {@link InternalEngine#tryAcquireInFlightDocs(Operation, int)} but they haven't adjusted
     * {@link IndexWriter#getPendingNumDocs()} yet, then IndexWriter can fail with too many documents. In this case, we have to fail
     * the engine because we already generated sequence numbers for write operations; otherwise we will have gaps in sequence numbers.
     * To avoid this, we keep track the number of documents that are being added to IndexWriter, and account it in
     * {@link InternalEngine#tryAcquireInFlightDocs(Operation, int)}. Although we can double count some inFlight documents in IW and Engine,
     * this shouldn't be an issue because it happens for a short window and we adjust the inFlightDocCount once an indexing is completed.
     */
    private final AtomicLong inFlightDocCount = new AtomicLong();

    private final int maxDocs;

    @Nullable
    private final String historyUUID;

    /**
     * UUID value that is updated every time the engine is force merged.
     */
    @Nullable
    private volatile String forceMergeUUID;

    private final LongSupplier relativeTimeInNanosSupplier;

    private volatile long lastFlushTimestamp;

    private final ByteSizeValue totalDiskSpace;

    protected static final String REAL_TIME_GET_REFRESH_SOURCE = "realtime_get";
    protected static final String UNSAFE_VERSION_MAP_REFRESH_SOURCE = "unsafe_version_map";

    public InternalEngine(EngineConfig engineConfig) {
        this(engineConfig, IndexWriter.MAX_DOCS, LocalCheckpointTracker::new);
    }

    InternalEngine(EngineConfig engineConfig, int maxDocs, BiFunction<Long, Long, LocalCheckpointTracker> localCheckpointTrackerSupplier) {
        super(engineConfig);
        this.maxDocs = maxDocs;
        this.relativeTimeInNanosSupplier = config().getRelativeTimeInNanosSupplier();
        this.lastFlushTimestamp = relativeTimeInNanosSupplier.getAsLong(); // default to creation timestamp
        this.liveVersionMapArchive = createLiveVersionMapArchive();
        this.versionMap = new LiveVersionMap(liveVersionMapArchive);
        final TranslogDeletionPolicy translogDeletionPolicy = new TranslogDeletionPolicy();
        store.incRef();
        IndexWriter writer = null;
        Translog translog = null;
        ExternalReaderManager externalReaderManager = null;
        ElasticsearchReaderManager internalReaderManager = null;
        EngineMergeScheduler scheduler = null;
        boolean success = false;
        try {
            this.lastDeleteVersionPruneTimeMSec = engineConfig.getThreadPool().relativeTimeInMillis();
            mergeScheduler = scheduler = new EngineMergeScheduler(engineConfig.getShardId(), engineConfig.getIndexSettings());
            throttle = new IndexThrottle();
            try {
                store.trimUnsafeCommits(config().getTranslogConfig().getTranslogPath());
                translog = openTranslog(engineConfig, translogDeletionPolicy, engineConfig.getGlobalCheckpointSupplier(), seqNo -> {
                    final LocalCheckpointTracker tracker = getLocalCheckpointTracker();
                    assert tracker != null || getTranslog().isOpen() == false;
                    if (tracker != null) {
                        tracker.markSeqNoAsPersisted(seqNo);
                    }
                });
                assert translog.getGeneration() != null;
                this.translog = translog;
                this.totalDiskSpace = new ByteSizeValue(Environment.getFileStore(translog.location()).getTotalSpace(), ByteSizeUnit.BYTES);
                this.softDeletesPolicy = newSoftDeletesPolicy();
                this.combinedDeletionPolicy = new CombinedDeletionPolicy(
                    logger,
                    translogDeletionPolicy,
                    softDeletesPolicy,
                    translog::getLastSyncedGlobalCheckpoint,
                    newCommitsListener()
                );
                this.localCheckpointTracker = createLocalCheckpointTracker(localCheckpointTrackerSupplier);
                writer = createWriter();
                bootstrapAppendOnlyInfoFromWriter(writer);
                final Map<String, String> commitData = commitDataAsMap(writer);
                historyUUID = loadHistoryUUID(commitData);
                forceMergeUUID = commitData.get(FORCE_MERGE_UUID_KEY);
                indexWriter = writer;
            } catch (IOException | TranslogCorruptedException e) {
                throw new EngineCreationFailureException(shardId, "failed to create engine", e);
            } catch (AssertionError e) {
                // IndexWriter throws AssertionError on init, if asserts are enabled, if any files don't exist, but tests that
                // randomly throw FNFE/NSFE can also hit this:
                if (ExceptionsHelper.stackTrace(e).contains("org.apache.lucene.index.IndexWriter.filesExist")) {
                    throw new EngineCreationFailureException(shardId, "failed to create engine", e);
                } else {
                    throw e;
                }
            }
            externalReaderManager = createReaderManager(new RefreshWarmerListener(logger, isClosed, engineConfig));
            internalReaderManager = externalReaderManager.internalReaderManager;
            this.internalReaderManager = internalReaderManager;
            this.externalReaderManager = externalReaderManager;
            internalReaderManager.addListener(versionMap);
            assert pendingTranslogRecovery.get() == false : "translog recovery can't be pending before we set it";
            // don't allow commits until we are done with recovering
            pendingTranslogRecovery.set(true);
            for (ReferenceManager.RefreshListener listener : engineConfig.getExternalRefreshListener()) {
                this.externalReaderManager.addListener(listener);
            }
            for (ReferenceManager.RefreshListener listener : engineConfig.getInternalRefreshListener()) {
                this.internalReaderManager.addListener(listener);
            }
            this.lastRefreshedCheckpointListener = new LastRefreshedCheckpointListener(localCheckpointTracker.getProcessedCheckpoint());
            this.internalReaderManager.addListener(lastRefreshedCheckpointListener);
            maxSeqNoOfUpdatesOrDeletes = new AtomicLong(SequenceNumbers.max(localCheckpointTracker.getMaxSeqNo(), translog.getMaxSeqNo()));
            if (localCheckpointTracker.getPersistedCheckpoint() < localCheckpointTracker.getMaxSeqNo()) {
                try (Searcher searcher = acquireSearcher("restore_version_map_and_checkpoint_tracker", SearcherScope.INTERNAL)) {
                    restoreVersionMapAndCheckpointTracker(
                        Lucene.wrapAllDocsLive(searcher.getDirectoryReader()),
                        engineConfig.getIndexSettings().getIndexVersionCreated()
                    );
                } catch (IOException e) {
                    throw new EngineCreationFailureException(
                        config().getShardId(),
                        "failed to restore version map and local checkpoint tracker",
                        e
                    );
                }
            }
            completionStatsCache = new CompletionStatsCache(() -> acquireSearcher("completion_stats"));
            this.externalReaderManager.addListener(completionStatsCache);
            this.flushListener = new FlushListeners(logger, engineConfig.getThreadPool().getThreadContext());
            this.translogSyncProcessor = createTranslogSyncProcessor(logger, engineConfig.getThreadPool().getThreadContext());
            success = true;
        } finally {
            if (success == false) {
                IOUtils.closeWhileHandlingException(writer, translog, internalReaderManager, externalReaderManager, scheduler);
                if (isClosed.get() == false) {
                    // failure we need to dec the store reference
                    store.decRef();
                }
            }
        }
        logger.trace("created new InternalEngine");
    }

    private LocalCheckpointTracker createLocalCheckpointTracker(
        BiFunction<Long, Long, LocalCheckpointTracker> localCheckpointTrackerSupplier
    ) throws IOException {
        final long maxSeqNo;
        final long localCheckpoint;
        final SequenceNumbers.CommitInfo seqNoStats = SequenceNumbers.loadSeqNoInfoFromLuceneCommit(
            store.readLastCommittedSegmentsInfo().userData.entrySet()
        );
        maxSeqNo = seqNoStats.maxSeqNo;
        localCheckpoint = seqNoStats.localCheckpoint;
        logger.trace("recovered maximum sequence number [{}] and local checkpoint [{}]", maxSeqNo, localCheckpoint);
        return localCheckpointTrackerSupplier.apply(maxSeqNo, localCheckpoint);
    }

    private SoftDeletesPolicy newSoftDeletesPolicy() throws IOException {
        final Map<String, String> commitUserData = store.readLastCommittedSegmentsInfo().userData;
        final long lastMinRetainedSeqNo;
        if (commitUserData.containsKey(Engine.MIN_RETAINED_SEQNO)) {
            lastMinRetainedSeqNo = Long.parseLong(commitUserData.get(Engine.MIN_RETAINED_SEQNO));
        } else {
            lastMinRetainedSeqNo = Long.parseLong(commitUserData.get(SequenceNumbers.MAX_SEQ_NO)) + 1;
        }
        return new SoftDeletesPolicy(
            translog::getLastSyncedGlobalCheckpoint,
            lastMinRetainedSeqNo,
            engineConfig.getIndexSettings().getSoftDeleteRetentionOperations(),
            engineConfig.retentionLeasesSupplier()
        );
    }

    @Nullable
    private CombinedDeletionPolicy.CommitsListener newCommitsListener() {
        final Engine.IndexCommitListener listener = engineConfig.getIndexCommitListener();
        if (listener != null) {
            return new CombinedDeletionPolicy.CommitsListener() {
                @Override
                public void onNewAcquiredCommit(final IndexCommit commit, final Set<String> additionalFiles) {
                    final IndexCommitRef indexCommitRef = acquireIndexCommitRef(() -> commit);
                    var primaryTerm = config().getPrimaryTermSupplier().getAsLong();
                    assert indexCommitRef.getIndexCommit() == commit;
                    listener.onNewCommit(shardId, store, primaryTerm, indexCommitRef, additionalFiles);
                }

                @Override
                public void onDeletedCommit(IndexCommit commit) {
                    listener.onIndexCommitDelete(shardId, commit);
                }
            };
        }
        return null;
    }

    @Override
    public CompletionStats completionStats(String... fieldNamePatterns) {
        return completionStatsCache.get(fieldNamePatterns);
    }

    /**
     * This reference manager delegates all it's refresh calls to another (internal) ReaderManager
     * The main purpose for this is that if we have external refreshes happening we don't issue extra
     * refreshes to clear version map memory etc. this can cause excessive segment creation if heavy indexing
     * is happening and the refresh interval is low (ie. 1 sec)
     *
     * This also prevents segment starvation where an internal reader holds on to old segments literally forever
     * since no indexing is happening and refreshes are only happening to the external reader manager, while with
     * this specialized implementation an external refresh will immediately be reflected on the internal reader
     * and old segments can be released in the same way previous version did this (as a side-effect of _refresh)
     */
    @SuppressForbidden(reason = "reference counting is required here")
    private static final class ExternalReaderManager extends ReferenceManager<ElasticsearchDirectoryReader> {
        private final BiConsumer<ElasticsearchDirectoryReader, ElasticsearchDirectoryReader> refreshListener;
        private final ElasticsearchReaderManager internalReaderManager;
        private boolean isWarmedUp; // guarded by refreshLock

        ExternalReaderManager(
            ElasticsearchReaderManager internalReaderManager,
            BiConsumer<ElasticsearchDirectoryReader, ElasticsearchDirectoryReader> refreshListener
        ) throws IOException {
            this.refreshListener = refreshListener;
            this.internalReaderManager = internalReaderManager;
            this.current = internalReaderManager.acquire(); // steal the reference without warming up
        }

        @Override
        protected ElasticsearchDirectoryReader refreshIfNeeded(ElasticsearchDirectoryReader referenceToRefresh) throws IOException {
            // we simply run a blocking refresh on the internal reference manager and then steal it's reader
            // it's a save operation since we acquire the reader which incs it's reference but then down the road
            // steal it by calling incRef on the "stolen" reader
            internalReaderManager.maybeRefreshBlocking();
            final ElasticsearchDirectoryReader newReader = internalReaderManager.acquire();
            if (isWarmedUp == false || newReader != referenceToRefresh) {
                boolean success = false;
                try {
                    refreshListener.accept(newReader, isWarmedUp ? referenceToRefresh : null);
                    isWarmedUp = true;
                    success = true;
                } finally {
                    if (success == false) {
                        internalReaderManager.release(newReader);
                    }
                }
            }
            // nothing has changed - both ref managers share the same instance so we can use reference equality
            if (referenceToRefresh == newReader) {
                internalReaderManager.release(newReader);
                return null;
            } else {
                return newReader; // steal the reference
            }
        }

        @Override
        protected boolean tryIncRef(ElasticsearchDirectoryReader reference) {
            return reference.tryIncRef();
        }

        @Override
        protected int getRefCount(ElasticsearchDirectoryReader reference) {
            return reference.getRefCount();
        }

        @Override
        protected void decRef(ElasticsearchDirectoryReader reference) throws IOException {
            reference.decRef();
        }
    }

    @Override
    final boolean assertSearcherIsWarmedUp(String source, SearcherScope scope) {
        if (scope == SearcherScope.EXTERNAL) {
            switch (source) {
                // we can access segment_stats while a shard is still in the recovering state.
                case "segments":
                case "segments_stats":
                    break;
                default:
                    assert externalReaderManager.isWarmedUp : "searcher was not warmed up yet for source[" + source + "]";
            }
        }
        return true;
    }

    @Override
    public int restoreLocalHistoryFromTranslog(TranslogRecoveryRunner translogRecoveryRunner) throws IOException {
        try (ReleasableLock ignored = readLock.acquire()) {
            ensureOpen();
            final long localCheckpoint = localCheckpointTracker.getProcessedCheckpoint();
            try (Translog.Snapshot snapshot = getTranslog().newSnapshot(localCheckpoint + 1, Long.MAX_VALUE)) {
                return translogRecoveryRunner.run(this, snapshot);
            }
        }
    }

    @Override
    public int fillSeqNoGaps(long primaryTerm) throws IOException {
        try (ReleasableLock ignored = writeLock.acquire()) {
            ensureOpen();
            final long localCheckpoint = localCheckpointTracker.getProcessedCheckpoint();
            final long maxSeqNo = localCheckpointTracker.getMaxSeqNo();
            int numNoOpsAdded = 0;
            for (long seqNo = localCheckpoint + 1; seqNo <= maxSeqNo; seqNo = localCheckpointTracker.getProcessedCheckpoint()
                + 1 /* leap-frog the local checkpoint */) {
                innerNoOp(new NoOp(seqNo, primaryTerm, Operation.Origin.PRIMARY, System.nanoTime(), "filling gaps"));
                numNoOpsAdded++;
                assert seqNo <= localCheckpointTracker.getProcessedCheckpoint()
                    : "local checkpoint did not advance; was ["
                        + seqNo
                        + "], now ["
                        + localCheckpointTracker.getProcessedCheckpoint()
                        + "]";

            }
            syncTranslog(); // to persist noops associated with the advancement of the local checkpoint
            assert localCheckpointTracker.getPersistedCheckpoint() == maxSeqNo
                : "persisted local checkpoint did not advance to max seq no; is ["
                    + localCheckpointTracker.getPersistedCheckpoint()
                    + "], max seq no ["
                    + maxSeqNo
                    + "]";
            return numNoOpsAdded;
        }
    }

    private void bootstrapAppendOnlyInfoFromWriter(IndexWriter writer) {
        for (Map.Entry<String, String> entry : writer.getLiveCommitData()) {
            if (MAX_UNSAFE_AUTO_ID_TIMESTAMP_COMMIT_ID.equals(entry.getKey())) {
                assert maxUnsafeAutoIdTimestamp.get() == -1
                    : "max unsafe timestamp was assigned already [" + maxUnsafeAutoIdTimestamp.get() + "]";
                updateAutoIdTimestamp(Long.parseLong(entry.getValue()), true);
            }
        }
    }

    @Override
    public InternalEngine recoverFromTranslog(TranslogRecoveryRunner translogRecoveryRunner, long recoverUpToSeqNo) throws IOException {
        try (ReleasableLock lock = readLock.acquire()) {
            ensureOpen();
            if (pendingTranslogRecovery.get() == false) {
                throw new IllegalStateException("Engine has already been recovered");
            }
            try {
                recoverFromTranslogInternal(translogRecoveryRunner, recoverUpToSeqNo);
            } catch (Exception e) {
                try {
                    pendingTranslogRecovery.set(true); // just play safe and never allow commits on this see #ensureCanFlush
                    failEngine("failed to recover from translog", e);
                } catch (Exception inner) {
                    e.addSuppressed(inner);
                }
                throw e;
            }
        }
        return this;
    }

    @Override
    public void skipTranslogRecovery() {
        assert pendingTranslogRecovery.get() : "translogRecovery is not pending but should be";
        pendingTranslogRecovery.set(false); // we are good - now we can commit
    }

    private void recoverFromTranslogInternal(TranslogRecoveryRunner translogRecoveryRunner, long recoverUpToSeqNo) throws IOException {
        final int opsRecovered;
        final long localCheckpoint = getProcessedLocalCheckpoint();
        if (localCheckpoint < recoverUpToSeqNo) {
            try (Translog.Snapshot snapshot = newTranslogSnapshot(localCheckpoint + 1, recoverUpToSeqNo)) {
                opsRecovered = translogRecoveryRunner.run(this, snapshot);
            } catch (Exception e) {
                throw new EngineException(shardId, "failed to recover from translog", e);
            }
        } else {
            opsRecovered = 0;
        }
        // flush if we recovered something or if we have references to older translogs
        // note: if opsRecovered == 0 and we have older translogs it means they are corrupted or 0 length.
        assert pendingTranslogRecovery.get() : "translogRecovery is not pending but should be";
        pendingTranslogRecovery.set(false); // we are good - now we can commit
        logger.trace(
            () -> format(
                "flushing post recovery from translog: ops recovered [%s], current translog generation [%s]",
                opsRecovered,
                translog.currentFileGeneration()
            )
        );
        PlainActionFuture<FlushResult> future = PlainActionFuture.newFuture();
        flush(false, true, future);
        future.actionGet();
        translog.trimUnreferencedReaders();
    }

    protected Translog.Snapshot newTranslogSnapshot(long fromSeqNo, long toSeqNo) throws IOException {
        return translog.newSnapshot(fromSeqNo, toSeqNo);
    }

    private Translog openTranslog(
        EngineConfig engineConfig,
        TranslogDeletionPolicy translogDeletionPolicy,
        LongSupplier globalCheckpointSupplier,
        LongConsumer persistedSequenceNumberConsumer
    ) throws IOException {

        final TranslogConfig translogConfig = engineConfig.getTranslogConfig();
        final Map<String, String> userData = store.readLastCommittedSegmentsInfo().getUserData();
        final String translogUUID = Objects.requireNonNull(userData.get(Translog.TRANSLOG_UUID_KEY));
        // We expect that this shard already exists, so it must already have an existing translog else something is badly wrong!
        return new Translog(
            translogConfig,
            translogUUID,
            translogDeletionPolicy,
            globalCheckpointSupplier,
            engineConfig.getPrimaryTermSupplier(),
            persistedSequenceNumberConsumer
        );
    }

    // Package private for testing purposes only
    Translog getTranslog() {
        ensureOpen();
        return translog;
    }

    // Package private for testing purposes only
    boolean hasSnapshottedCommits() {
        return combinedDeletionPolicy.hasSnapshottedCommits();
    }

    @Override
    public boolean isTranslogSyncNeeded() {
        return getTranslog().syncNeeded();
    }

    private AsyncIOProcessor<Tuple<Long, Translog.Location>> createTranslogSyncProcessor(Logger logger, ThreadContext threadContext) {
        return new AsyncIOProcessor<>(logger, 1024, threadContext) {
            @Override
            protected void write(List<Tuple<Tuple<Long, Translog.Location>, Consumer<Exception>>> candidates) throws IOException {
                try {
                    Translog.Location location = Translog.Location.EMPTY;
                    long processGlobalCheckpoint = SequenceNumbers.UNASSIGNED_SEQ_NO;
                    for (Tuple<Tuple<Long, Translog.Location>, Consumer<Exception>> syncMarkers : candidates) {
                        Tuple<Long, Translog.Location> marker = syncMarkers.v1();
                        long globalCheckpointToSync = marker.v1();
                        if (globalCheckpointToSync != SequenceNumbers.UNASSIGNED_SEQ_NO) {
                            processGlobalCheckpoint = SequenceNumbers.max(processGlobalCheckpoint, globalCheckpointToSync);
                        }
                        location = location.compareTo(marker.v2()) >= 0 ? location : marker.v2();
                    }

                    final boolean synced = translog.ensureSynced(location, processGlobalCheckpoint);
                    if (synced) {
                        revisitIndexDeletionPolicyOnTranslogSynced();
                    }
                } catch (AlreadyClosedException ex) {
                    // that's fine since we already synced everything on engine close - this also is conform with the methods
                    // documentation
                } catch (IOException ex) { // if this fails we are in deep shit - fail the request
                    logger.debug("failed to sync translog", ex);
                    throw ex;
                }
            }
        };
    }

    @Override
    public void asyncEnsureTranslogSynced(Translog.Location location, Consumer<Exception> listener) {
        translogSyncProcessor.put(new Tuple<>(SequenceNumbers.NO_OPS_PERFORMED, location), listener);
    }

    @Override
    public void asyncEnsureGlobalCheckpointSynced(long globalCheckpoint, Consumer<Exception> listener) {
        translogSyncProcessor.put(new Tuple<>(globalCheckpoint, Translog.Location.EMPTY), listener);
    }

    @Override
    public void syncTranslog() throws IOException {
        translog.sync();
        revisitIndexDeletionPolicyOnTranslogSynced();
    }

    @Override
    public TranslogStats getTranslogStats() {
        return getTranslog().stats();
    }

    @Override
    public Translog.Location getTranslogLastWriteLocation() {
        return getTranslog().getLastWriteLocation();
    }

    private void revisitIndexDeletionPolicyOnTranslogSynced() throws IOException {
        if (combinedDeletionPolicy.hasUnreferencedCommits()) {
            indexWriter.deleteUnusedFiles();
        }
        translog.trimUnreferencedReaders();
    }

    @Override
    public String getHistoryUUID() {
        return historyUUID;
    }

    /** returns the force merge uuid for the engine */
    @Nullable
    public String getForceMergeUUID() {
        return forceMergeUUID;
    }

    /** Returns how many bytes we are currently moving from indexing buffer to segments on disk */
    @Override
    public long getWritingBytes() {
        return indexWriter.getFlushingBytes() + versionMap.getRefreshingBytes();
    }

    /**
     * Reads the current stored history ID from the IW commit data.
     */
    private static String loadHistoryUUID(Map<String, String> commitData) {
        final String uuid = commitData.get(HISTORY_UUID_KEY);
        if (uuid == null) {
            throw new IllegalStateException("commit doesn't contain history uuid");
        }
        return uuid;
    }

    private ExternalReaderManager createReaderManager(RefreshWarmerListener externalRefreshListener) throws EngineException {
        boolean success = false;
        ElasticsearchReaderManager internalReaderManager = null;
        try {
            try {
                final ElasticsearchDirectoryReader directoryReader = ElasticsearchDirectoryReader.wrap(
                    DirectoryReader.open(indexWriter),
                    shardId
                );
                internalReaderManager = new ElasticsearchReaderManager(directoryReader);
                lastCommittedSegmentInfos = store.readLastCommittedSegmentsInfo();
                ExternalReaderManager externalReaderManager = new ExternalReaderManager(internalReaderManager, externalRefreshListener);
                success = true;
                return externalReaderManager;
            } catch (IOException e) {
                maybeFailEngine("start", e);
                try {
                    indexWriter.rollback();
                } catch (IOException inner) { // iw is closed below
                    e.addSuppressed(inner);
                }
                throw new EngineCreationFailureException(shardId, "failed to open reader on writer", e);
            }
        } finally {
            if (success == false) { // release everything we created on a failure
                IOUtils.closeWhileHandlingException(internalReaderManager, indexWriter);
            }
        }
    }

    public final AtomicLong translogGetCount = new AtomicLong(); // number of times realtime get was done on translog
    public final AtomicLong translogInMemorySegmentsCount = new AtomicLong(); // number of times in-memory index needed to be created

    private GetResult getFromTranslog(
        Get get,
        Translog.Index index,
        MappingLookup mappingLookup,
        DocumentParser documentParser,
        Function<Searcher, Searcher> searcherWrapper
    ) throws IOException {
        assert get.isReadFromTranslog();
        translogGetCount.incrementAndGet();
        final TranslogDirectoryReader inMemoryReader = new TranslogDirectoryReader(
            shardId,
            index,
            mappingLookup,
            documentParser,
            config().getAnalyzer(),
            translogInMemorySegmentsCount::incrementAndGet
        );
        final Engine.Searcher searcher = new Engine.Searcher(
            "realtime_get",
            ElasticsearchDirectoryReader.wrap(inMemoryReader, shardId),
            config().getSimilarity(),
            null /*query cache disabled*/,
            TrivialQueryCachingPolicy.NEVER,
            inMemoryReader
        );
        final Searcher wrappedSearcher = searcherWrapper.apply(searcher);
        return getFromSearcher(get, wrappedSearcher, true);
    }

    @Override
    public GetResult get(
        Get get,
        MappingLookup mappingLookup,
        DocumentParser documentParser,
        Function<Engine.Searcher, Engine.Searcher> searcherWrapper
    ) {
        assert assertGetUsesIdField(get);
        try (ReleasableLock ignored = readLock.acquire()) {
            ensureOpen();
            if (get.realtime()) {
                var result = realtimeGetUnderLock(get, mappingLookup, documentParser, searcherWrapper, true);
                assert result != null : "real-time get result must not be null";
                return result;
            } else {
                // we expose what has been externally expose in a point in time snapshot via an explicit refresh
                return getFromSearcher(get, acquireSearcher("get", SearcherScope.EXTERNAL, searcherWrapper), false);
            }
        }
    }

    @Override
    public GetResult getFromTranslog(
        Get get,
        MappingLookup mappingLookup,
        DocumentParser documentParser,
        Function<Searcher, Searcher> searcherWrapper
    ) {
        assert assertGetUsesIdField(get);
        try (ReleasableLock ignored = readLock.acquire()) {
            ensureOpen();
            return realtimeGetUnderLock(get, mappingLookup, documentParser, searcherWrapper, false);
        }
    }

    /**
     * @param getFromSearcher indicates whether we also try the internal searcher if not found in translog. In the case where
     * we just started tracking locations in the translog, we always use the internal searcher.
     */
    protected GetResult realtimeGetUnderLock(
        Get get,
        MappingLookup mappingLookup,
        DocumentParser documentParser,
        Function<Engine.Searcher, Engine.Searcher> searcherWrapper,
        boolean getFromSearcher
    ) {
        assert readLock.isHeldByCurrentThread();
        assert get.realtime();
        final VersionValue versionValue;
        try (Releasable ignore = versionMap.acquireLock(get.uid().bytes())) {
            // we need to lock here to access the version map to do this truly in RT
            versionValue = getVersionFromMap(get.uid().bytes());
        }
        boolean getFromSearcherIfNotInTranslog = getFromSearcher;
        if (versionValue != null) {
            if (versionValue.isDelete()) {
                return GetResult.NOT_EXISTS;
            }
            if (get.versionType().isVersionConflictForReads(versionValue.version, get.version())) {
                throw new VersionConflictEngineException(
                    shardId,
                    "[" + get.id() + "]",
                    get.versionType().explainConflictForReads(versionValue.version, get.version())
                );
            }
            if (get.getIfSeqNo() != SequenceNumbers.UNASSIGNED_SEQ_NO
                && (get.getIfSeqNo() != versionValue.seqNo || get.getIfPrimaryTerm() != versionValue.term)) {
                throw new VersionConflictEngineException(
                    shardId,
                    get.id(),
                    get.getIfSeqNo(),
                    get.getIfPrimaryTerm(),
                    versionValue.seqNo,
                    versionValue.term
                );
            }
            if (get.isReadFromTranslog()) {
                if (versionValue.getLocation() != null) {
                    try {
                        final Translog.Operation operation = translog.readOperation(versionValue.getLocation());
                        if (operation != null) {
                            return getFromTranslog(get, (Translog.Index) operation, mappingLookup, documentParser, searcherWrapper);
                        }
                    } catch (IOException e) {
                        maybeFailEngine("realtime_get", e); // lets check if the translog has failed with a tragic event
                        throw new EngineException(shardId, "failed to read operation from translog", e);
                    }
                } else {
                    trackTranslogLocation.set(true);
                    // We need to start tracking translog locations in the live version map. Refresh and
                    // serve all the real-time gets with a missing translog location from the internal searcher
                    // (until a flush happens) even if we're supposed to only get from translog.
                    getFromSearcherIfNotInTranslog = true;
                }
            }
            assert versionValue.seqNo >= 0 : versionValue;
            refreshIfNeeded(REAL_TIME_GET_REFRESH_SOURCE, versionValue.seqNo);
        }
        if (getFromSearcherIfNotInTranslog) {
            return getFromSearcher(get, acquireSearcher("realtime_get", SearcherScope.INTERNAL, searcherWrapper), false);
        }
        return null;
    }

    /**
     * the status of the current doc version in lucene, compared to the version in an incoming
     * operation
     */
    enum OpVsLuceneDocStatus {
        /** the op is more recent than the one that last modified the doc found in lucene*/
        OP_NEWER,
        /** the op is older or the same as the one that last modified the doc found in lucene*/
        OP_STALE_OR_EQUAL,
        /** no doc was found in lucene */
        LUCENE_DOC_NOT_FOUND
    }

    private static OpVsLuceneDocStatus compareOpToVersionMapOnSeqNo(String id, long seqNo, long primaryTerm, VersionValue versionValue) {
        Objects.requireNonNull(versionValue);
        if (seqNo > versionValue.seqNo) {
            return OpVsLuceneDocStatus.OP_NEWER;
        } else if (seqNo == versionValue.seqNo) {
            assert versionValue.term == primaryTerm
                : "primary term not matched; id="
                    + id
                    + " seq_no="
                    + seqNo
                    + " op_term="
                    + primaryTerm
                    + " existing_term="
                    + versionValue.term;
            return OpVsLuceneDocStatus.OP_STALE_OR_EQUAL;
        } else {
            return OpVsLuceneDocStatus.OP_STALE_OR_EQUAL;
        }
    }

    private OpVsLuceneDocStatus compareOpToLuceneDocBasedOnSeqNo(final Operation op) throws IOException {
        assert op.seqNo() != SequenceNumbers.UNASSIGNED_SEQ_NO : "resolving ops based on seq# but no seqNo is found";
        final OpVsLuceneDocStatus status;
        VersionValue versionValue = getVersionFromMap(op.uid().bytes());
        assert incrementVersionLookup();
        if (versionValue != null) {
            status = compareOpToVersionMapOnSeqNo(op.id(), op.seqNo(), op.primaryTerm(), versionValue);
        } else {
            // load from index
            assert incrementIndexVersionLookup();
            try (Searcher searcher = acquireSearcher("load_seq_no", SearcherScope.INTERNAL)) {
                final DocIdAndSeqNo docAndSeqNo = VersionsAndSeqNoResolver.loadDocIdAndSeqNo(searcher.getIndexReader(), op.uid());
                if (docAndSeqNo == null) {
                    status = OpVsLuceneDocStatus.LUCENE_DOC_NOT_FOUND;
                } else if (op.seqNo() > docAndSeqNo.seqNo) {
                    status = OpVsLuceneDocStatus.OP_NEWER;
                } else if (op.seqNo() == docAndSeqNo.seqNo) {
                    assert localCheckpointTracker.hasProcessed(op.seqNo())
                        : "local checkpoint tracker is not updated seq_no=" + op.seqNo() + " id=" + op.id();
                    status = OpVsLuceneDocStatus.OP_STALE_OR_EQUAL;
                } else {
                    status = OpVsLuceneDocStatus.OP_STALE_OR_EQUAL;
                }
            }
        }
        return status;
    }

    /** resolves the current version of the document, returning null if not found */
    private VersionValue resolveDocVersion(final Operation op, boolean loadSeqNo) throws IOException {
        assert incrementVersionLookup(); // used for asserting in tests
        VersionValue versionValue = getVersionFromMap(op.uid().bytes());
        if (versionValue == null) {
            assert incrementIndexVersionLookup(); // used for asserting in tests
            final VersionsAndSeqNoResolver.DocIdAndVersion docIdAndVersion;
            try (Searcher searcher = acquireSearcher("load_version", SearcherScope.INTERNAL)) {
                if (engineConfig.getIndexSettings().getMode() == IndexMode.TIME_SERIES) {
                    assert engineConfig.getLeafSorter() == DataStream.TIMESERIES_LEAF_READERS_SORTER;
                    docIdAndVersion = VersionsAndSeqNoResolver.timeSeriesLoadDocIdAndVersion(
                        searcher.getIndexReader(),
                        op.uid(),
                        op.id(),
                        loadSeqNo
                    );
                } else {
                    docIdAndVersion = VersionsAndSeqNoResolver.timeSeriesLoadDocIdAndVersion(
                        searcher.getIndexReader(),
                        op.uid(),
                        loadSeqNo
                    );
                }
            }
            if (docIdAndVersion != null) {
                versionValue = new IndexVersionValue(null, docIdAndVersion.version, docIdAndVersion.seqNo, docIdAndVersion.primaryTerm);
            }
        } else if (engineConfig.isEnableGcDeletes()
            && versionValue.isDelete()
            && (engineConfig.getThreadPool().relativeTimeInMillis() - ((DeleteVersionValue) versionValue).time) > getGcDeletesInMillis()) {
                versionValue = null;
            }
        return versionValue;
    }

    private VersionValue getVersionFromMap(BytesRef id) {
        if (versionMap.isUnsafe()) {
            synchronized (versionMap) {
                // we are switching from an unsafe map to a safe map. This might happen concurrently
                // but we only need to do this once since the last operation per ID is to add to the version
                // map so once we pass this point we can safely lookup from the version map.
                if (versionMap.isUnsafe()) {
                    lastUnsafeSegmentGenerationForGets.set(lastCommittedSegmentInfos.getGeneration() + 1);
                    refreshInternalSearcher(UNSAFE_VERSION_MAP_REFRESH_SOURCE, true);
                }
                versionMap.enforceSafeAccess();
            }
        }
        return versionMap.getUnderLock(id);
    }

    private boolean canOptimizeAddDocument(Index index) {
        if (index.getAutoGeneratedIdTimestamp() != IndexRequest.UNSET_AUTO_GENERATED_TIMESTAMP) {
            assert index.getAutoGeneratedIdTimestamp() >= 0
                : "autoGeneratedIdTimestamp must be positive but was: " + index.getAutoGeneratedIdTimestamp();
            return switch (index.origin()) {
                case PRIMARY -> {
                    assert assertPrimaryCanOptimizeAddDocument(index);
                    yield true;
                }
                case PEER_RECOVERY, REPLICA -> {
                    assert index.version() == 1 && index.versionType() == null
                        : "version: " + index.version() + " type: " + index.versionType();
                    yield true;
                }
                case LOCAL_TRANSLOG_RECOVERY, LOCAL_RESET -> {
                    assert index.isRetry();
                    yield true; // allow to optimize in order to update the max safe time stamp
                }
            };
        }
        return false;
    }

    protected boolean assertPrimaryCanOptimizeAddDocument(final Index index) {
        assert (index.version() == Versions.MATCH_DELETED || index.version() == Versions.MATCH_ANY)
            && index.versionType() == VersionType.INTERNAL : "version: " + index.version() + " type: " + index.versionType();
        return true;
    }

    private boolean assertIncomingSequenceNumber(final Engine.Operation.Origin origin, final long seqNo) {
        if (origin == Operation.Origin.PRIMARY) {
            assert assertPrimaryIncomingSequenceNumber(origin, seqNo);
        } else {
            // sequence number should be set when operation origin is not primary
            assert seqNo >= 0 : "recovery or replica ops should have an assigned seq no.; origin: " + origin;
        }
        return true;
    }

    protected boolean assertPrimaryIncomingSequenceNumber(final Engine.Operation.Origin origin, final long seqNo) {
        // sequence number should not be set when operation origin is primary
        assert seqNo == SequenceNumbers.UNASSIGNED_SEQ_NO
            : "primary operations must never have an assigned sequence number but was [" + seqNo + "]";
        return true;
    }

    protected long generateSeqNoForOperationOnPrimary(final Operation operation) {
        assert operation.origin() == Operation.Origin.PRIMARY;
        assert operation.seqNo() == SequenceNumbers.UNASSIGNED_SEQ_NO
            : "ops should not have an assigned seq no. but was: " + operation.seqNo();
        return doGenerateSeqNoForOperation(operation);
    }

    protected void advanceMaxSeqNoOfUpdatesOnPrimary(long seqNo) {
        advanceMaxSeqNoOfUpdatesOrDeletes(seqNo);
    }

    protected void advanceMaxSeqNoOfDeletesOnPrimary(long seqNo) {
        advanceMaxSeqNoOfUpdatesOrDeletes(seqNo);
    }

    /**
     * Generate the sequence number for the specified operation.
     *
     * @param operation the operation
     * @return the sequence number
     */
    long doGenerateSeqNoForOperation(final Operation operation) {
        return localCheckpointTracker.generateSeqNo();
    }

    @Override
    public IndexResult index(Index index) throws IOException {
        assert Objects.equals(index.uid().field(), IdFieldMapper.NAME) : index.uid().field();
        final boolean doThrottle = index.origin().isRecovery() == false;
        try (ReleasableLock releasableLock = readLock.acquire()) {
            ensureOpen();
            assert assertIncomingSequenceNumber(index.origin(), index.seqNo());
            int reservedDocs = 0;
            try (
                Releasable ignored = versionMap.acquireLock(index.uid().bytes());
                Releasable indexThrottle = doThrottle ? throttle.acquireThrottle() : () -> {}
            ) {
                lastWriteNanos = index.startTime();
                /* A NOTE ABOUT APPEND ONLY OPTIMIZATIONS:
                 * if we have an autoGeneratedID that comes into the engine we can potentially optimize
                 * and just use addDocument instead of updateDocument and skip the entire version and index lookupVersion across the board.
                 * Yet, we have to deal with multiple document delivery, for this we use a property of the document that is added
                 * to detect if it has potentially been added before. We use the documents timestamp for this since it's something
                 * that:
                 *  - doesn't change per document
                 *  - is preserved in the transaction log
                 *  - and is assigned before we start to index / replicate
                 * NOTE: it's not important for this timestamp to be consistent across nodes etc. it's just a number that is in the common
                 * case increasing and can be used in the failure case when we retry and resent documents to establish a happens before
                 * relationship. For instance:
                 *  - doc A has autoGeneratedIdTimestamp = 10, isRetry = false
                 *  - doc B has autoGeneratedIdTimestamp = 9, isRetry = false
                 *
                 *  while both docs are in flight, we disconnect on one node, reconnect and send doc A again
                 *  - now doc A' has autoGeneratedIdTimestamp = 10, isRetry = true
                 *
                 *  if A' arrives on the shard first we update maxUnsafeAutoIdTimestamp to 10 and use update document. All subsequent
                 *  documents that arrive (A and B) will also use updateDocument since their timestamps are less than
                 *  maxUnsafeAutoIdTimestamp. While this is not strictly needed for doc B it is just much simpler to implement since it
                 *  will just de-optimize some doc in the worst case.
                 *
                 *  if A arrives on the shard first we use addDocument since maxUnsafeAutoIdTimestamp is < 10. A` will then just be skipped
                 *  or calls updateDocument.
                 */
                final IndexingStrategy plan = indexingStrategyForOperation(index);
                reservedDocs = plan.reservedDocs;

                final IndexResult indexResult;
                if (plan.earlyResultOnPreFlightError.isPresent()) {
                    assert index.origin() == Operation.Origin.PRIMARY : index.origin();
                    indexResult = plan.earlyResultOnPreFlightError.get();
                    assert indexResult.getResultType() == Result.Type.FAILURE : indexResult.getResultType();
                } else {
                    // generate or register sequence number
                    if (index.origin() == Operation.Origin.PRIMARY) {
                        index = new Index(
                            index.uid(),
                            index.parsedDoc(),
                            generateSeqNoForOperationOnPrimary(index),
                            index.primaryTerm(),
                            index.version(),
                            index.versionType(),
                            index.origin(),
                            index.startTime(),
                            index.getAutoGeneratedIdTimestamp(),
                            index.isRetry(),
                            index.getIfSeqNo(),
                            index.getIfPrimaryTerm()
                        );

                        final boolean toAppend = plan.indexIntoLucene && plan.useLuceneUpdateDocument == false;
                        if (toAppend == false) {
                            advanceMaxSeqNoOfUpdatesOnPrimary(index.seqNo());
                        }
                    } else {
                        markSeqNoAsSeen(index.seqNo());
                    }

                    assert index.seqNo() >= 0 : "ops should have an assigned seq no.; origin: " + index.origin();

                    if (plan.indexIntoLucene || plan.addStaleOpToLucene) {
                        indexResult = indexIntoLucene(index, plan);
                    } else {
                        indexResult = new IndexResult(
                            plan.versionForIndexing,
                            index.primaryTerm(),
                            index.seqNo(),
                            plan.currentNotFoundOrDeleted,
                            index.id()
                        );
                    }
                }
                if (index.origin().isFromTranslog() == false) {
                    final Translog.Location location;
                    if (indexResult.getResultType() == Result.Type.SUCCESS) {
                        location = translog.add(new Translog.Index(index, indexResult));
                    } else if (indexResult.getSeqNo() != SequenceNumbers.UNASSIGNED_SEQ_NO) {
                        // if we have document failure, record it as a no-op in the translog and Lucene with the generated seq_no
                        final NoOp noOp = new NoOp(
                            indexResult.getSeqNo(),
                            index.primaryTerm(),
                            index.origin(),
                            index.startTime(),
                            indexResult.getFailure().toString()
                        );
                        location = innerNoOp(noOp).getTranslogLocation();
                    } else {
                        location = null;
                    }
                    indexResult.setTranslogLocation(location);
                }
                if (plan.indexIntoLucene && indexResult.getResultType() == Result.Type.SUCCESS) {
                    final Translog.Location translogLocation = trackTranslogLocation.get() ? indexResult.getTranslogLocation() : null;
                    versionMap.maybePutIndexUnderLock(
                        index.uid().bytes(),
                        new IndexVersionValue(translogLocation, plan.versionForIndexing, index.seqNo(), index.primaryTerm())
                    );
                }
                localCheckpointTracker.markSeqNoAsProcessed(indexResult.getSeqNo());
                if (indexResult.getTranslogLocation() == null) {
                    // the op is coming from the translog (and is hence persisted already) or it does not have a sequence number
                    assert index.origin().isFromTranslog() || indexResult.getSeqNo() == SequenceNumbers.UNASSIGNED_SEQ_NO;
                    localCheckpointTracker.markSeqNoAsPersisted(indexResult.getSeqNo());
                }
                indexResult.setTook(relativeTimeInNanosSupplier.getAsLong() - index.startTime());
                indexResult.freeze();
                return indexResult;
            } finally {
                releaseInFlightDocs(reservedDocs);
            }
        } catch (RuntimeException | IOException e) {
            try {
                if (e instanceof AlreadyClosedException == false && treatDocumentFailureAsTragicError(index)) {
                    failEngine("index id[" + index.id() + "] origin[" + index.origin() + "] seq#[" + index.seqNo() + "]", e);
                } else {
                    maybeFailEngine("index id[" + index.id() + "] origin[" + index.origin() + "] seq#[" + index.seqNo() + "]", e);
                }
            } catch (Exception inner) {
                e.addSuppressed(inner);
            }
            throw e;
        }
    }

    protected final IndexingStrategy planIndexingAsNonPrimary(Index index) throws IOException {
        assert assertNonPrimaryOrigin(index);
        // needs to maintain the auto_id timestamp in case this replica becomes primary
        if (canOptimizeAddDocument(index)) {
            mayHaveBeenIndexedBefore(index);
        }
        final IndexingStrategy plan;
        // unlike the primary, replicas don't really care to about creation status of documents
        // this allows to ignore the case where a document was found in the live version maps in
        // a delete state and return false for the created flag in favor of code simplicity
        final long maxSeqNoOfUpdatesOrDeletes = getMaxSeqNoOfUpdatesOrDeletes();
        if (hasBeenProcessedBefore(index)) {
            // the operation seq# was processed and thus the same operation was already put into lucene
            // this can happen during recovery where older operations are sent from the translog that are already
            // part of the lucene commit (either from a peer recovery or a local translog)
            // or due to concurrent indexing & recovery. For the former it is important to skip lucene as the operation in
            // question may have been deleted in an out of order op that is not replayed.
            // See testRecoverFromStoreWithOutOfOrderDelete for an example of local recovery
            // See testRecoveryWithOutOfOrderDelete for an example of peer recovery
            plan = IndexingStrategy.processButSkipLucene(false, index.version());
        } else if (maxSeqNoOfUpdatesOrDeletes <= localCheckpointTracker.getProcessedCheckpoint()) {
            // see Engine#getMaxSeqNoOfUpdatesOrDeletes for the explanation of the optimization using sequence numbers
            assert maxSeqNoOfUpdatesOrDeletes < index.seqNo() : index.seqNo() + ">=" + maxSeqNoOfUpdatesOrDeletes;
            plan = IndexingStrategy.optimizedAppendOnly(index.version(), 0);
        } else {
            versionMap.enforceSafeAccess();
            final OpVsLuceneDocStatus opVsLucene = compareOpToLuceneDocBasedOnSeqNo(index);
            if (opVsLucene == OpVsLuceneDocStatus.OP_STALE_OR_EQUAL) {
                plan = IndexingStrategy.processAsStaleOp(index.version(), 0);
            } else {
                plan = IndexingStrategy.processNormally(opVsLucene == OpVsLuceneDocStatus.LUCENE_DOC_NOT_FOUND, index.version(), 0);
            }
        }
        return plan;
    }

    protected IndexingStrategy indexingStrategyForOperation(final Index index) throws IOException {
        if (index.origin() == Operation.Origin.PRIMARY) {
            return planIndexingAsPrimary(index);
        } else {
            // non-primary mode (i.e., replica or recovery)
            return planIndexingAsNonPrimary(index);
        }
    }

    private IndexingStrategy planIndexingAsPrimary(Index index) throws IOException {
        assert index.origin() == Operation.Origin.PRIMARY : "planing as primary but origin isn't. got " + index.origin();
        final int reservingDocs = index.parsedDoc().docs().size();
        final IndexingStrategy plan;
        // resolve an external operation into an internal one which is safe to replay
        final boolean canOptimizeAddDocument = canOptimizeAddDocument(index);
        if (canOptimizeAddDocument && mayHaveBeenIndexedBefore(index) == false) {
            final Exception reserveError = tryAcquireInFlightDocs(index, reservingDocs);
            if (reserveError != null) {
                plan = IndexingStrategy.failAsTooManyDocs(reserveError, index.id());
            } else {
                plan = IndexingStrategy.optimizedAppendOnly(1L, reservingDocs);
            }
        } else {
            versionMap.enforceSafeAccess();
            // resolves incoming version
            final VersionValue versionValue = resolveDocVersion(index, index.getIfSeqNo() != SequenceNumbers.UNASSIGNED_SEQ_NO);
            final long currentVersion;
            final boolean currentNotFoundOrDeleted;
            if (versionValue == null) {
                currentVersion = Versions.NOT_FOUND;
                currentNotFoundOrDeleted = true;
            } else {
                currentVersion = versionValue.version;
                currentNotFoundOrDeleted = versionValue.isDelete();
            }
            if (index.getIfSeqNo() != SequenceNumbers.UNASSIGNED_SEQ_NO && currentNotFoundOrDeleted) {
                final VersionConflictEngineException e = new VersionConflictEngineException(
                    shardId,
                    index.id(),
                    index.getIfSeqNo(),
                    index.getIfPrimaryTerm(),
                    SequenceNumbers.UNASSIGNED_SEQ_NO,
                    SequenceNumbers.UNASSIGNED_PRIMARY_TERM
                );
                plan = IndexingStrategy.skipDueToVersionConflict(e, true, currentVersion, index.id());
            } else if (index.getIfSeqNo() != SequenceNumbers.UNASSIGNED_SEQ_NO
                && (versionValue.seqNo != index.getIfSeqNo() || versionValue.term != index.getIfPrimaryTerm())) {
                    final VersionConflictEngineException e = new VersionConflictEngineException(
                        shardId,
                        index.id(),
                        index.getIfSeqNo(),
                        index.getIfPrimaryTerm(),
                        versionValue.seqNo,
                        versionValue.term
                    );
                    plan = IndexingStrategy.skipDueToVersionConflict(e, currentNotFoundOrDeleted, currentVersion, index.id());
                } else if (index.versionType().isVersionConflictForWrites(currentVersion, index.version(), currentNotFoundOrDeleted)) {
                    final VersionConflictEngineException e = new VersionConflictEngineException(
                        shardId,
                        index.parsedDoc().documentDescription(),
                        index.versionType().explainConflictForWrites(currentVersion, index.version(), true)
                    );
                    plan = IndexingStrategy.skipDueToVersionConflict(e, currentNotFoundOrDeleted, currentVersion, index.id());
                } else {
                    final Exception reserveError = tryAcquireInFlightDocs(index, reservingDocs);
                    if (reserveError != null) {
                        plan = IndexingStrategy.failAsTooManyDocs(reserveError, index.id());
                    } else {
                        plan = IndexingStrategy.processNormally(
                            currentNotFoundOrDeleted,
                            canOptimizeAddDocument ? 1L : index.versionType().updateVersion(currentVersion, index.version()),
                            reservingDocs
                        );
                    }
                }
        }
        return plan;
    }

    private IndexResult indexIntoLucene(Index index, IndexingStrategy plan) throws IOException {
        assert index.seqNo() >= 0 : "ops should have an assigned seq no.; origin: " + index.origin();
        assert plan.versionForIndexing >= 0 : "version must be set. got " + plan.versionForIndexing;
        assert plan.indexIntoLucene || plan.addStaleOpToLucene;
        /* Update the document's sequence number and primary term; the sequence number here is derived here from either the sequence
         * number service if this is on the primary, or the existing document's sequence number if this is on the replica. The
         * primary term here has already been set, see IndexShard#prepareIndex where the Engine$Index operation is created.
         */
        index.parsedDoc().updateSeqID(index.seqNo(), index.primaryTerm());
        index.parsedDoc().version().setLongValue(plan.versionForIndexing);
        try {
            if (plan.addStaleOpToLucene) {
                addStaleDocs(index.docs(), indexWriter);
            } else if (plan.useLuceneUpdateDocument) {
                assert assertMaxSeqNoOfUpdatesIsAdvanced(index.uid(), index.seqNo(), true, true);
                updateDocs(index.uid(), index.docs(), indexWriter);
            } else {
                // document does not exists, we can optimize for create, but double check if assertions are running
                assert assertDocDoesNotExist(index, canOptimizeAddDocument(index) == false);
                addDocs(index.docs(), indexWriter);
            }
            return new IndexResult(plan.versionForIndexing, index.primaryTerm(), index.seqNo(), plan.currentNotFoundOrDeleted, index.id());
        } catch (Exception ex) {
            if (ex instanceof AlreadyClosedException == false
                && indexWriter.getTragicException() == null
                && treatDocumentFailureAsTragicError(index) == false) {
                /* There is no tragic event recorded so this must be a document failure.
                 *
                 * The handling inside IW doesn't guarantee that an tragic / aborting exception
                 * will be used as THE tragicEventException since if there are multiple exceptions causing an abort in IW
                 * only one wins. Yet, only the one that wins will also close the IW and in turn fail the engine such that
                 * we can potentially handle the exception before the engine is failed.
                 * Bottom line is that we can only rely on the fact that if it's a document failure then
                 * `indexWriter.getTragicException()` will be null otherwise we have to rethrow and treat it as fatal or rather
                 * non-document failure
                 *
                 * we return a `MATCH_ANY` version to indicate no document was index. The value is
                 * not used anyway
                 */
                return new IndexResult(ex, Versions.MATCH_ANY, index.primaryTerm(), index.seqNo(), index.id());
            } else {
                throw ex;
            }
        }
    }

    /**
     * Whether we should treat any document failure as tragic error.
     * If we hit any failure while processing an indexing on a replica, we should treat that error as tragic and fail the engine.
     * However, we prefer to fail a request individually (instead of a shard) if we hit a document failure on the primary.
     */
    private static boolean treatDocumentFailureAsTragicError(Index index) {
        // TODO: can we enable this check for all origins except primary on the leader?
        return index.origin() == Operation.Origin.REPLICA
            || index.origin() == Operation.Origin.PEER_RECOVERY
            || index.origin() == Operation.Origin.LOCAL_RESET;
    }

    /**
     * returns true if the indexing operation may have already be processed by this engine.
     * Note that it is OK to rarely return true even if this is not the case. However a `false`
     * return value must always be correct.
     *
     */
    private boolean mayHaveBeenIndexedBefore(Index index) {
        assert canOptimizeAddDocument(index);
        final boolean mayHaveBeenIndexBefore;
        if (index.isRetry()) {
            mayHaveBeenIndexBefore = true;
            updateAutoIdTimestamp(index.getAutoGeneratedIdTimestamp(), true);
            assert maxUnsafeAutoIdTimestamp.get() >= index.getAutoGeneratedIdTimestamp();
        } else {
            // in this case we force
            mayHaveBeenIndexBefore = maxUnsafeAutoIdTimestamp.get() >= index.getAutoGeneratedIdTimestamp();
            updateAutoIdTimestamp(index.getAutoGeneratedIdTimestamp(), false);
        }
        return mayHaveBeenIndexBefore;
    }

    private void addDocs(final List<LuceneDocument> docs, final IndexWriter indexWriter) throws IOException {
        if (docs.size() > 1) {
            indexWriter.addDocuments(docs);
        } else {
            indexWriter.addDocument(docs.get(0));
        }
        numDocAppends.inc(docs.size());
    }

    private void addStaleDocs(final List<LuceneDocument> docs, final IndexWriter indexWriter) throws IOException {
        for (LuceneDocument doc : docs) {
            doc.add(softDeletesField); // soft-deleted every document before adding to Lucene
        }
        if (docs.size() > 1) {
            indexWriter.addDocuments(docs);
        } else {
            indexWriter.addDocument(docs.get(0));
        }
    }

    protected static final class IndexingStrategy {
        final boolean currentNotFoundOrDeleted;
        final boolean useLuceneUpdateDocument;
        final long versionForIndexing;
        final boolean indexIntoLucene;
        final boolean addStaleOpToLucene;
        final int reservedDocs;
        final Optional<IndexResult> earlyResultOnPreFlightError;

        private IndexingStrategy(
            boolean currentNotFoundOrDeleted,
            boolean useLuceneUpdateDocument,
            boolean indexIntoLucene,
            boolean addStaleOpToLucene,
            long versionForIndexing,
            int reservedDocs,
            IndexResult earlyResultOnPreFlightError
        ) {
            assert useLuceneUpdateDocument == false || indexIntoLucene
                : "use lucene update is set to true, but we're not indexing into lucene";
            assert (indexIntoLucene && earlyResultOnPreFlightError != null) == false
                : "can only index into lucene or have a preflight result but not both."
                    + "indexIntoLucene: "
                    + indexIntoLucene
                    + "  earlyResultOnPreFlightError:"
                    + earlyResultOnPreFlightError;
            assert reservedDocs == 0 || indexIntoLucene || addStaleOpToLucene : reservedDocs;
            this.currentNotFoundOrDeleted = currentNotFoundOrDeleted;
            this.useLuceneUpdateDocument = useLuceneUpdateDocument;
            this.versionForIndexing = versionForIndexing;
            this.indexIntoLucene = indexIntoLucene;
            this.addStaleOpToLucene = addStaleOpToLucene;
            this.reservedDocs = reservedDocs;
            this.earlyResultOnPreFlightError = earlyResultOnPreFlightError == null
                ? Optional.empty()
                : Optional.of(earlyResultOnPreFlightError);
        }

        static IndexingStrategy optimizedAppendOnly(long versionForIndexing, int reservedDocs) {
            return new IndexingStrategy(true, false, true, false, versionForIndexing, reservedDocs, null);
        }

        public static IndexingStrategy skipDueToVersionConflict(
            VersionConflictEngineException e,
            boolean currentNotFoundOrDeleted,
            long currentVersion,
            String id
        ) {
            final IndexResult result = new IndexResult(e, currentVersion, id);
            return new IndexingStrategy(currentNotFoundOrDeleted, false, false, false, Versions.NOT_FOUND, 0, result);
        }

        static IndexingStrategy processNormally(boolean currentNotFoundOrDeleted, long versionForIndexing, int reservedDocs) {
            return new IndexingStrategy(
                currentNotFoundOrDeleted,
                currentNotFoundOrDeleted == false,
                true,
                false,
                versionForIndexing,
                reservedDocs,
                null
            );
        }

        public static IndexingStrategy processButSkipLucene(boolean currentNotFoundOrDeleted, long versionForIndexing) {
            return new IndexingStrategy(currentNotFoundOrDeleted, false, false, false, versionForIndexing, 0, null);
        }

        static IndexingStrategy processAsStaleOp(long versionForIndexing, int reservedDocs) {
            return new IndexingStrategy(false, false, false, true, versionForIndexing, reservedDocs, null);
        }

        static IndexingStrategy failAsTooManyDocs(Exception e, String id) {
            final IndexResult result = new IndexResult(e, Versions.NOT_FOUND, id);
            return new IndexingStrategy(false, false, false, false, Versions.NOT_FOUND, 0, result);
        }
    }

    /**
     * Asserts that the doc in the index operation really doesn't exist
     */
    private boolean assertDocDoesNotExist(final Index index, final boolean allowDeleted) throws IOException {
        // NOTE this uses direct access to the version map since we are in the assertion code where we maintain a secondary
        // map in the version map such that we don't need to refresh if we are unsafe;
        final VersionValue versionValue = versionMap.getVersionForAssert(index.uid().bytes());
        if (versionValue != null) {
            if (versionValue.isDelete() == false || allowDeleted == false) {
                throw new AssertionError("doc [" + index.id() + "] exists in version map (version " + versionValue + ")");
            }
        } else {
            try (Searcher searcher = acquireSearcher("assert doc doesn't exist", SearcherScope.INTERNAL)) {
                searcher.setQueryCache(null); // so that it does not interfere with tests that check caching behavior
                final long docsWithId = searcher.count(new TermQuery(index.uid()));
                if (docsWithId > 0) {
                    throw new AssertionError("doc [" + index.id() + "] exists [" + docsWithId + "] times in index");
                }
            }
        }
        return true;
    }

    private void updateDocs(final Term uid, final List<LuceneDocument> docs, final IndexWriter indexWriter) throws IOException {
        if (docs.size() > 1) {
            indexWriter.softUpdateDocuments(uid, docs, softDeletesField);
        } else {
            indexWriter.softUpdateDocument(uid, docs.get(0), softDeletesField);
        }
        numDocUpdates.inc(docs.size());
    }

    @Override
    public DeleteResult delete(Delete delete) throws IOException {
        versionMap.enforceSafeAccess();
        assert Objects.equals(delete.uid().field(), IdFieldMapper.NAME) : delete.uid().field();
        assert assertIncomingSequenceNumber(delete.origin(), delete.seqNo());
        final DeleteResult deleteResult;
        int reservedDocs = 0;
        // NOTE: we don't throttle this when merges fall behind because delete-by-id does not create new segments:
        try (ReleasableLock ignored = readLock.acquire(); Releasable ignored2 = versionMap.acquireLock(delete.uid().bytes())) {
            ensureOpen();
            lastWriteNanos = delete.startTime();
            final DeletionStrategy plan = deletionStrategyForOperation(delete);
            reservedDocs = plan.reservedDocs;
            if (plan.earlyResultOnPreflightError.isPresent()) {
                assert delete.origin() == Operation.Origin.PRIMARY : delete.origin();
                deleteResult = plan.earlyResultOnPreflightError.get();
            } else {
                // generate or register sequence number
                if (delete.origin() == Operation.Origin.PRIMARY) {
                    delete = new Delete(
                        delete.id(),
                        delete.uid(),
                        generateSeqNoForOperationOnPrimary(delete),
                        delete.primaryTerm(),
                        delete.version(),
                        delete.versionType(),
                        delete.origin(),
                        delete.startTime(),
                        delete.getIfSeqNo(),
                        delete.getIfPrimaryTerm()
                    );

                    advanceMaxSeqNoOfDeletesOnPrimary(delete.seqNo());
                } else {
                    markSeqNoAsSeen(delete.seqNo());
                }

                assert delete.seqNo() >= 0 : "ops should have an assigned seq no.; origin: " + delete.origin();

                if (plan.deleteFromLucene || plan.addStaleOpToLucene) {
                    deleteResult = deleteInLucene(delete, plan);
                } else {
                    deleteResult = new DeleteResult(
                        plan.versionOfDeletion,
                        delete.primaryTerm(),
                        delete.seqNo(),
                        plan.currentlyDeleted == false,
                        delete.id()
                    );
                }
                if (plan.deleteFromLucene) {
                    numDocDeletes.inc();
                    versionMap.putDeleteUnderLock(
                        delete.uid().bytes(),
                        new DeleteVersionValue(
                            plan.versionOfDeletion,
                            delete.seqNo(),
                            delete.primaryTerm(),
                            engineConfig.getThreadPool().relativeTimeInMillis()
                        )
                    );
                }
            }
            if (delete.origin().isFromTranslog() == false && deleteResult.getResultType() == Result.Type.SUCCESS) {
                final Translog.Location location = translog.add(new Translog.Delete(delete, deleteResult));
                deleteResult.setTranslogLocation(location);
            }
            localCheckpointTracker.markSeqNoAsProcessed(deleteResult.getSeqNo());
            if (deleteResult.getTranslogLocation() == null) {
                // the op is coming from the translog (and is hence persisted already) or does not have a sequence number (version conflict)
                assert delete.origin().isFromTranslog() || deleteResult.getSeqNo() == SequenceNumbers.UNASSIGNED_SEQ_NO;
                localCheckpointTracker.markSeqNoAsPersisted(deleteResult.getSeqNo());
            }
            deleteResult.setTook(System.nanoTime() - delete.startTime());
            deleteResult.freeze();
        } catch (RuntimeException | IOException e) {
            try {
                maybeFailEngine("delete", e);
            } catch (Exception inner) {
                e.addSuppressed(inner);
            }
            throw e;
        } finally {
            releaseInFlightDocs(reservedDocs);
        }
        maybePruneDeletes();
        return deleteResult;
    }

    private Exception tryAcquireInFlightDocs(Operation operation, int addingDocs) {
        assert operation.origin() == Operation.Origin.PRIMARY : operation;
        assert operation.seqNo() == SequenceNumbers.UNASSIGNED_SEQ_NO : operation;
        assert addingDocs > 0 : addingDocs;
        final long totalDocs = indexWriter.getPendingNumDocs() + inFlightDocCount.addAndGet(addingDocs);
        if (totalDocs > maxDocs) {
            releaseInFlightDocs(addingDocs);
            return new IllegalArgumentException("Number of documents in the index can't exceed [" + maxDocs + "]");
        } else {
            return null;
        }
    }

    private void releaseInFlightDocs(int numDocs) {
        assert numDocs >= 0 : numDocs;
        final long newValue = inFlightDocCount.addAndGet(-numDocs);
        assert newValue >= 0 : "inFlightDocCount must not be negative [" + newValue + "]";
    }

    long getInFlightDocCount() {
        return inFlightDocCount.get();
    }

    protected DeletionStrategy deletionStrategyForOperation(final Delete delete) throws IOException {
        if (delete.origin() == Operation.Origin.PRIMARY) {
            return planDeletionAsPrimary(delete);
        } else {
            // non-primary mode (i.e., replica or recovery)
            return planDeletionAsNonPrimary(delete);
        }
    }

    protected final DeletionStrategy planDeletionAsNonPrimary(Delete delete) throws IOException {
        assert assertNonPrimaryOrigin(delete);
        final DeletionStrategy plan;
        if (hasBeenProcessedBefore(delete)) {
            // the operation seq# was processed thus this operation was already put into lucene
            // this can happen during recovery where older operations are sent from the translog that are already
            // part of the lucene commit (either from a peer recovery or a local translog)
            // or due to concurrent indexing & recovery. For the former it is important to skip lucene as the operation in
            // question may have been deleted in an out of order op that is not replayed.
            // See testRecoverFromStoreWithOutOfOrderDelete for an example of local recovery
            // See testRecoveryWithOutOfOrderDelete for an example of peer recovery
            plan = DeletionStrategy.processButSkipLucene(false, delete.version());
        } else {
            final OpVsLuceneDocStatus opVsLucene = compareOpToLuceneDocBasedOnSeqNo(delete);
            if (opVsLucene == OpVsLuceneDocStatus.OP_STALE_OR_EQUAL) {
                plan = DeletionStrategy.processAsStaleOp(delete.version());
            } else {
                plan = DeletionStrategy.processNormally(opVsLucene == OpVsLuceneDocStatus.LUCENE_DOC_NOT_FOUND, delete.version(), 0);
            }
        }
        return plan;
    }

    protected boolean assertNonPrimaryOrigin(final Operation operation) {
        assert operation.origin() != Operation.Origin.PRIMARY : "planing as primary but got " + operation.origin();
        return true;
    }

    private DeletionStrategy planDeletionAsPrimary(Delete delete) throws IOException {
        assert delete.origin() == Operation.Origin.PRIMARY : "planing as primary but got " + delete.origin();
        // resolve operation from external to internal
        final VersionValue versionValue = resolveDocVersion(delete, delete.getIfSeqNo() != SequenceNumbers.UNASSIGNED_SEQ_NO);
        assert incrementVersionLookup();
        final long currentVersion;
        final boolean currentlyDeleted;
        if (versionValue == null) {
            currentVersion = Versions.NOT_FOUND;
            currentlyDeleted = true;
        } else {
            currentVersion = versionValue.version;
            currentlyDeleted = versionValue.isDelete();
        }
        final DeletionStrategy plan;
        if (delete.getIfSeqNo() != SequenceNumbers.UNASSIGNED_SEQ_NO && currentlyDeleted) {
            final VersionConflictEngineException e = new VersionConflictEngineException(
                shardId,
                delete.id(),
                delete.getIfSeqNo(),
                delete.getIfPrimaryTerm(),
                SequenceNumbers.UNASSIGNED_SEQ_NO,
                SequenceNumbers.UNASSIGNED_PRIMARY_TERM
            );
            plan = DeletionStrategy.skipDueToVersionConflict(e, currentVersion, true, delete.id());
        } else if (delete.getIfSeqNo() != SequenceNumbers.UNASSIGNED_SEQ_NO
            && (versionValue.seqNo != delete.getIfSeqNo() || versionValue.term != delete.getIfPrimaryTerm())) {
                final VersionConflictEngineException e = new VersionConflictEngineException(
                    shardId,
                    delete.id(),
                    delete.getIfSeqNo(),
                    delete.getIfPrimaryTerm(),
                    versionValue.seqNo,
                    versionValue.term
                );
                plan = DeletionStrategy.skipDueToVersionConflict(e, currentVersion, currentlyDeleted, delete.id());
            } else if (delete.versionType().isVersionConflictForWrites(currentVersion, delete.version(), currentlyDeleted)) {
                final VersionConflictEngineException e = new VersionConflictEngineException(
                    shardId,
                    "[" + delete.id() + "]",
                    delete.versionType().explainConflictForWrites(currentVersion, delete.version(), true)
                );
                plan = DeletionStrategy.skipDueToVersionConflict(e, currentVersion, currentlyDeleted, delete.id());
            } else {
                final Exception reserveError = tryAcquireInFlightDocs(delete, 1);
                if (reserveError != null) {
                    plan = DeletionStrategy.failAsTooManyDocs(reserveError, delete.id());
                } else {
                    final long versionOfDeletion = delete.versionType().updateVersion(currentVersion, delete.version());
                    plan = DeletionStrategy.processNormally(currentlyDeleted, versionOfDeletion, 1);
                }
            }
        return plan;
    }

    private DeleteResult deleteInLucene(Delete delete, DeletionStrategy plan) throws IOException {
        assert assertMaxSeqNoOfUpdatesIsAdvanced(delete.uid(), delete.seqNo(), false, false);
        try {
            final ParsedDocument tombstone = ParsedDocument.deleteTombstone(delete.id());
            assert tombstone.docs().size() == 1 : "Tombstone doc should have single doc [" + tombstone + "]";
            tombstone.updateSeqID(delete.seqNo(), delete.primaryTerm());
            tombstone.version().setLongValue(plan.versionOfDeletion);
            final LuceneDocument doc = tombstone.docs().get(0);
            assert doc.getField(SeqNoFieldMapper.TOMBSTONE_NAME) != null
                : "Delete tombstone document but _tombstone field is not set [" + doc + " ]";
            doc.add(softDeletesField);
            if (plan.addStaleOpToLucene || plan.currentlyDeleted) {
                indexWriter.addDocument(doc);
            } else {
                indexWriter.softUpdateDocument(delete.uid(), doc, softDeletesField);
            }
            return new DeleteResult(
                plan.versionOfDeletion,
                delete.primaryTerm(),
                delete.seqNo(),
                plan.currentlyDeleted == false,
                delete.id()
            );
        } catch (final Exception ex) {
            /*
             * Document level failures when deleting are unexpected, we likely hit something fatal such as the Lucene index being corrupt,
             * or the Lucene document limit. We have already issued a sequence number here so this is fatal, fail the engine.
             */
            if (ex instanceof AlreadyClosedException == false && indexWriter.getTragicException() == null) {
                final String reason = String.format(
                    Locale.ROOT,
                    "delete id[%s] origin [%s] seq#[%d] failed at the document level",
                    delete.id(),
                    delete.origin(),
                    delete.seqNo()
                );
                failEngine(reason, ex);
            }
            throw ex;
        }
    }

    protected static final class DeletionStrategy {
        // of a rare double delete
        final boolean deleteFromLucene;
        final boolean addStaleOpToLucene;
        final boolean currentlyDeleted;
        final long versionOfDeletion;
        final Optional<DeleteResult> earlyResultOnPreflightError;
        final int reservedDocs;

        private DeletionStrategy(
            boolean deleteFromLucene,
            boolean addStaleOpToLucene,
            boolean currentlyDeleted,
            long versionOfDeletion,
            int reservedDocs,
            DeleteResult earlyResultOnPreflightError
        ) {
            assert (deleteFromLucene && earlyResultOnPreflightError != null) == false
                : "can only delete from lucene or have a preflight result but not both."
                    + "deleteFromLucene: "
                    + deleteFromLucene
                    + "  earlyResultOnPreFlightError:"
                    + earlyResultOnPreflightError;
            this.deleteFromLucene = deleteFromLucene;
            this.addStaleOpToLucene = addStaleOpToLucene;
            this.currentlyDeleted = currentlyDeleted;
            this.versionOfDeletion = versionOfDeletion;
            this.reservedDocs = reservedDocs;
            assert reservedDocs == 0 || deleteFromLucene || addStaleOpToLucene : reservedDocs;
            this.earlyResultOnPreflightError = earlyResultOnPreflightError == null
                ? Optional.empty()
                : Optional.of(earlyResultOnPreflightError);
        }

        public static DeletionStrategy skipDueToVersionConflict(
            VersionConflictEngineException e,
            long currentVersion,
            boolean currentlyDeleted,
            String id
        ) {
            final DeleteResult deleteResult = new DeleteResult(
                e,
                currentVersion,
                SequenceNumbers.UNASSIGNED_PRIMARY_TERM,
                SequenceNumbers.UNASSIGNED_SEQ_NO,
                currentlyDeleted == false,
                id
            );
            return new DeletionStrategy(false, false, currentlyDeleted, Versions.NOT_FOUND, 0, deleteResult);
        }

        static DeletionStrategy processNormally(boolean currentlyDeleted, long versionOfDeletion, int reservedDocs) {
            return new DeletionStrategy(true, false, currentlyDeleted, versionOfDeletion, reservedDocs, null);

        }

        public static DeletionStrategy processButSkipLucene(boolean currentlyDeleted, long versionOfDeletion) {
            return new DeletionStrategy(false, false, currentlyDeleted, versionOfDeletion, 0, null);
        }

        static DeletionStrategy processAsStaleOp(long versionOfDeletion) {
            return new DeletionStrategy(false, true, false, versionOfDeletion, 0, null);
        }

        static DeletionStrategy failAsTooManyDocs(Exception e, String id) {
            final DeleteResult deleteResult = new DeleteResult(
                e,
                Versions.NOT_FOUND,
                SequenceNumbers.UNASSIGNED_PRIMARY_TERM,
                SequenceNumbers.UNASSIGNED_SEQ_NO,
                false,
                id
            );
            return new DeletionStrategy(false, false, false, Versions.NOT_FOUND, 0, deleteResult);
        }
    }

    @Override
    public void maybePruneDeletes() {
        // It's expensive to prune because we walk the deletes map acquiring dirtyLock for each uid so we only do it
        // every 1/4 of gcDeletesInMillis:
        if (engineConfig.isEnableGcDeletes()
            && engineConfig.getThreadPool().relativeTimeInMillis() - lastDeleteVersionPruneTimeMSec > getGcDeletesInMillis() * 0.25) {
            pruneDeletedTombstones();
        }
    }

    @Override
    public NoOpResult noOp(final NoOp noOp) throws IOException {
        final NoOpResult noOpResult;
        try (ReleasableLock ignored = readLock.acquire()) {
            ensureOpen();
            noOpResult = innerNoOp(noOp);
        } catch (final Exception e) {
            try {
                maybeFailEngine("noop", e);
            } catch (Exception inner) {
                e.addSuppressed(inner);
            }
            throw e;
        }
        return noOpResult;
    }

    private NoOpResult innerNoOp(final NoOp noOp) throws IOException {
        assert readLock.isHeldByCurrentThread() || writeLock.isHeldByCurrentThread();
        assert noOp.seqNo() > SequenceNumbers.NO_OPS_PERFORMED;
        final long seqNo = noOp.seqNo();
        try (Releasable ignored = noOpKeyedLock.acquire(seqNo)) {
            final NoOpResult noOpResult;
            final Optional<Exception> preFlightError = preFlightCheckForNoOp(noOp);
            if (preFlightError.isPresent()) {
                noOpResult = new NoOpResult(
                    SequenceNumbers.UNASSIGNED_PRIMARY_TERM,
                    SequenceNumbers.UNASSIGNED_SEQ_NO,
                    preFlightError.get()
                );
            } else {
                markSeqNoAsSeen(noOp.seqNo());
                if (hasBeenProcessedBefore(noOp) == false) {
                    try {
                        final ParsedDocument tombstone = ParsedDocument.noopTombstone(noOp.reason());
                        tombstone.updateSeqID(noOp.seqNo(), noOp.primaryTerm());
                        // A noop tombstone does not require a _version but it's added to have a fully dense docvalues for the version
                        // field. 1L is selected to optimize the compression because it might probably be the most common value in
                        // version field.
                        tombstone.version().setLongValue(1L);
                        assert tombstone.docs().size() == 1 : "Tombstone should have a single doc [" + tombstone + "]";
                        final LuceneDocument doc = tombstone.docs().get(0);
                        assert doc.getField(SeqNoFieldMapper.TOMBSTONE_NAME) != null
                            : "Noop tombstone document but _tombstone field is not set [" + doc + " ]";
                        doc.add(softDeletesField);
                        indexWriter.addDocument(doc);
                    } catch (final Exception ex) {
                        /*
                         * Document level failures when adding a no-op are unexpected, we likely hit something fatal such as the Lucene
                         * index being corrupt, or the Lucene document limit. We have already issued a sequence number here so this is
                         * fatal, fail the engine.
                         */
                        if (ex instanceof AlreadyClosedException == false && indexWriter.getTragicException() == null) {
                            failEngine("no-op origin[" + noOp.origin() + "] seq#[" + noOp.seqNo() + "] failed at document level", ex);
                        }
                        throw ex;
                    }
                }
                noOpResult = new NoOpResult(noOp.primaryTerm(), noOp.seqNo());
                if (noOp.origin().isFromTranslog() == false && noOpResult.getResultType() == Result.Type.SUCCESS) {
                    final Translog.Location location = translog.add(new Translog.NoOp(noOp.seqNo(), noOp.primaryTerm(), noOp.reason()));
                    noOpResult.setTranslogLocation(location);
                }
            }
            localCheckpointTracker.markSeqNoAsProcessed(noOpResult.getSeqNo());
            if (noOpResult.getTranslogLocation() == null) {
                // the op is coming from the translog (and is hence persisted already) or it does not have a sequence number
                assert noOp.origin().isFromTranslog() || noOpResult.getSeqNo() == SequenceNumbers.UNASSIGNED_SEQ_NO;
                localCheckpointTracker.markSeqNoAsPersisted(noOpResult.getSeqNo());
            }
            noOpResult.setTook(System.nanoTime() - noOp.startTime());
            noOpResult.freeze();
            return noOpResult;
        }
    }

    /**
     * Executes a pre-flight check for a given NoOp.
     * If this method returns a non-empty result, the engine won't process this NoOp and returns a failure.
     */
    protected Optional<Exception> preFlightCheckForNoOp(final NoOp noOp) throws IOException {
        return Optional.empty();
    }

    @Override
    public RefreshResult refresh(String source) throws EngineException {
        return refresh(source, SearcherScope.EXTERNAL, true);
    }

    @Override
    public RefreshResult maybeRefresh(String source) throws EngineException {
        return refresh(source, SearcherScope.EXTERNAL, false);
    }

    protected RefreshResult refreshInternalSearcher(String source, boolean block) throws EngineException {
        return refresh(source, SearcherScope.INTERNAL, block);
    }

    final RefreshResult refresh(String source, SearcherScope scope, boolean block) throws EngineException {
        // both refresh types will result in an internal refresh but only the external will also
        // pass the new reader reference to the external reader manager.
        final long localCheckpointBeforeRefresh = localCheckpointTracker.getProcessedCheckpoint();
        boolean refreshed;
        long segmentGeneration = RefreshResult.UNKNOWN_GENERATION;
        try {
            // refresh does not need to hold readLock as ReferenceManager can handle correctly if the engine is closed in mid-way.
            if (store.tryIncRef()) {
                // increment the ref just to ensure nobody closes the store during a refresh
                try {
                    // even though we maintain 2 managers we really do the heavy-lifting only once.
                    // the second refresh will only do the extra work we have to do for warming caches etc.
                    ReferenceManager<ElasticsearchDirectoryReader> referenceManager = getReferenceManager(scope);
                    long generationBeforeRefresh = lastCommittedSegmentInfos.getGeneration();
                    // it is intentional that we never refresh both internal / external together
                    if (block) {
                        referenceManager.maybeRefreshBlocking();
                        refreshed = true;
                    } else {
                        refreshed = referenceManager.maybeRefresh();
                    }
                    if (refreshed) {
                        final ElasticsearchDirectoryReader current = referenceManager.acquire();
                        try {
                            // Just use the generation from the reader when https://github.com/apache/lucene/pull/12177 is included.
                            segmentGeneration = Math.max(current.getIndexCommit().getGeneration(), generationBeforeRefresh);
                        } finally {
                            referenceManager.release(current);
                        }
                    }
                } finally {
                    store.decRef();
                }
                if (refreshed) {
                    lastRefreshedCheckpointListener.updateRefreshedCheckpoint(localCheckpointBeforeRefresh);
                }
            } else {
                refreshed = false;
            }
        } catch (AlreadyClosedException e) {
            failOnTragicEvent(e);
            throw e;
        } catch (Exception e) {
            try {
                failEngine("refresh failed source[" + source + "]", e);
            } catch (Exception inner) {
                e.addSuppressed(inner);
            }
            throw new RefreshFailedEngineException(shardId, e);
        }
        assert refreshed == false || lastRefreshedCheckpoint() >= localCheckpointBeforeRefresh
            : "refresh checkpoint was not advanced; "
                + "local_checkpoint="
                + localCheckpointBeforeRefresh
                + " refresh_checkpoint="
                + lastRefreshedCheckpoint();
        // TODO: maybe we should just put a scheduled job in threadPool?
        // We check for pruning in each delete request, but we also prune here e.g. in case a delete burst comes in and then no more deletes
        // for a long time:
        maybePruneDeletes();
        mergeScheduler.refreshConfig();
        return new RefreshResult(refreshed, segmentGeneration);
    }

    @Override
    public void writeIndexingBuffer() throws IOException {
        final long versionMapBytesUsed = versionMap.ramBytesUsedForRefresh();
        // Only count bytes that are not already being written to disk. Note: this number may be negative at times if these two metrics get
        // updated concurrently. It's fine as it's only being used as a heuristic to decide on a full refresh vs. writing a single segment.
        final long indexWriterBytesUsed = indexWriter.ramBytesUsed() - indexWriter.getFlushingBytes();

        if (versionMapBytesUsed >= indexWriterBytesUsed) {
            // This method expects to reclaim memory quickly, so if the version map is using more memory than the IndexWriter buffer then we
            // do a refresh, which is the only way to reclaim memory from the version map. IndexWriter#flushNextBuffer has similar logic: if
            // pending deletes occupy more than half of RAMBufferSizeMB then deletes are applied too.
            reclaimVersionMapMemory();
        } else {
            // Write the largest pending segment.
            indexWriter.flushNextBuffer();
        }
    }

    private void reclaimVersionMapMemory() {
        // If we're already halfway through the flush thresholds, then we do a flush. This will save us from writing segments twice
        // independently in a short period of time, once to reclaim version map memory and then to reclaim the translog. For
        // memory-constrained deployments that need to refresh often to reclaim memory, this may require flushing 2x more often than
        // expected, but the general assumption is that this downside is an ok trade-off given the benefit of flushing the whole content of
        // the indexing buffer less often.
        final long flushThresholdSizeInBytes = Math.max(
            Translog.DEFAULT_HEADER_SIZE_IN_BYTES + 1,
            config().getIndexSettings().getFlushThresholdSize(totalDiskSpace).getBytes() / 2
        );
        final long flushThresholdAgeInNanos = config().getIndexSettings().getFlushThresholdAge().getNanos() / 2;
        if (shouldPeriodicallyFlush(flushThresholdSizeInBytes, flushThresholdAgeInNanos)) {
<<<<<<< HEAD
            flush(false, false);
        } else {
            refresh("write indexing buffer", SearcherScope.INTERNAL, false);
=======
            flush(false, false, ActionListener.noop());
            return;
>>>>>>> d3a71633
        }
    }

    @Override
    public boolean shouldPeriodicallyFlush() {
        final long flushThresholdSizeInBytes = config().getIndexSettings().getFlushThresholdSize(totalDiskSpace).getBytes();
        final long flushThresholdAgeInNanos = config().getIndexSettings().getFlushThresholdAge().getNanos();
        return shouldPeriodicallyFlush(flushThresholdSizeInBytes, flushThresholdAgeInNanos);
    }

    private boolean shouldPeriodicallyFlush(long flushThresholdSizeInBytes, long flushThresholdAgeInNanos) {
        ensureOpen();
        if (shouldPeriodicallyFlushAfterBigMerge.get()) {
            return true;
        }
        final long localCheckpointOfLastCommit = Long.parseLong(
            lastCommittedSegmentInfos.userData.get(SequenceNumbers.LOCAL_CHECKPOINT_KEY)
        );
        final long translogGenerationOfLastCommit = translog.getMinGenerationForSeqNo(
            localCheckpointOfLastCommit + 1
        ).translogFileGeneration;
        if (translog.sizeInBytesByMinGen(translogGenerationOfLastCommit) < flushThresholdSizeInBytes
            && relativeTimeInNanosSupplier.getAsLong() - lastFlushTimestamp < flushThresholdAgeInNanos) {
            return false;
        }
        /*
         * We flush to reduce the size of uncommitted translog but strictly speaking the uncommitted size won't always be
         * below the flush-threshold after a flush. To avoid getting into an endless loop of flushing, we only enable the
         * periodically flush condition if this condition is disabled after a flush. The condition will change if the new
         * commit points to the later generation the last commit's(eg. gen-of-last-commit < gen-of-new-commit)[1].
         *
         * When the local checkpoint equals to max_seqno, and translog-gen of the last commit equals to translog-gen of
         * the new commit, we know that the last generation must contain operations because its size is above the flush
         * threshold and the flush-threshold is guaranteed to be higher than an empty translog by the setting validation.
         * This guarantees that the new commit will point to the newly rolled generation. In fact, this scenario only
         * happens when the generation-threshold is close to or above the flush-threshold; otherwise we have rolled
         * generations as the generation-threshold was reached, then the first condition (eg. [1]) is already satisfied.
         *
         * This method is to maintain translog only, thus IndexWriter#hasUncommittedChanges condition is not considered.
         */
        final long translogGenerationOfNewCommit = translog.getMinGenerationForSeqNo(
            localCheckpointTracker.getProcessedCheckpoint() + 1
        ).translogFileGeneration;
        return translogGenerationOfLastCommit < translogGenerationOfNewCommit
            || localCheckpointTracker.getProcessedCheckpoint() == localCheckpointTracker.getMaxSeqNo();
    }

    @Override
    public void flush(boolean force, boolean waitIfOngoing, ActionListener<FlushResult> listener) throws EngineException {
        ensureOpen();
        if (force && waitIfOngoing == false) {
            assert false : "wait_if_ongoing must be true for a force flush: force=" + force + " wait_if_ongoing=" + waitIfOngoing;
            throw new IllegalArgumentException(
                "wait_if_ongoing must be true for a force flush: force=" + force + " wait_if_ongoing=" + waitIfOngoing
            );
        }
        final long generation;
        try (ReleasableLock lock = readLock.acquire()) {
            ensureOpen();
            if (flushLock.tryLock() == false) {
                // if we can't get the lock right away we block if needed otherwise barf
                if (waitIfOngoing == false) {
                    logger.trace("detected an in-flight flush, not blocking to wait for it's completion");
                    listener.onResponse(FlushResult.NO_FLUSH);
                    return;
                }
                logger.trace("waiting for in-flight flush to finish");
                flushLock.lock();
                logger.trace("acquired flush lock after blocking");
            } else {
                logger.trace("acquired flush lock immediately");
            }

            try {
                // Only flush if (1) Lucene has uncommitted docs, or (2) forced by caller, or (3) the
                // newly created commit points to a different translog generation (can free translog),
                // or (4) the local checkpoint information in the last commit is stale, which slows down future recoveries.
                boolean hasUncommittedChanges = indexWriter.hasUncommittedChanges();
                if (hasUncommittedChanges
                    || force
                    || shouldPeriodicallyFlush()
                    || getProcessedLocalCheckpoint() > Long.parseLong(
                        lastCommittedSegmentInfos.userData.get(SequenceNumbers.LOCAL_CHECKPOINT_KEY)
                    )) {
                    ensureCanFlush();
                    Translog.Location commitLocation = getTranslogLastWriteLocation();
                    try {
                        translog.rollGeneration();
                        logger.trace("starting commit for flush; commitTranslog=true");
                        long lastFlushTimestamp = relativeTimeInNanosSupplier.getAsLong();
                        // Pre-emptively recording the upcoming segment generation so that the live version map archive records
                        // the correct segment generation for doc IDs that go to the archive while a flush is happening. Otherwise,
                        // if right after committing the IndexWriter new docs get indexed/updated and a refresh moves them to the archive,
                        // we clear them from the archive once we see that segment generation on the search shards, but those changes
                        // were not included in the commit since they happened right after it.
                        preCommitSegmentGeneration.set(lastCommittedSegmentInfos.getGeneration() + 1);
                        commitIndexWriter(indexWriter, translog);
                        logger.trace("finished commit for flush");
                        // we need to refresh in order to clear older version values
                        refresh("version_table_flush", SearcherScope.INTERNAL, true);
                        translog.trimUnreferencedReaders();
                        // Use the timestamp from when the flush started, but only update it in case of success, so that any exception in
                        // the above lines would not lead the engine to think that it recently flushed, when it did not.
                        this.lastFlushTimestamp = lastFlushTimestamp;
                    } catch (AlreadyClosedException e) {
                        failOnTragicEvent(e);
                        throw e;
                    } catch (Exception e) {
                        throw new FlushFailedEngineException(shardId, e);
                    }
                    refreshLastCommittedSegmentInfos();
                    generation = lastCommittedSegmentInfos.getGeneration();
                    flushListener.afterFlush(generation, commitLocation);
                } else {
                    generation = lastCommittedSegmentInfos.getGeneration();
                }
            } catch (FlushFailedEngineException ex) {
                maybeFailEngine("flush", ex);
                listener.onFailure(ex);
                return;
            } catch (Exception e) {
                listener.onFailure(e);
                return;
            } finally {
                flushLock.unlock();
                logger.trace("released flush lock");
            }
        }
        // We don't have to do this here; we do it defensively to make sure that even if wall clock time is misbehaving
        // (e.g., moves backwards) we will at least still sometimes prune deleted tombstones:
        if (engineConfig.isEnableGcDeletes()) {
            pruneDeletedTombstones();
        }

        waitForCommitDurability(generation, listener.map(v -> new FlushResult(true, generation)));
    }

    private void refreshLastCommittedSegmentInfos() {
        /*
         * we have to inc-ref the store here since if the engine is closed by a tragic event
         * we don't acquire the write lock and wait until we have exclusive access. This might also
         * dec the store reference which can essentially close the store and unless we can inc the reference
         * we can't use it.
         */
        store.incRef();
        try {
            // reread the last committed segment infos
            lastCommittedSegmentInfos = store.readLastCommittedSegmentsInfo();
        } catch (Exception e) {
            if (isClosed.get() == false) {
                logger.warn("failed to read latest segment infos on flush", e);
                if (Lucene.isCorruptionException(e)) {
                    throw new FlushFailedEngineException(shardId, e);
                }
            }
        } finally {
            store.decRef();
        }
    }

    @Override
    public void rollTranslogGeneration() throws EngineException {
        try (ReleasableLock ignored = readLock.acquire()) {
            ensureOpen();
            translog.rollGeneration();
            translog.trimUnreferencedReaders();
        } catch (AlreadyClosedException e) {
            failOnTragicEvent(e);
            throw e;
        } catch (Exception e) {
            try {
                failEngine("translog trimming failed", e);
            } catch (Exception inner) {
                e.addSuppressed(inner);
            }
            throw new EngineException(shardId, "failed to roll translog", e);
        }
    }

    @Override
    public void trimUnreferencedTranslogFiles() throws EngineException {
        try (ReleasableLock lock = readLock.acquire()) {
            ensureOpen();
            translog.trimUnreferencedReaders();
        } catch (AlreadyClosedException e) {
            failOnTragicEvent(e);
            throw e;
        } catch (Exception e) {
            try {
                failEngine("translog trimming failed", e);
            } catch (Exception inner) {
                e.addSuppressed(inner);
            }
            throw new EngineException(shardId, "failed to trim translog", e);
        }
    }

    @Override
    public boolean shouldRollTranslogGeneration() {
        return getTranslog().shouldRollGeneration();
    }

    @Override
    public void trimOperationsFromTranslog(long belowTerm, long aboveSeqNo) throws EngineException {
        try (ReleasableLock lock = readLock.acquire()) {
            ensureOpen();
            translog.trimOperations(belowTerm, aboveSeqNo);
        } catch (AlreadyClosedException e) {
            failOnTragicEvent(e);
            throw e;
        } catch (Exception e) {
            try {
                failEngine("translog operations trimming failed", e);
            } catch (Exception inner) {
                e.addSuppressed(inner);
            }
            throw new EngineException(shardId, "failed to trim translog operations", e);
        }
    }

    private void pruneDeletedTombstones() {
        /*
         * We need to deploy two different trimming strategies for GC deletes on primary and replicas. Delete operations on primary
         * are remembered for at least one GC delete cycle and trimmed periodically. This is, at the moment, the best we can do on
         * primary for user facing APIs but this arbitrary time limit is problematic for replicas. On replicas however we should
         * trim only deletes whose seqno at most the local checkpoint. This requirement is explained as follows.
         *
         * Suppose o1 and o2 are two operations on the same document with seq#(o1) < seq#(o2), and o2 arrives before o1 on the replica.
         * o2 is processed normally since it arrives first; when o1 arrives it should be discarded:
         * - If seq#(o1) <= LCP, then it will be not be added to Lucene, as it was already previously added.
         * - If seq#(o1)  > LCP, then it depends on the nature of o2:
         *   *) If o2 is a delete then its seq# is recorded in the VersionMap, since seq#(o2) > seq#(o1) > LCP,
         *      so a lookup can find it and determine that o1 is stale.
         *   *) If o2 is an indexing then its seq# is either in Lucene (if refreshed) or the VersionMap (if not refreshed yet),
         *      so a real-time lookup can find it and determine that o1 is stale.
         *
         * Here we prefer to deploy a single trimming strategy, which satisfies two constraints, on both primary and replicas because:
         * - It's simpler - no need to distinguish if an engine is running at primary mode or replica mode or being promoted.
         * - If a replica subsequently is promoted, user experience is maintained as that replica remembers deletes for the last GC cycle.
         *
         * However, the version map may consume less memory if we deploy two different trimming strategies for primary and replicas.
         */
        final long timeMSec = engineConfig.getThreadPool().relativeTimeInMillis();
        final long maxTimestampToPrune = timeMSec - engineConfig.getIndexSettings().getGcDeletesInMillis();
        versionMap.pruneTombstones(maxTimestampToPrune, localCheckpointTracker.getProcessedCheckpoint());
        lastDeleteVersionPruneTimeMSec = timeMSec;
    }

    // testing
    void clearDeletedTombstones() {
        versionMap.pruneTombstones(Long.MAX_VALUE, localCheckpointTracker.getMaxSeqNo());
    }

    // for testing
    final Map<BytesRef, VersionValue> getVersionMap() {
        return Stream.concat(versionMap.getAllCurrent().entrySet().stream(), versionMap.getAllTombstones().entrySet().stream())
            .collect(Collectors.toMap(Map.Entry::getKey, Map.Entry::getValue));
    }

    @Override
    public void forceMerge(final boolean flush, int maxNumSegments, boolean onlyExpungeDeletes, final String forceMergeUUID)
        throws EngineException, IOException {
        if (onlyExpungeDeletes && maxNumSegments >= 0) {
            throw new IllegalArgumentException("only_expunge_deletes and max_num_segments are mutually exclusive");
        }
        /*
         * We do NOT acquire the readlock here since we are waiting on the merges to finish
         * that's fine since the IW.rollback should stop all the threads and trigger an IOException
         * causing us to fail the forceMerge
         */
        optimizeLock.lock();
        try {
            ensureOpen();
            store.incRef(); // increment the ref just to ensure nobody closes the store while we optimize
            try {
                if (onlyExpungeDeletes) {
                    indexWriter.forceMergeDeletes(true /* blocks and waits for merges*/);
                } else if (maxNumSegments <= 0) {
                    indexWriter.maybeMerge();
                } else {
                    indexWriter.forceMerge(maxNumSegments, true /* blocks and waits for merges*/);
                    this.forceMergeUUID = forceMergeUUID;
                }
                if (flush) {
                    // TODO: Migrate to using async apic
                    flush(false, true);

                    // If any merges happened then we need to release the unmerged input segments so they can be deleted. A periodic refresh
                    // will do this eventually unless the user has disabled refreshes or isn't searching this shard frequently, in which
                    // case we should do something here to ensure a timely refresh occurs. However there's no real need to defer it nor to
                    // have any should-we-actually-refresh-here logic: we're already doing an expensive force-merge operation at the user's
                    // request and therefore don't expect any further writes so we may as well do the final refresh immediately and get it
                    // out of the way.
                    refresh("force-merge");
                }
            } finally {
                store.decRef();
            }
        } catch (AlreadyClosedException ex) {
            /* in this case we first check if the engine is still open. If so this exception is just fine
             * and expected. We don't hold any locks while we block on forceMerge otherwise it would block
             * closing the engine as well. If we are not closed we pass it on to failOnTragicEvent which ensures
             * we are handling a tragic even exception here */
            ensureOpen(ex);
            failOnTragicEvent(ex);
            throw ex;
        } catch (Exception e) {
            try {
                maybeFailEngine("force merge", e);
            } catch (Exception inner) {
                e.addSuppressed(inner);
            }
            throw e;
        } finally {
            optimizeLock.unlock();
        }
    }

    private IndexCommitRef acquireIndexCommitRef(final Supplier<IndexCommit> indexCommitSupplier) {
        store.incRef();
        boolean success = false;
        try {
            final IndexCommit indexCommit = indexCommitSupplier.get();
            final IndexCommitRef commitRef = new IndexCommitRef(
                indexCommit,
                () -> IOUtils.close(() -> releaseIndexCommit(indexCommit), store::decRef)
            );
            success = true;
            return commitRef;
        } finally {
            if (success == false) {
                store.decRef();
            }
        }
    }

    @Override
    public IndexCommitRef acquireLastIndexCommit(final boolean flushFirst) throws EngineException {
        // we have to flush outside of the readlock otherwise we might have a problem upgrading
        // the to a write lock when we fail the engine in this operation
        if (flushFirst) {
            logger.trace("start flush for snapshot");
            // TODO: Split acquireLastIndexCommit into two apis one with blocking flushes one without
            PlainActionFuture<FlushResult> future = PlainActionFuture.newFuture();
            flush(false, true, future);
            future.actionGet();
            logger.trace("finish flush for snapshot");
        }
        return acquireIndexCommitRef(() -> combinedDeletionPolicy.acquireIndexCommit(false));
    }

    @Override
    public IndexCommitRef acquireSafeIndexCommit() throws EngineException {
        return acquireIndexCommitRef(() -> combinedDeletionPolicy.acquireIndexCommit(true));
    }

    private void releaseIndexCommit(IndexCommit snapshot) throws IOException {
        // Revisit the deletion policy if we can clean up the snapshotting commit.
        if (combinedDeletionPolicy.releaseCommit(snapshot)) {
            try {
                // Here we don't have to trim translog because snapshotting an index commit
                // does not lock translog or prevents unreferenced files from trimming.
                indexWriter.deleteUnusedFiles();
            } catch (AlreadyClosedException ignored) {
                // That's ok, we'll clean up unused files the next time it's opened.
            }
        }
    }

    @Override
    public SafeCommitInfo getSafeCommitInfo() {
        return combinedDeletionPolicy.getSafeCommitInfo();
    }

    private boolean failOnTragicEvent(AlreadyClosedException ex) {
        final boolean engineFailed;
        // if we are already closed due to some tragic exception
        // we need to fail the engine. it might have already been failed before
        // but we are double-checking it's failed and closed
        if (indexWriter.isOpen() == false && indexWriter.getTragicException() != null) {
            final Exception tragicException;
            if (indexWriter.getTragicException() instanceof Exception) {
                tragicException = (Exception) indexWriter.getTragicException();
            } else {
                tragicException = new RuntimeException(indexWriter.getTragicException());
            }
            failEngine("already closed by tragic event on the index writer", tragicException);
            engineFailed = true;
        } else if (translog.isOpen() == false && translog.getTragicException() != null) {
            failEngine("already closed by tragic event on the translog", translog.getTragicException());
            engineFailed = true;
        } else if (failedEngine.get() == null && isClosed.get() == false) { // we are closed but the engine is not failed yet?
            // this smells like a bug - we only expect ACE if we are in a fatal case ie. either translog or IW is closed by
            // a tragic event or has closed itself. if that is not the case we are in a buggy state and raise an assertion error
            throw new AssertionError("Unexpected AlreadyClosedException", ex);
        } else {
            engineFailed = false;
        }
        return engineFailed;
    }

    @Override
    protected boolean maybeFailEngine(String source, Exception e) {
        boolean shouldFail = super.maybeFailEngine(source, e);
        if (shouldFail) {
            return true;
        }
        // Check for AlreadyClosedException -- ACE is a very special
        // exception that should only be thrown in a tragic event. we pass on the checks to failOnTragicEvent which will
        // throw and AssertionError if the tragic event condition is not met.
        if (e instanceof AlreadyClosedException) {
            return failOnTragicEvent((AlreadyClosedException) e);
        } else if (e != null
            && ((indexWriter.isOpen() == false && indexWriter.getTragicException() == e)
                || (translog.isOpen() == false && translog.getTragicException() == e))) {
                    // this spot on - we are handling the tragic event exception here so we have to fail the engine
                    // right away
                    failEngine(source, e);
                    return true;
                }
        return false;
    }

    @Override
    protected SegmentInfos getLastCommittedSegmentInfos() {
        return lastCommittedSegmentInfos;
    }

    @Override
    protected final void writerSegmentStats(SegmentsStats stats) {
        stats.addVersionMapMemoryInBytes(versionMap.ramBytesUsed());
        stats.addIndexWriterMemoryInBytes(indexWriter.ramBytesUsed());
        stats.updateMaxUnsafeAutoIdTimestamp(maxUnsafeAutoIdTimestamp.get());
    }

    @Override
    public long getIndexBufferRAMBytesUsed() {
        // We don't guard w/ readLock here, so we could throw AlreadyClosedException
        return indexWriter.ramBytesUsed() + versionMap.ramBytesUsedForRefresh();
    }

    @Override
    public List<Segment> segments() {
        try (ReleasableLock lock = readLock.acquire()) {
            Segment[] segmentsArr = getSegmentInfo(lastCommittedSegmentInfos);

            // fill in the merges flag
            Set<OnGoingMerge> onGoingMerges = mergeScheduler.onGoingMerges();
            for (OnGoingMerge onGoingMerge : onGoingMerges) {
                for (SegmentCommitInfo segmentInfoPerCommit : onGoingMerge.getMergedSegments()) {
                    for (Segment segment : segmentsArr) {
                        if (segment.getName().equals(segmentInfoPerCommit.info.name)) {
                            segment.mergeId = onGoingMerge.getId();
                            break;
                        }
                    }
                }
            }
            return Arrays.asList(segmentsArr);
        }
    }

    /**
     * Closes the engine without acquiring the write lock. This should only be
     * called while the write lock is hold or in a disaster condition ie. if the engine
     * is failed.
     */
    @Override
    protected final void closeNoLock(String reason, CountDownLatch closedLatch) {
        if (isClosed.compareAndSet(false, true)) {
            assert rwl.isWriteLockedByCurrentThread() || failEngineLock.isHeldByCurrentThread()
                : "Either the write lock must be held or the engine must be currently be failing itself";
            try {
                this.versionMap.clear();
                if (internalReaderManager != null) {
                    internalReaderManager.removeListener(versionMap);
                }
                try {
                    IOUtils.close(flushListener, externalReaderManager, internalReaderManager);
                } catch (Exception e) {
                    logger.warn("Failed to close ReaderManager", e);
                }
                try {
                    IOUtils.close(translog);
                } catch (Exception e) {
                    logger.warn("Failed to close translog", e);
                }
                // no need to commit in this case!, we snapshot before we close the shard, so translog and all sync'ed
                logger.trace("rollback indexWriter");
                try {
                    indexWriter.rollback();
                } catch (AlreadyClosedException ex) {
                    failOnTragicEvent(ex);
                    throw ex;
                }
                logger.trace("rollback indexWriter done");
            } catch (Exception e) {
                logger.warn("failed to rollback writer on close", e);
            } finally {
                try {
                    store.decRef();
                    logger.debug("engine closed [{}]", reason);
                } finally {
                    closedLatch.countDown();
                }
            }
        }
    }

    @Override
    protected final ReferenceManager<ElasticsearchDirectoryReader> getReferenceManager(SearcherScope scope) {
        return switch (scope) {
            case INTERNAL -> internalReaderManager;
            case EXTERNAL -> externalReaderManager;
        };
    }

    private IndexWriter createWriter() throws IOException {
        try {
            final IndexWriterConfig iwc = getIndexWriterConfig();
            return createWriter(store.directory(), iwc);
        } catch (LockObtainFailedException ex) {
            logger.warn("could not lock IndexWriter", ex);
            throw ex;
        }
    }

    // pkg-private for testing
    IndexWriter createWriter(Directory directory, IndexWriterConfig iwc) throws IOException {
        if (Assertions.ENABLED) {
            return new AssertingIndexWriter(directory, iwc);
        } else {
            return new IndexWriter(directory, iwc);
        }
    }

    private IndexWriterConfig getIndexWriterConfig() {
        final IndexWriterConfig iwc = new IndexWriterConfig(engineConfig.getAnalyzer());
        iwc.setCommitOnClose(false); // we by default don't commit on close
        iwc.setOpenMode(IndexWriterConfig.OpenMode.APPEND);
        iwc.setIndexDeletionPolicy(combinedDeletionPolicy);
        // with tests.verbose, lucene sets this up: plumb to align with filesystem stream
        boolean verbose = false;
        try {
            verbose = Boolean.parseBoolean(System.getProperty("tests.verbose"));
        } catch (Exception ignore) {}
        iwc.setInfoStream(verbose ? InfoStream.getDefault() : new LoggerInfoStream(logger));
        iwc.setMergeScheduler(mergeScheduler);
        // Give us the opportunity to upgrade old segments while performing
        // background merges
        MergePolicy mergePolicy = config().getMergePolicy();
        // always configure soft-deletes field so an engine with soft-deletes disabled can open a Lucene index with soft-deletes.
        iwc.setSoftDeletesField(Lucene.SOFT_DELETES_FIELD);
        mergePolicy = new RecoverySourcePruneMergePolicy(
            SourceFieldMapper.RECOVERY_SOURCE_NAME,
            softDeletesPolicy::getRetentionQuery,
            new SoftDeletesRetentionMergePolicy(
                Lucene.SOFT_DELETES_FIELD,
                softDeletesPolicy::getRetentionQuery,
                new PrunePostingsMergePolicy(mergePolicy, IdFieldMapper.NAME)
            )
        );
        boolean shuffleForcedMerge = Booleans.parseBoolean(System.getProperty("es.shuffle_forced_merge", Boolean.TRUE.toString()));
        if (shuffleForcedMerge) {
            // We wrap the merge policy for all indices even though it is mostly useful for time-based indices
            // but there should be no overhead for other type of indices so it's simpler than adding a setting
            // to enable it.
            mergePolicy = new ShuffleForcedMergePolicy(mergePolicy);
        }
        iwc.setMergePolicy(mergePolicy);
        // TODO: Introduce an index setting for setMaxFullFlushMergeWaitMillis
        iwc.setMaxFullFlushMergeWaitMillis(-1);
        iwc.setSimilarity(engineConfig.getSimilarity());
        iwc.setRAMBufferSizeMB(engineConfig.getIndexingBufferSize().getMbFrac());
        iwc.setCodec(engineConfig.getCodec());
        iwc.setUseCompoundFile(true); // always use compound on flush - reduces # of file-handles on refresh
        if (config().getIndexSort() != null) {
            iwc.setIndexSort(config().getIndexSort());
        }
        // Provide a custom leaf sorter, so that index readers opened from this writer
        // will have its leaves sorted according the given leaf sorter.
        if (engineConfig.getLeafSorter() != null) {
            iwc.setLeafSorter(engineConfig.getLeafSorter());
        }
        return iwc;
    }

    /** A listener that warms the segments if needed when acquiring a new reader */
    static final class RefreshWarmerListener implements BiConsumer<ElasticsearchDirectoryReader, ElasticsearchDirectoryReader> {
        private final Engine.Warmer warmer;
        private final Logger logger;
        private final AtomicBoolean isEngineClosed;

        RefreshWarmerListener(Logger logger, AtomicBoolean isEngineClosed, EngineConfig engineConfig) {
            warmer = engineConfig.getWarmer();
            this.logger = logger;
            this.isEngineClosed = isEngineClosed;
        }

        @Override
        public void accept(ElasticsearchDirectoryReader reader, ElasticsearchDirectoryReader previousReader) {
            if (warmer != null) {
                try {
                    warmer.warm(reader);
                } catch (Exception e) {
                    if (isEngineClosed.get() == false) {
                        logger.warn("failed to prepare/warm", e);
                    }
                }
            }
        }
    }

    @Override
    public void activateThrottling() {
        int count = throttleRequestCount.incrementAndGet();
        assert count >= 1 : "invalid post-increment throttleRequestCount=" + count;
        if (count == 1) {
            throttle.activate();
        }
    }

    @Override
    public void deactivateThrottling() {
        int count = throttleRequestCount.decrementAndGet();
        assert count >= 0 : "invalid post-decrement throttleRequestCount=" + count;
        if (count == 0) {
            throttle.deactivate();
        }
    }

    @Override
    public boolean isThrottled() {
        return throttle.isThrottled();
    }

    boolean throttleLockIsHeldByCurrentThread() {  // to be used in assertions and tests only
        return throttle.throttleLockIsHeldByCurrentThread();
    }

    @Override
    public long getIndexThrottleTimeInMillis() {
        return throttle.getThrottleTimeInMillis();
    }

    long getGcDeletesInMillis() {
        return engineConfig.getIndexSettings().getGcDeletesInMillis();
    }

    LiveIndexWriterConfig getCurrentIndexWriterConfig() {
        return indexWriter.getConfig();
    }

    private final class EngineMergeScheduler extends ElasticsearchConcurrentMergeScheduler {
        private final AtomicInteger numMergesInFlight = new AtomicInteger(0);
        private final AtomicBoolean isThrottling = new AtomicBoolean();

        EngineMergeScheduler(ShardId shardId, IndexSettings indexSettings) {
            super(shardId, indexSettings);
        }

        @Override
        public synchronized void beforeMerge(OnGoingMerge merge) {
            int maxNumMerges = mergeScheduler.getMaxMergeCount();
            if (numMergesInFlight.incrementAndGet() > maxNumMerges) {
                if (isThrottling.getAndSet(true) == false) {
                    logger.info("now throttling indexing: numMergesInFlight={}, maxNumMerges={}", numMergesInFlight, maxNumMerges);
                    activateThrottling();
                }
            }
        }

        @Override
        public synchronized void afterMerge(OnGoingMerge merge) {
            int maxNumMerges = mergeScheduler.getMaxMergeCount();
            if (numMergesInFlight.decrementAndGet() < maxNumMerges) {
                if (isThrottling.getAndSet(false)) {
                    logger.info("stop throttling indexing: numMergesInFlight={}, maxNumMerges={}", numMergesInFlight, maxNumMerges);
                    deactivateThrottling();
                }
            }
            if (indexWriter.hasPendingMerges() == false
                && System.nanoTime() - lastWriteNanos >= engineConfig.getFlushMergesAfter().nanos()) {
                // NEVER do this on a merge thread since we acquire some locks blocking here and if we concurrently rollback the writer
                // we deadlock on engine#close for instance.
                engineConfig.getThreadPool().executor(ThreadPool.Names.FLUSH).execute(new AbstractRunnable() {
                    @Override
                    public void onFailure(Exception e) {
                        if (isClosed.get() == false) {
                            logger.warn("failed to flush after merge has finished");
                        }
                    }

                    @Override
                    protected void doRun() {
                        // if we have no pending merges and we are supposed to flush once merges have finished to
                        // free up transient disk usage of the (presumably biggish) segments that were just merged
                        flush();
                    }
                });
            } else if (merge.getTotalBytesSize() >= engineConfig.getIndexSettings().getFlushAfterMergeThresholdSize().getBytes()) {
                // we hit a significant merge which would allow us to free up memory if we'd commit it hence on the next change
                // we should execute a flush on the next operation if that's a flush after inactive or indexing a document.
                // we could fork a thread and do it right away but we try to minimize forking and piggyback on outside events.
                shouldPeriodicallyFlushAfterBigMerge.set(true);
            }
        }

        @Override
        protected void handleMergeException(final Throwable exc) {
            engineConfig.getThreadPool().generic().execute(new AbstractRunnable() {
                @Override
                public void onFailure(Exception e) {
                    logger.debug("merge failure action rejected", e);
                }

                @Override
                protected void doRun() throws Exception {
                    /*
                     * We do this on another thread rather than the merge thread that we are initially called on so that we have complete
                     * confidence that the call stack does not contain catch statements that would cause the error that might be thrown
                     * here from being caught and never reaching the uncaught exception handler.
                     */
                    failEngine("merge failed", new MergePolicy.MergeException(exc));
                }
            });
        }
    }

    /**
     * Commits the specified index writer.
     *
     * @param writer   the index writer to commit
     * @param translog the translog
     */
    protected void commitIndexWriter(final IndexWriter writer, final Translog translog) throws IOException {
        ensureCanFlush();
        try {
            final long localCheckpoint = localCheckpointTracker.getProcessedCheckpoint();
            writer.setLiveCommitData(() -> {
                /*
                 * The user data captured above (e.g. local checkpoint) contains data that must be evaluated *before* Lucene flushes
                 * segments, including the local checkpoint amongst other values. The maximum sequence number is different, we never want
                 * the maximum sequence number to be less than the last sequence number to go into a Lucene commit, otherwise we run the
                 * risk of re-using a sequence number for two different documents when restoring from this commit point and subsequently
                 * writing new documents to the index. Since we only know which Lucene documents made it into the final commit after the
                 * {@link IndexWriter#commit()} call flushes all documents, we defer computation of the maximum sequence number to the time
                 * of invocation of the commit data iterator (which occurs after all documents have been flushed to Lucene).
                 */
                final Map<String, String> commitData = Maps.newMapWithExpectedSize(8);
                commitData.put(Translog.TRANSLOG_UUID_KEY, translog.getTranslogUUID());
                commitData.put(SequenceNumbers.LOCAL_CHECKPOINT_KEY, Long.toString(localCheckpoint));
                commitData.put(SequenceNumbers.MAX_SEQ_NO, Long.toString(localCheckpointTracker.getMaxSeqNo()));
                commitData.put(MAX_UNSAFE_AUTO_ID_TIMESTAMP_COMMIT_ID, Long.toString(maxUnsafeAutoIdTimestamp.get()));
                commitData.put(HISTORY_UUID_KEY, historyUUID);
                final String currentForceMergeUUID = forceMergeUUID;
                if (currentForceMergeUUID != null) {
                    commitData.put(FORCE_MERGE_UUID_KEY, currentForceMergeUUID);
                }
                commitData.put(Engine.MIN_RETAINED_SEQNO, Long.toString(softDeletesPolicy.getMinRetainedSeqNo()));
                commitData.put(ES_VERSION, Version.CURRENT.toString());
                logger.trace("committing writer with commit data [{}]", commitData);
                return commitData.entrySet().iterator();
            });
            shouldPeriodicallyFlushAfterBigMerge.set(false);
            writer.commit();
        } catch (final Exception ex) {
            try {
                failEngine("lucene commit failed", ex);
            } catch (final Exception inner) {
                ex.addSuppressed(inner);
            }
            throw ex;
        } catch (final AssertionError e) {
            /*
             * If assertions are enabled, IndexWriter throws AssertionError on commit if any files don't exist, but tests that randomly
             * throw FileNotFoundException or NoSuchFileException can also hit this.
             */
            if (ExceptionsHelper.stackTrace(e).contains("org.apache.lucene.index.IndexWriter.filesExist")) {
                final EngineException engineException = new EngineException(shardId, "failed to commit engine", e);
                try {
                    failEngine("lucene commit failed", engineException);
                } catch (final Exception inner) {
                    engineException.addSuppressed(inner);
                }
                throw engineException;
            } else {
                throw e;
            }
        }
    }

    final void ensureCanFlush() {
        // translog recovery happens after the engine is fully constructed.
        // If we are in this stage we have to prevent flushes from this
        // engine otherwise we might loose documents if the flush succeeds
        // and the translog recovery fails when we "commit" the translog on flush.
        if (pendingTranslogRecovery.get()) {
            throw new IllegalStateException(shardId.toString() + " flushes are disabled - pending translog recovery");
        }
    }

    @Override
    public void onSettingsChanged() {
        mergeScheduler.refreshConfig();
        // config().isEnableGcDeletes() or config.getGcDeletesInMillis() may have changed:
        maybePruneDeletes();
        softDeletesPolicy.setRetentionOperations(config().getIndexSettings().getSoftDeleteRetentionOperations());
    }

    public MergeStats getMergeStats() {
        return mergeScheduler.stats();
    }

    LocalCheckpointTracker getLocalCheckpointTracker() {
        return localCheckpointTracker;
    }

    @Override
    public long getLastSyncedGlobalCheckpoint() {
        return getTranslog().getLastSyncedGlobalCheckpoint();
    }

    @Override
    public long getMaxSeqNo() {
        return localCheckpointTracker.getMaxSeqNo();
    }

    @Override
    public long getProcessedLocalCheckpoint() {
        return localCheckpointTracker.getProcessedCheckpoint();
    }

    @Override
    public long getPersistedLocalCheckpoint() {
        return localCheckpointTracker.getPersistedCheckpoint();
    }

    /**
     * Marks the given seq_no as seen and advances the max_seq_no of this engine to at least that value.
     */
    protected final void markSeqNoAsSeen(long seqNo) {
        localCheckpointTracker.advanceMaxSeqNo(seqNo);
    }

    /**
     * Checks if the given operation has been processed in this engine or not.
     * @return true if the given operation was processed; otherwise false.
     */
    protected final boolean hasBeenProcessedBefore(Operation op) {
        if (Assertions.ENABLED) {
            assert op.seqNo() != SequenceNumbers.UNASSIGNED_SEQ_NO : "operation is not assigned seq_no";
            if (op.operationType() == Operation.TYPE.NO_OP) {
                assert noOpKeyedLock.isHeldByCurrentThread(op.seqNo());
            } else {
                assert versionMap.assertKeyedLockHeldByCurrentThread(op.uid().bytes());
            }
        }
        return localCheckpointTracker.hasProcessed(op.seqNo());
    }

    @Override
    public SeqNoStats getSeqNoStats(long globalCheckpoint) {
        return localCheckpointTracker.getStats(globalCheckpoint);
    }

    /**
     * Returns the number of times a version was looked up either from the index.
     * Note this is only available if assertions are enabled
     */
    long getNumIndexVersionsLookups() { // for testing
        return numIndexVersionsLookups.count();
    }

    /**
     * Returns the number of times a version was looked up either from memory or from the index.
     * Note this is only available if assertions are enabled
     */
    long getNumVersionLookups() { // for testing
        return numVersionLookups.count();
    }

    private boolean incrementVersionLookup() { // only used by asserts
        numVersionLookups.inc();
        return true;
    }

    private boolean incrementIndexVersionLookup() {
        numIndexVersionsLookups.inc();
        return true;
    }

    boolean isSafeAccessRequired() {
        return versionMap.isSafeAccessRequired();
    }

    /**
     * Returns the number of documents have been deleted since this engine was opened.
     * This count does not include the deletions from the existing segments before opening engine.
     */
    long getNumDocDeletes() {
        return numDocDeletes.count();
    }

    /**
     * Returns the number of documents have been appended since this engine was opened.
     * This count does not include the appends from the existing segments before opening engine.
     */
    long getNumDocAppends() {
        return numDocAppends.count();
    }

    /**
     * Returns the number of documents have been updated since this engine was opened.
     * This count does not include the updates from the existing segments before opening engine.
     */
    long getNumDocUpdates() {
        return numDocUpdates.count();
    }

    @Override
    public int countChanges(String source, long fromSeqNo, long toSeqNo) throws IOException {
        ensureOpen();
        refreshIfNeeded(source, toSeqNo);
        try (Searcher searcher = acquireSearcher(source, SearcherScope.INTERNAL)) {
            return LuceneChangesSnapshot.countOperations(
                searcher,
                fromSeqNo,
                toSeqNo,
                config().getIndexSettings().getIndexVersionCreated()
            );
        } catch (Exception e) {
            try {
                maybeFailEngine("count changes", e);
            } catch (Exception inner) {
                e.addSuppressed(inner);
            }
            throw e;
        }
    }

    @Override
    public Translog.Snapshot newChangesSnapshot(
        String source,
        long fromSeqNo,
        long toSeqNo,
        boolean requiredFullRange,
        boolean singleConsumer,
        boolean accessStats
    ) throws IOException {
        ensureOpen();
        refreshIfNeeded(source, toSeqNo);
        Searcher searcher = acquireSearcher(source, SearcherScope.INTERNAL);
        try {
            LuceneChangesSnapshot snapshot = new LuceneChangesSnapshot(
                searcher,
                LuceneChangesSnapshot.DEFAULT_BATCH_SIZE,
                fromSeqNo,
                toSeqNo,
                requiredFullRange,
                singleConsumer,
                accessStats,
                config().getIndexSettings().getIndexVersionCreated()
            );
            searcher = null;
            return snapshot;
        } catch (Exception e) {
            try {
                maybeFailEngine("acquire changes snapshot", e);
            } catch (Exception inner) {
                e.addSuppressed(inner);
            }
            throw e;
        } finally {
            IOUtils.close(searcher);
        }
    }

    @Override
    public boolean hasCompleteOperationHistory(String reason, long startingSeqNo) {
        return getMinRetainedSeqNo() <= startingSeqNo;
    }

    /**
     * Returns the minimum seqno that is retained in the Lucene index.
     * Operations whose seq# are at least this value should exist in the Lucene index.
     */
    public final long getMinRetainedSeqNo() {
        return softDeletesPolicy.getMinRetainedSeqNo();
    }

    @Override
    public Closeable acquireHistoryRetentionLock() {
        return softDeletesPolicy.acquireRetentionLock();
    }

    /**
     * Gets the commit data from {@link IndexWriter} as a map.
     */
    private static Map<String, String> commitDataAsMap(final IndexWriter indexWriter) {
        final Map<String, String> commitData = Maps.newMapWithExpectedSize(8);
        for (Map.Entry<String, String> entry : indexWriter.getLiveCommitData()) {
            commitData.put(entry.getKey(), entry.getValue());
        }
        return commitData;
    }

    private static class AssertingIndexWriter extends IndexWriter {
        AssertingIndexWriter(Directory d, IndexWriterConfig conf) throws IOException {
            super(d, conf);
        }

        @Override
        public long deleteDocuments(Term... terms) {
            throw new AssertionError("must not hard delete documents");
        }

        @Override
        public long tryDeleteDocument(IndexReader readerIn, int docID) {
            throw new AssertionError("tryDeleteDocument is not supported. See Lucene#DirectoryReaderWithAllLiveDocs");
        }
    }

    /**
     * Returned the last local checkpoint value has been refreshed internally.
     */
    final long lastRefreshedCheckpoint() {
        return lastRefreshedCheckpointListener.refreshedCheckpoint.get();
    }

    private final Object refreshIfNeededMutex = new Object();

    /**
     * Refresh this engine **internally** iff the requesting seq_no is greater than the last refreshed checkpoint.
     */
    protected final void refreshIfNeeded(String source, long requestingSeqNo) {
        if (lastRefreshedCheckpoint() < requestingSeqNo) {
            synchronized (refreshIfNeededMutex) {
                if (lastRefreshedCheckpoint() < requestingSeqNo) {
                    refreshInternalSearcher(source, true);
                }
            }
        }
    }

    private final class LastRefreshedCheckpointListener implements ReferenceManager.RefreshListener {
        final AtomicLong refreshedCheckpoint;
        private long pendingCheckpoint;

        LastRefreshedCheckpointListener(long initialLocalCheckpoint) {
            this.refreshedCheckpoint = new AtomicLong(initialLocalCheckpoint);
        }

        @Override
        public void beforeRefresh() {
            // all changes until this point should be visible after refresh
            pendingCheckpoint = localCheckpointTracker.getProcessedCheckpoint();
        }

        @Override
        public void afterRefresh(boolean didRefresh) {
            if (didRefresh) {
                updateRefreshedCheckpoint(pendingCheckpoint);
            }
        }

        void updateRefreshedCheckpoint(long checkpoint) {
            refreshedCheckpoint.accumulateAndGet(checkpoint, Math::max);
            assert refreshedCheckpoint.get() >= checkpoint : refreshedCheckpoint.get() + " < " + checkpoint;
        }
    }

    @Override
    public final long getMaxSeenAutoIdTimestamp() {
        return maxSeenAutoIdTimestamp.get();
    }

    @Override
    public final void updateMaxUnsafeAutoIdTimestamp(long newTimestamp) {
        updateAutoIdTimestamp(newTimestamp, true);
    }

    private void updateAutoIdTimestamp(long newTimestamp, boolean unsafe) {
        assert newTimestamp >= -1 : "invalid timestamp [" + newTimestamp + "]";
        maxSeenAutoIdTimestamp.accumulateAndGet(newTimestamp, Math::max);
        if (unsafe) {
            maxUnsafeAutoIdTimestamp.accumulateAndGet(newTimestamp, Math::max);
        }
        assert maxUnsafeAutoIdTimestamp.get() <= maxSeenAutoIdTimestamp.get();
    }

    @Override
    public long getMaxSeqNoOfUpdatesOrDeletes() {
        return maxSeqNoOfUpdatesOrDeletes.get();
    }

    @Override
    public void advanceMaxSeqNoOfUpdatesOrDeletes(long maxSeqNoOfUpdatesOnPrimary) {
        if (maxSeqNoOfUpdatesOnPrimary == SequenceNumbers.UNASSIGNED_SEQ_NO) {
            assert false : "max_seq_no_of_updates on primary is unassigned";
            throw new IllegalArgumentException("max_seq_no_of_updates on primary is unassigned");
        }
        this.maxSeqNoOfUpdatesOrDeletes.accumulateAndGet(maxSeqNoOfUpdatesOnPrimary, Math::max);
    }

    private boolean assertMaxSeqNoOfUpdatesIsAdvanced(Term id, long seqNo, boolean allowDeleted, boolean relaxIfGapInSeqNo) {
        final long maxSeqNoOfUpdates = getMaxSeqNoOfUpdatesOrDeletes();
        // We treat a delete on the tombstones on replicas as a regular document, then use updateDocument (not addDocument).
        if (allowDeleted) {
            final VersionValue versionValue = versionMap.getVersionForAssert(id.bytes());
            if (versionValue != null && versionValue.isDelete()) {
                return true;
            }
        }
        // Operations can be processed on a replica in a different order than on the primary. If the order on the primary is index-1,
        // delete-2, index-3, and the order on a replica is index-1, index-3, delete-2, then the msu of index-3 on the replica is 2
        // even though it is an update (overwrites index-1). We should relax this assertion if there is a pending gap in the seq_no.
        if (relaxIfGapInSeqNo && localCheckpointTracker.getProcessedCheckpoint() < maxSeqNoOfUpdates) {
            return true;
        }
        assert seqNo <= maxSeqNoOfUpdates : "id=" + id + " seq_no=" + seqNo + " msu=" + maxSeqNoOfUpdates;
        return true;
    }

    /**
     * Restores the live version map and local checkpoint of this engine using documents (including soft-deleted)
     * after the local checkpoint in the safe commit. This step ensures the live version map and checkpoint tracker
     * are in sync with the Lucene commit.
     */
    private void restoreVersionMapAndCheckpointTracker(DirectoryReader directoryReader, Version indexVersionCreated) throws IOException {
        final IndexSearcher searcher = new IndexSearcher(directoryReader);
        searcher.setQueryCache(null);
        final Query query = new BooleanQuery.Builder().add(
            LongPoint.newRangeQuery(SeqNoFieldMapper.NAME, getPersistedLocalCheckpoint() + 1, Long.MAX_VALUE),
            BooleanClause.Occur.MUST
        )
            .add(Queries.newNonNestedFilter(indexVersionCreated), BooleanClause.Occur.MUST) // exclude non-root nested documents
            .build();
        final Weight weight = searcher.createWeight(searcher.rewrite(query), ScoreMode.COMPLETE_NO_SCORES, 1.0f);
        for (LeafReaderContext leaf : directoryReader.leaves()) {
            final Scorer scorer = weight.scorer(leaf);
            if (scorer == null) {
                continue;
            }
            final CombinedDocValues dv = new CombinedDocValues(leaf.reader());
            final IdStoredFieldLoader idFieldLoader = new IdStoredFieldLoader(leaf.reader());
            final DocIdSetIterator iterator = scorer.iterator();
            int docId;
            while ((docId = iterator.nextDoc()) != DocIdSetIterator.NO_MORE_DOCS) {
                final long primaryTerm = dv.docPrimaryTerm(docId);
                final long seqNo = dv.docSeqNo(docId);
                localCheckpointTracker.markSeqNoAsProcessed(seqNo);
                localCheckpointTracker.markSeqNoAsPersisted(seqNo);
                String id = idFieldLoader.id(docId);
                if (id == null) {
                    assert dv.isTombstone(docId);
                    continue;
                }
                final BytesRef uid = new Term(IdFieldMapper.NAME, Uid.encodeId(id)).bytes();
                try (Releasable ignored = versionMap.acquireLock(uid)) {
                    final VersionValue curr = versionMap.getUnderLock(uid);
                    if (curr == null || compareOpToVersionMapOnSeqNo(id, seqNo, primaryTerm, curr) == OpVsLuceneDocStatus.OP_NEWER) {
                        if (dv.isTombstone(docId)) {
                            // use 0L for the start time so we can prune this delete tombstone quickly
                            // when the local checkpoint advances (i.e., after a recovery completed).
                            final long startTime = 0L;
                            versionMap.putDeleteUnderLock(uid, new DeleteVersionValue(dv.docVersion(docId), seqNo, primaryTerm, startTime));
                        } else {
                            versionMap.putIndexUnderLock(uid, new IndexVersionValue(null, dv.docVersion(docId), seqNo, primaryTerm));
                        }
                    }
                }
            }
        }
        // remove live entries in the version map
        refresh("restore_version_map_and_checkpoint_tracker", SearcherScope.INTERNAL, true);
    }

    @Override
    public ShardLongFieldRange getRawFieldRange(String field) {
        return ShardLongFieldRange.UNKNOWN;
    }

    @Override
    public void addFlushListener(Translog.Location location, ActionListener<Long> listener) {
        this.flushListener.addOrNotify(location, new ActionListener<>() {
            @Override
            public void onResponse(Long generation) {
                waitForCommitDurability(generation, listener.map(v -> generation));
            }

            @Override
            public void onFailure(Exception e) {
                listener.onFailure(e);
            }
        });
    }

    protected void waitForCommitDurability(long generation, ActionListener<Void> listener) {
        try {
            ensureOpen();
        } catch (AlreadyClosedException e) {
            listener.onFailure(e);
            return;
        }
        if (lastCommittedSegmentInfos.getGeneration() < generation) {
            listener.onFailure(new IllegalStateException("Cannot wait on generation which has not been committed"));
        } else {
            listener.onResponse(null);
        }
    }

    public long getLastUnsafeSegmentGenerationForGets() {
        return lastUnsafeSegmentGenerationForGets.get();
    }

    protected LiveVersionMapArchive createLiveVersionMapArchive() {
        return LiveVersionMapArchive.NOOP_ARCHIVE;
    }

    protected LiveVersionMapArchive getLiveVersionMapArchive() {
        return liveVersionMapArchive;
    }

    // Visible for testing purposes only
    public LiveVersionMap getLiveVersionMap() {
        return versionMap;
    }

    private static boolean assertGetUsesIdField(Get get) {
        assert Objects.equals(get.uid().field(), IdFieldMapper.NAME) : get.uid().field();
        return true;
    }

    protected long getPreCommitSegmentGeneration() {
        return preCommitSegmentGeneration.get();
    }
}<|MERGE_RESOLUTION|>--- conflicted
+++ resolved
@@ -2048,14 +2048,9 @@
         );
         final long flushThresholdAgeInNanos = config().getIndexSettings().getFlushThresholdAge().getNanos() / 2;
         if (shouldPeriodicallyFlush(flushThresholdSizeInBytes, flushThresholdAgeInNanos)) {
-<<<<<<< HEAD
-            flush(false, false);
+            flush(false, false, ActionListener.noop());
         } else {
             refresh("write indexing buffer", SearcherScope.INTERNAL, false);
-=======
-            flush(false, false, ActionListener.noop());
-            return;
->>>>>>> d3a71633
         }
     }
 

--- conflicted
+++ resolved
@@ -9,6 +9,7 @@
 
 package org.elasticsearch.index.engine;
 
+import org.apache.lucene.codecs.StoredFieldsReader;
 import org.apache.lucene.document.LongPoint;
 import org.apache.lucene.index.LeafReader;
 import org.apache.lucene.index.LeafReaderContext;
@@ -24,37 +25,29 @@
 import org.apache.lucene.search.TopDocs;
 import org.apache.lucene.search.TopFieldCollectorManager;
 import org.apache.lucene.util.ArrayUtil;
-import org.elasticsearch.common.CheckedBiConsumer;
 import org.elasticsearch.common.bytes.BytesReference;
 import org.elasticsearch.common.lucene.Lucene;
+import org.elasticsearch.common.lucene.index.SequentialStoredFieldsLeafReader;
 import org.elasticsearch.common.lucene.search.Queries;
 import org.elasticsearch.core.IOUtils;
-import org.elasticsearch.core.Nullable;
 import org.elasticsearch.index.IndexVersion;
 import org.elasticsearch.index.fieldvisitor.FieldsVisitor;
-import org.elasticsearch.index.fieldvisitor.LeafStoredFieldLoader;
-import org.elasticsearch.index.fieldvisitor.StoredFieldLoader;
-import org.elasticsearch.index.mapper.MappingLookup;
 import org.elasticsearch.index.mapper.SeqNoFieldMapper;
 import org.elasticsearch.index.mapper.SourceFieldMapper;
-import org.elasticsearch.index.mapper.SourceFieldMetrics;
-import org.elasticsearch.index.mapper.SourceLoader;
 import org.elasticsearch.index.translog.Translog;
 import org.elasticsearch.transport.Transports;
 
 import java.io.Closeable;
 import java.io.IOException;
-import java.util.Arrays;
 import java.util.Comparator;
 import java.util.List;
-import java.util.Set;
 import java.util.concurrent.atomic.AtomicBoolean;
 
 /**
  * A {@link Translog.Snapshot} from changes in a Lucene index
  */
-public final class LuceneChangesSnapshot implements Translog.Snapshot {
-    public static final int DEFAULT_BATCH_SIZE = 1024;
+final class LuceneChangesSnapshot implements Translog.Snapshot {
+    static final int DEFAULT_BATCH_SIZE = 1024;
 
     private final int searchBatchSize;
     private final long fromSeqNo, toSeqNo;
@@ -73,12 +66,8 @@
 
     private final IndexVersion indexVersionCreated;
 
-    private final StoredFieldLoader storedFieldLoader;
-    private final SourceLoader sourceLoader;
-
-    private int readerOrd = -1;
-    private LeafStoredFieldLoader leafFieldsLoader = null;
-    private SourceLoader.Leaf leafSourceLoader = null;
+    private int storedFieldsReaderOrd = -1;
+    private StoredFieldsReader storedFieldsReader = null;
 
     private final Thread creationThread; // for assertion
 
@@ -94,43 +83,7 @@
      * @param accessStats       true if the stats of the snapshot can be accessed via {@link #totalOperations()}
      * @param indexVersionCreated the version on which this index was created
      */
-    public LuceneChangesSnapshot(
-        Engine.Searcher engineSearcher,
-        int searchBatchSize,
-        long fromSeqNo,
-        long toSeqNo,
-        boolean requiredFullRange,
-        boolean singleConsumer,
-        boolean accessStats,
-        IndexVersion indexVersionCreated
-    ) throws IOException {
-        this(
-            null,
-            engineSearcher,
-            searchBatchSize,
-            fromSeqNo,
-            toSeqNo,
-            requiredFullRange,
-            singleConsumer,
-            accessStats,
-            indexVersionCreated
-        );
-    }
-
-    /**
-     * Creates a new "translog" snapshot from Lucene for reading operations whose seq# in the specified range.
-     *
-     * @param engineSearcher    the internal engine searcher which will be taken over if the snapshot is opened successfully
-     * @param searchBatchSize   the number of documents should be returned by each search
-     * @param fromSeqNo         the min requesting seq# - inclusive
-     * @param toSeqNo           the maximum requesting seq# - inclusive
-     * @param requiredFullRange if true, the snapshot will strictly check for the existence of operations between fromSeqNo and toSeqNo
-     * @param singleConsumer    true if the snapshot is accessed by a single thread that creates the snapshot
-     * @param accessStats       true if the stats of the snapshot can be accessed via {@link #totalOperations()}
-     * @param indexVersionCreated the version on which this index was created
-     */
-    public LuceneChangesSnapshot(
-        @Nullable MappingLookup mappingLookup,
+    LuceneChangesSnapshot(
         Engine.Searcher engineSearcher,
         int searchBatchSize,
         long fromSeqNo,
@@ -168,14 +121,6 @@
         final TopDocs topDocs = searchOperations(null, accessStats);
         this.totalHits = Math.toIntExact(topDocs.totalHits.value());
         this.scoreDocs = topDocs.scoreDocs;
-        if (mappingLookup != null) {
-            this.sourceLoader = mappingLookup.newSourceLoader(SourceFieldMetrics.NOOP);
-            Set<String> storedFields = sourceLoader.requiredStoredFields();
-            this.storedFieldLoader = StoredFieldLoader.create(mappingLookup.isSourceSynthetic(), storedFields);
-        } else {
-            this.storedFieldLoader = StoredFieldLoader.create(true, Set.of());
-            this.sourceLoader = null;
-        }
         fillParallelArray(scoreDocs, parallelArray);
     }
 
@@ -280,11 +225,11 @@
             for (int i = 0; i < scoreDocs.length; i++) {
                 scoreDocs[i].shardIndex = i;
             }
-            // reset readers
-            readerOrd = -1;
-            leafFieldsLoader = null;
-            leafSourceLoader = null;
             parallelArray.useSequentialStoredFieldsReader = singleConsumer && scoreDocs.length >= 10 && hasSequentialAccess(scoreDocs);
+            if (parallelArray.useSequentialStoredFieldsReader == false) {
+                storedFieldsReaderOrd = -1;
+                storedFieldsReader = null;
+            }
             // for better loading performance we sort the array by docID and
             // then visit all leaves in order.
             if (parallelArray.useSequentialStoredFieldsReader == false) {
@@ -362,46 +307,6 @@
         return indexSearcher.search(rangeQuery, topFieldCollectorManager);
     }
 
-    record RecoveryDocument(String id, String routing, BytesReference source) {}
-
-    static RecoveryDocument loadFromStoredFields(
-        int segmentDocID,
-        CheckedBiConsumer<Integer, FieldsVisitor, IOException> reader,
-        boolean hasRecoverySource
-    ) throws IOException {
-        var visitor = new FieldsVisitor(true, hasRecoverySource ? SourceFieldMapper.RECOVERY_SOURCE_NAME : SourceFieldMapper.NAME);
-        reader.accept(segmentDocID, visitor);
-        return new RecoveryDocument(visitor.id(), visitor.routing(), visitor.source());
-    }
-
-    static RecoveryDocument loadFromSourceLoader(int segmentDocID, LeafStoredFieldLoader fieldsLoader, SourceLoader.Leaf sourceLoader)
-        throws IOException {
-        fieldsLoader.advanceTo(segmentDocID);
-        final BytesReference source = sourceLoader != null
-            ? sourceLoader.source(fieldsLoader, segmentDocID).internalSourceRef()
-            : fieldsLoader.source();
-        return new RecoveryDocument(fieldsLoader.id(), fieldsLoader.routing(), source);
-    }
-
-    static int[] getLeafDocIDs(ScoreDoc[] scoreDocs, int startIndex, int docBase, int maxDoc) {
-        int rightIndex = Arrays.binarySearch(
-            scoreDocs,
-            startIndex,
-            scoreDocs.length,
-            new ScoreDoc(docBase + maxDoc, Float.NaN, -1),
-            Comparator.comparingInt(a -> a.doc)
-        );
-        if (rightIndex < 0) {
-            rightIndex = -rightIndex - 1;
-        }
-        int len = rightIndex - startIndex;
-        int[] res = new int[len];
-        for (int i = 0; i < len; i++) {
-            res[i] = scoreDocs[startIndex + i].doc - docBase;
-        }
-        return res;
-    }
-
     private Translog.Operation readDocAsOp(int docIndex) throws IOException {
         final LeafReaderContext leaf = parallelArray.leafReaderContexts[docIndex];
         final int segmentDocID = scoreDocs[docIndex].doc - leaf.docBase;
@@ -414,40 +319,44 @@
             return null;
         }
         final long version = parallelArray.version[docIndex];
+        final String sourceField = parallelArray.hasRecoverySource[docIndex]
+            ? SourceFieldMapper.RECOVERY_SOURCE_NAME
+            : SourceFieldMapper.NAME;
+        final FieldsVisitor fields = new FieldsVisitor(true, sourceField);
+
         if (parallelArray.useSequentialStoredFieldsReader) {
+            if (storedFieldsReaderOrd != leaf.ord) {
+                if (leaf.reader() instanceof SequentialStoredFieldsLeafReader) {
+                    storedFieldsReader = ((SequentialStoredFieldsLeafReader) leaf.reader()).getSequentialStoredFieldsReader();
+                    storedFieldsReaderOrd = leaf.ord;
+                } else {
+                    storedFieldsReader = null;
+                    storedFieldsReaderOrd = -1;
+                }
+            }
+        }
+        if (storedFieldsReader != null) {
             assert singleConsumer : "Sequential access optimization must not be enabled for multiple consumers";
-            if (readerOrd != leaf.ord) {
-                readerOrd = leaf.ord;
-                var docIds = getLeafDocIDs(scoreDocs, docIndex, leaf.docBase, leaf.reader().maxDoc());
-                leafFieldsLoader = storedFieldLoader.getLoader(leaf, docIds);
-                leafSourceLoader = sourceLoader != null ? sourceLoader.leaf(leaf.reader(), docIds) : null;
-            }
+            assert parallelArray.useSequentialStoredFieldsReader;
+            assert storedFieldsReaderOrd == leaf.ord : storedFieldsReaderOrd + " != " + leaf.ord;
+            storedFieldsReader.document(segmentDocID, fields);
         } else {
-<<<<<<< HEAD
-            leafFieldsLoader = storedFieldLoader.getLoader(leaf, null);
-            leafSourceLoader = sourceLoader != null ? sourceLoader.leaf(leaf.reader(), null) : null;
-=======
             leaf.reader().storedFields().document(segmentDocID, fields);
->>>>>>> 78ccd2a4
-        }
-        final boolean hasRecoverySource = parallelArray.hasRecoverySource[docIndex];
-        var doc = (hasRecoverySource || leafSourceLoader == null)
-            ? loadFromStoredFields(segmentDocID, leafFieldsLoader.reader(), parallelArray.hasRecoverySource[docIndex])
-            : loadFromSourceLoader(segmentDocID, leafFieldsLoader, leafSourceLoader);
+        }
 
         final Translog.Operation op;
         final boolean isTombstone = parallelArray.isTombStone[docIndex];
-        if (isTombstone && doc.id() == null) {
-            op = new Translog.NoOp(seqNo, primaryTerm, doc.source().utf8ToString());
+        if (isTombstone && fields.id() == null) {
+            op = new Translog.NoOp(seqNo, primaryTerm, fields.source().utf8ToString());
             assert version == 1L : "Noop tombstone should have version 1L; actual version [" + version + "]";
             assert assertDocSoftDeleted(leaf.reader(), segmentDocID) : "Noop but soft_deletes field is not set [" + op + "]";
         } else {
-            final String id = doc.id();
+            final String id = fields.id();
             if (isTombstone) {
                 op = new Translog.Delete(id, seqNo, primaryTerm, version);
                 assert assertDocSoftDeleted(leaf.reader(), segmentDocID) : "Delete op but soft_deletes field is not set [" + op + "]";
             } else {
-                final BytesReference source = doc.source();
+                final BytesReference source = fields.source();
                 if (source == null) {
                     // TODO: Callers should ask for the range that source should be retained. Thus we should always
                     // check for the existence source once we make peer-recovery to send ops after the local checkpoint.
@@ -462,7 +371,7 @@
                 }
                 // TODO: pass the latest timestamp from engine.
                 final long autoGeneratedIdTimestamp = -1;
-                op = new Translog.Index(id, seqNo, primaryTerm, version, source, doc.routing(), autoGeneratedIdTimestamp);
+                op = new Translog.Index(id, seqNo, primaryTerm, version, source, fields.routing(), autoGeneratedIdTimestamp);
             }
         }
         assert fromSeqNo <= op.seqNo() && op.seqNo() <= toSeqNo && lastSeenSeqNo < op.seqNo()
@@ -508,6 +417,6 @@
 
     // for testing
     boolean useSequentialStoredFieldsReader() {
-        return readerOrd != -1;
+        return storedFieldsReader != null;
     }
 }
--- conflicted
+++ resolved
@@ -514,14 +514,6 @@
     public void resumeThrottling() {}
 
     @Override
-<<<<<<< HEAD
-    public boolean isIndexingPaused() {
-        return (false);
-    }
-
-    @Override
-=======
->>>>>>> 129622a9
     public void trimUnreferencedTranslogFiles() {}
 
     @Override

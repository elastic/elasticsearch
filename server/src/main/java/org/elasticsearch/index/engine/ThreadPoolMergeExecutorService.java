/*
 * Copyright Elasticsearch B.V. and/or licensed to Elasticsearch B.V. under one
 * or more contributor license agreements. Licensed under the "Elastic License
 * 2.0", the "GNU Affero General Public License v3.0 only", and the "Server Side
 * Public License v 1"; you may not use this file except in compliance with, at
 * your election, the "Elastic License 2.0", the "GNU Affero General Public
 * License v3.0 only", or the "Server Side Public License, v 1".
 */

package org.elasticsearch.index.engine;

import org.apache.logging.log4j.LogManager;
import org.apache.logging.log4j.Logger;
import org.elasticsearch.common.settings.Setting;
import org.elasticsearch.common.settings.Settings;
import org.elasticsearch.common.unit.ByteSizeValue;
import org.elasticsearch.common.unit.RelativeByteSizeValue;
import org.elasticsearch.common.util.concurrent.ConcurrentCollections;
import org.elasticsearch.core.Nullable;
import org.elasticsearch.core.TimeValue;
import org.elasticsearch.env.NodeEnvironment;
import org.elasticsearch.index.engine.ThreadPoolMergeScheduler.MergeTask;
import org.elasticsearch.monitor.fs.FsInfo;
import org.elasticsearch.threadpool.Scheduler;
import org.elasticsearch.threadpool.ThreadPool;

import java.io.Closeable;
import java.io.IOException;
import java.util.Comparator;
<<<<<<< HEAD
import java.util.Iterator;
import java.util.List;
import java.util.Map;
import java.util.PriorityQueue;
=======
import java.util.List;
>>>>>>> 245f5eeb
import java.util.Set;
import java.util.concurrent.CopyOnWriteArrayList;
import java.util.concurrent.ExecutorService;
import java.util.concurrent.RejectedExecutionException;
import java.util.concurrent.atomic.AtomicInteger;
import java.util.concurrent.atomic.AtomicLong;
import java.util.concurrent.locks.Condition;
import java.util.concurrent.locks.ReentrantLock;
import java.util.function.LongUnaryOperator;
import java.util.function.ToLongFunction;

import static org.elasticsearch.index.engine.ThreadPoolMergeScheduler.Schedule.ABORT;
import static org.elasticsearch.index.engine.ThreadPoolMergeScheduler.Schedule.BACKLOG;
import static org.elasticsearch.index.engine.ThreadPoolMergeScheduler.Schedule.RUN;
import static org.elasticsearch.index.engine.ThreadPoolMergeScheduler.USE_THREAD_POOL_MERGE_SCHEDULER_SETTING;
import static org.elasticsearch.monitor.fs.FsProbe.getFSInfo;

public class ThreadPoolMergeExecutorService implements Closeable {
    /** How frequently we check disk usage (default: 5 seconds). */
    public static final Setting<TimeValue> INDICES_MERGE_DISK_CHECK_INTERVAL_SETTING = Setting.timeSetting(
            "indices.merge.disk.check_interval",
            TimeValue.timeValueSeconds(5),
            TimeValue.MINUS_ONE,
            Setting.Property.NodeScope
    );
    public static final Setting<RelativeByteSizeValue> INDICES_MERGE_DISK_HIGH_WATERMARK_SETTING = new Setting<>(
        "indices.merge.disk.watermark.high",
        "96%",
        (s) -> RelativeByteSizeValue.parseRelativeByteSizeValue(s, "indices.merge.disk.watermark.high"),
        new Setting.Validator<>() {
            @Override
            public void validate(RelativeByteSizeValue value) {}

            @Override
            public void validate(RelativeByteSizeValue value, Map<Setting<?>, Object> settings, boolean isPresent) {
                if (isPresent && settings.get(USE_THREAD_POOL_MERGE_SCHEDULER_SETTING).equals(Boolean.FALSE)) {
                    throw new IllegalArgumentException(
                        "indices merge watermark setting is only effective when ["
                            + USE_THREAD_POOL_MERGE_SCHEDULER_SETTING.getKey()
                            + "] is set to [true]"
                    );
                }
            }

            @Override
            public Iterator<Setting<?>> settings() {
                List<Setting<?>> res = List.of(INDICES_MERGE_DISK_HIGH_WATERMARK_SETTING, USE_THREAD_POOL_MERGE_SCHEDULER_SETTING);
                return res.iterator();
            }
        },
        Setting.Property.NodeScope
    );
    public static final Setting<ByteSizeValue> INDICES_MERGE_DISK_HIGH_MAX_HEADROOM_SETTING = new Setting<>(
        "indices.merge.disk.watermark.high.max_headroom",
        (settings) -> {
            if (INDICES_MERGE_DISK_HIGH_WATERMARK_SETTING.exists(settings)) {
                return "-1";
            } else {
                return "40GB";
            }
        },
        (s) -> ByteSizeValue.parseBytesSizeValue(s, "indices.merge.disk.watermark.high.max_headroom"),
        new Setting.Validator<>() {
            @Override
            public void validate(ByteSizeValue value) {}

            @Override
            public void validate(final ByteSizeValue value, final Map<Setting<?>, Object> settings, boolean isPresent) {
                if (isPresent) {
                    if (value.equals(ByteSizeValue.MINUS_ONE)) {
                        throw new IllegalArgumentException("setting a headroom value to less than 0 is not supported");
                    }
                    if (settings.get(USE_THREAD_POOL_MERGE_SCHEDULER_SETTING).equals(Boolean.FALSE)) {
                        throw new IllegalArgumentException(
                            "indices merge max headroom setting is only effective when ["
                                + USE_THREAD_POOL_MERGE_SCHEDULER_SETTING.getKey()
                                + "] is set to [true]"
                        );
                    }
                }
                final ByteSizeValue highHeadroom = (ByteSizeValue) settings.get(INDICES_MERGE_DISK_HIGH_MAX_HEADROOM_SETTING);
                final RelativeByteSizeValue highWatermark = (RelativeByteSizeValue) settings.get(INDICES_MERGE_DISK_HIGH_WATERMARK_SETTING);
                if (highWatermark.isAbsolute() && highHeadroom.equals(ByteSizeValue.MINUS_ONE) == false) {
                    throw new IllegalArgumentException(
                        "indices merge max headroom setting is set, but disk watermark value is not a relative value"
                    );
                }
            }

            @Override
            public Iterator<Setting<?>> settings() {
                List<Setting<?>> res = List.of(
                    INDICES_MERGE_DISK_HIGH_WATERMARK_SETTING,
                    INDICES_MERGE_DISK_HIGH_MAX_HEADROOM_SETTING,
                    USE_THREAD_POOL_MERGE_SCHEDULER_SETTING
                );
                return res.iterator();
            }
        },
        Setting.Property.NodeScope
    );
    /**
     * Floor for IO write rate limit of individual merge tasks (we will never go any lower than this)
     */
    static final ByteSizeValue MIN_IO_RATE = ByteSizeValue.ofMb(5L);
    /**
     * Ceiling for IO write rate limit of individual merge tasks (we will never go any higher than this)
     */
    static final ByteSizeValue MAX_IO_RATE = ByteSizeValue.ofMb(10240L);
    /**
     * Initial value for IO write rate limit of individual merge tasks when doAutoIOThrottle is true
     */
    static final ByteSizeValue START_IO_RATE = ByteSizeValue.ofMb(20L);
    private static final Logger LOGGER = LogManager.getLogger(ThreadPoolMergeExecutorService.class);
    /**
     * Total number of submitted merge tasks that support IO auto throttling and that have not yet been run (or aborted).
     * This includes merge tasks that are currently running and that are backlogged (by their respective merge schedulers).
     */
    private final AtomicInteger ioThrottledMergeTasksCount = new AtomicInteger();
    /**
     * The merge tasks that are waiting execution. This does NOT include backlogged or currently executing merge tasks.
     * For instance, this can be empty while there are backlogged merge tasks awaiting re-enqueuing.
     */
    private final PriorityBlockingQueueWithMaxLimit<MergeTask> queuedMergeTasks = new PriorityBlockingQueueWithMaxLimit<>(
        MergeTask::estimatedMergeSize,
        Long.MAX_VALUE
    );
    /**
     * The set of all merge tasks currently being executed by merge threads from the pool.
     * These are tracked notably in order to be able to update their disk IO throttle rate, after they have started, while executing.
     */
    private final Set<MergeTask> runningMergeTasks = ConcurrentCollections.newConcurrentSet();
    /**
     * Current IO write throttle rate, in bytes per sec, that's in effect for all currently running merge tasks,
     * across all {@link ThreadPoolMergeScheduler}s that use this instance of the queue.
     */
    private final AtomicIORate targetIORateBytesPerSec = new AtomicIORate(START_IO_RATE.getBytes());
    private final ExecutorService executorService;
    /**
     * The maximum number of concurrently running merges, given the number of threads in the pool.
     */
    private final int maxConcurrentMerges;
    private final int concurrentMergesFloorLimitForThrottling;
    private final int concurrentMergesCeilLimitForThrottling;
    private final AtomicLong leastAvailableDiskSpaceBytes;
    private final Scheduler.Cancellable diskSpaceMonitor;

    private final List<MergeEventListener> mergeEventListeners = new CopyOnWriteArrayList<>();

    public static @Nullable ThreadPoolMergeExecutorService maybeCreateThreadPoolMergeExecutorService(
        ThreadPool threadPool,
        Settings settings,
        NodeEnvironment nodeEnvironment
    ) {
        if (ThreadPoolMergeScheduler.USE_THREAD_POOL_MERGE_SCHEDULER_SETTING.get(settings)) {
            return new ThreadPoolMergeExecutorService(threadPool, settings, nodeEnvironment);
        } else {
            return null;
        }
    }

    private ThreadPoolMergeExecutorService(ThreadPool threadPool, Settings settings, NodeEnvironment nodeEnvironment) {
        this.executorService = threadPool.executor(ThreadPool.Names.MERGE);
        this.maxConcurrentMerges = threadPool.info(ThreadPool.Names.MERGE).getMax();
        // the intent here is to throttle down whenever we submit a task and no other task is running
        this.concurrentMergesFloorLimitForThrottling = 2;
        this.concurrentMergesCeilLimitForThrottling = maxConcurrentMerges * 2;
        assert concurrentMergesFloorLimitForThrottling <= concurrentMergesCeilLimitForThrottling;
        this.leastAvailableDiskSpaceBytes = new AtomicLong();
        this.diskSpaceMonitor = threadPool.scheduleWithFixedDelay(
            new DiskSpaceMonitor(INDICES_MERGE_DISK_HIGH_WATERMARK_SETTING.get(settings),
                    INDICES_MERGE_DISK_HIGH_MAX_HEADROOM_SETTING.get(settings), nodeEnvironment.dataPaths()),
            INDICES_MERGE_DISK_CHECK_INTERVAL_SETTING.get(settings),
            threadPool.generic()
        );
    }

    boolean submitMergeTask(MergeTask mergeTask) {
        assert mergeTask.isRunning() == false;
        // first enqueue the runnable that runs exactly one merge task (the smallest it can find)
        if (enqueueMergeTaskExecution() == false) {
            // if the thread pool cannot run the merge, just abort it
            mergeTask.abort();
            return false;
        } else {
            if (mergeTask.supportsIOThrottling()) {
                // count enqueued merge tasks that support IO auto throttling, and maybe adjust IO rate for all
                int currentTaskCount = ioThrottledMergeTasksCount.incrementAndGet();
                targetIORateBytesPerSec.update(
                    currentTargetIORateBytesPerSec -> newTargetIORateBytesPerSec(
                        currentTargetIORateBytesPerSec,
                        currentTaskCount,
                        concurrentMergesFloorLimitForThrottling,
                        concurrentMergesCeilLimitForThrottling
                    ),
                    (prevTargetIORateBytesPerSec, newTargetIORateBytesPerSec) -> {
                        // it's OK to have this method update merge tasks concurrently, with different targetMBPerSec values,
                        // as it's not important that all merge tasks are throttled to the same IO rate at all time.
                        // For performance reasons, we don't synchronize the updates to targetMBPerSec values with the update of running
                        // merges.
                        if (prevTargetIORateBytesPerSec != newTargetIORateBytesPerSec) {
                            runningMergeTasks.forEach(runningMergeTask -> {
                                if (runningMergeTask.supportsIOThrottling()) {
                                    runningMergeTask.setIORateLimit(newTargetIORateBytesPerSec);
                                }
                            });
                        }
                    }
                );
            }
            // then enqueue the merge task proper
            enqueueMergeTask(mergeTask);
            return true;
        }
    }

    void reEnqueueBackloggedMergeTask(MergeTask mergeTask) {
        enqueueMergeTask(mergeTask);
    }

    private void enqueueMergeTask(MergeTask mergeTask) {
        // To ensure that for a given merge onMergeQueued is called before onMergeAborted or onMergeCompleted, we call onMergeQueued
        // before adding the merge task to the queue. Adding to the queue should not fail.
        mergeEventListeners.forEach(l -> l.onMergeQueued(mergeTask.getOnGoingMerge(), mergeTask.getMergeMemoryEstimateBytes()));
        boolean added = queuedMergeTasks.add(mergeTask);
        assert added;
    }

    public boolean allDone() {
        return queuedMergeTasks.isEmpty() && runningMergeTasks.isEmpty() && ioThrottledMergeTasksCount.get() == 0L;
    }

    /**
     * Enqueues a runnable that executes exactly one merge task, the smallest that is runnable at some point in time.
     * A merge task is not runnable if its scheduler already reached the configured max-allowed concurrency level.
     */
    private boolean enqueueMergeTaskExecution() {
        try {
            executorService.execute(() -> {
                // one such runnable always executes a SINGLE merge task from the queue
                // this is important for merge queue statistics, i.e. the executor's queue size represents the current amount of merges
                while (true) {
                    MergeTask smallestMergeTask;
                    try {
                        // will block if there are backlogged merges until they're enqueued again
                        smallestMergeTask = queuedMergeTasks.take();
                    } catch (InterruptedException e) {
                        // An active worker thread has been interrupted while waiting for backlogged merges to be re-enqueued.
                        // In this case, we terminate the worker thread promptly and forget about the backlogged merges.
                        // It is OK to forget about merges in this case, because active worker threads are only interrupted
                        // when the node is shutting down, in which case in-memory accounting of merging activity is not relevant.
                        // As part of {@link java.util.concurrent.ThreadPoolExecutor#shutdownNow()} the thread pool's work queue
                        // is also drained, so any queued merge tasks are also forgotten.
                        break;
                    }
                    // let the task's scheduler decide if it can actually run the merge task now
                    ThreadPoolMergeScheduler.Schedule schedule = smallestMergeTask.schedule();
                    if (schedule == RUN) {
                        runMergeTask(smallestMergeTask);
                        break;
                    } else if (schedule == ABORT) {
                        abortMergeTask(smallestMergeTask);
                        break;
                    } else {
                        assert schedule == BACKLOG;
                        // the merge task is backlogged by the merge scheduler, try to get the next smallest one
                        // it's then the duty of the said merge scheduler to re-enqueue the backlogged merge task when it can be run
                    }
                }
            });
            return true;
        } catch (Throwable t) {
            // cannot execute merges because the executor is shutting down
            assert t instanceof RejectedExecutionException;
            return false;
        }
    }

    private void runMergeTask(MergeTask mergeTask) {
        assert mergeTask.isRunning() == false;
        boolean added = runningMergeTasks.add(mergeTask);
        assert added : "starting merge task [" + mergeTask + "] registered as already running";
        try {
            if (mergeTask.supportsIOThrottling()) {
                mergeTask.setIORateLimit(targetIORateBytesPerSec.get());
            }
            mergeTask.run();
        } finally {
            boolean removed = runningMergeTasks.remove(mergeTask);
            assert removed : "completed merge task [" + mergeTask + "] not registered as running";
            if (mergeTask.supportsIOThrottling()) {
                ioThrottledMergeTasksCount.decrementAndGet();
            }
            mergeEventListeners.forEach(l -> l.onMergeCompleted(mergeTask.getOnGoingMerge()));
        }
    }

    private void abortMergeTask(MergeTask mergeTask) {
        assert mergeTask.isRunning() == false;
        assert runningMergeTasks.contains(mergeTask) == false;
        try {
            mergeTask.abort();
        } finally {
            if (mergeTask.supportsIOThrottling()) {
                ioThrottledMergeTasksCount.decrementAndGet();
            }
            mergeEventListeners.forEach(l -> l.onMergeAborted(mergeTask.getOnGoingMerge()));
        }
    }

    class DiskSpaceMonitor implements Runnable {
        private final RelativeByteSizeValue highStageWatermark;
        private final ByteSizeValue highStageMaxHeadroom;
        private final NodeEnvironment.DataPath[] dataPaths;

        DiskSpaceMonitor(
            RelativeByteSizeValue highStageWatermark,
            ByteSizeValue highStageMaxHeadroom,
            NodeEnvironment.DataPath[] dataPaths
        ) {
            this.highStageWatermark = highStageWatermark;
            this.highStageMaxHeadroom = highStageMaxHeadroom;
            this.dataPaths = dataPaths;
        }

        @Override
        public void run() {
            FsInfo.Path leastAvailablePath = null;
            IOException fsInfoException = null;
            if (dataPaths == null) {
                LOGGER.warn("Cannot read filesystem info because data path is not set in the env");
                return;
            }
            for (NodeEnvironment.DataPath dataPath : dataPaths) {
                try {
                    FsInfo.Path fsInfo = getFSInfo(dataPath); // uncached
                    if (leastAvailablePath == null || leastAvailablePath.getAvailable().getBytes() > fsInfo.getAvailable().getBytes()) {
                        leastAvailablePath = fsInfo;
                    }
                } catch (IOException e) {
                    if (fsInfoException == null) {
                        fsInfoException = e;
                    } else {
                        fsInfoException.addSuppressed(e);
                    }
                }
            }
            if (fsInfoException != null) {
                LOGGER.warn("unexpected exception reading filesystem info", fsInfoException);
            }
            if (leastAvailablePath == null) {
                LOGGER.error("Cannot read filesystem info");
                return;
            }
            // subtract disk space that already running merges are expected to fill
            long leastAvailableDiskSpaceBytes = leastAvailablePath.getAvailable().getBytes();
            for (MergeTask mergeTask : runningMergeTasks) {
                leastAvailableDiskSpaceBytes -= mergeTask.estimatedRemainingMergeSize();
            }
            // also subtract the configured free disk space threshold
            leastAvailableDiskSpaceBytes -= getFreeBytesThreshold(leastAvailablePath.getTotal(), highStageWatermark, highStageMaxHeadroom)
                .getBytes();
            // the rest is the maximum disk space available for a new merge task
            long maxMergeSizeLimit = Math.max(0L, leastAvailableDiskSpaceBytes);
            queuedMergeTasks.updateMaxPriorityLimit(maxMergeSizeLimit);
        }

        private static ByteSizeValue getFreeBytesThreshold(
            ByteSizeValue total,
            RelativeByteSizeValue watermark,
            ByteSizeValue maxHeadroom
        ) {
            // If bytes are given, they can be readily returned as free bytes. If percentages are given, we need to calculate the free
            // bytes.
            if (watermark.isAbsolute()) {
                return watermark.getAbsolute();
            }
            return ByteSizeValue.subtract(total, watermark.calculateValue(total, maxHeadroom));
        }
    }

    static class PriorityBlockingQueueWithMaxLimit<E> {
        private final ToLongFunction<? super E> priorityFunction;
        private final PriorityQueue<E> priorityQueue;
        private final ReentrantLock lock;
        private final Condition elementAvailable;
        private long maxPriorityLimit;

        PriorityBlockingQueueWithMaxLimit(ToLongFunction<? super E> priorityFunction, long maxPriorityLimit) {
            this.priorityFunction = priorityFunction;
            this.priorityQueue = new PriorityQueue<E>(64, Comparator.comparingLong(priorityFunction));
            this.lock = new ReentrantLock();
            this.elementAvailable = lock.newCondition();
            this.maxPriorityLimit = maxPriorityLimit;
        }

        boolean add(E e) {
            final ReentrantLock lock = this.lock;
            lock.lock();
            try {
                priorityQueue.offer(e);
                elementAvailable.signal();
            } finally {
                lock.unlock();
            }
            return true;
        }

        E take() throws InterruptedException {
            final ReentrantLock lock = this.lock;
            lock.lockInterruptibly();
            E peek;
            try {
                while ((peek = priorityQueue.peek()) == null || priorityFunction.applyAsLong(peek) > maxPriorityLimit)
                    elementAvailable.await();
                return priorityQueue.poll();
            } finally {
                lock.unlock();
            }
        }

        void updateMaxPriorityLimit(long maxPriorityLimit) {
            final ReentrantLock lock = this.lock;
            lock.lock();
            try {
                this.maxPriorityLimit = maxPriorityLimit;
                elementAvailable.signalAll();
            } finally {
                lock.unlock();
            }
        }

        boolean isEmpty() {
            return priorityQueue.isEmpty();
        }

        int size() {
            return priorityQueue.size();
        }
    }

    @Override
    public void close() throws IOException {
        diskSpaceMonitor.cancel();
    }

    public boolean usingMaxTargetIORateBytesPerSec() {
        return MAX_IO_RATE.getBytes() == targetIORateBytesPerSec.get();
    }

    private static long newTargetIORateBytesPerSec(
        long currentTargetIORateBytesPerSec,
        int currentlySubmittedIOThrottledMergeTasks,
        int concurrentMergesFloorLimitForThrottling,
        int concurrentMergesCeilLimitForThrottling
    ) {
        final long newTargetIORateBytesPerSec;
        if (currentlySubmittedIOThrottledMergeTasks < concurrentMergesFloorLimitForThrottling
            && currentTargetIORateBytesPerSec > MIN_IO_RATE.getBytes()) {
            // decrease target IO rate by 10% (capped)
            newTargetIORateBytesPerSec = Math.max(
                MIN_IO_RATE.getBytes(),
                currentTargetIORateBytesPerSec - currentTargetIORateBytesPerSec / 10L
            );
        } else if (currentlySubmittedIOThrottledMergeTasks > concurrentMergesCeilLimitForThrottling
            && currentTargetIORateBytesPerSec < MAX_IO_RATE.getBytes()) {
                // increase target IO rate by 20% (capped)
                newTargetIORateBytesPerSec = Math.min(
                    MAX_IO_RATE.getBytes(),
                    currentTargetIORateBytesPerSec + currentTargetIORateBytesPerSec / 5L
                );
            } else {
                newTargetIORateBytesPerSec = currentTargetIORateBytesPerSec;
            }
        return newTargetIORateBytesPerSec;
    }

    static class AtomicIORate {
        private final AtomicLong ioRate;

        AtomicIORate(long initialIORate) {
            ioRate = new AtomicLong(initialIORate);
        }

        long get() {
            return ioRate.get();
        }

        // Exactly like {@link AtomicLong#updateAndGet} but calls the consumer rather than return the new (updated) value.
        // The consumer receives both the previous and the updated values (which can be equal).
        void update(LongUnaryOperator updateFunction, AtomicIORate.UpdateConsumer updateConsumer) {
            long prev = ioRate.get(), next = 0L;
            for (boolean haveNext = false;;) {
                if (haveNext == false) next = updateFunction.applyAsLong(prev);
                if (ioRate.weakCompareAndSetVolatile(prev, next)) {
                    updateConsumer.accept(prev, next);
                    return;
                }
                haveNext = (prev == (prev = ioRate.get()));
            }
        }

        @FunctionalInterface
        interface UpdateConsumer {
            void accept(long prev, long next);
        }
    }

<<<<<<< HEAD
=======
    public boolean usingMaxTargetIORateBytesPerSec() {
        return MAX_IO_RATE.getBytes() == targetIORateBytesPerSec.get();
    }

    public void registerMergeEventListener(MergeEventListener consumer) {
        mergeEventListeners.add(consumer);
    }

>>>>>>> 245f5eeb
    // exposed for tests
    Set<MergeTask> getRunningMergeTasks() {
        return runningMergeTasks;
    }

    // exposed for tests
    int getMergeTasksQueueLength() {
        return queuedMergeTasks.size();
    }

    // exposed for tests and stats
    long getTargetIORateBytesPerSec() {
        return targetIORateBytesPerSec.get();
    }

    // exposed for tests
    int getMaxConcurrentMerges() {
        return maxConcurrentMerges;
    }
}<|MERGE_RESOLUTION|>--- conflicted
+++ resolved
@@ -27,14 +27,10 @@
 import java.io.Closeable;
 import java.io.IOException;
 import java.util.Comparator;
-<<<<<<< HEAD
 import java.util.Iterator;
 import java.util.List;
 import java.util.Map;
 import java.util.PriorityQueue;
-=======
-import java.util.List;
->>>>>>> 245f5eeb
 import java.util.Set;
 import java.util.concurrent.CopyOnWriteArrayList;
 import java.util.concurrent.ExecutorService;
@@ -543,8 +539,6 @@
         }
     }
 
-<<<<<<< HEAD
-=======
     public boolean usingMaxTargetIORateBytesPerSec() {
         return MAX_IO_RATE.getBytes() == targetIORateBytesPerSec.get();
     }
@@ -553,7 +547,6 @@
         mergeEventListeners.add(consumer);
     }
 
->>>>>>> 245f5eeb
     // exposed for tests
     Set<MergeTask> getRunningMergeTasks() {
         return runningMergeTasks;

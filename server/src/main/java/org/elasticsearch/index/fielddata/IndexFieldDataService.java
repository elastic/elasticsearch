/*
 * Copyright Elasticsearch B.V. and/or licensed to Elasticsearch B.V. under one
 * or more contributor license agreements. Licensed under the Elastic License
 * 2.0 and the Server Side Public License, v 1; you may not use this file except
 * in compliance with, at your election, the Elastic License 2.0 or the Server
 * Side Public License, v 1.
 */

package org.elasticsearch.index.fielddata;

import org.apache.lucene.util.Accountable;
import org.elasticsearch.ExceptionsHelper;
import org.elasticsearch.common.settings.Setting;
import org.elasticsearch.common.settings.Setting.Property;
import org.elasticsearch.index.AbstractIndexComponent;
import org.elasticsearch.index.IndexSettings;
import org.elasticsearch.index.mapper.MappedFieldType;
import org.elasticsearch.index.shard.ShardId;
import org.elasticsearch.indices.breaker.CircuitBreakerService;
import org.elasticsearch.indices.fielddata.cache.IndicesFieldDataCache;
import org.elasticsearch.search.lookup.SearchLookup;

import java.io.Closeable;
import java.io.IOException;
import java.util.ArrayList;
import java.util.Collection;
import java.util.HashMap;
import java.util.List;
import java.util.Map;

public class IndexFieldDataService extends AbstractIndexComponent implements Closeable {
    public static final String FIELDDATA_CACHE_VALUE_NODE = "node";
    public static final String FIELDDATA_CACHE_KEY = "index.fielddata.cache";
    public static final Setting<String> INDEX_FIELDDATA_CACHE_KEY = new Setting<>(
        FIELDDATA_CACHE_KEY,
        FIELDDATA_CACHE_VALUE_NODE,
        (s) -> switch (s) {
        case "node", "none" -> s;
        default -> throw new IllegalArgumentException("failed to parse [" + s + "] must be one of [node,none]");
        },
        Property.IndexScope
    );

    private final CircuitBreakerService circuitBreakerService;

    private final IndicesFieldDataCache indicesFieldDataCache;
    // the below map needs to be modified under a lock
    private final Map<String, IndexFieldDataCache> fieldDataCaches = new HashMap<>();
    private static final IndexFieldDataCache.Listener DEFAULT_NOOP_LISTENER = new IndexFieldDataCache.Listener() {
        @Override
        public void onCache(ShardId shardId, String fieldName, Accountable ramUsage) {}

        @Override
        public void onRemoval(ShardId shardId, String fieldName, boolean wasEvicted, long sizeInBytes) {}
    };
    private volatile IndexFieldDataCache.Listener listener = DEFAULT_NOOP_LISTENER;

    public IndexFieldDataService(
        IndexSettings indexSettings,
        IndicesFieldDataCache indicesFieldDataCache,
        CircuitBreakerService circuitBreakerService
    ) {
        super(indexSettings);
        this.indicesFieldDataCache = indicesFieldDataCache;
        this.circuitBreakerService = circuitBreakerService;
    }

    public synchronized void clear() {
        List<Exception> exceptions = new ArrayList<>(0);
        final Collection<IndexFieldDataCache> fieldDataCacheValues = fieldDataCaches.values();
        for (IndexFieldDataCache cache : fieldDataCacheValues) {
            try {
                cache.clear();
            } catch (Exception e) {
                exceptions.add(e);
            }
        }
        fieldDataCacheValues.clear();
        ExceptionsHelper.maybeThrowRuntimeAndSuppress(exceptions);
    }

    public synchronized void clearField(final String fieldName) {
        List<Exception> exceptions = new ArrayList<>(0);
        final IndexFieldDataCache cache = fieldDataCaches.remove(fieldName);
        if (cache != null) {
            try {
                cache.clear(fieldName);
            } catch (Exception e) {
                exceptions.add(e);
            }
        }
        ExceptionsHelper.maybeThrowRuntimeAndSuppress(exceptions);
    }

    /**
     * Returns fielddata for the provided field type, given the provided fully qualified index name, while also making
     * a {@link SearchLookup} supplier available that is required for runtime fields.
     */
    @SuppressWarnings("unchecked")
<<<<<<< HEAD
    public <IFD extends IndexFieldData<?>> IFD getForField(
        MappedFieldType fieldType,
        String fullyQualifiedIndexName,
        Supplier<SearchLookup> searchLookup,
        MappedFieldType.FielddataOperation fielddataOperation
    ) {
        final String fieldName = fieldType.name();
        IndexFieldData.Builder builder = fieldType.fielddataBuilder(fullyQualifiedIndexName, searchLookup, fielddataOperation);
=======
    public <IFD extends IndexFieldData<?>> IFD getForField(MappedFieldType fieldType, FieldDataContext fieldDataContext) {
        final String fieldName = fieldType.name();
        IndexFieldData.Builder builder = fieldType.fielddataBuilder(fieldDataContext);
>>>>>>> 9b5cd671

        IndexFieldDataCache cache;
        synchronized (this) {
            cache = fieldDataCaches.get(fieldName);
            if (cache == null) {
                String cacheType = indexSettings.getValue(INDEX_FIELDDATA_CACHE_KEY);
                if (FIELDDATA_CACHE_VALUE_NODE.equals(cacheType)) {
                    cache = indicesFieldDataCache.buildIndexFieldDataCache(listener, index(), fieldName);
                } else if ("none".equals(cacheType)) {
                    cache = new IndexFieldDataCache.None();
                } else {
                    throw new IllegalArgumentException("cache type not supported [" + cacheType + "] for field [" + fieldName + "]");
                }
                fieldDataCaches.put(fieldName, cache);
            }
        }

        return (IFD) builder.build(cache, circuitBreakerService);
    }

    /**
     * Sets a {@link org.elasticsearch.index.fielddata.IndexFieldDataCache.Listener} passed to each {@link IndexFieldData}
     * creation to capture onCache and onRemoval events. Setting a listener on this method will override any previously
     * set listeners.
     * @throws IllegalStateException if the listener is set more than once
     */
    public void setListener(IndexFieldDataCache.Listener listener) {
        if (listener == null) {
            throw new IllegalArgumentException("listener must not be null");
        }
        if (this.listener != DEFAULT_NOOP_LISTENER) {
            throw new IllegalStateException("can't set listener more than once");
        }
        this.listener = listener;
    }

    @Override
    public void close() throws IOException {
        clear();
    }
}<|MERGE_RESOLUTION|>--- conflicted
+++ resolved
@@ -97,21 +97,9 @@
      * a {@link SearchLookup} supplier available that is required for runtime fields.
      */
     @SuppressWarnings("unchecked")
-<<<<<<< HEAD
-    public <IFD extends IndexFieldData<?>> IFD getForField(
-        MappedFieldType fieldType,
-        String fullyQualifiedIndexName,
-        Supplier<SearchLookup> searchLookup,
-        MappedFieldType.FielddataOperation fielddataOperation
-    ) {
-        final String fieldName = fieldType.name();
-        IndexFieldData.Builder builder = fieldType.fielddataBuilder(fullyQualifiedIndexName, searchLookup, fielddataOperation);
-=======
     public <IFD extends IndexFieldData<?>> IFD getForField(MappedFieldType fieldType, FieldDataContext fieldDataContext) {
         final String fieldName = fieldType.name();
         IndexFieldData.Builder builder = fieldType.fielddataBuilder(fieldDataContext);
->>>>>>> 9b5cd671
-
         IndexFieldDataCache cache;
         synchronized (this) {
             cache = fieldDataCaches.get(fieldName);

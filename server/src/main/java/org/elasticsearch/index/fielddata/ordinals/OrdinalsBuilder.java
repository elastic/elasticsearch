/*
 * Licensed to Elasticsearch under one or more contributor
 * license agreements. See the NOTICE file distributed with
 * this work for additional information regarding copyright
 * ownership. Elasticsearch licenses this file to you under
 * the Apache License, Version 2.0 (the "License"); you may
 * not use this file except in compliance with the License.
 * You may obtain a copy of the License at
 *
 *    http://www.apache.org/licenses/LICENSE-2.0
 *
 * Unless required by applicable law or agreed to in writing,
 * software distributed under the License is distributed on an
 * "AS IS" BASIS, WITHOUT WARRANTIES OR CONDITIONS OF ANY
 * KIND, either express or implied.  See the License for the
 * specific language governing permissions and limitations
 * under the License.
 */

package org.elasticsearch.index.fielddata.ordinals;

import org.apache.lucene.util.ArrayUtil;
import org.apache.lucene.util.LongsRef;
import org.apache.lucene.util.packed.GrowableWriter;
import org.apache.lucene.util.packed.PackedInts;
import org.apache.lucene.util.packed.PagedGrowableWriter;

import java.io.Closeable;
import java.io.IOException;
import java.util.Arrays;

/**
 * Simple class to build document ID &lt;-&gt; ordinal mapping. Note: Ordinals are
 * {@code 1} based monotonically increasing positive integers. {@code 0}
 * donates the missing value in this context.
 */
public final class OrdinalsBuilder implements Closeable {

    /**
     * Default acceptable overhead ratio. {@link OrdinalsBuilder} memory usage is mostly transient so it is likely a better trade-off to
     * trade memory for speed in order to resize less often.
     */
    public static final float DEFAULT_ACCEPTABLE_OVERHEAD_RATIO = PackedInts.FAST;

    /**
     * The following structure is used to store ordinals. The idea is to store ords on levels of increasing sizes. Level 0 stores
     * 1 value and 1 pointer to level 1. Level 1 stores 2 values and 1 pointer to level 2, ..., Level n stores 2**n values and
     * 1 pointer to level n+1. If at some point an ordinal or a pointer has 0 as a value, this means that there are no remaining
     * values. On the first level, ordinals.get(docId) is the first ordinal for docId or 0 if the document has no ordinals. On
     * subsequent levels, the first 2^level slots are reserved and all have 0 as a value.
     * <pre>
     * Example for an index of 3 docs (O=ordinal, P = pointer)
     * Level 0:
     *   ordinals           [1] [4] [2]
     *   nextLevelSlices    2  0  1
     * Level 1:
     *   ordinals           [0  0] [2  0] [3  4]
     *   nextLevelSlices    0  0  1
     * Level 2:
     *   ordinals           [0  0  0  0] [5  0  0  0]
     *   nextLevelSlices    0  0
     * </pre>
     * On level 0, all documents have an ordinal: 0 has 1, 1 has 4 and 2 has 2 as a first ordinal, this means that we need to read
     * nextLevelEntries to get the index of their ordinals on the next level. The entry for document 1 is 0, meaning that we have
     * already read all its ordinals. On the contrary 0 and 2 have more ordinals which are stored at indices 2 and 1. Let's continue
     * with document 2: it has 2 more ordinals on level 1: 3 and 4 and its next level index is 1 meaning that there are remaining
     * ordinals on the next level. On level 2 at index 1, we can read [5  0  0  0] meaning that 5 is an ordinal as well, but the
     * fact that it is followed by zeros means that there are no more ordinals. In the end, document 2 has 2, 3, 4 and 5 as ordinals.
     * <p>
     * In addition to these structures, there is another array which stores the current position (level + slice + offset in the slice)
     * in order to be able to append data in constant time.
     */
    private static class OrdinalsStore {

        private static final int PAGE_SIZE = 1 << 12;

        /**
         * Number of slots at <code>level</code>
         */
        private static int numSlots(int level) {
            return 1 << level;
        }

        private static int slotsMask(int level) {
            return numSlots(level) - 1;
        }

        /**
         * Encode the position for the given level and offset. The idea is to encode the level using unary coding in the lower bits and
         * then the offset in the higher bits.
         */
        private static long position(int level, long offset) {
            assert level >= 1;
            return (1 << (level - 1)) | (offset << level);
        }

        /**
         * Decode the level from an encoded position.
         */
        private static int level(long position) {
            return 1 + Long.numberOfTrailingZeros(position);
        }

        /**
         * Decode the offset from the position.
         */
        private static long offset(long position, int level) {
            return position >>> level;
        }

        /**
         * Get the ID of the slice given an offset.
         */
        private static long sliceID(int level, long offset) {
            return offset >>> level;
        }

        /**
         * Compute the first offset of the given slice.
         */
        private static long startOffset(int level, long slice) {
            return slice << level;
        }

        /**
         * Compute the number of ordinals stored for a value given its current position.
         */
        private static int numOrdinals(int level, long offset) {
            return (1 << level) + (int) (offset & slotsMask(level));
        }

        // Current position
        private PagedGrowableWriter positions;
        // First level (0) of ordinals and pointers to the next level
        private final GrowableWriter firstOrdinals;
        private PagedGrowableWriter firstNextLevelSlices;
        // Ordinals and pointers for other levels +1
        private final PagedGrowableWriter[] ordinals;
        private final PagedGrowableWriter[] nextLevelSlices;
        private final int[] sizes;

        private final int startBitsPerValue;
        private final float acceptableOverheadRatio;

        OrdinalsStore(int maxDoc, int startBitsPerValue, float acceptableOverheadRatio) {
            this.startBitsPerValue = startBitsPerValue;
            this.acceptableOverheadRatio = acceptableOverheadRatio;
            positions = new PagedGrowableWriter(maxDoc, PAGE_SIZE, startBitsPerValue, acceptableOverheadRatio);
            firstOrdinals = new GrowableWriter(startBitsPerValue, maxDoc, acceptableOverheadRatio);
            // over allocate in order to never worry about the array sizes, 24 entries would allow
            // to store several millions of ordinals per doc...
            ordinals = new PagedGrowableWriter[24];
            nextLevelSlices = new PagedGrowableWriter[24];
            sizes = new int[24];
            Arrays.fill(sizes, 1); // reserve the 1st slice on every level
        }

        /**
         * Allocate a new slice and return its ID.
         */
        private long newSlice(int level) {
            final long newSlice = sizes[level]++;
            // Lazily allocate ordinals
            if (ordinals[level] == null) {
                ordinals[level] = new PagedGrowableWriter(8L * numSlots(level), PAGE_SIZE, startBitsPerValue, acceptableOverheadRatio);
            } else {
                ordinals[level] = ordinals[level].grow(sizes[level] * numSlots(level));
                if (nextLevelSlices[level] != null) {
                    nextLevelSlices[level] = nextLevelSlices[level].grow(sizes[level]);
                }
            }
            return newSlice;
        }

        public int addOrdinal(int docID, long ordinal) {
            final long position = positions.get(docID);
            if (position == 0L) { // on the first level
                return firstLevel(docID, ordinal);
            } else {
                return nonFirstLevel(docID, ordinal, position);
            }
        }

        private int firstLevel(int docID, long ordinal) {
            // 0 or 1 ordinal
            if (firstOrdinals.get(docID) == 0L) {
                firstOrdinals.set(docID, ordinal + 1);
                return 1;
            } else {
                final long newSlice = newSlice(1);
                if (firstNextLevelSlices == null) {
                    firstNextLevelSlices =
                        new PagedGrowableWriter(firstOrdinals.size(), PAGE_SIZE, 3, acceptableOverheadRatio);
                }
                firstNextLevelSlices.set(docID, newSlice);
                final long offset = startOffset(1, newSlice);
                ordinals[1].set(offset, ordinal + 1);
                positions.set(docID, position(1, offset)); // current position is on the 1st level and not allocated yet
                return 2;
            }
        }

        private int nonFirstLevel(int docID, long ordinal, long position) {
            int level = level(position);
            long offset = offset(position, level);
            assert offset != 0L;
            if (((offset + 1) & slotsMask(level)) == 0L) {
                // reached the end of the slice, allocate a new one on the next level
                final long newSlice = newSlice(level + 1);
                if (nextLevelSlices[level] == null) {
                    nextLevelSlices[level] = new PagedGrowableWriter(sizes[level], PAGE_SIZE, 1, acceptableOverheadRatio);
                }
                nextLevelSlices[level].set(sliceID(level, offset), newSlice);
                ++level;
                offset = startOffset(level, newSlice);
                assert (offset & slotsMask(level)) == 0L;
            } else {
                // just go to the next slot
                ++offset;
            }
            ordinals[level].set(offset, ordinal + 1);
            final long newPosition = position(level, offset);
            positions.set(docID, newPosition);
            return numOrdinals(level, offset);
        }

        public void appendOrdinals(int docID, LongsRef ords) {
            // First level
            final long firstOrd = firstOrdinals.get(docID);
            if (firstOrd == 0L) {
                return;
            }
            ords.longs = ArrayUtil.grow(ords.longs, ords.offset + ords.length + 1);
            ords.longs[ords.offset + ords.length++] = firstOrd - 1;
            if (firstNextLevelSlices == null) {
                return;
            }
            long sliceID = firstNextLevelSlices.get(docID);
            if (sliceID == 0L) {
                return;
            }
            // Other levels
            for (int level = 1; ; ++level) {
                final int numSlots = numSlots(level);
                ords.longs = ArrayUtil.grow(ords.longs, ords.offset + ords.length + numSlots);
                final long offset = startOffset(level, sliceID);
                for (int j = 0; j < numSlots; ++j) {
                    final long ord = ordinals[level].get(offset + j);
                    if (ord == 0L) {
                        return;
                    }
                    ords.longs[ords.offset + ords.length++] = ord - 1;
                }
                if (nextLevelSlices[level] == null) {
                    return;
                }
                sliceID = nextLevelSlices[level].get(sliceID);
                if (sliceID == 0L) {
                    return;
                }
            }
        }

    }

    private final int maxDoc;
    private long currentOrd = -1;
    private int numDocsWithValue = 0;
    private int numMultiValuedDocs = 0;
    private int totalNumOrds = 0;

    private OrdinalsStore ordinals;
    private final LongsRef spare;

    public OrdinalsBuilder(int maxDoc, float acceptableOverheadRatio) {
        this.maxDoc = maxDoc;
        int startBitsPerValue = 8;
        ordinals = new OrdinalsStore(maxDoc, startBitsPerValue, acceptableOverheadRatio);
        spare = new LongsRef();
    }

    public OrdinalsBuilder(int maxDoc) {
        this(maxDoc, DEFAULT_ACCEPTABLE_OVERHEAD_RATIO);
    }

    /**
     * Returns a shared {@link LongsRef} instance for the given doc ID holding all ordinals associated with it.
     */
    public LongsRef docOrds(int docID) {
        spare.offset = spare.length = 0;
        ordinals.appendOrdinals(docID, spare);
        return spare;
    }

    /**
     * Return a {@link PackedInts.Reader} instance mapping every doc ID to its first ordinal + 1 if it exists and 0 otherwise.
     */
    public PackedInts.Reader getFirstOrdinals() {
        return ordinals.firstOrdinals;
    }

    /**
     * Advances the {@link OrdinalsBuilder} to the next ordinal and
     * return the current ordinal.
     */
    public long nextOrdinal() {
        return ++currentOrd;
    }

    /**
     * Returns the current ordinal or {@code 0} if this build has not been advanced via
     * {@link #nextOrdinal()}.
     */
    public long currentOrdinal() {
        return currentOrd;
    }

    /**
     * Associates the given document id with the current ordinal.
     */
    public OrdinalsBuilder addDoc(int doc) {
        totalNumOrds++;
        final int numValues = ordinals.addOrdinal(doc, currentOrd);
        if (numValues == 1) {
            ++numDocsWithValue;
        } else if (numValues == 2) {
            ++numMultiValuedDocs;
        }
        return this;
    }

    /**
     * Returns the number distinct of document IDs associated with two or more values.
     */
    public int getNumMultiValuesDocs() {
        return numMultiValuedDocs;
    }

    /**
     * Returns the number of document ID to ordinal pairs in this builder.
     */
    public int getTotalNumOrds() {
        return totalNumOrds;
    }

    /**
     * Returns the number of distinct ordinals in this builder.
     */
    public long getValueCount() {
        return currentOrd + 1;
    }

    /**
     * Builds an {@link Ordinals} instance from the builders current state.
     */
    public Ordinals build() {
        final float acceptableOverheadRatio = PackedInts.DEFAULT;
        if (numMultiValuedDocs > 0
            || MultiOrdinals.significantlySmallerThanSinglePackedOrdinals(
                maxDoc, numDocsWithValue, getValueCount(), acceptableOverheadRatio)
        ) {
            // MultiOrdinals can be smaller than SinglePackedOrdinals for sparse fields
            return new MultiOrdinals(this, acceptableOverheadRatio);
        } else {
            return new SinglePackedOrdinals(this, acceptableOverheadRatio);
        }
    }


    /**
     * Returns the maximum document ID this builder can associate with an ordinal
     */
    public int maxDoc() {
        return maxDoc;
    }

    /**
<<<<<<< HEAD
     * This method iterates all terms in the given {@link TermsEnum} and
     * associates each terms ordinal with the terms documents. The caller must
     * exhaust the returned {@link BytesRefIterator} which returns all values
     * where the first returned value is associated with the ordinal {@code 1}
     * etc.
     */
    public BytesRefIterator buildFromTerms(final TermsEnum termsEnum) throws IOException {
        return new BytesRefIterator() {
            private PostingsEnum docsEnum = null;

            @Override
            public BytesRef next() throws IOException {
                BytesRef ref;
                if ((ref = termsEnum.next()) != null) {
                    docsEnum = termsEnum.postings(docsEnum, PostingsEnum.NONE);
                    nextOrdinal();
                    int docId;
                    while ((docId = docsEnum.nextDoc()) != DocIdSetIterator.NO_MORE_DOCS) {
                        addDoc(docId);
                    }
                }
                return ref;
            }
        };
    }

    /**
=======
>>>>>>> 0c7f6570
     * Closes this builder and release all resources.
     */
    @Override
    public void close() throws IOException {
        ordinals = null;
    }
}<|MERGE_RESOLUTION|>--- conflicted
+++ resolved
@@ -375,36 +375,6 @@
     }
 
     /**
-<<<<<<< HEAD
-     * This method iterates all terms in the given {@link TermsEnum} and
-     * associates each terms ordinal with the terms documents. The caller must
-     * exhaust the returned {@link BytesRefIterator} which returns all values
-     * where the first returned value is associated with the ordinal {@code 1}
-     * etc.
-     */
-    public BytesRefIterator buildFromTerms(final TermsEnum termsEnum) throws IOException {
-        return new BytesRefIterator() {
-            private PostingsEnum docsEnum = null;
-
-            @Override
-            public BytesRef next() throws IOException {
-                BytesRef ref;
-                if ((ref = termsEnum.next()) != null) {
-                    docsEnum = termsEnum.postings(docsEnum, PostingsEnum.NONE);
-                    nextOrdinal();
-                    int docId;
-                    while ((docId = docsEnum.nextDoc()) != DocIdSetIterator.NO_MORE_DOCS) {
-                        addDoc(docId);
-                    }
-                }
-                return ref;
-            }
-        };
-    }
-
-    /**
-=======
->>>>>>> 0c7f6570
      * Closes this builder and release all resources.
      */
     @Override

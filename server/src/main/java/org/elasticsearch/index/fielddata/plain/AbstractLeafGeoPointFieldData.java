/*
 * Copyright Elasticsearch B.V. and/or licensed to Elasticsearch B.V. under one
 * or more contributor license agreements. Licensed under the Elastic License
 * 2.0 and the Server Side Public License, v 1; you may not use this file except
 * in compliance with, at your election, the Elastic License 2.0 or the Server
 * Side Public License, v 1.
 */
package org.elasticsearch.index.fielddata.plain;

<<<<<<< HEAD
import org.apache.lucene.index.SortedNumericDocValues;
import org.apache.lucene.util.Accountable;
=======
>>>>>>> e155682e
import org.elasticsearch.index.fielddata.FieldData;
import org.elasticsearch.index.fielddata.LeafGeoPointFieldData;
import org.elasticsearch.index.fielddata.MultiGeoPointValues;
import org.elasticsearch.index.fielddata.SortedBinaryDocValues;
import org.elasticsearch.script.field.DocValuesScriptFieldFactory;
import org.elasticsearch.script.field.ToScriptFieldFactory;

public abstract class AbstractLeafGeoPointFieldData extends LeafGeoPointFieldData {

    protected final ToScriptFieldFactory<MultiGeoPointValues> toScriptFieldFactory;

    public AbstractLeafGeoPointFieldData(ToScriptFieldFactory<MultiGeoPointValues> toScriptFieldFactory) {
        this.toScriptFieldFactory = toScriptFieldFactory;
    }

    @Override
    public final SortedBinaryDocValues getBytesValues() {
        return FieldData.toString(getGeoPointValues());
    }

    @Override
    public DocValuesScriptFieldFactory getScriptFieldFactory(String name) {
        return toScriptFieldFactory.getScriptFieldFactory(getGeoPointValues(), name);
    }
<<<<<<< HEAD

    public static LeafGeoPointFieldData empty(final int maxDoc, ToScriptFieldFactory<MultiGeoPointValues> toScriptFieldFactory) {
        return new AbstractLeafGeoPointFieldData(toScriptFieldFactory) {

            @Override
            public long ramBytesUsed() {
                return 0;
            }

            @Override
            public Collection<Accountable> getChildResources() {
                return Collections.emptyList();
            }

            @Override
            public void close() {}

            @Override
            public MultiGeoPointValues getGeoPointValues() {
                return FieldData.emptyMultiGeoPoints();
            }

            @Override
            public SortedNumericDocValues getSortedNumericDocValues() {
                return FieldData.emptySortedNumericDocValues();
            }
        };
    }
=======
>>>>>>> e155682e
}<|MERGE_RESOLUTION|>--- conflicted
+++ resolved
@@ -7,11 +7,6 @@
  */
 package org.elasticsearch.index.fielddata.plain;
 
-<<<<<<< HEAD
-import org.apache.lucene.index.SortedNumericDocValues;
-import org.apache.lucene.util.Accountable;
-=======
->>>>>>> e155682e
 import org.elasticsearch.index.fielddata.FieldData;
 import org.elasticsearch.index.fielddata.LeafGeoPointFieldData;
 import org.elasticsearch.index.fielddata.MultiGeoPointValues;
@@ -36,35 +31,4 @@
     public DocValuesScriptFieldFactory getScriptFieldFactory(String name) {
         return toScriptFieldFactory.getScriptFieldFactory(getGeoPointValues(), name);
     }
-<<<<<<< HEAD
-
-    public static LeafGeoPointFieldData empty(final int maxDoc, ToScriptFieldFactory<MultiGeoPointValues> toScriptFieldFactory) {
-        return new AbstractLeafGeoPointFieldData(toScriptFieldFactory) {
-
-            @Override
-            public long ramBytesUsed() {
-                return 0;
-            }
-
-            @Override
-            public Collection<Accountable> getChildResources() {
-                return Collections.emptyList();
-            }
-
-            @Override
-            public void close() {}
-
-            @Override
-            public MultiGeoPointValues getGeoPointValues() {
-                return FieldData.emptyMultiGeoPoints();
-            }
-
-            @Override
-            public SortedNumericDocValues getSortedNumericDocValues() {
-                return FieldData.emptySortedNumericDocValues();
-            }
-        };
-    }
-=======
->>>>>>> e155682e
 }
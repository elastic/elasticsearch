/*
 * Copyright Elasticsearch B.V. and/or licensed to Elasticsearch B.V. under one
 * or more contributor license agreements. Licensed under the Elastic License
 * 2.0 and the Server Side Public License, v 1; you may not use this file except
 * in compliance with, at your election, the Elastic License 2.0 or the Server
 * Side Public License, v 1.
 */

package org.elasticsearch.index.get;

<<<<<<< HEAD
import org.apache.lucene.index.DocValuesType;
import org.apache.lucene.index.FieldInfo;
import org.apache.lucene.index.IndexOptions;
import org.apache.lucene.index.IndexableField;
import org.apache.lucene.index.IndexableFieldType;
import org.apache.lucene.index.StoredFieldVisitor;
import org.apache.lucene.index.VectorValues;
=======
>>>>>>> 98554b41
import org.elasticsearch.ElasticsearchException;
import org.elasticsearch.common.bytes.BytesReference;
import org.elasticsearch.common.document.DocumentField;
import org.elasticsearch.common.lucene.uid.Versions;
import org.elasticsearch.common.lucene.uid.VersionsAndSeqNoResolver.DocIdAndVersion;
import org.elasticsearch.common.metrics.CounterMetric;
import org.elasticsearch.common.metrics.MeanMetric;
import org.elasticsearch.common.util.set.Sets;
import org.elasticsearch.common.xcontent.XContentFactory;
import org.elasticsearch.common.xcontent.XContentHelper;
import org.elasticsearch.common.xcontent.XContentType;
import org.elasticsearch.common.xcontent.support.XContentMapValues;
import org.elasticsearch.core.Nullable;
import org.elasticsearch.core.Tuple;
import org.elasticsearch.index.IndexSettings;
import org.elasticsearch.index.VersionType;
import org.elasticsearch.index.engine.Engine;
import org.elasticsearch.index.fieldvisitor.CustomFieldsVisitor;
import org.elasticsearch.index.fieldvisitor.FieldsVisitor;
import org.elasticsearch.index.mapper.Mapper;
import org.elasticsearch.index.mapper.MapperService;
import org.elasticsearch.index.mapper.MappingLookup;
import org.elasticsearch.index.mapper.RoutingFieldMapper;
import org.elasticsearch.index.mapper.SourceFieldMapper;
import org.elasticsearch.index.shard.AbstractIndexShardComponent;
import org.elasticsearch.index.shard.IndexShard;
import org.elasticsearch.search.fetch.subphase.FetchSourceContext;

import java.io.IOException;
import java.util.HashMap;
import java.util.List;
import java.util.Map;
import java.util.concurrent.TimeUnit;

import static org.elasticsearch.index.seqno.SequenceNumbers.UNASSIGNED_PRIMARY_TERM;
import static org.elasticsearch.index.seqno.SequenceNumbers.UNASSIGNED_SEQ_NO;

public final class ShardGetService extends AbstractIndexShardComponent {
    private final MapperService mapperService;
    private final MeanMetric existsMetric = new MeanMetric();
    private final MeanMetric missingMetric = new MeanMetric();
    private final CounterMetric currentMetric = new CounterMetric();
    private final IndexShard indexShard;

    public ShardGetService(IndexSettings indexSettings, IndexShard indexShard,
                             MapperService mapperService) {
        super(indexShard.shardId(), indexSettings);
        this.mapperService = mapperService;
        this.indexShard = indexShard;
    }

    public GetStats stats() {
        return new GetStats(existsMetric.count(), TimeUnit.NANOSECONDS.toMillis(existsMetric.sum()),
            missingMetric.count(), TimeUnit.NANOSECONDS.toMillis(missingMetric.sum()), currentMetric.count());
    }

    public GetResult get(String id, String[] gFields, boolean realtime, long version,
                            VersionType versionType, FetchSourceContext fetchSourceContext) {
        return
            get(id, gFields, realtime, version, versionType, UNASSIGNED_SEQ_NO, UNASSIGNED_PRIMARY_TERM, fetchSourceContext);
    }

    private GetResult get(String id, String[] gFields, boolean realtime, long version, VersionType versionType,
                          long ifSeqNo, long ifPrimaryTerm, FetchSourceContext fetchSourceContext) {
        currentMetric.inc();
        try {
            long now = System.nanoTime();
            GetResult getResult =
                innerGet(id, gFields, realtime, version, versionType, ifSeqNo, ifPrimaryTerm, fetchSourceContext);

            if (getResult.isExists()) {
                existsMetric.inc(System.nanoTime() - now);
            } else {
                missingMetric.inc(System.nanoTime() - now);
            }
            return getResult;
        } finally {
            currentMetric.dec();
        }
    }

    public GetResult getForUpdate(String id, long ifSeqNo, long ifPrimaryTerm) {
        return get(id, new String[]{RoutingFieldMapper.NAME}, true,
            Versions.MATCH_ANY, VersionType.INTERNAL, ifSeqNo, ifPrimaryTerm, FetchSourceContext.FETCH_SOURCE);
    }

    /**
     * Returns {@link GetResult} based on the specified {@link org.elasticsearch.index.engine.Engine.GetResult} argument.
     * This method basically loads specified fields for the associated document in the engineGetResult.
     * This method load the fields from the Lucene index and not from transaction log and therefore isn't realtime.
     * <p>
     * Note: Call <b>must</b> release engine searcher associated with engineGetResult!
     */
    public GetResult get(Engine.GetResult engineGetResult, String id,
                            String[] fields, FetchSourceContext fetchSourceContext) {
        if (engineGetResult.exists() == false) {
            return new GetResult(shardId.getIndexName(), id, UNASSIGNED_SEQ_NO, UNASSIGNED_PRIMARY_TERM, -1, false, null, null, null);
        }

        currentMetric.inc();
        try {
            long now = System.nanoTime();
            fetchSourceContext = normalizeFetchSourceContent(fetchSourceContext, fields);
            GetResult getResult = innerGetLoadFromStoredFields(id, fields, fetchSourceContext, engineGetResult);
            if (getResult.isExists()) {
                existsMetric.inc(System.nanoTime() - now);
            } else {
                missingMetric.inc(System.nanoTime() - now); // This shouldn't happen...
            }
            return getResult;
        } finally {
            currentMetric.dec();
        }
    }

    /**
     * decides what needs to be done based on the request input and always returns a valid non-null FetchSourceContext
     */
    private FetchSourceContext normalizeFetchSourceContent(@Nullable FetchSourceContext context, @Nullable String[] gFields) {
        if (context != null) {
            return context;
        }
        if (gFields == null) {
            return FetchSourceContext.FETCH_SOURCE;
        }
        for (String field : gFields) {
            if (SourceFieldMapper.NAME.equals(field)) {
                return FetchSourceContext.FETCH_SOURCE;
            }
        }
        return FetchSourceContext.DO_NOT_FETCH_SOURCE;
    }

    private GetResult innerGet(String id, String[] gFields, boolean realtime, long version, VersionType versionType,
                               long ifSeqNo, long ifPrimaryTerm, FetchSourceContext fetchSourceContext) {
        fetchSourceContext = normalizeFetchSourceContent(fetchSourceContext, gFields);

        Engine.GetResult get = indexShard.get(new Engine.Get(realtime, realtime, id)
            .version(version).versionType(versionType).setIfSeqNo(ifSeqNo).setIfPrimaryTerm(ifPrimaryTerm));
        if (get.exists() == false) {
            get.close();
        }

        if (get == null || get.exists() == false) {
            return new GetResult(shardId.getIndexName(), id, UNASSIGNED_SEQ_NO, UNASSIGNED_PRIMARY_TERM, -1, false, null, null, null);
        }

        try {
            // break between having loaded it from translog (so we only have _source), and having a document to load
            return innerGetLoadFromStoredFields(id, gFields, fetchSourceContext, get);
        } finally {
            get.close();
        }
    }

    private GetResult innerGetLoadFromStoredFields(String id, String[] storedFields, FetchSourceContext fetchSourceContext,
                                                   Engine.GetResult get) {
        assert get.exists() : "method should only be called if document could be retrieved";

        // check first if stored fields to be loaded don't contain an object field
        MappingLookup mappingLookup = mapperService.mappingLookup();
        if (storedFields != null) {
            for (String field : storedFields) {
                Mapper fieldMapper = mappingLookup.getMapper(field);
                if (fieldMapper == null) {
                    if (mappingLookup.objectMappers().get(field) != null) {
                        // Only fail if we know it is a object field, missing paths / fields shouldn't fail.
                        throw new IllegalArgumentException("field [" + field + "] isn't a leaf field");
                    }
                }
            }
        }

        Map<String, DocumentField> documentFields = null;
        Map<String, DocumentField> metadataFields = null;
        BytesReference source = null;
        DocIdAndVersion docIdAndVersion = get.docIdAndVersion();
        FieldsVisitor fieldVisitor = buildFieldsVisitors(storedFields, fetchSourceContext);
        if (fieldVisitor != null) {
            try {
                docIdAndVersion.reader.document(docIdAndVersion.docId, fieldVisitor);
            } catch (IOException e) {
                throw new ElasticsearchException("Failed to get id [" + id + "]", e);
            }
            source = fieldVisitor.source();

<<<<<<< HEAD
            // in case we read from translog, some extra steps are needed to make _source consistent and to load stored fields
            if (get.isFromTranslog()) {
                // Fast path: if only asked for the source or stored fields that have been already provided by TranslogLeafReader,
                // just make source consistent by reapplying source filters from mapping (possibly also nulling the source)
                if (forceSourceForComputingTranslogStoredFields == false) {
                    try {
                        source = indexShard.mapperService().documentMapper().sourceMapper().applyFilters(source, null);
                    } catch (IOException e) {
                        throw new ElasticsearchException("Failed to reapply filters for [" + id + "] after reading from translog", e);
                    }
                } else {
                    // Slow path: recreate stored fields from original source
                    assert source != null : "original source in translog must exist";
                    SourceToParse sourceToParse = new SourceToParse(shardId.getIndexName(), id, source, XContentHelper.xContentType(source),
                        fieldVisitor.routing(), Map.of());
                    MapperService mapperService = indexShard.mapperService();
                    ParsedDocument doc = mapperService.documentParser().parseDocument(sourceToParse, mapperService.mappingLookup());
                    assert doc.dynamicMappingsUpdate() == null : "mapping updates should not be required on already-indexed doc";
                    // update special fields
                    doc.updateSeqID(docIdAndVersion.seqNo, docIdAndVersion.primaryTerm);
                    doc.version().setLongValue(docIdAndVersion.version);

                    // retrieve stored fields from parsed doc
                    fieldVisitor = buildFieldsVisitors(storedFields, fetchSourceContext);
                    for (IndexableField indexableField : doc.rootDoc().getFields()) {
                        IndexableFieldType fieldType = indexableField.fieldType();
                        if (fieldType.stored()) {
                            FieldInfo fieldInfo = new FieldInfo(indexableField.name(), 0, false, false, false, IndexOptions.NONE,
                                DocValuesType.NONE, -1, Collections.emptyMap(), 0, 0, 0, 0, VectorValues.SimilarityFunction.NONE, false);
                            StoredFieldVisitor.Status status = fieldVisitor.needsField(fieldInfo);
                            if (status == StoredFieldVisitor.Status.YES) {
                                if (indexableField.numericValue() != null) {
                                    fieldVisitor.objectField(fieldInfo, indexableField.numericValue());
                                } else if (indexableField.binaryValue() != null) {
                                    fieldVisitor.binaryField(fieldInfo, indexableField.binaryValue());
                                } else if (indexableField.stringValue() != null) {
                                    fieldVisitor.objectField(fieldInfo, indexableField.stringValue());
                                }
                            } else if (status == StoredFieldVisitor.Status.STOP) {
                                break;
                            }
                        }
                    }
                    // retrieve source (with possible transformations, e.g. source filters
                    source = fieldVisitor.source();
                }
            }

=======
>>>>>>> 98554b41
            // put stored fields into result objects
            if (fieldVisitor.fields().isEmpty() == false) {
                fieldVisitor.postProcess(mapperService::fieldType);
                documentFields = new HashMap<>();
                metadataFields = new HashMap<>();
                for (Map.Entry<String, List<Object>> entry : fieldVisitor.fields().entrySet()) {
                    if (mapperService.isMetadataField(entry.getKey())) {
                        metadataFields.put(entry.getKey(), new DocumentField(entry.getKey(), entry.getValue()));
                    } else {
                        documentFields.put(entry.getKey(), new DocumentField(entry.getKey(), entry.getValue()));
                    }
                }
            }
        }

        if (source != null) {
            // apply request-level source filtering
            if (fetchSourceContext.fetchSource() == false) {
                source = null;
            } else if (fetchSourceContext.includes().length > 0 || fetchSourceContext.excludes().length > 0) {
                Map<String, Object> sourceAsMap;
                // TODO: The source might be parsed and available in the sourceLookup but that one uses unordered maps so different.
                //  Do we care?
                Tuple<XContentType, Map<String, Object>> typeMapTuple = XContentHelper.convertToMap(source, true);
                XContentType sourceContentType = typeMapTuple.v1();
                sourceAsMap = typeMapTuple.v2();
                sourceAsMap = XContentMapValues.filter(sourceAsMap, fetchSourceContext.includes(), fetchSourceContext.excludes());
                try {
                    source = BytesReference.bytes(XContentFactory.contentBuilder(sourceContentType).map(sourceAsMap));
                } catch (IOException e) {
                    throw new ElasticsearchException("Failed to get id [" + id + "] with includes/excludes set", e);
                }
            }
        }

        return new GetResult(shardId.getIndexName(), id, get.docIdAndVersion().seqNo, get.docIdAndVersion().primaryTerm,
            get.version(), get.exists(), source, documentFields, metadataFields);
    }

    private static FieldsVisitor buildFieldsVisitors(String[] fields, FetchSourceContext fetchSourceContext) {
        if (fields == null || fields.length == 0) {
            return fetchSourceContext.fetchSource() ? new FieldsVisitor(true) : null;
        }

        return new CustomFieldsVisitor(Sets.newHashSet(fields), fetchSourceContext.fetchSource());
    }
}<|MERGE_RESOLUTION|>--- conflicted
+++ resolved
@@ -8,16 +8,6 @@
 
 package org.elasticsearch.index.get;
 
-<<<<<<< HEAD
-import org.apache.lucene.index.DocValuesType;
-import org.apache.lucene.index.FieldInfo;
-import org.apache.lucene.index.IndexOptions;
-import org.apache.lucene.index.IndexableField;
-import org.apache.lucene.index.IndexableFieldType;
-import org.apache.lucene.index.StoredFieldVisitor;
-import org.apache.lucene.index.VectorValues;
-=======
->>>>>>> 98554b41
 import org.elasticsearch.ElasticsearchException;
 import org.elasticsearch.common.bytes.BytesReference;
 import org.elasticsearch.common.document.DocumentField;
@@ -204,57 +194,6 @@
             }
             source = fieldVisitor.source();
 
-<<<<<<< HEAD
-            // in case we read from translog, some extra steps are needed to make _source consistent and to load stored fields
-            if (get.isFromTranslog()) {
-                // Fast path: if only asked for the source or stored fields that have been already provided by TranslogLeafReader,
-                // just make source consistent by reapplying source filters from mapping (possibly also nulling the source)
-                if (forceSourceForComputingTranslogStoredFields == false) {
-                    try {
-                        source = indexShard.mapperService().documentMapper().sourceMapper().applyFilters(source, null);
-                    } catch (IOException e) {
-                        throw new ElasticsearchException("Failed to reapply filters for [" + id + "] after reading from translog", e);
-                    }
-                } else {
-                    // Slow path: recreate stored fields from original source
-                    assert source != null : "original source in translog must exist";
-                    SourceToParse sourceToParse = new SourceToParse(shardId.getIndexName(), id, source, XContentHelper.xContentType(source),
-                        fieldVisitor.routing(), Map.of());
-                    MapperService mapperService = indexShard.mapperService();
-                    ParsedDocument doc = mapperService.documentParser().parseDocument(sourceToParse, mapperService.mappingLookup());
-                    assert doc.dynamicMappingsUpdate() == null : "mapping updates should not be required on already-indexed doc";
-                    // update special fields
-                    doc.updateSeqID(docIdAndVersion.seqNo, docIdAndVersion.primaryTerm);
-                    doc.version().setLongValue(docIdAndVersion.version);
-
-                    // retrieve stored fields from parsed doc
-                    fieldVisitor = buildFieldsVisitors(storedFields, fetchSourceContext);
-                    for (IndexableField indexableField : doc.rootDoc().getFields()) {
-                        IndexableFieldType fieldType = indexableField.fieldType();
-                        if (fieldType.stored()) {
-                            FieldInfo fieldInfo = new FieldInfo(indexableField.name(), 0, false, false, false, IndexOptions.NONE,
-                                DocValuesType.NONE, -1, Collections.emptyMap(), 0, 0, 0, 0, VectorValues.SimilarityFunction.NONE, false);
-                            StoredFieldVisitor.Status status = fieldVisitor.needsField(fieldInfo);
-                            if (status == StoredFieldVisitor.Status.YES) {
-                                if (indexableField.numericValue() != null) {
-                                    fieldVisitor.objectField(fieldInfo, indexableField.numericValue());
-                                } else if (indexableField.binaryValue() != null) {
-                                    fieldVisitor.binaryField(fieldInfo, indexableField.binaryValue());
-                                } else if (indexableField.stringValue() != null) {
-                                    fieldVisitor.objectField(fieldInfo, indexableField.stringValue());
-                                }
-                            } else if (status == StoredFieldVisitor.Status.STOP) {
-                                break;
-                            }
-                        }
-                    }
-                    // retrieve source (with possible transformations, e.g. source filters
-                    source = fieldVisitor.source();
-                }
-            }
-
-=======
->>>>>>> 98554b41
             // put stored fields into result objects
             if (fieldVisitor.fields().isEmpty() == false) {
                 fieldVisitor.postProcess(mapperService::fieldType);

/*
 * Copyright Elasticsearch B.V. and/or licensed to Elasticsearch B.V. under one
 * or more contributor license agreements. Licensed under the Elastic License
 * 2.0 and the Server Side Public License, v 1; you may not use this file except
 * in compliance with, at your election, the Elastic License 2.0 or the Server
 * Side Public License, v 1.
 */

package org.elasticsearch.index.mapper;

import org.elasticsearch.common.Nullable;
import org.elasticsearch.index.query.SearchExecutionContext;
import org.elasticsearch.search.lookup.ValuesLookup;

import java.util.ArrayList;
import java.util.List;
import java.util.Set;

/**
 * An implementation of {@link ValueFetcher} that knows how to extract values
 * from the document source.
 *
 * This class differs from {@link SourceValueFetcher} in that it directly handles
 * array values in parsing. Field types should use this class if their corresponding
 * mapper returns true for {@link FieldMapper#parsesArrayValue()}.
 */
public abstract class ArraySourceValueFetcher implements ValueFetcher {
    private final Set<String> sourcePaths;
    private final @Nullable Object nullValue;

    public ArraySourceValueFetcher(String fieldName, SearchExecutionContext context) {
        this(fieldName, context, null);
    }

    /**
     * @param fieldName The name of the field.
     * @param context The query shard context
     * @param nullValue A optional substitute value if the _source value is 'null'.
     */
    public ArraySourceValueFetcher(String fieldName, SearchExecutionContext context, Object nullValue) {
        this.sourcePaths = context.sourcePath(fieldName);
        this.nullValue = nullValue;
    }

    @Override
<<<<<<< HEAD
    public List<Object> fetchValues(ValuesLookup lookup) {
=======
    public List<Object> fetchValues(SourceLookup lookup) {
>>>>>>> f28bb2fe
        List<Object> values = new ArrayList<>();
        for (String path : sourcePaths) {
            Object sourceValue = lookup.source().extractValue(path, nullValue);
            if (sourceValue == null) {
                return List.of();
            }
            try {
                values.addAll((List<?>) parseSourceValue(sourceValue));
<<<<<<< HEAD
            }
            catch (Exception e) {
=======
            } catch (Exception e) {
>>>>>>> f28bb2fe
                // if parsing fails here then it would have failed at index time
                // as well, meaning that we must be ignoring malformed values.
                // So ignore it here too.
            }
        }
        return values;
    }

    /**
     * Given a value that has been extracted from a document's source, parse it into a standard
     * format. This parsing logic should closely mirror the value parsing in
     * {@link FieldMapper#parseCreateField} or {@link FieldMapper#parse}.
     */
    protected abstract Object parseSourceValue(Object value);
}<|MERGE_RESOLUTION|>--- conflicted
+++ resolved
@@ -43,11 +43,7 @@
     }
 
     @Override
-<<<<<<< HEAD
     public List<Object> fetchValues(ValuesLookup lookup) {
-=======
-    public List<Object> fetchValues(SourceLookup lookup) {
->>>>>>> f28bb2fe
         List<Object> values = new ArrayList<>();
         for (String path : sourcePaths) {
             Object sourceValue = lookup.source().extractValue(path, nullValue);
@@ -56,12 +52,7 @@
             }
             try {
                 values.addAll((List<?>) parseSourceValue(sourceValue));
-<<<<<<< HEAD
-            }
-            catch (Exception e) {
-=======
             } catch (Exception e) {
->>>>>>> f28bb2fe
                 // if parsing fails here then it would have failed at index time
                 // as well, meaning that we must be ignoring malformed values.
                 // So ignore it here too.

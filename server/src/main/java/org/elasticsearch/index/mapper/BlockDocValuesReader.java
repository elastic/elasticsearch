/*
 * Copyright Elasticsearch B.V. and/or licensed to Elasticsearch B.V. under one
 * or more contributor license agreements. Licensed under the "Elastic License
 * 2.0", the "GNU Affero General Public License v3.0 only", and the "Server Side
 * Public License v 1"; you may not use this file except in compliance with, at
 * your election, the "Elastic License 2.0", the "GNU Affero General Public
 * License v3.0 only", or the "Server Side Public License, v 1".
 */

package org.elasticsearch.index.mapper;

import org.apache.lucene.index.BinaryDocValues;
import org.apache.lucene.index.ByteVectorValues;
import org.apache.lucene.index.DocValues;
import org.apache.lucene.index.FloatVectorValues;
import org.apache.lucene.index.KnnVectorValues;
import org.apache.lucene.index.LeafReaderContext;
import org.apache.lucene.index.NumericDocValues;
import org.apache.lucene.index.SortedDocValues;
import org.apache.lucene.index.SortedNumericDocValues;
import org.apache.lucene.index.SortedSetDocValues;
import org.apache.lucene.util.BytesRef;
import org.elasticsearch.common.io.stream.ByteArrayStreamInput;
import org.elasticsearch.index.IndexVersion;
import org.elasticsearch.index.mapper.BlockLoader.BlockFactory;
import org.elasticsearch.index.mapper.BlockLoader.BooleanBuilder;
import org.elasticsearch.index.mapper.BlockLoader.Builder;
import org.elasticsearch.index.mapper.BlockLoader.BytesRefBuilder;
import org.elasticsearch.index.mapper.BlockLoader.Docs;
import org.elasticsearch.index.mapper.BlockLoader.DoubleBuilder;
import org.elasticsearch.index.mapper.BlockLoader.IntBuilder;
import org.elasticsearch.index.mapper.BlockLoader.LongBuilder;
import org.elasticsearch.index.mapper.vectors.DenseVectorFieldMapper;
<<<<<<< HEAD
import org.elasticsearch.index.mapper.vectors.DenseVectorFieldMapper.ElementType;
=======
>>>>>>> 7d2625ce
import org.elasticsearch.index.mapper.vectors.VectorEncoderDecoder;
import org.elasticsearch.search.fetch.StoredFieldsSpec;

import java.io.IOException;

import static org.elasticsearch.index.mapper.vectors.DenseVectorFieldMapper.COSINE_MAGNITUDE_FIELD_SUFFIX;

/**
 * A reader that supports reading doc-values from a Lucene segment in Block fashion.
 */
public abstract class BlockDocValuesReader implements BlockLoader.AllReader {
    private final Thread creationThread;

    public BlockDocValuesReader() {
        this.creationThread = Thread.currentThread();
    }

    protected abstract int docId();

    /**
     * Checks if the reader can be used to read a range documents starting with the given docID by the current thread.
     */
    @Override
    public final boolean canReuse(int startingDocID) {
        return creationThread == Thread.currentThread() && docId() <= startingDocID;
    }

    @Override
    public abstract String toString();

    public abstract static class DocValuesBlockLoader implements BlockLoader {
        public abstract AllReader reader(LeafReaderContext context) throws IOException;

        @Override
        public final ColumnAtATimeReader columnAtATimeReader(LeafReaderContext context) throws IOException {
            return reader(context);
        }

        @Override
        public final RowStrideReader rowStrideReader(LeafReaderContext context) throws IOException {
            return reader(context);
        }

        @Override
        public final StoredFieldsSpec rowStrideStoredFieldSpec() {
            return StoredFieldsSpec.NO_REQUIREMENTS;
        }

        @Override
        public boolean supportsOrdinals() {
            return false;
        }

        @Override
        public SortedSetDocValues ordinals(LeafReaderContext context) throws IOException {
            throw new UnsupportedOperationException();
        }
    }

    public static class LongsBlockLoader extends DocValuesBlockLoader {
        private final String fieldName;

        public LongsBlockLoader(String fieldName) {
            this.fieldName = fieldName;
        }

        @Override
        public Builder builder(BlockFactory factory, int expectedCount) {
            return factory.longs(expectedCount);
        }

        @Override
        public AllReader reader(LeafReaderContext context) throws IOException {
            SortedNumericDocValues docValues = context.reader().getSortedNumericDocValues(fieldName);
            if (docValues != null) {
                NumericDocValues singleton = DocValues.unwrapSingleton(docValues);
                if (singleton != null) {
                    return new SingletonLongs(singleton);
                }
                return new Longs(docValues);
            }
            NumericDocValues singleton = context.reader().getNumericDocValues(fieldName);
            if (singleton != null) {
                return new SingletonLongs(singleton);
            }
            return new ConstantNullsReader();
        }
    }

    private static class SingletonLongs extends BlockDocValuesReader {
        private final NumericDocValues numericDocValues;

        SingletonLongs(NumericDocValues numericDocValues) {
            this.numericDocValues = numericDocValues;
        }

        @Override
        public BlockLoader.Block read(BlockFactory factory, Docs docs, int offset) throws IOException {
            try (BlockLoader.LongBuilder builder = factory.longsFromDocValues(docs.count() - offset)) {
                int lastDoc = -1;
                for (int i = offset; i < docs.count(); i++) {
                    int doc = docs.get(i);
                    if (doc < lastDoc) {
                        throw new IllegalStateException("docs within same block must be in order");
                    }
                    if (numericDocValues.advanceExact(doc)) {
                        builder.appendLong(numericDocValues.longValue());
                    } else {
                        builder.appendNull();
                    }
                    lastDoc = doc;
                }
                return builder.build();
            }
        }

        @Override
        public void read(int docId, BlockLoader.StoredFields storedFields, Builder builder) throws IOException {
            BlockLoader.LongBuilder blockBuilder = (BlockLoader.LongBuilder) builder;
            if (numericDocValues.advanceExact(docId)) {
                blockBuilder.appendLong(numericDocValues.longValue());
            } else {
                blockBuilder.appendNull();
            }
        }

        @Override
        public int docId() {
            return numericDocValues.docID();
        }

        @Override
        public String toString() {
            return "BlockDocValuesReader.SingletonLongs";
        }
    }

    private static class Longs extends BlockDocValuesReader {
        private final SortedNumericDocValues numericDocValues;
        private int docID = -1;

        Longs(SortedNumericDocValues numericDocValues) {
            this.numericDocValues = numericDocValues;
        }

        @Override
        public BlockLoader.Block read(BlockFactory factory, Docs docs, int offset) throws IOException {
            try (BlockLoader.LongBuilder builder = factory.longsFromDocValues(docs.count() - offset)) {
                for (int i = offset; i < docs.count(); i++) {
                    int doc = docs.get(i);
                    if (doc < this.docID) {
                        throw new IllegalStateException("docs within same block must be in order");
                    }
                    read(doc, builder);
                }
                return builder.build();
            }
        }

        @Override
        public void read(int docId, BlockLoader.StoredFields storedFields, Builder builder) throws IOException {
            read(docId, (LongBuilder) builder);
        }

        private void read(int doc, LongBuilder builder) throws IOException {
            this.docID = doc;
            if (false == numericDocValues.advanceExact(doc)) {
                builder.appendNull();
                return;
            }
            int count = numericDocValues.docValueCount();
            if (count == 1) {
                builder.appendLong(numericDocValues.nextValue());
                return;
            }
            builder.beginPositionEntry();
            for (int v = 0; v < count; v++) {
                builder.appendLong(numericDocValues.nextValue());
            }
            builder.endPositionEntry();
        }

        @Override
        public int docId() {
            // There is a .docID on the numericDocValues but it is often not implemented.
            return docID;
        }

        @Override
        public String toString() {
            return "BlockDocValuesReader.Longs";
        }
    }

    public static class IntsBlockLoader extends DocValuesBlockLoader {
        private final String fieldName;

        public IntsBlockLoader(String fieldName) {
            this.fieldName = fieldName;
        }

        @Override
        public Builder builder(BlockFactory factory, int expectedCount) {
            return factory.ints(expectedCount);
        }

        @Override
        public AllReader reader(LeafReaderContext context) throws IOException {
            SortedNumericDocValues docValues = context.reader().getSortedNumericDocValues(fieldName);
            if (docValues != null) {
                NumericDocValues singleton = DocValues.unwrapSingleton(docValues);
                if (singleton != null) {
                    return new SingletonInts(singleton);
                }
                return new Ints(docValues);
            }
            NumericDocValues singleton = context.reader().getNumericDocValues(fieldName);
            if (singleton != null) {
                return new SingletonInts(singleton);
            }
            return new ConstantNullsReader();
        }
    }

    private static class SingletonInts extends BlockDocValuesReader {
        private final NumericDocValues numericDocValues;

        SingletonInts(NumericDocValues numericDocValues) {
            this.numericDocValues = numericDocValues;
        }

        @Override
        public BlockLoader.Block read(BlockFactory factory, Docs docs, int offset) throws IOException {
            try (BlockLoader.IntBuilder builder = factory.intsFromDocValues(docs.count() - offset)) {
                int lastDoc = -1;
                for (int i = offset; i < docs.count(); i++) {
                    int doc = docs.get(i);
                    if (doc < lastDoc) {
                        throw new IllegalStateException("docs within same block must be in order");
                    }
                    if (numericDocValues.advanceExact(doc)) {
                        builder.appendInt(Math.toIntExact(numericDocValues.longValue()));
                    } else {
                        builder.appendNull();
                    }
                    lastDoc = doc;
                }
                return builder.build();
            }
        }

        @Override
        public void read(int docId, BlockLoader.StoredFields storedFields, Builder builder) throws IOException {
            IntBuilder blockBuilder = (IntBuilder) builder;
            if (numericDocValues.advanceExact(docId)) {
                blockBuilder.appendInt(Math.toIntExact(numericDocValues.longValue()));
            } else {
                blockBuilder.appendNull();
            }
        }

        @Override
        public int docId() {
            return numericDocValues.docID();
        }

        @Override
        public String toString() {
            return "BlockDocValuesReader.SingletonInts";
        }
    }

    private static class Ints extends BlockDocValuesReader {
        private final SortedNumericDocValues numericDocValues;
        private int docID = -1;

        Ints(SortedNumericDocValues numericDocValues) {
            this.numericDocValues = numericDocValues;
        }

        @Override
        public BlockLoader.Block read(BlockFactory factory, Docs docs, int offset) throws IOException {
            try (BlockLoader.IntBuilder builder = factory.intsFromDocValues(docs.count() - offset)) {
                for (int i = offset; i < docs.count(); i++) {
                    int doc = docs.get(i);
                    if (doc < this.docID) {
                        throw new IllegalStateException("docs within same block must be in order");
                    }
                    read(doc, builder);
                }
                return builder.build();
            }
        }

        @Override
        public void read(int docId, BlockLoader.StoredFields storedFields, Builder builder) throws IOException {
            read(docId, (IntBuilder) builder);
        }

        private void read(int doc, IntBuilder builder) throws IOException {
            this.docID = doc;
            if (false == numericDocValues.advanceExact(doc)) {
                builder.appendNull();
                return;
            }
            int count = numericDocValues.docValueCount();
            if (count == 1) {
                builder.appendInt(Math.toIntExact(numericDocValues.nextValue()));
                return;
            }
            builder.beginPositionEntry();
            for (int v = 0; v < count; v++) {
                builder.appendInt(Math.toIntExact(numericDocValues.nextValue()));
            }
            builder.endPositionEntry();
        }

        @Override
        public int docId() {
            // There is a .docID on the numericDocValues but it is often not implemented.
            return docID;
        }

        @Override
        public String toString() {
            return "BlockDocValuesReader.Ints";
        }
    }

    /**
     * Convert from the stored {@link long} into the {@link double} to load.
     * Sadly, this will go megamorphic pretty quickly and slow us down,
     * but it gets the job done for now.
     */
    public interface ToDouble {
        double convert(long v);
    }

    public static class DoublesBlockLoader extends DocValuesBlockLoader {
        private final String fieldName;
        private final ToDouble toDouble;

        public DoublesBlockLoader(String fieldName, ToDouble toDouble) {
            this.fieldName = fieldName;
            this.toDouble = toDouble;
        }

        @Override
        public Builder builder(BlockFactory factory, int expectedCount) {
            return factory.doubles(expectedCount);
        }

        @Override
        public AllReader reader(LeafReaderContext context) throws IOException {
            SortedNumericDocValues docValues = context.reader().getSortedNumericDocValues(fieldName);
            if (docValues != null) {
                NumericDocValues singleton = DocValues.unwrapSingleton(docValues);
                if (singleton != null) {
                    return new SingletonDoubles(singleton, toDouble);
                }
                return new Doubles(docValues, toDouble);
            }
            NumericDocValues singleton = context.reader().getNumericDocValues(fieldName);
            if (singleton != null) {
                return new SingletonDoubles(singleton, toDouble);
            }
            return new ConstantNullsReader();
        }
    }

    private static class SingletonDoubles extends BlockDocValuesReader {
        private final NumericDocValues docValues;
        private final ToDouble toDouble;
        private int docID = -1;

        SingletonDoubles(NumericDocValues docValues, ToDouble toDouble) {
            this.docValues = docValues;
            this.toDouble = toDouble;
        }

        @Override
        public BlockLoader.Block read(BlockFactory factory, Docs docs, int offset) throws IOException {
            try (BlockLoader.DoubleBuilder builder = factory.doublesFromDocValues(docs.count() - offset)) {
                int lastDoc = -1;
                for (int i = offset; i < docs.count(); i++) {
                    int doc = docs.get(i);
                    if (doc < lastDoc) {
                        throw new IllegalStateException("docs within same block must be in order");
                    }
                    if (docValues.advanceExact(doc)) {
                        builder.appendDouble(toDouble.convert(docValues.longValue()));
                    } else {
                        builder.appendNull();
                    }
                    lastDoc = doc;
                    this.docID = doc;
                }
                return builder.build();
            }
        }

        @Override
        public void read(int docId, BlockLoader.StoredFields storedFields, Builder builder) throws IOException {
            this.docID = docId;
            DoubleBuilder blockBuilder = (DoubleBuilder) builder;
            if (docValues.advanceExact(this.docID)) {
                blockBuilder.appendDouble(toDouble.convert(docValues.longValue()));
            } else {
                blockBuilder.appendNull();
            }
        }

        @Override
        public int docId() {
            return docID;
        }

        @Override
        public String toString() {
            return "BlockDocValuesReader.SingletonDoubles";
        }
    }

    private static class Doubles extends BlockDocValuesReader {
        private final SortedNumericDocValues docValues;
        private final ToDouble toDouble;
        private int docID = -1;

        Doubles(SortedNumericDocValues docValues, ToDouble toDouble) {
            this.docValues = docValues;
            this.toDouble = toDouble;
        }

        @Override
        public BlockLoader.Block read(BlockFactory factory, Docs docs, int offset) throws IOException {
            try (BlockLoader.DoubleBuilder builder = factory.doublesFromDocValues(docs.count() - offset)) {
                for (int i = offset; i < docs.count(); i++) {
                    int doc = docs.get(i);
                    if (doc < this.docID) {
                        throw new IllegalStateException("docs within same block must be in order");
                    }
                    read(doc, builder);
                }
                return builder.build();
            }
        }

        @Override
        public void read(int docId, BlockLoader.StoredFields storedFields, Builder builder) throws IOException {
            read(docId, (DoubleBuilder) builder);
        }

        private void read(int doc, DoubleBuilder builder) throws IOException {
            this.docID = doc;
            if (false == docValues.advanceExact(doc)) {
                builder.appendNull();
                return;
            }
            int count = docValues.docValueCount();
            if (count == 1) {
                builder.appendDouble(toDouble.convert(docValues.nextValue()));
                return;
            }
            builder.beginPositionEntry();
            for (int v = 0; v < count; v++) {
                builder.appendDouble(toDouble.convert(docValues.nextValue()));
            }
            builder.endPositionEntry();
        }

        @Override
        public int docId() {
            return docID;
        }

        @Override
        public String toString() {
            return "BlockDocValuesReader.Doubles";
        }
    }

    public static class DenseVectorBlockLoader extends DocValuesBlockLoader {
        private final String fieldName;
        private final int dimensions;
        private final DenseVectorFieldMapper.DenseVectorFieldType fieldType;

        public DenseVectorBlockLoader(String fieldName, int dimensions, DenseVectorFieldMapper.DenseVectorFieldType fieldType) {
            this.fieldName = fieldName;
            this.dimensions = dimensions;
            this.fieldType = fieldType;
        }

        @Override
        public Builder builder(BlockFactory factory, int expectedCount) {
            return factory.denseVectors(expectedCount, dimensions);
        }

        @Override
        public AllReader reader(LeafReaderContext context) throws IOException {
<<<<<<< HEAD
            switch (fieldType.getElementType()) {
                case FLOAT -> {
                    FloatVectorValues floatVectorValues = context.reader().getFloatVectorValues(fieldName);
                    if (floatVectorValues != null) {
                        if (fieldType.isNormalized()) {
                            return new FloatDenseVectorNormalizedValuesBlockReader(
                                floatVectorValues,
                                dimensions,
                                context.reader().getNumericDocValues(fieldType.name() + COSINE_MAGNITUDE_FIELD_SUFFIX)
                            );
                        }
                        return new FloatDenseVectorValuesBlockReader(floatVectorValues, dimensions);
                    }
                }
                case BYTE -> {
                    ByteVectorValues byteVectorValues = context.reader().getByteVectorValues(fieldName);
                    if (byteVectorValues != null) {
                        return new ByteDenseVectorValuesBlockReader(byteVectorValues, dimensions);
                    }
                }
=======
            FloatVectorValues floatVectorValues = context.reader().getFloatVectorValues(fieldName);
            if (floatVectorValues != null) {
                if (fieldType.isNormalized()) {
                    NumericDocValues magnitudeDocValues = context.reader()
                        .getNumericDocValues(fieldType.name() + COSINE_MAGNITUDE_FIELD_SUFFIX);
                    return new FloatDenseVectorNormalizedValuesBlockReader(floatVectorValues, dimensions, magnitudeDocValues);
                }
                return new FloatDenseVectorValuesBlockReader(floatVectorValues, dimensions);
>>>>>>> 7d2625ce
            }

            return new ConstantNullsReader();
        }
    }

    private abstract static class DenseVectorValuesBlockReader<T extends KnnVectorValues> extends BlockDocValuesReader {
<<<<<<< HEAD

        protected final T vectorValues;
        protected final KnnVectorValues.DocIndexIterator iterator;
        protected final int dimensions;

=======

        protected final T vectorValues;
        protected final KnnVectorValues.DocIndexIterator iterator;
        protected final int dimensions;

>>>>>>> 7d2625ce
        DenseVectorValuesBlockReader(T vectorValues, int dimensions) {
            this.vectorValues = vectorValues;
            iterator = vectorValues.iterator();
            this.dimensions = dimensions;
        }

        @Override
        public BlockLoader.Block read(BlockFactory factory, Docs docs, int offset) throws IOException {
            // Doubles from doc values ensures that the values are in order
            try (BlockLoader.FloatBuilder builder = factory.denseVectors(docs.count() - offset, dimensions)) {
                for (int i = offset; i < docs.count(); i++) {
                    read(docs.get(i), builder);
                }
                return builder.build();
            }
        }

        @Override
        public void read(int docId, BlockLoader.StoredFields storedFields, Builder builder) throws IOException {
            read(docId, (BlockLoader.FloatBuilder) builder);
        }

        private void read(int doc, BlockLoader.FloatBuilder builder) throws IOException {
            if (iterator.docID() > doc) {
                builder.appendNull();
            } else if (iterator.docID() == doc || iterator.advance(doc) == doc) {
                builder.beginPositionEntry();
                appendDoc(builder);
                builder.endPositionEntry();
            } else {
                builder.appendNull();
            }
        }

        protected abstract void appendDoc(BlockLoader.FloatBuilder builder) throws IOException;

        @Override
        public int docId() {
            return iterator.docID();
        }
    }

    private static class FloatDenseVectorValuesBlockReader extends DenseVectorValuesBlockReader<FloatVectorValues> {

        FloatDenseVectorValuesBlockReader(FloatVectorValues floatVectorValues, int dimensions) {
            super(floatVectorValues, dimensions);
        }

        protected void appendDoc(BlockLoader.FloatBuilder builder) throws IOException {
            float[] floats = vectorValues.vectorValue(iterator.index());
            assert floats.length == dimensions
                : "unexpected dimensions for vector value; expected " + dimensions + " but got " + floats.length;
            for (float aFloat : floats) {
                builder.appendFloat(aFloat);
            }
        }

        @Override
        public String toString() {
            return "BlockDocValuesReader.FloatDenseVectorValuesBlockReader";
        }
    }

    private static class FloatDenseVectorNormalizedValuesBlockReader extends DenseVectorValuesBlockReader<FloatVectorValues> {
        private final NumericDocValues magnitudeDocValues;

        FloatDenseVectorNormalizedValuesBlockReader(
            FloatVectorValues floatVectorValues,
            int dimensions,
            NumericDocValues magnitudeDocValues
        ) {
            super(floatVectorValues, dimensions);
            this.magnitudeDocValues = magnitudeDocValues;
        }

        @Override
        protected void appendDoc(BlockLoader.FloatBuilder builder) throws IOException {
            float[] floats = vectorValues.vectorValue(iterator.index());
            assert floats.length == dimensions
                : "unexpected dimensions for vector value; expected " + dimensions + " but got " + floats.length;

<<<<<<< HEAD
            assert magnitudeDocValues.advanceExact(iterator.docID());
            float magnitude = Float.intBitsToFloat((int) magnitudeDocValues.longValue());
=======
            float magnitude = 1.0f;
            // If all vectors are normalized, no doc values will be present. The vector may be normalized already, so we may not have a
            // stored magnitude for all docs
            if ((magnitudeDocValues != null) && magnitudeDocValues.advanceExact(iterator.docID())) {
                magnitude = Float.intBitsToFloat((int) magnitudeDocValues.longValue());
            }
>>>>>>> 7d2625ce
            for (float aFloat : floats) {
                builder.appendFloat(aFloat * magnitude);
            }
        }

        @Override
        public String toString() {
            return "BlockDocValuesReader.FloatDenseVectorNormalizedValuesBlockReader";
<<<<<<< HEAD
        }
    }

    private static class ByteDenseVectorValuesBlockReader extends DenseVectorValuesBlockReader<ByteVectorValues> {
        ByteDenseVectorValuesBlockReader(ByteVectorValues floatVectorValues, int dimensions) {
            super(floatVectorValues, dimensions);
        }

        protected void appendDoc(BlockLoader.FloatBuilder builder) throws IOException {
            byte[] bytes = vectorValues.vectorValue(iterator.index());
            assert bytes.length == dimensions
                : "unexpected dimensions for vector value; expected " + dimensions + " but got " + bytes.length;
            for (byte aFloat : bytes) {
                builder.appendFloat(aFloat);
            }
        }

        @Override
        public String toString() {
            return "BlockDocValuesReader.ByteDenseVectorValuesBlockReader";
=======
>>>>>>> 7d2625ce
        }
    }

    public static class BytesRefsFromOrdsBlockLoader extends DocValuesBlockLoader {
        private final String fieldName;

        public BytesRefsFromOrdsBlockLoader(String fieldName) {
            this.fieldName = fieldName;
        }

        @Override
        public BytesRefBuilder builder(BlockFactory factory, int expectedCount) {
            return factory.bytesRefs(expectedCount);
        }

        @Override
        public AllReader reader(LeafReaderContext context) throws IOException {
            SortedSetDocValues docValues = context.reader().getSortedSetDocValues(fieldName);
            if (docValues != null) {
                SortedDocValues singleton = DocValues.unwrapSingleton(docValues);
                if (singleton != null) {
                    return new SingletonOrdinals(singleton);
                }
                return new Ordinals(docValues);
            }
            SortedDocValues singleton = context.reader().getSortedDocValues(fieldName);
            if (singleton != null) {
                return new SingletonOrdinals(singleton);
            }
            return new ConstantNullsReader();
        }

        @Override
        public boolean supportsOrdinals() {
            return true;
        }

        @Override
        public SortedSetDocValues ordinals(LeafReaderContext context) throws IOException {
            return DocValues.getSortedSet(context.reader(), fieldName);
        }

        @Override
        public String toString() {
            return "BytesRefsFromOrds[" + fieldName + "]";
        }
    }

    private static class SingletonOrdinals extends BlockDocValuesReader {
        private final SortedDocValues ordinals;

        SingletonOrdinals(SortedDocValues ordinals) {
            this.ordinals = ordinals;
        }

        private BlockLoader.Block readSingleDoc(BlockFactory factory, int docId) throws IOException {
            if (ordinals.advanceExact(docId)) {
                BytesRef v = ordinals.lookupOrd(ordinals.ordValue());
                // the returned BytesRef can be reused
                return factory.constantBytes(BytesRef.deepCopyOf(v), 1);
            } else {
                return factory.constantNulls(1);
            }
        }

        @Override
        public BlockLoader.Block read(BlockFactory factory, Docs docs, int offset) throws IOException {
            if (docs.count() - offset == 1) {
                return readSingleDoc(factory, docs.get(offset));
            }
            try (var builder = factory.singletonOrdinalsBuilder(ordinals, docs.count() - offset)) {
                for (int i = offset; i < docs.count(); i++) {
                    int doc = docs.get(i);
                    if (doc < ordinals.docID()) {
                        throw new IllegalStateException("docs within same block must be in order");
                    }
                    if (ordinals.advanceExact(doc)) {
                        builder.appendOrd(ordinals.ordValue());
                    } else {
                        builder.appendNull();
                    }
                }
                return builder.build();
            }
        }

        @Override
        public void read(int docId, BlockLoader.StoredFields storedFields, Builder builder) throws IOException {
            if (ordinals.advanceExact(docId)) {
                ((BytesRefBuilder) builder).appendBytesRef(ordinals.lookupOrd(ordinals.ordValue()));
            } else {
                builder.appendNull();
            }
        }

        @Override
        public int docId() {
            return ordinals.docID();
        }

        @Override
        public String toString() {
            return "BlockDocValuesReader.SingletonOrdinals";
        }
    }

    private static class Ordinals extends BlockDocValuesReader {
        private final SortedSetDocValues ordinals;

        Ordinals(SortedSetDocValues ordinals) {
            this.ordinals = ordinals;
        }

        @Override
        public BlockLoader.Block read(BlockFactory factory, Docs docs, int offset) throws IOException {
            if (docs.count() - offset == 1) {
                return readSingleDoc(factory, docs.get(offset));
            }
            try (var builder = factory.sortedSetOrdinalsBuilder(ordinals, docs.count() - offset)) {
                for (int i = offset; i < docs.count(); i++) {
                    int doc = docs.get(i);
                    if (doc < ordinals.docID()) {
                        throw new IllegalStateException("docs within same block must be in order");
                    }
                    if (ordinals.advanceExact(doc) == false) {
                        builder.appendNull();
                        continue;
                    }
                    int count = ordinals.docValueCount();
                    if (count == 1) {
                        builder.appendOrd(Math.toIntExact(ordinals.nextOrd()));
                    } else {
                        builder.beginPositionEntry();
                        for (int c = 0; c < count; c++) {
                            builder.appendOrd(Math.toIntExact(ordinals.nextOrd()));
                        }
                        builder.endPositionEntry();
                    }
                }
                return builder.build();
            }
        }

        @Override
        public void read(int docId, BlockLoader.StoredFields storedFields, Builder builder) throws IOException {
            read(docId, (BytesRefBuilder) builder);
        }

        private BlockLoader.Block readSingleDoc(BlockFactory factory, int docId) throws IOException {
            if (ordinals.advanceExact(docId) == false) {
                return factory.constantNulls(1);
            }
            int count = ordinals.docValueCount();
            if (count == 1) {
                BytesRef v = ordinals.lookupOrd(ordinals.nextOrd());
                return factory.constantBytes(BytesRef.deepCopyOf(v), 1);
            }
            try (var builder = factory.bytesRefsFromDocValues(count)) {
                builder.beginPositionEntry();
                for (int c = 0; c < count; c++) {
                    BytesRef v = ordinals.lookupOrd(ordinals.nextOrd());
                    builder.appendBytesRef(v);
                }
                builder.endPositionEntry();
                return builder.build();
            }
        }

        private void read(int docId, BytesRefBuilder builder) throws IOException {
            if (false == ordinals.advanceExact(docId)) {
                builder.appendNull();
                return;
            }
            int count = ordinals.docValueCount();
            if (count == 1) {
                builder.appendBytesRef(ordinals.lookupOrd(ordinals.nextOrd()));
                return;
            }
            builder.beginPositionEntry();
            for (int v = 0; v < count; v++) {
                builder.appendBytesRef(ordinals.lookupOrd(ordinals.nextOrd()));
            }
            builder.endPositionEntry();
        }

        @Override
        public int docId() {
            return ordinals.docID();
        }

        @Override
        public String toString() {
            return "BlockDocValuesReader.Ordinals";
        }
    }

    public static class BytesRefsFromBinaryBlockLoader extends DocValuesBlockLoader {
        private final String fieldName;

        public BytesRefsFromBinaryBlockLoader(String fieldName) {
            this.fieldName = fieldName;
        }

        @Override
        public Builder builder(BlockFactory factory, int expectedCount) {
            return factory.bytesRefs(expectedCount);
        }

        @Override
        public AllReader reader(LeafReaderContext context) throws IOException {
            BinaryDocValues docValues = context.reader().getBinaryDocValues(fieldName);
            if (docValues == null) {
                return new ConstantNullsReader();
            }
            return new BytesRefsFromBinary(docValues);
        }
    }

    private static class BytesRefsFromBinary extends BlockDocValuesReader {
        private final BinaryDocValues docValues;
        private final ByteArrayStreamInput in = new ByteArrayStreamInput();
        private final BytesRef scratch = new BytesRef();

        private int docID = -1;

        BytesRefsFromBinary(BinaryDocValues docValues) {
            this.docValues = docValues;
        }

        @Override
        public BlockLoader.Block read(BlockFactory factory, Docs docs, int offset) throws IOException {
            try (BlockLoader.BytesRefBuilder builder = factory.bytesRefs(docs.count() - offset)) {
                for (int i = offset; i < docs.count(); i++) {
                    int doc = docs.get(i);
                    if (doc < docID) {
                        throw new IllegalStateException("docs within same block must be in order");
                    }
                    read(doc, builder);
                }
                return builder.build();
            }
        }

        @Override
        public void read(int docId, BlockLoader.StoredFields storedFields, Builder builder) throws IOException {
            read(docId, (BytesRefBuilder) builder);
        }

        private void read(int doc, BytesRefBuilder builder) throws IOException {
            this.docID = doc;
            if (false == docValues.advanceExact(doc)) {
                builder.appendNull();
                return;
            }
            BytesRef bytes = docValues.binaryValue();
            assert bytes.length > 0;
            in.reset(bytes.bytes, bytes.offset, bytes.length);
            int count = in.readVInt();
            scratch.bytes = bytes.bytes;

            if (count == 1) {
                scratch.length = in.readVInt();
                scratch.offset = in.getPosition();
                builder.appendBytesRef(scratch);
                return;
            }
            builder.beginPositionEntry();
            for (int v = 0; v < count; v++) {
                scratch.length = in.readVInt();
                scratch.offset = in.getPosition();
                in.setPosition(scratch.offset + scratch.length);
                builder.appendBytesRef(scratch);
            }
            builder.endPositionEntry();
        }

        @Override
        public int docId() {
            return docID;
        }

        @Override
        public String toString() {
            return "BlockDocValuesReader.Bytes";
        }
    }

    public static class DenseVectorFromBinaryBlockLoader extends DocValuesBlockLoader {
        private final String fieldName;
        private final int dims;
        private final IndexVersion indexVersion;
        private final ElementType elementType;

        public DenseVectorFromBinaryBlockLoader(String fieldName, int dims, IndexVersion indexVersion, ElementType elementType) {
            this.fieldName = fieldName;
            this.dims = dims;
            this.indexVersion = indexVersion;
            this.elementType = elementType;
        }

        @Override
        public Builder builder(BlockFactory factory, int expectedCount) {
            return factory.denseVectors(expectedCount, dims);
        }

        @Override
        public AllReader reader(LeafReaderContext context) throws IOException {
            BinaryDocValues docValues = context.reader().getBinaryDocValues(fieldName);
            if (docValues == null) {
                return new ConstantNullsReader();
            }
            switch (elementType) {
                case FLOAT:
                    return new FloatDenseVectorFromBinary(docValues, dims, indexVersion);
                case BYTE:
                    return new ByteDenseVectorFromBinary(docValues, dims, indexVersion);
                default:
                    throw new IllegalArgumentException("Unknown element type [" + elementType + "]");
            }
        }
    }

    // Abstract base for dense vector readers
    private abstract static class AbstractDenseVectorFromBinary<T> extends BlockDocValuesReader {
        protected final BinaryDocValues docValues;
        protected final IndexVersion indexVersion;
        protected final int dimensions;
        protected final T scratch;
        protected int docID = -1;

        AbstractDenseVectorFromBinary(BinaryDocValues docValues, int dims, IndexVersion indexVersion, T scratch) {
            this.docValues = docValues;
            this.indexVersion = indexVersion;
            this.dimensions = dims;
            this.scratch = scratch;
        }

        @Override
        public int docId() {
            return docID;
        }

        @Override
        public void read(int docId, BlockLoader.StoredFields storedFields, Builder builder) throws IOException {
            read(docId, (BlockLoader.FloatBuilder) builder);
        }

        @Override
        public BlockLoader.Block read(BlockFactory factory, Docs docs, int offset) throws IOException {
            try (BlockLoader.FloatBuilder builder = factory.denseVectors(docs.count() - offset, dimensions)) {
                for (int i = offset; i < docs.count(); i++) {
                    int doc = docs.get(i);
                    if (doc < docID) {
                        throw new IllegalStateException("docs within same block must be in order");
                    }
                    read(doc, builder);
                }
                return builder.build();
            }
        }

        private void read(int doc, BlockLoader.FloatBuilder builder) throws IOException {
            this.docID = doc;
            if (docValues.advanceExact(doc) == false) {
                builder.appendNull();
                return;
            }
            BytesRef bytesRef = docValues.binaryValue();
            assert bytesRef.length > 0;
            decodeDenseVector(bytesRef, scratch);

            builder.beginPositionEntry();
            writeScratchToBuilder(scratch, builder);
            builder.endPositionEntry();
        }

        protected abstract void decodeDenseVector(BytesRef bytesRef, T scratch);

        protected abstract void writeScratchToBuilder(T scratch, BlockLoader.FloatBuilder builder);
    }

    private static class FloatDenseVectorFromBinary extends AbstractDenseVectorFromBinary<float[]> {
        FloatDenseVectorFromBinary(BinaryDocValues docValues, int dims, IndexVersion indexVersion) {
            super(docValues, dims, indexVersion, new float[dims]);
        }

        @Override
        protected void writeScratchToBuilder(float[] scratch, BlockLoader.FloatBuilder builder) {
            for (float value : scratch) {
                builder.appendFloat(value);
            }
        }

        @Override
        protected void decodeDenseVector(BytesRef bytesRef, float[] scratch) {
            VectorEncoderDecoder.decodeDenseVector(indexVersion, bytesRef, scratch);
        }

        @Override
        public String toString() {
            return "FloatDenseVectorFromBinary.Bytes";
        }
    }

    private static class ByteDenseVectorFromBinary extends AbstractDenseVectorFromBinary<byte[]> {
        ByteDenseVectorFromBinary(BinaryDocValues docValues, int dims, IndexVersion indexVersion) {
            super(docValues, dims, indexVersion, new byte[dims]);
        }

        @Override
        public String toString() {
            return "ByteDenseVectorFromBinary.Bytes";
        }

        protected void writeScratchToBuilder(byte[] scratch, BlockLoader.FloatBuilder builder) {
            for (byte value : scratch) {
                builder.appendFloat(value);
            }
        }

        protected void decodeDenseVector(BytesRef bytesRef, byte[] scratch) {
            VectorEncoderDecoder.decodeDenseVector(indexVersion, bytesRef, scratch);
        }
    }

    public static class BooleansBlockLoader extends DocValuesBlockLoader {
        private final String fieldName;

        public BooleansBlockLoader(String fieldName) {
            this.fieldName = fieldName;
        }

        @Override
        public BooleanBuilder builder(BlockFactory factory, int expectedCount) {
            return factory.booleans(expectedCount);
        }

        @Override
        public AllReader reader(LeafReaderContext context) throws IOException {
            SortedNumericDocValues docValues = context.reader().getSortedNumericDocValues(fieldName);
            if (docValues != null) {
                NumericDocValues singleton = DocValues.unwrapSingleton(docValues);
                if (singleton != null) {
                    return new SingletonBooleans(singleton);
                }
                return new Booleans(docValues);
            }
            NumericDocValues singleton = context.reader().getNumericDocValues(fieldName);
            if (singleton != null) {
                return new SingletonBooleans(singleton);
            }
            return new ConstantNullsReader();
        }
    }

    private static class SingletonBooleans extends BlockDocValuesReader {
        private final NumericDocValues numericDocValues;

        SingletonBooleans(NumericDocValues numericDocValues) {
            this.numericDocValues = numericDocValues;
        }

        @Override
        public BlockLoader.Block read(BlockFactory factory, Docs docs, int offset) throws IOException {
            try (BlockLoader.BooleanBuilder builder = factory.booleansFromDocValues(docs.count() - offset)) {
                int lastDoc = -1;
                for (int i = offset; i < docs.count(); i++) {
                    int doc = docs.get(i);
                    if (doc < lastDoc) {
                        throw new IllegalStateException("docs within same block must be in order");
                    }
                    if (numericDocValues.advanceExact(doc)) {
                        builder.appendBoolean(numericDocValues.longValue() != 0);
                    } else {
                        builder.appendNull();
                    }
                    lastDoc = doc;
                }
                return builder.build();
            }
        }

        @Override
        public void read(int docId, BlockLoader.StoredFields storedFields, Builder builder) throws IOException {
            BooleanBuilder blockBuilder = (BooleanBuilder) builder;
            if (numericDocValues.advanceExact(docId)) {
                blockBuilder.appendBoolean(numericDocValues.longValue() != 0);
            } else {
                blockBuilder.appendNull();
            }
        }

        @Override
        public int docId() {
            return numericDocValues.docID();
        }

        @Override
        public String toString() {
            return "BlockDocValuesReader.SingletonBooleans";
        }
    }

    private static class Booleans extends BlockDocValuesReader {
        private final SortedNumericDocValues numericDocValues;
        private int docID = -1;

        Booleans(SortedNumericDocValues numericDocValues) {
            this.numericDocValues = numericDocValues;
        }

        @Override
        public BlockLoader.Block read(BlockFactory factory, Docs docs, int offset) throws IOException {
            try (BlockLoader.BooleanBuilder builder = factory.booleansFromDocValues(docs.count() - offset)) {
                for (int i = offset; i < docs.count(); i++) {
                    int doc = docs.get(i);
                    if (doc < this.docID) {
                        throw new IllegalStateException("docs within same block must be in order");
                    }
                    read(doc, builder);
                }
                return builder.build();
            }
        }

        @Override
        public void read(int docId, BlockLoader.StoredFields storedFields, Builder builder) throws IOException {
            read(docId, (BooleanBuilder) builder);
        }

        private void read(int doc, BooleanBuilder builder) throws IOException {
            this.docID = doc;
            if (false == numericDocValues.advanceExact(doc)) {
                builder.appendNull();
                return;
            }
            int count = numericDocValues.docValueCount();
            if (count == 1) {
                builder.appendBoolean(numericDocValues.nextValue() != 0);
                return;
            }
            builder.beginPositionEntry();
            for (int v = 0; v < count; v++) {
                builder.appendBoolean(numericDocValues.nextValue() != 0);
            }
            builder.endPositionEntry();
        }

        @Override
        public int docId() {
            // There is a .docID on the numericDocValues but it is often not implemented.
            return docID;
        }

        @Override
        public String toString() {
            return "BlockDocValuesReader.Booleans";
        }
    }
}<|MERGE_RESOLUTION|>--- conflicted
+++ resolved
@@ -31,10 +31,7 @@
 import org.elasticsearch.index.mapper.BlockLoader.IntBuilder;
 import org.elasticsearch.index.mapper.BlockLoader.LongBuilder;
 import org.elasticsearch.index.mapper.vectors.DenseVectorFieldMapper;
-<<<<<<< HEAD
 import org.elasticsearch.index.mapper.vectors.DenseVectorFieldMapper.ElementType;
-=======
->>>>>>> 7d2625ce
 import org.elasticsearch.index.mapper.vectors.VectorEncoderDecoder;
 import org.elasticsearch.search.fetch.StoredFieldsSpec;
 
@@ -534,17 +531,15 @@
 
         @Override
         public AllReader reader(LeafReaderContext context) throws IOException {
-<<<<<<< HEAD
             switch (fieldType.getElementType()) {
                 case FLOAT -> {
                     FloatVectorValues floatVectorValues = context.reader().getFloatVectorValues(fieldName);
                     if (floatVectorValues != null) {
                         if (fieldType.isNormalized()) {
-                            return new FloatDenseVectorNormalizedValuesBlockReader(
-                                floatVectorValues,
-                                dimensions,
-                                context.reader().getNumericDocValues(fieldType.name() + COSINE_MAGNITUDE_FIELD_SUFFIX)
-                            );
+                            NumericDocValues magnitudeDocValues = context.reader()
+                                .getNumericDocValues(fieldType.name() + COSINE_MAGNITUDE_FIELD_SUFFIX);
+                            return new FloatDenseVectorNormalizedValuesBlockReader(floatVectorValues, dimensions, magnitudeDocValues);
+                        }
                         }
                         return new FloatDenseVectorValuesBlockReader(floatVectorValues, dimensions);
                     }
@@ -555,16 +550,6 @@
                         return new ByteDenseVectorValuesBlockReader(byteVectorValues, dimensions);
                     }
                 }
-=======
-            FloatVectorValues floatVectorValues = context.reader().getFloatVectorValues(fieldName);
-            if (floatVectorValues != null) {
-                if (fieldType.isNormalized()) {
-                    NumericDocValues magnitudeDocValues = context.reader()
-                        .getNumericDocValues(fieldType.name() + COSINE_MAGNITUDE_FIELD_SUFFIX);
-                    return new FloatDenseVectorNormalizedValuesBlockReader(floatVectorValues, dimensions, magnitudeDocValues);
-                }
-                return new FloatDenseVectorValuesBlockReader(floatVectorValues, dimensions);
->>>>>>> 7d2625ce
             }
 
             return new ConstantNullsReader();
@@ -572,19 +557,11 @@
     }
 
     private abstract static class DenseVectorValuesBlockReader<T extends KnnVectorValues> extends BlockDocValuesReader {
-<<<<<<< HEAD
 
         protected final T vectorValues;
         protected final KnnVectorValues.DocIndexIterator iterator;
         protected final int dimensions;
 
-=======
-
-        protected final T vectorValues;
-        protected final KnnVectorValues.DocIndexIterator iterator;
-        protected final int dimensions;
-
->>>>>>> 7d2625ce
         DenseVectorValuesBlockReader(T vectorValues, int dimensions) {
             this.vectorValues = vectorValues;
             iterator = vectorValues.iterator();
@@ -666,17 +643,12 @@
             assert floats.length == dimensions
                 : "unexpected dimensions for vector value; expected " + dimensions + " but got " + floats.length;
 
-<<<<<<< HEAD
-            assert magnitudeDocValues.advanceExact(iterator.docID());
-            float magnitude = Float.intBitsToFloat((int) magnitudeDocValues.longValue());
-=======
             float magnitude = 1.0f;
             // If all vectors are normalized, no doc values will be present. The vector may be normalized already, so we may not have a
             // stored magnitude for all docs
             if ((magnitudeDocValues != null) && magnitudeDocValues.advanceExact(iterator.docID())) {
                 magnitude = Float.intBitsToFloat((int) magnitudeDocValues.longValue());
             }
->>>>>>> 7d2625ce
             for (float aFloat : floats) {
                 builder.appendFloat(aFloat * magnitude);
             }
@@ -685,7 +657,7 @@
         @Override
         public String toString() {
             return "BlockDocValuesReader.FloatDenseVectorNormalizedValuesBlockReader";
-<<<<<<< HEAD
+            return "BlockDocValuesReader.FloatDenseVectorNormalizedValuesBlockReader";
         }
     }
 
@@ -706,8 +678,6 @@
         @Override
         public String toString() {
             return "BlockDocValuesReader.ByteDenseVectorValuesBlockReader";
-=======
->>>>>>> 7d2625ce
         }
     }
 

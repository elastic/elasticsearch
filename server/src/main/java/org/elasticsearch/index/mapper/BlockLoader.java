--- conflicted
+++ resolved
@@ -523,11 +523,9 @@
 
         AggregateMetricDoubleBuilder aggregateMetricDoubleBuilder(int count);
 
-<<<<<<< HEAD
         LongRangeBuilder dateRangeBuilder(int count);
-=======
+
         Block buildAggregateMetricDoubleDirect(Block minBlock, Block maxBlock, Block sumBlock, Block countBlock);
->>>>>>> f19923a4
 
         ExponentialHistogramBuilder exponentialHistogramBlockBuilder(int count);
 

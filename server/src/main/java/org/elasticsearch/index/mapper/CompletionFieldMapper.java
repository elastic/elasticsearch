--- conflicted
+++ resolved
@@ -347,7 +347,6 @@
         return (CompletionFieldType) super.fieldType();
     }
 
-<<<<<<< HEAD
     public static PostingsFormat postingsFormat() {
         return PostingsFormatHolder.POSTINGS_FORMAT;
     }
@@ -356,16 +355,12 @@
         private static final PostingsFormat POSTINGS_FORMAT = getPostingsFormat();
 
         private static PostingsFormat getPostingsFormat() {
-            String defaultName = "Completion99";
+            String defaultName = "Completion912";
             String codecName = ExtensionLoader.loadSingleton(ServiceLoader.load(CompletionsPostingsFormatExtension.class))
                 .map(CompletionsPostingsFormatExtension::getFormatName)
                 .orElse(defaultName);
             return PostingsFormat.forName(codecName);
         }
-=======
-    static PostingsFormat postingsFormat() {
-        return PostingsFormat.forName("Completion912");
->>>>>>> fa859c3d
     }
 
     @Override

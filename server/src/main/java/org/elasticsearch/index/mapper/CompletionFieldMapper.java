/*
 * Copyright Elasticsearch B.V. and/or licensed to Elasticsearch B.V. under one
 * or more contributor license agreements. Licensed under the "Elastic License
 * 2.0", the "GNU Affero General Public License v3.0 only", and the "Server Side
 * Public License v 1"; you may not use this file except in compliance with, at
 * your election, the "Elastic License 2.0", the "GNU Affero General Public
 * License v3.0 only", or the "Server Side Public License, v 1".
 */
package org.elasticsearch.index.mapper;

import org.apache.lucene.document.FieldType;
import org.apache.lucene.index.IndexOptions;
import org.apache.lucene.index.Term;
import org.apache.lucene.search.suggest.document.CompletionAnalyzer;
import org.apache.lucene.search.suggest.document.CompletionQuery;
import org.apache.lucene.search.suggest.document.FuzzyCompletionQuery;
import org.apache.lucene.search.suggest.document.PrefixCompletionQuery;
import org.apache.lucene.search.suggest.document.RegexCompletionQuery;
import org.apache.lucene.search.suggest.document.SuggestField;
import org.elasticsearch.common.ParsingException;
import org.elasticsearch.common.logging.DeprecationLogger;
import org.elasticsearch.common.unit.Fuzziness;
import org.elasticsearch.common.util.Maps;
import org.elasticsearch.index.IndexVersion;
import org.elasticsearch.index.analysis.AnalyzerScope;
import org.elasticsearch.index.analysis.NamedAnalyzer;
import org.elasticsearch.index.query.SearchExecutionContext;
import org.elasticsearch.search.suggest.completion.CompletionSuggester;
import org.elasticsearch.search.suggest.completion.context.ContextMapping;
import org.elasticsearch.search.suggest.completion.context.ContextMappings;
import org.elasticsearch.xcontent.DeprecationHandler;
import org.elasticsearch.xcontent.FilterXContentParser;
import org.elasticsearch.xcontent.NamedXContentRegistry;
import org.elasticsearch.xcontent.ToXContent;
import org.elasticsearch.xcontent.XContentLocation;
import org.elasticsearch.xcontent.XContentParser;
import org.elasticsearch.xcontent.XContentParser.NumberType;
import org.elasticsearch.xcontent.XContentParser.Token;
import org.elasticsearch.xcontent.XContentType;
import org.elasticsearch.xcontent.support.MapXContentParser;

import java.io.IOException;
import java.util.ArrayList;
import java.util.Collections;
import java.util.HashMap;
import java.util.HashSet;
import java.util.List;
import java.util.Map;
import java.util.Objects;
import java.util.Set;

/**
 * Mapper for completion field. The field values are indexed as a weighted FST for
 * fast auto-completion/search-as-you-type functionality.<br>
 *
 * Type properties:<br>
 * <ul>
 *  <li>"analyzer": "simple", (default)</li>
 *  <li>"search_analyzer": "simple", (default)</li>
 *  <li>"preserve_separators" : true, (default)</li>
 *  <li>"preserve_position_increments" : true (default)</li>
 *  <li>"min_input_length": 50 (default)</li>
 *  <li>"contexts" : CONTEXTS</li>
 * </ul>
 * see {@link ContextMappings#load(Object)} for CONTEXTS<br>
 * see {@link #parse(DocumentParserContext)} for acceptable inputs for indexing<br>
 * <p>
 *  This field type constructs completion queries that are run
 *  against the weighted FST index by the {@link CompletionSuggester}.
 *  This field can also be extended to add search criteria to suggestions
 *  for query-time filtering and boosting (see {@link ContextMappings}
 */
public class CompletionFieldMapper extends FieldMapper {
    public static final String CONTENT_TYPE = "completion";

    /**
     * Maximum allowed number of completion contexts in a mapping.
     */
    static final int COMPLETION_CONTEXTS_LIMIT = 10;

    @Override
    public FieldMapper.Builder getMergeBuilder() {
        return new Builder(leafName(), builder.defaultAnalyzer, builder.indexVersionCreated).init(this);
    }

    public static class Defaults {
        public static final FieldType FIELD_TYPE;
        static {
            final FieldType ft = new FieldType();
            ft.setTokenized(true);
            ft.setStored(false);
            ft.setStoreTermVectors(false);
            ft.setIndexOptions(IndexOptions.DOCS_AND_FREQS_AND_POSITIONS);
            ft.setOmitNorms(true);
            FIELD_TYPE = freezeAndDeduplicateFieldType(ft);
        }
        public static final boolean DEFAULT_PRESERVE_SEPARATORS = true;
        public static final boolean DEFAULT_POSITION_INCREMENTS = true;
        public static final int DEFAULT_MAX_INPUT_LENGTH = 50;
    }

    public static class Fields {
        // Content field names
        public static final String CONTENT_FIELD_NAME_INPUT = "input";
        public static final String CONTENT_FIELD_NAME_WEIGHT = "weight";
        public static final String CONTENT_FIELD_NAME_CONTEXTS = "contexts";
    }

    private static Builder builder(FieldMapper in) {
        return ((CompletionFieldMapper) in).builder;
    }

    /**
     * Builder for {@link CompletionFieldMapper}
     */
    public static class Builder extends FieldMapper.Builder {

        private final Parameter<NamedAnalyzer> analyzer;
        private final Parameter<NamedAnalyzer> searchAnalyzer;
        private final Parameter<Boolean> preserveSeparators = Parameter.boolParam(
            "preserve_separators",
            false,
            m -> builder(m).preserveSeparators.get(),
            Defaults.DEFAULT_PRESERVE_SEPARATORS
        ).alwaysSerialize();
        private final Parameter<Boolean> preservePosInc = Parameter.boolParam(
            "preserve_position_increments",
            false,
            m -> builder(m).preservePosInc.get(),
            Defaults.DEFAULT_POSITION_INCREMENTS
        ).alwaysSerialize();
        private final Parameter<ContextMappings> contexts = new Parameter<>(
            "contexts",
            false,
            () -> null,
            (n, c, o) -> ContextMappings.load(o),
            m -> builder(m).contexts.get(),
            (b, n, c) -> {
                if (c == null) {
                    return;
                }
                b.startArray(n);
                c.toXContent(b, ToXContent.EMPTY_PARAMS);
                b.endArray();
            },
            Objects::toString
        );
        private final Parameter<Integer> maxInputLength = Parameter.intParam(
            "max_input_length",
            true,
            m -> builder(m).maxInputLength.get(),
            Defaults.DEFAULT_MAX_INPUT_LENGTH
        ).addDeprecatedName("max_input_len").addValidator(Builder::validateInputLength).alwaysSerialize();
        private final Parameter<Map<String, String>> meta = Parameter.metaParam();

        private final NamedAnalyzer defaultAnalyzer;
        private final IndexVersion indexVersionCreated;

        private static final DeprecationLogger deprecationLogger = DeprecationLogger.getLogger(Builder.class);

        /**
         * @param name of the completion field to build
         */
        public Builder(String name, NamedAnalyzer defaultAnalyzer, IndexVersion indexVersionCreated) {
            super(name);
            this.defaultAnalyzer = defaultAnalyzer;
            this.indexVersionCreated = indexVersionCreated;
            this.analyzer = Parameter.analyzerParam("analyzer", false, m -> builder(m).analyzer.get(), () -> defaultAnalyzer)
                .alwaysSerialize();
            this.searchAnalyzer = Parameter.analyzerParam(
                "search_analyzer",
                true,
                m -> builder(m).searchAnalyzer.get(),
                analyzer::getValue
            );
        }

        private static void validateInputLength(int maxInputLength) {
            if (maxInputLength <= 0) {
                throw new IllegalArgumentException("[max_input_length] must be > 0 but was [" + maxInputLength + "]");
            }
        }

        @Override
        protected Parameter<?>[] getParameters() {
            return new Parameter<?>[] { analyzer, searchAnalyzer, preserveSeparators, preservePosInc, maxInputLength, contexts, meta };
        }

        NamedAnalyzer buildAnalyzer() {
            return new NamedAnalyzer(
                analyzer.get().name(),
                AnalyzerScope.INDEX,
                new CompletionAnalyzer(analyzer.get(), preserveSeparators.get(), preservePosInc.get())
            );
        }

        @Override
        public CompletionFieldMapper build(MapperBuilderContext context) {
            checkCompletionContextsLimit();
            NamedAnalyzer completionAnalyzer = new NamedAnalyzer(
                this.searchAnalyzer.getValue().name(),
                AnalyzerScope.INDEX,
                new CompletionAnalyzer(this.searchAnalyzer.getValue(), preserveSeparators.getValue(), preservePosInc.getValue())
            );

            CompletionFieldType ft = new CompletionFieldType(context.buildFullName(leafName()), completionAnalyzer, meta.getValue());
            ft.setContextMappings(contexts.getValue());
            return new CompletionFieldMapper(leafName(), ft, builderParams(this, context), this);
        }

        private void checkCompletionContextsLimit() {
            if (this.contexts.getValue() != null && this.contexts.getValue().size() > COMPLETION_CONTEXTS_LIMIT) {
                throw new IllegalArgumentException(
                    "Limit of completion field contexts [" + COMPLETION_CONTEXTS_LIMIT + "] has been exceeded"
                );
            }
        }
    }

    public static final Set<String> ALLOWED_CONTENT_FIELD_NAMES = Set.of(
        Fields.CONTENT_FIELD_NAME_INPUT,
        Fields.CONTENT_FIELD_NAME_WEIGHT,
        Fields.CONTENT_FIELD_NAME_CONTEXTS
    );

    public static final TypeParser PARSER = new TypeParser(
        (n, c) -> new Builder(n, c.getIndexAnalyzers().get("simple"), c.indexVersionCreated())
    );

    public static final class CompletionFieldType extends TermBasedFieldType {

        private ContextMappings contextMappings = null;

        public CompletionFieldType(String name, NamedAnalyzer searchAnalyzer, Map<String, String> meta) {
            super(name, true, false, false, new TextSearchInfo(Defaults.FIELD_TYPE, null, searchAnalyzer, searchAnalyzer), meta);
        }

        public void setContextMappings(ContextMappings contextMappings) {
            this.contextMappings = contextMappings;
        }

        /**
         * @return true if there are one or more context mappings defined
         * for this field type
         */
        public boolean hasContextMappings() {
            return contextMappings != null;
        }

        /**
         * @return associated context mappings for this field type
         */
        public ContextMappings getContextMappings() {
            return contextMappings;
        }

        /**
         * Completion prefix query
         */
        public CompletionQuery prefixQuery(Object value) {
            return new PrefixCompletionQuery(
                getTextSearchInfo().searchAnalyzer().analyzer(),
                new Term(name(), indexedValueForSearch(value))
            );
        }

        /**
         * Completion prefix regular expression query
         */
        public CompletionQuery regexpQuery(Object value, int flags, int maxDeterminizedStates) {
            return new RegexCompletionQuery(new Term(name(), indexedValueForSearch(value)), flags, maxDeterminizedStates);
        }

        /**
         * Completion prefix fuzzy query
         */
        public CompletionQuery fuzzyQuery(
            String value,
            Fuzziness fuzziness,
            int nonFuzzyPrefixLength,
            int minFuzzyPrefixLength,
            int maxExpansions,
            boolean transpositions,
            boolean unicodeAware
        ) {
            return new FuzzyCompletionQuery(
                getTextSearchInfo().searchAnalyzer().analyzer(),
                new Term(name(), indexedValueForSearch(value)),
                null,
                fuzziness.asDistance(),
                transpositions,
                nonFuzzyPrefixLength,
                minFuzzyPrefixLength,
                unicodeAware,
                maxExpansions
            );
        }

        @Override
        public String typeName() {
            return CONTENT_TYPE;
        }

        @Override
        public ValueFetcher valueFetcher(SearchExecutionContext context, String format) {
            if (format != null) {
                throw new IllegalArgumentException("Field [" + name() + "] of type [" + typeName() + "] doesn't support formats.");
            }

            return new ArraySourceValueFetcher(name(), context) {
                @Override
                protected List<?> parseSourceValue(Object value) {
                    if (value instanceof List) {
                        return (List<?>) value;
                    } else {
                        return List.of(value);
                    }
                }
            };
        }

    }

    private final int maxInputLength;
    private final Builder builder;

    private final NamedAnalyzer indexAnalyzer;

    public CompletionFieldMapper(String simpleName, MappedFieldType mappedFieldType, BuilderParams builderParams, Builder builder) {
        super(simpleName, mappedFieldType, builderParams);
        this.builder = builder;
        this.maxInputLength = builder.maxInputLength.getValue();
        this.indexAnalyzer = builder.buildAnalyzer();
    }

    @Override
    public Map<String, NamedAnalyzer> indexAnalyzers() {
        return Map.of(mappedFieldType.name(), indexAnalyzer);
    }

    @Override
    public CompletionFieldType fieldType() {
        return (CompletionFieldType) super.fieldType();
    }

<<<<<<< HEAD
    static PostingsFormat postingsFormat() {
        return PostingsFormat.forName("Completion101");
    }

=======
>>>>>>> d2a4c70c
    @Override
    public boolean parsesArrayValue() {
        return true;
    }

    @Override
    protected boolean supportsParsingObject() {
        return true;
    }

    int getMaxInputLength() {
        return builder.maxInputLength.get();
    }

    /**
     * Parses and indexes inputs
     *
     * Parsing:
     *  Acceptable format:
     *   "STRING" - interpreted as field value (input)
     *   "ARRAY" - each element can be one of "OBJECT" (see below)
     *   "OBJECT" - { "input": STRING|ARRAY, "weight": STRING|INT, "contexts": ARRAY|OBJECT }
     *
     * Indexing:
     *  if context mappings are defined, delegates to {@link ContextMappings#addField(LuceneDocument, String, String, int, Map)}
     *  else adds inputs as a {@link org.apache.lucene.search.suggest.document.SuggestField}
     */
    @Override
    public void parse(DocumentParserContext context) throws IOException {
        // parse
        XContentParser parser = context.parser();
        Token token = parser.currentToken();
        Map<String, CompletionInputMetadata> inputMap = Maps.newMapWithExpectedSize(1);

        if (token == Token.VALUE_NULL) { // ignore null values
            return;
        } else if (token == Token.START_ARRAY) {
            while ((token = parser.nextToken()) != Token.END_ARRAY) {
                parse(context, token, parser, inputMap);
            }
        } else {
            parse(context, token, parser, inputMap);
        }

        // index
        for (Map.Entry<String, CompletionInputMetadata> completionInput : inputMap.entrySet()) {
            String input = completionInput.getKey();
            if (input.trim().isEmpty()) {
                context.addIgnoredField(mappedFieldType.name());
                continue;
            }
            // truncate input
            if (input.length() > maxInputLength) {
                int len = maxInputLength;
                if (Character.isHighSurrogate(input.charAt(len - 1))) {
                    assert input.length() >= len + 1 && Character.isLowSurrogate(input.charAt(len));
                    len += 1;
                }
                input = input.substring(0, len);
            }
            CompletionInputMetadata metadata = completionInput.getValue();
            if (fieldType().hasContextMappings()) {
                fieldType().getContextMappings().addField(context.doc(), fieldType().name(), input, metadata.weight, metadata.contexts);
            } else {
                context.doc().add(new SuggestField(fieldType().name(), input, metadata.weight));
            }
        }

        context.addToFieldNames(fieldType().name());
        for (CompletionInputMetadata metadata : inputMap.values()) {
            multiFields().parse(
                this,
                context,
                () -> context.switchParser(new MultiFieldParser(metadata, fieldType().name(), context.parser().getTokenLocation()))
            );
        }
    }

    /**
     * Acceptable inputs:
     *  "STRING" - interpreted as the field value (input)
     *  "OBJECT" - { "input": STRING|ARRAY, "weight": STRING|INT, "contexts": ARRAY|OBJECT }
     */
    private void parse(
        DocumentParserContext documentParserContext,
        Token token,
        XContentParser parser,
        Map<String, CompletionInputMetadata> inputMap
    ) throws IOException {
        String currentFieldName = null;
        if (token == Token.VALUE_STRING) {
            inputMap.put(parser.text(), new CompletionInputMetadata(parser.text(), Collections.<String, Set<String>>emptyMap(), 1));
        } else if (token == Token.START_OBJECT) {
            Set<String> inputs = new HashSet<>();
            int weight = 1;
            Map<String, Set<String>> contextsMap = new HashMap<>();
            while ((token = parser.nextToken()) != Token.END_OBJECT) {
                if (token == Token.FIELD_NAME) {
                    currentFieldName = parser.currentName();
                    if (ALLOWED_CONTENT_FIELD_NAMES.contains(currentFieldName) == false) {
                        throw new IllegalArgumentException(
                            "unknown field name [" + currentFieldName + "], must be one of " + ALLOWED_CONTENT_FIELD_NAMES
                        );
                    }
                } else if (currentFieldName != null) {
                    if (Fields.CONTENT_FIELD_NAME_INPUT.equals(currentFieldName)) {
                        if (token == Token.VALUE_STRING) {
                            inputs.add(parser.text());
                        } else if (token == Token.START_ARRAY) {
                            while ((token = parser.nextToken()) != Token.END_ARRAY) {
                                if (token == Token.VALUE_STRING) {
                                    inputs.add(parser.text());
                                } else {
                                    throw new IllegalArgumentException(
                                        "input array must have string values, but was [" + token.name() + "]"
                                    );
                                }
                            }
                        } else {
                            throw new IllegalArgumentException("input must be a string or array, but was [" + token.name() + "]");
                        }
                    } else if (Fields.CONTENT_FIELD_NAME_WEIGHT.equals(currentFieldName)) {
                        final Number weightValue;
                        if (token == Token.VALUE_STRING) {
                            try {
                                weightValue = Long.parseLong(parser.text());
                            } catch (NumberFormatException e) {
                                throw new IllegalArgumentException("weight must be an integer, but was [" + parser.text() + "]");
                            }
                        } else if (token == Token.VALUE_NUMBER) {
                            NumberType numberType = parser.numberType();
                            if (NumberType.LONG != numberType && NumberType.INT != numberType) {
                                throw new IllegalArgumentException("weight must be an integer, but was [" + parser.numberValue() + "]");
                            }
                            weightValue = parser.numberValue();
                        } else {
                            throw new IllegalArgumentException("weight must be a number or string, but was [" + token.name() + "]");
                        }
                        // always parse a long to make sure we don't get overflow
                        if (weightValue.longValue() < 0 || weightValue.longValue() > Integer.MAX_VALUE) {
                            throw new IllegalArgumentException(
                                "weight must be in the interval [0..2147483647], but was [" + weightValue.longValue() + "]"
                            );
                        }
                        weight = weightValue.intValue();
                    } else if (Fields.CONTENT_FIELD_NAME_CONTEXTS.equals(currentFieldName)) {
                        if (fieldType().hasContextMappings() == false) {
                            throw new IllegalArgumentException("contexts field is not supported for field: [" + fieldType().name() + "]");
                        }
                        ContextMappings contextMappings = fieldType().getContextMappings();
                        XContentParser.Token currentToken = parser.currentToken();
                        if (currentToken == XContentParser.Token.START_OBJECT) {
                            ContextMapping<?> contextMapping = null;
                            String fieldName = null;
                            while ((currentToken = parser.nextToken()) != XContentParser.Token.END_OBJECT) {
                                if (currentToken == XContentParser.Token.FIELD_NAME) {
                                    fieldName = parser.currentName();
                                    contextMapping = contextMappings.get(fieldName);
                                } else {
                                    assert fieldName != null;
                                    assert contextsMap.containsKey(fieldName) == false;
                                    contextsMap.put(fieldName, contextMapping.parseContext(documentParserContext, parser));
                                }
                            }
                        } else {
                            throw new IllegalArgumentException("contexts must be an object or an array , but was [" + currentToken + "]");
                        }
                    }
                }
            }
            for (String input : inputs) {
                if (inputMap.containsKey(input) == false || inputMap.get(input).weight < weight) {
                    inputMap.put(input, new CompletionInputMetadata(input, contextsMap, weight));
                }
            }
        } else {
            throw new ParsingException(
                parser.getTokenLocation(),
                "failed to parse [" + parser.currentName() + "]: expected text or object, but got " + token.name()
            );
        }
    }

    static class CompletionInputMetadata {
        public final String input;
        public final Map<String, Set<String>> contexts;
        public final int weight;

        CompletionInputMetadata(String input, Map<String, Set<String>> contexts, int weight) {
            this.input = input;
            this.contexts = contexts;
            this.weight = weight;
        }

        @Override
        public String toString() {
            return input;
        }

        Map<String, Object> toMap() {
            Map<String, Object> map = new HashMap<>();
            map.put("input", input);
            map.put("weight", weight);
            if (contexts.isEmpty() == false) {
                Map<String, List<String>> contextsAsList = new HashMap<>();
                contexts.forEach((k, v) -> {
                    List<String> l = new ArrayList<>(v);
                    contextsAsList.put(k, l);
                });
                map.put("contexts", contextsAsList);
            }
            return map;
        }
    }

    @Override
    protected void parseCreateField(DocumentParserContext context) throws IOException {
        // no-op
    }

    @Override
    protected String contentType() {
        return CONTENT_TYPE;
    }

    @Override
    public void doValidate(MappingLookup mappers) {
        if (fieldType().hasContextMappings()) {
            for (ContextMapping<?> contextMapping : fieldType().getContextMappings()) {
                contextMapping.validateReferences(builder.indexVersionCreated, s -> mappers.fieldTypesLookup().get(s));
            }
        }
    }

    /**
     * Parser that exposes the expected format depending on the type of multi-field that is consuming content.
     * Completion fields can hold multi-fields, which can either parse a simple string value or an object in case of another completion
     * field. This parser detects which of the two is parsing content and exposes the full object when needed (including input, weight
     * and context if available), otherwise the input value only.
     *
     * A few assumptions are made that make this work:
     * 1) only string values are supported for a completion field, hence only sub-fields that parse strings are supported
     * 2) sub-fields that parse simple values only ever call {@link #textOrNull()} to do so. They may call {@link #currentToken()} only to
     * check if there's a null value, which is irrelevant in the multi-fields scenario as null values are ignored in the parent field and
     * don't lead to any field creation.
     * 3) completion is the only sub-field type that may be parsing the object structure.
     *
     * The parser is set to expose by default simple value, unless {@link #nextToken()} is called which is what signals that the
     * consumer supports the object structure.
     */
    // This parser changes behaviour depending on which methods are called by consumers, which is extremely delicate. This kind of works for
    // our internal mappers, but what about mappers from plugins?
    static class MultiFieldParser extends FilterXContentParser {
        private final String textValue;
        private final String fieldName;
        private final XContentLocation locationOffset;
        private final XContentParser fullObjectParser;
        // we assume that the consumer is parsing values, we will switch to exposing the object format if nextToken is called
        private boolean parsingObject = false;

        MultiFieldParser(CompletionInputMetadata metadata, String fieldName, XContentLocation locationOffset) {
            this.fullObjectParser = new MapXContentParser(
                NamedXContentRegistry.EMPTY,
                DeprecationHandler.IGNORE_DEPRECATIONS,
                metadata.toMap(),
                XContentType.JSON
            );
            this.fieldName = fieldName;
            this.locationOffset = locationOffset;
            this.textValue = metadata.input;
        }

        @Override
        protected XContentParser delegate() {
            // if consumers are only reading values, they should never go through delegate and rather call the
            // overridden currentToken and textOrNull below that don't call super
            assert parsingObject;
            return fullObjectParser;
        }

        @Override
        public Token currentToken() {
            if (parsingObject == false) {
                // nextToken has not been called, it may or may not be called at a later time.
                // What we return does not really matter for mappers that support simple values, as they only check for VALUE_NULL.
                // For mappers that do support objects, START_OBJECT is a good choice.
                return Token.START_OBJECT;
            }
            return super.currentToken();
        }

        @Override
        public String textOrNull() throws IOException {
            if (parsingObject == false) {
                return textValue;
            }
            return super.textOrNull();
        }

        @Override
        public Token nextToken() throws IOException {
            if (parsingObject == false) {
                // a completion sub-field is parsing
                parsingObject = true;
                // move to START_OBJECT, currentToken has already returned START_OBJECT and we will advance one token further just below
                this.fullObjectParser.nextToken();
            }
            return super.nextToken();
        }

        @Override
        public String currentName() throws IOException {
            if (parsingObject == false) {
                return fieldName;
            }
            String currentName = super.currentName();
            if (currentName == null && currentToken() == Token.END_OBJECT) {
                return fieldName;
            }
            return currentName;
        }

        @Override
        public XContentLocation getTokenLocation() {
            // return fixed token location: it's not possible to match the token location while parsing through the object structure,
            // because completion metadata have been rewritten hence they won't match the incoming document
            return locationOffset;
        }
    }
}<|MERGE_RESOLUTION|>--- conflicted
+++ resolved
@@ -343,13 +343,6 @@
         return (CompletionFieldType) super.fieldType();
     }
 
-<<<<<<< HEAD
-    static PostingsFormat postingsFormat() {
-        return PostingsFormat.forName("Completion101");
-    }
-
-=======
->>>>>>> d2a4c70c
     @Override
     public boolean parsesArrayValue() {
         return true;

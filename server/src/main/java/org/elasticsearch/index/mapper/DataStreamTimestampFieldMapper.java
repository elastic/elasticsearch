--- conflicted
+++ resolved
@@ -139,17 +139,12 @@
         }
 
         DateFieldMapper dateFieldMapper = (DateFieldMapper) mapper;
-<<<<<<< HEAD
-        if (dateFieldMapper.fieldType().isSearchable() == false) {
-            throw new IllegalArgumentException("data stream timestamp field [" + DEFAULT_PATH + "] is not searchable");
-=======
         IndexType indexType = dateFieldMapper.fieldType().indexType();
         if (indexType.hasPoints() == false && indexType.hasDocValuesSkipper() == false) {
             throw new IllegalArgumentException("data stream timestamp field [" + DEFAULT_PATH + "] is not indexed");
->>>>>>> f08e7317
-        }
-        if (dateFieldMapper.fieldType().isAggregatable() == false) {
-            throw new IllegalArgumentException("data stream timestamp field [" + DEFAULT_PATH + "] is not aggregatable");
+        }
+        if (dateFieldMapper.fieldType().hasDocValues() == false) {
+            throw new IllegalArgumentException("data stream timestamp field [" + DEFAULT_PATH + "] doesn't have doc values");
         }
         if (dateFieldMapper.getNullValue() != null) {
             throw new IllegalArgumentException(

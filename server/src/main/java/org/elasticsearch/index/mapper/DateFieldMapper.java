/*
 * Copyright Elasticsearch B.V. and/or licensed to Elasticsearch B.V. under one
 * or more contributor license agreements. Licensed under the "Elastic License
 * 2.0", the "GNU Affero General Public License v3.0 only", and the "Server Side
 * Public License v 1"; you may not use this file except in compliance with, at
 * your election, the "Elastic License 2.0", the "GNU Affero General Public
 * License v3.0 only", or the "Server Side Public License, v 1".
 */

package org.elasticsearch.index.mapper;

import org.apache.logging.log4j.LogManager;
import org.apache.logging.log4j.Logger;
import org.apache.lucene.document.Field;
import org.apache.lucene.document.LongField;
import org.apache.lucene.document.LongPoint;
import org.apache.lucene.document.SortedNumericDocValuesField;
import org.apache.lucene.document.StoredField;
import org.apache.lucene.index.DocValuesSkipper;
import org.apache.lucene.index.IndexReader;
import org.apache.lucene.index.LeafReaderContext;
import org.apache.lucene.index.PointValues;
import org.apache.lucene.search.IndexOrDocValuesQuery;
import org.apache.lucene.search.IndexSortSortedNumericDocValuesRangeQuery;
import org.apache.lucene.search.Query;
import org.elasticsearch.ElasticsearchParseException;
import org.elasticsearch.common.geo.ShapeRelation;
import org.elasticsearch.common.logging.DeprecationCategory;
import org.elasticsearch.common.logging.DeprecationLogger;
import org.elasticsearch.common.lucene.BytesRefs;
import org.elasticsearch.common.time.DateFormatter;
import org.elasticsearch.common.time.DateFormatters;
import org.elasticsearch.common.time.DateMathParser;
import org.elasticsearch.common.time.DateUtils;
import org.elasticsearch.common.util.LocaleUtils;
import org.elasticsearch.core.Nullable;
import org.elasticsearch.core.TimeValue;
import org.elasticsearch.features.NodeFeature;
import org.elasticsearch.index.IndexMode;
import org.elasticsearch.index.IndexSettings;
import org.elasticsearch.index.IndexVersion;
import org.elasticsearch.index.IndexVersions;
import org.elasticsearch.index.fielddata.FieldDataContext;
import org.elasticsearch.index.fielddata.IndexFieldData;
import org.elasticsearch.index.fielddata.IndexNumericFieldData.NumericType;
import org.elasticsearch.index.fielddata.SortedNumericLongValues;
import org.elasticsearch.index.fielddata.SourceValueFetcherSortedNumericIndexFieldData;
import org.elasticsearch.index.fielddata.plain.SortedNumericIndexFieldData;
import org.elasticsearch.index.mapper.blockloader.docvalues.LongsBlockLoader;
import org.elasticsearch.index.query.DateRangeIncludingNowQuery;
import org.elasticsearch.index.query.QueryRewriteContext;
import org.elasticsearch.index.query.SearchExecutionContext;
import org.elasticsearch.script.DateFieldScript;
import org.elasticsearch.script.Script;
import org.elasticsearch.script.ScriptCompiler;
import org.elasticsearch.script.SortedNumericDocValuesLongFieldScript;
import org.elasticsearch.script.field.DateMillisDocValuesField;
import org.elasticsearch.script.field.DateNanosDocValuesField;
import org.elasticsearch.script.field.ToScriptFieldFactory;
import org.elasticsearch.search.DocValueFormat;
import org.elasticsearch.search.lookup.FieldValues;
import org.elasticsearch.search.lookup.SearchLookup;
import org.elasticsearch.search.runtime.LongScriptFieldDistanceFeatureQuery;
import org.elasticsearch.xcontent.XContentBuilder;
import org.elasticsearch.xcontent.XContentParser;

import java.io.IOException;
import java.text.NumberFormat;
import java.time.DateTimeException;
import java.time.Instant;
import java.time.ZoneId;
import java.time.ZoneOffset;
import java.time.ZonedDateTime;
import java.util.Collections;
import java.util.List;
import java.util.Locale;
import java.util.Map;
import java.util.Objects;
import java.util.Set;
import java.util.concurrent.TimeUnit;
import java.util.function.BiFunction;
import java.util.function.Function;
import java.util.function.LongSupplier;

import static org.elasticsearch.common.time.DateUtils.toLong;
import static org.elasticsearch.common.time.DateUtils.toLongMillis;

/** A {@link FieldMapper} for dates. */
public final class DateFieldMapper extends FieldMapper {

    private static final DeprecationLogger DEPRECATION_LOGGER = DeprecationLogger.getLogger(DateFieldMapper.class);
    private static final Logger logger = LogManager.getLogger(DateFieldMapper.class);

    public static final String CONTENT_TYPE = "date";
    public static final String DATE_NANOS_CONTENT_TYPE = "date_nanos";
    public static final Locale DEFAULT_LOCALE = Locale.ENGLISH;
    // although the locale doesn't affect the results, tests still check formatter equality, which does include locale
    public static final DateFormatter DEFAULT_DATE_TIME_FORMATTER = DateFormatter.forPattern("strict_date_optional_time||epoch_millis")
        .withLocale(DEFAULT_LOCALE);
    public static final DateFormatter DEFAULT_DATE_TIME_NANOS_FORMATTER = DateFormatter.forPattern(
        "strict_date_optional_time_nanos||epoch_millis"
    ).withLocale(DEFAULT_LOCALE);
    private static final DateMathParser EPOCH_MILLIS_PARSER = DateFormatter.forPattern("epoch_millis")
        .withLocale(DEFAULT_LOCALE)
        .toDateMathParser();
    public static final NodeFeature INVALID_DATE_FIX = new NodeFeature("mapper.range.invalid_date_fix");

    public enum Resolution {
        MILLISECONDS(CONTENT_TYPE, NumericType.DATE, DateMillisDocValuesField::new) {
            @Override
            public long convert(Instant instant) {
                return toLongMillis(instant);
            }

            @Override
            public long convert(TimeValue timeValue) {
                return timeValue.millis();
            }

            @Override
            public long convert(long epochMillis) {
                return epochMillis;
            }

            @Override
            public Instant toInstant(long value) {
                return Instant.ofEpochMilli(value);
            }

            @Override
            public long parsePointAsMillis(byte[] value) {
                return LongPoint.decodeDimension(value, 0);
            }

            @Override
            public long roundDownToMillis(long value) {
                return value;
            }

            @Override
            public long roundUpToMillis(long value) {
                return value;
            }
        },
        NANOSECONDS(DATE_NANOS_CONTENT_TYPE, NumericType.DATE_NANOSECONDS, DateNanosDocValuesField::new) {
            @Override
            public long convert(Instant instant) {
                return toLong(instant);
            }

            @Override
            public long convert(TimeValue timeValue) {
                return timeValue.nanos();
            }

            @Override
            public long convert(long epochMillis) {
                return TimeUnit.MILLISECONDS.toNanos(epochMillis);
            }

            @Override
            public Instant toInstant(long value) {
                return DateUtils.toInstant(value);
            }

            @Override
            public long parsePointAsMillis(byte[] value) {
                return roundDownToMillis(LongPoint.decodeDimension(value, 0));
            }

            @Override
            public long roundDownToMillis(long value) {
                return DateUtils.toMilliSeconds(value);
            }

            @Override
            public long roundUpToMillis(long value) {
                if (value <= 0L) {
                    // if negative then throws an IAE; if zero then return zero
                    return DateUtils.toMilliSeconds(value);
                } else {
                    return DateUtils.toMilliSeconds(value - 1L) + 1L;
                }
            }
        };

        private final String type;
        private final NumericType numericType;
        private final ToScriptFieldFactory<SortedNumericLongValues> toScriptFieldFactory;

        Resolution(String type, NumericType numericType, ToScriptFieldFactory<SortedNumericLongValues> toScriptFieldFactory) {
            this.type = type;
            this.numericType = numericType;
            this.toScriptFieldFactory = toScriptFieldFactory;
        }

        public String type() {
            return type;
        }

        NumericType numericType() {
            return numericType;
        }

        ToScriptFieldFactory<SortedNumericLongValues> getDefaultToScriptFieldFactory() {
            return toScriptFieldFactory;
        }

        /**
         * Convert an {@linkplain Instant} into a long value in this resolution.
         */
        public abstract long convert(Instant instant);

        /**
         * Convert a long value in this resolution into an instant.
         */
        public abstract Instant toInstant(long value);

        /**
         * Convert an {@linkplain TimeValue} into a long value in this resolution.
         */
        public abstract long convert(TimeValue timeValue);

        /**
         * Convert an epoch millis timestamp into a long value in this resolution.
         */
        public abstract long convert(long epochMillis);

        /**
         * Decode the points representation of this field as milliseconds.
         */
        public abstract long parsePointAsMillis(byte[] value);

        /**
         * Round the given raw value down to a number of milliseconds since the epoch.
         */
        public abstract long roundDownToMillis(long value);

        /**
         * Round the given raw value up to a number of milliseconds since the epoch.
         */
        public abstract long roundUpToMillis(long value);

        public static Resolution ofOrdinal(int ord) {
            for (Resolution resolution : values()) {
                if (ord == resolution.ordinal()) {
                    return resolution;
                }
            }
            throw new IllegalArgumentException("unknown resolution ordinal [" + ord + "]");
        }
    }

    private static DateFieldMapper toType(FieldMapper in) {
        return (DateFieldMapper) in;
    }

    public static final class Builder extends FieldMapper.Builder {

        private final Parameter<Boolean> index;
        private final Parameter<Boolean> docValues = Parameter.docValuesParam(m -> toType(m).hasDocValues, true);
        private final Parameter<Boolean> store = Parameter.storeParam(m -> toType(m).store, false);

        private final Parameter<Map<String, String>> meta = Parameter.metaParam();

        private final Parameter<String> format;
        private final Parameter<Locale> locale = new Parameter<>(
            "locale",
            false,
            () -> DEFAULT_LOCALE,
            (n, c, o) -> LocaleUtils.parse(o.toString()),
            m -> toType(m).locale,
            (xContentBuilder, n, v) -> xContentBuilder.field(n, v.toString()),
            Objects::toString
        );

        private final Parameter<String> nullValue = Parameter.stringParam("null_value", false, m -> toType(m).nullValueAsString, null)
            .acceptsNull();
        private final Parameter<Boolean> ignoreMalformed;

        private final Parameter<Script> script = Parameter.scriptParam(m -> toType(m).script);
        private final Parameter<OnScriptError> onScriptErrorParam = Parameter.onScriptErrorParam(
            m -> toType(m).builderParams.onScriptError(),
            script
        );

        private final Resolution resolution;
        private final IndexVersion indexCreatedVersion;
        private final ScriptCompiler scriptCompiler;
<<<<<<< HEAD
        private final IndexMode indexMode;
        private final IndexSortConfig indexSortConfig;
        private final boolean useDocValuesSkipper;
        private final boolean indexDisabledByDefault;
=======
        private final IndexSettings indexSettings;
>>>>>>> f08e7317

        public Builder(
            String name,
            Resolution resolution,
            DateFormatter dateFormatter,
            ScriptCompiler scriptCompiler,
<<<<<<< HEAD
            boolean ignoreMalformedByDefault,
            IndexVersion indexCreatedVersion
        ) {
            this(
                name,
                resolution,
                dateFormatter,
                scriptCompiler,
                ignoreMalformedByDefault,
                IndexMode.STANDARD,
                null,
                indexCreatedVersion,
                false,
                false
            );
        }

        public Builder(
            String name,
            Resolution resolution,
            DateFormatter dateFormatter,
            ScriptCompiler scriptCompiler,
            boolean ignoreMalformedByDefault,
            IndexMode indexMode,
            IndexSortConfig indexSortConfig,
            IndexVersion indexCreatedVersion,
            boolean useDocValuesSkipper,
            boolean indexDisabledByDefault
=======
            IndexSettings indexSettings
>>>>>>> f08e7317
        ) {
            super(name);
            this.index = Parameter.indexParam(m -> toType(m).indexed, indexDisabledByDefault == false);
            this.resolution = resolution;
            this.indexCreatedVersion = indexSettings.getIndexVersionCreated();
            this.scriptCompiler = Objects.requireNonNull(scriptCompiler);
            this.ignoreMalformed = Parameter.boolParam(
                "ignore_malformed",
                true,
                m -> toType(m).ignoreMalformed,
                FieldMapper.IGNORE_MALFORMED_SETTING.get(indexSettings.getSettings())
            );

            this.script.precludesParameters(nullValue, ignoreMalformed);
            addScriptValidation(script, index, docValues);

            DateFormatter defaultFormat = resolution == Resolution.MILLISECONDS
                ? DEFAULT_DATE_TIME_FORMATTER
                : DEFAULT_DATE_TIME_NANOS_FORMATTER;
            this.format = Parameter.stringParam(
                "format",
                indexCreatedVersion.isLegacyIndexVersion(),
                m -> toType(m).format,
                defaultFormat.pattern()
            );
            if (dateFormatter != null) {
                this.format.setValue(dateFormatter.pattern());
                this.locale.setValue(dateFormatter.locale());
            }
<<<<<<< HEAD
            this.indexMode = indexMode;
            this.indexSortConfig = indexSortConfig;
            this.useDocValuesSkipper = useDocValuesSkipper;
            this.indexDisabledByDefault = indexDisabledByDefault;
=======
            this.indexSettings = indexSettings;
        }

        public Builder ignoreMalformed(boolean ignoreMalformed) {
            this.ignoreMalformed.setValue(ignoreMalformed);
            return this;
>>>>>>> f08e7317
        }

        DateFormatter buildFormatter() {
            try {
                return DateFormatter.forPattern(format.getValue(), indexCreatedVersion).withLocale(locale.getValue());
            } catch (IllegalArgumentException e) {
                if (indexCreatedVersion.isLegacyIndexVersion()) {
                    logger.warn(() -> "Error parsing format [" + format.getValue() + "] of legacy index, falling back to default", e);
                    return DateFormatter.forPattern(format.getDefaultValue()).withLocale(locale.getValue());
                } else {
                    throw new IllegalArgumentException("Error parsing [format] on field [" + leafName() + "]: " + e.getMessage(), e);
                }
            }
        }

        private FieldValues<Long> scriptValues() {
            if (script.get() == null) {
                return null;
            }
            DateFieldScript.Factory factory = scriptCompiler.compile(script.get(), DateFieldScript.CONTEXT);
            return factory == null
                ? null
                : (lookup, ctx, doc, consumer) -> factory.newFactory(
                    leafName(),
                    script.get().getParams(),
                    lookup,
                    buildFormatter(),
                    OnScriptError.FAIL
                ).newInstance(ctx).runForDoc(doc, consumer::accept);
        }

        @Override
        protected Parameter<?>[] getParameters() {
            return new Parameter<?>[] {
                index,
                docValues,
                store,
                format,
                locale,
                nullValue,
                ignoreMalformed,
                script,
                onScriptErrorParam,
                meta };
        }

        private Long parseNullValue(DateFieldType fieldType) {
            if (nullValue.getValue() == null) {
                return null;
            }
            try {
                return fieldType.parse(nullValue.getValue());
            } catch (Exception e) {
                if (indexCreatedVersion.onOrAfter(IndexVersions.V_8_0_0)) {
                    throw new MapperParsingException("Error parsing [null_value] on field [" + leafName() + "]: " + e.getMessage(), e);
                } else {
                    DEPRECATION_LOGGER.warn(
                        DeprecationCategory.MAPPINGS,
                        "date_mapper_null_field",
                        "Error parsing ["
                            + nullValue.getValue()
                            + "] as date in [null_value] on field ["
                            + leafName()
                            + "]); [null_value] will be ignored"
                    );
                    return null;
                }
            }
        }

        private IndexType indexType(String fullFieldName) {
            boolean hasDocValuesSkipper = shouldUseDocValuesSkipper(indexSettings, docValues.getValue(), fullFieldName);
            if (hasDocValuesSkipper) {
                return IndexType.skippers();
            }
            if (indexCreatedVersion.isLegacyIndexVersion()) {
                return IndexType.archivedPoints();
            }
            return IndexType.points(index.get(), docValues.get());
        }

        @Override
        public DateFieldMapper build(MapperBuilderContext context) {
            final String fullFieldName = context.buildFullName(leafName());
            IndexType indexType = indexType(fullFieldName);
            DateFieldType ft = new DateFieldType(
                fullFieldName,
                indexType,
                store.getValue(),
                context.isSourceSynthetic(),
                buildFormatter(),
                resolution,
                nullValue.getValue(),
                scriptValues(),
                meta.getValue()
            );

            Long nullTimestamp = parseNullValue(ft);
            if (ft.name().equals(DataStreamTimestampFieldMapper.DEFAULT_PATH)
                && context.isDataStream()
                && ignoreMalformed.isConfigured() == false) {
                ignoreMalformed.setValue(false);
            }
            hasScript = script.get() != null;
            onScriptError = onScriptErrorParam.get();
            return new DateFieldMapper(
                leafName(),
                ft,
                builderParams(this, context),
                nullTimestamp,
                resolution,
                context.isSourceSynthetic(),
                this
            );
        }
    }

    public static final TypeParser MILLIS_PARSER = createTypeParserWithLegacySupport((n, c) -> {
<<<<<<< HEAD
        boolean ignoreMalformedByDefault = IGNORE_MALFORMED_SETTING.get(c.getSettings());
        return new Builder(
            n,
            Resolution.MILLISECONDS,
            c.getDateFormatter(),
            c.scriptCompiler(),
            ignoreMalformedByDefault,
            c.getIndexSettings().getMode(),
            c.getIndexSettings().getIndexSortConfig(),
            c.indexVersionCreated(),
            IndexSettings.USE_DOC_VALUES_SKIPPER.get(c.getSettings()),
            c.getIndexSettings().isIndexDisabledByDefault()
        );
    });

    public static final TypeParser NANOS_PARSER = createTypeParserWithLegacySupport((n, c) -> {
        boolean ignoreMalformedByDefault = IGNORE_MALFORMED_SETTING.get(c.getSettings());
        return new Builder(
            n,
            Resolution.NANOSECONDS,
            c.getDateFormatter(),
            c.scriptCompiler(),
            ignoreMalformedByDefault,
            c.getIndexSettings().getMode(),
            c.getIndexSettings().getIndexSortConfig(),
            c.indexVersionCreated(),
            IndexSettings.USE_DOC_VALUES_SKIPPER.get(c.getSettings()),
            c.getIndexSettings().isIndexDisabledByDefault()
        );
=======
        return new Builder(n, Resolution.MILLISECONDS, c.getDateFormatter(), c.scriptCompiler(), c.getIndexSettings());
    });

    public static final TypeParser NANOS_PARSER = createTypeParserWithLegacySupport((n, c) -> {
        return new Builder(n, Resolution.NANOSECONDS, c.getDateFormatter(), c.scriptCompiler(), c.getIndexSettings());
>>>>>>> f08e7317
    });

    public static final class DateFieldType extends MappedFieldType {
        final DateFormatter dateTimeFormatter;
        final DateMathParser dateMathParser;
        private final Resolution resolution;
        private final String nullValue;
        private final FieldValues<Long> scriptValues;
        private final boolean isSyntheticSource;

        public DateFieldType(
            String name,
            IndexType indexType,
            boolean isStored,
            boolean isSyntheticSource,
            DateFormatter dateTimeFormatter,
            Resolution resolution,
            String nullValue,
            FieldValues<Long> scriptValues,
            Map<String, String> meta
        ) {
            super(name, indexType, isStored, meta);
            this.dateTimeFormatter = dateTimeFormatter;
            this.dateMathParser = dateTimeFormatter.toDateMathParser();
            this.resolution = resolution;
            this.nullValue = nullValue;
            this.scriptValues = scriptValues;
            this.isSyntheticSource = isSyntheticSource;
        }

        public DateFieldType(
            String name,
            IndexType indexType,
            boolean isStored,
            DateFormatter dateTimeFormatter,
            Resolution resolution,
            String nullValue,
            FieldValues<Long> scriptValues,
            Map<String, String> meta
        ) {
            this(name, indexType, isStored, false, dateTimeFormatter, resolution, nullValue, scriptValues, meta);
        }

        public DateFieldType(String name) {
            this(
                name,
                IndexType.points(true, true),
                false,
                DEFAULT_DATE_TIME_FORMATTER,
                Resolution.MILLISECONDS,
                null,
                null,
                Collections.emptyMap()
            );
        }

        public DateFieldType(String name, boolean isIndexed, Resolution resolution) {
            this(
                name,
                IndexType.points(isIndexed, true),
                false,
                DEFAULT_DATE_TIME_FORMATTER,
                resolution,
                null,
                null,
                Collections.emptyMap()
            );
        }

        public DateFieldType(String name, boolean isIndexed) {
            this(name, isIndexed, Resolution.MILLISECONDS);
        }

        public DateFieldType(String name, DateFormatter dateFormatter) {
            this(name, IndexType.points(true, true), false, dateFormatter, Resolution.MILLISECONDS, null, null, Collections.emptyMap());
        }

        public DateFieldType(String name, Resolution resolution) {
            this(name, IndexType.points(true, true), false, DEFAULT_DATE_TIME_FORMATTER, resolution, null, null, Collections.emptyMap());
        }

        public DateFieldType(String name, Resolution resolution, DateFormatter dateFormatter) {
            this(name, IndexType.points(true, true), false, dateFormatter, resolution, null, null, Collections.emptyMap());
        }

        @Override
        public String typeName() {
            return resolution.type();
        }

        public DateFormatter dateTimeFormatter() {
            return dateTimeFormatter;
        }

        public Resolution resolution() {
            return resolution;
        }

        public DateMathParser dateMathParser() {
            return dateMathParser;
        }

        // Visible for testing.
        public long parse(String value) {
            return resolution.convert(DateFormatters.from(dateTimeFormatter().parse(value), dateTimeFormatter().locale()).toInstant());
        }

        public boolean hasDocValuesSkipper() {
            return indexType.hasDocValuesSkipper();
        }

        @Override
        public TextSearchInfo getTextSearchInfo() {
            return TextSearchInfo.SIMPLE_MATCH_WITHOUT_TERMS;
        }

        /**
         * Format to use to resolve {@link Number}s from the source. Its valid
         * to send the numbers with up to six digits after the decimal place
         * and we'll parse them as {@code millis.nanos}. The source
         * deseralization code isn't particularly careful here and can return
         * {@link double} instead of the exact string in the {@code _source}.
         * So we have to *get* that string.
         * <p>
         * Nik chose not to use {@link String#format} for this because it feels
         * a little wasteful. It'd probably be fine but this makes Nik feel a
         * less bad about the {@code instanceof} and the string allocation.
         */
        private static final NumberFormat NUMBER_FORMAT = NumberFormat.getInstance(Locale.ROOT);
        static {
            NUMBER_FORMAT.setGroupingUsed(false);
            NUMBER_FORMAT.setMaximumFractionDigits(6);
        }

        @Override
        public boolean mayExistInIndex(SearchExecutionContext context) {
            return context.fieldExistsInIndex(this.name());
        }

        @Override
        public ValueFetcher valueFetcher(SearchExecutionContext context, String format) {
            DateFormatter defaultFormatter = dateTimeFormatter();
            DateFormatter formatter = format != null
                ? DateFormatter.forPattern(format).withLocale(defaultFormatter.locale())
                : defaultFormatter;
            if (scriptValues != null) {
                return FieldValues.valueFetcher(scriptValues, v -> format((long) v, formatter), context);
            }
            return new SourceValueFetcher(name(), context, nullValue) {
                @Override
                public String parseSourceValue(Object value) {
                    String date = value instanceof Number ? NUMBER_FORMAT.format(value) : value.toString();
                    // TODO can we emit a warning if we're losing precision here? I'm not sure we can.
                    return format(parse(date), formatter);
                }
            };
        }

        // returns a Long to support source fallback which emulates numeric doc values for dates
        private SourceValueFetcher sourceValueFetcher(Set<String> sourcePaths, IndexSettings indexSettings) {
            return new SourceValueFetcher(sourcePaths, nullValue, indexSettings.getIgnoredSourceFormat()) {
                @Override
                public Long parseSourceValue(Object value) {
                    String date = value instanceof Number ? NUMBER_FORMAT.format(value) : value.toString();
                    return parse(date);
                }
            };
        }

        private String format(long timestamp, DateFormatter formatter) {
            ZonedDateTime dateTime = resolution().toInstant(timestamp).atZone(ZoneOffset.UTC);
            return formatter.format(dateTime);
        }

        @Override
        public boolean isSearchable() {
            return indexType.hasPoints() || hasDocValues();
        }

        @Override
        public Query termQuery(Object value, @Nullable SearchExecutionContext context) {
            return rangeQuery(value, value, true, true, ShapeRelation.INTERSECTS, null, null, context);
        }

        @Override
        public Query rangeQuery(
            Object lowerTerm,
            Object upperTerm,
            boolean includeLower,
            boolean includeUpper,
            ShapeRelation relation,
            @Nullable ZoneId timeZone,
            @Nullable DateMathParser forcedDateParser,
            SearchExecutionContext context
        ) {
            failIfNotIndexedNorDocValuesFallback(context);
            if (relation == ShapeRelation.DISJOINT) {
                throw new IllegalArgumentException("Field [" + name() + "] of type [" + typeName() + "] does not support DISJOINT ranges");
            }
            DateMathParser parser = resolveDateMathParser(forcedDateParser, lowerTerm, upperTerm);
            return dateRangeQuery(
                lowerTerm,
                upperTerm,
                includeLower,
                includeUpper,
                timeZone,
                parser,
                context,
                resolution,
                name(),
                (l, u) -> {
                    Query query;
                    if (indexType.hasPoints()) {
                        query = LongPoint.newRangeQuery(name(), l, u);
                        if (hasDocValues()) {
                            Query dvQuery = SortedNumericDocValuesField.newSlowRangeQuery(name(), l, u);
                            query = new IndexOrDocValuesQuery(query, dvQuery);
                        }
                    } else {
                        query = SortedNumericDocValuesField.newSlowRangeQuery(name(), l, u);
                    }
                    if (hasDocValues() && context.indexSortedOnField(name())) {
                        query = new IndexSortSortedNumericDocValuesRangeQuery(name(), l, u, query);
                    }
                    return query;
                }
            );
        }

        public static Query dateRangeQuery(
            Object lowerTerm,
            Object upperTerm,
            boolean includeLower,
            boolean includeUpper,
            @Nullable ZoneId timeZone,
            DateMathParser parser,
            SearchExecutionContext context,
            Resolution resolution,
            String fieldName,
            BiFunction<Long, Long, Query> builder
        ) {
            return handleNow(context, nowSupplier -> {
                long l, u;
                if (lowerTerm == null) {
                    l = Long.MIN_VALUE;
                } else {
                    l = parseToLong(lowerTerm, includeLower == false, timeZone, parser, nowSupplier, resolution);
                    if (includeLower == false) {
                        ++l;
                    }
                    context.setTimeRangeFilterFromMillis(fieldName, l, resolution);
                }
                if (upperTerm == null) {
                    u = Long.MAX_VALUE;
                } else {
                    u = parseToLong(upperTerm, includeUpper, timeZone, parser, nowSupplier, resolution);
                    if (includeUpper == false) {
                        --u;
                    }
                }
                return builder.apply(l, u);
            });
        }

        /**
         * Handle {@code now} in queries.
         * @param context context from which to read the current time
         * @param builder build the query
         * @return the result of the builder, wrapped in {@link DateRangeIncludingNowQuery} if {@code now} was used.
         */
        public static Query handleNow(SearchExecutionContext context, Function<LongSupplier, Query> builder) {
            boolean[] nowUsed = new boolean[1];
            LongSupplier nowSupplier = () -> {
                nowUsed[0] = true;
                return context.nowInMillis();
            };
            Query query = builder.apply(nowSupplier);
            return nowUsed[0] ? new DateRangeIncludingNowQuery(query) : query;
        }

        public long parseToLong(Object value, boolean roundUp, @Nullable ZoneId zone, DateMathParser dateParser, LongSupplier now) {
            dateParser = dateParser == null ? dateMathParser() : dateParser;
            return parseToLong(value, roundUp, zone, dateParser, now, resolution);
        }

        public static long parseToLong(
            Object value,
            boolean roundUp,
            @Nullable ZoneId zone,
            DateMathParser dateParser,
            LongSupplier now,
            Resolution resolution
        ) {
            return resolution.convert(dateParser.parse(BytesRefs.toString(value), now, roundUp, zone));
        }

        /**
         * Similar to the {@link DateFieldType#termQuery} method, but works on dates that are already parsed to a long
         * in the same precision as the field mapper.
         */
        public Query equalityQuery(Long value, @Nullable SearchExecutionContext context) {
            return rangeQuery(value, value, true, true, context);
        }

        /**
         * Similar to the existing
         * {@link DateFieldType#rangeQuery(Object, Object, boolean, boolean, ShapeRelation, ZoneId, DateMathParser, SearchExecutionContext)}
         * method, but works on dates that are already parsed to a long in the same precision as the field mapper.
         */
        public Query rangeQuery(
            Long lowerTerm,
            Long upperTerm,
            boolean includeLower,
            boolean includeUpper,
            SearchExecutionContext context
        ) {
            failIfNotIndexedNorDocValuesFallback(context);
            long l, u;
            if (lowerTerm == null) {
                l = Long.MIN_VALUE;
            } else {
                l = (includeLower == false) ? lowerTerm + 1 : lowerTerm;
            }
            if (upperTerm == null) {
                u = Long.MAX_VALUE;
            } else {
                u = (includeUpper == false) ? upperTerm - 1 : upperTerm;
            }
            Query query;
            if (indexType.hasPoints()) {
                query = LongPoint.newRangeQuery(name(), l, u);
                if (hasDocValues()) {
                    Query dvQuery = SortedNumericDocValuesField.newSlowRangeQuery(name(), l, u);
                    query = new IndexOrDocValuesQuery(query, dvQuery);
                }
            } else {
                query = SortedNumericDocValuesField.newSlowRangeQuery(name(), l, u);
            }
            if (hasDocValues() && context.indexSortedOnField(name())) {
                query = new IndexSortSortedNumericDocValuesRangeQuery(name(), l, u, query);
            }
            return query;
        }

        @Override
        public Query distanceFeatureQuery(Object origin, String pivot, SearchExecutionContext context) {
            failIfNotIndexedNorDocValuesFallback(context);
            long originLong = parseToLong(origin, true, null, null, context::nowInMillis);
            TimeValue pivotTime = TimeValue.parseTimeValue(pivot, "distance_feature.pivot");
            long pivotLong = resolution.convert(pivotTime);
            // As we already apply boost in AbstractQueryBuilder::toQuery, we always pass a boost of 1.0 to distanceFeatureQuery
            if (indexType.hasPoints()) {
                return LongField.newDistanceFeatureQuery(name(), 1.0f, originLong, pivotLong);
            } else {
                return new LongScriptFieldDistanceFeatureQuery(
                    new Script(""),
                    ctx -> new SortedNumericDocValuesLongFieldScript(name(), context.lookup(), ctx),
                    name(),
                    originLong,
                    pivotLong
                );
            }
        }

        @Override
        public Relation isFieldWithinQuery(
            IndexReader reader,
            Object from,
            Object to,
            boolean includeLower,
            boolean includeUpper,
            ZoneId timeZone,
            DateMathParser dateParser,
            QueryRewriteContext context
        ) throws IOException {
            if (indexType.hasPointsMetadata() == false && hasDocValues()) {
                if (indexType.hasDocValuesSkipper() == false) {
                    // we don't have a quick way to run this check on doc values, so fall back to default assuming we are within bounds
                    return Relation.INTERSECTS;
                }
                long minValue = Long.MAX_VALUE;
                long maxValue = Long.MIN_VALUE;
                List<LeafReaderContext> leaves = reader.leaves();
                if (leaves.size() == 0) {
                    // no data, so nothing matches
                    return Relation.DISJOINT;
                }
                for (LeafReaderContext ctx : leaves) {
                    DocValuesSkipper skipper = ctx.reader().getDocValuesSkipper(name());
                    assert skipper != null : "no skipper for field:" + name() + " and reader:" + reader;
                    minValue = Long.min(minValue, skipper.minValue());
                    maxValue = Long.max(maxValue, skipper.maxValue());
                }
                return isFieldWithinQuery(minValue, maxValue, from, to, includeLower, includeUpper, timeZone, dateParser, context, name());
            }
            byte[] minPackedValue = PointValues.getMinPackedValue(reader, name());
            if (minPackedValue == null) {
                // no points, so nothing matches
                return Relation.DISJOINT;
            }
            long minValue = LongPoint.decodeDimension(minPackedValue, 0);
            long maxValue = LongPoint.decodeDimension(PointValues.getMaxPackedValue(reader, name()), 0);

            return isFieldWithinQuery(minValue, maxValue, from, to, includeLower, includeUpper, timeZone, dateParser, context, name());
        }

        public DateMathParser resolveDateMathParser(DateMathParser dateParser, Object from, Object to) {
            if (dateParser == null) {
                if (from instanceof Number || to instanceof Number) {
                    // force epoch_millis
                    return EPOCH_MILLIS_PARSER;
                }
                return this.dateMathParser;
            }
            return dateParser;
        }

        public Relation isFieldWithinQuery(
            long minValue,
            long maxValue,
            Object from,
            Object to,
            boolean includeLower,
            boolean includeUpper,
            ZoneId timeZone,
            DateMathParser dateParser,
            QueryRewriteContext context,
            String fieldName
        ) {
            dateParser = resolveDateMathParser(dateParser, from, to);

            long fromInclusive = Long.MIN_VALUE;
            if (from != null) {
                fromInclusive = parseToLong(from, includeLower == false, timeZone, dateParser, context::nowInMillis, resolution);
                if (includeLower == false) {
                    if (fromInclusive == Long.MAX_VALUE) {
                        return Relation.DISJOINT;
                    }
                    ++fromInclusive;
                }
                // we set the time range filter from during rewrite, because this may be the only time we ever parse it,
                // in case the shard gets filtered out and does not run the query phase or all its docs are within the bounds.
                context.setTimeRangeFilterFromMillis(fieldName, fromInclusive, resolution);
            }

            long toInclusive = Long.MAX_VALUE;
            if (to != null) {
                toInclusive = parseToLong(to, includeUpper, timeZone, dateParser, context::nowInMillis, resolution);
                if (includeUpper == false) {
                    if (toInclusive == Long.MIN_VALUE) {
                        return Relation.DISJOINT;
                    }
                    --toInclusive;
                }
            }

            if (minValue >= fromInclusive && maxValue <= toInclusive) {
                return Relation.WITHIN;
            } else if (maxValue < fromInclusive || minValue > toInclusive) {
                return Relation.DISJOINT;
            } else {
                return Relation.INTERSECTS;
            }
        }

        @Override
        public Function<byte[], Number> pointReaderIfPossible() {
            if (indexType.hasPoints()) {
                return resolution()::parsePointAsMillis;
            }
            return null;
        }

        @Override
        public BlockLoader blockLoader(BlockLoaderContext blContext) {
            if (hasDocValues()) {
                return new LongsBlockLoader(name());
            }

            // Multi fields don't have fallback synthetic source.
            if (isSyntheticSource && blContext.parentField(name()) == null) {
                return new FallbackSyntheticSourceBlockLoader(
                    fallbackSyntheticSourceBlockLoaderReader(),
                    name(),
                    IgnoredSourceFieldMapper.ignoredSourceFormat(blContext.indexSettings().getIndexVersionCreated())
                ) {
                    @Override
                    public Builder builder(BlockFactory factory, int expectedCount) {
                        return factory.longs(expectedCount);
                    }
                };
            }
            BlockSourceReader.LeafIteratorLookup lookup = isStored() || indexType.hasPoints()
                ? BlockSourceReader.lookupFromFieldNames(blContext.fieldNames(), name())
                : BlockSourceReader.lookupMatchingAll();
            return new BlockSourceReader.LongsBlockLoader(
                sourceValueFetcher(blContext.sourcePaths(name()), blContext.indexSettings()),
                lookup
            );
        }

        private FallbackSyntheticSourceBlockLoader.Reader<?> fallbackSyntheticSourceBlockLoaderReader() {
            Function<String, Long> dateParser = this::parse;

            return new FallbackSyntheticSourceBlockLoader.SingleValueReader<Long>(nullValue) {
                @Override
                public void convertValue(Object value, List<Long> accumulator) {
                    try {
                        String date = value instanceof Number ? NUMBER_FORMAT.format(value) : value.toString();
                        accumulator.add(dateParser.apply(date));
                    } catch (Exception e) {
                        // Malformed value, skip it
                    }
                }

                @Override
                protected void parseNonNullValue(XContentParser parser, List<Long> accumulator) throws IOException {
                    // Aligned with implementation of `parseCreateField(XContentParser)`
                    try {
                        String dateAsString = parser.textOrNull();

                        if (dateAsString == null) {
                            accumulator.add(dateParser.apply(nullValue));
                        } else {
                            accumulator.add(dateParser.apply(dateAsString));
                        }
                    } catch (Exception e) {
                        // Malformed value, skip it
                    }
                }

                @Override
                public void writeToBlock(List<Long> values, BlockLoader.Builder blockBuilder) {
                    var longBuilder = (BlockLoader.LongBuilder) blockBuilder;

                    for (var value : values) {
                        longBuilder.appendLong(value);
                    }
                }
            };
        }

        @Override
        public IndexFieldData.Builder fielddataBuilder(FieldDataContext fieldDataContext) {
            FielddataOperation operation = fieldDataContext.fielddataOperation();

            if (operation == FielddataOperation.SEARCH) {
                failIfNoDocValues();
            }

            if ((operation == FielddataOperation.SEARCH || operation == FielddataOperation.SCRIPT) && hasDocValues()) {
                return new SortedNumericIndexFieldData.Builder(
                    name(),
                    resolution.numericType(),
                    resolution.getDefaultToScriptFieldFactory(),
                    indexType
                );
            }

            if (operation == FielddataOperation.SCRIPT) {
                SearchLookup searchLookup = fieldDataContext.lookupSupplier().get();
                Set<String> sourcePaths = fieldDataContext.sourcePathsLookup().apply(name());

                return new SourceValueFetcherSortedNumericIndexFieldData.Builder(
                    name(),
                    resolution.numericType().getValuesSourceType(),
                    sourceValueFetcher(sourcePaths, fieldDataContext.indexSettings()),
                    searchLookup,
                    resolution.getDefaultToScriptFieldFactory()
                );
            }

            throw new IllegalStateException("unknown field data operation [" + operation.name() + "]");
        }

        @Override
        public Object valueForDisplay(Object value) {
            Long val = (Long) value;
            if (val == null) {
                return null;
            }
            return dateTimeFormatter().format(resolution.toInstant(val).atZone(ZoneOffset.UTC));
        }

        @Override
        public DocValueFormat docValueFormat(@Nullable String format, ZoneId timeZone) {
            DateFormatter dateTimeFormatter = this.dateTimeFormatter;
            if (format != null) {
                dateTimeFormatter = DateFormatter.forPattern(format).withLocale(dateTimeFormatter.locale());
            }
            if (timeZone == null) {
                timeZone = ZoneOffset.UTC;
            }
            // the resolution here is always set to milliseconds, as aggregations use this formatter mainly and those are always in
            // milliseconds. The only special case here is docvalue fields, which are handled somewhere else
            // TODO maybe aggs should force millis because lots so of other places want nanos?
            return new DocValueFormat.DateTime(dateTimeFormatter, timeZone, Resolution.MILLISECONDS);
        }
    }

    private final boolean store;
    private final boolean indexed;
    private final boolean hasDocValues;
    private final Locale locale;
    private final String format;
    private final boolean ignoreMalformed;
    private final Long nullValue;
    private final String nullValueAsString;
    private final Resolution resolution;
    private final boolean isSourceSynthetic;

    private final Script script;
    private final ScriptCompiler scriptCompiler;
    private final FieldValues<Long> scriptValues;

    private final boolean isDataStreamTimestampField;
<<<<<<< HEAD
    private final IndexMode indexMode;
    private final IndexSortConfig indexSortConfig;
    private final boolean hasDocValuesSkipper;
    private final boolean indexDisabledByDefault;
=======
    private final IndexSettings indexSettings;
>>>>>>> f08e7317

    private DateFieldMapper(
        String leafName,
        MappedFieldType mappedFieldType,
        BuilderParams builderParams,
        Long nullValue,
        Resolution resolution,
        boolean isSourceSynthetic,
        Builder builder
    ) {
        super(leafName, mappedFieldType, builderParams);
        this.store = builder.store.getValue();
        this.indexed = builder.index.getValue();
        this.hasDocValues = builder.docValues.getValue();
        this.locale = builder.locale.getValue();
        this.format = builder.format.getValue();
        this.ignoreMalformed = builder.ignoreMalformed.getValue();
        this.nullValueAsString = builder.nullValue.getValue();
        this.nullValue = nullValue;
        this.resolution = resolution;
        this.isSourceSynthetic = isSourceSynthetic;
        this.script = builder.script.get();
        this.scriptCompiler = builder.scriptCompiler;
        this.scriptValues = builder.scriptValues();
        this.isDataStreamTimestampField = mappedFieldType.name().equals(DataStreamTimestampFieldMapper.DEFAULT_PATH);
<<<<<<< HEAD
        this.indexMode = indexMode;
        this.indexSortConfig = indexSortConfig;
        this.hasDocValuesSkipper = hasDocValuesSkipper;
        this.indexDisabledByDefault = builder.indexDisabledByDefault;
=======
        this.indexSettings = builder.indexSettings;
>>>>>>> f08e7317
    }

    /**
     * Determines whether the doc values skipper (sparse index) should be used for the {@code @timestamp} field.
     * <p>
     * The doc values skipper is enabled only if {@code index.mapping.use_doc_values_skipper} is set to {@code true},
     * the index was created on or after {@link IndexVersions#SKIPPERS_ENABLED_BY_DEFAULT}, and the
     * field has doc values enabled. Additionally, the index mode must be {@link IndexMode#LOGSDB} or {@link IndexMode#TIME_SERIES}, and
     * the index sorting configuration must include the {@code @timestamp} field.
     *
     * @param indexSettings  The index settings of the parent index
     * @param hasDocValues   Whether the field has doc values enabled.
     * @param fullFieldName  The full name of the field being checked, expected to be {@code @timestamp}.
     * @return {@code true} if the doc values skipper should be used, {@code false} otherwise.
     */
    private static boolean shouldUseDocValuesSkipper(IndexSettings indexSettings, boolean hasDocValues, final String fullFieldName) {
        return indexSettings.getIndexVersionCreated().onOrAfter(IndexVersions.SKIPPERS_ENABLED_BY_DEFAULT)
            && indexSettings.useDocValuesSkipper()
            && hasDocValues
            && (IndexMode.LOGSDB.equals(indexSettings.getMode()) || IndexMode.TIME_SERIES.equals(indexSettings.getMode()))
            && indexSettings.getIndexSortConfig() != null
            && indexSettings.getIndexSortConfig().hasSortOnField(fullFieldName)
            && DataStreamTimestampFieldMapper.DEFAULT_PATH.equals(fullFieldName);
    }

    @Override
    public FieldMapper.Builder getMergeBuilder() {
<<<<<<< HEAD
        return new Builder(
            leafName(),
            resolution,
            null,
            scriptCompiler,
            ignoreMalformedByDefault,
            indexMode,
            indexSortConfig,
            indexCreatedVersion,
            hasDocValuesSkipper,
            indexDisabledByDefault
        ).init(this);
=======
        return new Builder(leafName(), resolution, null, scriptCompiler, indexSettings).init(this);
>>>>>>> f08e7317
    }

    @Override
    public DateFieldType fieldType() {
        return (DateFieldType) super.fieldType();
    }

    @Override
    protected String contentType() {
        return fieldType().resolution.type();
    }

    @Override
    protected void parseCreateField(DocumentParserContext context) throws IOException {

        long timestamp;
        if (context.parser().currentToken() == XContentParser.Token.VALUE_NULL) {
            if (nullValue == null) {
                return;
            }
            timestamp = nullValue;
        } else if (isEpochMillis(context)) {
            timestamp = resolution.convert(context.parser().longValue());
        } else {
            try {
                timestamp = fieldType().parse(context.parser().text());
            } catch (IllegalArgumentException | ElasticsearchParseException | DateTimeException | ArithmeticException e) {
                if (ignoreMalformed) {
                    context.addIgnoredField(mappedFieldType.name());
                    if (isSourceSynthetic) {
                        // Save a copy of the field so synthetic source can load it
                        context.doc().add(IgnoreMalformedStoredValues.storedField(fullPath(), context.parser()));
                    }
                    return;
                } else {
                    throw e;
                }
            }
        }

        indexValue(context, timestamp);
    }

    /*
     If the value is a long and the date formater parses epoch millis, we can index the value directly.
     This avoids the overhead of converting the long to a string and then parsing it back to a long via a date formatter.
     Note that checking for the date formatter containing "epoch_millis" is not sufficient,
     as there may be other formats compatible with a long value before "epoch_millis" (e.g., "epoch_second||epoch_millis").
    */
    private boolean isEpochMillis(DocumentParserContext context) throws IOException {
        DateFormatter dateFormatter = fieldType().dateTimeFormatter();
        return context.parser().currentToken() == XContentParser.Token.VALUE_NUMBER
            && context.parser().numberType() == XContentParser.NumberType.LONG
            && (dateFormatter.equals(DEFAULT_DATE_TIME_FORMATTER)
                || dateFormatter.equals(DEFAULT_DATE_TIME_NANOS_FORMATTER)
                || dateFormatter.equals(EPOCH_MILLIS_PARSER));
    }

    private void indexValue(DocumentParserContext context, long timestamp) {
        // DataStreamTimestampFieldMapper and TsidExtractingFieldMapper need to use timestamp value,
        // so when this is true we store it in a well-known place
        // instead of forcing them to iterate over all fields.
        //
        // DataStreamTimestampFieldMapper is present and enabled both
        // in data streams and standalone indices in time_series mode
        if (isDataStreamTimestampField && context.mappingLookup().isDataStreamTimestampFieldEnabled()) {
            DataStreamTimestampFieldMapper.storeTimestampValueForReuse(context.doc(), timestamp);
        }

        if (fieldType().hasDocValuesSkipper()) {
            context.doc().add(SortedNumericDocValuesField.indexedField(fieldType().name(), timestamp));
        } else if (indexed && hasDocValues) {
            context.doc().add(new LongField(fieldType().name(), timestamp, Field.Store.NO));
        } else if (hasDocValues) {
            context.doc().add(new SortedNumericDocValuesField(fieldType().name(), timestamp));
        } else if (indexed) {
            context.doc().add(new LongPoint(fieldType().name(), timestamp));
        }
        if (store) {
            context.doc().add(new StoredField(fieldType().name(), timestamp));
        }
        if (hasDocValues == false && (indexed || store)) {
            // When the field doesn't have doc values so that we can run exists queries, we also need to index the field name separately.
            context.addToFieldNames(fieldType().name());
        }
    }

    @Override
    protected void indexScriptValues(
        SearchLookup searchLookup,
        LeafReaderContext readerContext,
        int doc,
        DocumentParserContext documentParserContext
    ) {
        this.scriptValues.valuesForDoc(searchLookup, readerContext, doc, v -> indexValue(documentParserContext, v));
    }

    @Override
    public boolean ignoreMalformed() {
        return ignoreMalformed;
    }

    public Long getNullValue() {
        return nullValue;
    }

    @Override
    protected SyntheticSourceSupport syntheticSourceSupport() {
        if (hasDocValues) {
            return new SyntheticSourceSupport.Native(
                () -> new SortedNumericDocValuesSyntheticFieldLoader(fullPath(), leafName(), ignoreMalformed) {
                    @Override
                    protected void writeValue(XContentBuilder b, long value) throws IOException {
                        b.value(fieldType().format(value, fieldType().dateTimeFormatter()));
                    }
                }
            );
        }

        return super.syntheticSourceSupport();
    }
}<|MERGE_RESOLUTION|>--- conflicted
+++ resolved
@@ -287,52 +287,15 @@
         private final Resolution resolution;
         private final IndexVersion indexCreatedVersion;
         private final ScriptCompiler scriptCompiler;
-<<<<<<< HEAD
-        private final IndexMode indexMode;
-        private final IndexSortConfig indexSortConfig;
-        private final boolean useDocValuesSkipper;
+        private final IndexSettings indexSettings;
         private final boolean indexDisabledByDefault;
-=======
-        private final IndexSettings indexSettings;
->>>>>>> f08e7317
 
         public Builder(
             String name,
             Resolution resolution,
             DateFormatter dateFormatter,
             ScriptCompiler scriptCompiler,
-<<<<<<< HEAD
-            boolean ignoreMalformedByDefault,
-            IndexVersion indexCreatedVersion
-        ) {
-            this(
-                name,
-                resolution,
-                dateFormatter,
-                scriptCompiler,
-                ignoreMalformedByDefault,
-                IndexMode.STANDARD,
-                null,
-                indexCreatedVersion,
-                false,
-                false
-            );
-        }
-
-        public Builder(
-            String name,
-            Resolution resolution,
-            DateFormatter dateFormatter,
-            ScriptCompiler scriptCompiler,
-            boolean ignoreMalformedByDefault,
-            IndexMode indexMode,
-            IndexSortConfig indexSortConfig,
-            IndexVersion indexCreatedVersion,
-            boolean useDocValuesSkipper,
-            boolean indexDisabledByDefault
-=======
             IndexSettings indexSettings
->>>>>>> f08e7317
         ) {
             super(name);
             this.index = Parameter.indexParam(m -> toType(m).indexed, indexDisabledByDefault == false);
@@ -362,19 +325,13 @@
                 this.format.setValue(dateFormatter.pattern());
                 this.locale.setValue(dateFormatter.locale());
             }
-<<<<<<< HEAD
-            this.indexMode = indexMode;
-            this.indexSortConfig = indexSortConfig;
-            this.useDocValuesSkipper = useDocValuesSkipper;
-            this.indexDisabledByDefault = indexDisabledByDefault;
-=======
             this.indexSettings = indexSettings;
         }
 
         public Builder ignoreMalformed(boolean ignoreMalformed) {
             this.ignoreMalformed.setValue(ignoreMalformed);
             return this;
->>>>>>> f08e7317
+            this.indexDisabledByDefault = indexDisabledByDefault;
         }
 
         DateFormatter buildFormatter() {
@@ -493,43 +450,11 @@
     }
 
     public static final TypeParser MILLIS_PARSER = createTypeParserWithLegacySupport((n, c) -> {
-<<<<<<< HEAD
-        boolean ignoreMalformedByDefault = IGNORE_MALFORMED_SETTING.get(c.getSettings());
-        return new Builder(
-            n,
-            Resolution.MILLISECONDS,
-            c.getDateFormatter(),
-            c.scriptCompiler(),
-            ignoreMalformedByDefault,
-            c.getIndexSettings().getMode(),
-            c.getIndexSettings().getIndexSortConfig(),
-            c.indexVersionCreated(),
-            IndexSettings.USE_DOC_VALUES_SKIPPER.get(c.getSettings()),
-            c.getIndexSettings().isIndexDisabledByDefault()
-        );
-    });
-
-    public static final TypeParser NANOS_PARSER = createTypeParserWithLegacySupport((n, c) -> {
-        boolean ignoreMalformedByDefault = IGNORE_MALFORMED_SETTING.get(c.getSettings());
-        return new Builder(
-            n,
-            Resolution.NANOSECONDS,
-            c.getDateFormatter(),
-            c.scriptCompiler(),
-            ignoreMalformedByDefault,
-            c.getIndexSettings().getMode(),
-            c.getIndexSettings().getIndexSortConfig(),
-            c.indexVersionCreated(),
-            IndexSettings.USE_DOC_VALUES_SKIPPER.get(c.getSettings()),
-            c.getIndexSettings().isIndexDisabledByDefault()
-        );
-=======
         return new Builder(n, Resolution.MILLISECONDS, c.getDateFormatter(), c.scriptCompiler(), c.getIndexSettings());
     });
 
     public static final TypeParser NANOS_PARSER = createTypeParserWithLegacySupport((n, c) -> {
         return new Builder(n, Resolution.NANOSECONDS, c.getDateFormatter(), c.scriptCompiler(), c.getIndexSettings());
->>>>>>> f08e7317
     });
 
     public static final class DateFieldType extends MappedFieldType {
@@ -1146,14 +1071,8 @@
     private final FieldValues<Long> scriptValues;
 
     private final boolean isDataStreamTimestampField;
-<<<<<<< HEAD
-    private final IndexMode indexMode;
-    private final IndexSortConfig indexSortConfig;
-    private final boolean hasDocValuesSkipper;
+    private final IndexSettings indexSettings;
     private final boolean indexDisabledByDefault;
-=======
-    private final IndexSettings indexSettings;
->>>>>>> f08e7317
 
     private DateFieldMapper(
         String leafName,
@@ -1179,14 +1098,8 @@
         this.scriptCompiler = builder.scriptCompiler;
         this.scriptValues = builder.scriptValues();
         this.isDataStreamTimestampField = mappedFieldType.name().equals(DataStreamTimestampFieldMapper.DEFAULT_PATH);
-<<<<<<< HEAD
-        this.indexMode = indexMode;
-        this.indexSortConfig = indexSortConfig;
-        this.hasDocValuesSkipper = hasDocValuesSkipper;
+        this.indexSettings = builder.indexSettings;
         this.indexDisabledByDefault = builder.indexDisabledByDefault;
-=======
-        this.indexSettings = builder.indexSettings;
->>>>>>> f08e7317
     }
 
     /**
@@ -1214,22 +1127,7 @@
 
     @Override
     public FieldMapper.Builder getMergeBuilder() {
-<<<<<<< HEAD
-        return new Builder(
-            leafName(),
-            resolution,
-            null,
-            scriptCompiler,
-            ignoreMalformedByDefault,
-            indexMode,
-            indexSortConfig,
-            indexCreatedVersion,
-            hasDocValuesSkipper,
-            indexDisabledByDefault
-        ).init(this);
-=======
         return new Builder(leafName(), resolution, null, scriptCompiler, indexSettings).init(this);
->>>>>>> f08e7317
     }
 
     @Override

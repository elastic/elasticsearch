/*
 * Copyright Elasticsearch B.V. and/or licensed to Elasticsearch B.V. under one
 * or more contributor license agreements. Licensed under the Elastic License
 * 2.0 and the Server Side Public License, v 1; you may not use this file except
 * in compliance with, at your election, the Elastic License 2.0 or the Server
 * Side Public License, v 1.
 */

package org.elasticsearch.index.mapper;

import org.apache.logging.log4j.LogManager;
import org.apache.logging.log4j.Logger;
import org.apache.lucene.document.LongField;
import org.apache.lucene.document.LongPoint;
import org.apache.lucene.document.SortedNumericDocValuesField;
import org.apache.lucene.document.StoredField;
import org.apache.lucene.index.IndexReader;
import org.apache.lucene.index.LeafReaderContext;
import org.apache.lucene.index.PointValues;
import org.apache.lucene.index.SortedNumericDocValues;
import org.apache.lucene.search.IndexOrDocValuesQuery;
import org.apache.lucene.search.IndexSortSortedNumericDocValuesRangeQuery;
import org.apache.lucene.search.Query;
import org.elasticsearch.ElasticsearchParseException;
import org.elasticsearch.common.geo.ShapeRelation;
import org.elasticsearch.common.logging.DeprecationCategory;
import org.elasticsearch.common.logging.DeprecationLogger;
import org.elasticsearch.common.lucene.BytesRefs;
import org.elasticsearch.common.time.DateFormatter;
import org.elasticsearch.common.time.DateFormatters;
import org.elasticsearch.common.time.DateMathParser;
import org.elasticsearch.common.time.DateUtils;
import org.elasticsearch.common.util.LocaleUtils;
import org.elasticsearch.core.Nullable;
import org.elasticsearch.core.TimeValue;
import org.elasticsearch.index.IndexVersion;
import org.elasticsearch.index.IndexVersions;
import org.elasticsearch.index.fielddata.FieldDataContext;
import org.elasticsearch.index.fielddata.IndexFieldData;
import org.elasticsearch.index.fielddata.IndexNumericFieldData.NumericType;
import org.elasticsearch.index.fielddata.SourceValueFetcherSortedNumericIndexFieldData;
import org.elasticsearch.index.fielddata.plain.SortedNumericIndexFieldData;
import org.elasticsearch.index.query.DateRangeIncludingNowQuery;
import org.elasticsearch.index.query.QueryRewriteContext;
import org.elasticsearch.index.query.SearchExecutionContext;
import org.elasticsearch.script.DateFieldScript;
import org.elasticsearch.script.Script;
import org.elasticsearch.script.ScriptCompiler;
import org.elasticsearch.script.SortedNumericDocValuesLongFieldScript;
import org.elasticsearch.script.field.DateMillisDocValuesField;
import org.elasticsearch.script.field.DateNanosDocValuesField;
import org.elasticsearch.script.field.ToScriptFieldFactory;
import org.elasticsearch.search.DocValueFormat;
import org.elasticsearch.search.lookup.FieldValues;
import org.elasticsearch.search.lookup.SearchLookup;
import org.elasticsearch.search.runtime.LongScriptFieldDistanceFeatureQuery;
import org.elasticsearch.xcontent.XContentBuilder;

import java.io.IOException;
import java.text.NumberFormat;
import java.time.DateTimeException;
import java.time.Instant;
import java.time.ZoneId;
import java.time.ZoneOffset;
import java.time.ZonedDateTime;
import java.util.Collections;
import java.util.Locale;
import java.util.Map;
import java.util.Objects;
import java.util.Set;
import java.util.function.BiFunction;
import java.util.function.Function;
import java.util.function.LongSupplier;

import static org.elasticsearch.common.time.DateUtils.toLong;

/** A {@link FieldMapper} for dates. */
public final class DateFieldMapper extends FieldMapper {

    private static final DeprecationLogger DEPRECATION_LOGGER = DeprecationLogger.getLogger(DateFieldMapper.class);
    private static final Logger logger = LogManager.getLogger(DateFieldMapper.class);

    public static final String CONTENT_TYPE = "date";
    public static final String DATE_NANOS_CONTENT_TYPE = "date_nanos";
    public static final DateFormatter DEFAULT_DATE_TIME_FORMATTER = DateFormatter.forPattern("strict_date_optional_time||epoch_millis");
    public static final DateFormatter DEFAULT_DATE_TIME_NANOS_FORMATTER = DateFormatter.forPattern(
        "strict_date_optional_time_nanos||epoch_millis"
    );
    private static final DateMathParser EPOCH_MILLIS_PARSER = DateFormatter.forPattern("epoch_millis").toDateMathParser();

    public enum Resolution {
        MILLISECONDS(CONTENT_TYPE, NumericType.DATE, DateMillisDocValuesField::new) {
            @Override
            public long convert(Instant instant) {
                return instant.toEpochMilli();
            }

            @Override
            public long convert(TimeValue timeValue) {
                return timeValue.millis();
            }

            @Override
            public Instant toInstant(long value) {
                return Instant.ofEpochMilli(value);
            }

            @Override
            public long parsePointAsMillis(byte[] value) {
                return LongPoint.decodeDimension(value, 0);
            }

            @Override
            public long roundDownToMillis(long value) {
                return value;
            }

            @Override
            public long roundUpToMillis(long value) {
                return value;
            }
        },
        NANOSECONDS(DATE_NANOS_CONTENT_TYPE, NumericType.DATE_NANOSECONDS, DateNanosDocValuesField::new) {
            @Override
            public long convert(Instant instant) {
                return toLong(instant);
            }

            @Override
            public long convert(TimeValue timeValue) {
                return timeValue.nanos();
            }

            @Override
            public Instant toInstant(long value) {
                return DateUtils.toInstant(value);
            }

            @Override
            public long parsePointAsMillis(byte[] value) {
                return roundDownToMillis(LongPoint.decodeDimension(value, 0));
            }

            @Override
            public long roundDownToMillis(long value) {
                return DateUtils.toMilliSeconds(value);
            }

            @Override
            public long roundUpToMillis(long value) {
                if (value <= 0L) {
                    // if negative then throws an IAE; if zero then return zero
                    return DateUtils.toMilliSeconds(value);
                } else {
                    return DateUtils.toMilliSeconds(value - 1L) + 1L;
                }
            }
        };

        private final String type;
        private final NumericType numericType;
        private final ToScriptFieldFactory<SortedNumericDocValues> toScriptFieldFactory;

        Resolution(String type, NumericType numericType, ToScriptFieldFactory<SortedNumericDocValues> toScriptFieldFactory) {
            this.type = type;
            this.numericType = numericType;
            this.toScriptFieldFactory = toScriptFieldFactory;
        }

        public String type() {
            return type;
        }

        NumericType numericType() {
            return numericType;
        }

        ToScriptFieldFactory<SortedNumericDocValues> getDefaultToScriptFieldFactory() {
            return toScriptFieldFactory;
        }

        /**
         * Convert an {@linkplain Instant} into a long value in this resolution.
         */
        public abstract long convert(Instant instant);

        /**
         * Convert a long value in this resolution into an instant.
         */
        public abstract Instant toInstant(long value);

        /**
         * Convert an {@linkplain TimeValue} into a long value in this resolution.
         */
        public abstract long convert(TimeValue timeValue);

        /**
         * Decode the points representation of this field as milliseconds.
         */
        public abstract long parsePointAsMillis(byte[] value);

        /**
         * Round the given raw value down to a number of milliseconds since the epoch.
         */
        public abstract long roundDownToMillis(long value);

        /**
         * Round the given raw value up to a number of milliseconds since the epoch.
         */
        public abstract long roundUpToMillis(long value);

        public static Resolution ofOrdinal(int ord) {
            for (Resolution resolution : values()) {
                if (ord == resolution.ordinal()) {
                    return resolution;
                }
            }
            throw new IllegalArgumentException("unknown resolution ordinal [" + ord + "]");
        }
    }

    private static DateFieldMapper toType(FieldMapper in) {
        return (DateFieldMapper) in;
    }

    public static final class Builder extends FieldMapper.Builder {

        private final Parameter<Boolean> index = Parameter.indexParam(m -> toType(m).indexed, true);
        private final Parameter<Boolean> docValues = Parameter.docValuesParam(m -> toType(m).hasDocValues, true);
        private final Parameter<Boolean> store = Parameter.storeParam(m -> toType(m).store, false);

        private final Parameter<Map<String, String>> meta = Parameter.metaParam();

        private final Parameter<String> format;
        private final Parameter<Locale> locale = new Parameter<>(
            "locale",
            false,
            () -> Locale.ROOT,
            (n, c, o) -> LocaleUtils.parse(o.toString()),
            m -> toType(m).locale,
            (xContentBuilder, n, v) -> xContentBuilder.field(n, v.toString()),
            Objects::toString
        );

        private final Parameter<String> nullValue = Parameter.stringParam("null_value", false, m -> toType(m).nullValueAsString, null)
            .acceptsNull();
        private final Parameter<Boolean> ignoreMalformed;

        private final Parameter<Script> script = Parameter.scriptParam(m -> toType(m).script);
        private final Parameter<OnScriptError> onScriptErrorParam = Parameter.onScriptErrorParam(
            m -> toType(m).builderParams.onScriptError(),
            script
        );

        private final Resolution resolution;
        private final IndexVersion indexCreatedVersion;
        private final ScriptCompiler scriptCompiler;

        public Builder(
            String name,
            Resolution resolution,
            DateFormatter dateFormatter,
            ScriptCompiler scriptCompiler,
            boolean ignoreMalformedByDefault,
            IndexVersion indexCreatedVersion
        ) {
            super(name);
            this.resolution = resolution;
            this.indexCreatedVersion = indexCreatedVersion;
            this.scriptCompiler = Objects.requireNonNull(scriptCompiler);
            this.ignoreMalformed = Parameter.boolParam("ignore_malformed", true, m -> toType(m).ignoreMalformed, ignoreMalformedByDefault);

            this.script.precludesParameters(nullValue, ignoreMalformed);
            addScriptValidation(script, index, docValues);

            DateFormatter defaultFormat = resolution == Resolution.MILLISECONDS
                ? DEFAULT_DATE_TIME_FORMATTER
                : DEFAULT_DATE_TIME_NANOS_FORMATTER;
            this.format = Parameter.stringParam(
                "format",
                indexCreatedVersion.isLegacyIndexVersion(),
                m -> toType(m).format,
                defaultFormat.pattern()
            );
            if (dateFormatter != null) {
                this.format.setValue(dateFormatter.pattern());
                this.locale.setValue(dateFormatter.locale());
            }
        }

        DateFormatter buildFormatter() {
            try {
                return DateFormatter.forPattern(format.getValue(), indexCreatedVersion).withLocale(locale.getValue());
            } catch (IllegalArgumentException e) {
                if (indexCreatedVersion.isLegacyIndexVersion()) {
                    logger.warn(() -> "Error parsing format [" + format.getValue() + "] of legacy index, falling back to default", e);
                    return DateFormatter.forPattern(format.getDefaultValue()).withLocale(locale.getValue());
                } else {
                    throw new IllegalArgumentException("Error parsing [format] on field [" + leafName() + "]: " + e.getMessage(), e);
                }
            }
        }

        private FieldValues<Long> scriptValues() {
            if (script.get() == null) {
                return null;
            }
            DateFieldScript.Factory factory = scriptCompiler.compile(script.get(), DateFieldScript.CONTEXT);
            return factory == null
                ? null
                : (lookup, ctx, doc, consumer) -> factory.newFactory(
                    leafName(),
                    script.get().getParams(),
                    lookup,
                    buildFormatter(),
                    OnScriptError.FAIL
                ).newInstance(ctx).runForDoc(doc, consumer::accept);
        }

        @Override
        protected Parameter<?>[] getParameters() {
            return new Parameter<?>[] {
                index,
                docValues,
                store,
                format,
                locale,
                nullValue,
                ignoreMalformed,
                script,
                onScriptErrorParam,
                meta };
        }

        private Long parseNullValue(DateFieldType fieldType) {
            if (nullValue.getValue() == null) {
                return null;
            }
            try {
                return fieldType.parse(nullValue.getValue());
            } catch (Exception e) {
                if (indexCreatedVersion.onOrAfter(IndexVersions.V_8_0_0)) {
                    throw new MapperParsingException("Error parsing [null_value] on field [" + leafName() + "]: " + e.getMessage(), e);
                } else {
                    DEPRECATION_LOGGER.warn(
                        DeprecationCategory.MAPPINGS,
                        "date_mapper_null_field",
                        "Error parsing ["
                            + nullValue.getValue()
                            + "] as date in [null_value] on field ["
                            + leafName()
                            + "]); [null_value] will be ignored"
                    );
                    return null;
                }
            }
        }

        @Override
        public DateFieldMapper build(MapperBuilderContext context) {
            DateFieldType ft = new DateFieldType(
                context.buildFullName(leafName()),
                index.getValue() && indexCreatedVersion.isLegacyIndexVersion() == false,
                index.getValue(),
                store.getValue(),
                docValues.getValue(),
                buildFormatter(),
                resolution,
                nullValue.getValue(),
                scriptValues(),
                meta.getValue()
            );

            Long nullTimestamp = parseNullValue(ft);
            if (ft.name().equals(DataStreamTimestampFieldMapper.DEFAULT_PATH)
                && context.isDataStream()
                && ignoreMalformed.isConfigured() == false) {
                ignoreMalformed.setValue(false);
            }
            hasScript = script.get() != null;
            onScriptError = onScriptErrorParam.get();
            return new DateFieldMapper(
                leafName(),
                ft,
                builderParams(this, context),
                nullTimestamp,
                resolution,
                context.isSourceSynthetic(),
                this
            );
        }
    }

    private static final IndexVersion MINIMUM_COMPATIBILITY_VERSION = IndexVersion.fromId(5000099);

    public static final TypeParser MILLIS_PARSER = new TypeParser((n, c) -> {
        boolean ignoreMalformedByDefault = IGNORE_MALFORMED_SETTING.get(c.getSettings());
        return new Builder(
            n,
            Resolution.MILLISECONDS,
            c.getDateFormatter(),
            c.scriptCompiler(),
            ignoreMalformedByDefault,
            c.indexVersionCreated()
        );
    }, MINIMUM_COMPATIBILITY_VERSION);

    public static final TypeParser NANOS_PARSER = new TypeParser((n, c) -> {
        boolean ignoreMalformedByDefault = IGNORE_MALFORMED_SETTING.get(c.getSettings());
        return new Builder(
            n,
            Resolution.NANOSECONDS,
            c.getDateFormatter(),
            c.scriptCompiler(),
            ignoreMalformedByDefault,
            c.indexVersionCreated()
        );
    }, MINIMUM_COMPATIBILITY_VERSION);

    public static final class DateFieldType extends MappedFieldType {
        final DateFormatter dateTimeFormatter;
        final DateMathParser dateMathParser;
        private final Resolution resolution;
        private final String nullValue;
        private final FieldValues<Long> scriptValues;
        private final boolean pointsMetadataAvailable;

        public DateFieldType(
            String name,
            boolean isIndexed,
            boolean pointsMetadataAvailable,
            boolean isStored,
            boolean hasDocValues,
            DateFormatter dateTimeFormatter,
            Resolution resolution,
            String nullValue,
            FieldValues<Long> scriptValues,
            Map<String, String> meta
        ) {
            super(name, isIndexed, isStored, hasDocValues, TextSearchInfo.SIMPLE_MATCH_WITHOUT_TERMS, meta);
            this.dateTimeFormatter = dateTimeFormatter;
            this.dateMathParser = dateTimeFormatter.toDateMathParser();
            this.resolution = resolution;
            this.nullValue = nullValue;
            this.scriptValues = scriptValues;
            this.pointsMetadataAvailable = pointsMetadataAvailable;
        }

        public DateFieldType(
            String name,
            boolean isIndexed,
            boolean isStored,
            boolean hasDocValues,
            DateFormatter dateTimeFormatter,
            Resolution resolution,
            String nullValue,
            FieldValues<Long> scriptValues,
            Map<String, String> meta
        ) {
            this(name, isIndexed, isIndexed, isStored, hasDocValues, dateTimeFormatter, resolution, nullValue, scriptValues, meta);
        }

        public DateFieldType(String name) {
            this(name, true, true, false, true, DEFAULT_DATE_TIME_FORMATTER, Resolution.MILLISECONDS, null, null, Collections.emptyMap());
        }

        public DateFieldType(String name, boolean isIndexed) {
            this(
                name,
                isIndexed,
                isIndexed,
                false,
                true,
                DEFAULT_DATE_TIME_FORMATTER,
                Resolution.MILLISECONDS,
                null,
                null,
                Collections.emptyMap()
            );
        }

        public DateFieldType(String name, DateFormatter dateFormatter) {
            this(name, true, true, false, true, dateFormatter, Resolution.MILLISECONDS, null, null, Collections.emptyMap());
        }

        public DateFieldType(String name, Resolution resolution) {
            this(name, true, true, false, true, DEFAULT_DATE_TIME_FORMATTER, resolution, null, null, Collections.emptyMap());
        }

        public DateFieldType(String name, Resolution resolution, DateFormatter dateFormatter) {
            this(name, true, true, false, true, dateFormatter, resolution, null, null, Collections.emptyMap());
        }

        @Override
        public String typeName() {
            return resolution.type();
        }

        public DateFormatter dateTimeFormatter() {
            return dateTimeFormatter;
        }

        public Resolution resolution() {
            return resolution;
        }

        protected DateMathParser dateMathParser() {
            return dateMathParser;
        }

        // Visible for testing.
        public long parse(String value) {
            return resolution.convert(DateFormatters.from(dateTimeFormatter().parse(value), dateTimeFormatter().locale()).toInstant());
        }

        /**
         * Format to use to resolve {@link Number}s from the source. Its valid
         * to send the numbers with up to six digits after the decimal place
         * and we'll parse them as {@code millis.nanos}. The source
         * deseralization code isn't particularly careful here and can return
         * {@link double} instead of the exact string in the {@code _source}.
         * So we have to *get* that string.
         * <p>
         * Nik chose not to use {@link String#format} for this because it feels
         * a little wasteful. It'd probably be fine but this makes Nik feel a
         * less bad about the {@code instanceof} and the string allocation.
         */
        private static final NumberFormat NUMBER_FORMAT = NumberFormat.getInstance(Locale.ROOT);
        static {
            NUMBER_FORMAT.setGroupingUsed(false);
            NUMBER_FORMAT.setMaximumFractionDigits(6);
        }

        @Override
        public boolean mayExistInIndex(SearchExecutionContext context) {
            return context.fieldExistsInIndex(this.name());
        }

        @Override
        public ValueFetcher valueFetcher(SearchExecutionContext context, String format) {
            DateFormatter defaultFormatter = dateTimeFormatter();
            DateFormatter formatter = format != null
                ? DateFormatter.forPattern(format).withLocale(defaultFormatter.locale())
                : defaultFormatter;
            if (scriptValues != null) {
                return FieldValues.valueFetcher(scriptValues, v -> format((long) v, formatter), context);
            }
            return new SourceValueFetcher(name(), context, nullValue) {
                @Override
                public String parseSourceValue(Object value) {
                    String date = value instanceof Number ? NUMBER_FORMAT.format(value) : value.toString();
                    // TODO can we emit a warning if we're losing precision here? I'm not sure we can.
                    return format(parse(date), formatter);
                }
            };
        }

        // returns a Long to support source fallback which emulates numeric doc values for dates
        private SourceValueFetcher sourceValueFetcher(Set<String> sourcePaths) {
            return new SourceValueFetcher(sourcePaths, nullValue) {
                @Override
                public Long parseSourceValue(Object value) {
                    String date = value instanceof Number ? NUMBER_FORMAT.format(value) : value.toString();
                    return parse(date);
                }
            };
        }

        private String format(long timestamp, DateFormatter formatter) {
            ZonedDateTime dateTime = resolution().toInstant(timestamp).atZone(ZoneOffset.UTC);
            return formatter.format(dateTime);
        }

        @Override
        public boolean isSearchable() {
            return isIndexed() || hasDocValues();
        }

        @Override
        public Query termQuery(Object value, @Nullable SearchExecutionContext context) {
            return rangeQuery(value, value, true, true, ShapeRelation.INTERSECTS, null, null, context);
        }

        @Override
        public Query rangeQuery(
            Object lowerTerm,
            Object upperTerm,
            boolean includeLower,
            boolean includeUpper,
            ShapeRelation relation,
            @Nullable ZoneId timeZone,
            @Nullable DateMathParser forcedDateParser,
            SearchExecutionContext context
        ) {
            failIfNotIndexedNorDocValuesFallback(context);
            if (relation == ShapeRelation.DISJOINT) {
                throw new IllegalArgumentException("Field [" + name() + "] of type [" + typeName() + "] does not support DISJOINT ranges");
            }
            DateMathParser parser;
            if (forcedDateParser == null) {
                if (lowerTerm instanceof Number || upperTerm instanceof Number) {
                    // force epoch_millis
                    parser = EPOCH_MILLIS_PARSER;
                } else {
                    parser = dateMathParser;
                }
            } else {
                parser = forcedDateParser;
            }
            return dateRangeQuery(lowerTerm, upperTerm, includeLower, includeUpper, timeZone, parser, context, resolution, (l, u) -> {
                Query query;
                if (isIndexed()) {
                    query = LongPoint.newRangeQuery(name(), l, u);
                    if (hasDocValues()) {
                        Query dvQuery = SortedNumericDocValuesField.newSlowRangeQuery(name(), l, u);
                        query = new IndexOrDocValuesQuery(query, dvQuery);
                    }
                } else {
                    query = SortedNumericDocValuesField.newSlowRangeQuery(name(), l, u);
                }
                if (hasDocValues() && context.indexSortedOnField(name())) {
                    query = new IndexSortSortedNumericDocValuesRangeQuery(name(), l, u, query);
                }
                return query;
            });
        }

        public static Query dateRangeQuery(
            Object lowerTerm,
            Object upperTerm,
            boolean includeLower,
            boolean includeUpper,
            @Nullable ZoneId timeZone,
            DateMathParser parser,
            SearchExecutionContext context,
            Resolution resolution,
            BiFunction<Long, Long, Query> builder
        ) {
            return handleNow(context, nowSupplier -> {
                long l, u;
                if (lowerTerm == null) {
                    l = Long.MIN_VALUE;
                } else {
                    l = parseToLong(lowerTerm, includeLower == false, timeZone, parser, nowSupplier, resolution);
                    if (includeLower == false) {
                        ++l;
                    }
                }
                if (upperTerm == null) {
                    u = Long.MAX_VALUE;
                } else {
                    u = parseToLong(upperTerm, includeUpper, timeZone, parser, nowSupplier, resolution);
                    if (includeUpper == false) {
                        --u;
                    }
                }
                return builder.apply(l, u);
            });
        }

        /**
         * Handle {@code now} in queries.
         * @param context context from which to read the current time
         * @param builder build the query
         * @return the result of the builder, wrapped in {@link DateRangeIncludingNowQuery} if {@code now} was used.
         */
        public static Query handleNow(SearchExecutionContext context, Function<LongSupplier, Query> builder) {
            boolean[] nowUsed = new boolean[1];
            LongSupplier nowSupplier = () -> {
                nowUsed[0] = true;
                return context.nowInMillis();
            };
            Query query = builder.apply(nowSupplier);
            return nowUsed[0] ? new DateRangeIncludingNowQuery(query) : query;
        }

        public long parseToLong(Object value, boolean roundUp, @Nullable ZoneId zone, DateMathParser dateParser, LongSupplier now) {
            dateParser = dateParser == null ? dateMathParser() : dateParser;
            return parseToLong(value, roundUp, zone, dateParser, now, resolution);
        }

        public static long parseToLong(
            Object value,
            boolean roundUp,
            @Nullable ZoneId zone,
            DateMathParser dateParser,
            LongSupplier now,
            Resolution resolution
        ) {
            return resolution.convert(dateParser.parse(BytesRefs.toString(value), now, roundUp, zone));
        }

        @Override
        public Query distanceFeatureQuery(Object origin, String pivot, SearchExecutionContext context) {
            failIfNotIndexedNorDocValuesFallback(context);
            long originLong = parseToLong(origin, true, null, null, context::nowInMillis);
            TimeValue pivotTime = TimeValue.parseTimeValue(pivot, "distance_feature.pivot");
            long pivotLong = resolution.convert(pivotTime);
            // As we already apply boost in AbstractQueryBuilder::toQuery, we always passing a boost of 1.0 to distanceFeatureQuery
            if (isIndexed()) {
                return LongPoint.newDistanceFeatureQuery(name(), 1.0f, originLong, pivotLong);
            } else {
                return new LongScriptFieldDistanceFeatureQuery(
                    new Script(""),
                    ctx -> new SortedNumericDocValuesLongFieldScript(name(), context.lookup(), ctx),
                    name(),
                    originLong,
                    pivotLong
                );
            }
        }

        @Override
        public Relation isFieldWithinQuery(
            IndexReader reader,
            Object from,
            Object to,
            boolean includeLower,
            boolean includeUpper,
            ZoneId timeZone,
            DateMathParser dateParser,
            QueryRewriteContext context
        ) throws IOException {
            if (isIndexed() == false && pointsMetadataAvailable == false && hasDocValues()) {
                // we don't have a quick way to run this check on doc values, so fall back to default assuming we are within bounds
                return Relation.INTERSECTS;
            }
            byte[] minPackedValue = PointValues.getMinPackedValue(reader, name());
            if (minPackedValue == null) {
                // no points, so nothing matches
                return Relation.DISJOINT;
            }
            long minValue = LongPoint.decodeDimension(minPackedValue, 0);
            long maxValue = LongPoint.decodeDimension(PointValues.getMaxPackedValue(reader, name()), 0);

            return isFieldWithinQuery(minValue, maxValue, from, to, includeLower, includeUpper, timeZone, dateParser, context);
        }

        public Relation isFieldWithinQuery(
            long minValue,
            long maxValue,
            Object from,
            Object to,
            boolean includeLower,
            boolean includeUpper,
            ZoneId timeZone,
            DateMathParser dateParser,
            QueryRewriteContext context
        ) {
            if (dateParser == null) {
                if (from instanceof Number || to instanceof Number) {
                    // force epoch_millis
                    dateParser = EPOCH_MILLIS_PARSER;
                } else {
                    dateParser = this.dateMathParser;
                }
            }

            long fromInclusive = Long.MIN_VALUE;
            if (from != null) {
                fromInclusive = parseToLong(from, includeLower == false, timeZone, dateParser, context::nowInMillis, resolution);
                if (includeLower == false) {
                    if (fromInclusive == Long.MAX_VALUE) {
                        return Relation.DISJOINT;
                    }
                    ++fromInclusive;
                }
            }

            long toInclusive = Long.MAX_VALUE;
            if (to != null) {
                toInclusive = parseToLong(to, includeUpper, timeZone, dateParser, context::nowInMillis, resolution);
                if (includeUpper == false) {
                    if (toInclusive == Long.MIN_VALUE) {
                        return Relation.DISJOINT;
                    }
                    --toInclusive;
                }
            }

            if (minValue >= fromInclusive && maxValue <= toInclusive) {
                return Relation.WITHIN;
            } else if (maxValue < fromInclusive || minValue > toInclusive) {
                return Relation.DISJOINT;
            } else {
                return Relation.INTERSECTS;
            }
        }

        @Override
        public Function<byte[], Number> pointReaderIfPossible() {
            if (isIndexed()) {
                return resolution()::parsePointAsMillis;
            }
            return null;
        }

        @Override
        public BlockLoader blockLoader(BlockLoaderContext blContext) {
            if (hasDocValues()) {
                return new BlockDocValuesReader.LongsBlockLoader(name());
            }
            BlockSourceReader.LeafIteratorLookup lookup = isStored() || isIndexed()
                ? BlockSourceReader.lookupFromFieldNames(blContext.fieldNames(), name())
                : BlockSourceReader.lookupMatchingAll();
            return new BlockSourceReader.LongsBlockLoader(sourceValueFetcher(blContext.sourcePaths(name())), lookup);
        }

        @Override
        public IndexFieldData.Builder fielddataBuilder(FieldDataContext fieldDataContext) {
            FielddataOperation operation = fieldDataContext.fielddataOperation();

            if (operation == FielddataOperation.SEARCH) {
                failIfNoDocValues();
            }

            if ((operation == FielddataOperation.SEARCH || operation == FielddataOperation.SCRIPT) && hasDocValues()) {
                return new SortedNumericIndexFieldData.Builder(
                    name(),
                    resolution.numericType(),
                    resolution.getDefaultToScriptFieldFactory(),
                    isIndexed()
                );
            }

            if (operation == FielddataOperation.SCRIPT) {
                SearchLookup searchLookup = fieldDataContext.lookupSupplier().get();
                Set<String> sourcePaths = fieldDataContext.sourcePathsLookup().apply(name());

                return new SourceValueFetcherSortedNumericIndexFieldData.Builder(
                    name(),
                    resolution.numericType().getValuesSourceType(),
                    sourceValueFetcher(sourcePaths),
                    searchLookup,
                    resolution.getDefaultToScriptFieldFactory()
                );
            }

            throw new IllegalStateException("unknown field data operation [" + operation.name() + "]");
        }

        @Override
        public Object valueForDisplay(Object value) {
            Long val = (Long) value;
            if (val == null) {
                return null;
            }
            return dateTimeFormatter().format(resolution.toInstant(val).atZone(ZoneOffset.UTC));
        }

        @Override
        public DocValueFormat docValueFormat(@Nullable String format, ZoneId timeZone) {
            DateFormatter dateTimeFormatter = this.dateTimeFormatter;
            if (format != null) {
                dateTimeFormatter = DateFormatter.forPattern(format).withLocale(dateTimeFormatter.locale());
            }
            if (timeZone == null) {
                timeZone = ZoneOffset.UTC;
            }
            // the resolution here is always set to milliseconds, as aggregations use this formatter mainly and those are always in
            // milliseconds. The only special case here is docvalue fields, which are handled somewhere else
            // TODO maybe aggs should force millis because lots so of other places want nanos?
            return new DocValueFormat.DateTime(dateTimeFormatter, timeZone, Resolution.MILLISECONDS);
        }
    }

    private final boolean store;
    private final boolean indexed;
    private final boolean hasDocValues;
    private final Locale locale;
    private final String format;
    private final boolean ignoreMalformed;
    private final Long nullValue;
    private final String nullValueAsString;
    private final Resolution resolution;
    private final boolean isSourceSynthetic;

    private final boolean ignoreMalformedByDefault;
    private final IndexVersion indexCreatedVersion;

    private final Script script;
    private final ScriptCompiler scriptCompiler;
    private final FieldValues<Long> scriptValues;

    private final boolean isDataStreamTimestampField;

    private DateFieldMapper(
        String leafName,
        MappedFieldType mappedFieldType,
        BuilderParams builderParams,
        Long nullValue,
        Resolution resolution,
        boolean isSourceSynthetic,
        Builder builder
    ) {
        super(leafName, mappedFieldType, builderParams);
        this.store = builder.store.getValue();
        this.indexed = builder.index.getValue();
        this.hasDocValues = builder.docValues.getValue();
        this.locale = builder.locale.getValue();
        this.format = builder.format.getValue();
        this.ignoreMalformed = builder.ignoreMalformed.getValue();
        this.nullValueAsString = builder.nullValue.getValue();
        this.nullValue = nullValue;
        this.resolution = resolution;
        this.isSourceSynthetic = isSourceSynthetic;
        this.ignoreMalformedByDefault = builder.ignoreMalformed.getDefaultValue();
        this.indexCreatedVersion = builder.indexCreatedVersion;
        this.script = builder.script.get();
        this.scriptCompiler = builder.scriptCompiler;
        this.scriptValues = builder.scriptValues();
        this.isDataStreamTimestampField = mappedFieldType.name().equals(DataStreamTimestampFieldMapper.DEFAULT_PATH);
    }

    @Override
    public FieldMapper.Builder getMergeBuilder() {
        return new Builder(leafName(), resolution, null, scriptCompiler, ignoreMalformedByDefault, indexCreatedVersion).init(this);
    }

    @Override
    public DateFieldType fieldType() {
        return (DateFieldType) super.fieldType();
    }

    @Override
    protected String contentType() {
        return fieldType().resolution.type();
    }

    @Override
    protected void parseCreateField(DocumentParserContext context) throws IOException {
        String dateAsString = context.parser().textOrNull();

        long timestamp;
        if (dateAsString == null) {
            if (nullValue == null) {
                return;
            }
            timestamp = nullValue;
        } else {
            try {
                timestamp = fieldType().parse(dateAsString);
            } catch (IllegalArgumentException | ElasticsearchParseException | DateTimeException | ArithmeticException e) {
                if (ignoreMalformed) {
                    context.addIgnoredField(mappedFieldType.name());
                    if (isSourceSynthetic) {
                        // Save a copy of the field so synthetic source can load it
                        context.doc().add(IgnoreMalformedStoredValues.storedField(fullPath(), context.parser()));
                    }
                    return;
                } else {
                    throw e;
                }
            }
        }

        indexValue(context, timestamp);
    }

    private void indexValue(DocumentParserContext context, long timestamp) {
        // DataStreamTimestampFieldMapper and TsidExtractingFieldMapper need to use timestamp value,
        // so when this is true we store it in a well-known place
        // instead of forcing them to iterate over all fields.
        //
        // DataStreamTimestampFieldMapper is present and enabled both
        // in data streams and standalone indices in time_series mode
        if (isDataStreamTimestampField && context.mappingLookup().isDataStreamTimestampFieldEnabled()) {
            DataStreamTimestampFieldMapper.storeTimestampValueForReuse(context.doc(), timestamp);
        }

        if (indexed && hasDocValues) {
            context.doc().add(new LongField(fieldType().name(), timestamp));
        } else if (hasDocValues) {
            context.doc().add(new SortedNumericDocValuesField(fieldType().name(), timestamp));
        } else if (indexed) {
            context.doc().add(new LongPoint(fieldType().name(), timestamp));
        }
        if (store) {
            context.doc().add(new StoredField(fieldType().name(), timestamp));
        }
        if (hasDocValues == false && (indexed || store)) {
            // When the field doesn't have doc values so that we can run exists queries, we also need to index the field name separately.
            context.addToFieldNames(fieldType().name());
        }
    }

    @Override
    protected void indexScriptValues(
        SearchLookup searchLookup,
        LeafReaderContext readerContext,
        int doc,
        DocumentParserContext documentParserContext
    ) {
        this.scriptValues.valuesForDoc(searchLookup, readerContext, doc, v -> indexValue(documentParserContext, v));
    }

    @Override
    public boolean ignoreMalformed() {
        return ignoreMalformed;
    }

    public Long getNullValue() {
        return nullValue;
    }

    @Override
    protected SyntheticSourceSupport syntheticSourceSupport() {
        if (hasDocValues) {
            var loader = new SortedNumericDocValuesSyntheticFieldLoader(fullPath(), leafName(), ignoreMalformed) {
                @Override
                protected void writeValue(XContentBuilder b, long value) throws IOException {
                    b.value(fieldType().format(value, fieldType().dateTimeFormatter()));
                }
            };

<<<<<<< HEAD
            return new SyntheticSourceSupport.Native(loader);
        }

        return super.syntheticSourceSupport();
=======
    @Override
    public SourceLoader.SyntheticFieldLoader syntheticFieldLoader() {
        if (hasScript()) {
            return SourceLoader.SyntheticFieldLoader.NOTHING;
        }
        if (hasDocValues == false) {
            throw new IllegalArgumentException(
                "field ["
                    + fullPath()
                    + "] of type ["
                    + typeName()
                    + "] doesn't support synthetic source because it doesn't have doc values"
            );
        }
        if (copyTo().copyToFields().isEmpty() != true) {
            throw new IllegalArgumentException(
                "field [" + fullPath() + "] of type [" + typeName() + "] doesn't support synthetic source because it declares copy_to"
            );
        }
        return new SortedNumericDocValuesSyntheticFieldLoader(fullPath(), leafName(), ignoreMalformed) {
            @Override
            protected void writeValue(XContentBuilder b, long value) throws IOException {
                b.value(fieldType().format(value, fieldType().dateTimeFormatter()));
            }
        };
>>>>>>> 7cd6de76
    }
}<|MERGE_RESOLUTION|>--- conflicted
+++ resolved
@@ -1013,37 +1013,9 @@
                 }
             };
 
-<<<<<<< HEAD
             return new SyntheticSourceSupport.Native(loader);
         }
 
         return super.syntheticSourceSupport();
-=======
-    @Override
-    public SourceLoader.SyntheticFieldLoader syntheticFieldLoader() {
-        if (hasScript()) {
-            return SourceLoader.SyntheticFieldLoader.NOTHING;
-        }
-        if (hasDocValues == false) {
-            throw new IllegalArgumentException(
-                "field ["
-                    + fullPath()
-                    + "] of type ["
-                    + typeName()
-                    + "] doesn't support synthetic source because it doesn't have doc values"
-            );
-        }
-        if (copyTo().copyToFields().isEmpty() != true) {
-            throw new IllegalArgumentException(
-                "field [" + fullPath() + "] of type [" + typeName() + "] doesn't support synthetic source because it declares copy_to"
-            );
-        }
-        return new SortedNumericDocValuesSyntheticFieldLoader(fullPath(), leafName(), ignoreMalformed) {
-            @Override
-            protected void writeValue(XContentBuilder b, long value) throws IOException {
-                b.value(fieldType().format(value, fieldType().dateTimeFormatter()));
-            }
-        };
->>>>>>> 7cd6de76
     }
 }
--- conflicted
+++ resolved
@@ -38,11 +38,8 @@
 import org.elasticsearch.core.TimeValue;
 import org.elasticsearch.features.NodeFeature;
 import org.elasticsearch.index.IndexMode;
-<<<<<<< HEAD
 import org.elasticsearch.index.IndexSortConfig;
-=======
 import org.elasticsearch.index.IndexSettings;
->>>>>>> 7e9049e7
 import org.elasticsearch.index.IndexVersion;
 import org.elasticsearch.index.IndexVersions;
 import org.elasticsearch.index.fielddata.FieldDataContext;
@@ -55,11 +52,8 @@
 import org.elasticsearch.index.query.DateRangeIncludingNowQuery;
 import org.elasticsearch.index.query.QueryRewriteContext;
 import org.elasticsearch.index.query.SearchExecutionContext;
-<<<<<<< HEAD
 import org.elasticsearch.lucene.queries.TimestampQuery;
 import org.elasticsearch.lucene.search.XIndexSortSortedNumericDocValuesRangeQuery;
-=======
->>>>>>> 7e9049e7
 import org.elasticsearch.script.DateFieldScript;
 import org.elasticsearch.script.Script;
 import org.elasticsearch.script.ScriptCompiler;
@@ -457,41 +451,11 @@
     }
 
     public static final TypeParser MILLIS_PARSER = createTypeParserWithLegacySupport((n, c) -> {
-<<<<<<< HEAD
-        boolean ignoreMalformedByDefault = IGNORE_MALFORMED_SETTING.get(c.getSettings());
-        return new Builder(
-            n,
-            Resolution.MILLISECONDS,
-            c.getDateFormatter(),
-            c.scriptCompiler(),
-            ignoreMalformedByDefault,
-            c.getIndexSettings().getMode(),
-            c.getIndexSettings().getIndexSortConfig(),
-            c.indexVersionCreated(),
-            c.getIndexSettings().useDocValuesSkipper()
-        );
-    });
-
-    public static final TypeParser NANOS_PARSER = createTypeParserWithLegacySupport((n, c) -> {
-        boolean ignoreMalformedByDefault = IGNORE_MALFORMED_SETTING.get(c.getSettings());
-        return new Builder(
-            n,
-            Resolution.NANOSECONDS,
-            c.getDateFormatter(),
-            c.scriptCompiler(),
-            ignoreMalformedByDefault,
-            c.getIndexSettings().getMode(),
-            c.getIndexSettings().getIndexSortConfig(),
-            c.indexVersionCreated(),
-            c.getIndexSettings().useDocValuesSkipper()
-        );
-=======
         return new Builder(n, Resolution.MILLISECONDS, c.getDateFormatter(), c.scriptCompiler(), c.getIndexSettings());
     });
 
     public static final TypeParser NANOS_PARSER = createTypeParserWithLegacySupport((n, c) -> {
         return new Builder(n, Resolution.NANOSECONDS, c.getDateFormatter(), c.scriptCompiler(), c.getIndexSettings());
->>>>>>> 7e9049e7
     });
 
     public static final class DateFieldType extends MappedFieldType {
@@ -691,36 +655,6 @@
             if (relation == ShapeRelation.DISJOINT) {
                 throw new IllegalArgumentException("Field [" + name() + "] of type [" + typeName() + "] does not support DISJOINT ranges");
             }
-<<<<<<< HEAD
-            DateMathParser parser;
-            if (forcedDateParser == null) {
-                if (lowerTerm instanceof Number || upperTerm instanceof Number) {
-                    // force epoch_millis
-                    parser = EPOCH_MILLIS_PARSER;
-                } else {
-                    parser = dateMathParser;
-                }
-            } else {
-                parser = forcedDateParser;
-            }
-            return dateRangeQuery(lowerTerm, upperTerm, includeLower, includeUpper, timeZone, parser, context, resolution, (l, u) -> {
-                var indexSettings = context.getIndexSettings();
-                var indexMode = indexSettings.getMode();
-                boolean sortOnTimestamp = indexSettings.getIndexSortConfig().hasSortOnField(DataStream.TIMESTAMP_FIELD_NAME);
-                if ((indexMode == IndexMode.TIME_SERIES || indexMode == IndexMode.LOGSDB)
-                    && sortOnTimestamp
-                    && indexSettings.useDocValuesSkipper()
-                    && name().equals(DataStream.TIMESTAMP_FIELD_NAME)) {
-                    return new TimestampQuery(l, u);
-                }
-
-                Query query;
-                if (isIndexed()) {
-                    query = LongPoint.newRangeQuery(name(), l, u);
-                    if (hasDocValues()) {
-                        Query dvQuery = SortedNumericDocValuesField.newSlowRangeQuery(name(), l, u);
-                        query = new IndexOrDocValuesQuery(query, dvQuery);
-=======
             DateMathParser parser = resolveDateMathParser(forcedDateParser, lowerTerm, upperTerm);
             return dateRangeQuery(
                 lowerTerm,
@@ -733,8 +667,18 @@
                 resolution,
                 name(),
                 (l, u) -> {
-                    Query query;
-                    if (indexType.hasPoints()) {
+                    var indexSettings = context.getIndexSettings();
+                var indexMode = indexSettings.getMode();
+                boolean sortOnTimestamp = indexSettings.getIndexSortConfig().hasSortOnField(DataStream.TIMESTAMP_FIELD_NAME);
+                if ((indexMode == IndexMode.TIME_SERIES || indexMode == IndexMode.LOGSDB)
+                    && sortOnTimestamp
+                    && indexSettings.useDocValuesSkipper()
+                    && name().equals(DataStream.TIMESTAMP_FIELD_NAME)) {
+                    return new TimestampQuery(l, u);
+                }
+
+                Query query;
+                if (indexType.hasPoints()) {
                         query = LongPoint.newRangeQuery(name(), l, u);
                         if (hasDocValues()) {
                             Query dvQuery = SortedNumericDocValuesField.newSlowRangeQuery(name(), l, u);
@@ -742,7 +686,6 @@
                         }
                     } else {
                         query = SortedNumericDocValuesField.newSlowRangeQuery(name(), l, u);
->>>>>>> 7e9049e7
                     }
                     if (hasDocValues() && context.indexSortedOnField(name())) {
                         query = new IndexSortSortedNumericDocValuesRangeQuery(name(), l, u, query);

--- conflicted
+++ resolved
@@ -78,11 +78,7 @@
         if (logger.isDebugEnabled()) {
             logger.debug("Error while parsing document for index [" + indexName + "]: " + ex.getMessage(), ex);
         } else if (IntervalThrottler.DOCUMENT_PARSING_FAILURE.accept()) {
-<<<<<<< HEAD
-            logger.error("Error while parsing document for index [" + indexName + "]: " + ex.getMessage(), ex);
-=======
-            logger.info("Error while parsing document: " + ex.getMessage(), ex);
->>>>>>> 17765e73
+            logger.info("Error while parsing document for index [" + indexName + "]: " + ex.getMessage(), ex);
         }
     }
 

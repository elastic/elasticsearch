--- conflicted
+++ resolved
@@ -14,7 +14,6 @@
 import org.apache.lucene.search.Query;
 import org.elasticsearch.Version;
 import org.elasticsearch.common.Explicit;
-import org.elasticsearch.common.Strings;
 import org.elasticsearch.common.regex.Regex;
 import org.elasticsearch.common.time.DateFormatter;
 import org.elasticsearch.common.xcontent.LoggingDeprecationHandler;
@@ -214,37 +213,12 @@
         return new MapperParsingException("failed to parse", e);
     }
 
-    private static void validatePath(String fullFieldPath) {
-        if (Strings.isEmpty(fullFieldPath)) {
-            throw new IllegalArgumentException("field name cannot be an empty string");
-        }
-        if (fullFieldPath.contains(".") == false) {
-            return;
-        }
-        String[] parts = fullFieldPath.split("\\.");
-        if (parts.length == 0) {
-            throw new IllegalArgumentException("field name cannot contain only dots");
-        }
-        for (String part : parts) {
-            if (Strings.hasText(part) == false) {
-                // check if the field name contains only whitespace
-                if (Strings.isEmpty(part) == false) {
-                    throw new IllegalArgumentException("object field cannot contain only whitespace: ['" + fullFieldPath + "']");
-                }
-                throw new IllegalArgumentException(
-                    "object field starting or ending with a [.] makes object resolution ambiguous: [" + fullFieldPath + "]"
-                );
-            }
-        }
-    }
-
     static Mapping createDynamicUpdate(DocumentParserContext context) {
         if (context.getDynamicMappers().isEmpty() && context.getDynamicRuntimeFields().isEmpty()) {
             return null;
         }
         RootObjectMapper.Builder rootBuilder = context.updateRoot();
         for (Mapper mapper : context.getDynamicMappers()) {
-            validatePath(mapper.name());
             rootBuilder.addDynamic(mapper.name(), null, mapper, context);
         }
         for (RuntimeField runtimeField : context.getDynamicRuntimeFields()) {
@@ -307,10 +281,6 @@
         while (token != XContentParser.Token.END_OBJECT) {
             if (token == XContentParser.Token.FIELD_NAME) {
                 currentFieldName = context.parser().currentName();
-<<<<<<< HEAD
-                validatePath(currentFieldName);
-=======
->>>>>>> 0ca3db6d
             } else if (token == XContentParser.Token.START_OBJECT) {
                 parseObject(context, mapper, currentFieldName);
             } else if (token == XContentParser.Token.START_ARRAY) {
@@ -498,10 +468,6 @@
     ) throws IOException {
         XContentParser parser = context.parser();
         XContentParser.Token token;
-<<<<<<< HEAD
-        validatePath(lastFieldName);
-=======
->>>>>>> 0ca3db6d
         while ((token = parser.nextToken()) != XContentParser.Token.END_ARRAY) {
             if (token == XContentParser.Token.START_OBJECT) {
                 parseObject(context, mapper, lastFieldName);

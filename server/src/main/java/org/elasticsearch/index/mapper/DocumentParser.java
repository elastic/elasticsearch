/*
 * Copyright Elasticsearch B.V. and/or licensed to Elasticsearch B.V. under one
 * or more contributor license agreements. Licensed under the "Elastic License
 * 2.0", the "GNU Affero General Public License v3.0 only", and the "Server Side
 * Public License v 1"; you may not use this file except in compliance with, at
 * your election, the "Elastic License 2.0", the "GNU Affero General Public
 * License v3.0 only", or the "Server Side Public License, v 1".
 */

package org.elasticsearch.index.mapper;

import org.apache.lucene.index.IndexableField;
import org.apache.lucene.index.LeafReaderContext;
import org.apache.lucene.search.Query;
import org.elasticsearch.common.Explicit;
import org.elasticsearch.common.regex.Regex;
import org.elasticsearch.common.xcontent.XContentHelper;
import org.elasticsearch.core.Nullable;
import org.elasticsearch.index.IndexVersion;
import org.elasticsearch.index.IndexVersions;
import org.elasticsearch.index.fielddata.FieldDataContext;
import org.elasticsearch.index.fielddata.IndexFieldDataCache;
import org.elasticsearch.index.mapper.vectors.DenseVectorFieldMapper;
import org.elasticsearch.index.query.SearchExecutionContext;
import org.elasticsearch.indices.breaker.NoneCircuitBreakerService;
import org.elasticsearch.plugins.internal.XContentMeteringParserDecorator;
import org.elasticsearch.search.lookup.SearchLookup;
import org.elasticsearch.search.lookup.Source;
import org.elasticsearch.xcontent.XContentBuilder;
import org.elasticsearch.xcontent.XContentLocation;
import org.elasticsearch.xcontent.XContentParseException;
import org.elasticsearch.xcontent.XContentParser;
import org.elasticsearch.xcontent.XContentParserConfiguration;
import org.elasticsearch.xcontent.XContentType;

import java.io.IOException;
import java.util.ArrayList;
import java.util.Collection;
import java.util.Collections;
import java.util.HashMap;
import java.util.HashSet;
import java.util.Iterator;
import java.util.LinkedList;
import java.util.List;
import java.util.Map;
import java.util.Optional;
import java.util.Set;
import java.util.function.Consumer;

import static org.elasticsearch.index.mapper.vectors.DenseVectorFieldMapper.MAX_DIMS_COUNT;
import static org.elasticsearch.index.mapper.vectors.DenseVectorFieldMapper.MIN_DIMS_FOR_DYNAMIC_FLOAT_MAPPING;

/**
 * A parser for documents
 */
public final class DocumentParser {

    public static final IndexVersion DYNAMICALLY_MAP_DENSE_VECTORS_INDEX_VERSION = IndexVersions.FIRST_DETACHED_INDEX_VERSION;

    private final XContentParserConfiguration parserConfiguration;
    private final MappingParserContext mappingParserContext;

    DocumentParser(XContentParserConfiguration parserConfiguration, MappingParserContext mappingParserContext) {
        this.mappingParserContext = mappingParserContext;
        this.parserConfiguration = parserConfiguration;
    }

    /**
     * Parse a document
     *
     * @param source        the document to parse
     * @param mappingLookup the mappings information needed to parse the document
     * @return the parsed document
     * @throws DocumentParsingException whenever there's a problem parsing the document
     */
    public ParsedDocument parseDocument(SourceToParse source, MappingLookup mappingLookup) throws DocumentParsingException {
        if (source.source() != null && source.source().length() == 0) {
            throw new DocumentParsingException(new XContentLocation(0, 0), "failed to parse, document is empty");
        }
        final RootDocumentParserContext context;
        final XContentType xContentType = source.getXContentType();

        XContentMeteringParserDecorator meteringParserDecorator = source.getDocumentSizeObserver();
        try (
            XContentParser parser = meteringParserDecorator.decorate(
                XContentHelper.createParser(parserConfiguration, source.source(), xContentType)
            )
        ) {
            context = new RootDocumentParserContext(mappingLookup, mappingParserContext, source, parser);
            validateStart(context.parser());
            MetadataFieldMapper[] metadataFieldsMappers = mappingLookup.getMapping().getSortedMetadataMappers();
            internalParseDocument(metadataFieldsMappers, context);
            validateEnd(context.parser());
        } catch (XContentParseException e) {
            throw new DocumentParsingException(e.getLocation(), e.getMessage(), e);
        } catch (IOException e) {
            // IOException from jackson, we don't have any useful location information here
            throw new DocumentParsingException(XContentLocation.UNKNOWN, "Error parsing document", e);
        }
        assert context.path.pathAsText("").isEmpty() : "found leftover path elements: " + context.path.pathAsText("");

        Mapping dynamicUpdate = createDynamicUpdate(context);

        return new ParsedDocument(
            context.version(),
            context.seqID(),
            context.id(),
            context.routing(),
            context.reorderParentAndGetDocs(),
            context.sourceToParse().source(),
            context.sourceToParse().getXContentType(),
            dynamicUpdate,
            meteringParserDecorator.meteredDocumentSize()
        ) {
            @Override
            public String documentDescription() {
                IdFieldMapper idMapper = (IdFieldMapper) mappingLookup.getMapping().getMetadataMapperByName(IdFieldMapper.NAME);
                return idMapper.documentDescription(this);
            }
        };
    }

    private void internalParseDocument(MetadataFieldMapper[] metadataFieldsMappers, DocumentParserContext context) {
        try {
            final boolean emptyDoc = isEmptyDoc(context.root(), context.parser());

            for (MetadataFieldMapper metadataMapper : metadataFieldsMappers) {
                metadataMapper.preParse(context);
            }

            if (context.root().isEnabled() == false) {
                // entire type is disabled
                if (context.canAddIgnoredField()) {
                    context.addIgnoredField(
                        new IgnoredSourceFieldMapper.NameValue(
                            MapperService.SINGLE_MAPPING_NAME,
                            0,
                            XContentDataHelper.encodeToken(context.parser()),
                            context.doc()
                        )
                    );
                } else {
                    context.parser().skipChildren();
                }
            } else if (emptyDoc == false) {
                parseObjectOrNested(context);
            }

            executeIndexTimeScripts(context);

            // Record additional entries for {@link IgnoredSourceFieldMapper} before calling #postParse, so that they get stored.
            addIgnoredSourceMissingValues(context);

            for (MetadataFieldMapper metadataMapper : metadataFieldsMappers) {
                metadataMapper.postParse(context);
            }
        } catch (Exception e) {
            throw wrapInDocumentParsingException(context, e);
        }
    }

    private void addIgnoredSourceMissingValues(DocumentParserContext context) throws IOException {
        Collection<IgnoredSourceFieldMapper.NameValue> ignoredFieldsMissingValues = context.getIgnoredFieldsMissingValues();
        if (ignoredFieldsMissingValues.isEmpty()) {
            return;
        }

        // Clean up any conflicting ignored values, to avoid double-printing them as array elements in synthetic source.
        Map<String, IgnoredSourceFieldMapper.NameValue> fields = new HashMap<>(ignoredFieldsMissingValues.size());
        for (var field : ignoredFieldsMissingValues) {
            fields.put(field.name(), field);
        }
        context.deduplicateIgnoredFieldValues(fields.keySet());

        assert context.mappingLookup().isSourceSynthetic();
        try (
            XContentParser parser = XContentHelper.createParser(
                parserConfiguration,
                context.sourceToParse().source(),
                context.sourceToParse().getXContentType()
            )
        ) {
            DocumentParserContext newContext = new RootDocumentParserContext(
                context.mappingLookup(),
                mappingParserContext,
                context.sourceToParse(),
                parser
            );
            var nameValues = parseDocForMissingValues(newContext, fields);
            for (var nameValue : nameValues) {
                context.addIgnoredField(nameValue);
            }
        }
    }

    /**
     * Simplified parsing version for retrieving the source of a given set of fields.
     */
    private static List<IgnoredSourceFieldMapper.NameValue> parseDocForMissingValues(
        DocumentParserContext context,
        Map<String, IgnoredSourceFieldMapper.NameValue> fields
    ) throws IOException {
        // Generate all possible parent names for the given fields.
        // This is used to skip processing objects that can't generate missing values.
        Set<String> parentNames = getPossibleParentNames(fields.keySet());
        List<IgnoredSourceFieldMapper.NameValue> result = new ArrayList<>();

        XContentParser parser = context.parser();
        XContentParser.Token currentToken = parser.nextToken();
        List<String> path = new ArrayList<>();
        String fieldName = null;
        while (currentToken != null) {
            while (currentToken != XContentParser.Token.FIELD_NAME) {
                if (fieldName != null
                    && (currentToken == XContentParser.Token.START_OBJECT || currentToken == XContentParser.Token.START_ARRAY)) {
                    if (parentNames.contains(getCurrentPath(path, fieldName)) == false) {
                        // No missing value under this parsing subtree, skip it.
                        parser.skipChildren();
                    } else {
                        path.add(fieldName);
                    }
                    fieldName = null;
                } else if (currentToken == XContentParser.Token.END_OBJECT || currentToken == XContentParser.Token.END_ARRAY) {
                    if (currentToken == XContentParser.Token.END_OBJECT && path.isEmpty() == false) {
                        path.removeLast();
                    }
                    fieldName = null;
                }
                currentToken = parser.nextToken();
                if (currentToken == null) {
                    return result;
                }
            }
            fieldName = parser.currentName();
            String fullName = getCurrentPath(path, fieldName);
            var leaf = fields.get(fullName);  // There may be multiple matches for array elements, don't use #remove.
            if (leaf != null) {
                parser.nextToken();  // Advance the parser to the value to be read.
                result.add(leaf.cloneWithValue(XContentDataHelper.encodeToken(parser)));
                parser.nextToken();  // Skip the token ending the value.
                fieldName = null;
            }
            currentToken = parser.nextToken();
        }
        return result;
    }

    private static String getCurrentPath(List<String> path, String fieldName) {
        assert fieldName != null;
        return path.isEmpty() ? fieldName : String.join(".", path) + "." + fieldName;
    }

    /**
     * Generates all possible parent object names for the given full names.
     * For instance, for input ['path.to.foo', 'another.path.to.bar'], it returns:
     * [ 'path', 'path.to', 'another', 'another.path', 'another.path.to' ]
     */
    private static Set<String> getPossibleParentNames(Set<String> fullPaths) {
        if (fullPaths.isEmpty()) {
            return Collections.emptySet();
        }
        Set<String> paths = new HashSet<>();
        for (String fullPath : fullPaths) {
            String[] split = fullPath.split("\\.");
            if (split.length < 2) {
                continue;
            }
            StringBuilder builder = new StringBuilder(split[0]);
            paths.add(builder.toString());
            for (int i = 1; i < split.length - 1; i++) {
                builder.append(".");
                builder.append(split[i]);
                paths.add(builder.toString());
            }
        }
        return paths;
    }

    private static void executeIndexTimeScripts(DocumentParserContext context) {
        List<FieldMapper> indexTimeScriptMappers = context.mappingLookup().indexTimeScriptMappers();
        if (indexTimeScriptMappers.isEmpty()) {
            return;
        }
        SearchLookup searchLookup = new SearchLookup(
            context.mappingLookup().indexTimeLookup()::get,
            (ft, lookup, fto) -> ft.fielddataBuilder(
                new FieldDataContext(
                    context.indexSettings().getIndex().getName(),
                    context.indexSettings(),
                    lookup,
                    context.mappingLookup()::sourcePaths,
                    fto
                )
            ).build(new IndexFieldDataCache.None(), new NoneCircuitBreakerService()),
            (ctx, doc) -> Source.fromBytes(context.sourceToParse().source())
        );
        // field scripts can be called both by the loop at the end of this method and via
        // the document reader, so to ensure that we don't run them multiple times we
        // guard them with an 'executed' boolean
        Map<String, Consumer<LeafReaderContext>> fieldScripts = new HashMap<>();
        indexTimeScriptMappers.forEach(mapper -> fieldScripts.put(mapper.fullPath(), new Consumer<>() {
            boolean executed = false;

            @Override
            public void accept(LeafReaderContext leafReaderContext) {
                if (executed == false) {
                    mapper.executeScript(searchLookup, leafReaderContext, 0, context);
                    executed = true;
                }
            }
        }));

        // call the index script on all field mappers configured with one
        DocumentLeafReader reader = new DocumentLeafReader(context.rootDoc(), fieldScripts);
        for (Consumer<LeafReaderContext> script : fieldScripts.values()) {
            script.accept(reader.getContext());
        }
    }

    private static void validateStart(XContentParser parser) throws IOException {
        // will result in START_OBJECT
        XContentParser.Token token = parser.nextToken();
        if (token != XContentParser.Token.START_OBJECT) {
            throwNoStartOnObject();
        }
    }

    private static void throwNoStartOnObject() {
        throw new DocumentParsingException(XContentLocation.UNKNOWN, "Malformed content, must start with an object");
    }

    private static void validateEnd(XContentParser parser) throws IOException {
        XContentParser.Token token;// only check for end of tokens if we created the parser here
        // try to parse the next token, this should be null if the object is ended properly
        // but will throw a JSON exception if the extra tokens is not valid JSON (this will be handled by the catch)
        token = parser.nextToken();
        if (token != null) {
            throwNotAtEnd(token);
        }
    }

    private static Mapper.SourceKeepMode getSourceKeepMode(DocumentParserContext context, Optional<Mapper.SourceKeepMode> mapperMode) {
        return mapperMode.orElseGet(context::sourceKeepModeFromIndexSettings);
    }

    private static void throwNotAtEnd(XContentParser.Token token) {
        throw new IllegalArgumentException("Malformed content, found extra data after parsing: " + token);
    }

    private static boolean isEmptyDoc(RootObjectMapper root, XContentParser parser) throws IOException {
        if (root.isEnabled()) {
            final XContentParser.Token token = parser.nextToken();
            switch (token) {
                case END_OBJECT:
                    // empty doc, we can handle it...
                    return true;
                case FIELD_NAME:
                    return false;
                default:
                    throwOnMalformedContent(parser);
            }
        }
        return false;
    }

    private static void throwOnMalformedContent(XContentParser parser) {
        throw new DocumentParsingException(
            parser.getTokenLocation(),
            "Malformed content, after first object, either the type field or the actual properties should exist"
        );
    }

    private static DocumentParsingException wrapInDocumentParsingException(DocumentParserContext context, Exception e) {
        // if its already a document parsing exception, no need to wrap it...
        if (e instanceof DocumentParsingException) {
            return (DocumentParsingException) e;
        }
        return new DocumentParsingException(context.parser().getTokenLocation(), "failed to parse: " + e.getMessage(), e);
    }

    static Mapping createDynamicUpdate(DocumentParserContext context) {
        if (context.hasDynamicMappersOrRuntimeFields() == false) {
            return null;
        }
        RootObjectMapper.Builder rootBuilder = context.updateRoot();
        context.getDynamicMappers().forEach(mapper -> rootBuilder.addDynamic(mapper.fullPath(), null, mapper, context));

        for (RuntimeField runtimeField : context.getDynamicRuntimeFields()) {
            rootBuilder.addRuntimeField(runtimeField);
        }
        RootObjectMapper root = rootBuilder.build(MapperBuilderContext.root(context.mappingLookup().isSourceSynthetic(), false));
        return context.mappingLookup().getMapping().mappingUpdate(root);
    }

    static void parseObjectOrNested(DocumentParserContext context) throws IOException {
        XContentParser parser = context.parser();
        String currentFieldName = parser.currentName();
        if (context.parent().isEnabled() == false) {
            // entire type is disabled
            if (context.canAddIgnoredField()) {
                context.addIgnoredField(
                    new IgnoredSourceFieldMapper.NameValue(
                        context.parent().fullPath(),
                        context.parent().fullPath().lastIndexOf(context.parent().leafName()),
                        XContentDataHelper.encodeToken(parser),
                        context.doc()
                    )
                );
            } else {
                parser.skipChildren();
            }
            return;
        }
        XContentParser.Token token = parser.currentToken();
        if (token == XContentParser.Token.VALUE_NULL) {
            // the object is null ("obj1" : null), simply bail
            return;
        }

        if (token.isValue()) {
            throwOnConcreteValue(context.parent(), currentFieldName, context);
        }

        if (context.canAddIgnoredField() && getSourceKeepMode(context, context.parent().sourceKeepMode()) == Mapper.SourceKeepMode.ALL) {
            context = context.addIgnoredFieldFromContext(
                new IgnoredSourceFieldMapper.NameValue(
                    context.parent().fullPath(),
                    context.parent().fullPath().lastIndexOf(context.parent().leafName()),
                    null,
                    context.doc()
                )
            );
            token = context.parser().currentToken();
            parser = context.parser();
        }

        if (context.parent().isNested()) {
            // Handle a nested object that doesn't contain an array. Arrays are handled in #parseNonDynamicArray.
            context = context.createNestedContext((NestedObjectMapper) context.parent());
        }

        // if we are at the end of the previous object, advance
        if (token == XContentParser.Token.END_OBJECT) {
            token = parser.nextToken();
        }
        if (token == XContentParser.Token.START_OBJECT) {
            // if we are just starting an OBJECT, advance, this is the object we are parsing, we need the name first
            parser.nextToken();
        }

        innerParseObject(context);
        // restore the enable path flag
        if (context.parent().isNested()) {
            copyNestedFields(context, (NestedObjectMapper) context.parent());
        }
    }

    private static void throwOnConcreteValue(ObjectMapper mapper, String currentFieldName, DocumentParserContext context) {
        throw new DocumentParsingException(
            context.parser().getTokenLocation(),
            "object mapping for ["
                + mapper.fullPath()
                + "] tried to parse field ["
                + currentFieldName
                + "] as object, but found a concrete value"
        );
    }

    private static void innerParseObject(DocumentParserContext context) throws IOException {

        final XContentParser parser = context.parser();
        XContentParser.Token token = parser.currentToken();
        String currentFieldName = null;
        assert token == XContentParser.Token.FIELD_NAME || token == XContentParser.Token.END_OBJECT;
        while (token != XContentParser.Token.END_OBJECT) {
            if (token == null) {
                throwEOF(context.parent(), context);
            }
            switch (token) {
                case FIELD_NAME:
                    currentFieldName = parser.currentName();
                    if (currentFieldName.isEmpty()) {
                        throw new IllegalArgumentException("Field name cannot be an empty string");
                    }
                    if (currentFieldName.isBlank()) {
                        throwFieldNameBlank(context, currentFieldName);
                    }
                    break;
                case START_OBJECT:
                    parseObject(context, currentFieldName);
                    break;
                case START_ARRAY:
                    parseArray(context, currentFieldName);
                    break;
                case VALUE_NULL:
                    parseNullValue(context, currentFieldName);
                    break;
                default:
                    if (token.isValue()) {
                        parseValue(context, currentFieldName);
                    }
                    break;
            }
            token = parser.nextToken();
        }
    }

    private static void throwFieldNameBlank(DocumentParserContext context, String currentFieldName) {
        throw new DocumentParsingException(
            context.parser().getTokenLocation(),
            "Field name cannot contain only whitespace: [" + context.path().pathAsText(currentFieldName) + "]"
        );
    }

    private static void throwEOF(ObjectMapper mapper, DocumentParserContext context) throws IOException {
        throw new DocumentParsingException(
            context.parser().getTokenLocation(),
            "object mapping for ["
                + mapper.fullPath()
                + "] tried to parse field ["
                + context.parser().currentName()
                + "] as object, but got EOF, has a concrete value been provided to it?"
        );
    }

    private static void copyNestedFields(DocumentParserContext context, NestedObjectMapper nested) {
        if (context.isWithinCopyTo()) {
            // Only process the nested document after we've finished parsing the actual
            // doc; we can't copy_to outside of the current nested context, so if we are
            // in a copy_to context then we're adding data within the doc and we haven't
            // finished parsing yet.
            return;
        }
        LuceneDocument nestedDoc = context.doc();
        LuceneDocument parentDoc = nestedDoc.getParent();
        IndexVersion indexVersion = context.indexSettings().getIndexVersionCreated();
        if (nested.isIncludeInParent()) {
            addFields(indexVersion, nestedDoc, parentDoc);
        }
        if (nested.isIncludeInRoot()) {
            LuceneDocument rootDoc = context.rootDoc();
            // don't add it twice, if its included in parent, and we are handling the master doc...
            if (nested.isIncludeInParent() == false || parentDoc != rootDoc) {
                addFields(indexVersion, nestedDoc, rootDoc);
            }
        }
    }

    private static void addFields(IndexVersion indexCreatedVersion, LuceneDocument nestedDoc, LuceneDocument rootDoc) {
        String nestedPathFieldName = NestedPathFieldMapper.name(indexCreatedVersion);
        for (IndexableField field : nestedDoc.getFields()) {
            if (field.name().equals(nestedPathFieldName) == false && field.name().equals(IdFieldMapper.NAME) == false) {
                rootDoc.add(field);
            }
        }
    }

    static void parseObjectOrField(DocumentParserContext context, Mapper mapper) throws IOException {
        if (mapper instanceof ObjectMapper objectMapper) {
            parseObjectOrNested(context.createChildContext(objectMapper));
        } else if (mapper instanceof FieldMapper fieldMapper) {
            if (shouldFlattenObject(context, fieldMapper)) {
                // we pass the mapper's simpleName as parentName to the new DocumentParserContext
                String currentFieldName = fieldMapper.leafName();
                context.path().remove();
                parseObjectOrNested(context.createFlattenContext(currentFieldName));
                context.path().add(currentFieldName);
            } else {
                if (context.canAddIgnoredField()
                    && (fieldMapper.syntheticSourceMode() == FieldMapper.SyntheticSourceMode.FALLBACK
                        || getSourceKeepMode(context, fieldMapper.sourceKeepMode()) == Mapper.SourceKeepMode.ALL
                        || (context.isWithinCopyTo() == false && context.isCopyToDestinationField(mapper.fullPath())))) {
                    context = context.addIgnoredFieldFromContext(
                        IgnoredSourceFieldMapper.NameValue.fromContext(context, fieldMapper.fullPath(), null)
                    );
                    fieldMapper.parse(context);
                } else {
                    fieldMapper.parse(context);
                }
            }
            if (context.isWithinCopyTo() == false) {
                List<String> copyToFields = fieldMapper.copyTo().copyToFields();
                if (copyToFields.isEmpty() == false) {
                    XContentParser.Token currentToken = context.parser().currentToken();
                    if (currentToken.isValue() == false && currentToken != XContentParser.Token.VALUE_NULL) {
                        // sanity check, we currently support copy-to only for value-type field, not objects
                        throwOnCopyToOnObject(mapper, copyToFields, context);
                    }
                    parseCopyFields(context, copyToFields);
                }
            }
        } else if (mapper instanceof FieldAliasMapper) {
            throwOnCopyToOnFieldAlias(context, mapper);
        } else {
            throwOnUnrecognizedMapperType(mapper);
        }
    }

    private static boolean shouldFlattenObject(DocumentParserContext context, FieldMapper fieldMapper) {
        return context.parser().currentToken() == XContentParser.Token.START_OBJECT
            && context.parent().subobjects() != ObjectMapper.Subobjects.ENABLED
            && fieldMapper.supportsParsingObject() == false;
    }

    private static void throwOnUnrecognizedMapperType(Mapper mapper) {
        throw new IllegalStateException(
            "The provided mapper [" + mapper.fullPath() + "] has an unrecognized type [" + mapper.getClass().getSimpleName() + "]."
        );
    }

    private static void throwOnCopyToOnFieldAlias(DocumentParserContext context, Mapper mapper) {
        throw new DocumentParsingException(
            context.parser().getTokenLocation(),
            "Cannot " + (context.isWithinCopyTo() ? "copy" : "write") + " to a field alias [" + mapper.fullPath() + "]."
        );
    }

    private static void throwOnCopyToOnObject(Mapper mapper, List<String> copyToFields, DocumentParserContext context) {
        throw new DocumentParsingException(
            context.parser().getTokenLocation(),
            "Cannot copy field ["
                + mapper.fullPath()
                + "] to fields "
                + copyToFields
                + ". Copy-to currently only works for value-type fields, not objects."
        );
    }

    private static void parseObject(final DocumentParserContext context, String currentFieldName) throws IOException {
        assert currentFieldName != null;
        Mapper objectMapper = context.getMapper(currentFieldName);
        if (objectMapper != null) {
            doParseObject(context, currentFieldName, objectMapper);
        } else {
            parseObjectDynamic(context, currentFieldName);
        }
    }

    private static void doParseObject(DocumentParserContext context, String currentFieldName, Mapper objectMapper) throws IOException {
        context.path().add(currentFieldName);
        boolean withinLeafObject = context.path().isWithinLeafObject();
        if (objectMapper instanceof ObjectMapper objMapper && objMapper.subobjects() != ObjectMapper.Subobjects.ENABLED) {
            context.path().setWithinLeafObject(true);
        }
        parseObjectOrField(context, objectMapper);
        context.path().setWithinLeafObject(withinLeafObject);
        context.path().remove();
    }

    private static void parseObjectDynamic(DocumentParserContext context, String currentFieldName) throws IOException {
        ensureNotStrict(context, currentFieldName);
        if (context.dynamic() == ObjectMapper.Dynamic.FALSE) {
            failIfMatchesRoutingPath(context, currentFieldName);
            if (context.canAddIgnoredField()) {
                // read everything up to end object and store it
                context.addIgnoredField(
                    IgnoredSourceFieldMapper.NameValue.fromContext(
                        context,
                        context.path().pathAsText(currentFieldName),
                        XContentDataHelper.encodeToken(context.parser())
                    )
                );
            } else {
                // not dynamic, read everything up to end object
                context.parser().skipChildren();
            }
        } else {
            Mapper dynamicObjectMapper;
            if (context.dynamic() == ObjectMapper.Dynamic.RUNTIME) {
                // with dynamic:runtime all leaf fields will be runtime fields unless explicitly mapped,
                // hence we don't dynamically create empty objects under properties, but rather carry around an artificial object mapper
                dynamicObjectMapper = new NoOpObjectMapper(currentFieldName, context.path().pathAsText(currentFieldName));
                if (context.canAddIgnoredField()) {
                    context = context.addIgnoredFieldFromContext(
                        IgnoredSourceFieldMapper.NameValue.fromContext(context, context.path().pathAsText(currentFieldName), null)
                    );
                }
            } else {
                dynamicObjectMapper = DynamicFieldsBuilder.createDynamicObjectMapper(context, currentFieldName);
            }
            if (context.parent().subobjects() == ObjectMapper.Subobjects.DISABLED) {
                if (dynamicObjectMapper instanceof NestedObjectMapper) {
                    throw new DocumentParsingException(
                        context.parser().getTokenLocation(),
                        "Tried to add nested object ["
                            + dynamicObjectMapper.leafName()
                            + "] to object ["
                            + context.parent().fullPath()
                            + "] which does not support subobjects"
                    );
                }
                if (dynamicObjectMapper instanceof ObjectMapper) {
                    // We have an ObjectMapper but subobjects are disallowed
                    // therefore we create a new DocumentParserContext that
                    // prepends currentFieldName to any immediate children.
                    parseObjectOrNested(context.createFlattenContext(currentFieldName));
                    return;
                }

            }
            if (context.dynamic() != ObjectMapper.Dynamic.RUNTIME) {
                if (context.addDynamicMapper(dynamicObjectMapper) == false) {
                    failIfMatchesRoutingPath(context, currentFieldName);
                    context.parser().skipChildren();
                    return;
                }
            }
            if (dynamicObjectMapper instanceof NestedObjectMapper && context.isWithinCopyTo()) {
                throwOnCreateDynamicNestedViaCopyTo(dynamicObjectMapper, context);
            }
            doParseObject(context, currentFieldName, dynamicObjectMapper);
        }
    }

    private static void throwOnCreateDynamicNestedViaCopyTo(Mapper dynamicObjectMapper, DocumentParserContext context) {
        throw new DocumentParsingException(
            context.parser().getTokenLocation(),
            "It is forbidden to create dynamic nested objects ([" + dynamicObjectMapper.fullPath() + "]) through `copy_to`"
        );
    }

    private static void parseArray(DocumentParserContext context, String lastFieldName) throws IOException {
        Mapper mapper = getLeafMapper(context, lastFieldName);
        if (mapper != null) {
            // There is a concrete mapper for this field already. Need to check if the mapper
            // expects an array, if so we pass the context straight to the mapper and if not
            // we serialize the array components
            if (parsesArrayValue(mapper)) {
                parseObjectOrField(context, mapper);
            } else {
                parseNonDynamicArray(context, mapper, lastFieldName, lastFieldName);
            }
        } else {
            parseArrayDynamic(context, lastFieldName);
        }
    }

    private static void parseArrayDynamic(DocumentParserContext context, String currentFieldName) throws IOException {
        ensureNotStrict(context, currentFieldName);
        if (context.dynamic() == ObjectMapper.Dynamic.FALSE) {
            if (context.canAddIgnoredField()) {
                context.addIgnoredField(
                    IgnoredSourceFieldMapper.NameValue.fromContext(
                        context,
                        context.path().pathAsText(currentFieldName),
                        XContentDataHelper.encodeToken(context.parser())
                    )
                );
            } else {
                context.parser().skipChildren();
            }
            return;
        }
        Mapper objectMapperFromTemplate = DynamicFieldsBuilder.createObjectMapperFromTemplate(context, currentFieldName);
        if (objectMapperFromTemplate == null) {
            if (context.indexSettings().isIgnoreDynamicFieldsBeyondLimit()
                && context.mappingLookup().exceedsLimit(context.indexSettings().getMappingTotalFieldsLimit(), 1)) {
                if (context.canAddIgnoredField()) {
                    try {
                        context.addIgnoredField(
                            IgnoredSourceFieldMapper.NameValue.fromContext(
                                context,
                                context.path().pathAsText(currentFieldName),
                                XContentDataHelper.encodeToken(context.parser())
                            )
                        );
                    } catch (IOException e) {
                        throw new IllegalArgumentException("failed to parse field [" + currentFieldName + " ]", e);
                    }
                }
                context.addIgnoredField(currentFieldName);
                return;
            }
            parseNonDynamicArray(context, objectMapperFromTemplate, currentFieldName, currentFieldName);
        } else {
            if (parsesArrayValue(objectMapperFromTemplate)) {
                if (context.addDynamicMapper(objectMapperFromTemplate) == false) {
                    context.parser().skipChildren();
                    return;
                }
                context.path().add(currentFieldName);
                parseObjectOrField(context, objectMapperFromTemplate);
                context.path().remove();
            } else {
                parseNonDynamicArray(context, objectMapperFromTemplate, currentFieldName, currentFieldName);
            }
        }
    }

    private static boolean parsesArrayValue(Mapper mapper) {
        return mapper instanceof FieldMapper && ((FieldMapper) mapper).parsesArrayValue();
    }

    private static void parseNonDynamicArray(
        DocumentParserContext context,
        @Nullable Mapper mapper,
        final String lastFieldName,
        String arrayFieldName
    ) throws IOException {
        String fullPath = context.path().pathAsText(arrayFieldName);

        // Check if we need to record the array source. This only applies to synthetic source.
        if (context.canAddIgnoredField()) {
            boolean objectRequiresStoringSource = mapper instanceof ObjectMapper objectMapper
<<<<<<< HEAD
                && (objectMapper.dynamic == ObjectMapper.Dynamic.RUNTIME
                    || (getSourceKeepMode(context, objectMapper.sourceKeepMode()) == Mapper.SourceKeepMode.ALL
                        || getSourceKeepMode(context, objectMapper.sourceKeepMode()) == Mapper.SourceKeepMode.ARRAYS
                            && objectMapper instanceof NestedObjectMapper == false));
=======
                && (objectMapper.storeArraySource()
                    || (context.sourceKeepModeFromIndexSettings() == Mapper.SourceKeepMode.ARRAYS
                        && objectMapper instanceof NestedObjectMapper == false));
>>>>>>> b8b5a92d
            boolean fieldWithFallbackSyntheticSource = mapper instanceof FieldMapper fieldMapper
                && fieldMapper.syntheticSourceMode() == FieldMapper.SyntheticSourceMode.FALLBACK;
            boolean fieldWithStoredArraySource = mapper instanceof FieldMapper fieldMapper
                && getSourceKeepMode(context, fieldMapper.sourceKeepMode()) != Mapper.SourceKeepMode.NONE;
            boolean copyToFieldHasValuesInDocument = context.isWithinCopyTo() == false && context.isCopyToDestinationField(fullPath);
            if (objectRequiresStoringSource
                || fieldWithFallbackSyntheticSource
                || fieldWithStoredArraySource
                || copyToFieldHasValuesInDocument) {
                context = context.addIgnoredFieldFromContext(IgnoredSourceFieldMapper.NameValue.fromContext(context, fullPath, null));
            } else if (mapper instanceof ObjectMapper objectMapper && (objectMapper.isEnabled() == false)) {
                // No need to call #addIgnoredFieldFromContext as both singleton and array instances of this object
                // get tracked through ignored source.
                context.addIgnoredField(
                    IgnoredSourceFieldMapper.NameValue.fromContext(context, fullPath, XContentDataHelper.encodeToken(context.parser()))
                );
                return;
            }
        }

        // In synthetic source, if any array element requires storing its source as-is, it takes precedence over
        // elements from regular source loading that are then skipped from the synthesized array source.
        // To prevent this, we track each array name, to check if it contains any sub-arrays in its elements.
        context = context.cloneForArray(fullPath);

        XContentParser parser = context.parser();
        XContentParser.Token token;
        while ((token = parser.nextToken()) != XContentParser.Token.END_ARRAY) {
            if (token == XContentParser.Token.START_OBJECT) {
                parseObject(context, lastFieldName);
            } else if (token == XContentParser.Token.START_ARRAY) {
                parseArray(context, lastFieldName);
            } else if (token == XContentParser.Token.VALUE_NULL) {
                parseNullValue(context, lastFieldName);
            } else if (token == null) {
                throwEOFOnParseArray(arrayFieldName, context);
            } else {
                assert token.isValue();
                parseValue(context, lastFieldName);
            }
        }
        postProcessDynamicArrayMapping(context, lastFieldName);
    }

    /**
     * Arrays that have been classified as floats and meet specific criteria are re-mapped to dense_vector.
     */
    private static void postProcessDynamicArrayMapping(DocumentParserContext context, String fieldName) {
        if (context.indexSettings().getIndexVersionCreated().onOrAfter(DYNAMICALLY_MAP_DENSE_VECTORS_INDEX_VERSION)) {
            final MapperBuilderContext builderContext = context.createDynamicMapperBuilderContext();
            final String fullFieldName = builderContext.buildFullName(fieldName);
            final List<Mapper> mappers = context.getDynamicMappers(fullFieldName);
            if (mappers == null
                || context.isFieldAppliedFromTemplate(fullFieldName)
                || context.isCopyToDestinationField(fullFieldName)
                || mappers.size() < MIN_DIMS_FOR_DYNAMIC_FLOAT_MAPPING
                || mappers.size() > MAX_DIMS_COUNT
                // Anything that is NOT a number or anything that IS a number but not mapped to `float` should NOT be mapped to dense_vector
                || mappers.stream()
                    .anyMatch(
                        m -> m instanceof NumberFieldMapper == false || ((NumberFieldMapper) m).type() != NumberFieldMapper.NumberType.FLOAT
                    )) {
                return;
            }

            DenseVectorFieldMapper.Builder builder = new DenseVectorFieldMapper.Builder(
                fieldName,
                context.indexSettings().getIndexVersionCreated()
            );
            DenseVectorFieldMapper denseVectorFieldMapper = builder.build(builderContext);
            context.updateDynamicMappers(fullFieldName, List.of(denseVectorFieldMapper));
        }
    }

    private static void throwEOFOnParseArray(String arrayFieldName, DocumentParserContext context) {
        throw new DocumentParsingException(
            context.parser().getTokenLocation(),
            "object mapping for ["
                + context.parent().fullPath()
                + "] with array for ["
                + arrayFieldName
                + "] tried to parse as array, but got EOF, is there a mismatch in types for the same field?"
        );
    }

    private static void parseValue(final DocumentParserContext context, String currentFieldName) throws IOException {
        if (currentFieldName == null) {
            throwOnNoFieldName(context);
        }
        Mapper mapper = getLeafMapper(context, currentFieldName);
        if (mapper != null) {
            parseObjectOrField(context, mapper);
        } else {
            parseDynamicValue(context, currentFieldName);
        }
    }

    private static void throwOnNoFieldName(DocumentParserContext context) throws IOException {
        throw new DocumentParsingException(
            context.parser().getTokenLocation(),
            "object mapping ["
                + context.parent().fullPath()
                + "] trying to serialize a value with"
                + " no field associated with it, current value ["
                + context.parser().textOrNull()
                + "]"
        );
    }

    private static void parseNullValue(DocumentParserContext context, String lastFieldName) throws IOException {
        // we can only handle null values if we have mappings for them
        Mapper mapper = getLeafMapper(context, lastFieldName);
        if (mapper != null) {
            // TODO: passing null to an object seems bogus?
            parseObjectOrField(context, mapper);
        } else {
            ensureNotStrict(context, lastFieldName);
        }
    }

    private static void parseDynamicValue(DocumentParserContext context, String currentFieldName) throws IOException {
        ensureNotStrict(context, currentFieldName);
        if (context.dynamic() == ObjectMapper.Dynamic.FALSE) {
            failIfMatchesRoutingPath(context, currentFieldName);
            if (context.canAddIgnoredField()) {
                context.addIgnoredField(
                    IgnoredSourceFieldMapper.NameValue.fromContext(
                        context,
                        context.path().pathAsText(currentFieldName),
                        XContentDataHelper.encodeToken(context.parser())
                    )
                );
            }
            return;
        }
        if (context.dynamic() == ObjectMapper.Dynamic.RUNTIME && context.canAddIgnoredField()) {
            context.addIgnoredField(
                IgnoredSourceFieldMapper.NameValue.fromContext(
                    context,
                    context.path().pathAsText(currentFieldName),
                    XContentDataHelper.encodeToken(context.parser())
                )
            );
        }
        if (context.dynamic().getDynamicFieldsBuilder().createDynamicFieldFromValue(context, currentFieldName) == false) {
            failIfMatchesRoutingPath(context, currentFieldName);
        }
    }

    private static void ensureNotStrict(DocumentParserContext context, String currentFieldName) {
        if (context.dynamic() == ObjectMapper.Dynamic.STRICT) {
            throw new StrictDynamicMappingException(context.parser().getTokenLocation(), context.parent().fullPath(), currentFieldName);
        }
    }

    private static void failIfMatchesRoutingPath(DocumentParserContext context, String currentFieldName) {
        if (context.indexSettings().getIndexMetadata().getRoutingPaths().isEmpty()) {
            return;
        }
        String path = context.parent().fullPath().isEmpty() ? currentFieldName : context.parent().fullPath() + "." + currentFieldName;
        if (Regex.simpleMatch(context.indexSettings().getIndexMetadata().getRoutingPaths(), path)) {
            throw new DocumentParsingException(
                context.parser().getTokenLocation(),
                "All fields matching [routing_path] must be mapped but [" + path + "] was declared as [dynamic: false]"
            );
        }
    }

    /**
     * Creates instances of the fields that the current field should be copied to
     */
    private static void parseCopyFields(DocumentParserContext context, List<String> copyToFields) throws IOException {
        for (String field : copyToFields) {
            if (context.mappingLookup().inferenceFields().get(field) != null) {
                // ignore copy_to that targets inference fields, values are already extracted in the coordinating node to perform inference.
                continue;
            }
            // In case of a hierarchy of nested documents, we need to figure out
            // which document the field should go to
            LuceneDocument targetDoc = null;
            for (LuceneDocument doc = context.doc(); doc != null; doc = doc.getParent()) {
                if (field.startsWith(doc.getPrefix())) {
                    targetDoc = doc;
                    break;
                }
            }
            assert targetDoc != null;
            final DocumentParserContext copyToContext = context.createCopyToContext(field, targetDoc);
            innerParseObject(copyToContext);
            context.markFieldAsCopyTo(field);
        }
    }

    // looks up a child mapper
    // if no mapper is found, checks to see if a runtime field with the specified
    // field name exists and if so returns a no-op mapper to prevent indexing
    private static Mapper getLeafMapper(final DocumentParserContext context, String fieldName) {
        Mapper mapper = context.getMapper(fieldName);
        if (mapper != null) {
            return mapper;
        }
        // concrete fields take precedence over runtime fields when parsing documents
        // if a leaf field is not mapped, and is defined as a runtime field, then we
        // don't create a dynamic mapping for it and don't index it.
        String fieldPath = context.path().pathAsText(fieldName);
        MappedFieldType fieldType = context.mappingLookup().getFieldType(fieldPath);
        if (fieldType != null) {
            // we haven't found a mapper with this name above, which means if a field type is found it is for sure a runtime field.
            assert fieldType.hasDocValues() == false && fieldType.isAggregatable() && fieldType.isSearchable();
            return noopFieldMapper(fieldPath);
        }
        return null;
    }

    private static FieldMapper noopFieldMapper(String path) {
        return new FieldMapper("no-op", new MappedFieldType("no-op", false, false, false, TextSearchInfo.NONE, Collections.emptyMap()) {
            @Override
            public ValueFetcher valueFetcher(SearchExecutionContext context, String format) {
                throw new UnsupportedOperationException();
            }

            @Override
            public String typeName() {
                throw new UnsupportedOperationException();
            }

            @Override
            public Query termQuery(Object value, SearchExecutionContext context) {
                throw new UnsupportedOperationException();
            }
        }, FieldMapper.BuilderParams.empty()) {

            @Override
            protected void parseCreateField(DocumentParserContext context) {
                // Run-time fields are mapped to this mapper, so it needs to handle storing values for use in synthetic source.
                // #parseValue calls this method once the run-time field is created.
                if (context.dynamic() == ObjectMapper.Dynamic.RUNTIME && context.canAddIgnoredField()) {
                    try {
                        context.addIgnoredField(
                            IgnoredSourceFieldMapper.NameValue.fromContext(context, path, XContentDataHelper.encodeToken(context.parser()))
                        );
                    } catch (IOException e) {
                        throw new IllegalArgumentException(
                            "failed to parse run-time field under [" + context.path().pathAsText("") + " ]",
                            e
                        );
                    }
                }
            }

            @Override
            public String fullPath() {
                return path;
            }

            @Override
            public String typeName() {
                throw new UnsupportedOperationException();
            }

            @Override
            public MappedFieldType fieldType() {
                throw new UnsupportedOperationException();
            }

            @Override
            public MultiFields multiFields() {
                throw new UnsupportedOperationException();
            }

            @Override
            public Iterator<Mapper> iterator() {
                throw new UnsupportedOperationException();
            }

            @Override
            protected void doValidate(MappingLookup mappers) {
                throw new UnsupportedOperationException();
            }

            @Override
            protected void checkIncomingMergeType(FieldMapper mergeWith) {
                throw new UnsupportedOperationException();
            }

            @Override
            public Builder getMergeBuilder() {
                throw new UnsupportedOperationException();
            }

            @Override
            public XContentBuilder toXContent(XContentBuilder builder, Params params) {
                throw new UnsupportedOperationException();
            }

            @Override
            protected String contentType() {
                throw new UnsupportedOperationException();
            }

            @Override
            protected SyntheticSourceSupport syntheticSourceSupport() {
                // Opt out of fallback synthetic source implementation
                // since there is custom logic in #parseCreateField().
                return new SyntheticSourceSupport.Native(SourceLoader.SyntheticFieldLoader.NOTHING);
            }
        };
    }

    private static class NoOpObjectMapper extends ObjectMapper {
        NoOpObjectMapper(String name, String fullPath) {
            super(name, fullPath, Explicit.IMPLICIT_TRUE, Optional.empty(), Optional.empty(), Dynamic.RUNTIME, Collections.emptyMap());
        }

        @Override
        public ObjectMapper merge(Mapper mergeWith, MapperMergeContext mapperMergeContext) {
            return this;
        }
    }

    /**
     * Internal version of {@link DocumentParserContext} that is aware of implementation details like nested documents
     * and how they are stored in the lucene index.
     */
    private static class RootDocumentParserContext extends DocumentParserContext {
        private final ContentPath path = new ContentPath();
        private final XContentParser parser;
        private final LuceneDocument document;
        private final List<LuceneDocument> documents = new ArrayList<>();
        private final long maxAllowedNumNestedDocs;
        private long numNestedDocs;
        private boolean docsReversed = false;

        RootDocumentParserContext(
            MappingLookup mappingLookup,
            MappingParserContext mappingParserContext,
            SourceToParse source,
            XContentParser parser
        ) throws IOException {
            super(
                mappingLookup,
                mappingParserContext,
                source,
                mappingLookup.getMapping().getRoot(),
                ObjectMapper.Dynamic.getRootDynamic(mappingLookup)
            );
            if (mappingLookup.getMapping().getRoot().subobjects() == ObjectMapper.Subobjects.ENABLED) {
                this.parser = DotExpandingXContentParser.expandDots(parser, this.path);
            } else {
                this.parser = parser;
            }
            this.document = new LuceneDocument();
            this.documents.add(document);
            this.maxAllowedNumNestedDocs = indexSettings().getMappingNestedDocsLimit();
            this.numNestedDocs = 0L;
        }

        @Override
        public Mapper getMapper(String name) {
            Mapper mapper = getMetadataMapper(name);
            if (mapper != null) {
                return mapper;
            }
            return super.getMapper(name);
        }

        @Override
        public ContentPath path() {
            return this.path;
        }

        @Override
        public XContentParser parser() {
            return this.parser;
        }

        @Override
        public LuceneDocument rootDoc() {
            return documents.get(0);
        }

        @Override
        public LuceneDocument doc() {
            return this.document;
        }

        @Override
        protected void addDoc(LuceneDocument doc) {
            numNestedDocs++;
            if (numNestedDocs > maxAllowedNumNestedDocs) {
                throw new DocumentParsingException(
                    parser.getTokenLocation(),
                    "The number of nested documents has exceeded the allowed limit of ["
                        + maxAllowedNumNestedDocs
                        + "]."
                        + " This limit can be set by changing the ["
                        + MapperService.INDEX_MAPPING_NESTED_DOCS_LIMIT_SETTING.getKey()
                        + "] index level setting."
                );
            }
            this.documents.add(doc);
        }

        @Override
        public Iterable<LuceneDocument> nonRootDocuments() {
            if (docsReversed) {
                throw new IllegalStateException("documents are already reversed");
            }
            return documents.subList(1, documents.size());
        }

        /**
         * Returns a copy of the provided {@link List} where parent documents appear
         * after their children.
         */
        private List<LuceneDocument> reorderParentAndGetDocs() {
            if (documents.size() > 1 && docsReversed == false) {
                docsReversed = true;
                // We preserve the order of the children while ensuring that parents appear after them.
                List<LuceneDocument> newDocs = new ArrayList<>(documents.size());
                LinkedList<LuceneDocument> parents = new LinkedList<>();
                for (LuceneDocument doc : documents) {
                    while (parents.peek() != doc.getParent()) {
                        newDocs.add(parents.poll());
                    }
                    parents.add(0, doc);
                }
                newDocs.addAll(parents);
                documents.clear();
                documents.addAll(newDocs);
            }
            return documents;
        }
    }
}<|MERGE_RESOLUTION|>--- conflicted
+++ resolved
@@ -802,16 +802,9 @@
         // Check if we need to record the array source. This only applies to synthetic source.
         if (context.canAddIgnoredField()) {
             boolean objectRequiresStoringSource = mapper instanceof ObjectMapper objectMapper
-<<<<<<< HEAD
-                && (objectMapper.dynamic == ObjectMapper.Dynamic.RUNTIME
-                    || (getSourceKeepMode(context, objectMapper.sourceKeepMode()) == Mapper.SourceKeepMode.ALL
-                        || getSourceKeepMode(context, objectMapper.sourceKeepMode()) == Mapper.SourceKeepMode.ARRAYS
-                            && objectMapper instanceof NestedObjectMapper == false));
-=======
-                && (objectMapper.storeArraySource()
-                    || (context.sourceKeepModeFromIndexSettings() == Mapper.SourceKeepMode.ARRAYS
+                && ((getSourceKeepMode(context, objectMapper.sourceKeepMode()) == Mapper.SourceKeepMode.ALL
+                    || getSourceKeepMode(context, objectMapper.sourceKeepMode()) == Mapper.SourceKeepMode.ARRAYS
                         && objectMapper instanceof NestedObjectMapper == false));
->>>>>>> b8b5a92d
             boolean fieldWithFallbackSyntheticSource = mapper instanceof FieldMapper fieldMapper
                 && fieldMapper.syntheticSourceMode() == FieldMapper.SyntheticSourceMode.FALLBACK;
             boolean fieldWithStoredArraySource = mapper instanceof FieldMapper fieldMapper
@@ -1123,7 +1116,15 @@
 
     private static class NoOpObjectMapper extends ObjectMapper {
         NoOpObjectMapper(String name, String fullPath) {
-            super(name, fullPath, Explicit.IMPLICIT_TRUE, Optional.empty(), Optional.empty(), Dynamic.RUNTIME, Collections.emptyMap());
+            super(
+                name,
+                fullPath,
+                Explicit.IMPLICIT_TRUE,
+                Optional.empty(),
+                Explicit.IMPLICIT_FALSE,
+                Dynamic.RUNTIME,
+                Collections.emptyMap()
+            );
         }
 
         @Override

--- conflicted
+++ resolved
@@ -114,18 +114,6 @@
         }
     }
 
-<<<<<<< HEAD
-    private void validateType(SourceToParse source) {
-        if (Objects.equals(source.type(), docMapper.type()) == false &&
-                // used by typeless APIs
-                MapperService.SINGLE_MAPPING_NAME.equals(source.type()) == false) {
-            throw new MapperParsingException("Type mismatch, provide type [" + source.type() + "] but mapper is of type ["
-                + docMapper.type() + "]");
-        }
-    }
-
-=======
->>>>>>> 8c13cf70
     private static void validateStart(XContentParser parser) throws IOException {
         // will result in START_OBJECT
         XContentParser.Token token = parser.nextToken();

--- conflicted
+++ resolved
@@ -401,13 +401,8 @@
                 context.addIgnoredField(
                     new IgnoredSourceFieldMapper.NameValue(
                         context.parent().fullPath(),
-<<<<<<< HEAD
-                        context.parent().fullPath().lastIndexOf(currentFieldName),
+                        context.parent().fullPath().lastIndexOf(context.parent().leafName()),
                         context.encodeFlattenedToken(),
-=======
-                        context.parent().fullPath().lastIndexOf(context.parent().leafName()),
-                        XContentDataHelper.encodeToken(parser),
->>>>>>> 72c164ce
                         context.doc()
                     )
                 );
@@ -818,24 +813,14 @@
                 || fieldWithStoredArraySource
                 || copyToFieldHasValuesInDocument) {
                 context = context.addIgnoredFieldFromContext(IgnoredSourceFieldMapper.NameValue.fromContext(context, fullPath, null));
-<<<<<<< HEAD
-            } else if (mapper instanceof ObjectMapper objectMapper
-                && (objectMapper.isEnabled() == false || objectMapper.dynamic == ObjectMapper.Dynamic.FALSE)) {
-                    context.addIgnoredField(
-                        IgnoredSourceFieldMapper.NameValue.fromContext(context, fullPath, context.encodeFlattenedToken())
-                    );
-                    return;
-                }
-=======
             } else if (mapper instanceof ObjectMapper objectMapper && (objectMapper.isEnabled() == false)) {
                 // No need to call #addIgnoredFieldFromContext as both singleton and array instances of this object
                 // get tracked through ignored source.
                 context.addIgnoredField(
-                    IgnoredSourceFieldMapper.NameValue.fromContext(context, fullPath, XContentDataHelper.encodeToken(context.parser()))
+                    IgnoredSourceFieldMapper.NameValue.fromContext(context, fullPath, context.encodeFlattenedToken())
                 );
                 return;
             }
->>>>>>> 72c164ce
         }
 
         // In synthetic source, if any array element requires storing its source as-is, it takes precedence over

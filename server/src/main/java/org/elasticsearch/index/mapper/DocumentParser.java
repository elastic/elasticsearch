--- conflicted
+++ resolved
@@ -656,19 +656,13 @@
         String arrayFieldName
     ) throws IOException {
         // Check if we need to record the array source. This only applies to synthetic source.
-<<<<<<< HEAD
         if (context.canAddIgnoredField()) {
             if ((mapper instanceof ObjectMapper objectMapper
                 && (objectMapper.storeArraySource() || objectMapper.dynamic == ObjectMapper.Dynamic.RUNTIME))
+                || (mapper instanceof FieldMapper fieldMapper
+                    && fieldMapper.syntheticSourceMode() == FieldMapper.SyntheticSourceMode.FALLBACK)
                 || mapper instanceof NestedObjectMapper
                 || context.dynamic() == ObjectMapper.Dynamic.RUNTIME) {
-=======
-        if (context.mappingLookup().isSourceSynthetic() && context.getClonedSource() == false) {
-            boolean storeArraySourceEnabled = mapper instanceof ObjectMapper objectMapper && objectMapper.storeArraySource();
-            boolean fieldWithFallbackSyntheticSource = mapper instanceof FieldMapper fieldMapper
-                && fieldMapper.syntheticSourceMode() == FieldMapper.SyntheticSourceMode.FALLBACK;
-            if (storeArraySourceEnabled || fieldWithFallbackSyntheticSource || mapper instanceof NestedObjectMapper) {
->>>>>>> 1ec137db
                 // Clone the DocumentParserContext to parse its subtree twice.
                 Tuple<DocumentParserContext, XContentBuilder> tuple = XContentDataHelper.cloneSubContext(context);
                 context.addIgnoredField(
@@ -905,21 +899,7 @@
 
         @Override
         protected void parseCreateField(DocumentParserContext context) {
-            // Run-time fields are mapped to this mapper, so it needs to handle storing values for use in synthetic source.
-            // #parseValue calls this method once the run-time field is created.
-            if (context.dynamic() == ObjectMapper.Dynamic.RUNTIME && context.canAddIgnoredField()) {
-                try {
-                    context.addIgnoredField(
-                        IgnoredSourceFieldMapper.NameValue.fromContext(
-                            context,
-                            context.path().pathAsText(context.parser().currentName()),
-                            XContentDataHelper.encodeToken(context.parser())
-                        )
-                    );
-                } catch (IOException e) {
-                    throw new IllegalArgumentException("failed to parse run-time field under [" + context.path().pathAsText("") + " ]", e);
-                }
-            }
+            // field defined as runtime field, don't index anything
         }
 
         @Override

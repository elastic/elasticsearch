--- conflicted
+++ resolved
@@ -92,11 +92,7 @@
     private final Set<String> newFieldsSeen;
     private final Map<String, ObjectMapper> dynamicObjectMappers;
     private final List<RuntimeField> dynamicRuntimeFields;
-<<<<<<< HEAD
-    private final Set<String> shadowedPaths;
-=======
     private final Set<String> shadowedFields;
->>>>>>> 98504ea2
     private Field version;
     private SeqNoFieldMapper.SequenceIDFields seqID;
 
@@ -112,11 +108,7 @@
         this.newFieldsSeen = in.newFieldsSeen;
         this.dynamicObjectMappers = in.dynamicObjectMappers;
         this.dynamicRuntimeFields = in.dynamicRuntimeFields;
-<<<<<<< HEAD
-        this.shadowedPaths = in.shadowedPaths;
-=======
         this.shadowedFields = in.shadowedFields;
->>>>>>> 98504ea2
         this.version = in.version;
         this.seqID = in.seqID;
     }
@@ -137,19 +129,6 @@
         this.newFieldsSeen = new HashSet<>();
         this.dynamicObjectMappers = new HashMap<>();
         this.dynamicRuntimeFields = new ArrayList<>();
-<<<<<<< HEAD
-        this.shadowedPaths = buildShadowedPaths(mappingLookup);
-    }
-
-    private static Set<String> buildShadowedPaths(MappingLookup lookup) {
-        Set<String> shadowedPaths = new HashSet<>();
-        for (RuntimeField runtimeField : lookup.getMapping().getRoot().runtimeFields()) {
-            for (MappedFieldType fieldtype : runtimeField.asMappedFieldTypes()) {
-                shadowedPaths.add(fieldtype.name());
-            }
-        }
-        return shadowedPaths;
-=======
         this.shadowedFields = buildShadowedFields(mappingLookup);
     }
 
@@ -161,7 +140,6 @@
             }
         }
         return shadowedFields;
->>>>>>> 98504ea2
     }
 
     public final IndexSettings indexSettings() {
@@ -273,14 +251,6 @@
     }
 
     /**
-     * Returns {@code true} if this path would be shadowed by a runtime field, and so should not
-     * be indexed
-     */
-    public final boolean isShadowedPath(String path) {
-        return shadowedPaths.contains(path);
-    }
-
-    /**
      * Add a new runtime field dynamically created while parsing.
      */
     public final void addDynamicRuntimeField(RuntimeField runtimeField) {

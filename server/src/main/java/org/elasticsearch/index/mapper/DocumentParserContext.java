/*
 * Copyright Elasticsearch B.V. and/or licensed to Elasticsearch B.V. under one
 * or more contributor license agreements. Licensed under the "Elastic License
 * 2.0", the "GNU Affero General Public License v3.0 only", and the "Server Side
 * Public License v 1"; you may not use this file except in compliance with, at
 * your election, the "Elastic License 2.0", the "GNU Affero General Public
 * License v3.0 only", or the "Server Side Public License, v 1".
 */

package org.elasticsearch.index.mapper;

import org.apache.lucene.document.Field;
import org.apache.lucene.document.StringField;
import org.apache.lucene.index.IndexableField;
import org.apache.lucene.util.BytesRef;
import org.elasticsearch.common.time.DateFormatter;
import org.elasticsearch.core.Tuple;
import org.elasticsearch.index.IndexMode;
import org.elasticsearch.index.IndexSettings;
import org.elasticsearch.index.analysis.IndexAnalyzers;
import org.elasticsearch.index.mapper.MapperService.MergeReason;
import org.elasticsearch.xcontent.FilterXContentParserWrapper;
import org.elasticsearch.xcontent.FlatteningXContentParser;
import org.elasticsearch.xcontent.XContentBuilder;
import org.elasticsearch.xcontent.XContentParser;

import java.io.IOException;
import java.util.ArrayList;
import java.util.Collection;
import java.util.Collections;
import java.util.HashMap;
import java.util.HashSet;
import java.util.List;
import java.util.Map;
import java.util.Set;

/**
 * Context used when parsing incoming documents. Holds everything that is needed to parse a document as well as
 * the lucene data structures and mappings to be dynamically created as the outcome of parsing a document.
 */
public abstract class DocumentParserContext {
    /**
     * Wraps a given context while allowing to override some of its behaviour by re-implementing some of the non final methods
     */
    private static class Wrapper extends DocumentParserContext {
        private final DocumentParserContext in;

        private Wrapper(ObjectMapper parent, DocumentParserContext in) {
            super(parent, parent.dynamic == null ? in.dynamic : parent.dynamic, in);
            this.in = in;
        }

        @Override
        public Iterable<LuceneDocument> nonRootDocuments() {
            return in.nonRootDocuments();
        }

        @Override
        public boolean isWithinCopyTo() {
            return in.isWithinCopyTo();
        }

        @Override
        public ContentPath path() {
            return in.path();
        }

        @Override
        public XContentParser parser() {
            return in.parser();
        }

        @Override
        public LuceneDocument rootDoc() {
            return in.rootDoc();
        }

        @Override
        public LuceneDocument doc() {
            return in.doc();
        }

        @Override
        protected void addDoc(LuceneDocument doc) {
            in.addDoc(doc);
        }
    }

    /**
     * Tracks the number of dynamically added mappers.
     * All {@link DocumentParserContext}s that are created via {@link DocumentParserContext#createChildContext(ObjectMapper)}
     * share the same mutable instance so that we can track the total size of dynamic mappers
     * that are added on any level of the object graph.
     */
    private static final class DynamicMapperSize {
        private int dynamicMapperSize = 0;

        public void add(int mapperSize) {
            dynamicMapperSize += mapperSize;
        }

        public int get() {
            return dynamicMapperSize;
        }
    }

    private final MappingLookup mappingLookup;
    private final MappingParserContext mappingParserContext;
    private final SourceToParse sourceToParse;

    private final Set<String> ignoredFields;
    private final List<IgnoredSourceFieldMapper.NameValue> ignoredFieldValues;
    private final List<IgnoredSourceFieldMapper.NameValue> ignoredFieldsMissingValues;
    private boolean inArrayScope;

    private final Map<String, List<Mapper>> dynamicMappers;
    private final DynamicMapperSize dynamicMappersSize;
    private final Map<String, ObjectMapper> dynamicObjectMappers;
    private final Map<String, List<RuntimeField>> dynamicRuntimeFields;
    private final DocumentDimensions dimensions;
    private final ObjectMapper parent;
    private final ObjectMapper.Dynamic dynamic;
    private String id;
    private Field version;
    private final SeqNoFieldMapper.SequenceIDFields seqID;
    private final Set<String> fieldsAppliedFromTemplates;

    /**
     * Fields that are copied from values of other fields via copy_to.
     * This per-document state is needed since it is possible
     * that copy_to field in introduced using a dynamic template
     * in this document and therefore is not present in mapping yet.
     */
    private final Set<String> copyToFields;

    // Indicates if the source for this context has been marked to be recorded. Applies to synthetic source only.
    private boolean recordedSource;

    private DocumentParserContext(
        MappingLookup mappingLookup,
        MappingParserContext mappingParserContext,
        SourceToParse sourceToParse,
        Set<String> ignoreFields,
        List<IgnoredSourceFieldMapper.NameValue> ignoredFieldValues,
        List<IgnoredSourceFieldMapper.NameValue> ignoredFieldsWithNoSource,
        boolean inArrayScope,
        Map<String, List<Mapper>> dynamicMappers,
        Map<String, ObjectMapper> dynamicObjectMappers,
        Map<String, List<RuntimeField>> dynamicRuntimeFields,
        String id,
        Field version,
        SeqNoFieldMapper.SequenceIDFields seqID,
        DocumentDimensions dimensions,
        ObjectMapper parent,
        ObjectMapper.Dynamic dynamic,
        Set<String> fieldsAppliedFromTemplates,
        Set<String> copyToFields,
        DynamicMapperSize dynamicMapperSize,
        boolean recordedSource
    ) {
        this.mappingLookup = mappingLookup;
        this.mappingParserContext = mappingParserContext;
        this.sourceToParse = sourceToParse;
        this.ignoredFields = ignoreFields;
        this.ignoredFieldValues = ignoredFieldValues;
        this.ignoredFieldsMissingValues = ignoredFieldsWithNoSource;
        this.inArrayScope = inArrayScope;
        this.dynamicMappers = dynamicMappers;
        this.dynamicObjectMappers = dynamicObjectMappers;
        this.dynamicRuntimeFields = dynamicRuntimeFields;
        this.id = id;
        this.version = version;
        this.seqID = seqID;
        this.dimensions = dimensions;
        this.parent = parent;
        this.dynamic = dynamic;
        this.fieldsAppliedFromTemplates = fieldsAppliedFromTemplates;
        this.copyToFields = copyToFields;
        this.dynamicMappersSize = dynamicMapperSize;
        this.recordedSource = recordedSource;
    }

    private DocumentParserContext(ObjectMapper parent, ObjectMapper.Dynamic dynamic, DocumentParserContext in) {
        this(
            in.mappingLookup,
            in.mappingParserContext,
            in.sourceToParse,
            in.ignoredFields,
            in.ignoredFieldValues,
            in.ignoredFieldsMissingValues,
            in.inArrayScope,
            in.dynamicMappers,
            in.dynamicObjectMappers,
            in.dynamicRuntimeFields,
            in.id,
            in.version,
            in.seqID,
            in.dimensions,
            parent,
            dynamic,
            in.fieldsAppliedFromTemplates,
            in.copyToFields,
            in.dynamicMappersSize,
            in.recordedSource
        );
    }

    protected DocumentParserContext(
        MappingLookup mappingLookup,
        MappingParserContext mappingParserContext,
        SourceToParse source,
        ObjectMapper parent,
        ObjectMapper.Dynamic dynamic
    ) {
        this(
            mappingLookup,
            mappingParserContext,
            source,
            new HashSet<>(),
            new ArrayList<>(),
            new ArrayList<>(),
            false,
            new HashMap<>(),
            new HashMap<>(),
            new HashMap<>(),
            null,
            null,
            SeqNoFieldMapper.SequenceIDFields.emptySeqID(),
            DocumentDimensions.fromIndexSettings(mappingParserContext.getIndexSettings()),
            parent,
            dynamic,
            new HashSet<>(),
            new HashSet<>(mappingLookup.fieldTypesLookup().getCopyToDestinationFields()),
            new DynamicMapperSize(),
            false
        );
    }

    public final IndexSettings indexSettings() {
        return mappingParserContext.getIndexSettings();
    }

    public final IndexAnalyzers indexAnalyzers() {
        return mappingParserContext.getIndexAnalyzers();
    }

    public final RootObjectMapper root() {
        return this.mappingLookup.getMapping().getRoot();
    }

    public final ObjectMapper parent() {
        return parent;
    }

    public final MappingLookup mappingLookup() {
        return mappingLookup;
    }

    public final MetadataFieldMapper getMetadataMapper(String mapperName) {
        return mappingLookup.getMapping().getMetadataMapperByName(mapperName);
    }

    public final MappingParserContext dynamicTemplateParserContext(DateFormatter dateFormatter) {
        return mappingParserContext.createDynamicTemplateContext(dateFormatter);
    }

    public final SourceToParse sourceToParse() {
        return this.sourceToParse;
    }

    public final String routing() {
        return mappingParserContext.getIndexSettings().getMode() == IndexMode.TIME_SERIES ? null : sourceToParse.routing();
    }

    /**
     * Add the given {@code field} to the set of ignored fields.
     */
    public final void addIgnoredField(String field) {
        ignoredFields.add(field);
    }

    /**
     * Return the collection of fields that have been ignored so far.
     */
    public final Collection<String> getIgnoredFields() {
        return Collections.unmodifiableCollection(ignoredFields);
    }

    /**
     * Add the given ignored values to the corresponding list.
     */
    public final void addIgnoredField(IgnoredSourceFieldMapper.NameValue values) {
        if (canAddIgnoredField()) {
            // Skip tracking the source for this field twice, it's already tracked for the entire parsing subcontext.
            ignoredFieldValues.add(values);
        }
    }

    final void removeLastIgnoredField(String name) {
        if (ignoredFieldValues.isEmpty() == false && ignoredFieldValues.getLast().name().equals(name)) {
            ignoredFieldValues.removeLast();
        }
    }

    /**
     * Return the collection of values for fields that have been ignored so far.
     */
    public final Collection<IgnoredSourceFieldMapper.NameValue> getIgnoredFieldValues() {
        return Collections.unmodifiableCollection(ignoredFieldValues);
    }

    /**
     * Remove duplicate ignored values, using the passed set of field names as reference
     */
    public final void deduplicateIgnoredFieldValues(final Set<String> fullNames) {
        ignoredFieldValues.removeIf(nv -> fullNames.contains(nv.name()));
    }

    /**
     * Adds an ignored field from the parser context, capturing an object or an array.
     *
     * In case of nested arrays, i.e. capturing an array within an array, elements tracked as ignored fields may interfere with
     * the rest, as ignored source contents take precedence over regular field contents with the same leaf name. To prevent
     * missing array elements from synthetic source, all array elements get recorded in ignored source. Otherwise, just the value in
     * the current parsing context gets captured.
     *
     * In both cases, a new parser sub-context gets created from the current {@link DocumentParserContext} and returned, indicating
     * that the source for the sub-context has been captured, to avoid double-storing parts of its contents to ignored source.
     */
    public final DocumentParserContext addIgnoredFieldFromContext(
        IgnoredSourceFieldMapper.NameValue ignoredFieldWithNoSource,
        boolean keepArraySource
    ) throws IOException {
        if (canAddIgnoredField()) {
<<<<<<< HEAD
            if (keepArraySource
                && parentArrayField != null
                && parent != null
                && parentArrayField.equals(parent.fullPath())
                && parent instanceof NestedObjectMapper == false) {
=======
            if (inArrayScope) {
>>>>>>> 3bfb30b8
                // The field is an array within an array, store all sub-array elements.
                ignoredFieldsMissingValues.add(ignoredFieldWithNoSource);
                return cloneWithRecordedSource();
            } else {
                assert ignoredFieldWithNoSource != null;
                assert ignoredFieldWithNoSource.value() == null;
                Tuple<DocumentParserContext, XContentBuilder> tuple = XContentDataHelper.cloneSubContext(this);
                addIgnoredField(ignoredFieldWithNoSource.cloneWithValue(XContentDataHelper.encodeXContentBuilder(tuple.v2())));
                return tuple.v1();
            }
        }
        return this;
    }

    /**
     * Wraps {@link XContentDataHelper#encodeToken}, disabling dot expansion from {@link DotExpandingXContentParser}.
     * This helps avoid producing duplicate names in the same scope, due to expanding dots to objects.
     * For instance: { "a.b": "b", "a.c": "c" } => { "a": { "b": "b" }, "a": { "c": "c" } }
     * This can happen when storing parts of document source that are not indexed (e.g. disabled objects).
     */
    BytesRef encodeFlattenedToken() throws IOException {
        boolean old = path().isWithinLeafObject();
        path().setWithinLeafObject(true);
        BytesRef encoded = XContentDataHelper.encodeToken(parser());
        path().setWithinLeafObject(old);
        return encoded;
    }

    /**
     * Return the collection of fields that are missing their source values.
     */
    public final Collection<IgnoredSourceFieldMapper.NameValue> getIgnoredFieldsMissingValues() {
        return Collections.unmodifiableCollection(ignoredFieldsMissingValues);
    }

    /**
     * Clones the current context to mark it as an array, if it's not already marked, or restore it if it's within a nested object.
     * Applies to synthetic source only.
     */
    public final DocumentParserContext maybeCloneForArray(Mapper mapper) throws IOException {
        if (canAddIgnoredField() && mapper instanceof ObjectMapper) {
            boolean isNested = mapper instanceof NestedObjectMapper;
            if ((inArrayScope == false && isNested == false) || (inArrayScope && isNested)) {
                DocumentParserContext subcontext = switchParser(parser());
                subcontext.inArrayScope = inArrayScope == false;
                return subcontext;
            }
        }
        return this;
    }

    /**
     * Creates a sub-context from the current {@link DocumentParserContext} to indicate that the source for the sub-context has been
     * recorded and avoid duplicate recording for parts of the sub-context. Applies to synthetic source only.
     */
    public final DocumentParserContext cloneWithRecordedSource() throws IOException {
        if (canAddIgnoredField()) {
            DocumentParserContext subcontext = createChildContext(parent());
            subcontext.setRecordedSource();  // Avoids double-storing parts of the source for the same parser subtree.
            return subcontext;
        }
        return this;
    }

    /**
     * Add the given {@code field} to the _field_names field
     *
     * Use this if an exists query run against the field cannot use docvalues
     * or norms.
     */
    public final void addToFieldNames(String field) {
        FieldNamesFieldMapper fieldNamesFieldMapper = (FieldNamesFieldMapper) getMetadataMapper(FieldNamesFieldMapper.NAME);
        if (fieldNamesFieldMapper != null) {
            fieldNamesFieldMapper.addFieldNames(this, field);
        }
    }

    public final Field version() {
        return this.version;
    }

    public final void version(Field version) {
        this.version = version;
    }

    public final String id() {
        if (id == null) {
            assert false : "id field mapper has not set the id";
            throw new IllegalStateException("id field mapper has not set the id");
        }
        return id;
    }

    public final void id(String id) {
        this.id = id;
    }

    public final SeqNoFieldMapper.SequenceIDFields seqID() {
        return this.seqID;
    }

    final void setRecordedSource() {
        this.recordedSource = true;
    }

    final boolean getRecordedSource() {
        return recordedSource;
    }

    public final boolean canAddIgnoredField() {
        return mappingLookup.isSourceSynthetic() && recordedSource == false && indexSettings().getSkipIgnoredSourceWrite() == false;
    }

    Mapper.SourceKeepMode sourceKeepModeFromIndexSettings() {
        return indexSettings().sourceKeepMode();
    }

    /**
     * Description on the document being parsed used in error messages. Not
     * called unless there is an error.
     */
    public final String documentDescription() {
        IdFieldMapper idMapper = (IdFieldMapper) getMetadataMapper(IdFieldMapper.NAME);
        return idMapper.documentDescription(this);
    }

    public Mapper getMapper(String name) {
        return parent.getMapper(name);
    }

    public ObjectMapper.Dynamic dynamic() {
        return dynamic;
    }

    public void markFieldAsAppliedFromTemplate(String fieldName) {
        fieldsAppliedFromTemplates.add(fieldName);
    }

    public boolean isFieldAppliedFromTemplate(String name) {
        return fieldsAppliedFromTemplates.contains(name);
    }

    public void markFieldAsCopyTo(String fieldName) {
        copyToFields.add(fieldName);
    }

    public boolean isCopyToDestinationField(String name) {
        return copyToFields.contains(name);
    }

    public Set<String> getCopyToFields() {
        return copyToFields;
    }

    /**
     * Add a new mapper dynamically created while parsing.
     *
     * @return returns <code>true</code> if the mapper could be created, <code>false</code> if the dynamic mapper has been ignored due to
     * the field limit
     * @throws IllegalArgumentException if the field limit has been exceeded.
     * This can happen when dynamic is set to {@link ObjectMapper.Dynamic#TRUE} or {@link ObjectMapper.Dynamic#RUNTIME}.
     */
    public final boolean addDynamicMapper(Mapper mapper) {
        // eagerly check object depth limit here to avoid stack overflow errors
        if (mapper instanceof ObjectMapper) {
            MappingLookup.checkObjectDepthLimit(indexSettings().getMappingDepthLimit(), mapper.fullPath());
        }

        // eagerly check field name limit here to avoid OOM errors
        // only check fields that are not already mapped or tracked in order to avoid hitting field limit too early via double-counting
        // note that existing fields can also receive dynamic mapping updates (e.g. constant_keyword to fix the value)
        if (mappingLookup.getMapper(mapper.fullPath()) == null
            && mappingLookup.objectMappers().containsKey(mapper.fullPath()) == false
            && dynamicMappers.containsKey(mapper.fullPath()) == false) {
            int mapperSize = mapper.getTotalFieldsCount();
            int additionalFieldsToAdd = getNewFieldsSize() + mapperSize;
            if (indexSettings().isIgnoreDynamicFieldsBeyondLimit()) {
                if (mappingLookup.exceedsLimit(indexSettings().getMappingTotalFieldsLimit(), additionalFieldsToAdd)) {
                    if (canAddIgnoredField()) {
                        try {
                            addIgnoredField(
                                IgnoredSourceFieldMapper.NameValue.fromContext(
                                    this,
                                    mapper.fullPath(),
                                    XContentDataHelper.encodeToken(parser())
                                )
                            );
                        } catch (IOException e) {
                            throw new IllegalArgumentException("failed to parse field [" + mapper.fullPath() + " ]", e);
                        }
                    }
                    addIgnoredField(mapper.fullPath());
                    return false;
                }
            } else {
                mappingLookup.checkFieldLimit(indexSettings().getMappingTotalFieldsLimit(), additionalFieldsToAdd);
            }
            dynamicMappersSize.add(mapperSize);
        }
        if (mapper instanceof ObjectMapper objectMapper) {
            dynamicObjectMappers.put(objectMapper.fullPath(), objectMapper);
            // dynamic object mappers may have been obtained from applying a dynamic template, in which case their definition may contain
            // sub-fields as well as sub-objects that need to be added to the mappings
            for (Mapper submapper : objectMapper.mappers.values()) {
                // we could potentially skip the step of adding these to the dynamic mappers, because their parent is already added to
                // that list, and what is important is that all of the intermediate objects are added to the dynamic object mappers so that
                // they can be looked up once sub-fields need to be added to them. For simplicity, we treat these like any other object
                addDynamicMapper(submapper);
            }
        }

        // TODO we may want to stop adding object mappers to the dynamic mappers list: most times they will be mapped when parsing their
        // sub-fields (see ObjectMapper.Builder#addDynamic), which causes extra work as the two variants of the same object field
        // will be merged together when creating the final dynamic update. The only cases where object fields need extra treatment are
        // dynamically mapped objects when the incoming document defines no sub-fields in them:
        // 1) by default, they would be empty containers in the mappings, is it then important to map them?
        // 2) they can be the result of applying a dynamic template which may define sub-fields or set dynamic, enabled or subobjects.
        dynamicMappers.computeIfAbsent(mapper.fullPath(), k -> new ArrayList<>()).add(mapper);
        return true;
    }

    /*
     * Returns an approximation of the number of dynamically mapped fields and runtime fields that will be added to the mapping.
     * This is to validate early and to fail fast during document parsing.
     * There will be another authoritative (but more expensive) validation step when making the actual update mapping request.
     * During the mapping update, the actual number fields is determined by counting the total number of fields of the merged mapping.
     * Therefore, both over-counting and under-counting here is not critical.
     * However, in order for users to get to the field limit, we should try to be as close as possible to the actual field count.
     * If we under-count fields here, we may only know that we exceed the field limit during the mapping update.
     * This can happen when merging the mappers for the same field results in a mapper with a larger size than the individual mappers.
     * This leads to document rejection instead of ignoring fields above the limit
     * if ignore_dynamic_beyond_limit is configured for the index.
     * If we over-count the fields (for example by counting all mappers with the same name),
     * we may reject fields earlier than necessary and before actually hitting the field limit.
     */
    int getNewFieldsSize() {
        return dynamicMappersSize.get() + dynamicRuntimeFields.size();
    }

    /**
     * @return true if either {@link #getDynamicMappers} or {@link #getDynamicRuntimeFields()} will return a non-empty result
     */
    public final boolean hasDynamicMappersOrRuntimeFields() {
        return hasDynamicMappers() || dynamicRuntimeFields.isEmpty() == false;
    }

    /**
     * @return true if either {@link #getDynamicMappers} will return a non-empty mapper list
     */
    public final boolean hasDynamicMappers() {
        return dynamicMappers.isEmpty() == false;
    }

    /**
     * Get dynamic mappers created as a result of parsing an incoming document. Responsible for exposing all the newly created
     * fields that need to be merged into the existing mappings. Used to create the required mapping update at the end of document parsing.
     * Consists of a all {@link Mapper}s that will need to be added to their respective parent {@link ObjectMapper}s in order
     * to become part of the resulting dynamic mapping update.
     */
    public final List<Mapper> getDynamicMappers() {
        return dynamicMappers.values().stream().flatMap(List::stream).toList();
    }

    /**
     * Returns the dynamic Consists of a flat set of {@link Mapper}s associated with a field name that will need to be added to their
     * respective parent {@link ObjectMapper}s in order to become part of the resulting dynamic mapping update.
     * @param fieldName Full field name with dot-notation.
     * @return List of Mappers or null
     */
    public final List<Mapper> getDynamicMappers(String fieldName) {
        return dynamicMappers.get(fieldName);
    }

    public void updateDynamicMappers(String name, List<Mapper> mappers) {
        dynamicMappers.remove(name);
        mappers.forEach(this::addDynamicMapper);
    }

    /**
     * Get a dynamic object mapper by name. Allows consumers to lookup objects that have been dynamically added as a result
     * of parsing an incoming document. Used to find the parent object for new fields that are being dynamically mapped whose parent is
     * also not mapped yet. Such new fields will need to be dynamically added to their parent according to its dynamic behaviour.
     * Holds a flat set of object mappers, meaning that an object field named <code>foo.bar</code> can be looked up directly with its
     * dotted name.
     */
    final ObjectMapper getDynamicObjectMapper(String name) {
        return dynamicObjectMappers.get(name);
    }

    /**
     * Add a new runtime field dynamically created while parsing.
     * We use the same set for both new indexed and new runtime fields,
     * because for dynamic mappings, a new field can be either mapped
     * as runtime or indexed, but never both.
     */
    final boolean addDynamicRuntimeField(RuntimeField runtimeField) {
        if (dynamicRuntimeFields.containsKey(runtimeField.name()) == false) {
            if (indexSettings().isIgnoreDynamicFieldsBeyondLimit()) {
                if (mappingLookup.exceedsLimit(indexSettings().getMappingTotalFieldsLimit(), getNewFieldsSize() + 1)) {
                    addIgnoredField(runtimeField.name());
                    return false;
                }
            } else {
                mappingLookup.checkFieldLimit(indexSettings().getMappingTotalFieldsLimit(), getNewFieldsSize() + 1);
            }
        }
        dynamicRuntimeFields.computeIfAbsent(runtimeField.name(), k -> new ArrayList<>(1)).add(runtimeField);
        return true;
    }

    /**
     * Get dynamic runtime fields created while parsing. Holds a flat set of {@link RuntimeField}s.
     * Runtime fields get dynamically mapped when {@link org.elasticsearch.index.mapper.ObjectMapper.Dynamic#RUNTIME} is used,
     * or when dynamic templates specify a <code>runtime</code> section.
     */
    public final List<RuntimeField> getDynamicRuntimeFields() {
        return dynamicRuntimeFields.values().stream().flatMap(List::stream).toList();
    }

    /**
     * Returns an Iterable over all non-root documents. If there are no non-root documents
     * the iterable will return an empty iterator.
     */
    public abstract Iterable<LuceneDocument> nonRootDocuments();

    /**
     * @return a RootObjectMapper.Builder to be used to construct a dynamic mapping update
     */
    public final RootObjectMapper.Builder updateRoot() {
        return mappingLookup.getMapping().getRoot().newBuilder(mappingParserContext.getIndexSettings().getIndexVersionCreated());
    }

    public boolean isWithinCopyTo() {
        return false;
    }

    public final DocumentParserContext createChildContext(ObjectMapper parent) {
        return new Wrapper(parent, this);
    }

    /**
     * Return a new context that will be used within a nested document.
     */
    public final DocumentParserContext createNestedContext(NestedObjectMapper nestedMapper) {
        if (isWithinCopyTo()) {
            // nested context will already have been set up for copy_to fields
            return this;
        }
        final LuceneDocument doc = new LuceneDocument(nestedMapper.fullPath(), doc());
        // We need to add the uid or id to this nested Lucene document too,
        // If we do not do this then when a document gets deleted only the root Lucene document gets deleted and
        // not the nested Lucene documents! Besides the fact that we would have zombie Lucene documents, the ordering of
        // documents inside the Lucene index (document blocks) will be incorrect, as nested documents of different root
        // documents are then aligned with other root documents. This will lead to the nested query, sorting, aggregations
        // and inner hits to fail or yield incorrect results.
        IndexableField idField = doc.getParent().getField(IdFieldMapper.NAME);
        if (idField != null) {
            // We just need to store the id as indexed field, so that IndexWriter#deleteDocuments(term) can then
            // delete it when the root document is deleted too.
            // NOTE: we don't support nested fields in tsdb so it's safe to assume the standard id mapper.
            doc.add(new StringField(IdFieldMapper.NAME, idField.binaryValue(), Field.Store.NO));
        } else {
            throw new IllegalStateException("The root document of a nested document should have an _id field");
        }
        doc.add(NestedPathFieldMapper.field(indexSettings().getIndexVersionCreated(), nestedMapper.nestedTypePath()));
        addDoc(doc);
        return switchDoc(doc);
    }

    /**
     * Return a new context that has the provided document as the current document.
     */
    public final DocumentParserContext switchDoc(final LuceneDocument document) {
        return new Wrapper(this.parent, this) {
            @Override
            public LuceneDocument doc() {
                return document;
            }
        };
    }

    /**
     * Return a context for copy_to directives
     * @param copyToField   the name of the field to copy to
     * @param doc           the document to target
     */
    public final DocumentParserContext createCopyToContext(String copyToField, LuceneDocument doc) throws IOException {
        ContentPath path = new ContentPath();
        XContentParser parser = DotExpandingXContentParser.expandDots(new CopyToParser(copyToField, parser()), path);
        return new Wrapper(root(), this) {
            @Override
            public ContentPath path() {
                return path;
            }

            @Override
            public XContentParser parser() {
                return parser;
            }

            @Override
            public boolean isWithinCopyTo() {
                return true;
            }

            @Override
            public LuceneDocument doc() {
                return doc;
            }
        };
    }

    /**
     * Return a context for flattening subobjects
     * @param fieldName   the name of the field to be flattened
     */
    public final DocumentParserContext createFlattenContext(String fieldName) {
        XContentParser flatteningParser = new FlatteningXContentParser(parser(), fieldName);
        return new Wrapper(this.parent(), this) {
            @Override
            public XContentParser parser() {
                return flatteningParser;
            }
        };
    }

    /**
     * Clone this context, replacing the XContentParser with the passed one
     * @param parser    the replacement parser
     * @return  a new context with a replaced parser
     */
    public final DocumentParserContext switchParser(XContentParser parser) {
        return new Wrapper(this.parent, this) {
            @Override
            public XContentParser parser() {
                return parser;
            }
        };
    }

    /**
     * The collection of dimensions for this document.
     */
    public DocumentDimensions getDimensions() {
        return dimensions;
    }

    public abstract ContentPath path();

    /**
     * Creates a context to build dynamic mappers
     */
    public final MapperBuilderContext createDynamicMapperBuilderContext() {
        String p = path().pathAsText("");
        if (p.endsWith(".")) {
            p = p.substring(0, p.length() - 1);
        }
        boolean containsDimensions = false;
        ObjectMapper objectMapper = mappingLookup.objectMappers().get(p);
        if (objectMapper instanceof PassThroughObjectMapper passThroughObjectMapper) {
            containsDimensions = passThroughObjectMapper.containsDimensions();
        }
        return new MapperBuilderContext(
            p,
            mappingLookup.isSourceSynthetic(),
            mappingLookup.isDataStreamTimestampFieldEnabled(),
            containsDimensions,
            dynamic,
            MergeReason.MAPPING_UPDATE,
            false
        );
    }

    public abstract XContentParser parser();

    public abstract LuceneDocument rootDoc();

    public abstract LuceneDocument doc();

    protected abstract void addDoc(LuceneDocument doc);

    /**
     * Find a dynamic mapping template for the given field and its matching type
     *
     * @param fieldName the name of the field
     * @param matchType the expecting matchType of the field
     * @return the matching template; otherwise returns null
     * @throws DocumentParsingException if the given field has a dynamic template name specified, but no template matches that name.
     */
    public final DynamicTemplate findDynamicTemplate(String fieldName, DynamicTemplate.XContentFieldType matchType) {
        final String pathAsString = path().pathAsText(fieldName);
        final String matchTemplateName = sourceToParse().dynamicTemplates().get(pathAsString);
        for (DynamicTemplate template : root().dynamicTemplates()) {
            if (template.match(matchTemplateName, pathAsString, fieldName, matchType)) {
                return template;
            }
        }
        if (matchTemplateName != null) {
            throw new DocumentParsingException(
                parser().getTokenLocation(),
                "Can't find dynamic template for dynamic template name [" + matchTemplateName + "] of field [" + pathAsString + "]"
            );
        }
        return null;
    }

    // XContentParser that wraps an existing parser positioned on a value,
    // and a field name, and returns a stream that looks like { 'field' : 'value' }
    private static class CopyToParser extends FilterXContentParserWrapper {

        enum State {
            FIELD,
            VALUE
        }

        private State state = State.FIELD;
        private final String field;

        CopyToParser(String fieldName, XContentParser in) {
            super(in);
            this.field = fieldName;
            assert in.currentToken().isValue() || in.currentToken() == Token.VALUE_NULL;
        }

        @Override
        public Token nextToken() throws IOException {
            if (state == State.FIELD) {
                state = State.VALUE;
                return delegate().currentToken();
            }
            return Token.END_OBJECT;
        }

        @Override
        public Token currentToken() {
            if (state == State.FIELD) {
                return Token.FIELD_NAME;
            }
            return delegate().currentToken();
        }

        @Override
        public String currentName() throws IOException {
            return field;
        }
    }
}<|MERGE_RESOLUTION|>--- conflicted
+++ resolved
@@ -327,20 +327,10 @@
      * In both cases, a new parser sub-context gets created from the current {@link DocumentParserContext} and returned, indicating
      * that the source for the sub-context has been captured, to avoid double-storing parts of its contents to ignored source.
      */
-    public final DocumentParserContext addIgnoredFieldFromContext(
-        IgnoredSourceFieldMapper.NameValue ignoredFieldWithNoSource,
-        boolean keepArraySource
-    ) throws IOException {
+    public final DocumentParserContext addIgnoredFieldFromContext(IgnoredSourceFieldMapper.NameValue ignoredFieldWithNoSource)
+        throws IOException {
         if (canAddIgnoredField()) {
-<<<<<<< HEAD
-            if (keepArraySource
-                && parentArrayField != null
-                && parent != null
-                && parentArrayField.equals(parent.fullPath())
-                && parent instanceof NestedObjectMapper == false) {
-=======
             if (inArrayScope) {
->>>>>>> 3bfb30b8
                 // The field is an array within an array, store all sub-array elements.
                 ignoredFieldsMissingValues.add(ignoredFieldWithNoSource);
                 return cloneWithRecordedSource();

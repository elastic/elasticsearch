/*
 * Copyright Elasticsearch B.V. and/or licensed to Elasticsearch B.V. under one
 * or more contributor license agreements. Licensed under the "Elastic License
 * 2.0", the "GNU Affero General Public License v3.0 only", and the "Server Side
 * Public License v 1"; you may not use this file except in compliance with, at
 * your election, the "Elastic License 2.0", the "GNU Affero General Public
 * License v3.0 only", or the "Server Side Public License, v 1".
 */

package org.elasticsearch.index.mapper;

import org.apache.lucene.document.Field;
import org.apache.lucene.document.StringField;
import org.apache.lucene.index.IndexableField;
import org.apache.lucene.util.BytesRef;
import org.elasticsearch.common.time.DateFormatter;
import org.elasticsearch.core.Tuple;
import org.elasticsearch.index.IndexMode;
import org.elasticsearch.index.IndexSettings;
import org.elasticsearch.index.analysis.IndexAnalyzers;
import org.elasticsearch.index.mapper.MapperService.MergeReason;
import org.elasticsearch.xcontent.FilterXContentParserWrapper;
import org.elasticsearch.xcontent.FlatteningXContentParser;
import org.elasticsearch.xcontent.XContentBuilder;
import org.elasticsearch.xcontent.XContentParser;

import java.io.IOException;
import java.util.ArrayList;
import java.util.Collection;
import java.util.Collections;
import java.util.HashMap;
import java.util.HashSet;
import java.util.List;
import java.util.Map;
import java.util.Set;

/**
 * Context used when parsing incoming documents. Holds everything that is needed to parse a document as well as
 * the lucene data structures and mappings to be dynamically created as the outcome of parsing a document.
 */
public abstract class DocumentParserContext {
    /**
     * Wraps a given context while allowing to override some of its behaviour by re-implementing some of the non final methods
     */
    private static class Wrapper extends DocumentParserContext {
        private final DocumentParserContext in;

        private Wrapper(ObjectMapper parent, DocumentParserContext in) {
            super(parent, parent.dynamic == null ? in.dynamic : parent.dynamic, in);
            this.in = in;
        }

        // Used to create a copy_to context.
        // It is important to reset `dynamic` here since it is possible that we copy into a completely different object.
        private Wrapper(RootObjectMapper root, DocumentParserContext in) {
            super(root, ObjectMapper.Dynamic.getRootDynamic(in.mappingLookup()), in);
            this.in = in;
        }

        @Override
        public Iterable<LuceneDocument> nonRootDocuments() {
            return in.nonRootDocuments();
        }

        @Override
        public boolean isWithinCopyTo() {
            return in.isWithinCopyTo();
        }

        @Override
        public ContentPath path() {
            return in.path();
        }

        @Override
        public XContentParser parser() {
            return in.parser();
        }

        @Override
        public LuceneDocument rootDoc() {
            return in.rootDoc();
        }

        @Override
        public LuceneDocument doc() {
            return in.doc();
        }

        @Override
        protected void addDoc(LuceneDocument doc) {
            in.addDoc(doc);
        }

        @Override
        public void processArrayOffsets(DocumentParserContext context) throws IOException {
            in.processArrayOffsets(context);
        }

        @Override
        public ArrayOffsetContext getOffSetContext() {
            return in.getOffSetContext();
        }

        @Override
        public void setImmediateXContentParent(XContentParser.Token token) {
            in.setImmediateXContentParent(token);
        }

        @Override
        public XContentParser.Token getImmediateXContentParent() {
            return in.getImmediateXContentParent();
        }

        @Override
        public boolean isImmediateParentAnArray() {
            return in.isImmediateParentAnArray();
        }
    }

    /**
     * Tracks the number of dynamically added mappers.
     * All {@link DocumentParserContext}s that are created via {@link DocumentParserContext#createChildContext(ObjectMapper)}
     * share the same mutable instance so that we can track the total size of dynamic mappers
     * that are added on any level of the object graph.
     */
    private static final class DynamicMapperSize {
        private int dynamicMapperSize = 0;

        public void add(int mapperSize) {
            dynamicMapperSize += mapperSize;
        }

        public int get() {
            return dynamicMapperSize;
        }
    }

    /**
     * Defines the scope parser is currently in.
     * This is used for synthetic source related logic during parsing.
     */
    private enum Scope {
        SINGLETON,
        ARRAY,
        NESTED
    }

    private final MappingLookup mappingLookup;
    private final MappingParserContext mappingParserContext;
    private final SourceToParse sourceToParse;

    private final Set<String> ignoredFields;
    private final List<IgnoredSourceFieldMapper.NameValue> ignoredFieldValues;
    private Scope currentScope;

    private final Map<String, List<Mapper>> dynamicMappers;
    private final DynamicMapperSize dynamicMappersSize;
    private final Map<String, ObjectMapper> dynamicObjectMappers;
    private final Map<String, List<RuntimeField>> dynamicRuntimeFields;
    private final RoutingFields routingFields;
    private final ObjectMapper parent;
    private final ObjectMapper.Dynamic dynamic;
    private String id;
    private Field version;
    private final SeqNoFieldMapper.SequenceIDFields seqID;
    private final Set<String> fieldsAppliedFromTemplates;

    private ArrayOffsetContext arrayOffsetContext;

    /**
     * Fields that are copied from values of other fields via copy_to.
     * This per-document state is needed since it is possible
     * that copy_to field in introduced using a dynamic template
     * in this document and therefore is not present in mapping yet.
     */
    private final Set<String> copyToFields;

    // Indicates if the source for this context has been marked to be recorded. Applies to synthetic source only.
    private boolean recordedSource;

    private DocumentParserContext(
        MappingLookup mappingLookup,
        MappingParserContext mappingParserContext,
        SourceToParse sourceToParse,
        Set<String> ignoreFields,
        List<IgnoredSourceFieldMapper.NameValue> ignoredFieldValues,
        Scope currentScope,
        Map<String, List<Mapper>> dynamicMappers,
        Map<String, ObjectMapper> dynamicObjectMappers,
        Map<String, List<RuntimeField>> dynamicRuntimeFields,
        String id,
        Field version,
        SeqNoFieldMapper.SequenceIDFields seqID,
        RoutingFields routingFields,
        ObjectMapper parent,
        ObjectMapper.Dynamic dynamic,
        Set<String> fieldsAppliedFromTemplates,
        Set<String> copyToFields,
        DynamicMapperSize dynamicMapperSize,
        boolean recordedSource
    ) {
        this.mappingLookup = mappingLookup;
        this.mappingParserContext = mappingParserContext;
        this.sourceToParse = sourceToParse;
        this.ignoredFields = ignoreFields;
        this.ignoredFieldValues = ignoredFieldValues;
        this.currentScope = currentScope;
        this.dynamicMappers = dynamicMappers;
        this.dynamicObjectMappers = dynamicObjectMappers;
        this.dynamicRuntimeFields = dynamicRuntimeFields;
        this.id = id;
        this.version = version;
        this.seqID = seqID;
        this.routingFields = routingFields;
        this.parent = parent;
        this.dynamic = dynamic;
        this.fieldsAppliedFromTemplates = fieldsAppliedFromTemplates;
        this.copyToFields = copyToFields;
        this.dynamicMappersSize = dynamicMapperSize;
        this.recordedSource = recordedSource;
    }

    private DocumentParserContext(ObjectMapper parent, ObjectMapper.Dynamic dynamic, DocumentParserContext in) {
        this(
            in.mappingLookup,
            in.mappingParserContext,
            in.sourceToParse,
            in.ignoredFields,
            in.ignoredFieldValues,
            in.currentScope,
            in.dynamicMappers,
            in.dynamicObjectMappers,
            in.dynamicRuntimeFields,
            in.id,
            in.version,
            in.seqID,
            in.routingFields,
            parent,
            dynamic,
            in.fieldsAppliedFromTemplates,
            in.copyToFields,
            in.dynamicMappersSize,
            in.recordedSource
        );
    }

    protected DocumentParserContext(
        MappingLookup mappingLookup,
        MappingParserContext mappingParserContext,
        SourceToParse source,
        ObjectMapper parent,
        ObjectMapper.Dynamic dynamic
    ) {
        this(
            mappingLookup,
            mappingParserContext,
            source,
            new HashSet<>(),
            new ArrayList<>(),
            Scope.SINGLETON,
            new HashMap<>(),
            new HashMap<>(),
            new HashMap<>(),
            null,
            null,
            SeqNoFieldMapper.SequenceIDFields.emptySeqID(),
            RoutingFields.fromIndexSettings(mappingParserContext.getIndexSettings()),
            parent,
            dynamic,
            new HashSet<>(),
            new HashSet<>(mappingLookup.fieldTypesLookup().getCopyToDestinationFields()),
            new DynamicMapperSize(),
            false
        );
    }

    public final IndexSettings indexSettings() {
        return mappingParserContext.getIndexSettings();
    }

    public final IndexAnalyzers indexAnalyzers() {
        return mappingParserContext.getIndexAnalyzers();
    }

    public final RootObjectMapper root() {
        return this.mappingLookup.getMapping().getRoot();
    }

    public final ObjectMapper parent() {
        return parent;
    }

    public final MappingLookup mappingLookup() {
        return mappingLookup;
    }

    public final MetadataFieldMapper getMetadataMapper(String mapperName) {
        return mappingLookup.getMapping().getMetadataMapperByName(mapperName);
    }

    public final MappingParserContext dynamicTemplateParserContext(DateFormatter dateFormatter) {
        return mappingParserContext.createDynamicTemplateContext(dateFormatter);
    }

    public final SourceToParse sourceToParse() {
        return this.sourceToParse;
    }

    public final String routing() {
        return mappingParserContext.getIndexSettings().getMode() == IndexMode.TIME_SERIES ? null : sourceToParse.routing();
    }

    /**
     * Add the given {@code field} to the set of ignored fields.
     */
    public final void addIgnoredField(String field) {
        ignoredFields.add(field);
    }

    /**
     * Return the collection of fields that have been ignored so far.
     */
    public final Collection<String> getIgnoredFields() {
        return Collections.unmodifiableCollection(ignoredFields);
    }

    /**
     * Add the given ignored values to the corresponding list.
     */
    public final void addIgnoredField(IgnoredSourceFieldMapper.NameValue values) {
        if (canAddIgnoredField()) {
            // Skip tracking the source for this field twice, it's already tracked for the entire parsing subcontext.
            ignoredFieldValues.add(values);
        }
    }

    final void removeLastIgnoredField(String name) {
        if (ignoredFieldValues.isEmpty() == false && ignoredFieldValues.getLast().name().equals(name)) {
            ignoredFieldValues.removeLast();
        }
    }

    /**
     * Return the collection of values for fields that have been ignored so far.
     */
    public final Collection<IgnoredSourceFieldMapper.NameValue> getIgnoredFieldValues() {
        return Collections.unmodifiableCollection(ignoredFieldValues);
    }

    /**
     * Adds an ignored field from the parser context, capturing an object or an array.
     *
     * In case of nested arrays, i.e. capturing an array within an array, elements tracked as ignored fields may interfere with
     * the rest, as ignored source contents take precedence over regular field contents with the same leaf name. To prevent
     * missing array elements from synthetic source, all array elements get recorded in ignored source. Otherwise, just the value in
     * the current parsing context gets captured.
     *
     * In both cases, a new parser sub-context gets created from the current {@link DocumentParserContext} and returned, indicating
     * that the source for the sub-context has been captured, to avoid double-storing parts of its contents to ignored source.
     */
    public final DocumentParserContext addIgnoredFieldFromContext(IgnoredSourceFieldMapper.NameValue ignoredFieldWithNoSource)
        throws IOException {
        if (canAddIgnoredField()) {
            assert ignoredFieldWithNoSource != null;
            assert ignoredFieldWithNoSource.value() == null;
            Tuple<DocumentParserContext, XContentBuilder> tuple = XContentDataHelper.cloneSubContext(this);
            addIgnoredField(ignoredFieldWithNoSource.cloneWithValue(XContentDataHelper.encodeXContentBuilder(tuple.v2())));
            return tuple.v1();
        }
        return this;
    }

    /**
     * Wraps {@link XContentDataHelper#encodeToken}, disabling dot expansion from {@link DotExpandingXContentParser}.
     * This helps avoid producing duplicate names in the same scope, due to expanding dots to objects.
     * For instance: { "a.b": "b", "a.c": "c" } => { "a": { "b": "b" }, "a": { "c": "c" } }
     * This can happen when storing parts of document source that are not indexed (e.g. disabled objects).
     */
    BytesRef encodeFlattenedToken() throws IOException {
        boolean old = path().isWithinLeafObject();
        path().setWithinLeafObject(true);
        BytesRef encoded = XContentDataHelper.encodeToken(parser());
        path().setWithinLeafObject(old);
        return encoded;
    }

    /**
     * Clones the current context to mark it as an array, if it's not already marked, or restore it if it's within a nested object.
     * Applies to synthetic source only.
     */
    public final DocumentParserContext maybeCloneForArray(Mapper mapper) throws IOException {
        if (canAddIgnoredField()
            && mapper instanceof ObjectMapper
            && mapper instanceof NestedObjectMapper == false
            && currentScope != Scope.ARRAY) {
            DocumentParserContext subcontext = switchParser(parser());
            subcontext.currentScope = Scope.ARRAY;
            return subcontext;
        }
        return this;
    }

    /**
     * Add the given {@code field} to the _field_names field
     *
     * Use this if an exists query run against the field cannot use docvalues
     * or norms.
     */
    public final void addToFieldNames(String field) {
        FieldNamesFieldMapper fieldNamesFieldMapper = (FieldNamesFieldMapper) getMetadataMapper(FieldNamesFieldMapper.NAME);
        if (fieldNamesFieldMapper != null) {
            fieldNamesFieldMapper.addFieldNames(this, field);
        }
    }

    public final Field version() {
        return this.version;
    }

    public final void version(Field version) {
        this.version = version;
    }

    public final String id() {
        if (id == null) {
            assert false : "id field mapper has not set the id";
            throw new IllegalStateException("id field mapper has not set the id");
        }
        return id;
    }

    public final void id(String id) {
        this.id = id;
    }

    public final SeqNoFieldMapper.SequenceIDFields seqID() {
        return this.seqID;
    }

    final void setRecordedSource() {
        this.recordedSource = true;
    }

    final boolean getRecordedSource() {
        return recordedSource;
    }

    public final boolean canAddIgnoredField() {
        return mappingLookup.isSourceSynthetic() && recordedSource == false && indexSettings().getSkipIgnoredSourceWrite() == false;
    }

    Mapper.SourceKeepMode sourceKeepModeFromIndexSettings() {
        return indexSettings().sourceKeepMode();
    }

    /**
     * Description on the document being parsed used in error messages. Not
     * called unless there is an error.
     */
    public final String documentDescription() {
        IdFieldMapper idMapper = (IdFieldMapper) getMetadataMapper(IdFieldMapper.NAME);
        return idMapper.documentDescription(this);
    }

    public Mapper getMapper(String name) {
        return parent.getMapper(name);
    }

    public ObjectMapper.Dynamic dynamic() {
        return dynamic;
    }

    public void markFieldAsAppliedFromTemplate(String fieldName) {
        fieldsAppliedFromTemplates.add(fieldName);
    }

    public boolean isFieldAppliedFromTemplate(String name) {
        return fieldsAppliedFromTemplates.contains(name);
    }

    public void markFieldAsCopyTo(String fieldName) {
        copyToFields.add(fieldName);
    }

    public boolean isCopyToDestinationField(String name) {
        return copyToFields.contains(name);
    }

<<<<<<< HEAD
    public Set<String> getCopyToFields() {
        return copyToFields;
    }

    public void processArrayOffsets(DocumentParserContext context) throws IOException {
        if (arrayOffsetContext != null) {
            arrayOffsetContext.processArrayOffsets(context);
        }
    }

    public ArrayOffsetContext getOffSetContext() {
        if (arrayOffsetContext == null) {
            arrayOffsetContext = new ArrayOffsetContext();
        }
        return arrayOffsetContext;
    }

    private XContentParser.Token token;

    public void setImmediateXContentParent(XContentParser.Token token) {
        this.token = token;
    }

    public XContentParser.Token getImmediateXContentParent() {
        return token;
    }

    public boolean isImmediateParentAnArray() {
        return token == XContentParser.Token.START_ARRAY;
    }

=======
>>>>>>> 5ab175eb
    /**
     * Add a new mapper dynamically created while parsing.
     *
     * @return returns <code>true</code> if the mapper could be created, <code>false</code> if the dynamic mapper has been ignored due to
     * the field limit
     * @throws IllegalArgumentException if the field limit has been exceeded.
     * This can happen when dynamic is set to {@link ObjectMapper.Dynamic#TRUE} or {@link ObjectMapper.Dynamic#RUNTIME}.
     */
    public final boolean addDynamicMapper(Mapper mapper) {
        // eagerly check object depth limit here to avoid stack overflow errors
        if (mapper instanceof ObjectMapper) {
            MappingLookup.checkObjectDepthLimit(indexSettings().getMappingDepthLimit(), mapper.fullPath());
        }

        // eagerly check field name limit here to avoid OOM errors
        // only check fields that are not already mapped or tracked in order to avoid hitting field limit too early via double-counting
        // note that existing fields can also receive dynamic mapping updates (e.g. constant_keyword to fix the value)
        if (mappingLookup.getMapper(mapper.fullPath()) == null
            && mappingLookup.objectMappers().containsKey(mapper.fullPath()) == false
            && dynamicMappers.containsKey(mapper.fullPath()) == false) {
            int mapperSize = mapper.getTotalFieldsCount();
            int additionalFieldsToAdd = getNewFieldsSize() + mapperSize;
            if (indexSettings().isIgnoreDynamicFieldsBeyondLimit()) {
                if (mappingLookup.exceedsLimit(indexSettings().getMappingTotalFieldsLimit(), additionalFieldsToAdd)) {
                    if (canAddIgnoredField()) {
                        try {
                            addIgnoredField(
                                IgnoredSourceFieldMapper.NameValue.fromContext(this, mapper.fullPath(), encodeFlattenedToken())
                            );
                        } catch (IOException e) {
                            throw new IllegalArgumentException("failed to parse field [" + mapper.fullPath() + " ]", e);
                        }
                    }
                    addIgnoredField(mapper.fullPath());
                    return false;
                }
            } else {
                mappingLookup.checkFieldLimit(indexSettings().getMappingTotalFieldsLimit(), additionalFieldsToAdd);
            }
            dynamicMappersSize.add(mapperSize);
        }
        if (mapper instanceof ObjectMapper objectMapper) {
            dynamicObjectMappers.put(objectMapper.fullPath(), objectMapper);
            // dynamic object mappers may have been obtained from applying a dynamic template, in which case their definition may contain
            // sub-fields as well as sub-objects that need to be added to the mappings
            for (Mapper submapper : objectMapper.mappers.values()) {
                // we could potentially skip the step of adding these to the dynamic mappers, because their parent is already added to
                // that list, and what is important is that all of the intermediate objects are added to the dynamic object mappers so that
                // they can be looked up once sub-fields need to be added to them. For simplicity, we treat these like any other object
                addDynamicMapper(submapper);
            }
        }

        // TODO we may want to stop adding object mappers to the dynamic mappers list: most times they will be mapped when parsing their
        // sub-fields (see ObjectMapper.Builder#addDynamic), which causes extra work as the two variants of the same object field
        // will be merged together when creating the final dynamic update. The only cases where object fields need extra treatment are
        // dynamically mapped objects when the incoming document defines no sub-fields in them:
        // 1) by default, they would be empty containers in the mappings, is it then important to map them?
        // 2) they can be the result of applying a dynamic template which may define sub-fields or set dynamic, enabled or subobjects.
        dynamicMappers.computeIfAbsent(mapper.fullPath(), k -> new ArrayList<>()).add(mapper);
        return true;
    }

    /*
     * Returns an approximation of the number of dynamically mapped fields and runtime fields that will be added to the mapping.
     * This is to validate early and to fail fast during document parsing.
     * There will be another authoritative (but more expensive) validation step when making the actual update mapping request.
     * During the mapping update, the actual number fields is determined by counting the total number of fields of the merged mapping.
     * Therefore, both over-counting and under-counting here is not critical.
     * However, in order for users to get to the field limit, we should try to be as close as possible to the actual field count.
     * If we under-count fields here, we may only know that we exceed the field limit during the mapping update.
     * This can happen when merging the mappers for the same field results in a mapper with a larger size than the individual mappers.
     * This leads to document rejection instead of ignoring fields above the limit
     * if ignore_dynamic_beyond_limit is configured for the index.
     * If we over-count the fields (for example by counting all mappers with the same name),
     * we may reject fields earlier than necessary and before actually hitting the field limit.
     */
    int getNewFieldsSize() {
        return dynamicMappersSize.get() + dynamicRuntimeFields.size();
    }

    /**
     * @return true if either {@link #getDynamicMappers} or {@link #getDynamicRuntimeFields()} will return a non-empty result
     */
    public final boolean hasDynamicMappersOrRuntimeFields() {
        return hasDynamicMappers() || dynamicRuntimeFields.isEmpty() == false;
    }

    /**
     * @return true if either {@link #getDynamicMappers} will return a non-empty mapper list
     */
    public final boolean hasDynamicMappers() {
        return dynamicMappers.isEmpty() == false;
    }

    /**
     * Get dynamic mappers created as a result of parsing an incoming document. Responsible for exposing all the newly created
     * fields that need to be merged into the existing mappings. Used to create the required mapping update at the end of document parsing.
     * Consists of a all {@link Mapper}s that will need to be added to their respective parent {@link ObjectMapper}s in order
     * to become part of the resulting dynamic mapping update.
     */
    public final List<Mapper> getDynamicMappers() {
        return dynamicMappers.values().stream().flatMap(List::stream).toList();
    }

    /**
     * Returns the dynamic Consists of a flat set of {@link Mapper}s associated with a field name that will need to be added to their
     * respective parent {@link ObjectMapper}s in order to become part of the resulting dynamic mapping update.
     * @param fieldName Full field name with dot-notation.
     * @return List of Mappers or null
     */
    public final List<Mapper> getDynamicMappers(String fieldName) {
        return dynamicMappers.get(fieldName);
    }

    public void updateDynamicMappers(String name, List<Mapper> mappers) {
        dynamicMappers.remove(name);
        mappers.forEach(this::addDynamicMapper);
    }

    /**
     * Get a dynamic object mapper by name. Allows consumers to lookup objects that have been dynamically added as a result
     * of parsing an incoming document. Used to find the parent object for new fields that are being dynamically mapped whose parent is
     * also not mapped yet. Such new fields will need to be dynamically added to their parent according to its dynamic behaviour.
     * Holds a flat set of object mappers, meaning that an object field named <code>foo.bar</code> can be looked up directly with its
     * dotted name.
     */
    final ObjectMapper getDynamicObjectMapper(String name) {
        return dynamicObjectMappers.get(name);
    }

    /**
     * Add a new runtime field dynamically created while parsing.
     * We use the same set for both new indexed and new runtime fields,
     * because for dynamic mappings, a new field can be either mapped
     * as runtime or indexed, but never both.
     */
    final boolean addDynamicRuntimeField(RuntimeField runtimeField) {
        if (dynamicRuntimeFields.containsKey(runtimeField.name()) == false) {
            if (indexSettings().isIgnoreDynamicFieldsBeyondLimit()) {
                if (mappingLookup.exceedsLimit(indexSettings().getMappingTotalFieldsLimit(), getNewFieldsSize() + 1)) {
                    addIgnoredField(runtimeField.name());
                    return false;
                }
            } else {
                mappingLookup.checkFieldLimit(indexSettings().getMappingTotalFieldsLimit(), getNewFieldsSize() + 1);
            }
        }
        dynamicRuntimeFields.computeIfAbsent(runtimeField.name(), k -> new ArrayList<>(1)).add(runtimeField);
        return true;
    }

    /**
     * Get dynamic runtime fields created while parsing. Holds a flat set of {@link RuntimeField}s.
     * Runtime fields get dynamically mapped when {@link org.elasticsearch.index.mapper.ObjectMapper.Dynamic#RUNTIME} is used,
     * or when dynamic templates specify a <code>runtime</code> section.
     */
    public final List<RuntimeField> getDynamicRuntimeFields() {
        return dynamicRuntimeFields.values().stream().flatMap(List::stream).toList();
    }

    /**
     * Returns an Iterable over all non-root documents. If there are no non-root documents
     * the iterable will return an empty iterator.
     */
    public abstract Iterable<LuceneDocument> nonRootDocuments();

    /**
     * @return a RootObjectMapper.Builder to be used to construct a dynamic mapping update
     */
    public final RootObjectMapper.Builder updateRoot() {
        return mappingLookup.getMapping().getRoot().newBuilder(mappingParserContext.getIndexSettings().getIndexVersionCreated());
    }

    public boolean isWithinCopyTo() {
        return false;
    }

    boolean inArrayScope() {
        return currentScope == Scope.ARRAY;
    }

    public final DocumentParserContext createChildContext(ObjectMapper parent) {
        return new Wrapper(parent, this);
    }

    /**
     * Return a new context that will be used within a nested document.
     */
    public final DocumentParserContext createNestedContext(NestedObjectMapper nestedMapper) {
        if (isWithinCopyTo()) {
            // nested context will already have been set up for copy_to fields
            return this;
        }
        final LuceneDocument doc = new LuceneDocument(nestedMapper.fullPath(), doc());
        // We need to add the uid or id to this nested Lucene document too,
        // If we do not do this then when a document gets deleted only the root Lucene document gets deleted and
        // not the nested Lucene documents! Besides the fact that we would have zombie Lucene documents, the ordering of
        // documents inside the Lucene index (document blocks) will be incorrect, as nested documents of different root
        // documents are then aligned with other root documents. This will lead to the nested query, sorting, aggregations
        // and inner hits to fail or yield incorrect results.
        IndexableField idField = doc.getParent().getField(IdFieldMapper.NAME);
        if (idField != null) {
            // We just need to store the id as indexed field, so that IndexWriter#deleteDocuments(term) can then
            // delete it when the root document is deleted too.
            // NOTE: we don't support nested fields in tsdb so it's safe to assume the standard id mapper.
            doc.add(new StringField(IdFieldMapper.NAME, idField.binaryValue(), Field.Store.NO));
        } else {
            throw new IllegalStateException("The root document of a nested document should have an _id field");
        }
        doc.add(NestedPathFieldMapper.field(indexSettings().getIndexVersionCreated(), nestedMapper.nestedTypePath()));
        addDoc(doc);
        return switchDoc(doc);
    }

    /**
     * Return a new context that has the provided document as the current document.
     */
    public final DocumentParserContext switchDoc(final LuceneDocument document) {
        DocumentParserContext cloned = new Wrapper(this.parent, this) {
            @Override
            public LuceneDocument doc() {
                return document;
            }
        };

        cloned.currentScope = Scope.NESTED;
        return cloned;
    }

    /**
     * Return a context for copy_to directives
     * @param copyToField   the name of the field to copy to
     * @param doc           the document to target
     */
    public final DocumentParserContext createCopyToContext(String copyToField, LuceneDocument doc) throws IOException {
        /*
            Mark field as containing copied data meaning it should not be present
            in synthetic _source (to be consistent with stored _source).
            Ignored source values take precedence over standard synthetic source implementation
            so by adding the `XContentDataHelper.voidValue()` entry we disable the field in synthetic source.
            Otherwise, it would be constructed f.e. from doc_values which leads to duplicate values
            in copied field after reindexing.
         */
        if (mappingLookup.isSourceSynthetic() && indexSettings().getSkipIgnoredSourceWrite() == false) {
            ObjectMapper parent = root().findParentMapper(copyToField);
            // There are scenarios when this is false:
            // 1. all values of the field that is the source of copy_to are null
            // 2. copy_to points at a field inside a disabled object
            // 3. copy_to points at dynamic field which is not yet applied to mapping, we will process it properly after the dynamic update
            if (parent != null) {
                int offset = parent.isRoot() ? 0 : parent.fullPath().length() + 1;
                ignoredFieldValues.add(new IgnoredSourceFieldMapper.NameValue(copyToField, offset, XContentDataHelper.voidValue(), doc));
            }
        }

        ContentPath path = new ContentPath();
        XContentParser parser = DotExpandingXContentParser.expandDots(new CopyToParser(copyToField, parser()), path);

        return new Wrapper(root(), this) {
            @Override
            public ContentPath path() {
                return path;
            }

            @Override
            public XContentParser parser() {
                return parser;
            }

            @Override
            public boolean isWithinCopyTo() {
                return true;
            }

            @Override
            public LuceneDocument doc() {
                return doc;
            }
        };
    }

    /**
     * Return a context for flattening subobjects
     * @param fieldName   the name of the field to be flattened
     */
    public final DocumentParserContext createFlattenContext(String fieldName) {
        XContentParser flatteningParser = new FlatteningXContentParser(parser(), fieldName);
        return new Wrapper(this.parent(), this) {
            @Override
            public XContentParser parser() {
                return flatteningParser;
            }
        };
    }

    /**
     * Clone this context, replacing the XContentParser with the passed one
     * @param parser    the replacement parser
     * @return  a new context with a replaced parser
     */
    public final DocumentParserContext switchParser(XContentParser parser) {
        return new Wrapper(this.parent, this) {
            @Override
            public XContentParser parser() {
                return parser;
            }
        };
    }

    /**
     * The collection of dimensions for this document.
     */
    public RoutingFields getRoutingFields() {
        return routingFields;
    }

    public abstract ContentPath path();

    /**
     * Creates a context to build dynamic mappers
     */
    public final MapperBuilderContext createDynamicMapperBuilderContext() {
        String p = path().pathAsText("");
        if (p.endsWith(".")) {
            p = p.substring(0, p.length() - 1);
        }
        boolean containsDimensions = false;
        ObjectMapper objectMapper = mappingLookup.objectMappers().get(p);
        if (objectMapper instanceof PassThroughObjectMapper passThroughObjectMapper) {
            containsDimensions = passThroughObjectMapper.containsDimensions();
        }
        return new MapperBuilderContext(
            p,
            mappingLookup.isSourceSynthetic(),
            mappingLookup.isDataStreamTimestampFieldEnabled(),
            containsDimensions,
            dynamic,
            MergeReason.MAPPING_UPDATE,
            false
        );
    }

    public abstract XContentParser parser();

    public abstract LuceneDocument rootDoc();

    public abstract LuceneDocument doc();

    protected abstract void addDoc(LuceneDocument doc);

    /**
     * Find a dynamic mapping template for the given field and its matching type
     *
     * @param fieldName the name of the field
     * @param matchType the expecting matchType of the field
     * @return the matching template; otherwise returns null
     * @throws DocumentParsingException if the given field has a dynamic template name specified, but no template matches that name.
     */
    public final DynamicTemplate findDynamicTemplate(String fieldName, DynamicTemplate.XContentFieldType matchType) {
        final String pathAsString = path().pathAsText(fieldName);
        final String matchTemplateName = sourceToParse().dynamicTemplates().get(pathAsString);
        for (DynamicTemplate template : root().dynamicTemplates()) {
            if (template.match(matchTemplateName, pathAsString, fieldName, matchType)) {
                return template;
            }
        }
        if (matchTemplateName != null) {
            throw new DocumentParsingException(
                parser().getTokenLocation(),
                "Can't find dynamic template for dynamic template name [" + matchTemplateName + "] of field [" + pathAsString + "]"
            );
        }
        return null;
    }

    // XContentParser that wraps an existing parser positioned on a value,
    // and a field name, and returns a stream that looks like { 'field' : 'value' }
    private static class CopyToParser extends FilterXContentParserWrapper {

        enum State {
            FIELD,
            VALUE
        }

        private State state = State.FIELD;
        private final String field;

        CopyToParser(String fieldName, XContentParser in) {
            super(in);
            this.field = fieldName;
            assert in.currentToken().isValue() || in.currentToken() == Token.VALUE_NULL;
        }

        @Override
        public Token nextToken() throws IOException {
            if (state == State.FIELD) {
                state = State.VALUE;
                return delegate().currentToken();
            }
            return Token.END_OBJECT;
        }

        @Override
        public Token currentToken() {
            if (state == State.FIELD) {
                return Token.FIELD_NAME;
            }
            return delegate().currentToken();
        }

        @Override
        public String currentName() throws IOException {
            return field;
        }
    }
}<|MERGE_RESOLUTION|>--- conflicted
+++ resolved
@@ -487,11 +487,6 @@
         return copyToFields.contains(name);
     }
 
-<<<<<<< HEAD
-    public Set<String> getCopyToFields() {
-        return copyToFields;
-    }
-
     public void processArrayOffsets(DocumentParserContext context) throws IOException {
         if (arrayOffsetContext != null) {
             arrayOffsetContext.processArrayOffsets(context);
@@ -519,8 +514,6 @@
         return token == XContentParser.Token.START_ARRAY;
     }
 
-=======
->>>>>>> 5ab175eb
     /**
      * Add a new mapper dynamically created while parsing.
      *

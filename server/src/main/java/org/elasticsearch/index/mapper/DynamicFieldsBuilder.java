--- conflicted
+++ resolved
@@ -355,10 +355,6 @@
         public void newDynamicDateField(DocumentParserContext context, String name, DateFormatter dateTimeFormatter) throws IOException {
             Settings settings = context.indexSettings().getSettings();
             boolean ignoreMalformed = FieldMapper.IGNORE_MALFORMED_SETTING.get(settings);
-<<<<<<< HEAD
-            createDynamicField(new DateFieldMapper.Builder(name, DateFieldMapper.Resolution.MILLISECONDS,
-                dateTimeFormatter, ScriptCompiler.NONE, ignoreMalformed, context.indexSettings().getIndexVersionCreated()), context);
-=======
             createDynamicField(
                 new DateFieldMapper.Builder(
                     name,
@@ -366,12 +362,10 @@
                     dateTimeFormatter,
                     ScriptCompiler.NONE,
                     ignoreMalformed,
-                    context.indexSettings().getIndexVersionCreated(),
-                    context.indexSettings().getIndex().getName()
+                    context.indexSettings().getIndexVersionCreated()
                 ),
                 context
             );
->>>>>>> 6c90ab86
         }
 
         void newDynamicBinaryField(DocumentParserContext context, String name) throws IOException {

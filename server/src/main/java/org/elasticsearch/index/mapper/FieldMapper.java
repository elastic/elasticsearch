--- conflicted
+++ resolved
@@ -340,11 +340,7 @@
                 throw new IllegalArgumentException("[copy_to] may not be used to copy from a multi-field: [" + this.name() + "]");
             }
 
-<<<<<<< HEAD
             final String sourceScope = mappers.nestedLookup().getNestedParent(this.name());
-=======
-            final String sourceScope = mappers.getNestedParent(this.name());
->>>>>>> 05ddae80
             for (String copyTo : this.copyTo().copyToFields()) {
                 if (mappers.isMultiField(copyTo)) {
                     throw new IllegalArgumentException("[copy_to] may not be used to copy to a multi-field: [" + copyTo + "]");
@@ -353,11 +349,7 @@
                     throw new IllegalArgumentException("Cannot copy to field [" + copyTo + "] since it is mapped as an object");
                 }
 
-<<<<<<< HEAD
                 final String targetScope = mappers.nestedLookup().getNestedParent(copyTo);
-=======
-                final String targetScope = mappers.getNestedParent(copyTo);
->>>>>>> 05ddae80
                 checkNestedScopeCompatibility(sourceScope, targetScope);
             }
         }

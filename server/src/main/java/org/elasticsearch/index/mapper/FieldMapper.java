--- conflicted
+++ resolved
@@ -63,7 +63,6 @@
 public abstract class FieldMapper extends Mapper {
     private static final Logger logger = LogManager.getLogger(FieldMapper.class);
 
-<<<<<<< HEAD
     public static final Setting<Integer> IGNORE_ABOVE_SETTING = Setting.intSetting(
         "index.mapping.ignore_above",
         Integer.MAX_VALUE,
@@ -78,17 +77,6 @@
         Property.IndexScope,
         Property.ServerlessPublic
     );
-=======
-    public static final Setting<Boolean> IGNORE_MALFORMED_SETTING = Setting.boolSetting("index.mapping.ignore_malformed", settings -> {
-        if (IndexSettings.MODE.get(settings) == IndexMode.LOGSDB
-            && IndexMetadata.SETTING_INDEX_VERSION_CREATED.get(settings).onOrAfter(IndexVersions.ENABLE_IGNORE_MALFORMED_LOGSDB)) {
-            return "true";
-        } else {
-            return "false";
-        }
-    }, Property.IndexScope, Property.ServerlessPublic);
-
->>>>>>> c3115156
     public static final Setting<Boolean> COERCE_SETTING = Setting.boolSetting(
         "index.mapping.coerce",
         false,

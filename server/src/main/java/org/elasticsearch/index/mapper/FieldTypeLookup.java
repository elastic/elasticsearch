--- conflicted
+++ resolved
@@ -24,11 +24,8 @@
  */
 final class FieldTypeLookup {
     private final Map<String, MappedFieldType> fullNameToFieldType = new HashMap<>();
-<<<<<<< HEAD
     private final Map<String, RuntimeField> runtimeFields = new HashMap<>();
-=======
     private final Map<String, DynamicFieldType> dynamicFieldTypes = new HashMap<>();
->>>>>>> 8c28ec22
 
     /**
      * A map from field name to all fields whose content has been copied into it
@@ -74,11 +71,7 @@
         for (FieldAliasMapper fieldAliasMapper : fieldAliasMappers) {
             String aliasName = fieldAliasMapper.name();
             String path = fieldAliasMapper.path();
-            MappedFieldType fieldType = fullNameToFieldType.get(path);
-            fullNameToFieldType.put(aliasName, fieldType);
-            if (fieldType instanceof DynamicFieldType) {
-                dynamicFieldTypes.put(aliasName, (DynamicFieldType) fieldType);
-            }
+            this.runtimeFields.put(aliasName, new AliasRuntimeField(aliasName, path));
         }
 
         for (RuntimeField runtimeField : runtimeFields) {
@@ -100,7 +93,6 @@
      * Returns the mapped field type for the given field name.
      */
     MappedFieldType get(String field) {
-<<<<<<< HEAD
         GuardedFieldTypeLookup guardedLookup = new GuardedFieldTypeLookup();
         return guardedLookup.get(field);
     }
@@ -126,13 +118,8 @@
 
             // If the mapping contains fields that support dynamic sub-key lookup, check
             // if this could correspond to a keyed field of the form 'path_to_field.path_to_key'.
-            return dynamicKeyLookup.get(field);
-=======
-        MappedFieldType fieldType = fullNameToFieldType.get(field);
-        if (fieldType != null) {
-            return fieldType;
-        }
-        return getDynamicField(field);
+            return getDynamicField(field);
+        }
     }
 
     // for testing
@@ -167,7 +154,13 @@
                 String key = field.substring(dotIndex + 1);
                 return dft.getChildFieldType(key);
             }
->>>>>>> 8c28ec22
+            if (runtimeFields.containsKey(parentField)) {
+                MappedFieldType ft = runtimeFields.get(parentField).asMappedFieldType(this::get);
+                if (ft instanceof DynamicFieldType) {
+                    String key = field.substring(dotIndex + 1);
+                    return ((DynamicFieldType) ft).getChildFieldType(key);
+                }
+            }
         }
     }
 

/*
 * Copyright Elasticsearch B.V. and/or licensed to Elasticsearch B.V. under one
 * or more contributor license agreements. Licensed under the "Elastic License
 * 2.0", the "GNU Affero General Public License v3.0 only", and the "Server Side
 * Public License v 1"; you may not use this file except in compliance with, at
 * your election, the "Elastic License 2.0", the "GNU Affero General Public
 * License v3.0 only", or the "Server Side Public License, v 1".
 */

package org.elasticsearch.index.mapper;

import org.apache.lucene.document.StoredField;
import org.apache.lucene.index.LeafReader;
import org.apache.lucene.util.BytesRef;
import org.elasticsearch.common.bytes.BytesReference;
import org.elasticsearch.common.settings.Setting;
import org.elasticsearch.common.util.ByteUtils;
import org.elasticsearch.common.xcontent.XContentHelper;
import org.elasticsearch.core.Tuple;
import org.elasticsearch.features.NodeFeature;
import org.elasticsearch.index.IndexSettings;
import org.elasticsearch.index.query.SearchExecutionContext;
import org.elasticsearch.xcontent.XContentBuilder;
import org.elasticsearch.xcontent.XContentType;

import java.io.IOException;
import java.nio.charset.StandardCharsets;
import java.util.ArrayList;
import java.util.Collection;
import java.util.Collections;
import java.util.Map;
import java.util.Set;
import java.util.stream.Stream;

/**

 * Mapper for the {@code _ignored_source} field.
 *
 * A field mapper that records fields that have been ignored or otherwise need storing their source, along with their values.
 * It's intended for use in indexes with synthetic source to reconstruct the latter, taking into account fields that got ignored or
 * transformed during indexing. Entries get stored in lexicographical order by field name.
 *
 * This overlaps with {@link IgnoredFieldMapper} that tracks just the ignored field names. It's worth evaluating
 * if we can replace it for all use cases to avoid duplication, assuming that the storage tradeoff is favorable.
 */
public class IgnoredSourceFieldMapper extends MetadataFieldMapper {
    private final IndexSettings indexSettings;

    // This factor is used to combine two offsets within the same integer:
    // - the offset of the end of the parent field within the field name (N / PARENT_OFFSET_IN_NAME_OFFSET)
    // - the offset of the field value within the encoding string containing the offset (first 4 bytes), the field name and value
    // (N % PARENT_OFFSET_IN_NAME_OFFSET)
    private static final int PARENT_OFFSET_IN_NAME_OFFSET = 1 << 16;

    public static final String NAME = "_ignored_source";

    public static final TypeParser PARSER = new FixedTypeParser(context -> new IgnoredSourceFieldMapper(context.getIndexSettings()));

    static final NodeFeature TRACK_IGNORED_SOURCE = new NodeFeature("mapper.track_ignored_source");
    static final NodeFeature DONT_EXPAND_DOTS_IN_IGNORED_SOURCE = new NodeFeature("mapper.ignored_source.dont_expand_dots");
<<<<<<< HEAD
    static final NodeFeature IGNORED_SOURCE_AS_TOP_LEVEL_METADATA_ARRAY_FIELD = new NodeFeature(
        "mapper.ignored_source_as_top_level_metadata_array_field"
=======
    static final NodeFeature ALWAYS_STORE_OBJECT_ARRAYS_IN_NESTED_OBJECTS = new NodeFeature(
        "mapper.ignored_source.always_store_object_arrays_in_nested"
>>>>>>> 327f2325
    );

    /*
        Setting to disable encoding and writing values for this field.
        This is needed to unblock index functionality in case there is a bug on this code path.
     */
    public static final Setting<Boolean> SKIP_IGNORED_SOURCE_WRITE_SETTING = Setting.boolSetting(
        "index.mapping.synthetic_source.skip_ignored_source_write",
        false,
        Setting.Property.Dynamic,
        Setting.Property.IndexScope
    );

    /*
        Setting to disable reading and decoding values stored in this field.
        This is needed to unblock search functionality in case there is a bug on this code path.
     */
    public static final Setting<Boolean> SKIP_IGNORED_SOURCE_READ_SETTING = Setting.boolSetting(
        "index.mapping.synthetic_source.skip_ignored_source_read",
        false,
        Setting.Property.Dynamic,
        Setting.Property.IndexScope
    );

    /*
     * Container for the ignored field data:
     *  - the full name
     *  - the offset in the full name indicating the end of the substring matching
     *    the full name of the parent field
     *  - the value, encoded as a byte array
     */
    public record NameValue(String name, int parentOffset, BytesRef value, LuceneDocument doc) {
        /**
         * Factory method, for use with fields under the parent object. It doesn't apply to objects at root level.
         * @param context the parser context, containing a non-null parent
         * @param name the fully-qualified field name, including the path from root
         * @param value the value to store
         */
        public static NameValue fromContext(DocumentParserContext context, String name, BytesRef value) {
            int parentOffset = context.parent() instanceof RootObjectMapper ? 0 : context.parent().fullPath().length() + 1;
            return new NameValue(name, parentOffset, value, context.doc());
        }

        String getParentFieldName() {
            // _doc corresponds to the root object
            return (parentOffset == 0) ? MapperService.SINGLE_MAPPING_NAME : name.substring(0, parentOffset - 1);
        }

        String getFieldName() {
            return parentOffset() == 0 ? name() : name().substring(parentOffset());
        }

        NameValue cloneWithValue(BytesRef value) {
            assert value() == null;
            return new NameValue(name, parentOffset, value, doc);
        }

        boolean hasValue() {
            return XContentDataHelper.isDataPresent(value);
        }
    }

    static final class IgnoredValuesFieldMapperType extends StringFieldType {

        private static final IgnoredValuesFieldMapperType INSTANCE = new IgnoredValuesFieldMapperType();

        private IgnoredValuesFieldMapperType() {
            super(NAME, false, true, false, TextSearchInfo.NONE, Collections.emptyMap());
        }

        @Override
        public String typeName() {
            return NAME;
        }

        @Override
        public ValueFetcher valueFetcher(SearchExecutionContext context, String format) {
            return new StoredValueFetcher(context.lookup(), NAME);
        }
    }

    private IgnoredSourceFieldMapper(IndexSettings indexSettings) {
        super(IgnoredValuesFieldMapperType.INSTANCE);
        this.indexSettings = indexSettings;
    }

    @Override
    protected String contentType() {
        return NAME;
    }

    @Override
    public void postParse(DocumentParserContext context) {
        // Ignored values are only expected in synthetic mode.
        if (context.mappingLookup().isSourceSynthetic() == false) {
            assert context.getIgnoredFieldValues().isEmpty();
            return;
        }

        Collection<NameValue> ignoredValuesToWrite = context.getIgnoredFieldValues();
        if (context.getCopyToFields().isEmpty() == false && indexSettings.getSkipIgnoredSourceWrite() == false) {
            /*
            Mark fields as containing copied data meaning they should not be present
            in synthetic _source (to be consistent with stored _source).
            Ignored source values take precedence over standard synthetic source implementation
            so by adding the `XContentDataHelper.voidValue()` entry we disable the field in synthetic source.
            Otherwise, it would be constructed f.e. from doc_values which leads to duplicate values
            in copied field after reindexing.
            */
            var mutableList = new ArrayList<>(ignoredValuesToWrite);
            for (String copyToField : context.getCopyToFields()) {
                ObjectMapper parent = context.parent().findParentMapper(copyToField);
                if (parent == null) {
                    // There are scenarios when this can happen:
                    // 1. all values of the field that is the source of copy_to are null
                    // 2. copy_to points at a field inside a disabled object
                    // 3. copy_to points at dynamic field which is not yet applied to mapping, we will process it properly on re-parse.
                    continue;
                }
                int offset = parent.isRoot() ? 0 : parent.fullPath().length() + 1;
                mutableList.add(new IgnoredSourceFieldMapper.NameValue(copyToField, offset, XContentDataHelper.voidValue(), context.doc()));
            }
            ignoredValuesToWrite = mutableList;
        }

        for (NameValue nameValue : ignoredValuesToWrite) {
            nameValue.doc().add(new StoredField(NAME, encode(nameValue)));
        }
    }

    static byte[] encode(NameValue values) {
        assert values.parentOffset < PARENT_OFFSET_IN_NAME_OFFSET;
        assert values.parentOffset * (long) PARENT_OFFSET_IN_NAME_OFFSET < Integer.MAX_VALUE;

        byte[] nameBytes = values.name.getBytes(StandardCharsets.UTF_8);
        byte[] bytes = new byte[4 + nameBytes.length + values.value.length];
        ByteUtils.writeIntLE(values.name.length() + PARENT_OFFSET_IN_NAME_OFFSET * values.parentOffset, bytes, 0);
        System.arraycopy(nameBytes, 0, bytes, 4, nameBytes.length);
        System.arraycopy(values.value.bytes, values.value.offset, bytes, 4 + nameBytes.length, values.value.length);
        return bytes;
    }

    static NameValue decode(Object field) {
        byte[] bytes = ((BytesRef) field).bytes;
        int encodedSize = ByteUtils.readIntLE(bytes, 0);
        int nameSize = encodedSize % PARENT_OFFSET_IN_NAME_OFFSET;
        int parentOffset = encodedSize / PARENT_OFFSET_IN_NAME_OFFSET;
        String name = new String(bytes, 4, nameSize, StandardCharsets.UTF_8);
        BytesRef value = new BytesRef(bytes, 4 + nameSize, bytes.length - nameSize - 4);
        return new NameValue(name, parentOffset, value, null);
    }

    // In rare cases decoding values stored in this field can fail leading to entire source
    // not being available.
    // We would like to have an option to lose some values in synthetic source
    // but have search not fail.
    public static Set<String> ensureLoaded(Set<String> fieldsToLoadForSyntheticSource, IndexSettings indexSettings) {
        if (indexSettings.getSkipIgnoredSourceRead() == false) {
            fieldsToLoadForSyntheticSource.add(NAME);
        }

        return fieldsToLoadForSyntheticSource;
    }

    @Override
    protected SyntheticSourceSupport syntheticSourceSupport() {
        // This loader controls if this field is loaded in scope of synthetic source constructions.
        // In rare cases decoding values stored in this field can fail leading to entire source
        // not being available.
        // We would like to have an option to lose some values in synthetic source
        // but have search not fail.
        return new SyntheticSourceSupport.Native(new SourceLoader.SyntheticFieldLoader() {
            @Override
            public Stream<Map.Entry<String, StoredFieldLoader>> storedFieldLoaders() {
                if (indexSettings.getSkipIgnoredSourceRead()) {
                    return Stream.empty();
                }

                // Values are handled in `SourceLoader`.
                return Stream.of(Map.entry(NAME, (v) -> {}));
            }

            @Override
            public DocValuesLoader docValuesLoader(LeafReader leafReader, int[] docIdsInLeaf) throws IOException {
                return null;
            }

            @Override
            public boolean hasValue() {
                return false;
            }

            @Override
            public void write(XContentBuilder b) throws IOException {

            }

            @Override
            public String fieldName() {
                // Does not really matter.
                return NAME;
            }

            @Override
            public void reset() {

            }
        });
    }

    public record MappedNameValue(NameValue nameValue, XContentType type, Map<String, Object> map) {}

    /**
     * Parses the passed byte array as a NameValue and converts its decoded value to a map of maps that corresponds to the field-value
     * subtree. There is only a single pair at the top level, with the key corresponding to the field name. If the field contains a single
     * value, the map contains a single key-value pair. Otherwise, the value of the first pair will be another map etc.
     * @param value encoded NameValue
     * @return MappedNameValue with the parsed NameValue, the XContentType to use for serializing its contents and the field-value map.
     * @throws IOException
     */
    public static MappedNameValue decodeAsMap(byte[] value) throws IOException {
        BytesRef bytes = new BytesRef(value);
        IgnoredSourceFieldMapper.NameValue nameValue = IgnoredSourceFieldMapper.decode(bytes);
        XContentBuilder xContentBuilder = XContentBuilder.builder(XContentDataHelper.getXContentType(nameValue.value()).xContent());
        xContentBuilder.startObject().field(nameValue.name());
        XContentDataHelper.decodeAndWrite(xContentBuilder, nameValue.value());
        xContentBuilder.endObject();
        Tuple<XContentType, Map<String, Object>> result = XContentHelper.convertToMap(BytesReference.bytes(xContentBuilder), true);
        return new MappedNameValue(nameValue, result.v1(), result.v2());
    }

    /**
     * Clones the passed NameValue, using the passed map to produce its value.
     * @param mappedNameValue containing the NameValue to clone
     * @param map containing a simple field-value pair, or a deeper field-value subtree for objects and arrays with fields
     * @return a byte array containing the encoding form of the cloned NameValue
     * @throws IOException
     */
    public static byte[] encodeFromMap(MappedNameValue mappedNameValue, Map<String, Object> map) throws IOException {
        // The first entry is the field name, we skip to get to the value to encode.
        assert map.size() == 1;
        Object content = map.values().iterator().next();

        // Check if the field contains a single value or an object.
        @SuppressWarnings("unchecked")
        XContentBuilder xContentBuilder = (content instanceof Map<?, ?> objectMap)
            ? XContentBuilder.builder(mappedNameValue.type().xContent()).map((Map<String, ?>) objectMap)
            : XContentBuilder.builder(mappedNameValue.type().xContent()).value(content);

        // Clone the NameValue with the updated value.
        NameValue oldNameValue = mappedNameValue.nameValue();
        IgnoredSourceFieldMapper.NameValue filteredNameValue = new IgnoredSourceFieldMapper.NameValue(
            oldNameValue.name(),
            oldNameValue.parentOffset(),
            XContentDataHelper.encodeXContentBuilder(xContentBuilder),
            oldNameValue.doc()
        );
        return IgnoredSourceFieldMapper.encode(filteredNameValue);
    }
}<|MERGE_RESOLUTION|>--- conflicted
+++ resolved
@@ -58,13 +58,11 @@
 
     static final NodeFeature TRACK_IGNORED_SOURCE = new NodeFeature("mapper.track_ignored_source");
     static final NodeFeature DONT_EXPAND_DOTS_IN_IGNORED_SOURCE = new NodeFeature("mapper.ignored_source.dont_expand_dots");
-<<<<<<< HEAD
     static final NodeFeature IGNORED_SOURCE_AS_TOP_LEVEL_METADATA_ARRAY_FIELD = new NodeFeature(
         "mapper.ignored_source_as_top_level_metadata_array_field"
-=======
+    );
     static final NodeFeature ALWAYS_STORE_OBJECT_ARRAYS_IN_NESTED_OBJECTS = new NodeFeature(
         "mapper.ignored_source.always_store_object_arrays_in_nested"
->>>>>>> 327f2325
     );
 
     /*

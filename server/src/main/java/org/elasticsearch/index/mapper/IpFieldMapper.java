/*
 * Copyright Elasticsearch B.V. and/or licensed to Elasticsearch B.V. under one
 * or more contributor license agreements. Licensed under the "Elastic License
 * 2.0", the "GNU Affero General Public License v3.0 only", and the "Server Side
 * Public License v 1"; you may not use this file except in compliance with, at
 * your election, the "Elastic License 2.0", the "GNU Affero General Public
 * License v3.0 only", or the "Server Side Public License, v 1".
 */

package org.elasticsearch.index.mapper;

import org.apache.lucene.document.InetAddressPoint;
import org.apache.lucene.document.SortedSetDocValuesField;
import org.apache.lucene.document.StoredField;
import org.apache.lucene.index.IndexReader;
import org.apache.lucene.index.LeafReaderContext;
import org.apache.lucene.index.Terms;
import org.apache.lucene.index.TermsEnum;
import org.apache.lucene.search.IndexOrDocValuesQuery;
import org.apache.lucene.search.MatchNoDocsQuery;
import org.apache.lucene.search.PointRangeQuery;
import org.apache.lucene.search.Query;
import org.apache.lucene.util.BytesRef;
import org.apache.lucene.util.automaton.CompiledAutomaton;
import org.elasticsearch.common.logging.DeprecationCategory;
import org.elasticsearch.common.logging.DeprecationLogger;
import org.elasticsearch.common.network.InetAddresses;
import org.elasticsearch.common.network.NetworkAddress;
import org.elasticsearch.core.Nullable;
import org.elasticsearch.core.Tuple;
import org.elasticsearch.index.IndexSettings;
import org.elasticsearch.index.IndexVersions;
import org.elasticsearch.index.fielddata.FieldDataContext;
import org.elasticsearch.index.fielddata.IndexFieldData;
import org.elasticsearch.index.fielddata.plain.SortedSetOrdinalsIndexFieldData;
import org.elasticsearch.index.mapper.blockloader.docvalues.BytesRefsFromOrdsBlockLoader;
import org.elasticsearch.index.query.SearchExecutionContext;
import org.elasticsearch.script.IpFieldScript;
import org.elasticsearch.script.Script;
import org.elasticsearch.script.ScriptCompiler;
import org.elasticsearch.script.field.IpDocValuesField;
import org.elasticsearch.search.DocValueFormat;
import org.elasticsearch.search.aggregations.support.CoreValuesSourceType;
import org.elasticsearch.search.lookup.FieldValues;
import org.elasticsearch.search.lookup.SearchLookup;
import org.elasticsearch.xcontent.XContentString;

import java.io.IOException;
import java.net.InetAddress;
import java.time.ZoneId;
import java.util.ArrayList;
import java.util.Arrays;
import java.util.Collection;
import java.util.Collections;
import java.util.Map;
import java.util.Objects;
import java.util.function.BiFunction;

import static org.elasticsearch.index.mapper.FieldArrayContext.getOffsetsFieldName;
import static org.elasticsearch.index.mapper.IpPrefixAutomatonUtil.buildIpPrefixAutomaton;

/**
 * A {@link FieldMapper} for ip addresses.
 */
public class IpFieldMapper extends FieldMapper {

    private static final DeprecationLogger DEPRECATION_LOGGER = DeprecationLogger.getLogger(IpFieldMapper.class);

    public static final String CONTENT_TYPE = "ip";

    private static IpFieldMapper toType(FieldMapper in) {
        return (IpFieldMapper) in;
    }

    public static final class Builder extends FieldMapper.DimensionBuilder {

        private final Parameter<Boolean> indexed;
        private final Parameter<Boolean> hasDocValues = Parameter.docValuesParam(m -> toType(m).hasDocValues, true);
        private final Parameter<Boolean> stored = Parameter.storeParam(m -> toType(m).stored, false);

        private final Parameter<Boolean> ignoreMalformed;
        private final Parameter<String> nullValue = Parameter.stringParam("null_value", false, m -> toType(m).nullValueAsString, null)
            .acceptsNull();

        private final Parameter<Script> script = Parameter.scriptParam(m -> toType(m).script);
        private final Parameter<OnScriptError> onScriptErrorParam = Parameter.onScriptErrorParam(
            m -> toType(m).builderParams.onScriptError(),
            script
        );

        private final Parameter<Map<String, String>> meta = Parameter.metaParam();
        private final Parameter<Boolean> dimension;

        private final ScriptCompiler scriptCompiler;
        private final IndexSettings indexSettings;

        public Builder(String name, ScriptCompiler scriptCompiler, IndexSettings indexSettings) {
            super(name);
            this.indexSettings = indexSettings;
            this.scriptCompiler = Objects.requireNonNull(scriptCompiler);
            this.ignoreMalformed = Parameter.boolParam(
                "ignore_malformed",
                true,
                m -> toType(m).ignoreMalformed,
                IGNORE_MALFORMED_SETTING.get(indexSettings.getSettings())
            );
            this.script.precludesParameters(nullValue, ignoreMalformed);
            this.dimension = TimeSeriesParams.dimensionParam(m -> toType(m).dimension).addValidator(v -> {
                if (v && (hasDocValues.getValue() == false)) {
                    throw new IllegalArgumentException(
                        "Field ["
                            + TimeSeriesParams.TIME_SERIES_DIMENSION_PARAM
                            + "] requires that ["
                            + hasDocValues.name
                            + "] is true"
                    );
                }
            });
<<<<<<< HEAD
            this.indexed = Parameter.indexParam(m -> toType(m).indexed, () -> this.dimension.get() == false);
            this.indexSourceKeepMode = indexSourceKeepMode;
            addScriptValidation(script, indexed, hasDocValues);
=======
>>>>>>> 4a6fd8a9
        }

        Builder nullValue(String nullValue) {
            this.nullValue.setValue(nullValue);
            return this;
        }

        public Builder dimension(boolean dimension) {
            this.dimension.setValue(dimension);
            return this;
        }

        private InetAddress parseNullValue() {
            String nullValueAsString = nullValue.getValue();
            if (nullValueAsString == null) {
                return null;
            }
            try {
                return InetAddresses.forString(nullValueAsString);
            } catch (Exception e) {
                if (indexSettings.getIndexVersionCreated().onOrAfter(IndexVersions.V_8_0_0)) {
                    throw new MapperParsingException("Error parsing [null_value] on field [" + leafName() + "]: " + e.getMessage(), e);
                } else {
                    DEPRECATION_LOGGER.warn(
                        DeprecationCategory.MAPPINGS,
                        "ip_mapper_null_field",
                        "Error parsing ["
                            + nullValue.getValue()
                            + "] as IP in [null_value] on field ["
                            + leafName()
                            + "]); [null_value] will be ignored"
                    );
                    return null;
                }
            }
        }

        private FieldValues<InetAddress> scriptValues() {
            if (this.script.get() == null) {
                return null;
            }
            IpFieldScript.Factory factory = scriptCompiler.compile(this.script.get(), IpFieldScript.CONTEXT);
            return factory == null
                ? null
                : (lookup, ctx, doc, consumer) -> factory.newFactory(leafName(), script.get().getParams(), lookup, OnScriptError.FAIL)
                    .newInstance(ctx)
                    .runForDoc(doc, consumer);
        }

        @Override
        protected Parameter<?>[] getParameters() {
            return new Parameter<?>[] {
                indexed,
                hasDocValues,
                stored,
                ignoreMalformed,
                nullValue,
                script,
                onScriptErrorParam,
                meta,
                dimension };
        }

        private IndexType indexType() {
            if (indexSettings.getIndexVersionCreated().isLegacyIndexVersion()) {
                return hasDocValues.get() ? IndexType.archivedPoints() : IndexType.NONE;
            }
            if (dimension.get()) {
                return IndexType.skippers();
            }
            return IndexType.points(indexed.get(), hasDocValues.get());
        }

        @Override
        public IpFieldMapper build(MapperBuilderContext context) {
            if (inheritDimensionParameterFromParentObject(context)) {
                dimension.setValue(true);
            }
            hasScript = script.get() != null;
            onScriptError = onScriptErrorParam.getValue();

            String offsetsFieldName = getOffsetsFieldName(
                context,
                indexSettings.sourceKeepMode(),
                hasDocValues.getValue(),
                stored.getValue(),
                this,
                indexSettings.getIndexVersionCreated(),
                IndexVersions.SYNTHETIC_SOURCE_STORE_ARRAYS_NATIVELY_IP
            );
            return new IpFieldMapper(
                leafName(),
                new IpFieldType(
                    context.buildFullName(leafName()),
                    indexType(),
                    stored.getValue(),
                    parseNullValue(),
                    scriptValues(),
                    meta.getValue(),
                    dimension.getValue(),
                    context.isSourceSynthetic()
                ),
                builderParams(this, context),
                context.isSourceSynthetic(),
                this,
                offsetsFieldName
            );
        }

    }

    public static final TypeParser PARSER = createTypeParserWithLegacySupport(
        (n, c) -> new Builder(n, c.scriptCompiler(), c.getIndexSettings())
    );

    public static final class IpFieldType extends SimpleMappedFieldType {

        private final InetAddress nullValue;
        private final FieldValues<InetAddress> scriptValues;
        private final boolean isDimension;
        private final boolean isSyntheticSource;
        private final boolean hasPoints;

        public IpFieldType(
            String name,
            IndexType indexType,
            boolean stored,
            InetAddress nullValue,
            FieldValues<InetAddress> scriptValues,
            Map<String, String> meta,
            boolean isDimension,
            boolean isSyntheticSource
        ) {
            super(name, indexType, stored, meta);
            this.nullValue = nullValue;
            this.scriptValues = scriptValues;
            this.isDimension = isDimension;
            this.isSyntheticSource = isSyntheticSource;
            this.hasPoints = indexType.hasPoints();
        }

        public IpFieldType(String name) {
            this(name, true, true);
        }

        public IpFieldType(String name, boolean isIndexed) {
            this(name, isIndexed, true);
        }

        public IpFieldType(String name, boolean isIndexed, boolean hasDocValues) {
            this(name, IndexType.points(isIndexed, hasDocValues), false, null, null, Collections.emptyMap(), false, false);
        }

        @Override
        public String typeName() {
            return CONTENT_TYPE;
        }

        @Override
        public boolean isSearchable() {
            return hasPoints || hasDocValues();
        }

        @Override
        public TextSearchInfo getTextSearchInfo() {
            return TextSearchInfo.SIMPLE_MATCH_WITHOUT_TERMS;
        }

        @Override
        public boolean mayExistInIndex(SearchExecutionContext context) {
            return context.fieldExistsInIndex(name());
        }

        @Override
        public boolean isDimension() {
            return isDimension;
        }

        @Override
        public boolean hasScriptValues() {
            return scriptValues != null;
        }

        private static InetAddress parse(Object value) {
            if (value instanceof InetAddress) {
                return (InetAddress) value;
            } else {
                if (value instanceof BytesRef) {
                    value = ((BytesRef) value).utf8ToString();
                }
                return InetAddresses.forString(value.toString());
            }
        }

        @Override
        public ValueFetcher valueFetcher(SearchExecutionContext context, String format) {
            if (format != null) {
                throw new IllegalArgumentException("Field [" + name() + "] of type [" + typeName() + "] doesn't support formats.");
            }
            if (scriptValues != null) {
                return FieldValues.valueFetcher(scriptValues, v -> InetAddresses.toAddrString((InetAddress) v), context);
            }
            return new SourceValueFetcher(name(), context, nullValue) {
                @Override
                protected Object parseSourceValue(Object value) {
                    InetAddress address;
                    if (value instanceof InetAddress) {
                        address = (InetAddress) value;
                    } else {
                        address = InetAddresses.forString(value.toString());
                    }
                    return InetAddresses.toAddrString(address);
                }
            };
        }

        @Override
        public Query termQuery(Object value, @Nullable SearchExecutionContext context) {
            failIfNotIndexedNorDocValuesFallback(context);
            Query query;
            if (value instanceof InetAddress) {
                query = InetAddressPoint.newExactQuery(name(), (InetAddress) value);
            } else {
                if (value instanceof BytesRef) {
                    value = ((BytesRef) value).utf8ToString();
                }
                String term = value.toString();
                if (term.contains("/")) {
                    final Tuple<InetAddress, Integer> cidr = InetAddresses.parseCidr(term);
                    query = InetAddressPoint.newPrefixQuery(name(), cidr.v1(), cidr.v2());
                } else {
                    InetAddress address = InetAddresses.forString(term);
                    query = InetAddressPoint.newExactQuery(name(), address);
                }
            }
            if (hasPoints) {
                return query;
            } else {
                return convertToDocValuesQuery(query);
            }
        }

        static Query convertToDocValuesQuery(Query query) {
            assert query instanceof PointRangeQuery;
            PointRangeQuery pointRangeQuery = (PointRangeQuery) query;
            return SortedSetDocValuesField.newSlowRangeQuery(
                pointRangeQuery.getField(),
                new BytesRef(pointRangeQuery.getLowerPoint()),
                new BytesRef(pointRangeQuery.getUpperPoint()),
                true,
                true
            );
        }

        @Override
        public Query termsQuery(Collection<?> values, SearchExecutionContext context) {
            failIfNotIndexedNorDocValuesFallback(context);
            if (hasPoints == false) {
                return super.termsQuery(values, context);
            }
            InetAddress[] addresses = new InetAddress[values.size()];
            int i = 0;
            for (Object value : values) {
                InetAddress address;
                if (value instanceof InetAddress) {
                    address = (InetAddress) value;
                } else {
                    if (value instanceof BytesRef) {
                        value = ((BytesRef) value).utf8ToString();
                    }
                    if (value.toString().contains("/")) {
                        // the `terms` query contains some prefix queries, so we cannot create a set query
                        // and need to fall back to a disjunction of `term` queries
                        return super.termsQuery(values, context);
                    }
                    address = InetAddresses.forString(value.toString());
                }
                addresses[i++] = address;
            }
            return InetAddressPoint.newSetQuery(name(), addresses);
        }

        @Override
        public Query rangeQuery(
            Object lowerTerm,
            Object upperTerm,
            boolean includeLower,
            boolean includeUpper,
            SearchExecutionContext context
        ) {
            failIfNotIndexedNorDocValuesFallback(context);
            return rangeQuery(lowerTerm, upperTerm, includeLower, includeUpper, (lower, upper) -> {
                Query query = InetAddressPoint.newRangeQuery(name(), lower, upper);
                if (hasPoints) {
                    if (hasDocValues()) {
                        return new IndexOrDocValuesQuery(query, convertToDocValuesQuery(query));
                    } else {
                        return query;
                    }
                } else {
                    return convertToDocValuesQuery(query);
                }
            });
        }

        /**
         * Processes query bounds into {@code long}s and delegates the
         * provided {@code builder} to build a range query.
         */
        public static Query rangeQuery(
            Object lowerTerm,
            Object upperTerm,
            boolean includeLower,
            boolean includeUpper,
            BiFunction<InetAddress, InetAddress, Query> builder
        ) {
            InetAddress lower;
            if (lowerTerm == null) {
                lower = InetAddressPoint.MIN_VALUE;
            } else {
                lower = parse(lowerTerm);
                if (includeLower == false) {
                    if (lower.equals(InetAddressPoint.MAX_VALUE)) {
                        return new MatchNoDocsQuery();
                    }
                    lower = InetAddressPoint.nextUp(lower);
                }
            }

            InetAddress upper;
            if (upperTerm == null) {
                upper = InetAddressPoint.MAX_VALUE;
            } else {
                upper = parse(upperTerm);
                if (includeUpper == false) {
                    if (upper.equals(InetAddressPoint.MIN_VALUE)) {
                        return new MatchNoDocsQuery();
                    }
                    upper = InetAddressPoint.nextDown(upper);
                }
            }

            return builder.apply(lower, upper);
        }

        @Override
        public BlockLoader blockLoader(BlockLoaderContext blContext) {
            if (hasDocValues() && (blContext.fieldExtractPreference() != FieldExtractPreference.STORED || isSyntheticSource)) {
                return new BytesRefsFromOrdsBlockLoader(name());
            }

            if (isStored()) {
                return new BlockStoredFieldsReader.BytesFromBytesRefsBlockLoader(name());
            }

            // Multi fields don't have fallback synthetic source.
            if (isSyntheticSource && blContext.parentField(name()) == null) {
                return blockLoaderFromFallbackSyntheticSource(blContext);
            }
            // see #indexValue
            BlockSourceReader.LeafIteratorLookup lookup = hasDocValues() == false && hasPoints
                ? BlockSourceReader.lookupFromFieldNames(blContext.fieldNames(), name())
                : BlockSourceReader.lookupMatchingAll();
            return new BlockSourceReader.IpsBlockLoader(sourceValueFetcher(blContext), lookup);
        }

        private BlockLoader blockLoaderFromFallbackSyntheticSource(BlockLoaderContext blContext) {
            var reader = new IpFallbackSyntheticSourceReader(nullValue);
            return new FallbackSyntheticSourceBlockLoader(
                reader,
                name(),
                IgnoredSourceFieldMapper.ignoredSourceFormat(blContext.indexSettings().getIndexVersionCreated())
            ) {
                @Override
                public Builder builder(BlockFactory factory, int expectedCount) {
                    return factory.bytesRefs(expectedCount);
                }
            };
        }

        private SourceValueFetcher sourceValueFetcher(BlockLoaderContext blContext) {
            return new SourceValueFetcher(blContext.sourcePaths(name()), nullValue, blContext.indexSettings().getIgnoredSourceFormat()) {
                @Override
                public InetAddress parseSourceValue(Object value) {
                    return parse(value);
                }
            };
        }

        @Override
        public IndexFieldData.Builder fielddataBuilder(FieldDataContext fieldDataContext) {
            failIfNoDocValues();
            return new SortedSetOrdinalsIndexFieldData.Builder(name(), CoreValuesSourceType.IP, IpDocValuesField::new);
        }

        @Override
        public Object valueForDisplay(Object value) {
            if (value == null) {
                return null;
            }
            return DocValueFormat.IP.format((BytesRef) value);
        }

        @Override
        public DocValueFormat docValueFormat(@Nullable String format, ZoneId timeZone) {
            checkNoFormat(format);
            checkNoTimeZone(timeZone);
            return DocValueFormat.IP;
        }

        @Override
        public TermsEnum getTerms(IndexReader reader, String prefix, boolean caseInsensitive, String searchAfter) throws IOException {

            Terms terms = null;
            // terms_enum for ip only works if doc values are enabled
            if (hasDocValues()) {
                terms = SortedSetDocValuesTerms.getTerms(reader, name());
            }
            if (terms == null) {
                // Field does not exist on this shard.
                return null;
            }
            BytesRef searchBytes = searchAfter == null ? null : new BytesRef(InetAddressPoint.encode(InetAddress.getByName(searchAfter)));
            CompiledAutomaton prefixAutomaton = buildIpPrefixAutomaton(prefix);

            if (prefixAutomaton.type == CompiledAutomaton.AUTOMATON_TYPE.ALL) {
                TermsEnum result = terms.iterator();
                if (searchAfter != null) {
                    result = new SearchAfterTermsEnum(result, searchBytes);
                }
                return result;
            }
            return terms.intersect(prefixAutomaton, searchBytes);
        }
    }

    private final boolean indexed;
    private final boolean hasDocValues;
    private final boolean stored;
    private final boolean ignoreMalformed;
    private final boolean storeIgnored;
    private final boolean dimension;

    private final InetAddress nullValue;
    private final String nullValueAsString;

    private final IndexSettings indexSettings;
    private final Script script;
    private final FieldValues<InetAddress> scriptValues;
    private final ScriptCompiler scriptCompiler;

    private final String offsetsFieldName;

    private IpFieldMapper(
        String simpleName,
        MappedFieldType mappedFieldType,
        BuilderParams builderParams,
        boolean storeIgnored,
        Builder builder,
        String offsetsFieldName
    ) {
        super(simpleName, mappedFieldType, builderParams);
        this.indexed = builder.indexed.getValue();
        this.hasDocValues = builder.hasDocValues.getValue();
        this.stored = builder.stored.getValue();
        this.ignoreMalformed = builder.ignoreMalformed.getValue();
        this.nullValue = builder.parseNullValue();
        this.nullValueAsString = builder.nullValue.getValue();
        this.script = builder.script.get();
        this.scriptValues = builder.scriptValues();
        this.scriptCompiler = builder.scriptCompiler;
        this.dimension = builder.dimension.getValue();
        this.storeIgnored = storeIgnored;
        this.offsetsFieldName = offsetsFieldName;
        this.indexSettings = builder.indexSettings;
    }

    @Override
    public boolean ignoreMalformed() {
        return ignoreMalformed;
    }

    @Override
    public IpFieldType fieldType() {
        return (IpFieldType) super.fieldType();
    }

    @Override
    protected String contentType() {
        return fieldType().typeName();
    }

    @Override
    protected void parseCreateField(DocumentParserContext context) throws IOException {
        ESInetAddressPoint address;
        XContentString value = context.parser().optimizedTextOrNull();
        try {
            address = value == null
                ? nullValue == null ? null : new ESInetAddressPoint(fieldType().name(), nullValue)
                : new ESInetAddressPoint(fieldType().name(), value);
        } catch (IllegalArgumentException e) {
            if (ignoreMalformed) {
                context.addIgnoredField(fieldType().name());
                if (storeIgnored) {
                    // Save a copy of the field so synthetic source can load it
                    context.doc().add(IgnoreMalformedStoredValues.storedField(fullPath(), context.parser()));
                }
                return;
            } else {
                throw e;
            }
        }
        if (address != null) {
            indexValue(context, address);
        }
        if (offsetsFieldName != null && context.isImmediateParentAnArray() && context.canAddIgnoredField()) {
            if (address != null) {
                BytesRef sortableValue = address.binaryValue();
                context.getOffSetContext().recordOffset(offsetsFieldName, sortableValue);
            } else {
                context.getOffSetContext().recordNull(offsetsFieldName);
            }
        }
    }

    private void indexValue(DocumentParserContext context, ESInetAddressPoint address) {
        if (dimension && context.getRoutingFields().isNoop() == false) {
            context.getRoutingFields().addIp(fieldType().name(), address.getInetAddress());
        }
        LuceneDocument doc = context.doc();
        if (indexed) {
            doc.add(address);
        }
        if (hasDocValues) {
            if (indexed == false) {
                doc.add(SortedSetDocValuesField.indexedField(fieldType().name(), address.binaryValue()));
            } else {
                doc.add(new SortedSetDocValuesField(fieldType().name(), address.binaryValue()));
            }
        } else if (stored || indexed) {
            context.addToFieldNames(fieldType().name());
        }
        if (stored) {
            doc.add(new StoredField(fieldType().name(), address.binaryValue()));
        }
    }

    @Override
    protected void indexScriptValues(
        SearchLookup searchLookup,
        LeafReaderContext readerContext,
        int doc,
        DocumentParserContext documentParserContext
    ) {
        this.scriptValues.valuesForDoc(
            searchLookup,
            readerContext,
            doc,
            value -> indexValue(documentParserContext, new ESInetAddressPoint(fieldType().name(), value))
        );
    }

    @Override
    public FieldMapper.Builder getMergeBuilder() {
        return new Builder(leafName(), scriptCompiler, indexSettings).dimension(dimension).init(this);
    }

    @Override
    public void doValidate(MappingLookup lookup) {
        if (dimension && null != lookup.nestedLookup().getNestedParent(fullPath())) {
            throw new IllegalArgumentException(
                TimeSeriesParams.TIME_SERIES_DIMENSION_PARAM + " can't be configured in nested field [" + fullPath() + "]"
            );
        }
    }

    @Override
    protected SyntheticSourceSupport syntheticSourceSupport() {
        if (hasDocValues) {
            return new SyntheticSourceSupport.Native(() -> {
                var layers = new ArrayList<CompositeSyntheticFieldLoader.Layer>(2);
                if (offsetsFieldName != null) {
                    layers.add(
                        new SortedSetWithOffsetsDocValuesSyntheticFieldLoaderLayer(fullPath(), offsetsFieldName, IpFieldMapper::convert)
                    );
                } else {
                    layers.add(new SortedSetDocValuesSyntheticFieldLoaderLayer(fullPath()) {
                        @Override
                        protected BytesRef convert(BytesRef value) {
                            return IpFieldMapper.convert(value);
                        }

                        @Override
                        protected BytesRef preserve(BytesRef value) {
                            // No need to copy because convert has made a deep copy
                            return value;
                        }
                    });
                }

                if (ignoreMalformed) {
                    layers.add(new CompositeSyntheticFieldLoader.MalformedValuesLayer(fullPath()));
                }
                return new CompositeSyntheticFieldLoader(leafName(), fullPath(), layers);
            });
        }

        return super.syntheticSourceSupport();
    }

    static BytesRef convert(BytesRef value) {
        byte[] bytes = Arrays.copyOfRange(value.bytes, value.offset, value.offset + value.length);
        return new BytesRef(NetworkAddress.format(InetAddressPoint.decode(bytes)));
    }

    @Override
    public String getOffsetFieldName() {
        return offsetsFieldName;
    }
}<|MERGE_RESOLUTION|>--- conflicted
+++ resolved
@@ -116,12 +116,8 @@
                     );
                 }
             });
-<<<<<<< HEAD
             this.indexed = Parameter.indexParam(m -> toType(m).indexed, () -> this.dimension.get() == false);
-            this.indexSourceKeepMode = indexSourceKeepMode;
             addScriptValidation(script, indexed, hasDocValues);
-=======
->>>>>>> 4a6fd8a9
         }
 
         Builder nullValue(String nullValue) {

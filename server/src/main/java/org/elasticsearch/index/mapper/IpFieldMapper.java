/*
 * Copyright Elasticsearch B.V. and/or licensed to Elasticsearch B.V. under one
 * or more contributor license agreements. Licensed under the Elastic License
 * 2.0 and the Server Side Public License, v 1; you may not use this file except
 * in compliance with, at your election, the Elastic License 2.0 or the Server
 * Side Public License, v 1.
 */

package org.elasticsearch.index.mapper;

import org.apache.lucene.document.Field;
import org.apache.lucene.document.InetAddressPoint;
import org.apache.lucene.document.SortedSetDocValuesField;
import org.apache.lucene.document.StoredField;
import org.apache.lucene.index.IndexReader;
import org.apache.lucene.index.LeafReaderContext;
import org.apache.lucene.index.Terms;
import org.apache.lucene.index.TermsEnum;
import org.apache.lucene.search.IndexOrDocValuesQuery;
import org.apache.lucene.search.MatchNoDocsQuery;
import org.apache.lucene.search.PointRangeQuery;
import org.apache.lucene.search.Query;
import org.apache.lucene.util.BytesRef;
import org.apache.lucene.util.automaton.CompiledAutomaton;
import org.elasticsearch.common.logging.DeprecationCategory;
import org.elasticsearch.common.logging.DeprecationLogger;
import org.elasticsearch.common.network.InetAddresses;
import org.elasticsearch.common.network.NetworkAddress;
import org.elasticsearch.core.Nullable;
import org.elasticsearch.core.Tuple;
import org.elasticsearch.index.IndexVersion;
import org.elasticsearch.index.IndexVersions;
import org.elasticsearch.index.fielddata.FieldDataContext;
import org.elasticsearch.index.fielddata.IndexFieldData;
import org.elasticsearch.index.fielddata.plain.SortedSetOrdinalsIndexFieldData;
import org.elasticsearch.index.query.SearchExecutionContext;
import org.elasticsearch.script.IpFieldScript;
import org.elasticsearch.script.Script;
import org.elasticsearch.script.ScriptCompiler;
import org.elasticsearch.script.field.IpDocValuesField;
import org.elasticsearch.search.DocValueFormat;
import org.elasticsearch.search.aggregations.support.CoreValuesSourceType;
import org.elasticsearch.search.lookup.FieldValues;
import org.elasticsearch.search.lookup.SearchLookup;
import org.elasticsearch.xcontent.XContentParser;

import java.io.IOException;
import java.net.InetAddress;
import java.time.ZoneId;
import java.util.ArrayList;
import java.util.Arrays;
import java.util.Collection;
import java.util.Collections;
import java.util.Map;
import java.util.Objects;
import java.util.function.BiFunction;

import static org.elasticsearch.index.mapper.IpPrefixAutomatonUtil.buildIpPrefixAutomaton;

/**
 * A {@link FieldMapper} for ip addresses.
 */
public class IpFieldMapper extends FieldMapper {

    private static final DeprecationLogger DEPRECATION_LOGGER = DeprecationLogger.getLogger(IpFieldMapper.class);

    public static final String CONTENT_TYPE = "ip";

    private static IpFieldMapper toType(FieldMapper in) {
        return (IpFieldMapper) in;
    }

    public static final class Builder extends FieldMapper.DimensionBuilder {

        private final Parameter<Boolean> indexed = Parameter.indexParam(m -> toType(m).indexed, true);
        private final Parameter<Boolean> hasDocValues = Parameter.docValuesParam(m -> toType(m).hasDocValues, true);
        private final Parameter<Boolean> stored = Parameter.storeParam(m -> toType(m).stored, false);

        private final Parameter<Boolean> ignoreMalformed;
        private final Parameter<String> nullValue = Parameter.stringParam("null_value", false, m -> toType(m).nullValueAsString, null)
            .acceptsNull();

        private final Parameter<Script> script = Parameter.scriptParam(m -> toType(m).script);
        private final Parameter<OnScriptError> onScriptErrorParam = Parameter.onScriptErrorParam(
            m -> toType(m).builderParams.onScriptError(),
            script
        );

        private final Parameter<Map<String, String>> meta = Parameter.metaParam();
        private final Parameter<Boolean> dimension;

        private final boolean ignoreMalformedByDefault;
        private final IndexVersion indexCreatedVersion;
        private final ScriptCompiler scriptCompiler;

        public Builder(String name, ScriptCompiler scriptCompiler, boolean ignoreMalformedByDefault, IndexVersion indexCreatedVersion) {
            super(name);
            this.scriptCompiler = Objects.requireNonNull(scriptCompiler);
            this.ignoreMalformedByDefault = ignoreMalformedByDefault;
            this.indexCreatedVersion = indexCreatedVersion;
            this.ignoreMalformed = Parameter.boolParam("ignore_malformed", true, m -> toType(m).ignoreMalformed, ignoreMalformedByDefault);
            this.script.precludesParameters(nullValue, ignoreMalformed);
            addScriptValidation(script, indexed, hasDocValues);
            this.dimension = TimeSeriesParams.dimensionParam(m -> toType(m).dimension).addValidator(v -> {
                if (v && (indexed.getValue() == false || hasDocValues.getValue() == false)) {
                    throw new IllegalArgumentException(
                        "Field ["
                            + TimeSeriesParams.TIME_SERIES_DIMENSION_PARAM
                            + "] requires that ["
                            + indexed.name
                            + "] and ["
                            + hasDocValues.name
                            + "] are true"
                    );
                }
            });
        }

        Builder nullValue(String nullValue) {
            this.nullValue.setValue(nullValue);
            return this;
        }

        public Builder dimension(boolean dimension) {
            this.dimension.setValue(dimension);
            return this;
        }

        private InetAddress parseNullValue() {
            String nullValueAsString = nullValue.getValue();
            if (nullValueAsString == null) {
                return null;
            }
            try {
                return InetAddresses.forString(nullValueAsString);
            } catch (Exception e) {
                if (indexCreatedVersion.onOrAfter(IndexVersions.V_8_0_0)) {
                    throw new MapperParsingException("Error parsing [null_value] on field [" + leafName() + "]: " + e.getMessage(), e);
                } else {
                    DEPRECATION_LOGGER.warn(
                        DeprecationCategory.MAPPINGS,
                        "ip_mapper_null_field",
                        "Error parsing ["
                            + nullValue.getValue()
                            + "] as IP in [null_value] on field ["
                            + leafName()
                            + "]); [null_value] will be ignored"
                    );
                    return null;
                }
            }
        }

        private FieldValues<InetAddress> scriptValues() {
            if (this.script.get() == null) {
                return null;
            }
            IpFieldScript.Factory factory = scriptCompiler.compile(this.script.get(), IpFieldScript.CONTEXT);
            return factory == null
                ? null
                : (lookup, ctx, doc, consumer) -> factory.newFactory(leafName(), script.get().getParams(), lookup, OnScriptError.FAIL)
                    .newInstance(ctx)
                    .runForDoc(doc, consumer);
        }

        @Override
        protected Parameter<?>[] getParameters() {
            return new Parameter<?>[] {
                indexed,
                hasDocValues,
                stored,
                ignoreMalformed,
                nullValue,
                script,
                onScriptErrorParam,
                meta,
                dimension };
        }

        @Override
        public IpFieldMapper build(MapperBuilderContext context) {
            if (inheritDimensionParameterFromParentObject(context)) {
                dimension.setValue(true);
            }
            hasScript = script.get() != null;
            onScriptError = onScriptErrorParam.getValue();
            return new IpFieldMapper(
                leafName(),
                new IpFieldType(
                    context.buildFullName(leafName()),
                    indexed.getValue() && indexCreatedVersion.isLegacyIndexVersion() == false,
                    stored.getValue(),
                    hasDocValues.getValue(),
                    parseNullValue(),
                    scriptValues(),
                    meta.getValue(),
                    dimension.getValue()
                ),
                builderParams(this, context),
                context.isSourceSynthetic(),
                this
            );
        }

    }

    private static final IndexVersion MINIMUM_COMPATIBILITY_VERSION = IndexVersion.fromId(5000099);

    public static final TypeParser PARSER = new TypeParser((n, c) -> {
        boolean ignoreMalformedByDefault = IGNORE_MALFORMED_SETTING.get(c.getSettings());
        return new Builder(n, c.scriptCompiler(), ignoreMalformedByDefault, c.indexVersionCreated());
    }, MINIMUM_COMPATIBILITY_VERSION);

    public static final class IpFieldType extends SimpleMappedFieldType {

        private final InetAddress nullValue;
        private final FieldValues<InetAddress> scriptValues;
        private final boolean isDimension;

        public IpFieldType(
            String name,
            boolean indexed,
            boolean stored,
            boolean hasDocValues,
            InetAddress nullValue,
            FieldValues<InetAddress> scriptValues,
            Map<String, String> meta,
            boolean isDimension
        ) {
            super(name, indexed, stored, hasDocValues, TextSearchInfo.SIMPLE_MATCH_WITHOUT_TERMS, meta);
            this.nullValue = nullValue;
            this.scriptValues = scriptValues;
            this.isDimension = isDimension;
        }

        public IpFieldType(String name) {
            this(name, true, true);
        }

        public IpFieldType(String name, boolean isIndexed) {
            this(name, isIndexed, true);
        }

        public IpFieldType(String name, boolean isIndexed, boolean hasDocValues) {
            this(name, isIndexed, false, hasDocValues, null, null, Collections.emptyMap(), false);
        }

        @Override
        public String typeName() {
            return CONTENT_TYPE;
        }

        @Override
        public boolean isSearchable() {
            return isIndexed() || hasDocValues();
        }

        @Override
        public boolean mayExistInIndex(SearchExecutionContext context) {
            return context.fieldExistsInIndex(name());
        }

        @Override
        public boolean isDimension() {
            return isDimension;
        }

        @Override
        public boolean hasScriptValues() {
            return scriptValues != null;
        }

        private static InetAddress parse(Object value) {
            if (value instanceof InetAddress) {
                return (InetAddress) value;
            } else {
                if (value instanceof BytesRef) {
                    value = ((BytesRef) value).utf8ToString();
                }
                return InetAddresses.forString(value.toString());
            }
        }

        @Override
        public ValueFetcher valueFetcher(SearchExecutionContext context, String format) {
            if (format != null) {
                throw new IllegalArgumentException("Field [" + name() + "] of type [" + typeName() + "] doesn't support formats.");
            }
            if (scriptValues != null) {
                return FieldValues.valueFetcher(scriptValues, v -> InetAddresses.toAddrString((InetAddress) v), context);
            }
            return new SourceValueFetcher(name(), context, nullValue) {
                @Override
                protected Object parseSourceValue(Object value) {
                    InetAddress address;
                    if (value instanceof InetAddress) {
                        address = (InetAddress) value;
                    } else {
                        address = InetAddresses.forString(value.toString());
                    }
                    return InetAddresses.toAddrString(address);
                }
            };
        }

        @Override
        public Query termQuery(Object value, @Nullable SearchExecutionContext context) {
            failIfNotIndexedNorDocValuesFallback(context);
            Query query;
            if (value instanceof InetAddress) {
                query = InetAddressPoint.newExactQuery(name(), (InetAddress) value);
            } else {
                if (value instanceof BytesRef) {
                    value = ((BytesRef) value).utf8ToString();
                }
                String term = value.toString();
                if (term.contains("/")) {
                    final Tuple<InetAddress, Integer> cidr = InetAddresses.parseCidr(term);
                    query = InetAddressPoint.newPrefixQuery(name(), cidr.v1(), cidr.v2());
                } else {
                    InetAddress address = InetAddresses.forString(term);
                    query = InetAddressPoint.newExactQuery(name(), address);
                }
            }
            if (isIndexed()) {
                return query;
            } else {
                return convertToDocValuesQuery(query);
            }
        }

        static Query convertToDocValuesQuery(Query query) {
            assert query instanceof PointRangeQuery;
            PointRangeQuery pointRangeQuery = (PointRangeQuery) query;
            return SortedSetDocValuesField.newSlowRangeQuery(
                pointRangeQuery.getField(),
                new BytesRef(pointRangeQuery.getLowerPoint()),
                new BytesRef(pointRangeQuery.getUpperPoint()),
                true,
                true
            );
        }

        @Override
        public Query termsQuery(Collection<?> values, SearchExecutionContext context) {
            failIfNotIndexedNorDocValuesFallback(context);
            if (isIndexed() == false) {
                return super.termsQuery(values, context);
            }
            InetAddress[] addresses = new InetAddress[values.size()];
            int i = 0;
            for (Object value : values) {
                InetAddress address;
                if (value instanceof InetAddress) {
                    address = (InetAddress) value;
                } else {
                    if (value instanceof BytesRef) {
                        value = ((BytesRef) value).utf8ToString();
                    }
                    if (value.toString().contains("/")) {
                        // the `terms` query contains some prefix queries, so we cannot create a set query
                        // and need to fall back to a disjunction of `term` queries
                        return super.termsQuery(values, context);
                    }
                    address = InetAddresses.forString(value.toString());
                }
                addresses[i++] = address;
            }
            return InetAddressPoint.newSetQuery(name(), addresses);
        }

        @Override
        public Query rangeQuery(
            Object lowerTerm,
            Object upperTerm,
            boolean includeLower,
            boolean includeUpper,
            SearchExecutionContext context
        ) {
            failIfNotIndexedNorDocValuesFallback(context);
            return rangeQuery(lowerTerm, upperTerm, includeLower, includeUpper, (lower, upper) -> {
                Query query = InetAddressPoint.newRangeQuery(name(), lower, upper);
                if (isIndexed()) {
                    if (hasDocValues()) {
                        return new IndexOrDocValuesQuery(query, convertToDocValuesQuery(query));
                    } else {
                        return query;
                    }
                } else {
                    return convertToDocValuesQuery(query);
                }
            });
        }

        /**
         * Processes query bounds into {@code long}s and delegates the
         * provided {@code builder} to build a range query.
         */
        public static Query rangeQuery(
            Object lowerTerm,
            Object upperTerm,
            boolean includeLower,
            boolean includeUpper,
            BiFunction<InetAddress, InetAddress, Query> builder
        ) {
            InetAddress lower;
            if (lowerTerm == null) {
                lower = InetAddressPoint.MIN_VALUE;
            } else {
                lower = parse(lowerTerm);
                if (includeLower == false) {
                    if (lower.equals(InetAddressPoint.MAX_VALUE)) {
                        return new MatchNoDocsQuery();
                    }
                    lower = InetAddressPoint.nextUp(lower);
                }
            }

            InetAddress upper;
            if (upperTerm == null) {
                upper = InetAddressPoint.MAX_VALUE;
            } else {
                upper = parse(upperTerm);
                if (includeUpper == false) {
                    if (upper.equals(InetAddressPoint.MIN_VALUE)) {
                        return new MatchNoDocsQuery();
                    }
                    upper = InetAddressPoint.nextDown(upper);
                }
            }

            return builder.apply(lower, upper);
        }

        @Override
        public BlockLoader blockLoader(BlockLoaderContext blContext) {
            if (hasDocValues()) {
                return new BlockDocValuesReader.BytesRefsFromOrdsBlockLoader(name());
            }
            return null;
        }

        @Override
        public IndexFieldData.Builder fielddataBuilder(FieldDataContext fieldDataContext) {
            failIfNoDocValues();
            return new SortedSetOrdinalsIndexFieldData.Builder(name(), CoreValuesSourceType.IP, IpDocValuesField::new);
        }

        @Override
        public Object valueForDisplay(Object value) {
            if (value == null) {
                return null;
            }
            return DocValueFormat.IP.format((BytesRef) value);
        }

        @Override
        public DocValueFormat docValueFormat(@Nullable String format, ZoneId timeZone) {
            checkNoFormat(format);
            checkNoTimeZone(timeZone);
            return DocValueFormat.IP;
        }

        @Override
        public TermsEnum getTerms(IndexReader reader, String prefix, boolean caseInsensitive, String searchAfter) throws IOException {

            Terms terms = null;
            // terms_enum for ip only works if doc values are enabled
            if (hasDocValues()) {
                terms = SortedSetDocValuesTerms.getTerms(reader, name());
            }
            if (terms == null) {
                // Field does not exist on this shard.
                return null;
            }
            BytesRef searchBytes = searchAfter == null ? null : new BytesRef(InetAddressPoint.encode(InetAddress.getByName(searchAfter)));
            CompiledAutomaton prefixAutomaton = buildIpPrefixAutomaton(prefix);

            if (prefixAutomaton.type == CompiledAutomaton.AUTOMATON_TYPE.ALL) {
                TermsEnum result = terms.iterator();
                if (searchAfter != null) {
                    result = new SearchAfterTermsEnum(result, searchBytes);
                }
                return result;
            }
            return terms.intersect(prefixAutomaton, searchBytes);
        }
    }

    private final boolean indexed;
    private final boolean hasDocValues;
    private final boolean stored;
    private final boolean ignoreMalformed;
    private final boolean storeIgnored;
    private final boolean dimension;

    private final InetAddress nullValue;
    private final String nullValueAsString;

    private final boolean ignoreMalformedByDefault;
    private final IndexVersion indexCreatedVersion;

    private final Script script;
    private final FieldValues<InetAddress> scriptValues;
    private final ScriptCompiler scriptCompiler;

    private IpFieldMapper(
        String simpleName,
        MappedFieldType mappedFieldType,
        BuilderParams builderParams,
        boolean storeIgnored,
        Builder builder
    ) {
        super(simpleName, mappedFieldType, builderParams);
        this.ignoreMalformedByDefault = builder.ignoreMalformedByDefault;
        this.indexed = builder.indexed.getValue();
        this.hasDocValues = builder.hasDocValues.getValue();
        this.stored = builder.stored.getValue();
        this.ignoreMalformed = builder.ignoreMalformed.getValue();
        this.nullValue = builder.parseNullValue();
        this.nullValueAsString = builder.nullValue.getValue();
        this.indexCreatedVersion = builder.indexCreatedVersion;
        this.script = builder.script.get();
        this.scriptValues = builder.scriptValues();
        this.scriptCompiler = builder.scriptCompiler;
        this.dimension = builder.dimension.getValue();
        this.storeIgnored = storeIgnored;
    }

    @Override
    public boolean ignoreMalformed() {
        return ignoreMalformed;
    }

    @Override
    public IpFieldType fieldType() {
        return (IpFieldType) super.fieldType();
    }

    @Override
    protected String contentType() {
        return fieldType().typeName();
    }

    @Override
    protected void parseCreateField(DocumentParserContext context) throws IOException {
        InetAddress address;
        try {
            address = value(context.parser(), nullValue);
        } catch (IllegalArgumentException e) {
            if (ignoreMalformed) {
                context.addIgnoredField(fieldType().name());
                if (storeIgnored) {
                    // Save a copy of the field so synthetic source can load it
                    context.doc().add(IgnoreMalformedStoredValues.storedField(fullPath(), context.parser()));
                }
                return;
            } else {
                throw e;
            }
        }
        if (address != null) {
            indexValue(context, address);
        }
    }

    private static InetAddress value(XContentParser parser, InetAddress nullValue) throws IOException {
        String value = parser.textOrNull();
        if (value == null) {
            return nullValue;
        }
        return InetAddresses.forString(value);
    }

    private void indexValue(DocumentParserContext context, InetAddress address) {
        if (dimension) {
            context.getDimensions().addIp(fieldType().name(), address).validate(context.indexSettings());
        }
        if (indexed) {
            Field field = new InetAddressPoint(fieldType().name(), address);
            context.doc().add(field);
        }
        if (hasDocValues) {
            context.doc().add(new SortedSetDocValuesField(fieldType().name(), new BytesRef(InetAddressPoint.encode(address))));
        } else if (stored || indexed) {
            context.addToFieldNames(fieldType().name());
        }
        if (stored) {
            context.doc().add(new StoredField(fieldType().name(), new BytesRef(InetAddressPoint.encode(address))));
        }
    }

    @Override
    protected void indexScriptValues(
        SearchLookup searchLookup,
        LeafReaderContext readerContext,
        int doc,
        DocumentParserContext documentParserContext
    ) {
        this.scriptValues.valuesForDoc(searchLookup, readerContext, doc, value -> indexValue(documentParserContext, value));
    }

    @Override
    public FieldMapper.Builder getMergeBuilder() {
        return new Builder(leafName(), scriptCompiler, ignoreMalformedByDefault, indexCreatedVersion).dimension(dimension).init(this);
    }

    @Override
    public void doValidate(MappingLookup lookup) {
        if (dimension && null != lookup.nestedLookup().getNestedParent(fullPath())) {
            throw new IllegalArgumentException(
                TimeSeriesParams.TIME_SERIES_DIMENSION_PARAM + " can't be configured in nested field [" + fullPath() + "]"
            );
        }
    }

    @Override
<<<<<<< HEAD
    protected SyntheticSourceSupport syntheticSourceSupport() {
        if (hasDocValues) {
            var layers = new ArrayList<CompositeSyntheticFieldLoader.Layer>();
            layers.add(new SortedSetDocValuesSyntheticFieldLoaderLayer(fullPath()) {
                @Override
                protected BytesRef convert(BytesRef value) {
                    byte[] bytes = Arrays.copyOfRange(value.bytes, value.offset, value.offset + value.length);
                    return new BytesRef(NetworkAddress.format(InetAddressPoint.decode(bytes)));
                }
=======
    protected SyntheticSourceMode syntheticSourceMode() {
        return SyntheticSourceMode.NATIVE;
    }

    @Override
    public SourceLoader.SyntheticFieldLoader syntheticFieldLoader() {
        if (hasScript()) {
            return SourceLoader.SyntheticFieldLoader.NOTHING;
        }
        if (hasDocValues == false) {
            throw new IllegalArgumentException(
                "field ["
                    + fullPath()
                    + "] of type ["
                    + typeName()
                    + "] doesn't support synthetic source because it doesn't have doc values"
            );
        }
        if (copyTo().copyToFields().isEmpty() != true) {
            throw new IllegalArgumentException(
                "field [" + fullPath() + "] of type [" + typeName() + "] doesn't support synthetic source because it declares copy_to"
            );
        }
>>>>>>> 7cd6de76

                @Override
                protected BytesRef preserve(BytesRef value) {
                    // No need to copy because convert has made a deep copy
                    return value;
                }
            });

            if (ignoreMalformed) {
                layers.add(new CompositeSyntheticFieldLoader.MalformedValuesLayer(fullPath()));
            }

            return new SyntheticSourceSupport.Native(new CompositeSyntheticFieldLoader(leafName(), fullPath(), layers));
        }

        return super.syntheticSourceSupport();
    }
}<|MERGE_RESOLUTION|>--- conflicted
+++ resolved
@@ -615,7 +615,6 @@
     }
 
     @Override
-<<<<<<< HEAD
     protected SyntheticSourceSupport syntheticSourceSupport() {
         if (hasDocValues) {
             var layers = new ArrayList<CompositeSyntheticFieldLoader.Layer>();
@@ -625,31 +624,6 @@
                     byte[] bytes = Arrays.copyOfRange(value.bytes, value.offset, value.offset + value.length);
                     return new BytesRef(NetworkAddress.format(InetAddressPoint.decode(bytes)));
                 }
-=======
-    protected SyntheticSourceMode syntheticSourceMode() {
-        return SyntheticSourceMode.NATIVE;
-    }
-
-    @Override
-    public SourceLoader.SyntheticFieldLoader syntheticFieldLoader() {
-        if (hasScript()) {
-            return SourceLoader.SyntheticFieldLoader.NOTHING;
-        }
-        if (hasDocValues == false) {
-            throw new IllegalArgumentException(
-                "field ["
-                    + fullPath()
-                    + "] of type ["
-                    + typeName()
-                    + "] doesn't support synthetic source because it doesn't have doc values"
-            );
-        }
-        if (copyTo().copyToFields().isEmpty() != true) {
-            throw new IllegalArgumentException(
-                "field [" + fullPath() + "] of type [" + typeName() + "] doesn't support synthetic source because it declares copy_to"
-            );
-        }
->>>>>>> 7cd6de76
 
                 @Override
                 protected BytesRef preserve(BytesRef value) {

--- conflicted
+++ resolved
@@ -46,7 +46,6 @@
 import org.elasticsearch.common.lucene.Lucene;
 import org.elasticsearch.common.lucene.search.AutomatonQueries;
 import org.elasticsearch.common.unit.Fuzziness;
-import org.elasticsearch.common.util.CollectionUtils;
 import org.elasticsearch.core.Nullable;
 import org.elasticsearch.index.IndexMode;
 import org.elasticsearch.index.IndexSettings;
@@ -105,6 +104,7 @@
 import java.util.Map;
 import java.util.Objects;
 import java.util.Set;
+import java.util.TreeSet;
 import java.util.function.Supplier;
 import java.util.stream.Collectors;
 
@@ -840,32 +840,21 @@
         public BlockLoader blockLoader(BlockLoaderContext blContext) {
             if (hasDocValues() && (blContext.fieldExtractPreference() != FieldExtractPreference.STORED || isSyntheticSourceEnabled())) {
                 BlockLoaderFunctionConfig cfg = blContext.blockLoaderFunctionConfig();
+
+                if (storedInBinaryDocValues()) {
+                    // TODO: Support the function-specific optimizations
+                    return new BytesRefsFromCustomBinaryBlockLoader(binaryDocValuesName());
+                }
+
                 if (cfg == null) {
-                    if (storedInBinaryDocValues()) {
-                        return new BytesRefsFromCustomBinaryBlockLoader(binaryDocValuesName());
-                    } else {
-                        return new BytesRefsFromOrdsBlockLoader(name());
-                    }
-                }
-<<<<<<< HEAD
-                if (cfg.function() == BlockLoaderFunctionConfig.Function.LENGTH) {
-                    if (storedInBinaryDocValues()) {
-                        // TODO: Support the length-only optimization for binary doc values
-                        return new BytesRefsFromCustomBinaryBlockLoader(binaryDocValuesName());
-                    } else {
-                        return new Utf8CodePointsFromOrdsBlockLoader(((BlockLoaderFunctionConfig.JustWarnings) cfg).warnings(), name());
-                    }
-                }
-                throw new UnsupportedOperationException("unknown fusion config [" + cfg.function() + "]");
-=======
+                    return new BytesRefsFromOrdsBlockLoader(name());
+                }
                 return switch (cfg.function()) {
                     case LENGTH -> new Utf8CodePointsFromOrdsBlockLoader(((BlockLoaderFunctionConfig.JustWarnings) cfg).warnings(), name());
                     case MV_MAX -> new MvMaxBytesRefsFromOrdsBlockLoader(name());
                     case MV_MIN -> new MvMinBytesRefsFromOrdsBlockLoader(name());
                     default -> throw new UnsupportedOperationException("unknown fusion config [" + cfg.function() + "]");
                 };
-
->>>>>>> 2af4cb88
             }
             if (blContext.blockLoaderFunctionConfig() != null) {
                 throw new UnsupportedOperationException("function fusing only supported for doc values");
@@ -1325,7 +1314,7 @@
                 // store the value in a binary doc values field, create one if it doesn't exist
                 MultiValuedBinaryDocValuesField field = (MultiValuedBinaryDocValuesField) context.doc().getByKey(fieldName);
                 if (field == null) {
-                    field = new MultiValuedBinaryDocValuesField(fieldName);
+                    field = new MultiValuedBinaryDocValuesField(fieldName, MultiValuedBinaryDocValuesField.Ordering.INSERTION);
                     context.doc().addWithKey(fieldName, field);
                 }
                 field.add(bytesRef);
@@ -1367,9 +1356,13 @@
 
         if (fieldType().storedInBinaryDocValues()) {
             assert fieldType.docValuesType() == DocValuesType.NONE;
-            KeywordBinaryDocValuesField field = (KeywordBinaryDocValuesField) context.doc().getField(fieldType().binaryDocValuesName());
+            MultiValuedBinaryDocValuesField field = (MultiValuedBinaryDocValuesField) context.doc()
+                .getField(fieldType().binaryDocValuesName());
             if (field == null) {
-                field = new KeywordBinaryDocValuesField(fieldType().binaryDocValuesName());
+                field = new MultiValuedBinaryDocValuesField(
+                    fieldType().binaryDocValuesName(),
+                    MultiValuedBinaryDocValuesField.Ordering.NATURAL
+                );
                 context.doc().addWithKey(fieldType().binaryDocValuesName(), field);
             }
             field.add(binaryValue);
@@ -1517,53 +1510,40 @@
         // extra copy of the field for supporting synthetic source. This layer will check that copy.
         if (fieldType().ignoreAbove.valuesPotentiallyIgnored()) {
             final String fieldName = fieldType().syntheticSourceFallbackFieldName();
-            layers.add(new BinaryDocValuesSyntheticFieldLoaderLayer(fieldName));
+            layers.add(new BinaryDocValuesSyntheticFieldLoaderLayer(fieldName) {
+                @Override
+                public void writeValue(XContentBuilder b, BytesRef value) throws IOException {
+                    b.utf8Value(value.bytes, value.offset, value.length);
+                }
+            });
         }
 
         return new CompositeSyntheticFieldLoader(leafFieldName, fullFieldName, layers);
     }
 
-<<<<<<< HEAD
-    private static class KeywordBinaryDocValuesField extends CustomDocValuesField {
-        private final List<BytesRef> bytesList;
-
-        KeywordBinaryDocValuesField(String name) {
-            super(name);
-            bytesList = new ArrayList<>();
-        }
-
-        public void add(BytesRef value) {
-            bytesList.add(value);
-        }
-
-        @Override
-        public BytesRef binaryValue() {
-            try {
-                bytesList.sort(BytesRef::compareTo);
-                CollectionUtils.uniquify(bytesList, BytesRef::compareTo);
-                int bytesSize = bytesList.stream().map(a -> a.length).reduce(0, Integer::sum);
-                int n = bytesList.size();
-                BytesStreamOutput out = new BytesStreamOutput(bytesSize + (n + 1) * 5);
-                out.writeVInt(n);
-                for (var value : bytesList) {
-                    out.writeBytesRef(value);
-=======
     /**
      * A custom implementation of {@link org.apache.lucene.index.BinaryDocValues} that uses a {@link Set} to maintain a collection of unique
      * binary doc values for fields with multiple values per document.
      */
-    private static final class MultiValuedBinaryDocValuesField extends CustomDocValuesField {
+    private static class MultiValuedBinaryDocValuesField extends CustomDocValuesField {
+        enum Ordering {
+            INSERTION,
+            NATURAL
+        }
 
         private final Set<BytesRef> uniqueValues;
         private int docValuesByteCount = 0;
 
-        MultiValuedBinaryDocValuesField(String name) {
+        MultiValuedBinaryDocValuesField(String name, Ordering ordering) {
             super(name);
-            // linked hash set to maintain insertion order of elements
-            uniqueValues = new LinkedHashSet<>();
-        }
-
-        public void add(final BytesRef value) {
+
+            uniqueValues = switch (ordering) {
+                case INSERTION -> new LinkedHashSet<>();
+                case NATURAL -> new TreeSet<>();
+            };
+        }
+
+        public void add(BytesRef value) {
             if (uniqueValues.add(value)) {
                 // might as well track these on the go as opposed to having to loop through all entries later
                 docValuesByteCount += value.length;
@@ -1586,16 +1566,11 @@
                     int valueLength = value.length;
                     out.writeVInt(valueLength);
                     out.writeBytes(value.bytes, value.offset, valueLength);
->>>>>>> 2af4cb88
                 }
                 return out.bytes().toBytesRef();
             } catch (IOException e) {
                 throw new ElasticsearchException("Failed to get binary value", e);
             }
         }
-<<<<<<< HEAD
-=======
-
->>>>>>> 2af4cb88
     }
 }
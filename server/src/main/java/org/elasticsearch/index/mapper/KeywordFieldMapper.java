--- conflicted
+++ resolved
@@ -227,15 +227,10 @@
                 mappingParserContext.getIndexSettings().getIndexVersionCreated(),
                 mappingParserContext.getIndexSettings().getMode(),
                 mappingParserContext.getIndexSettings().getIndexSortConfig(),
-<<<<<<< HEAD
                 mappingParserContext.getIndexSettings().useDocValuesSkipper(),
-                mappingParserContext.getIndexSettings().sourceKeepMode()
-=======
-                USE_DOC_VALUES_SKIPPER.get(mappingParserContext.getSettings()),
                 false,
                 mappingParserContext.getIndexSettings().sourceKeepMode(),
                 mappingParserContext.isWithinMultiField()
->>>>>>> 7e9049e7
             );
         }
 

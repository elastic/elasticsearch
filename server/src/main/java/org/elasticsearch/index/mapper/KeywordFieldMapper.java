/*
 * Licensed to Elasticsearch under one or more contributor
 * license agreements. See the NOTICE file distributed with
 * this work for additional information regarding copyright
 * ownership. Elasticsearch licenses this file to you under
 * the Apache License, Version 2.0 (the "License"); you may
 * not use this file except in compliance with the License.
 * You may obtain a copy of the License at
 *
 *    http://www.apache.org/licenses/LICENSE-2.0
 *
 * Unless required by applicable law or agreed to in writing,
 * software distributed under the License is distributed on an
 * "AS IS" BASIS, WITHOUT WARRANTIES OR CONDITIONS OF ANY
 * KIND, either express or implied.  See the License for the
 * specific language governing permissions and limitations
 * under the License.
 */

package org.elasticsearch.index.mapper;

import org.apache.lucene.analysis.TokenStream;
import org.apache.lucene.analysis.tokenattributes.CharTermAttribute;
import org.apache.lucene.document.Field;
import org.apache.lucene.document.FieldType;
import org.apache.lucene.document.SortedSetDocValuesField;
import org.apache.lucene.index.IndexOptions;
import org.apache.lucene.util.BytesRef;
import org.elasticsearch.common.lucene.Lucene;
import org.elasticsearch.common.xcontent.XContentParser;
import org.elasticsearch.index.analysis.IndexAnalyzers;
import org.elasticsearch.index.analysis.NamedAnalyzer;
import org.elasticsearch.index.fielddata.IndexFieldData;
import org.elasticsearch.index.fielddata.plain.SortedSetOrdinalsIndexFieldDataWithGlobalsOnDisk;
import org.elasticsearch.index.query.QueryShardContext;
import org.elasticsearch.index.similarity.SimilarityProvider;
import org.elasticsearch.search.aggregations.support.CoreValuesSourceType;
import org.elasticsearch.search.lookup.SearchLookup;

import java.io.IOException;
import java.io.UncheckedIOException;
import java.util.Collections;
import java.util.List;
import java.util.Map;
import java.util.Objects;
import java.util.function.Supplier;

/**
 * A field mapper for keywords. This mapper accepts strings and indexes them as-is.
 */
public final class KeywordFieldMapper extends FieldMapper {

    public static final String CONTENT_TYPE = "keyword";

    public static class Defaults {
        public static final FieldType FIELD_TYPE = new FieldType();

        static {
            FIELD_TYPE.setTokenized(false);
            FIELD_TYPE.setOmitNorms(true);
            FIELD_TYPE.setIndexOptions(IndexOptions.DOCS);
            FIELD_TYPE.freeze();
        }
    }

    public static class KeywordField extends Field {

        public KeywordField(String field, BytesRef term, FieldType ft) {
            super(field, term, ft);
        }

    }

    private static KeywordFieldMapper toType(FieldMapper in) {
        return (KeywordFieldMapper) in;
    }

    public static class Builder extends FieldMapper.Builder {

        private final Parameter<Boolean> indexed = Parameter.indexParam(m -> toType(m).indexed, true);
        private final Parameter<Boolean> hasDocValues = Parameter.docValuesParam(m -> toType(m).hasDocValues, true);
        private final Parameter<Boolean> stored = Parameter.storeParam(m -> toType(m).fieldType.stored(), false);

        private final Parameter<String> nullValue
            = Parameter.stringParam("null_value", false, m -> toType(m).nullValue, null).acceptsNull();

        private final Parameter<Boolean> eagerGlobalOrdinals
            = Parameter.boolParam("eager_global_ordinals", true, m -> toType(m).eagerGlobalOrdinals, false);
        private final Parameter<Integer> ignoreAbove
            = Parameter.intParam("ignore_above", true, m -> toType(m).ignoreAbove, Integer.MAX_VALUE);

        private final Parameter<String> indexOptions
            = Parameter.restrictedStringParam("index_options", false, m -> toType(m).indexOptions, "docs", "freqs");
        private final Parameter<Boolean> hasNorms = TextParams.norms(false, m -> toType(m).fieldType.omitNorms() == false);
        private final Parameter<SimilarityProvider> similarity = TextParams.similarity(m -> toType(m).similarity);

        private final Parameter<String> normalizer
            = Parameter.stringParam("normalizer", false, m -> toType(m).normalizerName, "default");

        private final Parameter<Boolean> splitQueriesOnWhitespace
            = Parameter.boolParam("split_queries_on_whitespace", true, m -> toType(m).splitQueriesOnWhitespace, false);

        private final Parameter<Map<String, String>> meta = Parameter.metaParam();

        private final IndexAnalyzers indexAnalyzers;

        public Builder(String name, IndexAnalyzers indexAnalyzers) {
            super(name);
            this.indexAnalyzers = indexAnalyzers;
        }

        public Builder(String name) {
            this(name, null);
        }

        public Builder ignoreAbove(int ignoreAbove) {
            this.ignoreAbove.setValue(ignoreAbove);
            return this;
        }

        Builder normalizer(String normalizerName) {
            this.normalizer.setValue(normalizerName);
            return this;
        }

        Builder nullValue(String nullValue) {
            this.nullValue.setValue(nullValue);
            return this;
        }

        public Builder docValues(boolean hasDocValues) {
            this.hasDocValues.setValue(hasDocValues);
            return this;
        }

        @Override
        protected List<Parameter<?>> getParameters() {
            return List.of(indexed, hasDocValues, stored, nullValue, eagerGlobalOrdinals, ignoreAbove,
                indexOptions, hasNorms, similarity, normalizer, splitQueriesOnWhitespace, meta);
        }

        private KeywordFieldType buildFieldType(ContentPath contentPath, FieldType fieldType) {
            NamedAnalyzer normalizer = Lucene.KEYWORD_ANALYZER;
            NamedAnalyzer searchAnalyzer = Lucene.KEYWORD_ANALYZER;
            String normalizerName = this.normalizer.getValue();
            if (Objects.equals(normalizerName, "default") == false) {
                assert indexAnalyzers != null;
                normalizer = indexAnalyzers.getNormalizer(normalizerName);
                if (normalizer == null) {
                    throw new MapperParsingException("normalizer [" + normalizerName + "] not found for field [" + name + "]");
                }
                if (splitQueriesOnWhitespace.getValue()) {
                    searchAnalyzer = indexAnalyzers.getWhitespaceNormalizer(normalizerName);
                } else {
                    searchAnalyzer = normalizer;
                }
            }
            else if (splitQueriesOnWhitespace.getValue()) {
                searchAnalyzer = Lucene.WHITESPACE_ANALYZER;
            }
            return new KeywordFieldType(buildFullName(contentPath), fieldType, normalizer, searchAnalyzer, this);
        }

        @Override
        public KeywordFieldMapper build(ContentPath contentPath) {
            FieldType fieldtype = new FieldType(Defaults.FIELD_TYPE);
            fieldtype.setOmitNorms(this.hasNorms.getValue() == false);
            fieldtype.setIndexOptions(TextParams.toIndexOptions(this.indexed.getValue(), this.indexOptions.getValue()));
            fieldtype.setStored(this.stored.getValue());
            return new KeywordFieldMapper(name, fieldtype, buildFieldType(contentPath, fieldtype),
                    multiFieldsBuilder.build(this, contentPath), copyTo.build(), this);
        }
    }

    public static final TypeParser PARSER
        = new TypeParser((n, c) -> new Builder(n, c.getIndexAnalyzers()));

    public static final class KeywordFieldType extends StringFieldType {

        private final int ignoreAbove;
        private final String nullValue;
        private final NamedAnalyzer normalizer;

        public KeywordFieldType(String name, FieldType fieldType,
                                NamedAnalyzer normalizer, NamedAnalyzer searchAnalyzer, Builder builder) {
            super(name,
                fieldType.indexOptions() != IndexOptions.NONE,
                fieldType.stored(),
                builder.hasDocValues.getValue(),
                new TextSearchInfo(fieldType, builder.similarity.getValue(), searchAnalyzer, searchAnalyzer),
                builder.meta.getValue());
            setEagerGlobalOrdinals(builder.eagerGlobalOrdinals.getValue());
            this.normalizer = normalizer;
            this.ignoreAbove = builder.ignoreAbove.getValue();
            this.nullValue = builder.nullValue.getValue();
        }

        public KeywordFieldType(String name, boolean isSearchable, boolean hasDocValues, Map<String, String> meta) {
            super(name, isSearchable, false, hasDocValues, TextSearchInfo.SIMPLE_MATCH_ONLY, meta);
            this.normalizer = Lucene.KEYWORD_ANALYZER;
            this.ignoreAbove = Integer.MAX_VALUE;
            this.nullValue = null;
        }

        public KeywordFieldType(String name) {
            this(name, true, true, Collections.emptyMap());
        }

        public KeywordFieldType(String name, FieldType fieldType) {
            super(name, fieldType.indexOptions() != IndexOptions.NONE,
                false, false,
                new TextSearchInfo(fieldType, null, Lucene.KEYWORD_ANALYZER, Lucene.KEYWORD_ANALYZER),
                Collections.emptyMap());
            this.normalizer = Lucene.KEYWORD_ANALYZER;
            this.ignoreAbove = Integer.MAX_VALUE;
            this.nullValue = null;
        }

        public KeywordFieldType(String name, NamedAnalyzer analyzer) {
            super(name, true, false, true, new TextSearchInfo(Defaults.FIELD_TYPE, null, analyzer, analyzer), Collections.emptyMap());
            this.normalizer = Lucene.KEYWORD_ANALYZER;
            this.ignoreAbove = Integer.MAX_VALUE;
            this.nullValue = null;
        }

        @Override
        public String typeName() {
            return CONTENT_TYPE;
        }

        NamedAnalyzer normalizer() {
            return normalizer;
        }

        @Override
        public IndexFieldData.Builder fielddataBuilder(String fullyQualifiedIndexName, Supplier<SearchLookup> searchLookup) {
            failIfNoDocValues();
<<<<<<< HEAD
            return new SortedSetOrdinalsIndexFieldDataWithGlobalsOnDisk.Builder(name(), CoreValuesSourceType.BYTES);
=======
            return new SortedSetOrdinalsIndexFieldData.Builder(name(), CoreValuesSourceType.KEYWORD);
>>>>>>> f36371e3
        }

        @Override
        public ValueFetcher valueFetcher(QueryShardContext context, String format) {
            if (format != null) {
                throw new IllegalArgumentException("Field [" + name() + "] of type [" + typeName() + "] doesn't support formats.");
            }

            return new SourceValueFetcher(name(), context, nullValue) {
                @Override
                protected String parseSourceValue(Object value) {
                    String keywordValue = value.toString();
                    if (keywordValue.length() > ignoreAbove) {
                        return null;
                    }

                    NamedAnalyzer normalizer = normalizer();
                    if (normalizer == null) {
                        return keywordValue;
                    }

                    try {
                        return normalizeValue(normalizer, name(), keywordValue);
                    } catch (IOException e) {
                        throw new UncheckedIOException(e);
                    }
                }
            };
        }

        @Override
        public Object valueForDisplay(Object value) {
            if (value == null) {
                return null;
            }
            // keywords are internally stored as utf8 bytes
            BytesRef binaryValue = (BytesRef) value;
            return binaryValue.utf8ToString();
        }

        @Override
        protected BytesRef indexedValueForSearch(Object value) {
            if (getTextSearchInfo().getSearchAnalyzer() == Lucene.KEYWORD_ANALYZER) {
                // keyword analyzer with the default attribute source which encodes terms using UTF8
                // in that case we skip normalization, which may be slow if there many terms need to
                // parse (eg. large terms query) since Analyzer.normalize involves things like creating
                // attributes through reflection
                // This if statement will be used whenever a normalizer is NOT configured
                return super.indexedValueForSearch(value);
            }

            if (value == null) {
                return null;
            }
            if (value instanceof BytesRef) {
                value = ((BytesRef) value).utf8ToString();
            }
            return getTextSearchInfo().getSearchAnalyzer().normalize(name(), value.toString());
        }

        @Override
        public CollapseType collapseType() {
            return CollapseType.KEYWORD;
        }

        /** Values that have more chars than the return value of this method will
         *  be skipped at parsing time. */
        public int ignoreAbove() {
            return ignoreAbove;
        }
    }

    private final boolean indexed;
    private final boolean hasDocValues;
    private final String nullValue;
    private final boolean eagerGlobalOrdinals;
    private final int ignoreAbove;
    private final String indexOptions;
    private final FieldType fieldType;
    private final SimilarityProvider similarity;
    private final String normalizerName;
    private final boolean splitQueriesOnWhitespace;

    private final IndexAnalyzers indexAnalyzers;

    protected KeywordFieldMapper(String simpleName, FieldType fieldType, KeywordFieldType mappedFieldType,
                                 MultiFields multiFields, CopyTo copyTo, Builder builder) {
        super(simpleName, mappedFieldType, mappedFieldType.normalizer, multiFields, copyTo);
        assert fieldType.indexOptions().compareTo(IndexOptions.DOCS_AND_FREQS) <= 0;
        this.indexed = builder.indexed.getValue();
        this.hasDocValues = builder.hasDocValues.getValue();
        this.nullValue = builder.nullValue.getValue();
        this.eagerGlobalOrdinals = builder.eagerGlobalOrdinals.getValue();
        this.ignoreAbove = builder.ignoreAbove.getValue();
        this.indexOptions = builder.indexOptions.getValue();
        this.fieldType = fieldType;
        this.similarity = builder.similarity.getValue();
        this.normalizerName = builder.normalizer.getValue();
        this.splitQueriesOnWhitespace = builder.splitQueriesOnWhitespace.getValue();

        this.indexAnalyzers = builder.indexAnalyzers;
    }

    @Override
    public KeywordFieldType fieldType() {
        return (KeywordFieldType) super.fieldType();
    }

    @Override
    protected void parseCreateField(ParseContext context) throws IOException {
        String value;
        if (context.externalValueSet()) {
            value = context.externalValue().toString();
        } else {
            XContentParser parser = context.parser();
            if (parser.currentToken() == XContentParser.Token.VALUE_NULL) {
                value = nullValue;
            } else {
                value =  parser.textOrNull();
            }
        }

        if (value == null || value.length() > ignoreAbove) {
            return;
        }

        NamedAnalyzer normalizer = fieldType().normalizer();
        if (normalizer != null) {
            value = normalizeValue(normalizer, name(), value);
        }

        // convert to utf8 only once before feeding postings/dv/stored fields
        final BytesRef binaryValue = new BytesRef(value);
        if (fieldType.indexOptions() != IndexOptions.NONE || fieldType.stored())  {
            Field field = new KeywordField(fieldType().name(), binaryValue, fieldType);
            context.doc().add(field);

            if (fieldType().hasDocValues() == false && fieldType.omitNorms()) {
                createFieldNamesField(context);
            }
        }

        if (fieldType().hasDocValues()) {
            context.doc().add(new SortedSetDocValuesField(fieldType().name(), binaryValue));
        }
    }

    private static String normalizeValue(NamedAnalyzer normalizer, String field, String value) throws IOException {
        try (TokenStream ts = normalizer.tokenStream(field, value)) {
            final CharTermAttribute termAtt = ts.addAttribute(CharTermAttribute.class);
            ts.reset();
            if (ts.incrementToken() == false) {
                throw new IllegalStateException("The normalization token stream is "
                    + "expected to produce exactly 1 token, but got 0 for analyzer "
                    + normalizer + " and input \"" + value + "\"");
            }
            final String newValue = termAtt.toString();
            if (ts.incrementToken()) {
                throw new IllegalStateException("The normalization token stream is "
                    + "expected to produce exactly 1 token, but got 2+ for analyzer "
                    + normalizer + " and input \"" + value + "\"");
            }
            ts.end();
            return newValue;
        }
    }

    @Override
    protected String contentType() {
        return CONTENT_TYPE;
    }

    @Override
    public FieldMapper.Builder getMergeBuilder() {
        return new Builder(simpleName(), indexAnalyzers).init(this);
    }
}<|MERGE_RESOLUTION|>--- conflicted
+++ resolved
@@ -235,11 +235,7 @@
         @Override
         public IndexFieldData.Builder fielddataBuilder(String fullyQualifiedIndexName, Supplier<SearchLookup> searchLookup) {
             failIfNoDocValues();
-<<<<<<< HEAD
-            return new SortedSetOrdinalsIndexFieldDataWithGlobalsOnDisk.Builder(name(), CoreValuesSourceType.BYTES);
-=======
-            return new SortedSetOrdinalsIndexFieldData.Builder(name(), CoreValuesSourceType.KEYWORD);
->>>>>>> f36371e3
+            return new SortedSetOrdinalsIndexFieldDataWithGlobalsOnDisk.Builder(name(), CoreValuesSourceType.KEYWORD);
         }
 
         @Override

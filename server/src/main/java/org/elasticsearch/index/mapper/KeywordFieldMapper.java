--- conflicted
+++ resolved
@@ -1323,7 +1323,7 @@
                     // store the value in a binary doc values field, create one if it doesn't exist
                     MultiValuedBinaryDocValuesField field = (MultiValuedBinaryDocValuesField) context.doc().getByKey(fieldName);
                     if (field == null) {
-                        field = new MultiValuedBinaryDocValuesField(fieldName);
+                        field = new MultiValuedBinaryDocValuesField(fieldName, MultiValuedBinaryDocValuesField.Ordering.INSERTION);
                         context.doc().addWithKey(fieldName, field);
                     }
                     field.add(bytesRef);
@@ -1543,20 +1543,15 @@
      * A custom implementation of {@link org.apache.lucene.index.BinaryDocValues} that uses a {@link Set} to maintain a collection of unique
      * binary doc values for fields with multiple values per document.
      */
-<<<<<<< HEAD
     private static class MultiValuedBinaryDocValuesField extends CustomDocValuesField {
         enum Ordering {
             INSERTION,
             NATURAL
         }
-=======
-    private static final class MultiValuedBinaryDocValuesField extends CustomDocValuesField {
->>>>>>> e5825f7c
 
         private final Set<BytesRef> uniqueValues;
         private int docValuesByteCount = 0;
 
-<<<<<<< HEAD
         MultiValuedBinaryDocValuesField(String name, Ordering ordering) {
             super(name);
 
@@ -1567,15 +1562,6 @@
         }
 
         public void add(BytesRef value) {
-=======
-        MultiValuedBinaryDocValuesField(String name) {
-            super(name);
-            // linked hash set to maintain insertion order of elements
-            uniqueValues = new LinkedHashSet<>();
-        }
-
-        public void add(final BytesRef value) {
->>>>>>> e5825f7c
             if (uniqueValues.add(value)) {
                 // might as well track these on the go as opposed to having to loop through all entries later
                 docValuesByteCount += value.length;
@@ -1604,9 +1590,5 @@
                 throw new ElasticsearchException("Failed to get binary value", e);
             }
         }
-<<<<<<< HEAD
-=======
-
->>>>>>> e5825f7c
     }
 }
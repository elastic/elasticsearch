/*
 * Copyright Elasticsearch B.V. and/or licensed to Elasticsearch B.V. under one
 * or more contributor license agreements. Licensed under the Elastic License
 * 2.0 and the Server Side Public License, v 1; you may not use this file except
 * in compliance with, at your election, the Elastic License 2.0 or the Server
 * Side Public License, v 1.
 */

package org.elasticsearch.index.mapper;

import org.apache.logging.log4j.LogManager;
import org.apache.logging.log4j.Logger;
import org.apache.lucene.analysis.TokenStream;
import org.apache.lucene.analysis.tokenattributes.CharTermAttribute;
import org.apache.lucene.document.Field;
import org.apache.lucene.document.FieldType;
import org.apache.lucene.document.InvertableType;
import org.apache.lucene.document.SortedSetDocValuesField;
import org.apache.lucene.document.StoredField;
import org.apache.lucene.index.DocValuesType;
import org.apache.lucene.index.IndexOptions;
import org.apache.lucene.index.IndexReader;
import org.apache.lucene.index.LeafReaderContext;
import org.apache.lucene.index.MultiTerms;
import org.apache.lucene.index.Terms;
import org.apache.lucene.index.TermsEnum;
import org.apache.lucene.search.MultiTermQuery;
import org.apache.lucene.search.Query;
import org.apache.lucene.util.BytesRef;
import org.apache.lucene.util.automaton.Automata;
import org.apache.lucene.util.automaton.Automaton;
import org.apache.lucene.util.automaton.CompiledAutomaton;
import org.apache.lucene.util.automaton.CompiledAutomaton.AUTOMATON_TYPE;
import org.apache.lucene.util.automaton.MinimizationOperations;
import org.apache.lucene.util.automaton.Operations;
import org.elasticsearch.common.lucene.BytesRefs;
import org.elasticsearch.common.lucene.Lucene;
import org.elasticsearch.common.lucene.search.AutomatonQueries;
import org.elasticsearch.common.unit.Fuzziness;
import org.elasticsearch.core.Nullable;
import org.elasticsearch.index.IndexVersion;
import org.elasticsearch.index.analysis.IndexAnalyzers;
import org.elasticsearch.index.analysis.NamedAnalyzer;
import org.elasticsearch.index.fielddata.FieldData;
import org.elasticsearch.index.fielddata.FieldDataContext;
import org.elasticsearch.index.fielddata.IndexFieldData;
import org.elasticsearch.index.fielddata.SourceValueFetcherSortedBinaryIndexFieldData;
import org.elasticsearch.index.fielddata.StoredFieldSortedBinaryIndexFieldData;
import org.elasticsearch.index.fielddata.plain.SortedSetOrdinalsIndexFieldData;
import org.elasticsearch.index.query.SearchExecutionContext;
import org.elasticsearch.index.similarity.SimilarityProvider;
import org.elasticsearch.script.Script;
import org.elasticsearch.script.ScriptCompiler;
import org.elasticsearch.script.SortedSetDocValuesStringFieldScript;
import org.elasticsearch.script.StringFieldScript;
import org.elasticsearch.script.field.KeywordDocValuesField;
import org.elasticsearch.search.aggregations.support.CoreValuesSourceType;
import org.elasticsearch.search.lookup.FieldValues;
import org.elasticsearch.search.lookup.SearchLookup;
import org.elasticsearch.search.runtime.StringScriptFieldFuzzyQuery;
import org.elasticsearch.search.runtime.StringScriptFieldPrefixQuery;
import org.elasticsearch.search.runtime.StringScriptFieldRegexpQuery;
import org.elasticsearch.search.runtime.StringScriptFieldTermQuery;
import org.elasticsearch.search.runtime.StringScriptFieldWildcardQuery;
import org.elasticsearch.xcontent.XContentBuilder;

import java.io.IOException;
import java.io.UncheckedIOException;
import java.util.Arrays;
import java.util.Collection;
import java.util.Collections;
import java.util.Locale;
import java.util.Map;
import java.util.Objects;
import java.util.Set;

import static org.apache.lucene.index.IndexWriter.MAX_TERM_LENGTH;
import static org.elasticsearch.core.Strings.format;

/**
 * A field mapper for keywords. This mapper accepts strings and indexes them as-is.
 */
public final class KeywordFieldMapper extends FieldMapper {

    private static final Logger logger = LogManager.getLogger(KeywordFieldMapper.class);

    public static final String CONTENT_TYPE = "keyword";

    public static class Defaults {
        public static final FieldType FIELD_TYPE;

        static {
            FieldType ft = new FieldType();
            ft.setTokenized(false);
            ft.setOmitNorms(true);
            ft.setIndexOptions(IndexOptions.DOCS);
            ft.setDocValuesType(DocValuesType.SORTED_SET);
            FIELD_TYPE = freezeAndDeduplicateFieldType(ft);
        }

        public static TextSearchInfo TEXT_SEARCH_INFO = new TextSearchInfo(
            FIELD_TYPE,
            null,
            Lucene.KEYWORD_ANALYZER,
            Lucene.KEYWORD_ANALYZER
        );

        public static final int IGNORE_ABOVE = Integer.MAX_VALUE;
    }

    public static class KeywordField extends Field {

        public KeywordField(String field, BytesRef term, FieldType ft) {
            super(field, term, ft);
        }

        @Override
        public InvertableType invertableType() {
            return InvertableType.BINARY;
        }
    }

    private static TextSearchInfo textSearchInfo(
        FieldType fieldType,
        @Nullable SimilarityProvider similarity,
        NamedAnalyzer searchAnalyzer,
        NamedAnalyzer searchQuoteAnalyzer
    ) {
        final TextSearchInfo textSearchInfo = new TextSearchInfo(fieldType, similarity, searchAnalyzer, searchQuoteAnalyzer);
        if (textSearchInfo.equals(Defaults.TEXT_SEARCH_INFO)) {
            return Defaults.TEXT_SEARCH_INFO;
        }
        return textSearchInfo;
    }

    private static KeywordFieldMapper toType(FieldMapper in) {
        return (KeywordFieldMapper) in;
    }

    public static final class Builder extends FieldMapper.Builder {

        private final Parameter<Boolean> indexed = Parameter.indexParam(m -> toType(m).indexed, true);
        private final Parameter<Boolean> hasDocValues = Parameter.docValuesParam(m -> toType(m).hasDocValues, true);
        private final Parameter<Boolean> stored = Parameter.storeParam(m -> toType(m).fieldType.stored(), false);

        private final Parameter<String> nullValue = Parameter.stringParam("null_value", false, m -> toType(m).fieldType().nullValue, null)
            .acceptsNull();

        private final Parameter<Boolean> eagerGlobalOrdinals = Parameter.boolParam(
            "eager_global_ordinals",
            true,
            m -> toType(m).fieldType().eagerGlobalOrdinals(),
            false
        );
        private final Parameter<Integer> ignoreAbove = Parameter.intParam(
            "ignore_above",
            true,
            m -> toType(m).fieldType().ignoreAbove(),
            Defaults.IGNORE_ABOVE
        );

        private final Parameter<String> indexOptions = TextParams.keywordIndexOptions(m -> toType(m).indexOptions);
        private final Parameter<Boolean> hasNorms = TextParams.norms(false, m -> toType(m).fieldType.omitNorms() == false);
        private final Parameter<SimilarityProvider> similarity = TextParams.similarity(
            m -> toType(m).fieldType().getTextSearchInfo().similarity()
        );

        private final Parameter<String> normalizer;

        private final Parameter<Boolean> splitQueriesOnWhitespace = Parameter.boolParam(
            "split_queries_on_whitespace",
            true,
            m -> toType(m).splitQueriesOnWhitespace,
            false
        );

        private final Parameter<Map<String, String>> meta = Parameter.metaParam();

        private final Parameter<Script> script = Parameter.scriptParam(m -> toType(m).script);
        private final Parameter<OnScriptError> onScriptError = Parameter.onScriptErrorParam(m -> toType(m).onScriptError, script);
        private final Parameter<Boolean> dimension;

        private final IndexAnalyzers indexAnalyzers;
        private final ScriptCompiler scriptCompiler;
        private final IndexVersion indexCreatedVersion;

        public Builder(String name, IndexAnalyzers indexAnalyzers, ScriptCompiler scriptCompiler, IndexVersion indexCreatedVersion) {
            super(name);
            this.indexAnalyzers = indexAnalyzers;
            this.scriptCompiler = Objects.requireNonNull(scriptCompiler);
            this.indexCreatedVersion = Objects.requireNonNull(indexCreatedVersion);
            this.normalizer = Parameter.stringParam(
                "normalizer",
                indexCreatedVersion.isLegacyIndexVersion(),
                m -> toType(m).normalizerName,
                null
            ).acceptsNull();
            this.script.precludesParameters(nullValue);
            addScriptValidation(script, indexed, hasDocValues);

            this.dimension = TimeSeriesParams.dimensionParam(m -> toType(m).fieldType().isDimension()).addValidator(v -> {
                if (v && (indexed.getValue() == false || hasDocValues.getValue() == false)) {
                    throw new IllegalArgumentException(
                        "Field ["
                            + TimeSeriesParams.TIME_SERIES_DIMENSION_PARAM
                            + "] requires that ["
                            + indexed.name
                            + "] and ["
                            + hasDocValues.name
                            + "] are true"
                    );
                }
            }).precludesParameters(normalizer, ignoreAbove);
        }

        public Builder(String name, IndexVersion indexCreatedVersion) {
            this(name, null, ScriptCompiler.NONE, indexCreatedVersion);
        }

        public Builder ignoreAbove(int ignoreAbove) {
            this.ignoreAbove.setValue(ignoreAbove);
            return this;
        }

        Builder normalizer(String normalizerName) {
            this.normalizer.setValue(normalizerName);
            return this;
        }

        Builder nullValue(String nullValue) {
            this.nullValue.setValue(nullValue);
            return this;
        }

        public Builder docValues(boolean hasDocValues) {
            this.hasDocValues.setValue(hasDocValues);
            return this;
        }

        public Builder dimension(boolean dimension) {
            this.dimension.setValue(dimension);
            return this;
        }

        public Builder indexed(boolean indexed) {
            this.indexed.setValue(indexed);
            return this;
        }

        private FieldValues<String> scriptValues() {
            if (script.get() == null) {
                return null;
            }
            StringFieldScript.Factory scriptFactory = scriptCompiler.compile(script.get(), StringFieldScript.CONTEXT);
            return scriptFactory == null
                ? null
                : (lookup, ctx, doc, consumer) -> scriptFactory.newFactory(name, script.get().getParams(), lookup, OnScriptError.FAIL)
                    .newInstance(ctx)
                    .runForDoc(doc, consumer);
        }

        @Override
        protected Parameter<?>[] getParameters() {
            return new Parameter<?>[] {
                indexed,
                hasDocValues,
                stored,
                nullValue,
                eagerGlobalOrdinals,
                ignoreAbove,
                indexOptions,
                hasNorms,
                similarity,
                normalizer,
                splitQueriesOnWhitespace,
                script,
                onScriptError,
                meta,
                dimension };
        }

        private KeywordFieldType buildFieldType(MapperBuilderContext context, FieldType fieldType) {
            NamedAnalyzer normalizer = Lucene.KEYWORD_ANALYZER;
            NamedAnalyzer searchAnalyzer = Lucene.KEYWORD_ANALYZER;
            NamedAnalyzer quoteAnalyzer = Lucene.KEYWORD_ANALYZER;
            String normalizerName = this.normalizer.getValue();
            if (normalizerName != null) {
                assert indexAnalyzers != null;
                normalizer = indexAnalyzers.getNormalizer(normalizerName);
                if (normalizer == null) {
                    if (indexCreatedVersion.isLegacyIndexVersion()) {
                        logger.warn(
                            () -> format("Could not find normalizer [%s] of legacy index, falling back to default", normalizerName)
                        );
                        normalizer = Lucene.KEYWORD_ANALYZER;
                    } else {
                        throw new MapperParsingException("normalizer [" + normalizerName + "] not found for field [" + name + "]");
                    }
                }
                searchAnalyzer = quoteAnalyzer = normalizer;
                if (splitQueriesOnWhitespace.getValue()) {
                    searchAnalyzer = indexAnalyzers.getWhitespaceNormalizer(normalizerName);
                }
            } else if (splitQueriesOnWhitespace.getValue()) {
                searchAnalyzer = Lucene.WHITESPACE_ANALYZER;
            }
            if (context.parentObjectContainsDimensions()) {
                dimension(true);
            }
            return new KeywordFieldType(
                context.buildFullName(name),
                fieldType,
                normalizer,
                searchAnalyzer,
                quoteAnalyzer,
                this,
                context.isSourceSynthetic()
            );
        }

        @Override
        public KeywordFieldMapper build(MapperBuilderContext context) {
            FieldType fieldtype = new FieldType(Defaults.FIELD_TYPE);
            fieldtype.setOmitNorms(this.hasNorms.getValue() == false);
            fieldtype.setIndexOptions(TextParams.toIndexOptions(this.indexed.getValue(), this.indexOptions.getValue()));
            fieldtype.setStored(this.stored.getValue());
            fieldtype.setDocValuesType(this.hasDocValues.getValue() ? DocValuesType.SORTED_SET : DocValuesType.NONE);
            if (fieldtype.equals(Defaults.FIELD_TYPE)) {
                // deduplicate in the common default case to save some memory
                fieldtype = Defaults.FIELD_TYPE;
            }
            return new KeywordFieldMapper(
                name,
                fieldtype,
                buildFieldType(context, fieldtype),
                multiFieldsBuilder.build(this, context),
                copyTo,
                context.isSourceSynthetic(),
                this
            );
        }
    }

    private static final IndexVersion MINIMUM_COMPATIBILITY_VERSION = IndexVersion.fromId(5000099);

    public static final TypeParser PARSER = new TypeParser(
        (n, c) -> new Builder(n, c.getIndexAnalyzers(), c.scriptCompiler(), c.indexVersionCreated()),
        MINIMUM_COMPATIBILITY_VERSION
    );

    public static final class KeywordFieldType extends StringFieldType {

        private final int ignoreAbove;
        private final String nullValue;
        private final NamedAnalyzer normalizer;
        private final boolean eagerGlobalOrdinals;
        private final FieldValues<String> scriptValues;
        private final boolean isDimension;
        private final boolean isSyntheticSource;

        public KeywordFieldType(
            String name,
            FieldType fieldType,
            NamedAnalyzer normalizer,
            NamedAnalyzer searchAnalyzer,
            NamedAnalyzer quoteAnalyzer,
            Builder builder,
            boolean isSyntheticSource
        ) {
            super(
                name,
                fieldType.indexOptions() != IndexOptions.NONE && builder.indexCreatedVersion.isLegacyIndexVersion() == false,
                fieldType.stored(),
                builder.hasDocValues.getValue(),
                textSearchInfo(fieldType, builder.similarity.getValue(), searchAnalyzer, quoteAnalyzer),
                builder.meta.getValue()
            );
            this.eagerGlobalOrdinals = builder.eagerGlobalOrdinals.getValue();
            this.normalizer = normalizer;
            this.ignoreAbove = builder.ignoreAbove.getValue();
            this.nullValue = builder.nullValue.getValue();
            this.scriptValues = builder.scriptValues();
            this.isDimension = builder.dimension.getValue();
            this.isSyntheticSource = isSyntheticSource;
        }

        public KeywordFieldType(String name, boolean isIndexed, boolean hasDocValues, Map<String, String> meta) {
            super(name, isIndexed, false, hasDocValues, TextSearchInfo.SIMPLE_MATCH_ONLY, meta);
            this.normalizer = Lucene.KEYWORD_ANALYZER;
            this.ignoreAbove = Integer.MAX_VALUE;
            this.nullValue = null;
            this.eagerGlobalOrdinals = false;
            this.scriptValues = null;
            this.isDimension = false;
            this.isSyntheticSource = false;
        }

        public KeywordFieldType(String name) {
            this(name, true, true, Collections.emptyMap());
        }

        public KeywordFieldType(String name, FieldType fieldType) {
            super(
                name,
                fieldType.indexOptions() != IndexOptions.NONE,
                false,
                false,
                textSearchInfo(fieldType, null, Lucene.KEYWORD_ANALYZER, Lucene.KEYWORD_ANALYZER),
                Collections.emptyMap()
            );
            this.normalizer = Lucene.KEYWORD_ANALYZER;
            this.ignoreAbove = Integer.MAX_VALUE;
            this.nullValue = null;
            this.eagerGlobalOrdinals = false;
            this.scriptValues = null;
            this.isDimension = false;
            this.isSyntheticSource = false;
        }

        public KeywordFieldType(String name, NamedAnalyzer analyzer) {
            super(name, true, false, true, textSearchInfo(Defaults.FIELD_TYPE, null, analyzer, analyzer), Collections.emptyMap());
            this.normalizer = Lucene.KEYWORD_ANALYZER;
            this.ignoreAbove = Integer.MAX_VALUE;
            this.nullValue = null;
            this.eagerGlobalOrdinals = false;
            this.scriptValues = null;
            this.isDimension = false;
            this.isSyntheticSource = false;
        }

        @Override
        public boolean isSearchable() {
            return isIndexed() || hasDocValues();
        }

        @Override
        public Query termQuery(Object value, SearchExecutionContext context) {
            failIfNotIndexedNorDocValuesFallback(context);
            if (isIndexed()) {
                return super.termQuery(value, context);
            } else {
                return SortedSetDocValuesField.newSlowExactQuery(name(), indexedValueForSearch(value));
            }
        }

        @Override
        public Query termsQuery(Collection<?> values, SearchExecutionContext context) {
            failIfNotIndexedNorDocValuesFallback(context);
            if (isIndexed()) {
                return super.termsQuery(values, context);
            } else {
                BytesRef[] bytesRefs = values.stream().map(this::indexedValueForSearch).toArray(BytesRef[]::new);
                return SortedSetDocValuesField.newSlowSetQuery(name(), bytesRefs);
            }
        }

        @Override
        public Query rangeQuery(
            Object lowerTerm,
            Object upperTerm,
            boolean includeLower,
            boolean includeUpper,
            SearchExecutionContext context
        ) {
            failIfNotIndexedNorDocValuesFallback(context);
            if (isIndexed()) {
                return super.rangeQuery(lowerTerm, upperTerm, includeLower, includeUpper, context);
            } else {
                return SortedSetDocValuesField.newSlowRangeQuery(
                    name(),
                    lowerTerm == null ? null : indexedValueForSearch(lowerTerm),
                    upperTerm == null ? null : indexedValueForSearch(upperTerm),
                    includeLower,
                    includeUpper
                );
            }
        }

        @Override
        public Query fuzzyQuery(
            Object value,
            Fuzziness fuzziness,
            int prefixLength,
            int maxExpansions,
            boolean transpositions,
            SearchExecutionContext context,
            @Nullable MultiTermQuery.RewriteMethod rewriteMethod
        ) {
            failIfNotIndexedNorDocValuesFallback(context);
            if (isIndexed()) {
                return super.fuzzyQuery(value, fuzziness, prefixLength, maxExpansions, transpositions, context, rewriteMethod);
            } else {
                return StringScriptFieldFuzzyQuery.build(
                    new Script(""),
                    ctx -> new SortedSetDocValuesStringFieldScript(name(), context.lookup(), ctx),
                    name(),
                    indexedValueForSearch(value).utf8ToString(),
                    fuzziness.asDistance(BytesRefs.toString(value)),
                    prefixLength,
                    transpositions
                );
            }
        }

        @Override
        public Query prefixQuery(
            String value,
            MultiTermQuery.RewriteMethod method,
            boolean caseInsensitive,
            SearchExecutionContext context
        ) {
            failIfNotIndexedNorDocValuesFallback(context);
            if (isIndexed()) {
                return super.prefixQuery(value, method, caseInsensitive, context);
            } else {
                return new StringScriptFieldPrefixQuery(
                    new Script(""),
                    ctx -> new SortedSetDocValuesStringFieldScript(name(), context.lookup(), ctx),
                    name(),
                    indexedValueForSearch(value).utf8ToString(),
                    caseInsensitive
                );
            }
        }

        @Override
        public Query termQueryCaseInsensitive(Object value, SearchExecutionContext context) {
            failIfNotIndexedNorDocValuesFallback(context);
            if (isIndexed()) {
                return super.termQueryCaseInsensitive(value, context);
            } else {
                return new StringScriptFieldTermQuery(
                    new Script(""),
                    ctx -> new SortedSetDocValuesStringFieldScript(name(), context.lookup(), ctx),
                    name(),
                    indexedValueForSearch(value).utf8ToString(),
                    true
                );
            }
        }

        @Override
        public TermsEnum getTerms(IndexReader reader, String prefix, boolean caseInsensitive, String searchAfter) throws IOException {
            Terms terms = null;
            if (isIndexed()) {
                terms = MultiTerms.getTerms(reader, name());
            } else if (hasDocValues()) {
                terms = SortedSetDocValuesTerms.getTerms(reader, name());
            }
            if (terms == null) {
                // Field does not exist on this shard.
                return null;
            }
            Automaton a = caseInsensitive
                ? AutomatonQueries.caseInsensitivePrefix(prefix)
                : Operations.concatenate(Automata.makeString(prefix), Automata.makeAnyString());
            assert a.isDeterministic();
            a = MinimizationOperations.minimize(a, 0);

            CompiledAutomaton automaton = new CompiledAutomaton(a, true, true);

            BytesRef searchBytes = searchAfter == null ? null : new BytesRef(searchAfter);

            if (automaton.type == AUTOMATON_TYPE.ALL) {
                TermsEnum result = terms.iterator();
                if (searchAfter != null) {
                    result = new SearchAfterTermsEnum(result, searchBytes);
                }
                return result;
            }
            return terms.intersect(automaton, searchBytes);
        }

        @Override
        public String typeName() {
            return CONTENT_TYPE;
        }

        @Override
        public boolean eagerGlobalOrdinals() {
            return eagerGlobalOrdinals;
        }

        NamedAnalyzer normalizer() {
            return normalizer;
        }

        @Override
        public BlockLoader blockLoader(BlockLoaderContext blContext) {
            if (hasDocValues()) {
                return new BlockDocValuesReader.BytesRefsFromOrdsBlockLoader(concreteFieldName());
            }
            if (isSyntheticSource) {
                if (false == isStored()) {
                    throw new IllegalStateException(
                        "keyword field ["
                            + name()
                            + "] is only supported in synthetic _source index if it creates doc values or stored fields"
                    );
                }
                return new BlockStoredFieldsReader.BytesFromBytesRefsBlockLoader(concreteFieldName());
            }
            SourceValueFetcher fetcher = sourceValueFetcher(blContext.sourcePaths(name()));
            return new BlockSourceReader.BytesRefsBlockLoader(fetcher, sourceBlockLoaderLookup(blContext));
        }

        private BlockSourceReader.LeafIteratorLookup sourceBlockLoaderLookup(BlockLoaderContext blContext) {
            if (getTextSearchInfo().hasNorms()) {
                return BlockSourceReader.lookupFromNorms(concreteFieldName());
            }
            if (isIndexed() || isStored()) {
                return BlockSourceReader.lookupFromFieldNames(blContext.fieldNames(), name());
            }
            return BlockSourceReader.lookupMatchingAll();
        }

        @Override
        public IndexFieldData.Builder fielddataBuilder(FieldDataContext fieldDataContext) {
            FielddataOperation operation = fieldDataContext.fielddataOperation();

            if (operation == FielddataOperation.SEARCH) {
                failIfNoDocValues();
                return fieldDataFromDocValues();
            }
            if (operation != FielddataOperation.SCRIPT) {
                throw new IllegalStateException("unknown operation [" + operation.name() + "]");
            }

            if (hasDocValues()) {
                return fieldDataFromDocValues();
            }
            if (isSyntheticSource) {
                if (false == isStored()) {
                    throw new IllegalStateException(
                        "keyword field ["
                            + name()
                            + "] is only supported in synthetic _source index if it creates doc values or stored fields"
                    );
                }
                return (cache, breaker) -> new StoredFieldSortedBinaryIndexFieldData(
                    concreteFieldName(),
                    CoreValuesSourceType.KEYWORD,
                    KeywordDocValuesField::new
                ) {
                    @Override
                    protected BytesRef storedToBytesRef(Object stored) {
                        return (BytesRef) stored;
                    }
                };
            }

            Set<String> sourcePaths = fieldDataContext.sourcePathsLookup().apply(concreteFieldName());
            return new SourceValueFetcherSortedBinaryIndexFieldData.Builder(
                name(),
                CoreValuesSourceType.KEYWORD,
                sourceValueFetcher(sourcePaths),
                fieldDataContext.lookupSupplier().get(),
                KeywordDocValuesField::new
            );
        }

        private SortedSetOrdinalsIndexFieldData.Builder fieldDataFromDocValues() {
            return new SortedSetOrdinalsIndexFieldData.Builder(
                concreteFieldName(),
                CoreValuesSourceType.KEYWORD,
                (dv, n) -> new KeywordDocValuesField(FieldData.toString(dv), n)
            );
        }

        @Override
        public ValueFetcher valueFetcher(SearchExecutionContext context, String format) {
            if (format != null) {
                throw new IllegalArgumentException("Field [" + name() + "] of type [" + typeName() + "] doesn't support formats.");
            }
            if (this.scriptValues != null) {
                return FieldValues.valueFetcher(this.scriptValues, context);
            }
            return sourceValueFetcher(context.isSourceEnabled() ? context.sourcePath(name()) : Collections.emptySet());
        }

        private SourceValueFetcher sourceValueFetcher(Set<String> sourcePaths) {
            return new SourceValueFetcher(sourcePaths, nullValue) {
                @Override
                protected String parseSourceValue(Object value) {
                    String keywordValue = value.toString();
                    if (keywordValue.length() > ignoreAbove) {
                        return null;
                    }

                    return normalizeValue(normalizer(), concreteFieldName(), keywordValue);
                }
            };
        }

        @Override
        public Object valueForDisplay(Object value) {
            if (value == null) {
                return null;
            }
            // keywords are internally stored as utf8 bytes
            BytesRef binaryValue = (BytesRef) value;
            return binaryValue.utf8ToString();
        }

        @Override
        protected BytesRef indexedValueForSearch(Object value) {
            if (getTextSearchInfo().searchAnalyzer() == Lucene.KEYWORD_ANALYZER) {
                // keyword analyzer with the default attribute source which encodes terms using UTF8
                // in that case we skip normalization, which may be slow if there many terms need to
                // parse (eg. large terms query) since Analyzer.normalize involves things like creating
                // attributes through reflection
                // This if statement will be used whenever a normalizer is NOT configured
                return super.indexedValueForSearch(value);
            }

            if (value == null) {
                return null;
            }
            if (value instanceof BytesRef) {
                value = ((BytesRef) value).utf8ToString();
            }
            return getTextSearchInfo().searchAnalyzer().normalize(concreteFieldName(), value.toString());
        }

        /**
         * Wildcard queries on keyword fields use the normalizer of the underlying field, regardless of their case sensitivity option
         */
        @Override
        public Query wildcardQuery(
            String value,
            MultiTermQuery.RewriteMethod method,
            boolean caseInsensitive,
            SearchExecutionContext context
        ) {
            failIfNotIndexedNorDocValuesFallback(context);
            if (isIndexed()) {
                return super.wildcardQuery(value, method, caseInsensitive, true, context);
            } else {
                if (getTextSearchInfo().searchAnalyzer() != null) {
                    value = normalizeWildcardPattern(concreteFieldName(), value, getTextSearchInfo().searchAnalyzer());
                } else {
                    value = indexedValueForSearch(value).utf8ToString();
                }
                return new StringScriptFieldWildcardQuery(
                    new Script(""),
                    ctx -> new SortedSetDocValuesStringFieldScript(concreteFieldName(), context.lookup(), ctx),
                    concreteFieldName(),
                    value,
                    caseInsensitive
                );
            }
        }

        @Override
        public Query normalizedWildcardQuery(String value, MultiTermQuery.RewriteMethod method, SearchExecutionContext context) {
            failIfNotIndexedNorDocValuesFallback(context);
            if (isIndexed()) {
                return super.normalizedWildcardQuery(value, method, context);
            } else {
                if (getTextSearchInfo().searchAnalyzer() != null) {
                    value = normalizeWildcardPattern(concreteFieldName(), value, getTextSearchInfo().searchAnalyzer());
                } else {
                    value = indexedValueForSearch(value).utf8ToString();
                }
                return new StringScriptFieldWildcardQuery(
                    new Script(""),
                    ctx -> new SortedSetDocValuesStringFieldScript(concreteFieldName(), context.lookup(), ctx),
                    concreteFieldName(),
                    value,
                    false
                );
            }
        }

        @Override
        public Query regexpQuery(
            String value,
            int syntaxFlags,
            int matchFlags,
            int maxDeterminizedStates,
            MultiTermQuery.RewriteMethod method,
            SearchExecutionContext context
        ) {
            failIfNotIndexedNorDocValuesFallback(context);
            if (isIndexed()) {
                return super.regexpQuery(value, syntaxFlags, matchFlags, maxDeterminizedStates, method, context);
            } else {
                if (matchFlags != 0) {
                    throw new IllegalArgumentException("Match flags not yet implemented [" + matchFlags + "]");
                }
                return new StringScriptFieldRegexpQuery(
                    new Script(""),
                    ctx -> new SortedSetDocValuesStringFieldScript(concreteFieldName(), context.lookup(), ctx),
                    concreteFieldName(),
                    indexedValueForSearch(value).utf8ToString(),
                    syntaxFlags,
                    matchFlags,
                    maxDeterminizedStates
                );
            }
        }

        @Override
        public CollapseType collapseType() {
            return CollapseType.KEYWORD;
        }

        /** Values that have more chars than the return value of this method will
         *  be skipped at parsing time. */
        public int ignoreAbove() {
            return ignoreAbove;
        }

        /**
         * @return true if field has been marked as a dimension field
         */
        @Override
        public boolean isDimension() {
            return isDimension;
        }

        @Override
        public void validateMatchedRoutingPath(final String routingPath) {
            if (false == isDimension) {
                throw new IllegalArgumentException(
                    "All fields that match routing_path "
                        + "must be keywords with [time_series_dimension: true] "
                        + "or flattened fields with a list of dimensions in [time_series_dimensions] and "
                        + "without the [script] parameter. ["
                        + name()
                        + "] was not a dimension."
                );
            }
            if (scriptValues != null) {
                throw new IllegalArgumentException(
                    "All fields that match routing_path must be keywords with [time_series_dimension: true] "
                        + "or flattened fields with a list of dimensions in [time_series_dimensions] and "
                        + "without the [script] parameter. ["
                        + name()
                        + "] has a [script] parameter."
                );
            }
        }

        public boolean hasNormalizer() {
            return normalizer != Lucene.KEYWORD_ANALYZER;
        }
    }

    private final boolean indexed;
    private final boolean hasDocValues;
    private final String indexOptions;
    private final FieldType fieldType;
    private final String normalizerName;
    private final boolean splitQueriesOnWhitespace;
    private final Script script;
    private final ScriptCompiler scriptCompiler;
    private final IndexVersion indexCreatedVersion;
    private final boolean storeIgnored;

    private final IndexAnalyzers indexAnalyzers;

    private KeywordFieldMapper(
        String simpleName,
        FieldType fieldType,
        KeywordFieldType mappedFieldType,
        MultiFields multiFields,
        CopyTo copyTo,
        boolean storeIgnored,
        Builder builder
    ) {
        super(simpleName, mappedFieldType, multiFields, copyTo, builder.script.get() != null, builder.onScriptError.getValue());
        assert fieldType.indexOptions().compareTo(IndexOptions.DOCS_AND_FREQS) <= 0;
        this.indexed = builder.indexed.getValue();
        this.hasDocValues = builder.hasDocValues.getValue();
        this.indexOptions = builder.indexOptions.getValue();
        this.fieldType = freezeAndDeduplicateFieldType(fieldType);
        this.normalizerName = builder.normalizer.getValue();
        this.splitQueriesOnWhitespace = builder.splitQueriesOnWhitespace.getValue();
        this.script = builder.script.get();
        this.indexAnalyzers = builder.indexAnalyzers;
        this.scriptCompiler = builder.scriptCompiler;
        this.indexCreatedVersion = builder.indexCreatedVersion;
        this.storeIgnored = storeIgnored;
    }

    @Override
    public KeywordFieldType fieldType() {
        return (KeywordFieldType) super.fieldType();
    }

    @Override
    protected void parseCreateField(DocumentParserContext context) throws IOException {
        final String value = context.parser().textOrNull();
        indexValue(context, value == null ? fieldType().nullValue : value);
    }

    @Override
    protected void indexScriptValues(
        SearchLookup searchLookup,
        LeafReaderContext readerContext,
        int doc,
        DocumentParserContext documentParserContext
    ) {
        this.fieldType().scriptValues.valuesForDoc(searchLookup, readerContext, doc, value -> indexValue(documentParserContext, value));
    }

    private void indexValue(DocumentParserContext context, String value) {
        if (value == null) {
            return;
        }
        // if field is disabled, skip indexing
        if ((fieldType.indexOptions() == IndexOptions.NONE) && (fieldType.stored() == false) && (fieldType().hasDocValues() == false)) {
            return;
        }

        if (value.length() > fieldType().ignoreAbove()) {
            context.addIgnoredField(fieldType().concreteFieldName());
            if (storeIgnored) {
                // Save a copy of the field so synthetic source can load it
                context.doc().add(new StoredField(originalName(), new BytesRef(value)));
            }
            return;
        }

        value = normalizeValue(fieldType().normalizer(), fieldType().concreteFieldName(), value);

        // convert to utf8 only once before feeding postings/dv/stored fields
        final BytesRef binaryValue = new BytesRef(value);

        if (fieldType().isDimension()) {
<<<<<<< HEAD
            context.getDimensions().addString(fieldType().concreteFieldName(), binaryValue);
=======
            context.getDimensions().addString(fieldType().name(), binaryValue).validate(context.indexSettings());
>>>>>>> 7ce8d765
        }

        // If the UTF8 encoding of the field value is bigger than the max length 32766, Lucene fill fail the indexing request and, to
        // roll back the changes, will mark the (possibly partially indexed) document as deleted. This results in deletes, even in an
        // append-only workload, which in turn leads to slower merges, as these will potentially have to fall back to MergeStrategy.DOC
        // instead of MergeStrategy.BULK. To avoid this, we do a preflight check here before indexing the document into Lucene.
        if (binaryValue.length > MAX_TERM_LENGTH) {
            byte[] prefix = new byte[30];
            System.arraycopy(binaryValue.bytes, binaryValue.offset, prefix, 0, 30);
            String msg = "Document contains at least one immense term in field=\""
                + fieldType().name()
                + "\" (whose "
                + "UTF8 encoding is longer than the max length "
                + MAX_TERM_LENGTH
                + "), all of which were "
                + "skipped. Please correct the analyzer to not produce such terms. The prefix of the first immense "
                + "term is: '"
                + Arrays.toString(prefix)
                + "...'";
            throw new IllegalArgumentException(msg);
        }

        Field field = new KeywordField(fieldType().concreteFieldName(), binaryValue, fieldType);
        context.doc().add(field);

        if (fieldType().hasDocValues() == false && fieldType.omitNorms()) {
            context.addToFieldNames(fieldType().concreteFieldName());
        }
    }

    private static String normalizeValue(NamedAnalyzer normalizer, String field, String value) {
        if (normalizer == Lucene.KEYWORD_ANALYZER) {
            return value;
        }
        try (TokenStream ts = normalizer.tokenStream(field, value)) {
            final CharTermAttribute termAtt = ts.addAttribute(CharTermAttribute.class);
            ts.reset();
            if (ts.incrementToken() == false) {
                throw new IllegalStateException(String.format(Locale.ROOT, """
                    The normalization token stream is expected to produce exactly 1 token, \
                    but got 0 for analyzer %s and input "%s"
                    """, normalizer, value));
            }
            final String newValue = termAtt.toString();
            if (ts.incrementToken()) {
                throw new IllegalStateException(String.format(Locale.ROOT, """
                    The normalization token stream is expected to produce exactly 1 token, \
                    but got 2+ for analyzer %s and input "%s"
                    """, normalizer, value));
            }
            ts.end();
            return newValue;
        } catch (IOException e) {
            throw new UncheckedIOException(e);
        }
    }

    @Override
    protected String contentType() {
        return CONTENT_TYPE;
    }

    @Override
    public Map<String, NamedAnalyzer> indexAnalyzers() {
        return Map.of(mappedFieldType.concreteFieldName(), fieldType().normalizer);
    }

    @Override
    public FieldMapper.Builder getMergeBuilder() {
        return new Builder(simpleName(), indexAnalyzers, scriptCompiler, indexCreatedVersion).dimension(fieldType().isDimension())
            .init(this);
    }

    @Override
    public void doValidate(MappingLookup lookup) {
        if (fieldType().isDimension() && null != lookup.nestedLookup().getNestedParent(fieldType().concreteFieldName())) {
            throw new IllegalArgumentException(
                TimeSeriesParams.TIME_SERIES_DIMENSION_PARAM + " can't be configured in nested field [" + name() + "]"
            );
        }
    }

    boolean hasNormalizer() {
        return normalizerName != null;
    }

    /**
     * The name used to store "original" that have been ignored
     * by {@link KeywordFieldType#ignoreAbove()} so that they can be rebuilt
     * for synthetic source.
     */
    private String originalName() {
        return fieldType().concreteFieldName() + "._original";
    }

    @Override
    public SourceLoader.SyntheticFieldLoader syntheticFieldLoader() {
        return syntheticFieldLoader(simpleName());
    }

    SourceLoader.SyntheticFieldLoader syntheticFieldLoader(String simpleName) {
        if (hasScript()) {
            return SourceLoader.SyntheticFieldLoader.NOTHING;
        }
        if (copyTo.copyToFields().isEmpty() != true) {
            throw new IllegalArgumentException(
                "field [" + name() + "] of type [" + typeName() + "] doesn't support synthetic source because it declares copy_to"
            );
        }
        if (hasNormalizer()) {
            throw new IllegalArgumentException(
                "field [" + name() + "] of type [" + typeName() + "] doesn't support synthetic source because it declares a normalizer"
            );
        }
        if (fieldType.stored()) {
            return new StringStoredFieldFieldLoader(
                fieldType().concreteFieldName(),
                simpleName,
                fieldType().ignoreAbove == Defaults.IGNORE_ABOVE ? null : originalName()
            ) {
                @Override
                protected void write(XContentBuilder b, Object value) throws IOException {
                    BytesRef ref = (BytesRef) value;
                    b.utf8Value(ref.bytes, ref.offset, ref.length);
                }
            };
        }
        if (hasDocValues == false) {
            throw new IllegalArgumentException(
                "field ["
                    + name()
                    + "] of type ["
                    + typeName()
                    + "] doesn't support synthetic source because it doesn't have doc values and isn't stored"
            );
        }
        return new SortedSetDocValuesSyntheticFieldLoader(
            fieldType().concreteFieldName(),
            simpleName,
            fieldType().ignoreAbove == Defaults.IGNORE_ABOVE ? null : originalName(),
            false
        ) {

            @Override
            protected BytesRef convert(BytesRef value) {
                return value;
            }

            @Override
            protected BytesRef preserve(BytesRef value) {
                // Preserve must make a deep copy because convert gets a shallow copy from the iterator
                return BytesRef.deepCopyOf(value);
            }
        };
    }

}<|MERGE_RESOLUTION|>--- conflicted
+++ resolved
@@ -929,11 +929,7 @@
         final BytesRef binaryValue = new BytesRef(value);
 
         if (fieldType().isDimension()) {
-<<<<<<< HEAD
-            context.getDimensions().addString(fieldType().concreteFieldName(), binaryValue);
-=======
-            context.getDimensions().addString(fieldType().name(), binaryValue).validate(context.indexSettings());
->>>>>>> 7ce8d765
+            context.getDimensions().addString(fieldType().concreteFieldName(), binaryValue).validate(context.indexSettings());
         }
 
         // If the UTF8 encoding of the field value is bigger than the max length 32766, Lucene fill fail the indexing request and, to

/*
 * Copyright Elasticsearch B.V. and/or licensed to Elasticsearch B.V. under one
 * or more contributor license agreements. Licensed under the "Elastic License
 * 2.0", the "GNU Affero General Public License v3.0 only", and the "Server Side
 * Public License v 1"; you may not use this file except in compliance with, at
 * your election, the "Elastic License 2.0", the "GNU Affero General Public
 * License v3.0 only", or the "Server Side Public License, v 1".
 */

package org.elasticsearch.index.mapper;

import org.apache.logging.log4j.LogManager;
import org.apache.logging.log4j.Logger;
import org.apache.lucene.analysis.TokenStream;
import org.apache.lucene.analysis.tokenattributes.CharTermAttribute;
import org.apache.lucene.document.Field;
import org.apache.lucene.document.FieldType;
import org.apache.lucene.document.InvertableType;
import org.apache.lucene.document.SortedSetDocValuesField;
import org.apache.lucene.document.StoredField;
import org.apache.lucene.index.DocValuesSkipIndexType;
import org.apache.lucene.index.DocValuesType;
import org.apache.lucene.index.IndexOptions;
import org.apache.lucene.index.IndexReader;
import org.apache.lucene.index.LeafReaderContext;
import org.apache.lucene.index.MultiTerms;
import org.apache.lucene.index.Terms;
import org.apache.lucene.index.TermsEnum;
import org.apache.lucene.search.MultiTermQuery;
import org.apache.lucene.search.Query;
import org.apache.lucene.util.BytesRef;
import org.apache.lucene.util.automaton.Automata;
import org.apache.lucene.util.automaton.Automaton;
import org.apache.lucene.util.automaton.CompiledAutomaton;
import org.apache.lucene.util.automaton.CompiledAutomaton.AUTOMATON_TYPE;
import org.apache.lucene.util.automaton.Operations;
import org.elasticsearch.common.lucene.BytesRefs;
import org.elasticsearch.common.lucene.Lucene;
import org.elasticsearch.common.lucene.search.AutomatonQueries;
import org.elasticsearch.common.unit.Fuzziness;
import org.elasticsearch.core.Nullable;
import org.elasticsearch.index.IndexMode;
import org.elasticsearch.index.IndexSortConfig;
import org.elasticsearch.index.IndexVersion;
import org.elasticsearch.index.IndexVersions;
import org.elasticsearch.index.analysis.IndexAnalyzers;
import org.elasticsearch.index.analysis.NamedAnalyzer;
import org.elasticsearch.index.fielddata.FieldData;
import org.elasticsearch.index.fielddata.FieldDataContext;
import org.elasticsearch.index.fielddata.IndexFieldData;
import org.elasticsearch.index.fielddata.SourceValueFetcherSortedBinaryIndexFieldData;
import org.elasticsearch.index.fielddata.StoredFieldSortedBinaryIndexFieldData;
import org.elasticsearch.index.fielddata.plain.SortedSetOrdinalsIndexFieldData;
import org.elasticsearch.index.query.SearchExecutionContext;
import org.elasticsearch.index.similarity.SimilarityProvider;
import org.elasticsearch.script.Script;
import org.elasticsearch.script.ScriptCompiler;
import org.elasticsearch.script.SortedSetDocValuesStringFieldScript;
import org.elasticsearch.script.StringFieldScript;
import org.elasticsearch.script.field.KeywordDocValuesField;
import org.elasticsearch.search.aggregations.support.CoreValuesSourceType;
import org.elasticsearch.search.lookup.FieldValues;
import org.elasticsearch.search.lookup.SearchLookup;
import org.elasticsearch.search.runtime.StringScriptFieldFuzzyQuery;
import org.elasticsearch.search.runtime.StringScriptFieldPrefixQuery;
import org.elasticsearch.search.runtime.StringScriptFieldRegexpQuery;
import org.elasticsearch.search.runtime.StringScriptFieldTermQuery;
import org.elasticsearch.search.runtime.StringScriptFieldWildcardQuery;
import org.elasticsearch.xcontent.XContentBuilder;
import org.elasticsearch.xcontent.XContentParser;

import java.io.IOException;
import java.io.UncheckedIOException;
import java.util.ArrayList;
import java.util.Arrays;
import java.util.Collection;
import java.util.Collections;
import java.util.List;
import java.util.Locale;
import java.util.Map;
import java.util.Objects;
import java.util.Set;

import static org.apache.lucene.index.IndexWriter.MAX_TERM_LENGTH;
import static org.elasticsearch.core.Strings.format;
import static org.elasticsearch.index.IndexSettings.IGNORE_ABOVE_SETTING;

/**
 * A field mapper for keywords. This mapper accepts strings and indexes them as-is.
 */
public final class KeywordFieldMapper extends FieldMapper {

    private static final Logger logger = LogManager.getLogger(KeywordFieldMapper.class);

    public static final String CONTENT_TYPE = "keyword";
<<<<<<< HEAD
    public static final String OFFSETS_FIELD_NAME_SUFFIX = ".offsets";
=======
    private static final String HOST_NAME = "host.name";
>>>>>>> 5ab175eb

    public static class Defaults {
        public static final FieldType FIELD_TYPE;
        public static final FieldType FIELD_TYPE_WITH_SKIP_DOC_VALUES;

        static {
            FieldType ft = new FieldType();
            ft.setTokenized(false);
            ft.setOmitNorms(true);
            ft.setIndexOptions(IndexOptions.DOCS);
            ft.setDocValuesType(DocValuesType.SORTED_SET);
            FIELD_TYPE = freezeAndDeduplicateFieldType(ft);
        }

        static {
            FieldType ft = new FieldType();
            ft.setTokenized(false);
            ft.setOmitNorms(true);
            ft.setIndexOptions(IndexOptions.NONE);
            ft.setDocValuesType(DocValuesType.SORTED_SET);
            ft.setDocValuesSkipIndexType(DocValuesSkipIndexType.RANGE);
            FIELD_TYPE_WITH_SKIP_DOC_VALUES = freezeAndDeduplicateFieldType(ft);
        }

        public static final TextSearchInfo TEXT_SEARCH_INFO = new TextSearchInfo(
            FIELD_TYPE,
            null,
            Lucene.KEYWORD_ANALYZER,
            Lucene.KEYWORD_ANALYZER
        );
    }

    public static class KeywordField extends Field {

        public KeywordField(String field, BytesRef term, FieldType ft) {
            super(field, term, ft);
        }

        @Override
        public InvertableType invertableType() {
            return InvertableType.BINARY;
        }
    }

    private static TextSearchInfo textSearchInfo(
        FieldType fieldType,
        @Nullable SimilarityProvider similarity,
        NamedAnalyzer searchAnalyzer,
        NamedAnalyzer searchQuoteAnalyzer
    ) {
        final TextSearchInfo textSearchInfo = new TextSearchInfo(fieldType, similarity, searchAnalyzer, searchQuoteAnalyzer);
        if (textSearchInfo.equals(Defaults.TEXT_SEARCH_INFO)) {
            return Defaults.TEXT_SEARCH_INFO;
        }
        return textSearchInfo;
    }

    private static KeywordFieldMapper toType(FieldMapper in) {
        return (KeywordFieldMapper) in;
    }

    public static final class Builder extends FieldMapper.DimensionBuilder {

        private final Parameter<Boolean> indexed = Parameter.indexParam(m -> toType(m).indexed, true);
        private final Parameter<Boolean> hasDocValues = Parameter.docValuesParam(m -> toType(m).hasDocValues, true);
        private final Parameter<Boolean> stored = Parameter.storeParam(m -> toType(m).fieldType.stored(), false);

        private final Parameter<String> nullValue = Parameter.stringParam("null_value", false, m -> toType(m).fieldType().nullValue, null)
            .acceptsNull();

        private final Parameter<Boolean> eagerGlobalOrdinals = Parameter.boolParam(
            "eager_global_ordinals",
            true,
            m -> toType(m).fieldType().eagerGlobalOrdinals(),
            false
        );
        private final Parameter<Integer> ignoreAbove;
        private final int ignoreAboveDefault;
        private final IndexSortConfig indexSortConfig;
        private final IndexMode indexMode;
        private final Parameter<String> indexOptions = TextParams.keywordIndexOptions(m -> toType(m).indexOptions);
        private final Parameter<Boolean> hasNorms = TextParams.norms(false, m -> toType(m).fieldType.omitNorms() == false);
        private final Parameter<SimilarityProvider> similarity = TextParams.similarity(
            m -> toType(m).fieldType().getTextSearchInfo().similarity()
        );

        private final Parameter<String> normalizer;

        private final Parameter<Boolean> splitQueriesOnWhitespace = Parameter.boolParam(
            "split_queries_on_whitespace",
            true,
            m -> toType(m).splitQueriesOnWhitespace,
            false
        );

        private final Parameter<Map<String, String>> meta = Parameter.metaParam();

        private final Parameter<Script> script = Parameter.scriptParam(m -> toType(m).script);
        private final Parameter<OnScriptError> onScriptError = Parameter.onScriptErrorParam(
            m -> toType(m).builderParams.onScriptError(),
            script
        );
        private final Parameter<Boolean> dimension;

        private final IndexAnalyzers indexAnalyzers;
        private final ScriptCompiler scriptCompiler;
        private final IndexVersion indexCreatedVersion;
        private final SourceKeepMode indexSourceKeepMode;

        public Builder(final String name, final MappingParserContext mappingParserContext) {
            this(
                name,
                mappingParserContext.getIndexAnalyzers(),
                mappingParserContext.scriptCompiler(),
                IGNORE_ABOVE_SETTING.get(mappingParserContext.getSettings()),
                mappingParserContext.getIndexSettings().getIndexVersionCreated(),
<<<<<<< HEAD
                mappingParserContext.getIndexSettings().sourceKeepMode()
=======
                mappingParserContext.getIndexSettings().getMode(),
                mappingParserContext.getIndexSettings().getIndexSortConfig()
>>>>>>> 5ab175eb
            );
        }

        Builder(
            String name,
            IndexAnalyzers indexAnalyzers,
            ScriptCompiler scriptCompiler,
            int ignoreAboveDefault,
            IndexVersion indexCreatedVersion,
            SourceKeepMode indexSourceKeepMode
        ) {
            this(name, indexAnalyzers, scriptCompiler, ignoreAboveDefault, indexCreatedVersion, IndexMode.STANDARD, null);
        }

        private Builder(
            String name,
            IndexAnalyzers indexAnalyzers,
            ScriptCompiler scriptCompiler,
            int ignoreAboveDefault,
            IndexVersion indexCreatedVersion,
            IndexMode indexMode,
            IndexSortConfig indexSortConfig
        ) {
            super(name);
            this.indexAnalyzers = indexAnalyzers;
            this.scriptCompiler = Objects.requireNonNull(scriptCompiler);
            this.indexCreatedVersion = Objects.requireNonNull(indexCreatedVersion);
            this.normalizer = Parameter.stringParam(
                "normalizer",
                indexCreatedVersion.isLegacyIndexVersion(),
                m -> toType(m).normalizerName,
                null
            ).acceptsNull();
            this.script.precludesParameters(nullValue);
            addScriptValidation(script, indexed, hasDocValues);

            this.dimension = TimeSeriesParams.dimensionParam(m -> toType(m).fieldType().isDimension()).addValidator(v -> {
                if (v && (indexed.getValue() == false || hasDocValues.getValue() == false)) {
                    throw new IllegalArgumentException(
                        "Field ["
                            + TimeSeriesParams.TIME_SERIES_DIMENSION_PARAM
                            + "] requires that ["
                            + indexed.name
                            + "] and ["
                            + hasDocValues.name
                            + "] are true"
                    );
                }
            }).precludesParameters(normalizer);
            this.ignoreAboveDefault = ignoreAboveDefault;
            this.ignoreAbove = Parameter.intParam("ignore_above", true, m -> toType(m).fieldType().ignoreAbove(), ignoreAboveDefault)
                .addValidator(v -> {
                    if (v < 0) {
                        throw new IllegalArgumentException("[ignore_above] must be positive, got [" + v + "]");
                    }
                });
<<<<<<< HEAD
            this.indexSourceKeepMode = indexSourceKeepMode;
=======
            this.indexSortConfig = indexSortConfig;
            this.indexMode = indexMode;
>>>>>>> 5ab175eb
        }

        public Builder(String name, IndexVersion indexCreatedVersion) {
            this(name, null, ScriptCompiler.NONE, Integer.MAX_VALUE, indexCreatedVersion, SourceKeepMode.NONE);
        }

        public Builder ignoreAbove(int ignoreAbove) {
            this.ignoreAbove.setValue(ignoreAbove);
            return this;
        }

        Builder normalizer(String normalizerName) {
            this.normalizer.setValue(normalizerName);
            return this;
        }

        public boolean hasNormalizer() {
            return this.normalizer.get() != null;
        }

        Builder nullValue(String nullValue) {
            this.nullValue.setValue(nullValue);
            return this;
        }

        public Builder docValues(boolean hasDocValues) {
            this.hasDocValues.setValue(hasDocValues);
            return this;
        }

        public boolean hasDocValues() {
            return this.hasDocValues.get();
        }

        public Builder dimension(boolean dimension) {
            this.dimension.setValue(dimension);
            return this;
        }

        public Builder indexed(boolean indexed) {
            this.indexed.setValue(indexed);
            return this;
        }

        public Builder stored(boolean stored) {
            this.stored.setValue(stored);
            return this;
        }

        public boolean isStored() {
            return this.stored.get();
        }

        private FieldValues<String> scriptValues() {
            if (script.get() == null) {
                return null;
            }
            StringFieldScript.Factory scriptFactory = scriptCompiler.compile(script.get(), StringFieldScript.CONTEXT);
            return scriptFactory == null
                ? null
                : (lookup, ctx, doc, consumer) -> scriptFactory.newFactory(leafName(), script.get().getParams(), lookup, OnScriptError.FAIL)
                    .newInstance(ctx)
                    .runForDoc(doc, consumer);
        }

        @Override
        protected Parameter<?>[] getParameters() {
            return new Parameter<?>[] {
                indexed,
                hasDocValues,
                stored,
                nullValue,
                eagerGlobalOrdinals,
                ignoreAbove,
                indexOptions,
                hasNorms,
                similarity,
                normalizer,
                splitQueriesOnWhitespace,
                script,
                onScriptError,
                meta,
                dimension };
        }

        private KeywordFieldType buildFieldType(MapperBuilderContext context, FieldType fieldType) {
            NamedAnalyzer normalizer = Lucene.KEYWORD_ANALYZER;
            NamedAnalyzer searchAnalyzer = Lucene.KEYWORD_ANALYZER;
            NamedAnalyzer quoteAnalyzer = Lucene.KEYWORD_ANALYZER;
            String normalizerName = this.normalizer.getValue();
            if (normalizerName != null) {
                assert indexAnalyzers != null;
                normalizer = indexAnalyzers.getNormalizer(normalizerName);
                if (normalizer == null) {
                    if (indexCreatedVersion.isLegacyIndexVersion()) {
                        logger.warn(
                            () -> format("Could not find normalizer [%s] of legacy index, falling back to default", normalizerName)
                        );
                        normalizer = Lucene.KEYWORD_ANALYZER;
                    } else {
                        throw new MapperParsingException("normalizer [" + normalizerName + "] not found for field [" + leafName() + "]");
                    }
                }
                searchAnalyzer = quoteAnalyzer = normalizer;
                if (splitQueriesOnWhitespace.getValue()) {
                    searchAnalyzer = indexAnalyzers.getWhitespaceNormalizer(normalizerName);
                }
            } else if (splitQueriesOnWhitespace.getValue()) {
                searchAnalyzer = Lucene.WHITESPACE_ANALYZER;
            }
            if (inheritDimensionParameterFromParentObject(context)) {
                dimension(true);
            }
            return new KeywordFieldType(
                context.buildFullName(leafName()),
                fieldType,
                normalizer,
                searchAnalyzer,
                quoteAnalyzer,
                this,
                context.isSourceSynthetic()
            );
        }

        @Override
        public KeywordFieldMapper build(MapperBuilderContext context) {
            FieldType fieldtype = resolveFieldType(indexCreatedVersion, indexSortConfig, indexMode, context.buildFullName(leafName()));
            fieldtype.setOmitNorms(this.hasNorms.getValue() == false);
            fieldtype.setStored(this.stored.getValue());
            fieldtype.setDocValuesType(this.hasDocValues.getValue() ? DocValuesType.SORTED_SET : DocValuesType.NONE);
            if (fieldtype.equals(Defaults.FIELD_TYPE_WITH_SKIP_DOC_VALUES) == false) {
                // NOTE: override index options only if we are not using a sparse doc values index (and we use an inverted index)
                fieldtype.setIndexOptions(TextParams.toIndexOptions(this.indexed.getValue(), this.indexOptions.getValue()));
            }
            if (fieldtype.equals(Defaults.FIELD_TYPE)) {
                // deduplicate in the common default case to save some memory
                fieldtype = Defaults.FIELD_TYPE;
            }
            if (fieldtype.equals(Defaults.FIELD_TYPE_WITH_SKIP_DOC_VALUES)) {
                fieldtype = Defaults.FIELD_TYPE_WITH_SKIP_DOC_VALUES;
            }
            super.hasScript = script.get() != null;
            super.onScriptError = onScriptError.getValue();

            var sourceKeepMode = this.sourceKeepMode.orElse(indexSourceKeepMode);
            String offsetsFieldName;
            if (context.isSourceSynthetic()
                && sourceKeepMode == SourceKeepMode.ARRAYS
                && fieldtype.stored() == false
                && copyTo.copyToFields().isEmpty()
                && multiFieldsBuilder.hasMultiFields() == false) {
                // Skip stored, we will be synthesizing from stored fields, no point to keep track of the offsets
                // Skip copy_to and multi fields, supporting that requires more work. However, copy_to usage is rare in metrics and
                // logging use cases

                // keep track of value offsets so that we can reconstruct arrays from doc values in order as was specified during indexing
                // (if field is stored then there is no point of doing this)
                offsetsFieldName = context.buildFullName(leafName() + OFFSETS_FIELD_NAME_SUFFIX);
            } else {
                offsetsFieldName = null;
            }

            return new KeywordFieldMapper(
                leafName(),
                fieldtype,
                buildFieldType(context, fieldtype),
                builderParams(this, context),
                context.isSourceSynthetic(),
                this,
                offsetsFieldName,
                indexSourceKeepMode
            );
        }

        private FieldType resolveFieldType(
            final IndexVersion indexCreatedVersion,
            final IndexSortConfig indexSortConfig,
            final IndexMode indexMode,
            final String fullFieldName
        ) {
            if (FieldMapper.DOC_VALUES_SPARSE_INDEX.isEnabled()
                && indexCreatedVersion.onOrAfter(IndexVersions.HOSTNAME_DOC_VALUES_SPARSE_INDEX)
                && shouldUseDocValuesSparseIndex(indexSortConfig, indexMode, fullFieldName)) {
                return new FieldType(Defaults.FIELD_TYPE_WITH_SKIP_DOC_VALUES);
            }
            return new FieldType(Defaults.FIELD_TYPE);
        }

        /**
         * Determines whether to use a sparse index representation for doc values.
         *
         * <p>If the field is explicitly indexed by setting {@code index: true}, we do not use
         * a sparse doc values index but instead rely on the inverted index, as is typically
         * the case for keyword fields.</p>
         *
         * <p>This method checks several conditions to decide if the sparse index format
         * should be applied:</p>
         *
         * <ul>
         *     <li>Returns {@code false} immediately if the field is explicitly indexed.</li>
         *     <li>Ensures the field is not explicitly configured as indexed (i.e., {@code index} has its default value).</li>
         *     <li>Requires doc values to be enabled.</li>
         *     <li>Index mode must be {@link IndexMode#LOGSDB}.</li>
         *     <li>Field name must be {@code host.name}.</li>
         *     <li>The {@code host.name} field must be a primary sort field.</li>
         * </ul>
         *
         * <p>Returns {@code true} if all conditions are met, indicating that sparse doc values
         * should be used. Otherwise, returns {@code false}.</p>
         *
         * @param indexSortConfig The index sort configuration, used to check primary sorting.
         * @param indexMode The mode of the index, which must be {@link IndexMode#LOGSDB}.
         * @param fullFieldName The name of the field being checked, which must be {@code host.name}.
         * @return {@code true} if sparse doc values should be used, otherwise {@code false}.
         */

        private boolean shouldUseDocValuesSparseIndex(
            final IndexSortConfig indexSortConfig,
            final IndexMode indexMode,
            final String fullFieldName
        ) {
            if (indexed.isSet() && indexed.getValue()) {
                return false;
            }
            return indexed.isConfigured() == false
                && hasDocValues.getValue()
                && IndexMode.LOGSDB.equals(indexMode)
                && HOST_NAME.equals(fullFieldName)
                && (indexSortConfig != null && indexSortConfig.hasPrimarySortOnField(HOST_NAME));
        }
    }

    public static final TypeParser PARSER = createTypeParserWithLegacySupport(Builder::new);

    public static final class KeywordFieldType extends StringFieldType {

        private final int ignoreAbove;
        private final String nullValue;
        private final NamedAnalyzer normalizer;
        private final boolean eagerGlobalOrdinals;
        private final FieldValues<String> scriptValues;
        private final boolean isDimension;
        private final boolean isSyntheticSource;
        private final IndexMode indexMode;
        private final IndexSortConfig indexSortConfig;
        private final boolean hasDocValuesSparseIndex;

        public KeywordFieldType(
            String name,
            FieldType fieldType,
            NamedAnalyzer normalizer,
            NamedAnalyzer searchAnalyzer,
            NamedAnalyzer quoteAnalyzer,
            Builder builder,
            boolean isSyntheticSource
        ) {
            super(
                name,
                fieldType.indexOptions() != IndexOptions.NONE && builder.indexCreatedVersion.isLegacyIndexVersion() == false,
                fieldType.stored(),
                builder.hasDocValues.getValue(),
                textSearchInfo(fieldType, builder.similarity.getValue(), searchAnalyzer, quoteAnalyzer),
                builder.meta.getValue()
            );
            this.eagerGlobalOrdinals = builder.eagerGlobalOrdinals.getValue();
            this.normalizer = normalizer;
            this.ignoreAbove = builder.ignoreAbove.getValue();
            this.nullValue = builder.nullValue.getValue();
            this.scriptValues = builder.scriptValues();
            this.isDimension = builder.dimension.getValue();
            this.isSyntheticSource = isSyntheticSource;
            this.indexMode = builder.indexMode;
            this.indexSortConfig = builder.indexSortConfig;
            this.hasDocValuesSparseIndex = DocValuesSkipIndexType.NONE.equals(fieldType.docValuesSkipIndexType()) == false;
        }

        public KeywordFieldType(String name, boolean isIndexed, boolean hasDocValues, Map<String, String> meta) {
            super(name, isIndexed, false, hasDocValues, TextSearchInfo.SIMPLE_MATCH_ONLY, meta);
            this.normalizer = Lucene.KEYWORD_ANALYZER;
            this.ignoreAbove = Integer.MAX_VALUE;
            this.nullValue = null;
            this.eagerGlobalOrdinals = false;
            this.scriptValues = null;
            this.isDimension = false;
            this.isSyntheticSource = false;
            this.indexMode = IndexMode.STANDARD;
            this.indexSortConfig = null;
            this.hasDocValuesSparseIndex = false;
        }

        public KeywordFieldType(String name) {
            this(name, true, true, Collections.emptyMap());
        }

        public KeywordFieldType(String name, FieldType fieldType) {
            super(
                name,
                fieldType.indexOptions() != IndexOptions.NONE,
                false,
                false,
                textSearchInfo(fieldType, null, Lucene.KEYWORD_ANALYZER, Lucene.KEYWORD_ANALYZER),
                Collections.emptyMap()
            );
            this.normalizer = Lucene.KEYWORD_ANALYZER;
            this.ignoreAbove = Integer.MAX_VALUE;
            this.nullValue = null;
            this.eagerGlobalOrdinals = false;
            this.scriptValues = null;
            this.isDimension = false;
            this.isSyntheticSource = false;
            this.indexMode = IndexMode.STANDARD;
            this.indexSortConfig = null;
            this.hasDocValuesSparseIndex = DocValuesSkipIndexType.NONE.equals(fieldType.docValuesSkipIndexType()) == false;
        }

        public KeywordFieldType(String name, NamedAnalyzer analyzer) {
            super(name, true, false, true, textSearchInfo(Defaults.FIELD_TYPE, null, analyzer, analyzer), Collections.emptyMap());
            this.normalizer = Lucene.KEYWORD_ANALYZER;
            this.ignoreAbove = Integer.MAX_VALUE;
            this.nullValue = null;
            this.eagerGlobalOrdinals = false;
            this.scriptValues = null;
            this.isDimension = false;
            this.isSyntheticSource = false;
            this.indexMode = IndexMode.STANDARD;
            this.indexSortConfig = null;
            this.hasDocValuesSparseIndex = false;
        }

        @Override
        public boolean isSearchable() {
            return isIndexed() || hasDocValues();
        }

        @Override
        public Query termQuery(Object value, SearchExecutionContext context) {
            failIfNotIndexedNorDocValuesFallback(context);
            if (isIndexed()) {
                return super.termQuery(value, context);
            } else {
                return SortedSetDocValuesField.newSlowExactQuery(name(), indexedValueForSearch(value));
            }
        }

        @Override
        public Query termsQuery(Collection<?> values, SearchExecutionContext context) {
            failIfNotIndexedNorDocValuesFallback(context);
            if (isIndexed()) {
                return super.termsQuery(values, context);
            } else {
                Collection<BytesRef> bytesRefs = values.stream().map(this::indexedValueForSearch).toList();
                return SortedSetDocValuesField.newSlowSetQuery(name(), bytesRefs);
            }
        }

        @Override
        public Query rangeQuery(
            Object lowerTerm,
            Object upperTerm,
            boolean includeLower,
            boolean includeUpper,
            SearchExecutionContext context
        ) {
            failIfNotIndexedNorDocValuesFallback(context);
            if (isIndexed()) {
                return super.rangeQuery(lowerTerm, upperTerm, includeLower, includeUpper, context);
            } else {
                return SortedSetDocValuesField.newSlowRangeQuery(
                    name(),
                    lowerTerm == null ? null : indexedValueForSearch(lowerTerm),
                    upperTerm == null ? null : indexedValueForSearch(upperTerm),
                    includeLower,
                    includeUpper
                );
            }
        }

        @Override
        public Query fuzzyQuery(
            Object value,
            Fuzziness fuzziness,
            int prefixLength,
            int maxExpansions,
            boolean transpositions,
            SearchExecutionContext context,
            @Nullable MultiTermQuery.RewriteMethod rewriteMethod
        ) {
            failIfNotIndexedNorDocValuesFallback(context);
            if (isIndexed()) {
                return super.fuzzyQuery(value, fuzziness, prefixLength, maxExpansions, transpositions, context, rewriteMethod);
            } else {
                return StringScriptFieldFuzzyQuery.build(
                    new Script(""),
                    ctx -> new SortedSetDocValuesStringFieldScript(name(), context.lookup(), ctx),
                    name(),
                    indexedValueForSearch(value).utf8ToString(),
                    fuzziness.asDistance(BytesRefs.toString(value)),
                    prefixLength,
                    transpositions
                );
            }
        }

        @Override
        public Query prefixQuery(
            String value,
            MultiTermQuery.RewriteMethod method,
            boolean caseInsensitive,
            SearchExecutionContext context
        ) {
            failIfNotIndexedNorDocValuesFallback(context);
            if (isIndexed()) {
                return super.prefixQuery(value, method, caseInsensitive, context);
            } else {
                return new StringScriptFieldPrefixQuery(
                    new Script(""),
                    ctx -> new SortedSetDocValuesStringFieldScript(name(), context.lookup(), ctx),
                    name(),
                    indexedValueForSearch(value).utf8ToString(),
                    caseInsensitive
                );
            }
        }

        @Override
        public Query termQueryCaseInsensitive(Object value, SearchExecutionContext context) {
            failIfNotIndexedNorDocValuesFallback(context);
            if (isIndexed()) {
                return super.termQueryCaseInsensitive(value, context);
            } else {
                return new StringScriptFieldTermQuery(
                    new Script(""),
                    ctx -> new SortedSetDocValuesStringFieldScript(name(), context.lookup(), ctx),
                    name(),
                    indexedValueForSearch(value).utf8ToString(),
                    true
                );
            }
        }

        @Override
        public TermsEnum getTerms(IndexReader reader, String prefix, boolean caseInsensitive, String searchAfter) throws IOException {
            Terms terms = null;
            if (isIndexed()) {
                terms = MultiTerms.getTerms(reader, name());
            } else if (hasDocValues()) {
                terms = SortedSetDocValuesTerms.getTerms(reader, name());
            }
            if (terms == null) {
                // Field does not exist on this shard.
                return null;
            }
            Automaton a = caseInsensitive
                ? AutomatonQueries.caseInsensitivePrefix(prefix)
                : Operations.concatenate(Automata.makeString(prefix), Automata.makeAnyString());
            assert a.isDeterministic();

            CompiledAutomaton automaton = new CompiledAutomaton(a, true, true);

            BytesRef searchBytes = searchAfter == null ? null : new BytesRef(searchAfter);

            if (automaton.type == AUTOMATON_TYPE.ALL) {
                TermsEnum result = terms.iterator();
                if (searchAfter != null) {
                    result = new SearchAfterTermsEnum(result, searchBytes);
                }
                return result;
            }
            return terms.intersect(automaton, searchBytes);
        }

        @Override
        public String typeName() {
            return CONTENT_TYPE;
        }

        @Override
        public boolean eagerGlobalOrdinals() {
            return eagerGlobalOrdinals;
        }

        NamedAnalyzer normalizer() {
            return normalizer;
        }

        @Override
        public BlockLoader blockLoader(BlockLoaderContext blContext) {
            if (hasDocValues()) {
                return new BlockDocValuesReader.BytesRefsFromOrdsBlockLoader(name());
            }
            if (isStored()) {
                return new BlockStoredFieldsReader.BytesFromBytesRefsBlockLoader(name());
            }

            if (isSyntheticSource) {
                return new FallbackSyntheticSourceBlockLoader(fallbackSyntheticSourceBlockLoaderReader(), name()) {
                    @Override
                    public Builder builder(BlockFactory factory, int expectedCount) {
                        return factory.bytesRefs(expectedCount);
                    }
                };
            }

            SourceValueFetcher fetcher = sourceValueFetcher(blContext.sourcePaths(name()));
            return new BlockSourceReader.BytesRefsBlockLoader(fetcher, sourceBlockLoaderLookup(blContext));
        }

        private FallbackSyntheticSourceBlockLoader.Reader<?> fallbackSyntheticSourceBlockLoaderReader() {
            var nullValueBytes = nullValue != null ? new BytesRef(nullValue) : null;
            return new FallbackSyntheticSourceBlockLoader.ReaderWithNullValueSupport<>(nullValueBytes) {
                @Override
                public void convertValue(Object value, List<BytesRef> accumulator) {
                    String stringValue = ((BytesRef) value).utf8ToString();
                    String adjusted = applyIgnoreAboveAndNormalizer(stringValue);
                    if (adjusted != null) {
                        // TODO what if the value didn't change?
                        accumulator.add(new BytesRef(adjusted));
                    }
                }

                @Override
                public void parseNonNullValue(XContentParser parser, List<BytesRef> accumulator) throws IOException {
                    assert parser.currentToken() == XContentParser.Token.VALUE_STRING : "Unexpected token " + parser.currentToken();

                    var value = applyIgnoreAboveAndNormalizer(parser.text());
                    if (value != null) {
                        accumulator.add(new BytesRef(value));
                    }
                }

                @Override
                public void writeToBlock(List<BytesRef> values, BlockLoader.Builder blockBuilder) {
                    var bytesRefBuilder = (BlockLoader.BytesRefBuilder) blockBuilder;

                    for (var value : values) {
                        bytesRefBuilder.appendBytesRef(value);
                    }
                }
            };
        }

        private BlockSourceReader.LeafIteratorLookup sourceBlockLoaderLookup(BlockLoaderContext blContext) {
            if (getTextSearchInfo().hasNorms()) {
                return BlockSourceReader.lookupFromNorms(name());
            }
            if (isIndexed() || isStored()) {
                return BlockSourceReader.lookupFromFieldNames(blContext.fieldNames(), name());
            }
            return BlockSourceReader.lookupMatchingAll();
        }

        @Override
        public IndexFieldData.Builder fielddataBuilder(FieldDataContext fieldDataContext) {
            FielddataOperation operation = fieldDataContext.fielddataOperation();

            if (operation == FielddataOperation.SEARCH) {
                failIfNoDocValues();
                return fieldDataFromDocValues();
            }
            if (operation != FielddataOperation.SCRIPT) {
                throw new IllegalStateException("unknown operation [" + operation.name() + "]");
            }

            if (hasDocValues()) {
                return fieldDataFromDocValues();
            }
            if (isSyntheticSource) {
                if (false == isStored()) {
                    throw new IllegalStateException(
                        "keyword field ["
                            + name()
                            + "] is only supported in synthetic _source index if it creates doc values or stored fields"
                    );
                }
                return (cache, breaker) -> new StoredFieldSortedBinaryIndexFieldData(
                    name(),
                    CoreValuesSourceType.KEYWORD,
                    KeywordDocValuesField::new
                ) {
                    @Override
                    protected BytesRef storedToBytesRef(Object stored) {
                        return (BytesRef) stored;
                    }
                };
            }

            Set<String> sourcePaths = fieldDataContext.sourcePathsLookup().apply(name());
            return new SourceValueFetcherSortedBinaryIndexFieldData.Builder(
                name(),
                CoreValuesSourceType.KEYWORD,
                sourceValueFetcher(sourcePaths),
                fieldDataContext.lookupSupplier().get(),
                KeywordDocValuesField::new
            );
        }

        private SortedSetOrdinalsIndexFieldData.Builder fieldDataFromDocValues() {
            return new SortedSetOrdinalsIndexFieldData.Builder(
                name(),
                CoreValuesSourceType.KEYWORD,
                (dv, n) -> new KeywordDocValuesField(FieldData.toString(dv), n)
            );
        }

        @Override
        public ValueFetcher valueFetcher(SearchExecutionContext context, String format) {
            if (format != null) {
                throw new IllegalArgumentException("Field [" + name() + "] of type [" + typeName() + "] doesn't support formats.");
            }
            if (this.scriptValues != null) {
                return FieldValues.valueFetcher(this.scriptValues, context);
            }
            return sourceValueFetcher(context.isSourceEnabled() ? context.sourcePath(name()) : Collections.emptySet());
        }

        private SourceValueFetcher sourceValueFetcher(Set<String> sourcePaths) {
            return new SourceValueFetcher(sourcePaths, nullValue) {
                @Override
                protected String parseSourceValue(Object value) {
                    String keywordValue = value.toString();
                    return applyIgnoreAboveAndNormalizer(keywordValue);
                }
            };
        }

        private String applyIgnoreAboveAndNormalizer(String value) {
            if (value.length() > ignoreAbove) {
                return null;
            }

            return normalizeValue(normalizer(), name(), value);
        }

        @Override
        public Object valueForDisplay(Object value) {
            if (value == null) {
                return null;
            }
            // keywords are internally stored as utf8 bytes
            BytesRef binaryValue = (BytesRef) value;
            return binaryValue.utf8ToString();
        }

        @Override
        protected BytesRef indexedValueForSearch(Object value) {
            if (getTextSearchInfo().searchAnalyzer() == Lucene.KEYWORD_ANALYZER) {
                // keyword analyzer with the default attribute source which encodes terms using UTF8
                // in that case we skip normalization, which may be slow if there many terms need to
                // parse (eg. large terms query) since Analyzer.normalize involves things like creating
                // attributes through reflection
                // This if statement will be used whenever a normalizer is NOT configured
                return super.indexedValueForSearch(value);
            }

            if (value == null) {
                return null;
            }
            if (value instanceof BytesRef) {
                value = ((BytesRef) value).utf8ToString();
            }
            return getTextSearchInfo().searchAnalyzer().normalize(name(), value.toString());
        }

        /**
         * Wildcard queries on keyword fields use the normalizer of the underlying field, regardless of their case sensitivity option
         */
        @Override
        public Query wildcardQuery(
            String value,
            MultiTermQuery.RewriteMethod method,
            boolean caseInsensitive,
            SearchExecutionContext context
        ) {
            failIfNotIndexedNorDocValuesFallback(context);
            if (isIndexed()) {
                return super.wildcardQuery(value, method, caseInsensitive, true, context);
            } else {
                if (getTextSearchInfo().searchAnalyzer() != null) {
                    value = normalizeWildcardPattern(name(), value, getTextSearchInfo().searchAnalyzer());
                } else {
                    value = indexedValueForSearch(value).utf8ToString();
                }
                return new StringScriptFieldWildcardQuery(
                    new Script(""),
                    ctx -> new SortedSetDocValuesStringFieldScript(name(), context.lookup(), ctx),
                    name(),
                    value,
                    caseInsensitive
                );
            }
        }

        @Override
        public Query normalizedWildcardQuery(String value, MultiTermQuery.RewriteMethod method, SearchExecutionContext context) {
            failIfNotIndexedNorDocValuesFallback(context);
            if (isIndexed()) {
                return super.normalizedWildcardQuery(value, method, context);
            } else {
                if (getTextSearchInfo().searchAnalyzer() != null) {
                    value = normalizeWildcardPattern(name(), value, getTextSearchInfo().searchAnalyzer());
                } else {
                    value = indexedValueForSearch(value).utf8ToString();
                }
                return new StringScriptFieldWildcardQuery(
                    new Script(""),
                    ctx -> new SortedSetDocValuesStringFieldScript(name(), context.lookup(), ctx),
                    name(),
                    value,
                    false
                );
            }
        }

        @Override
        public Query regexpQuery(
            String value,
            int syntaxFlags,
            int matchFlags,
            int maxDeterminizedStates,
            MultiTermQuery.RewriteMethod method,
            SearchExecutionContext context
        ) {
            failIfNotIndexedNorDocValuesFallback(context);
            if (isIndexed()) {
                return super.regexpQuery(value, syntaxFlags, matchFlags, maxDeterminizedStates, method, context);
            } else {
                if (matchFlags != 0) {
                    throw new IllegalArgumentException("Match flags not yet implemented [" + matchFlags + "]");
                }
                return new StringScriptFieldRegexpQuery(
                    new Script(""),
                    ctx -> new SortedSetDocValuesStringFieldScript(name(), context.lookup(), ctx),
                    name(),
                    indexedValueForSearch(value).utf8ToString(),
                    syntaxFlags,
                    matchFlags,
                    maxDeterminizedStates
                );
            }
        }

        @Override
        public CollapseType collapseType() {
            return CollapseType.KEYWORD;
        }

        /** Values that have more chars than the return value of this method will
         *  be skipped at parsing time. */
        public int ignoreAbove() {
            return ignoreAbove;
        }

        @Override
        public boolean isDimension() {
            return isDimension;
        }

        @Override
        public boolean hasScriptValues() {
            return scriptValues != null;
        }

        public boolean hasNormalizer() {
            return normalizer != Lucene.KEYWORD_ANALYZER;
        }

        public IndexMode getIndexMode() {
            return indexMode;
        }

        public IndexSortConfig getIndexSortConfig() {
            return indexSortConfig;
        }

        public boolean hasDocValuesSparseIndex() {
            return hasDocValuesSparseIndex;
        }
    }

    private final boolean indexed;
    private final boolean hasDocValues;
    private final String indexOptions;
    private final FieldType fieldType;
    private final String normalizerName;
    private final boolean splitQueriesOnWhitespace;
    private final Script script;
    private final ScriptCompiler scriptCompiler;
    private final IndexVersion indexCreatedVersion;
    private final boolean isSyntheticSource;

    private final IndexAnalyzers indexAnalyzers;
    private final int ignoreAboveDefault;
<<<<<<< HEAD
    private final int ignoreAbove;
    private final String offsetsFieldName;
    private final SourceKeepMode indexSourceKeepMode;
=======
    private final IndexMode indexMode;
    private final IndexSortConfig indexSortConfig;
>>>>>>> 5ab175eb

    private KeywordFieldMapper(
        String simpleName,
        FieldType fieldType,
        KeywordFieldType mappedFieldType,
        BuilderParams builderParams,
        boolean isSyntheticSource,
        Builder builder,
        String offsetsFieldName,
        SourceKeepMode indexSourceKeepMode
    ) {
        super(simpleName, mappedFieldType, builderParams);
        assert fieldType.indexOptions().compareTo(IndexOptions.DOCS_AND_FREQS) <= 0;
        this.indexed = builder.indexed.getValue();
        this.hasDocValues = builder.hasDocValues.getValue();
        this.indexOptions = builder.indexOptions.getValue();
        this.fieldType = freezeAndDeduplicateFieldType(fieldType);
        this.normalizerName = builder.normalizer.getValue();
        this.splitQueriesOnWhitespace = builder.splitQueriesOnWhitespace.getValue();
        this.script = builder.script.get();
        this.indexAnalyzers = builder.indexAnalyzers;
        this.scriptCompiler = builder.scriptCompiler;
        this.indexCreatedVersion = builder.indexCreatedVersion;
        this.isSyntheticSource = isSyntheticSource;
        this.ignoreAboveDefault = builder.ignoreAboveDefault;
<<<<<<< HEAD
        this.ignoreAbove = builder.ignoreAbove.getValue();
        this.offsetsFieldName = offsetsFieldName;
        this.indexSourceKeepMode = indexSourceKeepMode;
=======
        this.indexMode = builder.indexMode;
        this.indexSortConfig = builder.indexSortConfig;
>>>>>>> 5ab175eb
    }

    @Override
    public KeywordFieldType fieldType() {
        return (KeywordFieldType) super.fieldType();
    }

    public boolean supportStoringArrayOffsets(DocumentParserContext context) {
        if (offsetsFieldName != null) {
            return true;
        } else {
            return false;
        }
    }

    public void handleEmptyArray(DocumentParserContext context) {
        if (offsetsFieldName != null && context.isImmediateParentAnArray() && context.getRecordedSource() == false) {
            context.getOffSetContext().maybeRecordEmptyArray(offsetsFieldName);
        }
    }

    protected void parseCreateField(DocumentParserContext context) throws IOException {
        String value = context.parser().textOrNull();
        if (value == null) {
            value = fieldType().nullValue;
        }

        boolean indexed = indexValue(context, value);
        if (offsetsFieldName != null && context.isImmediateParentAnArray() && context.getRecordedSource() == false) {
            if (indexed) {
                context.getOffSetContext().recordOffset(offsetsFieldName, value);
            } else if (value == null) {
                context.getOffSetContext().recordNull(offsetsFieldName);
            }
        }
    }

    @Override
    protected void indexScriptValues(
        SearchLookup searchLookup,
        LeafReaderContext readerContext,
        int doc,
        DocumentParserContext documentParserContext
    ) {
        this.fieldType().scriptValues.valuesForDoc(searchLookup, readerContext, doc, value -> indexValue(documentParserContext, value));
    }

    private boolean indexValue(DocumentParserContext context, String value) {
        if (value == null) {
            return false;
        }
        // if field is disabled, skip indexing
        if ((fieldType.indexOptions() == IndexOptions.NONE) && (fieldType.stored() == false) && (fieldType().hasDocValues() == false)) {
            return false;
        }

        if (value.length() > fieldType().ignoreAbove()) {
            context.addIgnoredField(fullPath());
            if (isSyntheticSource) {
                // Save a copy of the field so synthetic source can load it
                context.doc().add(new StoredField(originalName(), new BytesRef(value)));
            }
            return false;
        }

        value = normalizeValue(fieldType().normalizer(), fullPath(), value);

        // convert to utf8 only once before feeding postings/dv/stored fields
        final BytesRef binaryValue = new BytesRef(value);

        if (fieldType().isDimension()) {
            context.getRoutingFields().addString(fieldType().name(), binaryValue);
        }

        // If the UTF8 encoding of the field value is bigger than the max length 32766, Lucene fill fail the indexing request and, to
        // roll back the changes, will mark the (possibly partially indexed) document as deleted. This results in deletes, even in an
        // append-only workload, which in turn leads to slower merges, as these will potentially have to fall back to MergeStrategy.DOC
        // instead of MergeStrategy.BULK. To avoid this, we do a preflight check here before indexing the document into Lucene.
        if (binaryValue.length > MAX_TERM_LENGTH) {
            byte[] prefix = new byte[30];
            System.arraycopy(binaryValue.bytes, binaryValue.offset, prefix, 0, 30);
            String msg = "Document contains at least one immense term in field=\""
                + fieldType().name()
                + "\" (whose "
                + "UTF8 encoding is longer than the max length "
                + MAX_TERM_LENGTH
                + "), all of which were "
                + "skipped. Please correct the analyzer to not produce such terms. The prefix of the first immense "
                + "term is: '"
                + Arrays.toString(prefix)
                + "...'";
            throw new IllegalArgumentException(msg);
        }

        Field field = new KeywordField(fieldType().name(), binaryValue, fieldType);
        context.doc().add(field);

        if (fieldType().hasDocValues() == false && fieldType.omitNorms()) {
            context.addToFieldNames(fieldType().name());
        }

        return true;
    }

    private static String normalizeValue(NamedAnalyzer normalizer, String field, String value) {
        if (normalizer == Lucene.KEYWORD_ANALYZER) {
            return value;
        }
        try (TokenStream ts = normalizer.tokenStream(field, value)) {
            final CharTermAttribute termAtt = ts.addAttribute(CharTermAttribute.class);
            ts.reset();
            if (ts.incrementToken() == false) {
                throw new IllegalStateException(String.format(Locale.ROOT, """
                    The normalization token stream is expected to produce exactly 1 token, \
                    but got 0 for analyzer %s and input "%s"
                    """, normalizer, value));
            }
            final String newValue = termAtt.toString();
            if (ts.incrementToken()) {
                throw new IllegalStateException(String.format(Locale.ROOT, """
                    The normalization token stream is expected to produce exactly 1 token, \
                    but got 2+ for analyzer %s and input "%s"
                    """, normalizer, value));
            }
            ts.end();
            return newValue;
        } catch (IOException e) {
            throw new UncheckedIOException(e);
        }
    }

    @Override
    protected String contentType() {
        return CONTENT_TYPE;
    }

    @Override
    public Map<String, NamedAnalyzer> indexAnalyzers() {
        return Map.of(mappedFieldType.name(), fieldType().normalizer);
    }

    @Override
    public FieldMapper.Builder getMergeBuilder() {
<<<<<<< HEAD
        return new Builder(leafName(), indexAnalyzers, scriptCompiler, ignoreAboveDefault, indexCreatedVersion, indexSourceKeepMode)
=======
        return new Builder(leafName(), indexAnalyzers, scriptCompiler, ignoreAboveDefault, indexCreatedVersion, indexMode, indexSortConfig)
>>>>>>> 5ab175eb
            .dimension(fieldType().isDimension())
            .init(this);
    }

    @Override
    public void doValidate(MappingLookup lookup) {
        if (fieldType().isDimension() && null != lookup.nestedLookup().getNestedParent(fullPath())) {
            throw new IllegalArgumentException(
                TimeSeriesParams.TIME_SERIES_DIMENSION_PARAM + " can't be configured in nested field [" + fullPath() + "]"
            );
        }
    }

    boolean hasNormalizer() {
        return normalizerName != null;
    }

    /**
     * The name used to store "original" that have been ignored
     * by {@link KeywordFieldType#ignoreAbove()} so that they can be rebuilt
     * for synthetic source.
     */
    private String originalName() {
        return fullPath() + "._original";
    }

    @Override
    protected SyntheticSourceSupport syntheticSourceSupport() {
        if (hasNormalizer()) {
            // NOTE: no matter if we have doc values or not we use fallback synthetic source
            // to store the original value whose doc values would be altered by the normalizer
            return SyntheticSourceSupport.FALLBACK;
        }

        if (fieldType.stored() || hasDocValues) {
            return new SyntheticSourceSupport.Native(() -> syntheticFieldLoader(fullPath(), leafName()));
        }

        return super.syntheticSourceSupport();
    }

    public SourceLoader.SyntheticFieldLoader syntheticFieldLoader(String fullFieldName, String leafFieldName) {
        assert fieldType.stored() || hasDocValues;

        var layers = new ArrayList<CompositeSyntheticFieldLoader.Layer>();
        if (fieldType.stored()) {
            layers.add(new CompositeSyntheticFieldLoader.StoredFieldLayer(fullPath()) {
                @Override
                protected void writeValue(Object value, XContentBuilder b) throws IOException {
                    BytesRef ref = (BytesRef) value;
                    b.utf8Value(ref.bytes, ref.offset, ref.length);
                }
            });
        } else if (hasDocValues) {
            if (offsetsFieldName != null) {
                layers.add(new SortedSetWithOffsetsDocValuesSyntheticFieldLoaderLayer(fullPath(), offsetsFieldName));
            } else {
                layers.add(new SortedSetDocValuesSyntheticFieldLoaderLayer(fullPath()) {

                    @Override
                    protected BytesRef convert(BytesRef value) {
                        return value;
                    }

                    @Override
                    protected BytesRef preserve(BytesRef value) {
                        // Preserve must make a deep copy because convert gets a shallow copy from the iterator
                        return BytesRef.deepCopyOf(value);
                    }
                });
            }
        }

        if (fieldType().ignoreAbove != Integer.MAX_VALUE) {
            layers.add(new CompositeSyntheticFieldLoader.StoredFieldLayer(originalName()) {
                @Override
                protected void writeValue(Object value, XContentBuilder b) throws IOException {
                    BytesRef ref = (BytesRef) value;
                    b.utf8Value(ref.bytes, ref.offset, ref.length);
                }
            });
        }

        return new CompositeSyntheticFieldLoader(leafFieldName, fullFieldName, layers);
    }
}<|MERGE_RESOLUTION|>--- conflicted
+++ resolved
@@ -93,11 +93,8 @@
     private static final Logger logger = LogManager.getLogger(KeywordFieldMapper.class);
 
     public static final String CONTENT_TYPE = "keyword";
-<<<<<<< HEAD
+    private static final String HOST_NAME = "host.name";
     public static final String OFFSETS_FIELD_NAME_SUFFIX = ".offsets";
-=======
-    private static final String HOST_NAME = "host.name";
->>>>>>> 5ab175eb
 
     public static class Defaults {
         public static final FieldType FIELD_TYPE;
@@ -214,12 +211,9 @@
                 mappingParserContext.scriptCompiler(),
                 IGNORE_ABOVE_SETTING.get(mappingParserContext.getSettings()),
                 mappingParserContext.getIndexSettings().getIndexVersionCreated(),
-<<<<<<< HEAD
+                mappingParserContext.getIndexSettings().getMode(),
+                mappingParserContext.getIndexSettings().getIndexSortConfig(),
                 mappingParserContext.getIndexSettings().sourceKeepMode()
-=======
-                mappingParserContext.getIndexSettings().getMode(),
-                mappingParserContext.getIndexSettings().getIndexSortConfig()
->>>>>>> 5ab175eb
             );
         }
 
@@ -229,9 +223,9 @@
             ScriptCompiler scriptCompiler,
             int ignoreAboveDefault,
             IndexVersion indexCreatedVersion,
-            SourceKeepMode indexSourceKeepMode
+            SourceKeepMode sourceKeepMode
         ) {
-            this(name, indexAnalyzers, scriptCompiler, ignoreAboveDefault, indexCreatedVersion, IndexMode.STANDARD, null);
+            this(name, indexAnalyzers, scriptCompiler, ignoreAboveDefault, indexCreatedVersion, IndexMode.STANDARD, null, sourceKeepMode);
         }
 
         private Builder(
@@ -241,7 +235,8 @@
             int ignoreAboveDefault,
             IndexVersion indexCreatedVersion,
             IndexMode indexMode,
-            IndexSortConfig indexSortConfig
+            IndexSortConfig indexSortConfig,
+            SourceKeepMode indexSourceKeepMode
         ) {
             super(name);
             this.indexAnalyzers = indexAnalyzers;
@@ -276,12 +271,9 @@
                         throw new IllegalArgumentException("[ignore_above] must be positive, got [" + v + "]");
                     }
                 });
-<<<<<<< HEAD
-            this.indexSourceKeepMode = indexSourceKeepMode;
-=======
             this.indexSortConfig = indexSortConfig;
             this.indexMode = indexMode;
->>>>>>> 5ab175eb
+            this.indexSourceKeepMode = indexSourceKeepMode;
         }
 
         public Builder(String name, IndexVersion indexCreatedVersion) {
@@ -1074,14 +1066,10 @@
 
     private final IndexAnalyzers indexAnalyzers;
     private final int ignoreAboveDefault;
-<<<<<<< HEAD
-    private final int ignoreAbove;
+    private final IndexMode indexMode;
+    private final IndexSortConfig indexSortConfig;
     private final String offsetsFieldName;
     private final SourceKeepMode indexSourceKeepMode;
-=======
-    private final IndexMode indexMode;
-    private final IndexSortConfig indexSortConfig;
->>>>>>> 5ab175eb
 
     private KeywordFieldMapper(
         String simpleName,
@@ -1107,14 +1095,10 @@
         this.indexCreatedVersion = builder.indexCreatedVersion;
         this.isSyntheticSource = isSyntheticSource;
         this.ignoreAboveDefault = builder.ignoreAboveDefault;
-<<<<<<< HEAD
-        this.ignoreAbove = builder.ignoreAbove.getValue();
+        this.indexMode = builder.indexMode;
+        this.indexSortConfig = builder.indexSortConfig;
         this.offsetsFieldName = offsetsFieldName;
         this.indexSourceKeepMode = indexSourceKeepMode;
-=======
-        this.indexMode = builder.indexMode;
-        this.indexSortConfig = builder.indexSortConfig;
->>>>>>> 5ab175eb
     }
 
     @Override
@@ -1258,13 +1242,16 @@
 
     @Override
     public FieldMapper.Builder getMergeBuilder() {
-<<<<<<< HEAD
-        return new Builder(leafName(), indexAnalyzers, scriptCompiler, ignoreAboveDefault, indexCreatedVersion, indexSourceKeepMode)
-=======
-        return new Builder(leafName(), indexAnalyzers, scriptCompiler, ignoreAboveDefault, indexCreatedVersion, indexMode, indexSortConfig)
->>>>>>> 5ab175eb
-            .dimension(fieldType().isDimension())
-            .init(this);
+        return new Builder(
+            leafName(),
+            indexAnalyzers,
+            scriptCompiler,
+            ignoreAboveDefault,
+            indexCreatedVersion,
+            indexMode,
+            indexSortConfig,
+            indexSourceKeepMode
+        ).dimension(fieldType().isDimension()).init(this);
     }
 
     @Override

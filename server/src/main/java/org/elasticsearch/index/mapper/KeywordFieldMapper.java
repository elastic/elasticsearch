--- conflicted
+++ resolved
@@ -40,6 +40,8 @@
 import org.apache.lucene.util.automaton.CompiledAutomaton;
 import org.apache.lucene.util.automaton.CompiledAutomaton.AUTOMATON_TYPE;
 import org.apache.lucene.util.automaton.Operations;
+import org.elasticsearch.ElasticsearchException;
+import org.elasticsearch.common.io.stream.BytesStreamOutput;
 import org.elasticsearch.common.lucene.BytesRefs;
 import org.elasticsearch.common.lucene.Lucene;
 import org.elasticsearch.common.lucene.search.AutomatonQueries;
@@ -96,6 +98,7 @@
 import java.util.Arrays;
 import java.util.Collection;
 import java.util.Collections;
+import java.util.LinkedHashSet;
 import java.util.List;
 import java.util.Locale;
 import java.util.Map;
@@ -1317,18 +1320,7 @@
                 var utfBytes = value.bytes();
                 var bytesRef = new BytesRef(utfBytes.bytes(), utfBytes.offset(), utfBytes.length());
                 final String fieldName = fieldType().syntheticSourceFallbackFieldName();
-<<<<<<< HEAD
-
-                // store the value in a binary doc values field, create one if it doesn't exist
-                MultiValuedBinaryDocValuesField field = (MultiValuedBinaryDocValuesField) context.doc().getByKey(fieldName);
-                if (field == null) {
-                    field = new MultiValuedBinaryDocValuesField(fieldName, MultiValuedBinaryDocValuesField.Ordering.INSERTION);
-                    context.doc().addWithKey(fieldName, field);
-                }
-                field.add(bytesRef);
-=======
                 context.doc().add(new StoredField(fieldName, bytesRef));
->>>>>>> 1db468b3
             }
 
             return false;
@@ -1517,8 +1509,13 @@
         // extra copy of the field for supporting synthetic source. This layer will check that copy.
         if (fieldType().ignoreAbove.valuesPotentiallyIgnored()) {
             final String fieldName = fieldType().syntheticSourceFallbackFieldName();
-<<<<<<< HEAD
-            layers.add(new BinaryDocValuesSyntheticFieldLoaderLayer(fieldName));
+            layers.add(new CompositeSyntheticFieldLoader.StoredFieldLayer(fieldName) {
+                @Override
+                protected void writeValue(Object value, XContentBuilder b) throws IOException {
+                    BytesRef ref = (BytesRef) value;
+                    b.utf8Value(ref.bytes, ref.offset, ref.length);
+                }
+            });
         }
 
         return new CompositeSyntheticFieldLoader(leafFieldName, fullFieldName, layers);
@@ -1569,20 +1566,11 @@
                     int valueLength = value.length;
                     out.writeVInt(valueLength);
                     out.writeBytes(value.bytes, value.offset, valueLength);
-=======
-            layers.add(new CompositeSyntheticFieldLoader.StoredFieldLayer(fieldName) {
-                @Override
-                protected void writeValue(Object value, XContentBuilder b) throws IOException {
-                    BytesRef ref = (BytesRef) value;
-                    b.utf8Value(ref.bytes, ref.offset, ref.length);
->>>>>>> 1db468b3
-                }
-            });
-        }
-<<<<<<< HEAD
-=======
-
-        return new CompositeSyntheticFieldLoader(leafFieldName, fullFieldName, layers);
->>>>>>> 1db468b3
+                }
+                return out.bytes().toBytesRef();
+            } catch (IOException e) {
+                throw new ElasticsearchException("Failed to get binary value", e);
+            }
+        }
     }
 }
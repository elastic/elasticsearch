--- conflicted
+++ resolved
@@ -715,20 +715,4 @@
         }
     }
 
-<<<<<<< HEAD
-    /**
-     * Marker interface that contains the configuration needed to transform loaded values into blocks.
-     * Is retrievable from the {@link BlockLoaderContext}. The {@link MappedFieldType} can use this configuration to choose the appropriate
-     * implementation for transforming loaded values into blocks.
-     */
-    public interface BlockLoaderFunctionConfig {
-        /**
-         * Returns a representable name for this configuration that can be used as part of a pushed down attribute name.
-         * Configurations that are equal() must return the same name.
-         */
-        String name();
-    }
-
-=======
->>>>>>> 4a6fd8a9
 }
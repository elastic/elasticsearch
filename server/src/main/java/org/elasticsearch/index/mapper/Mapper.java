/*
 * Copyright Elasticsearch B.V. and/or licensed to Elasticsearch B.V. under one
 * or more contributor license agreements. Licensed under the Elastic License
 * 2.0 and the Server Side Public License, v 1; you may not use this file except
 * in compliance with, at your election, the Elastic License 2.0 or the Server
 * Side Public License, v 1.
 */

package org.elasticsearch.index.mapper;

import org.apache.lucene.document.FieldType;
import org.elasticsearch.common.Strings;
import org.elasticsearch.common.settings.Setting;
import org.elasticsearch.common.util.StringLiteralDeduplicator;
import org.elasticsearch.features.NodeFeature;
import org.elasticsearch.index.IndexVersion;
import org.elasticsearch.index.IndexVersions;
import org.elasticsearch.xcontent.ToXContentFragment;
import org.elasticsearch.xcontent.XContentBuilder;

import java.io.IOException;
import java.util.Map;
import java.util.Objects;
import java.util.concurrent.ConcurrentHashMap;
import java.util.function.Function;

public abstract class Mapper implements ToXContentFragment, Iterable<Mapper> {

<<<<<<< HEAD
    static final String STORE_SOURCE_PARAM = "store_source";

    public enum StoreSourceMode {
        NONE("none"),      // No source recording
        ARRAYS("arrays"),  // Store source for arrays of mapped fields
        FULL("full");      // Store source for both singletons and arrays of mapped fields

        StoreSourceMode(String name) {
            this.name = name;
        }

        static StoreSourceMode from(String input) {
            if (input == null) {
                input = "null";
            }
            if (input.equals(NONE.name)) {
                return NONE;
            }
            if (input.equals(FULL.name)) {
                return FULL;
=======
    public static final NodeFeature SYNTHETIC_SOURCE_KEEP_FEATURE = new NodeFeature("mapper.synthetic_source_keep");

    static final String SYNTHETIC_SOURCE_KEEP_PARAM = "synthetic_source_keep";

    // Only relevant for synthetic source mode.
    public enum SourceKeepMode {
        NONE("none"),      // No source recording
        ARRAYS("arrays"),  // Store source for arrays of mapped fields
        ALL("all");        // Store source for both singletons and arrays of mapped fields

        SourceKeepMode(String name) {
            this.name = name;
        }

        static SourceKeepMode from(String input) {
            if (input.equals(NONE.name)) {
                return NONE;
            }
            if (input.equals(ALL.name)) {
                return ALL;
>>>>>>> d5bae2cd
            }
            if (input.equals(ARRAYS.name)) {
                return ARRAYS;
            }
<<<<<<< HEAD
            throw new IllegalArgumentException("Unknown " + STORE_SOURCE_PARAM + " value [" + input + "]");
=======
            throw new IllegalArgumentException("Unknown " + SYNTHETIC_SOURCE_KEEP_PARAM + " value [" + input + "]");
>>>>>>> d5bae2cd
        }

        @Override
        public String toString() {
            return name;
        }

<<<<<<< HEAD
        public void toXContent(XContentBuilder builder) throws IOException {
            builder.field(STORE_SOURCE_PARAM, name);
        }

        private final String name;
    }

    // Setting StoreSourceMode to ENABLED at the index level is equivalent to disabling synthetic source, which is not desired.
    // Since the only valid option is to track array source by default, we use a boolean index setting for it.
    public static final Setting<Boolean> STORE_ARRAY_SOURCE_SETTING = Setting.boolSetting(
        "index.mapping.store_array_source",
        false,
=======
        private final String name;
    }

    // Only relevant for indexes configured with synthetic source mode. Otherwise, it has no effect.
    // Controls the default behavior for storing the source of leaf fields and objects, in singleton or array form.
    // Setting to SourceKeepMode.ALL is equivalent to disabling synthetic source, so this is not allowed.
    public static final Setting<SourceKeepMode> SYNTHETIC_SOURCE_KEEP_INDEX_SETTING = Setting.enumSetting(
        SourceKeepMode.class,
        "index.mapping.synthetic_source_keep",
        SourceKeepMode.NONE,
        value -> {
            if (value == SourceKeepMode.ALL) {
                throw new IllegalArgumentException("index.mapping.synthetic_source_keep can't be set to [" + value.toString() + "]");
            }
        },
>>>>>>> d5bae2cd
        Setting.Property.IndexScope,
        Setting.Property.ServerlessPublic
    );

    public abstract static class Builder {

        private String leafName;

        @SuppressWarnings("this-escape")
        protected Builder(String leafName) {
            setLeafName(leafName);
        }

        public final String leafName() {
            return this.leafName;
        }

        /** Returns a newly built mapper. */
        public abstract Mapper build(MapperBuilderContext context);

        void setLeafName(String leafName) {
            this.leafName = internFieldName(leafName);
        }
    }

    public interface TypeParser {
        Mapper.Builder parse(String name, Map<String, Object> node, MappingParserContext parserContext) throws MapperParsingException;

        /**
         * Whether we can parse this type on indices with the given index created version.
         */
        default boolean supportsVersion(IndexVersion indexCreatedVersion) {
            return indexCreatedVersion.onOrAfter(IndexVersions.MINIMUM_COMPATIBLE);
        }
    }

    private final String leafName;

    @SuppressWarnings("this-escape")
    public Mapper(String leafName) {
        Objects.requireNonNull(leafName);
        this.leafName = internFieldName(leafName);
    }

    /**
     * Returns the name of the field.
     * When the field has a parent object, its leaf name won't include the entire path.
     * When subobjects are disabled, its leaf name will be the same as {@link #fullPath()} in practice, because its parent is the root.
     */
    public final String leafName() {
        return leafName;
    }

    /** Returns the canonical name which uniquely identifies the mapper against other mappers in a type. */
    public abstract String fullPath();

    /**
     * Returns a name representing the type of this mapper.
     */
    public abstract String typeName();

    /**
     * Return the merge of {@code mergeWith} into this.
     * Both {@code this} and {@code mergeWith} will be left unmodified.
     */
    public abstract Mapper merge(Mapper mergeWith, MapperMergeContext mapperMergeContext);

    /**
     * Validate any cross-field references made by this mapper
     * @param mappers a {@link MappingLookup} that can produce references to other mappers
     */
    public abstract void validate(MappingLookup mappers);

    /**
     * Create a {@link SourceLoader.SyntheticFieldLoader} to populate synthetic source.
     *
     * @throws IllegalArgumentException if the field is configured in a way that doesn't
     *         support synthetic source. This translates nicely into a 400 error when
     *         users configure synthetic source in the mapping without configuring all
     *         fields properly.
     */
    public SourceLoader.SyntheticFieldLoader syntheticFieldLoader() {
        throw new IllegalArgumentException("field [" + fullPath() + "] of type [" + typeName() + "] doesn't support synthetic source");
    }

    @Override
    public String toString() {
        return Strings.toString(this);
    }

    private static final StringLiteralDeduplicator fieldNameStringDeduplicator = new StringLiteralDeduplicator();

    /**
     * Interns the given field name string through a {@link StringLiteralDeduplicator}.
     * @param fieldName field name to intern
     * @return interned field name string
     */
    public static String internFieldName(String fieldName) {
        return fieldNameStringDeduplicator.deduplicate(fieldName);
    }

    private static final Map<FieldType, FieldType> fieldTypeDeduplicator = new ConcurrentHashMap<>();

    /**
     * Freezes the given {@link FieldType} instances and tries to deduplicate it as long as the field does not return a non-empty value for
     * {@link FieldType#getAttributes()}.
     *
     * @param fieldType field type to deduplicate
     * @return deduplicated field type
     */
    public static FieldType freezeAndDeduplicateFieldType(FieldType fieldType) {
        fieldType.freeze();
        var attributes = fieldType.getAttributes();
        if ((attributes != null && attributes.isEmpty() == false) || fieldType.getClass() != FieldType.class) {
            // don't deduplicate subclasses or types with non-empty attribute maps to avoid memory leaks
            return fieldType;
        }
        if (fieldTypeDeduplicator.size() > 1000) {
            // guard against the case where we run up too many combinations via (vector-)dimensions combinations
            fieldTypeDeduplicator.clear();
        }
        return fieldTypeDeduplicator.computeIfAbsent(fieldType, Function.identity());
    }

    /**
     * The total number of fields as defined in the mapping.
     * Defines how this mapper counts towards {@link MapperService#INDEX_MAPPING_TOTAL_FIELDS_LIMIT_SETTING}.
     */
    public abstract int getTotalFieldsCount();
}<|MERGE_RESOLUTION|>--- conflicted
+++ resolved
@@ -26,28 +26,6 @@
 
 public abstract class Mapper implements ToXContentFragment, Iterable<Mapper> {
 
-<<<<<<< HEAD
-    static final String STORE_SOURCE_PARAM = "store_source";
-
-    public enum StoreSourceMode {
-        NONE("none"),      // No source recording
-        ARRAYS("arrays"),  // Store source for arrays of mapped fields
-        FULL("full");      // Store source for both singletons and arrays of mapped fields
-
-        StoreSourceMode(String name) {
-            this.name = name;
-        }
-
-        static StoreSourceMode from(String input) {
-            if (input == null) {
-                input = "null";
-            }
-            if (input.equals(NONE.name)) {
-                return NONE;
-            }
-            if (input.equals(FULL.name)) {
-                return FULL;
-=======
     public static final NodeFeature SYNTHETIC_SOURCE_KEEP_FEATURE = new NodeFeature("mapper.synthetic_source_keep");
 
     static final String SYNTHETIC_SOURCE_KEEP_PARAM = "synthetic_source_keep";
@@ -63,21 +41,19 @@
         }
 
         static SourceKeepMode from(String input) {
+            if (input == null) {
+                input = "null";
+            }
             if (input.equals(NONE.name)) {
                 return NONE;
             }
             if (input.equals(ALL.name)) {
                 return ALL;
->>>>>>> d5bae2cd
             }
             if (input.equals(ARRAYS.name)) {
                 return ARRAYS;
             }
-<<<<<<< HEAD
-            throw new IllegalArgumentException("Unknown " + STORE_SOURCE_PARAM + " value [" + input + "]");
-=======
             throw new IllegalArgumentException("Unknown " + SYNTHETIC_SOURCE_KEEP_PARAM + " value [" + input + "]");
->>>>>>> d5bae2cd
         }
 
         @Override
@@ -85,20 +61,10 @@
             return name;
         }
 
-<<<<<<< HEAD
         public void toXContent(XContentBuilder builder) throws IOException {
-            builder.field(STORE_SOURCE_PARAM, name);
-        }
-
-        private final String name;
-    }
-
-    // Setting StoreSourceMode to ENABLED at the index level is equivalent to disabling synthetic source, which is not desired.
-    // Since the only valid option is to track array source by default, we use a boolean index setting for it.
-    public static final Setting<Boolean> STORE_ARRAY_SOURCE_SETTING = Setting.boolSetting(
-        "index.mapping.store_array_source",
-        false,
-=======
+            builder.field(SYNTHETIC_SOURCE_KEEP_PARAM, name);
+        }
+
         private final String name;
     }
 
@@ -114,7 +80,6 @@
                 throw new IllegalArgumentException("index.mapping.synthetic_source_keep can't be set to [" + value.toString() + "]");
             }
         },
->>>>>>> d5bae2cd
         Setting.Property.IndexScope,
         Setting.Property.ServerlessPublic
     );

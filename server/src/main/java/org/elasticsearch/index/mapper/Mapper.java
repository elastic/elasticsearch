/*
 * Copyright Elasticsearch B.V. and/or licensed to Elasticsearch B.V. under one
 * or more contributor license agreements. Licensed under the Elastic License
 * 2.0 and the Server Side Public License, v 1; you may not use this file except
 * in compliance with, at your election, the Elastic License 2.0 or the Server
 * Side Public License, v 1.
 */

package org.elasticsearch.index.mapper;

import org.apache.lucene.document.FieldType;
import org.elasticsearch.common.Strings;
import org.elasticsearch.common.util.StringLiteralDeduplicator;
import org.elasticsearch.index.IndexVersion;
import org.elasticsearch.index.IndexVersions;
import org.elasticsearch.xcontent.ToXContentFragment;

import java.util.Map;
import java.util.Objects;
import java.util.concurrent.ConcurrentHashMap;
import java.util.function.Function;

public abstract class Mapper implements ToXContentFragment, Iterable<Mapper> {

    public abstract static class Builder {

        protected final String name;

        protected Builder(String name) {
            this.name = internFieldName(name);
        }

        // TODO rename this to leafName?
        public String name() {
            return this.name;
        }

        /** Returns a newly built mapper. */
        public abstract Mapper build(MapperBuilderContext context);
    }

    public interface TypeParser {
        Mapper.Builder parse(String name, Map<String, Object> node, MappingParserContext parserContext) throws MapperParsingException;

        /**
         * Whether we can parse this type on indices with the given index created version.
         */
        default boolean supportsVersion(IndexVersion indexCreatedVersion) {
            return indexCreatedVersion.onOrAfter(IndexVersions.MINIMUM_COMPATIBLE);
        }
    }

    private final String simpleName;

    public Mapper(String simpleName) {
        Objects.requireNonNull(simpleName);
        this.simpleName = internFieldName(simpleName);
    }

    /** Returns the simple name, which identifies this mapper against other mappers at the same level in the mappers hierarchy
     * TODO: make this protected once Mapper and FieldMapper are merged together */
    // TODO rename this to leafName?
    public final String simpleName() {
        return simpleName;
    }

    /** Returns the canonical name which uniquely identifies the mapper against other mappers in a type. */
    // TODO rename this to fullPath???
    public abstract String name();

    /**
     * Returns a name representing the type of this mapper.
     */
    public abstract String typeName();

    /**
     * Return the merge of {@code mergeWith} into this.
     * Both {@code this} and {@code mergeWith} will be left unmodified.
     */
    public abstract Mapper merge(Mapper mergeWith, MapperMergeContext mapperMergeContext);

    /**
     * Validate any cross-field references made by this mapper
     * @param mappers a {@link MappingLookup} that can produce references to other mappers
     */
    public abstract void validate(MappingLookup mappers);

    /**
     * Create a {@link SourceLoader.SyntheticFieldLoader} to populate synthetic source.
     *
     * @throws IllegalArgumentException if the field is configured in a way that doesn't
     *         support synthetic source. This translates nicely into a 400 error when
     *         users configure synthetic source in the mapping without configuring all
     *         fields properly.
     */
    public SourceLoader.SyntheticFieldLoader syntheticFieldLoader() {
        throw new IllegalArgumentException("field [" + name() + "] of type [" + typeName() + "] doesn't support synthetic source");
    }

    @Override
    public String toString() {
        return Strings.toString(this);
    }

    private static final StringLiteralDeduplicator fieldNameStringDeduplicator = new StringLiteralDeduplicator();

    /**
     * Interns the given field name string through a {@link StringLiteralDeduplicator}.
     * @param fieldName field name to intern
     * @return interned field name string
     */
    public static String internFieldName(String fieldName) {
        return fieldNameStringDeduplicator.deduplicate(fieldName);
    }

    private static final Map<FieldType, FieldType> fieldTypeDeduplicator = new ConcurrentHashMap<>();

    /**
     * Freezes the given {@link FieldType} instances and tries to deduplicate it as long as the field does not return a non-empty value for
     * {@link FieldType#getAttributes()}.
     *
     * @param fieldType field type to deduplicate
     * @return deduplicated field type
     */
    public static FieldType freezeAndDeduplicateFieldType(FieldType fieldType) {
        fieldType.freeze();
        var attributes = fieldType.getAttributes();
        if ((attributes != null && attributes.isEmpty() == false) || fieldType.getClass() != FieldType.class) {
            // don't deduplicate subclasses or types with non-empty attribute maps to avoid memory leaks
            return fieldType;
        }
        if (fieldTypeDeduplicator.size() > 1000) {
            // guard against the case where we run up too many combinations via (vector-)dimensions combinations
            fieldTypeDeduplicator.clear();
        }
        return fieldTypeDeduplicator.computeIfAbsent(fieldType, Function.identity());
    }

    /**
<<<<<<< HEAD
     * The total number of fields as defined in the mapping.
     * Defines how this mapper counts towards {@link MapperService#INDEX_MAPPING_TOTAL_FIELDS_LIMIT_SETTING}.
     */
    public abstract int getTotalFieldsCount();
=======
     * Returns the size this mapper counts against the {@linkplain MapperService#INDEX_MAPPING_TOTAL_FIELDS_LIMIT_SETTING field limit}.
     * <p>
     * Needs to be in sync with {@link MappingLookup#getTotalFieldsCount()}.
     */
    public int mapperSize() {
        int size = 1;
        for (Mapper mapper : this) {
            size += mapper.mapperSize();
        }
        return size;
    }

>>>>>>> fcffc0b2
}<|MERGE_RESOLUTION|>--- conflicted
+++ resolved
@@ -137,23 +137,8 @@
     }
 
     /**
-<<<<<<< HEAD
      * The total number of fields as defined in the mapping.
      * Defines how this mapper counts towards {@link MapperService#INDEX_MAPPING_TOTAL_FIELDS_LIMIT_SETTING}.
      */
     public abstract int getTotalFieldsCount();
-=======
-     * Returns the size this mapper counts against the {@linkplain MapperService#INDEX_MAPPING_TOTAL_FIELDS_LIMIT_SETTING field limit}.
-     * <p>
-     * Needs to be in sync with {@link MappingLookup#getTotalFieldsCount()}.
-     */
-    public int mapperSize() {
-        int size = 1;
-        for (Mapper mapper : this) {
-            size += mapper.mapperSize();
-        }
-        return size;
-    }
-
->>>>>>> fcffc0b2
 }
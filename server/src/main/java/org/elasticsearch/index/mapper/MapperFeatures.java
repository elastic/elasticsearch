--- conflicted
+++ resolved
@@ -58,11 +58,8 @@
         "mapper.ignore_dynamic_field_names_beyond_limit"
     );
     static final NodeFeature EXCLUDE_VECTORS_DOCVALUE_BUGFIX = new NodeFeature("mapper.exclude_vectors_docvalue_bugfix");
-<<<<<<< HEAD
+    static final NodeFeature BASE64_DENSE_VECTORS = new NodeFeature("mapper.base64_dense_vectors");
     public static final NodeFeature HNSW_BFLOAT16_ON_DISK_RESCORING = new NodeFeature("mapper.vectors.hnsw_bfloat16_on_disk_rescoring");
-=======
-    static final NodeFeature BASE64_DENSE_VECTORS = new NodeFeature("mapper.base64_dense_vectors");
->>>>>>> 7a23516c
 
     @Override
     public Set<NodeFeature> getTestFeatures() {
@@ -105,11 +102,8 @@
             PROVIDE_INDEX_SORT_SETTING_DEFAULTS,
             INDEX_MAPPING_IGNORE_DYNAMIC_BEYOND_FIELD_NAME_LIMIT,
             EXCLUDE_VECTORS_DOCVALUE_BUGFIX,
-<<<<<<< HEAD
+            BASE64_DENSE_VECTORS,
             HNSW_BFLOAT16_ON_DISK_RESCORING
-=======
-            BASE64_DENSE_VECTORS
->>>>>>> 7a23516c
         );
     }
 }
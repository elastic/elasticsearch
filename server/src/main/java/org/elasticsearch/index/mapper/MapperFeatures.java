--- conflicted
+++ resolved
@@ -51,11 +51,8 @@
     static final NodeFeature PATTERN_TEXT = new NodeFeature("mapper.patterned_text");
     static final NodeFeature IGNORED_SOURCE_FIELDS_PER_ENTRY = new NodeFeature("mapper.ignored_source_fields_per_entry");
     public static final NodeFeature MULTI_FIELD_UNICODE_OPTIMISATION_FIX = new NodeFeature("mapper.multi_field.unicode_optimisation_fix");
-<<<<<<< HEAD
+    static final NodeFeature PATTERN_TEXT_RENAME = new NodeFeature("mapper.pattern_text_rename");
     static final NodeFeature PROVIDE_INDEX_SORT_SETTING_DEFAULTS = new NodeFeature("mapper.provide_index_sort_setting_defaults");
-=======
-    static final NodeFeature PATTERN_TEXT_RENAME = new NodeFeature("mapper.pattern_text_rename");
->>>>>>> 9afd2179
 
     @Override
     public Set<NodeFeature> getTestFeatures() {
@@ -93,11 +90,8 @@
             IGNORED_SOURCE_FIELDS_PER_ENTRY,
             MULTI_FIELD_UNICODE_OPTIMISATION_FIX,
             MATCH_ONLY_TEXT_BLOCK_LOADER_FIX,
-<<<<<<< HEAD
+            PATTERN_TEXT_RENAME,
             PROVIDE_INDEX_SORT_SETTING_DEFAULTS
-=======
-            PATTERN_TEXT_RENAME
->>>>>>> 9afd2179
         );
     }
 }
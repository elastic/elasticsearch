--- conflicted
+++ resolved
@@ -109,13 +109,9 @@
             BASE64_DENSE_VECTORS,
             FIX_DENSE_VECTOR_WRONG_FIELDS,
             BBQ_DISK_STATS_SUPPORT,
-<<<<<<< HEAD
+            SKIPPERS_ON_UNINDEXED_FIELDS,
             STORED_FIELDS_SPEC_MERGE_BUG,
             GENERIC_VECTOR_FORMAT
-=======
-            SKIPPERS_ON_UNINDEXED_FIELDS,
-            STORED_FIELDS_SPEC_MERGE_BUG
->>>>>>> d02487ef
         );
     }
 }
--- conflicted
+++ resolved
@@ -47,11 +47,8 @@
     static final NodeFeature BBQ_DISK_SUPPORT = new NodeFeature("mapper.bbq_disk_support");
     static final NodeFeature SEARCH_LOAD_PER_SHARD = new NodeFeature("mapper.search_load_per_shard");
     static final NodeFeature PATTERNED_TEXT = new NodeFeature("mapper.patterned_text");
-<<<<<<< HEAD
+    static final NodeFeature IGNORED_SOURCE_FIELDS_PER_ENTRY = new NodeFeature("mapper.ignored_source_fields_per_entry");
     public static final NodeFeature BBQ_BFLOAT16 = new NodeFeature("mapper.bbq_bfloat16");
-=======
-    static final NodeFeature IGNORED_SOURCE_FIELDS_PER_ENTRY = new NodeFeature("mapper.ignored_source_fields_per_entry");
->>>>>>> 010b7a53
 
     @Override
     public Set<NodeFeature> getTestFeatures() {
@@ -86,11 +83,8 @@
             SEARCH_LOAD_PER_SHARD,
             SPARSE_VECTOR_INDEX_OPTIONS_FEATURE,
             PATTERNED_TEXT,
-<<<<<<< HEAD
+            IGNORED_SOURCE_FIELDS_PER_ENTRY,
             BBQ_BFLOAT16
-=======
-            IGNORED_SOURCE_FIELDS_PER_ENTRY
->>>>>>> 010b7a53
         );
     }
 }
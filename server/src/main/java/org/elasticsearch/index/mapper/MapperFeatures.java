/*
 * Copyright Elasticsearch B.V. and/or licensed to Elasticsearch B.V. under one
 * or more contributor license agreements. Licensed under the "Elastic License
 * 2.0", the "GNU Affero General Public License v3.0 only", and the "Server Side
 * Public License v 1"; you may not use this file except in compliance with, at
 * your election, the "Elastic License 2.0", the "GNU Affero General Public
 * License v3.0 only", or the "Server Side Public License, v 1".
 */

package org.elasticsearch.index.mapper;

import org.elasticsearch.features.FeatureSpecification;
import org.elasticsearch.features.NodeFeature;

import java.util.Set;

import static org.elasticsearch.index.mapper.vectors.DenseVectorFieldMapper.RESCORE_VECTOR_QUANTIZED_VECTOR_MAPPING;
import static org.elasticsearch.index.mapper.vectors.DenseVectorFieldMapper.RESCORE_ZERO_VECTOR_QUANTIZED_VECTOR_MAPPING;
import static org.elasticsearch.index.mapper.vectors.DenseVectorFieldMapper.USE_DEFAULT_OVERSAMPLE_VALUE_FOR_BBQ;
import static org.elasticsearch.index.mapper.vectors.SparseVectorFieldMapper.SPARSE_VECTOR_INDEX_OPTIONS_FEATURE;

/**
 * Spec for mapper-related features.
 */
public class MapperFeatures implements FeatureSpecification {

    public static final NodeFeature CONSTANT_KEYWORD_SYNTHETIC_SOURCE_WRITE_FIX = new NodeFeature(
        "mapper.constant_keyword.synthetic_source_write_fix"
    );

    public static final NodeFeature COUNTED_KEYWORD_SYNTHETIC_SOURCE_NATIVE_SUPPORT = new NodeFeature(
        "mapper.counted_keyword.synthetic_source_native_support"
    );

    public static final NodeFeature TSDB_NESTED_FIELD_SUPPORT = new NodeFeature("mapper.tsdb_nested_field_support");
    public static final NodeFeature META_FETCH_FIELDS_ERROR_CODE_CHANGED = new NodeFeature("meta_fetch_fields_error_code_changed");
    public static final NodeFeature SPARSE_VECTOR_STORE_SUPPORT = new NodeFeature("mapper.sparse_vector.store_support");
    public static final NodeFeature SORT_FIELDS_CHECK_FOR_NESTED_OBJECT_FIX = new NodeFeature("mapper.nested.sorting_fields_check_fix");
    public static final NodeFeature DYNAMIC_HANDLING_IN_COPY_TO = new NodeFeature("mapper.copy_to.dynamic_handling");
    public static final NodeFeature DOC_VALUES_SKIPPER = new NodeFeature("mapper.doc_values_skipper");
    public static final NodeFeature MATCH_ONLY_TEXT_BLOCK_LOADER_FIX = new NodeFeature("mapper.match_only_text_block_loader_fix");

    static final NodeFeature UKNOWN_FIELD_MAPPING_UPDATE_ERROR_MESSAGE = new NodeFeature(
        "mapper.unknown_field_mapping_update_error_message"
    );
    static final NodeFeature NPE_ON_DIMS_UPDATE_FIX = new NodeFeature("mapper.npe_on_dims_update_fix");
    static final NodeFeature IVF_FORMAT_CLUSTER_FEATURE = new NodeFeature("mapper.ivf_format_cluster_feature");
    static final NodeFeature IVF_NESTED_SUPPORT = new NodeFeature("mapper.ivf_nested_support");
    static final NodeFeature BBQ_DISK_SUPPORT = new NodeFeature("mapper.bbq_disk_support");
    static final NodeFeature SEARCH_LOAD_PER_SHARD = new NodeFeature("mapper.search_load_per_shard");
    static final NodeFeature PATTERN_TEXT = new NodeFeature("mapper.patterned_text");
    static final NodeFeature IGNORED_SOURCE_FIELDS_PER_ENTRY = new NodeFeature("mapper.ignored_source_fields_per_entry");
    public static final NodeFeature MULTI_FIELD_UNICODE_OPTIMISATION_FIX = new NodeFeature("mapper.multi_field.unicode_optimisation_fix");
    static final NodeFeature PATTERN_TEXT_RENAME = new NodeFeature("mapper.pattern_text_rename");
    public static final NodeFeature DISKBBQ_ON_DISK_RESCORING = new NodeFeature("mapper.vectors.diskbbq_on_disk_rescoring");
<<<<<<< HEAD
    static final NodeFeature INDEX_MAPPING_IGNORE_DYNAMIC_BEYOND_FIELD_NAME_LIMIT = new NodeFeature(
        "mapper.ignore_dynamic_field_names_beyond_limit"
    );
=======
    static final NodeFeature PROVIDE_INDEX_SORT_SETTING_DEFAULTS = new NodeFeature("mapper.provide_index_sort_setting_defaults");
>>>>>>> fbd3f033

    @Override
    public Set<NodeFeature> getTestFeatures() {
        return Set.of(
            RangeFieldMapper.DATE_RANGE_INDEXING_FIX,
            IgnoredSourceFieldMapper.DONT_EXPAND_DOTS_IN_IGNORED_SOURCE,
            SourceFieldMapper.REMOVE_SYNTHETIC_SOURCE_ONLY_VALIDATION,
            SourceFieldMapper.SOURCE_MODE_FROM_INDEX_SETTING,
            IgnoredSourceFieldMapper.IGNORED_SOURCE_AS_TOP_LEVEL_METADATA_ARRAY_FIELD,
            IgnoredSourceFieldMapper.ALWAYS_STORE_OBJECT_ARRAYS_IN_NESTED_OBJECTS,
            MapperService.LOGSDB_DEFAULT_IGNORE_DYNAMIC_BEYOND_LIMIT,
            DocumentParser.FIX_PARSING_SUBOBJECTS_FALSE_DYNAMIC_FALSE,
            CONSTANT_KEYWORD_SYNTHETIC_SOURCE_WRITE_FIX,
            META_FETCH_FIELDS_ERROR_CODE_CHANGED,
            SPARSE_VECTOR_STORE_SUPPORT,
            COUNTED_KEYWORD_SYNTHETIC_SOURCE_NATIVE_SUPPORT,
            SORT_FIELDS_CHECK_FOR_NESTED_OBJECT_FIX,
            DYNAMIC_HANDLING_IN_COPY_TO,
            TSDB_NESTED_FIELD_SUPPORT,
            SourceFieldMapper.SYNTHETIC_RECOVERY_SOURCE,
            ObjectMapper.SUBOBJECTS_FALSE_MAPPING_UPDATE_FIX,
            UKNOWN_FIELD_MAPPING_UPDATE_ERROR_MESSAGE,
            DOC_VALUES_SKIPPER,
            RESCORE_VECTOR_QUANTIZED_VECTOR_MAPPING,
            DateFieldMapper.INVALID_DATE_FIX,
            NPE_ON_DIMS_UPDATE_FIX,
            RESCORE_ZERO_VECTOR_QUANTIZED_VECTOR_MAPPING,
            USE_DEFAULT_OVERSAMPLE_VALUE_FOR_BBQ,
            IVF_FORMAT_CLUSTER_FEATURE,
            IVF_NESTED_SUPPORT,
            BBQ_DISK_SUPPORT,
            SEARCH_LOAD_PER_SHARD,
            SPARSE_VECTOR_INDEX_OPTIONS_FEATURE,
            PATTERN_TEXT,
            IGNORED_SOURCE_FIELDS_PER_ENTRY,
            MULTI_FIELD_UNICODE_OPTIMISATION_FIX,
            MATCH_ONLY_TEXT_BLOCK_LOADER_FIX,
            PATTERN_TEXT_RENAME,
            DISKBBQ_ON_DISK_RESCORING,
<<<<<<< HEAD
            INDEX_MAPPING_IGNORE_DYNAMIC_BEYOND_FIELD_NAME_LIMIT
=======
            PROVIDE_INDEX_SORT_SETTING_DEFAULTS
>>>>>>> fbd3f033
        );
    }
}<|MERGE_RESOLUTION|>--- conflicted
+++ resolved
@@ -53,13 +53,10 @@
     public static final NodeFeature MULTI_FIELD_UNICODE_OPTIMISATION_FIX = new NodeFeature("mapper.multi_field.unicode_optimisation_fix");
     static final NodeFeature PATTERN_TEXT_RENAME = new NodeFeature("mapper.pattern_text_rename");
     public static final NodeFeature DISKBBQ_ON_DISK_RESCORING = new NodeFeature("mapper.vectors.diskbbq_on_disk_rescoring");
-<<<<<<< HEAD
+    static final NodeFeature PROVIDE_INDEX_SORT_SETTING_DEFAULTS = new NodeFeature("mapper.provide_index_sort_setting_defaults");
     static final NodeFeature INDEX_MAPPING_IGNORE_DYNAMIC_BEYOND_FIELD_NAME_LIMIT = new NodeFeature(
         "mapper.ignore_dynamic_field_names_beyond_limit"
     );
-=======
-    static final NodeFeature PROVIDE_INDEX_SORT_SETTING_DEFAULTS = new NodeFeature("mapper.provide_index_sort_setting_defaults");
->>>>>>> fbd3f033
 
     @Override
     public Set<NodeFeature> getTestFeatures() {
@@ -99,11 +96,8 @@
             MATCH_ONLY_TEXT_BLOCK_LOADER_FIX,
             PATTERN_TEXT_RENAME,
             DISKBBQ_ON_DISK_RESCORING,
-<<<<<<< HEAD
+            PROVIDE_INDEX_SORT_SETTING_DEFAULTS,
             INDEX_MAPPING_IGNORE_DYNAMIC_BEYOND_FIELD_NAME_LIMIT
-=======
-            PROVIDE_INDEX_SORT_SETTING_DEFAULTS
->>>>>>> fbd3f033
         );
     }
 }
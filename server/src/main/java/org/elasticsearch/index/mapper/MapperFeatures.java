/*
 * Copyright Elasticsearch B.V. and/or licensed to Elasticsearch B.V. under one
 * or more contributor license agreements. Licensed under the "Elastic License
 * 2.0", the "GNU Affero General Public License v3.0 only", and the "Server Side
 * Public License v 1"; you may not use this file except in compliance with, at
 * your election, the "Elastic License 2.0", the "GNU Affero General Public
 * License v3.0 only", or the "Server Side Public License, v 1".
 */

package org.elasticsearch.index.mapper;

import org.elasticsearch.features.FeatureSpecification;
import org.elasticsearch.features.NodeFeature;
import org.elasticsearch.index.IndexSettings;
import org.elasticsearch.index.mapper.flattened.FlattenedFieldMapper;
import org.elasticsearch.index.mapper.vectors.DenseVectorFieldMapper;

import java.util.Set;

/**
 * Spec for mapper-related features.
 */
public class MapperFeatures implements FeatureSpecification {

    // Used to avoid noise in mixed cluster and rest compatibility tests. Must not be backported to 8.x branch.
    // This label gets added to tests with such failures before merging with main, then removed when backported to 8.x.
    public static final NodeFeature BWC_WORKAROUND_9_0 = new NodeFeature("mapper.bwc_workaround_9_0");

    @Override
    public Set<NodeFeature> getFeatures() {
        return Set.of(
            BWC_WORKAROUND_9_0,
            IgnoredSourceFieldMapper.TRACK_IGNORED_SOURCE,
            PassThroughObjectMapper.PASS_THROUGH_PRIORITY,
            RangeFieldMapper.NULL_VALUES_OFF_BY_ONE_FIX,
            SourceFieldMapper.SYNTHETIC_SOURCE_FALLBACK,
            DenseVectorFieldMapper.INT4_QUANTIZATION,
            DenseVectorFieldMapper.BIT_VECTORS,
            DocumentMapper.INDEX_SORTING_ON_NESTED,
            KeywordFieldMapper.KEYWORD_DIMENSION_IGNORE_ABOVE,
            IndexModeFieldMapper.QUERYING_INDEX_MODE,
            NodeMappingStats.SEGMENT_LEVEL_FIELDS_STATS,
            BooleanFieldMapper.BOOLEAN_DIMENSION,
            ObjectMapper.SUBOBJECTS_AUTO,
            ObjectMapper.SUBOBJECTS_AUTO_FIXES,
            KeywordFieldMapper.KEYWORD_NORMALIZER_SYNTHETIC_SOURCE,
            SourceFieldMapper.SYNTHETIC_SOURCE_STORED_FIELDS_ADVANCE_FIX,
            Mapper.SYNTHETIC_SOURCE_KEEP_FEATURE,
            SourceFieldMapper.SYNTHETIC_SOURCE_WITH_COPY_TO_AND_DOC_VALUES_FALSE_SUPPORT,
            SourceFieldMapper.SYNTHETIC_SOURCE_COPY_TO_FIX,
            FlattenedFieldMapper.IGNORE_ABOVE_SUPPORT,
            IndexSettings.IGNORE_ABOVE_INDEX_LEVEL_SETTING,
            SourceFieldMapper.SYNTHETIC_SOURCE_COPY_TO_INSIDE_OBJECTS_FIX,
            TimeSeriesRoutingHashFieldMapper.TS_ROUTING_HASH_FIELD_PARSES_BYTES_REF,
            FlattenedFieldMapper.IGNORE_ABOVE_WITH_ARRAYS_SUPPORT,
            DenseVectorFieldMapper.BBQ_FORMAT
        );
    }

    @Override
    public Set<NodeFeature> getTestFeatures() {
        return Set.of(
            RangeFieldMapper.DATE_RANGE_INDEXING_FIX,
            IgnoredSourceFieldMapper.DONT_EXPAND_DOTS_IN_IGNORED_SOURCE,
            SourceFieldMapper.REMOVE_SYNTHETIC_SOURCE_ONLY_VALIDATION,
<<<<<<< HEAD
            MapperService.LOGSDB_DEFAULT_IGNORE_DYNAMIC_BEYOND_LIMIT
=======
            IgnoredSourceFieldMapper.ALWAYS_STORE_OBJECT_ARRAYS_IN_NESTED_OBJECTS
>>>>>>> 6980fc62
        );
    }
}<|MERGE_RESOLUTION|>--- conflicted
+++ resolved
@@ -63,11 +63,8 @@
             RangeFieldMapper.DATE_RANGE_INDEXING_FIX,
             IgnoredSourceFieldMapper.DONT_EXPAND_DOTS_IN_IGNORED_SOURCE,
             SourceFieldMapper.REMOVE_SYNTHETIC_SOURCE_ONLY_VALIDATION,
-<<<<<<< HEAD
-            MapperService.LOGSDB_DEFAULT_IGNORE_DYNAMIC_BEYOND_LIMIT
-=======
+            MapperService.LOGSDB_DEFAULT_IGNORE_DYNAMIC_BEYOND_LIMIT,
             IgnoredSourceFieldMapper.ALWAYS_STORE_OBJECT_ARRAYS_IN_NESTED_OBJECTS
->>>>>>> 6980fc62
         );
     }
 }
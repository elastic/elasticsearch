--- conflicted
+++ resolved
@@ -42,11 +42,8 @@
     );
     static final NodeFeature NPE_ON_DIMS_UPDATE_FIX = new NodeFeature("mapper.npe_on_dims_update_fix");
     static final NodeFeature IVF_FORMAT_CLUSTER_FEATURE = new NodeFeature("mapper.ivf_format_cluster_feature");
-<<<<<<< HEAD
-    public static final NodeFeature SEARCH_LOAD_PER_SHARD = new NodeFeature("mapper.search_load_per_shard");
-=======
     static final NodeFeature IVF_NESTED_SUPPORT = new NodeFeature("mapper.ivf_nested_support");
->>>>>>> 3d085b06
+    static final NodeFeature SEARCH_LOAD_PER_SHARD = new NodeFeature("mapper.search_load_per_shard");
 
     @Override
     public Set<NodeFeature> getTestFeatures() {
@@ -76,11 +73,8 @@
             RESCORE_ZERO_VECTOR_QUANTIZED_VECTOR_MAPPING,
             USE_DEFAULT_OVERSAMPLE_VALUE_FOR_BBQ,
             IVF_FORMAT_CLUSTER_FEATURE,
-<<<<<<< HEAD
+            IVF_NESTED_SUPPORT,
             SEARCH_LOAD_PER_SHARD
-=======
-            IVF_NESTED_SUPPORT
->>>>>>> 3d085b06
         );
     }
 }
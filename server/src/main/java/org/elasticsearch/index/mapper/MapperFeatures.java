--- conflicted
+++ resolved
@@ -65,11 +65,8 @@
             DOC_VALUES_SKIPPER,
             RESCORE_VECTOR_QUANTIZED_VECTOR_MAPPING,
             DateFieldMapper.INVALID_DATE_FIX,
-<<<<<<< HEAD
-            NPE_ON_DIMS_UPDATE_FIX
-=======
+            NPE_ON_DIMS_UPDATE_FIX,
             RESCORE_ZERO_VECTOR_QUANTIZED_VECTOR_MAPPING
->>>>>>> 009a86a0
         );
     }
 }
--- conflicted
+++ resolved
@@ -31,11 +31,8 @@
             KeywordFieldMapper.KEYWORD_DIMENSION_IGNORE_ABOVE,
             IndexModeFieldMapper.QUERYING_INDEX_MODE,
             NodeMappingStats.SEGMENT_LEVEL_FIELDS_STATS,
-<<<<<<< HEAD
+            BooleanFieldMapper.BOOLEAN_DIMENSION,
             ObjectMapper.SUBOBJECTS_AUTO
-=======
-            BooleanFieldMapper.BOOLEAN_DIMENSION
->>>>>>> 7bf730a8
         );
     }
 }
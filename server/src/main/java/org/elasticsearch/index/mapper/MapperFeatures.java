/*
 * Copyright Elasticsearch B.V. and/or licensed to Elasticsearch B.V. under one
 * or more contributor license agreements. Licensed under the "Elastic License
 * 2.0", the "GNU Affero General Public License v3.0 only", and the "Server Side
 * Public License v 1"; you may not use this file except in compliance with, at
 * your election, the "Elastic License 2.0", the "GNU Affero General Public
 * License v3.0 only", or the "Server Side Public License, v 1".
 */

package org.elasticsearch.index.mapper;

import org.elasticsearch.features.FeatureSpecification;
import org.elasticsearch.features.NodeFeature;
import org.elasticsearch.index.codec.vectors.es93.ES93GenericFlatVectorsFormat;

import java.util.HashSet;
import java.util.Set;

import static org.elasticsearch.index.mapper.vectors.DenseVectorFieldMapper.RESCORE_VECTOR_QUANTIZED_VECTOR_MAPPING;
import static org.elasticsearch.index.mapper.vectors.DenseVectorFieldMapper.RESCORE_ZERO_VECTOR_QUANTIZED_VECTOR_MAPPING;
import static org.elasticsearch.index.mapper.vectors.DenseVectorFieldMapper.USE_DEFAULT_OVERSAMPLE_VALUE_FOR_BBQ;
import static org.elasticsearch.index.mapper.vectors.SparseVectorFieldMapper.SPARSE_VECTOR_INDEX_OPTIONS_FEATURE;

/**
 * Spec for mapper-related features.
 */
public class MapperFeatures implements FeatureSpecification {

    public static final NodeFeature CONSTANT_KEYWORD_SYNTHETIC_SOURCE_WRITE_FIX = new NodeFeature(
        "mapper.constant_keyword.synthetic_source_write_fix"
    );

    public static final NodeFeature COUNTED_KEYWORD_SYNTHETIC_SOURCE_NATIVE_SUPPORT = new NodeFeature(
        "mapper.counted_keyword.synthetic_source_native_support"
    );

    public static final NodeFeature TSDB_NESTED_FIELD_SUPPORT = new NodeFeature("mapper.tsdb_nested_field_support");
    public static final NodeFeature META_FETCH_FIELDS_ERROR_CODE_CHANGED = new NodeFeature("meta_fetch_fields_error_code_changed");
    public static final NodeFeature SPARSE_VECTOR_STORE_SUPPORT = new NodeFeature("mapper.sparse_vector.store_support");
    public static final NodeFeature SORT_FIELDS_CHECK_FOR_NESTED_OBJECT_FIX = new NodeFeature("mapper.nested.sorting_fields_check_fix");
    public static final NodeFeature DYNAMIC_HANDLING_IN_COPY_TO = new NodeFeature("mapper.copy_to.dynamic_handling");
    public static final NodeFeature DOC_VALUES_SKIPPER = new NodeFeature("mapper.doc_values_skipper");
    public static final NodeFeature MATCH_ONLY_TEXT_BLOCK_LOADER_FIX = new NodeFeature("mapper.match_only_text_block_loader_fix");

    static final NodeFeature UKNOWN_FIELD_MAPPING_UPDATE_ERROR_MESSAGE = new NodeFeature(
        "mapper.unknown_field_mapping_update_error_message"
    );
    static final NodeFeature NPE_ON_DIMS_UPDATE_FIX = new NodeFeature("mapper.npe_on_dims_update_fix");
    static final NodeFeature IVF_FORMAT_CLUSTER_FEATURE = new NodeFeature("mapper.ivf_format_cluster_feature");
    static final NodeFeature IVF_NESTED_SUPPORT = new NodeFeature("mapper.ivf_nested_support");
    static final NodeFeature BBQ_DISK_SUPPORT = new NodeFeature("mapper.bbq_disk_support");
    static final NodeFeature SEARCH_LOAD_PER_SHARD = new NodeFeature("mapper.search_load_per_shard");
    static final NodeFeature PATTERN_TEXT = new NodeFeature("mapper.patterned_text");
    static final NodeFeature IGNORED_SOURCE_FIELDS_PER_ENTRY = new NodeFeature("mapper.ignored_source_fields_per_entry");
    static final NodeFeature MULTI_FIELD_UNICODE_OPTIMISATION_FIX = new NodeFeature("mapper.multi_field.unicode_optimisation_fix");
    static final NodeFeature PATTERN_TEXT_RENAME = new NodeFeature("mapper.pattern_text_rename");
    static final NodeFeature DISKBBQ_ON_DISK_RESCORING = new NodeFeature("mapper.vectors.diskbbq_on_disk_rescoring");
    static final NodeFeature PROVIDE_INDEX_SORT_SETTING_DEFAULTS = new NodeFeature("mapper.provide_index_sort_setting_defaults");
    static final NodeFeature INDEX_MAPPING_IGNORE_DYNAMIC_BEYOND_FIELD_NAME_LIMIT = new NodeFeature(
        "mapper.ignore_dynamic_field_names_beyond_limit"
    );
    static final NodeFeature EXCLUDE_VECTORS_DOCVALUE_BUGFIX = new NodeFeature("mapper.exclude_vectors_docvalue_bugfix");
    static final NodeFeature BASE64_DENSE_VECTORS = new NodeFeature("mapper.base64_dense_vectors");
    public static final NodeFeature GENERIC_VECTOR_FORMAT = new NodeFeature("mapper.vectors.generic_vector_format");
<<<<<<< HEAD
    static final NodeFeature BBQ_DISK_STATS_SUPPORT = new NodeFeature("mapper.bbq_disk_stats_support");
=======
    public static final NodeFeature FIX_DENSE_VECTOR_WRONG_FIELDS = new NodeFeature("mapper.fix_dense_vector_wrong_fields");
>>>>>>> b18ad868

    @Override
    public Set<NodeFeature> getTestFeatures() {
        var features = Set.of(
            RangeFieldMapper.DATE_RANGE_INDEXING_FIX,
            IgnoredSourceFieldMapper.DONT_EXPAND_DOTS_IN_IGNORED_SOURCE,
            SourceFieldMapper.REMOVE_SYNTHETIC_SOURCE_ONLY_VALIDATION,
            SourceFieldMapper.SOURCE_MODE_FROM_INDEX_SETTING,
            IgnoredSourceFieldMapper.IGNORED_SOURCE_AS_TOP_LEVEL_METADATA_ARRAY_FIELD,
            IgnoredSourceFieldMapper.ALWAYS_STORE_OBJECT_ARRAYS_IN_NESTED_OBJECTS,
            MapperService.LOGSDB_DEFAULT_IGNORE_DYNAMIC_BEYOND_LIMIT,
            DocumentParser.FIX_PARSING_SUBOBJECTS_FALSE_DYNAMIC_FALSE,
            CONSTANT_KEYWORD_SYNTHETIC_SOURCE_WRITE_FIX,
            META_FETCH_FIELDS_ERROR_CODE_CHANGED,
            SPARSE_VECTOR_STORE_SUPPORT,
            COUNTED_KEYWORD_SYNTHETIC_SOURCE_NATIVE_SUPPORT,
            SORT_FIELDS_CHECK_FOR_NESTED_OBJECT_FIX,
            DYNAMIC_HANDLING_IN_COPY_TO,
            TSDB_NESTED_FIELD_SUPPORT,
            SourceFieldMapper.SYNTHETIC_RECOVERY_SOURCE,
            ObjectMapper.SUBOBJECTS_FALSE_MAPPING_UPDATE_FIX,
            UKNOWN_FIELD_MAPPING_UPDATE_ERROR_MESSAGE,
            DOC_VALUES_SKIPPER,
            RESCORE_VECTOR_QUANTIZED_VECTOR_MAPPING,
            DateFieldMapper.INVALID_DATE_FIX,
            NPE_ON_DIMS_UPDATE_FIX,
            RESCORE_ZERO_VECTOR_QUANTIZED_VECTOR_MAPPING,
            USE_DEFAULT_OVERSAMPLE_VALUE_FOR_BBQ,
            IVF_FORMAT_CLUSTER_FEATURE,
            IVF_NESTED_SUPPORT,
            BBQ_DISK_SUPPORT,
            SEARCH_LOAD_PER_SHARD,
            SPARSE_VECTOR_INDEX_OPTIONS_FEATURE,
            PATTERN_TEXT,
            IGNORED_SOURCE_FIELDS_PER_ENTRY,
            MULTI_FIELD_UNICODE_OPTIMISATION_FIX,
            MATCH_ONLY_TEXT_BLOCK_LOADER_FIX,
            PATTERN_TEXT_RENAME,
            DISKBBQ_ON_DISK_RESCORING,
            PROVIDE_INDEX_SORT_SETTING_DEFAULTS,
            INDEX_MAPPING_IGNORE_DYNAMIC_BEYOND_FIELD_NAME_LIMIT,
            EXCLUDE_VECTORS_DOCVALUE_BUGFIX,
            BASE64_DENSE_VECTORS,
<<<<<<< HEAD
            BBQ_DISK_STATS_SUPPORT
=======
            FIX_DENSE_VECTOR_WRONG_FIELDS
>>>>>>> b18ad868
        );
        if (ES93GenericFlatVectorsFormat.GENERIC_VECTOR_FORMAT.isEnabled()) {
            features = new HashSet<>(features);
            features.add(GENERIC_VECTOR_FORMAT);
        }
        return features;
    }
}<|MERGE_RESOLUTION|>--- conflicted
+++ resolved
@@ -62,11 +62,8 @@
     static final NodeFeature EXCLUDE_VECTORS_DOCVALUE_BUGFIX = new NodeFeature("mapper.exclude_vectors_docvalue_bugfix");
     static final NodeFeature BASE64_DENSE_VECTORS = new NodeFeature("mapper.base64_dense_vectors");
     public static final NodeFeature GENERIC_VECTOR_FORMAT = new NodeFeature("mapper.vectors.generic_vector_format");
-<<<<<<< HEAD
+    public static final NodeFeature FIX_DENSE_VECTOR_WRONG_FIELDS = new NodeFeature("mapper.fix_dense_vector_wrong_fields");
     static final NodeFeature BBQ_DISK_STATS_SUPPORT = new NodeFeature("mapper.bbq_disk_stats_support");
-=======
-    public static final NodeFeature FIX_DENSE_VECTOR_WRONG_FIELDS = new NodeFeature("mapper.fix_dense_vector_wrong_fields");
->>>>>>> b18ad868
 
     @Override
     public Set<NodeFeature> getTestFeatures() {
@@ -110,11 +107,8 @@
             INDEX_MAPPING_IGNORE_DYNAMIC_BEYOND_FIELD_NAME_LIMIT,
             EXCLUDE_VECTORS_DOCVALUE_BUGFIX,
             BASE64_DENSE_VECTORS,
-<<<<<<< HEAD
+            FIX_DENSE_VECTOR_WRONG_FIELDS,
             BBQ_DISK_STATS_SUPPORT
-=======
-            FIX_DENSE_VECTOR_WRONG_FIELDS
->>>>>>> b18ad868
         );
         if (ES93GenericFlatVectorsFormat.GENERIC_VECTOR_FORMAT.isEnabled()) {
             features = new HashSet<>(features);

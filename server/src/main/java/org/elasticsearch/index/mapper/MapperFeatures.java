/*
 * Copyright Elasticsearch B.V. and/or licensed to Elasticsearch B.V. under one
 * or more contributor license agreements. Licensed under the "Elastic License
 * 2.0", the "GNU Affero General Public License v3.0 only", and the "Server Side
 * Public License v 1"; you may not use this file except in compliance with, at
 * your election, the "Elastic License 2.0", the "GNU Affero General Public
 * License v3.0 only", or the "Server Side Public License, v 1".
 */

package org.elasticsearch.index.mapper;

import org.elasticsearch.features.FeatureSpecification;
import org.elasticsearch.features.NodeFeature;
import org.elasticsearch.index.codec.vectors.es93.ES93GenericFlatVectorsFormat;

import java.util.HashSet;
import java.util.Set;

import static org.elasticsearch.index.mapper.vectors.DenseVectorFieldMapper.RESCORE_VECTOR_QUANTIZED_VECTOR_MAPPING;
import static org.elasticsearch.index.mapper.vectors.DenseVectorFieldMapper.RESCORE_ZERO_VECTOR_QUANTIZED_VECTOR_MAPPING;
import static org.elasticsearch.index.mapper.vectors.DenseVectorFieldMapper.USE_DEFAULT_OVERSAMPLE_VALUE_FOR_BBQ;
import static org.elasticsearch.index.mapper.vectors.SparseVectorFieldMapper.SPARSE_VECTOR_INDEX_OPTIONS_FEATURE;

/**
 * Spec for mapper-related features.
 */
public class MapperFeatures implements FeatureSpecification {

    public static final NodeFeature CONSTANT_KEYWORD_SYNTHETIC_SOURCE_WRITE_FIX = new NodeFeature(
        "mapper.constant_keyword.synthetic_source_write_fix"
    );

    public static final NodeFeature COUNTED_KEYWORD_SYNTHETIC_SOURCE_NATIVE_SUPPORT = new NodeFeature(
        "mapper.counted_keyword.synthetic_source_native_support"
    );

    public static final NodeFeature TSDB_NESTED_FIELD_SUPPORT = new NodeFeature("mapper.tsdb_nested_field_support");
    public static final NodeFeature META_FETCH_FIELDS_ERROR_CODE_CHANGED = new NodeFeature("meta_fetch_fields_error_code_changed");
    public static final NodeFeature SPARSE_VECTOR_STORE_SUPPORT = new NodeFeature("mapper.sparse_vector.store_support");
    public static final NodeFeature SORT_FIELDS_CHECK_FOR_NESTED_OBJECT_FIX = new NodeFeature("mapper.nested.sorting_fields_check_fix");
    public static final NodeFeature DYNAMIC_HANDLING_IN_COPY_TO = new NodeFeature("mapper.copy_to.dynamic_handling");
    public static final NodeFeature DOC_VALUES_SKIPPER = new NodeFeature("mapper.doc_values_skipper");
    public static final NodeFeature MATCH_ONLY_TEXT_BLOCK_LOADER_FIX = new NodeFeature("mapper.match_only_text_block_loader_fix");

    static final NodeFeature UKNOWN_FIELD_MAPPING_UPDATE_ERROR_MESSAGE = new NodeFeature(
        "mapper.unknown_field_mapping_update_error_message"
    );
    static final NodeFeature NPE_ON_DIMS_UPDATE_FIX = new NodeFeature("mapper.npe_on_dims_update_fix");
    static final NodeFeature IVF_FORMAT_CLUSTER_FEATURE = new NodeFeature("mapper.ivf_format_cluster_feature");
    static final NodeFeature IVF_NESTED_SUPPORT = new NodeFeature("mapper.ivf_nested_support");
    static final NodeFeature BBQ_DISK_SUPPORT = new NodeFeature("mapper.bbq_disk_support");
    static final NodeFeature SEARCH_LOAD_PER_SHARD = new NodeFeature("mapper.search_load_per_shard");
    static final NodeFeature PATTERN_TEXT = new NodeFeature("mapper.patterned_text");
    static final NodeFeature IGNORED_SOURCE_FIELDS_PER_ENTRY = new NodeFeature("mapper.ignored_source_fields_per_entry");
    static final NodeFeature MULTI_FIELD_UNICODE_OPTIMISATION_FIX = new NodeFeature("mapper.multi_field.unicode_optimisation_fix");
    static final NodeFeature PATTERN_TEXT_RENAME = new NodeFeature("mapper.pattern_text_rename");
    static final NodeFeature DISKBBQ_ON_DISK_RESCORING = new NodeFeature("mapper.vectors.diskbbq_on_disk_rescoring");
    static final NodeFeature PROVIDE_INDEX_SORT_SETTING_DEFAULTS = new NodeFeature("mapper.provide_index_sort_setting_defaults");
    static final NodeFeature INDEX_MAPPING_IGNORE_DYNAMIC_BEYOND_FIELD_NAME_LIMIT = new NodeFeature(
        "mapper.ignore_dynamic_field_names_beyond_limit"
    );
    static final NodeFeature EXCLUDE_VECTORS_DOCVALUE_BUGFIX = new NodeFeature("mapper.exclude_vectors_docvalue_bugfix");
    static final NodeFeature BASE64_DENSE_VECTORS = new NodeFeature("mapper.base64_dense_vectors");
    public static final NodeFeature GENERIC_VECTOR_FORMAT = new NodeFeature("mapper.vectors.generic_vector_format");
    public static final NodeFeature FIX_DENSE_VECTOR_WRONG_FIELDS = new NodeFeature("mapper.fix_dense_vector_wrong_fields");
    static final NodeFeature BBQ_DISK_STATS_SUPPORT = new NodeFeature("mapper.bbq_disk_stats_support");
<<<<<<< HEAD
    static final NodeFeature SKIPPERS_ON_UNINDEXED_FIELDS = new NodeFeature("mapper.skippers_on_unindexed_fields");
=======
    static final NodeFeature STORED_FIELDS_SPEC_MERGE_BUG = new NodeFeature("mapper.stored_fields_spec_merge_bug");
>>>>>>> 594a373d

    @Override
    public Set<NodeFeature> getTestFeatures() {
        var features = Set.of(
            RangeFieldMapper.DATE_RANGE_INDEXING_FIX,
            IgnoredSourceFieldMapper.DONT_EXPAND_DOTS_IN_IGNORED_SOURCE,
            SourceFieldMapper.REMOVE_SYNTHETIC_SOURCE_ONLY_VALIDATION,
            SourceFieldMapper.SOURCE_MODE_FROM_INDEX_SETTING,
            IgnoredSourceFieldMapper.IGNORED_SOURCE_AS_TOP_LEVEL_METADATA_ARRAY_FIELD,
            IgnoredSourceFieldMapper.ALWAYS_STORE_OBJECT_ARRAYS_IN_NESTED_OBJECTS,
            MapperService.LOGSDB_DEFAULT_IGNORE_DYNAMIC_BEYOND_LIMIT,
            DocumentParser.FIX_PARSING_SUBOBJECTS_FALSE_DYNAMIC_FALSE,
            CONSTANT_KEYWORD_SYNTHETIC_SOURCE_WRITE_FIX,
            META_FETCH_FIELDS_ERROR_CODE_CHANGED,
            SPARSE_VECTOR_STORE_SUPPORT,
            COUNTED_KEYWORD_SYNTHETIC_SOURCE_NATIVE_SUPPORT,
            SORT_FIELDS_CHECK_FOR_NESTED_OBJECT_FIX,
            DYNAMIC_HANDLING_IN_COPY_TO,
            TSDB_NESTED_FIELD_SUPPORT,
            SourceFieldMapper.SYNTHETIC_RECOVERY_SOURCE,
            ObjectMapper.SUBOBJECTS_FALSE_MAPPING_UPDATE_FIX,
            UKNOWN_FIELD_MAPPING_UPDATE_ERROR_MESSAGE,
            DOC_VALUES_SKIPPER,
            RESCORE_VECTOR_QUANTIZED_VECTOR_MAPPING,
            DateFieldMapper.INVALID_DATE_FIX,
            NPE_ON_DIMS_UPDATE_FIX,
            RESCORE_ZERO_VECTOR_QUANTIZED_VECTOR_MAPPING,
            USE_DEFAULT_OVERSAMPLE_VALUE_FOR_BBQ,
            IVF_FORMAT_CLUSTER_FEATURE,
            IVF_NESTED_SUPPORT,
            BBQ_DISK_SUPPORT,
            SEARCH_LOAD_PER_SHARD,
            SPARSE_VECTOR_INDEX_OPTIONS_FEATURE,
            PATTERN_TEXT,
            IGNORED_SOURCE_FIELDS_PER_ENTRY,
            MULTI_FIELD_UNICODE_OPTIMISATION_FIX,
            MATCH_ONLY_TEXT_BLOCK_LOADER_FIX,
            PATTERN_TEXT_RENAME,
            DISKBBQ_ON_DISK_RESCORING,
            PROVIDE_INDEX_SORT_SETTING_DEFAULTS,
            INDEX_MAPPING_IGNORE_DYNAMIC_BEYOND_FIELD_NAME_LIMIT,
            EXCLUDE_VECTORS_DOCVALUE_BUGFIX,
            BASE64_DENSE_VECTORS,
            FIX_DENSE_VECTOR_WRONG_FIELDS,
            BBQ_DISK_STATS_SUPPORT,
<<<<<<< HEAD
            SKIPPERS_ON_UNINDEXED_FIELDS
=======
            STORED_FIELDS_SPEC_MERGE_BUG
>>>>>>> 594a373d
        );
        if (ES93GenericFlatVectorsFormat.GENERIC_VECTOR_FORMAT.isEnabled()) {
            features = new HashSet<>(features);
            features.add(GENERIC_VECTOR_FORMAT);
        }
        return features;
    }
}<|MERGE_RESOLUTION|>--- conflicted
+++ resolved
@@ -64,11 +64,8 @@
     public static final NodeFeature GENERIC_VECTOR_FORMAT = new NodeFeature("mapper.vectors.generic_vector_format");
     public static final NodeFeature FIX_DENSE_VECTOR_WRONG_FIELDS = new NodeFeature("mapper.fix_dense_vector_wrong_fields");
     static final NodeFeature BBQ_DISK_STATS_SUPPORT = new NodeFeature("mapper.bbq_disk_stats_support");
-<<<<<<< HEAD
     static final NodeFeature SKIPPERS_ON_UNINDEXED_FIELDS = new NodeFeature("mapper.skippers_on_unindexed_fields");
-=======
     static final NodeFeature STORED_FIELDS_SPEC_MERGE_BUG = new NodeFeature("mapper.stored_fields_spec_merge_bug");
->>>>>>> 594a373d
 
     @Override
     public Set<NodeFeature> getTestFeatures() {
@@ -114,11 +111,8 @@
             BASE64_DENSE_VECTORS,
             FIX_DENSE_VECTOR_WRONG_FIELDS,
             BBQ_DISK_STATS_SUPPORT,
-<<<<<<< HEAD
-            SKIPPERS_ON_UNINDEXED_FIELDS
-=======
+            SKIPPERS_ON_UNINDEXED_FIELDS,
             STORED_FIELDS_SPEC_MERGE_BUG
->>>>>>> 594a373d
         );
         if (ES93GenericFlatVectorsFormat.GENERIC_VECTOR_FORMAT.isEnabled()) {
             features = new HashSet<>(features);

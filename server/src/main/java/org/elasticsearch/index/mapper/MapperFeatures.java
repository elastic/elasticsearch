--- conflicted
+++ resolved
@@ -42,13 +42,9 @@
             SourceFieldMapper.SYNTHETIC_SOURCE_WITH_COPY_TO_AND_DOC_VALUES_FALSE_SUPPORT,
             SourceFieldMapper.SYNTHETIC_SOURCE_COPY_TO_FIX,
             FlattenedFieldMapper.IGNORE_ABOVE_SUPPORT,
-<<<<<<< HEAD
+            IndexSettings.IGNORE_ABOVE_INDEX_LEVEL_SETTING,
             SourceFieldMapper.SYNTHETIC_SOURCE_COPY_TO_INSIDE_OBJECTS_FIX,
             TimeSeriesRoutingHashFieldMapper.TS_ROUTING_HASH_FIELD_PARSES_BYTES_REF
-=======
-            IndexSettings.IGNORE_ABOVE_INDEX_LEVEL_SETTING,
-            SourceFieldMapper.SYNTHETIC_SOURCE_COPY_TO_INSIDE_OBJECTS_FIX
->>>>>>> 80dd5639
         );
     }
 }
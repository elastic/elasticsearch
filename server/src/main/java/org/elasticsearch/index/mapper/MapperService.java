/*
 * Copyright Elasticsearch B.V. and/or licensed to Elasticsearch B.V. under one
 * or more contributor license agreements. Licensed under the "Elastic License
 * 2.0", the "GNU Affero General Public License v3.0 only", and the "Server Side
 * Public License v 1"; you may not use this file except in compliance with, at
 * your election, the "Elastic License 2.0", the "GNU Affero General Public
 * License v3.0 only", or the "Server Side Public License, v 1".
 */

package org.elasticsearch.index.mapper;

import org.apache.lucene.search.Query;
import org.apache.lucene.search.join.BitSetProducer;
import org.elasticsearch.TransportVersion;
import org.elasticsearch.cluster.metadata.IndexMetadata;
import org.elasticsearch.cluster.metadata.MappingMetadata;
import org.elasticsearch.cluster.metadata.ProjectMetadata;
import org.elasticsearch.cluster.service.ClusterService;
import org.elasticsearch.common.compress.CompressedXContent;
import org.elasticsearch.common.compress.CompressorFactory;
import org.elasticsearch.common.settings.Setting;
import org.elasticsearch.common.settings.Setting.Property;
import org.elasticsearch.common.xcontent.LoggingDeprecationHandler;
import org.elasticsearch.common.xcontent.XContentHelper;
import org.elasticsearch.core.Nullable;
import org.elasticsearch.features.NodeFeature;
import org.elasticsearch.index.AbstractIndexComponent;
import org.elasticsearch.index.IndexMode;
import org.elasticsearch.index.IndexSettings;
import org.elasticsearch.index.IndexVersion;
import org.elasticsearch.index.IndexVersions;
import org.elasticsearch.index.analysis.AnalysisRegistry;
import org.elasticsearch.index.analysis.IndexAnalyzers;
import org.elasticsearch.index.analysis.NamedAnalyzer;
import org.elasticsearch.index.query.SearchExecutionContext;
import org.elasticsearch.index.similarity.SimilarityService;
import org.elasticsearch.indices.IndicesModule;
import org.elasticsearch.script.ScriptCompiler;
import org.elasticsearch.xcontent.NamedXContentRegistry;
import org.elasticsearch.xcontent.ToXContent;
import org.elasticsearch.xcontent.XContentParser;
import org.elasticsearch.xcontent.XContentParserConfiguration;
import org.elasticsearch.xcontent.XContentType;

import java.io.Closeable;
import java.io.IOException;
import java.io.InputStream;
import java.util.Collections;
import java.util.HashMap;
import java.util.LinkedHashMap;
import java.util.List;
import java.util.Map;
import java.util.Objects;
import java.util.Optional;
import java.util.Set;
import java.util.function.Function;
import java.util.function.Supplier;

public class MapperService extends AbstractIndexComponent implements Closeable {

    /**
     * The reason why a mapping is being merged.
     */
    public enum MergeReason {
        /**
         * Pre-flight check before sending a dynamic mapping update to the master
         */
        MAPPING_AUTO_UPDATE_PREFLIGHT {
            @Override
            public boolean isAutoUpdate() {
                return true;
            }
        },
        /**
         * Dynamic mapping updates
         */
        MAPPING_AUTO_UPDATE {
            @Override
            public boolean isAutoUpdate() {
                return true;
            }
        },
        /**
         * Create or update a mapping.
         */
        MAPPING_UPDATE,
        /**
         * Merge mappings from a composable index template.
         */
        INDEX_TEMPLATE,
        /**
         * Recovery of an existing mapping, for instance because of a restart,
         * if a shard was moved to a different node or for administrative
         * purposes.
         */
        MAPPING_RECOVERY;

        public boolean isAutoUpdate() {
            return false;
        }
    }

    public static final String SINGLE_MAPPING_NAME = "_doc";
    public static final String TYPE_FIELD_NAME = "_type";

    private static final int LEGACY_NESTED_FIELDS_LIMIT = 50;
    private static final int DEFAULT_NESTED_FIELDS_LIMIT = 100;
    public static final Setting<Long> INDEX_MAPPING_NESTED_FIELDS_LIMIT_SETTING = Setting.longSetting(
        "index.mapping.nested_fields.limit",
        settings -> {
            final IndexVersion indexVersionCreated = IndexMetadata.SETTING_INDEX_VERSION_CREATED.get(settings);
            return Integer.toString(
                indexVersionCreated.onOrAfter(IndexVersions.NESTED_PATH_LIMIT) ? DEFAULT_NESTED_FIELDS_LIMIT : LEGACY_NESTED_FIELDS_LIMIT
            );
        },
        0,
        Property.Dynamic,
        Property.IndexScope
    );
    private static final int LEGACY_NESTED_PARENTS_LIMIT = Integer.MAX_VALUE;
    private static final int DEFAULT_NESTED_PARENTS_LIMIT = 50;
    public static final Setting<Long> INDEX_MAPPING_NESTED_PARENTS_LIMIT_SETTING = Setting.longSetting(
        "index.mapping.nested_parents.limit",
        settings -> {
            final IndexVersion indexVersionCreated = IndexMetadata.SETTING_INDEX_VERSION_CREATED.get(settings);
            return Integer.toString(
                indexVersionCreated.onOrAfter(IndexVersions.NESTED_PATH_LIMIT) ? DEFAULT_NESTED_PARENTS_LIMIT : LEGACY_NESTED_PARENTS_LIMIT
            );
        },
        0,
        Property.Dynamic,
        Property.IndexScope
    );
    // maximum allowed number of nested json objects across all fields in a single document
    public static final Setting<Long> INDEX_MAPPING_NESTED_DOCS_LIMIT_SETTING = Setting.longSetting(
        "index.mapping.nested_objects.limit",
        10000L,
        0,
        Property.Dynamic,
        Property.IndexScope
    );
    public static final Setting<Long> INDEX_MAPPING_TOTAL_FIELDS_LIMIT_SETTING = Setting.longSetting(
        "index.mapping.total_fields.limit",
        1000L,
        0,
        Property.Dynamic,
        Property.IndexScope,
        Property.ServerlessPublic
    );

    public static final NodeFeature LOGSDB_DEFAULT_IGNORE_DYNAMIC_BEYOND_LIMIT = new NodeFeature(
        "mapper.logsdb_default_ignore_dynamic_beyond_limit"
    );
    public static final Setting<Boolean> INDEX_MAPPING_IGNORE_DYNAMIC_BEYOND_LIMIT_SETTING = Setting.boolSetting(
        "index.mapping.total_fields.ignore_dynamic_beyond_limit",
        settings -> {
            boolean isLogsDBIndexMode = IndexSettings.MODE.get(settings) == IndexMode.LOGSDB;
            final IndexVersion indexVersionCreated = IndexMetadata.SETTING_INDEX_VERSION_CREATED.get(settings);
            boolean isNewIndexVersion = indexVersionCreated.between(
                IndexVersions.LOGSDB_DEFAULT_IGNORE_DYNAMIC_BEYOND_LIMIT_BACKPORT,
                IndexVersions.UPGRADE_TO_LUCENE_10_0_0
            ) || indexVersionCreated.onOrAfter(IndexVersions.LOGSDB_DEFAULT_IGNORE_DYNAMIC_BEYOND_LIMIT);
            return String.valueOf(isLogsDBIndexMode && isNewIndexVersion);
        },
        Property.Dynamic,
        Property.IndexScope,
        Property.ServerlessPublic
    );
    public static final Setting<Long> INDEX_MAPPING_DEPTH_LIMIT_SETTING = Setting.longSetting(
        "index.mapping.depth.limit",
        20L,
        1,
        Property.Dynamic,
        Property.IndexScope
    );
    public static final Setting<Long> INDEX_MAPPING_FIELD_NAME_LENGTH_LIMIT_SETTING = Setting.longSetting(
        "index.mapping.field_name_length.limit",
        Long.MAX_VALUE,
        1L,
        Property.Dynamic,
        Property.IndexScope
    );
    public static final Setting<Boolean> INDEX_MAPPING_IGNORE_DYNAMIC_BEYOND_FIELD_NAME_LENGTH_SETTING = Setting.boolSetting(
        "index.mapping.field_name_length.ignore_dynamic_beyond_limit",
        false,
        Property.Dynamic,
        Property.IndexScope
    );
    public static final Setting<Long> INDEX_MAPPING_DIMENSION_FIELDS_LIMIT_SETTING = Setting.longSetting(
        "index.mapping.dimension_fields.limit",
        32_768,
        0,
        Property.Dynamic,
        Property.IndexScope
    );
    /**
     * Legacy index setting, kept for 7.x BWC compatibility. This setting has no effect in 8.x. Do not use.
     */
    @Deprecated
    public static final Setting<Boolean> INDEX_MAPPER_DYNAMIC_SETTING = Setting.boolSetting(
        "index.mapper.dynamic",
        true,
        Property.Dynamic,
        Property.IndexScope,
        Property.IndexSettingDeprecatedInV7AndRemovedInV8
    );

    private final IndexAnalyzers indexAnalyzers;
    private final MappingParser mappingParser;
    private final DocumentParser documentParser;
    private final IndexVersion indexVersionCreated;
    private final MapperRegistry mapperRegistry;
    private final Supplier<MappingParserContext> mappingParserContextSupplier;
    private final Function<Query, BitSetProducer> bitSetProducer;
    private final MapperMetrics mapperMetrics;

    private volatile DocumentMapper mapper;
    private volatile long mappingVersion;

    public MapperService(
        ClusterService clusterService,
        IndexSettings indexSettings,
        IndexAnalyzers indexAnalyzers,
        XContentParserConfiguration parserConfiguration,
        SimilarityService similarityService,
        MapperRegistry mapperRegistry,
        Supplier<SearchExecutionContext> searchExecutionContextSupplier,
        IdFieldMapper idFieldMapper,
        ScriptCompiler scriptCompiler,
        Function<Query, BitSetProducer> bitSetProducer,
        MapperMetrics mapperMetrics,
<<<<<<< HEAD
        @Nullable Supplier<ProjectMetadata> projectMetadataSupplier
=======
        @Nullable DocumentMapper documentMapper
>>>>>>> 410e573b
    ) {
        this(
            () -> clusterService.state().getMinTransportVersion(),
            indexSettings,
            indexAnalyzers,
            parserConfiguration,
            similarityService,
            mapperRegistry,
            searchExecutionContextSupplier,
            idFieldMapper,
            scriptCompiler,
            bitSetProducer,
            mapperMetrics,
<<<<<<< HEAD
            projectMetadataSupplier
=======
            documentMapper
>>>>>>> 410e573b
        );
    }

    @SuppressWarnings("this-escape")
    public MapperService(
        Supplier<TransportVersion> clusterTransportVersion,
        IndexSettings indexSettings,
        IndexAnalyzers indexAnalyzers,
        XContentParserConfiguration parserConfiguration,
        SimilarityService similarityService,
        MapperRegistry mapperRegistry,
        Supplier<SearchExecutionContext> searchExecutionContextSupplier,
        IdFieldMapper idFieldMapper,
        ScriptCompiler scriptCompiler,
        Function<Query, BitSetProducer> bitSetProducer,
        MapperMetrics mapperMetrics,
<<<<<<< HEAD
        @Nullable Supplier<ProjectMetadata> projectMetadataSupplier
=======
        @Nullable DocumentMapper documentMapper
>>>>>>> 410e573b
    ) {
        super(indexSettings);
        this.indexVersionCreated = indexSettings.getIndexVersionCreated();
        this.indexAnalyzers = indexAnalyzers;
        this.mapperRegistry = mapperRegistry;
        this.mappingParserContextSupplier = () -> new MappingParserContext(
            similarityService::getSimilarity,
            type -> mapperRegistry.getMapperParser(type, indexVersionCreated),
            mapperRegistry.getRuntimeFieldParsers()::get,
            indexVersionCreated,
            clusterTransportVersion,
            searchExecutionContextSupplier,
            scriptCompiler,
            indexAnalyzers,
            indexSettings,
            idFieldMapper,
            bitSetProducer,
            mapperRegistry.getVectorsFormatProviders(),
            mapperRegistry.getNamespaceValidator(),
            projectMetadataSupplier
        );
        this.documentParser = new DocumentParser(parserConfiguration, this.mappingParserContextSupplier.get());

        Map<String, MetadataFieldMapper.TypeParser> metadataMapperParsers = mapperRegistry.getMetadataMapperParsers(
            indexSettings.getIndexVersionCreated()
        );
        this.mappingParser = new MappingParser(
            mappingParserContextSupplier,
            metadataMapperParsers,
            this::getMetadataMappers,
            this::resolveDocumentType
        );
        this.bitSetProducer = bitSetProducer;
        this.mapperMetrics = mapperMetrics;
        this.mapper = documentMapper;
    }

    public boolean hasNested() {
        return mappingLookup().nestedLookup() != NestedLookup.EMPTY;
    }

    public IndexAnalyzers getIndexAnalyzers() {
        return this.indexAnalyzers;
    }

    public MappingParserContext parserContext() {
        return mappingParserContextSupplier.get();
    }

    /**
     * Exposes a {@link DocumentParser}
     * @return a document parser to be used to parse incoming documents
     */
    public DocumentParser documentParser() {
        return this.documentParser;
    }

    Map<Class<? extends MetadataFieldMapper>, MetadataFieldMapper> getMetadataMappers() {
        final MappingParserContext mappingParserContext = parserContext();
        final DocumentMapper existingMapper = mapper;
        final Map<String, MetadataFieldMapper.TypeParser> metadataMapperParsers = mapperRegistry.getMetadataMapperParsers(
            indexSettings.getIndexVersionCreated()
        );
        Map<Class<? extends MetadataFieldMapper>, MetadataFieldMapper> metadataMappers = new LinkedHashMap<>();
        if (existingMapper == null) {
            for (MetadataFieldMapper.TypeParser parser : metadataMapperParsers.values()) {
                MetadataFieldMapper metadataFieldMapper = parser.getDefault(mappingParserContext);
                // A MetadataFieldMapper may choose to not be added to the metadata mappers
                // of an index (eg TimeSeriesIdFieldMapper is only added to time series indices)
                // In this case its TypeParser will return null instead of the MetadataFieldMapper
                // instance.
                if (metadataFieldMapper != null) {
                    metadataMappers.put(metadataFieldMapper.getClass(), metadataFieldMapper);
                }
            }
        } else {
            metadataMappers.putAll(existingMapper.mapping().getMetadataMappersMap());
        }
        return metadataMappers;
    }

    /**
     * Parses the mappings (formatted as JSON) into a map
     */
    public static Map<String, Object> parseMapping(NamedXContentRegistry xContentRegistry, String mappingSource) throws IOException {
        if ("{}".equals(mappingSource)) {
            // empty JSON is a common default value so it makes sense to optimize for it a little
            return Map.of();
        }
        try (XContentParser parser = XContentType.JSON.xContent().createParser(parserConfig(xContentRegistry), mappingSource)) {
            return parser.map();
        }
    }

    /**
     * Parses the mappings (formatted as JSON) into a map
     */
    public static Map<String, Object> parseMapping(NamedXContentRegistry xContentRegistry, CompressedXContent mappingSource)
        throws IOException {
        try (
            InputStream in = CompressorFactory.COMPRESSOR.threadLocalInputStream(mappingSource.compressedReference().streamInput());
            XContentParser parser = XContentType.JSON.xContent().createParser(parserConfig(xContentRegistry), in)
        ) {
            return parser.map();
        }
    }

    private static XContentParserConfiguration parserConfig(NamedXContentRegistry xContentRegistry) {
        return XContentParserConfiguration.EMPTY.withRegistry(xContentRegistry).withDeprecationHandler(LoggingDeprecationHandler.INSTANCE);
    }

    /**
     * Update local mapping by applying the incoming mapping that have already been merged with the current one on the master
     */
    public void updateMapping(final IndexMetadata currentIndexMetadata, final IndexMetadata newIndexMetadata) {
        assert newIndexMetadata.getIndex().equals(index())
            : "index mismatch: expected " + index() + " but was " + newIndexMetadata.getIndex();

        if (currentIndexMetadata != null && currentIndexMetadata.getMappingVersion() == newIndexMetadata.getMappingVersion()) {
            assert assertNoUpdateRequired(newIndexMetadata);
            return;
        }

        MappingMetadata newMappingMetadata = newIndexMetadata.mapping();
        if (newMappingMetadata != null) {
            String type = newMappingMetadata.type();
            CompressedXContent incomingMappingSource = newMappingMetadata.source();
            Mapping incomingMapping = parseMapping(type, MergeReason.MAPPING_UPDATE, incomingMappingSource);
            DocumentMapper previousMapper;
            synchronized (this) {
                previousMapper = this.mapper;
                assert assertRefreshIsNotNeeded(previousMapper, type, incomingMapping);
                this.mapper = newDocumentMapper(incomingMapping, MergeReason.MAPPING_RECOVERY, incomingMappingSource);
                this.mappingVersion = newIndexMetadata.getMappingVersion();
            }
            String op = previousMapper != null ? "updated" : "added";
            if (logger.isDebugEnabled() && incomingMappingSource.compressed().length < 512) {
                logger.debug("[{}] {} mapping, source [{}]", index(), op, incomingMappingSource.string());
            } else if (logger.isTraceEnabled()) {
                logger.trace("[{}] {} mapping, source [{}]", index(), op, incomingMappingSource.string());
            } else {
                logger.debug("[{}] {} mapping (source suppressed due to length, use TRACE level if needed)", index(), op);
            }
        }
    }

    private boolean assertRefreshIsNotNeeded(DocumentMapper currentMapper, String type, Mapping incomingMapping) {
        Mapping mergedMapping = mergeMappings(currentMapper, incomingMapping, MergeReason.MAPPING_RECOVERY, indexSettings);
        // skip the runtime section or removed runtime fields will make the assertion fail
        ToXContent.MapParams params = new ToXContent.MapParams(Collections.singletonMap(RootObjectMapper.TOXCONTENT_SKIP_RUNTIME, "true"));
        CompressedXContent mergedMappingSource;
        try {
            mergedMappingSource = new CompressedXContent(mergedMapping, params);
        } catch (Exception e) {
            throw new AssertionError("failed to serialize source for type [" + type + "]", e);
        }
        CompressedXContent incomingMappingSource;
        try {
            incomingMappingSource = new CompressedXContent(incomingMapping, params);
        } catch (Exception e) {
            throw new AssertionError("failed to serialize source for type [" + type + "]", e);
        }
        // we used to ask the master to refresh its mappings whenever the result of merging the incoming mappings with the
        // current mappings differs from the incoming mappings. We now rather assert that this situation never happens.
        assert mergedMappingSource.equals(incomingMappingSource)
            : "["
                + index()
                + "] parsed mapping, and got different sources\n"
                + "incoming:\n"
                + incomingMappingSource
                + "\nmerged:\n"
                + mergedMappingSource;
        return true;
    }

    boolean assertNoUpdateRequired(final IndexMetadata newIndexMetadata) {
        MappingMetadata mapping = newIndexMetadata.mapping();
        if (mapping != null) {
            // mapping representations may change between versions (eg text field mappers
            // used to always explicitly serialize analyzers), so we cannot simply check
            // that the incoming mappings are the same as the current ones: we need to
            // parse the incoming mappings into a DocumentMapper and check that its
            // serialization is the same as the existing mapper
            Mapping newMapping = parseMapping(mapping.type(), MergeReason.MAPPING_UPDATE, mapping.source());
            final CompressedXContent currentSource = this.mapper.mappingSource();
            final CompressedXContent newSource = newMapping.toCompressedXContent();
            if (Objects.equals(currentSource, newSource) == false
                && mapper.isSyntheticSourceMalformed(currentSource, indexVersionCreated) == false) {
                throw new IllegalStateException(
                    "expected current mapping [" + currentSource + "] to be the same as new mapping [" + newSource + "]"
                );
            }
        }
        return true;

    }

    public void merge(IndexMetadata indexMetadata, MergeReason reason) {
        assert reason != MergeReason.MAPPING_AUTO_UPDATE_PREFLIGHT;
        MappingMetadata mappingMetadata = indexMetadata.mapping();
        if (mappingMetadata != null) {
            merge(mappingMetadata.type(), mappingMetadata.source(), reason);
        }
    }

    /**
     * Merging the provided mappings. Actual merging is done in the raw, non-parsed, form of the mappings. This allows to do a proper bulk
     * merge, where parsing is done only when all raw mapping settings are already merged.
     */
    public DocumentMapper merge(String type, List<CompressedXContent> mappingSources, MergeReason reason) {
        final DocumentMapper currentMapper = this.mapper;
        if (currentMapper != null && mappingSources.size() == 1 && currentMapper.mappingSource().equals(mappingSources.get(0))) {
            return currentMapper;
        }

        Map<String, Object> mergedRawMapping = null;
        for (CompressedXContent mappingSource : mappingSources) {
            Map<String, Object> rawMapping = MappingParser.convertToMap(mappingSource);

            // normalize mappings, making sure that all have the provided type as a single root
            if (rawMapping.containsKey(type)) {
                if (rawMapping.size() > 1) {
                    throw new MapperParsingException("cannot merge a map with multiple roots, one of which is [" + type + "]");
                }
            } else {
                rawMapping = Map.of(type, rawMapping);
            }

            if (mergedRawMapping == null) {
                mergedRawMapping = rawMapping;
            } else {
                XContentHelper.merge(type, mergedRawMapping, rawMapping, RawFieldMappingMerge.INSTANCE);
            }
        }
        if (mergedRawMapping != null && mergedRawMapping.size() > 1) {
            throw new MapperParsingException("cannot merge mapping sources with different roots");
        }
        return (mergedRawMapping != null) ? doMerge(type, reason, mergedRawMapping) : null;
    }

    /**
     * A {@link org.elasticsearch.common.xcontent.XContentHelper.CustomMerge} for raw map merges that are suitable for index/field mappings.
     * The default raw map merge algorithm doesn't override values - if there are multiple values for a key, then:
     * <ul>
     *     <li> if the values are of map type, the old and new values will be merged recursively
     *     <li> otherwise, the original value will be maintained
     * </ul>
     * When merging field mappings, we want something else. Specifically:
     * <ul>
     *     <li> within field mappings node (which is nested within a {@code properties} node):
     *     <ul>
     *         <li> if both the base mapping and the mapping to merge into it are of mergeable types (e.g {@code object -> object},
     *         {@code object -> nested}), then we only want to merge specific mapping entries:
     *         <ul>
     *             <li> {@code properties} node - merging fields from both mappings
     *             <li> {@code subobjects} entry - since this setting affects an entire subtree, we need to keep it when merging
     *         </ul>
     *         <li> otherwise, for any couple of non-mergeable types ((e.g {@code object -> long}, {@code long -> long}) - we just want
     *         to replace the entire mappings subtree, let the last one win
     *     </ul>
     *     <li> any other map values that are not encountered within a {@code properties} node (e.g. "_doc", "_meta" or "properties"
     *     itself) - apply recursive merge as the default algorithm would apply
     *     <li> any non-map values - override the value of the base map with the value of the merged map
     * </ul>
     */
    private static class RawFieldMappingMerge implements XContentHelper.CustomMerge {
        private static final XContentHelper.CustomMerge INSTANCE = new RawFieldMappingMerge();

        private static final Set<String> MERGEABLE_OBJECT_TYPES = Set.of(ObjectMapper.CONTENT_TYPE, NestedObjectMapper.CONTENT_TYPE);

        private RawFieldMappingMerge() {}

        @SuppressWarnings("unchecked")
        @Override
        public Object merge(String parent, String key, Object oldValue, Object newValue) {
            if (oldValue instanceof Map && newValue instanceof Map) {
                if ("properties".equals(parent)) {
                    // merging two mappings of the same field, where "key" is the field name
                    Map<String, Object> baseMap = (Map<String, Object>) oldValue;
                    Map<String, Object> mapToMerge = (Map<String, Object>) newValue;
                    if (shouldMergeFieldMappings(baseMap, mapToMerge)) {
                        // if two field mappings are to be merged, we only want to keep some specific entries from the base mapping and
                        // let all others be overridden by the second mapping
                        Map<String, Object> mergedMappings = new HashMap<>();
                        // we must keep the "properties" node, otherwise our merge has no point
                        if (baseMap.containsKey("properties")) {
                            mergedMappings.put("properties", new HashMap<>((Map<String, Object>) baseMap.get("properties")));
                        }
                        // the "subobjects" setting affects an entire subtree and not only locally where it is configured
                        if (baseMap.containsKey("subobjects")) {
                            mergedMappings.put("subobjects", baseMap.get("subobjects"));
                        }
                        // Recursively merge these two field mappings.
                        // Since "key" is an arbitrary field name, for which we only need plain mapping subtrees merge, no need to pass it
                        // to the recursion as it shouldn't affect the merge logic. Specifically, passing a parent may cause merge
                        // failures of fields named "properties". See https://github.com/elastic/elasticsearch/issues/108866
                        XContentHelper.merge(mergedMappings, mapToMerge, INSTANCE);
                        return mergedMappings;
                    } else {
                        // non-mergeable types - replace the entire mapping subtree for this field
                        return mapToMerge;
                    }
                }
                // anything else (e.g. "_doc", "_meta", "properties") - no custom merge, rely on caller merge logic
                // field mapping entries of Map type (like "fields" and "meta") are handled above and should never reach here
                return null;
            } else {
                if (key.equals("required")) {
                    // we look for explicit `_routing.required` settings because we use them to detect contradictions of this setting
                    // that comes from mappings with such that comes from the optional `data_stream` configuration of composable index
                    // templates
                    if ("_routing".equals(parent) && oldValue != newValue) {
                        throw new MapperParsingException("contradicting `_routing.required` settings");
                    }
                }
                return newValue;
            }
        }

        /**
         * Normally, we don't want to merge raw field mappings, however there are cases where we do, for example - two
         * "object" (or "nested") mappings.
         *
         * @param mappings1 first mapping of a field
         * @param mappings2 second mapping of a field
         * @return {@code true} if the second mapping should be merged into the first mapping
         */
        private boolean shouldMergeFieldMappings(Map<String, Object> mappings1, Map<String, Object> mappings2) {
            String type1 = (String) mappings1.get("type");
            if (type1 == null && mappings1.get("properties") != null) {
                type1 = ObjectMapper.CONTENT_TYPE;
            }
            String type2 = (String) mappings2.get("type");
            if (type2 == null && mappings2.get("properties") != null) {
                type2 = ObjectMapper.CONTENT_TYPE;
            }
            if (type1 == null || type2 == null) {
                return false;
            }
            return MERGEABLE_OBJECT_TYPES.contains(type1) && MERGEABLE_OBJECT_TYPES.contains(type2);
        }
    }

    public DocumentMapper merge(String type, CompressedXContent mappingSource, MergeReason reason) {
        final DocumentMapper currentMapper = this.mapper;
        if (currentMapper != null && currentMapper.mappingSource().equals(mappingSource)) {
            return currentMapper;
        }
        Map<String, Object> mappingSourceAsMap = MappingParser.convertToMap(mappingSource);
        return doMerge(type, reason, mappingSourceAsMap);
    }

    private DocumentMapper doMerge(String type, MergeReason reason, Map<String, Object> mappingSourceAsMap) {
        Mapping incomingMapping = parseMapping(type, reason, mappingSourceAsMap);
        // TODO: In many cases the source here is equal to mappingSource so we need not serialize again.
        // We should identify these cases reliably and save expensive serialization here
        if (reason == MergeReason.MAPPING_AUTO_UPDATE_PREFLIGHT) {
            // only doing a merge without updating the actual #mapper field, no need to synchronize
            Mapping mapping = mergeMappings(this.mapper, incomingMapping, MergeReason.MAPPING_AUTO_UPDATE_PREFLIGHT, this.indexSettings);
            return newDocumentMapper(mapping, MergeReason.MAPPING_AUTO_UPDATE_PREFLIGHT, mapping.toCompressedXContent());
        } else {
            // synchronized concurrent mapper updates are guaranteed to set merged mappers derived from the mapper value previously read
            // TODO: can we even have concurrent updates here?
            synchronized (this) {
                Mapping mapping = mergeMappings(this.mapper, incomingMapping, reason, this.indexSettings);
                DocumentMapper newMapper = newDocumentMapper(mapping, reason, mapping.toCompressedXContent());
                this.mapper = newMapper;
                assert assertSerialization(newMapper, reason);
                return newMapper;
            }
        }
    }

    private DocumentMapper newDocumentMapper(Mapping mapping, MergeReason reason, CompressedXContent mappingSource) {
        DocumentMapper newMapper = new DocumentMapper(
            documentParser,
            mapping,
            mappingSource,
            indexVersionCreated,
            mapperMetrics,
            index().getName()
        );
        newMapper.validate(indexSettings, reason != MergeReason.MAPPING_RECOVERY);
        return newMapper;
    }

    public Mapping parseMapping(String mappingType, MergeReason reason, CompressedXContent mappingSource) {
        try {
            return mappingParser.parse(mappingType, reason, mappingSource);
        } catch (Exception e) {
            throw new MapperParsingException("Failed to parse mapping: {}", e, e.getMessage());
        }
    }

    /**
     * A method to parse mapping from a source in a map form.
     *
     * @param mappingType   the mapping type
     * @param reason        the merge reason to use when merging mappers while building the mapper
     * @param mappingSource mapping source already converted to a map form, but not yet processed otherwise
     * @return a parsed mapping
     */
    public Mapping parseMapping(String mappingType, MergeReason reason, Map<String, Object> mappingSource) {
        try {
            return mappingParser.parse(mappingType, reason, mappingSource);
        } catch (Exception e) {
            throw new MapperParsingException("Failed to parse mapping: {}", e, e.getMessage());
        }
    }

    public static Mapping mergeMappings(
        DocumentMapper currentMapper,
        Mapping incomingMapping,
        MergeReason reason,
        IndexSettings indexSettings
    ) {
        return mergeMappings(currentMapper, incomingMapping, reason, getMaxFieldsToAddDuringMerge(currentMapper, indexSettings, reason));
    }

    private static long getMaxFieldsToAddDuringMerge(DocumentMapper currentMapper, IndexSettings indexSettings, MergeReason reason) {
        if (reason.isAutoUpdate() && indexSettings.isIgnoreDynamicFieldsBeyondLimit()) {
            // If the index setting ignore_dynamic_beyond_limit is enabled,
            // data nodes only add new dynamic fields until the limit is reached while parsing documents to be ingested.
            // However, if there are concurrent mapping updates,
            // data nodes may add dynamic fields under an outdated assumption that enough capacity is still available.
            // When data nodes send the dynamic mapping update request to the master node,
            // it will only add as many fields as there's actually capacity for when merging mappings.
            long totalFieldsLimit = indexSettings.getMappingTotalFieldsLimit();
            return Optional.ofNullable(currentMapper)
                .map(DocumentMapper::mappers)
                .map(ml -> ml.remainingFieldsUntilLimit(totalFieldsLimit))
                .orElse(totalFieldsLimit);
        } else {
            // Else, we're not limiting the number of fields so that the merged mapping fails validation if it exceeds total_fields.limit.
            // This is the desired behavior when making an explicit mapping update, even if ignore_dynamic_beyond_limit is enabled.
            // When ignore_dynamic_beyond_limit is disabled and a dynamic mapping update would exceed the field limit,
            // the document will get rejected.
            // Normally, this happens on the data node in DocumentParserContext.addDynamicMapper but if there's a race condition,
            // data nodes may add dynamic fields under an outdated assumption that enough capacity is still available.
            // In this case, the master node will reject mapping updates that would exceed the limit when handling the mapping update.
            return Long.MAX_VALUE;
        }
    }

    static Mapping mergeMappings(DocumentMapper currentMapper, Mapping incomingMapping, MergeReason reason, long newFieldsBudget) {
        Mapping newMapping;
        if (currentMapper == null) {
            newMapping = incomingMapping.withFieldsBudget(newFieldsBudget);
        } else {
            newMapping = currentMapper.mapping().merge(incomingMapping, reason, newFieldsBudget);
        }
        return newMapping;
    }

    private boolean assertSerialization(DocumentMapper mapper, MergeReason reason) {
        // capture the source now, it may change due to concurrent parsing
        final CompressedXContent mappingSource = mapper.mappingSource();
        Mapping newMapping = parseMapping(mapper.type(), reason, mappingSource);
        if (newMapping.toCompressedXContent().equals(mappingSource) == false) {
            throw new AssertionError(
                "Mapping serialization result is different from source. \n--> Source ["
                    + mappingSource
                    + "]\n--> Result ["
                    + newMapping.toCompressedXContent()
                    + "]"
            );
        }
        return true;
    }

    /**
     * Return the document mapper, or {@code null} if no mapping has been put yet
     * or no documents have been indexed in the current index yet (which triggers a dynamic mapping update)
     */
    public DocumentMapper documentMapper() {
        return mapper;
    }

    public long mappingVersion() {
        return mappingVersion;
    }

    /**
     * Returns {@code true} if the given {@code mappingSource} includes a type
     * as a top-level object.
     */
    public static boolean isMappingSourceTyped(String type, Map<String, Object> mapping) {
        return mapping.size() == 1 && mapping.keySet().iterator().next().equals(type);
    }

    /**
     * Resolves a type from a mapping-related request into the type that should be used when
     * merging and updating mappings.
     *
     * If the special `_doc` type is provided, then we replace it with the actual type that is
     * being used in the mappings. This allows typeless APIs such as 'index' or 'put mappings'
     * to work against indices with a custom type name.
     */
    private String resolveDocumentType(String type) {
        if (MapperService.SINGLE_MAPPING_NAME.equals(type)) {
            if (mapper != null) {
                return mapper.type();
            }
        }
        return type;
    }

    /**
     * Given the full name of a field, returns its {@link MappedFieldType}.
     */
    public MappedFieldType fieldType(String fullName) {
        return mappingLookup().fieldTypesLookup().get(fullName);
    }

    /**
     * Exposes a snapshot of the mappings for the current index.
     * If no mappings have been registered for the current index, an empty {@link MappingLookup} instance is returned.
     * An index does not have mappings only if it was created without providing mappings explicitly,
     * and no documents have yet been indexed in it.
     */
    public MappingLookup mappingLookup() {
        DocumentMapper mapper = this.mapper;
        return mapper == null ? MappingLookup.EMPTY : mapper.mappers();
    }

    /**
     * Returns field types that have eager global ordinals.
     */
    public Iterable<MappedFieldType> getEagerGlobalOrdinalsFields() {
        DocumentMapper mapper = this.mapper;
        if (mapper == null) {
            return Collections.emptySet();
        }
        MappingLookup mappingLookup = mapper.mappers();
        return mappingLookup.getMatchingFieldNames("*")
            .stream()
            .map(mappingLookup::getFieldType)
            .filter(MappedFieldType::eagerGlobalOrdinals)
            .toList();
    }

    /**
     * Return the index-time analyzer associated with a particular field
     * @param field                     the field name
     * @param unindexedFieldAnalyzer    a function to return an Analyzer for a field with no
     *                                  directly associated index-time analyzer
     */
    public NamedAnalyzer indexAnalyzer(String field, Function<String, NamedAnalyzer> unindexedFieldAnalyzer) {
        return mappingLookup().indexAnalyzer(field, unindexedFieldAnalyzer);
    }

    @Override
    public void close() throws IOException {
        indexAnalyzers.close();
    }

    /**
     * @return Whether a field is a metadata field
     * Deserialization of SearchHit objects sent from pre 7.8 nodes and GetResults objects sent from pre 7.3 nodes,
     * uses this method to divide fields into meta and document fields.
     * TODO: remove in v 9.0
     * @deprecated  Use an instance method isMetadataField instead
     */
    @Deprecated
    public static boolean isMetadataFieldStatic(String fieldName) {
        if (IndicesModule.getBuiltInMetadataFields().contains(fieldName)) {
            return true;
        }
        // if a node had Size Plugin installed, _size field should also be considered a meta-field
        return fieldName.equals("_size");
    }

    /**
     * @return Whether a field is a metadata field.
     * this method considers all mapper plugins
     */
    public boolean isMetadataField(String field) {
        var mapper = mappingLookup().getMapper(field);
        return mapper instanceof MetadataFieldMapper;
    }

    /**
     * @return If this field is defined as a multifield of another field
     */
    public boolean isMultiField(String field) {
        return mappingLookup().isMultiField(field);
    }

    /**
     * Reload any search analyzers that have reloadable components if resource is {@code null},
     * otherwise only the provided resource is reloaded.
     * @param registry the analysis registry
     * @param resource the name of the reloadable resource or {@code null} if all resources should be reloaded.
     * @param preview {@code false} applies analyzer reloading. {@code true} previews the reloading operation, so analyzers are not reloaded
     *               but the results retrieved. This is useful for understanding analyzers usage in the different indices.
     * @return The names of reloaded resources (or resources that would be reloaded if {@code preview} is true).
     * @throws IOException
     */
    public synchronized List<String> reloadSearchAnalyzers(AnalysisRegistry registry, @Nullable String resource, boolean preview)
        throws IOException {
        logger.debug("reloading search analyzers for index [{}]", indexSettings.getIndex().getName());
        // TODO this should bust the cache somehow. Tracked in https://github.com/elastic/elasticsearch/issues/66722
        return indexAnalyzers.reload(registry, indexSettings, resource, preview);
    }

    /**
     * @return Returns all dynamic templates defined in this mapping.
     */
    public DynamicTemplate[] getAllDynamicTemplates() {
        return documentMapper().mapping().getRoot().dynamicTemplates();
    }

    public MapperRegistry getMapperRegistry() {
        return mapperRegistry;
    }

    public Function<Query, BitSetProducer> getBitSetProducer() {
        return bitSetProducer;
    }

    public MapperMetrics getMapperMetrics() {
        return mapperMetrics;
    }
}<|MERGE_RESOLUTION|>--- conflicted
+++ resolved
@@ -229,11 +229,8 @@
         ScriptCompiler scriptCompiler,
         Function<Query, BitSetProducer> bitSetProducer,
         MapperMetrics mapperMetrics,
-<<<<<<< HEAD
+        @Nullable DocumentMapper documentMapper,
         @Nullable Supplier<ProjectMetadata> projectMetadataSupplier
-=======
-        @Nullable DocumentMapper documentMapper
->>>>>>> 410e573b
     ) {
         this(
             () -> clusterService.state().getMinTransportVersion(),
@@ -247,11 +244,8 @@
             scriptCompiler,
             bitSetProducer,
             mapperMetrics,
-<<<<<<< HEAD
+            documentMapper,
             projectMetadataSupplier
-=======
-            documentMapper
->>>>>>> 410e573b
         );
     }
 
@@ -268,11 +262,8 @@
         ScriptCompiler scriptCompiler,
         Function<Query, BitSetProducer> bitSetProducer,
         MapperMetrics mapperMetrics,
-<<<<<<< HEAD
+        @Nullable DocumentMapper documentMapper,
         @Nullable Supplier<ProjectMetadata> projectMetadataSupplier
-=======
-        @Nullable DocumentMapper documentMapper
->>>>>>> 410e573b
     ) {
         super(indexSettings);
         this.indexVersionCreated = indexSettings.getIndexVersionCreated();
@@ -295,7 +286,6 @@
             projectMetadataSupplier
         );
         this.documentParser = new DocumentParser(parserConfiguration, this.mappingParserContextSupplier.get());
-
         Map<String, MetadataFieldMapper.TypeParser> metadataMapperParsers = mapperRegistry.getMetadataMapperParsers(
             indexSettings.getIndexVersionCreated()
         );

/*
 * Licensed to Elasticsearch under one or more contributor
 * license agreements. See the NOTICE file distributed with
 * this work for additional information regarding copyright
 * ownership. Elasticsearch licenses this file to you under
 * the Apache License, Version 2.0 (the "License"); you may
 * not use this file except in compliance with the License.
 * You may obtain a copy of the License at
 *
 *    http://www.apache.org/licenses/LICENSE-2.0
 *
 * Unless required by applicable law or agreed to in writing,
 * software distributed under the License is distributed on an
 * "AS IS" BASIS, WITHOUT WARRANTIES OR CONDITIONS OF ANY
 * KIND, either express or implied.  See the License for the
 * specific language governing permissions and limitations
 * under the License.
 */

package org.elasticsearch.index.mapper;

import org.apache.logging.log4j.message.ParameterizedMessage;
import org.elasticsearch.Assertions;
import org.elasticsearch.Version;
import org.elasticsearch.cluster.metadata.IndexMetadata;
import org.elasticsearch.cluster.metadata.MappingMetadata;
import org.elasticsearch.common.Strings;
import org.elasticsearch.common.compress.CompressedXContent;
import org.elasticsearch.common.regex.Regex;
import org.elasticsearch.common.settings.Setting;
import org.elasticsearch.common.settings.Setting.Property;
import org.elasticsearch.common.settings.Settings;
import org.elasticsearch.common.time.DateFormatter;
import org.elasticsearch.common.xcontent.LoggingDeprecationHandler;
import org.elasticsearch.common.xcontent.NamedXContentRegistry;
import org.elasticsearch.common.xcontent.XContentFactory;
import org.elasticsearch.common.xcontent.XContentParser;
import org.elasticsearch.common.xcontent.XContentType;
import org.elasticsearch.index.AbstractIndexComponent;
import org.elasticsearch.index.IndexSettings;
import org.elasticsearch.index.analysis.AnalysisRegistry;
import org.elasticsearch.index.analysis.CharFilterFactory;
import org.elasticsearch.index.analysis.FieldNameAnalyzer;
import org.elasticsearch.index.analysis.IndexAnalyzers;
import org.elasticsearch.index.analysis.NamedAnalyzer;
import org.elasticsearch.index.analysis.ReloadableCustomAnalyzer;
import org.elasticsearch.index.analysis.TokenFilterFactory;
import org.elasticsearch.index.analysis.TokenizerFactory;
import org.elasticsearch.index.mapper.Mapper.TypeParser.ParserContext;
import org.elasticsearch.index.query.QueryShardContext;
import org.elasticsearch.index.similarity.SimilarityService;
import org.elasticsearch.indices.IndicesModule;
import org.elasticsearch.indices.mapper.MapperRegistry;
import org.elasticsearch.script.ScriptService;

import java.io.Closeable;
import java.io.IOException;
import java.util.ArrayList;
import java.util.LinkedHashMap;
import java.util.List;
import java.util.Map;
import java.util.Set;
import java.util.function.BooleanSupplier;
import java.util.function.Function;
import java.util.function.Supplier;

import static java.util.Collections.emptySet;
import static java.util.Collections.singleton;
import static java.util.Collections.unmodifiableSet;
import static java.util.Objects.requireNonNull;

public class MapperService extends AbstractIndexComponent implements Closeable {

    /**
     * The reason why a mapping is being merged.
     */
    public enum MergeReason {
        /**
         * Pre-flight check before sending a mapping update to the master
         */
        MAPPING_UPDATE_PREFLIGHT,
        /**
         * Create or update a mapping.
         */
        MAPPING_UPDATE,
        /**
         * Merge mappings from a composable index template.
         */
        INDEX_TEMPLATE,
        /**
         * Recovery of an existing mapping, for instance because of a restart,
         * if a shard was moved to a different node or for administrative
         * purposes.
         */
        MAPPING_RECOVERY
    }

    public static final String SINGLE_MAPPING_NAME = "_doc";
    public static final Setting<Long> INDEX_MAPPING_NESTED_FIELDS_LIMIT_SETTING =
        Setting.longSetting("index.mapping.nested_fields.limit", 50L, 0, Property.Dynamic, Property.IndexScope);
    // maximum allowed number of nested json objects across all fields in a single document
    public static final Setting<Long> INDEX_MAPPING_NESTED_DOCS_LIMIT_SETTING =
        Setting.longSetting("index.mapping.nested_objects.limit", 10000L, 0, Property.Dynamic, Property.IndexScope);
    public static final Setting<Long> INDEX_MAPPING_TOTAL_FIELDS_LIMIT_SETTING =
        Setting.longSetting("index.mapping.total_fields.limit", 1000L, 0, Property.Dynamic, Property.IndexScope);
    public static final Setting<Long> INDEX_MAPPING_DEPTH_LIMIT_SETTING =
        Setting.longSetting("index.mapping.depth.limit", 20L, 1, Property.Dynamic, Property.IndexScope);
    public static final Setting<Long> INDEX_MAPPING_FIELD_NAME_LENGTH_LIMIT_SETTING =
        Setting.longSetting("index.mapping.field_name_length.limit", Long.MAX_VALUE, 1L, Property.Dynamic, Property.IndexScope);

    private final IndexAnalyzers indexAnalyzers;
    private final DocumentMapperParser documentMapperParser;
    private final DocumentParser documentParser;
    private final Version indexVersionCreated;
<<<<<<< HEAD
    private final Analyzer indexAnalyzer;
=======
>>>>>>> 9f96e93e
    private final MapperRegistry mapperRegistry;
    private final Supplier<Mapper.TypeParser.ParserContext> parserContextSupplier;

    /**
     * The current mapping accessed through {@link #snapshot()} and {@link #indexAnalyzer()}.
     */
    private volatile AbstractSnapshot snapshot = new EmptySnapshot(this);

    public MapperService(IndexSettings indexSettings, IndexAnalyzers indexAnalyzers, NamedXContentRegistry xContentRegistry,
                         SimilarityService similarityService, MapperRegistry mapperRegistry,
                         Supplier<QueryShardContext> queryShardContextSupplier, BooleanSupplier idFieldDataEnabled,
                         ScriptService scriptService) {
        super(indexSettings);
        this.indexVersionCreated = indexSettings.getIndexVersionCreated();
        indexAnalyzer = new DelegatingAnalyzerWrapper(Analyzer.PER_FIELD_REUSE_STRATEGY) {
            @Override
            protected Analyzer getWrappedAnalyzer(String fieldName) {
                return snapshot.indexAnalyzer();
            }
        };
        this.indexAnalyzers = indexAnalyzers;
        this.mapperRegistry = mapperRegistry;
        Function<DateFormatter, Mapper.TypeParser.ParserContext> parserContextFunction =
            dateFormatter -> new Mapper.TypeParser.ParserContext(similarityService::getSimilarity, mapperRegistry.getMapperParsers()::get,
                mapperRegistry.getRuntimeFieldTypeParsers()::get, indexVersionCreated, queryShardContextSupplier, dateFormatter,
                scriptService, indexAnalyzers, indexSettings, idFieldDataEnabled);
        this.documentParser = new DocumentParser(xContentRegistry, parserContextFunction);
        Map<String, MetadataFieldMapper.TypeParser> metadataMapperParsers =
            mapperRegistry.getMetadataMapperParsers(indexSettings.getIndexVersionCreated());
        this.parserContextSupplier = () -> parserContextFunction.apply(null);
        this.documentMapperParser = new DocumentMapperParser(indexSettings, indexAnalyzers, this::resolveDocumentType, documentParser,
            this::getMetadataMappers, parserContextSupplier, metadataMapperParsers);
    }

    /**
     * {@code volatile} read of an immutable snapshot of the current mapping.
     */
    public Snapshot snapshot() {
        return snapshot;
    }

    /**
     * Does this index contain nested documents?
     * @deprecated Get a {@link #snapshot} and call {@link Snapshot#hasNested} on
     *             it as many times as needed.
     */
    @Deprecated
    public boolean hasNested() {
        return snapshot.hasNested();
    }

    public IndexAnalyzers getIndexAnalyzers() {
        return this.indexAnalyzers;
    }

    public NamedAnalyzer getNamedAnalyzer(String analyzerName) {
        return this.indexAnalyzers.get(analyzerName);
    }

    public Mapper.TypeParser.ParserContext parserContext() {
        return parserContextSupplier.get();
    }

    DocumentParser documentParser() {
        return this.documentParser;
    }

    Map<Class<? extends MetadataFieldMapper>, MetadataFieldMapper> getMetadataMappers() {
        return snapshot.getMetadataMappers();
    }

    /**
     * Parses the mappings (formatted as JSON) into a map
     */
    public static Map<String, Object> parseMapping(NamedXContentRegistry xContentRegistry, String mappingSource) throws IOException {
        try (XContentParser parser = XContentType.JSON.xContent()
                .createParser(xContentRegistry, LoggingDeprecationHandler.INSTANCE, mappingSource)) {
            return parser.map();
        }
    }

    /**
     * Update mapping by only merging the metadata that is different between received and stored entries
     */
    public boolean updateMapping(final IndexMetadata currentIndexMetadata, final IndexMetadata newIndexMetadata) throws IOException {
        assert newIndexMetadata.getIndex().equals(index()) : "index mismatch: expected " + index()
            + " but was " + newIndexMetadata.getIndex();

        if (currentIndexMetadata != null && currentIndexMetadata.getMappingVersion() == newIndexMetadata.getMappingVersion()) {
            assertMappingVersion(currentIndexMetadata, newIndexMetadata, snapshot);
            return false;
        }

        final Snapshot updatedSnapshot;
        try {
            updatedSnapshot = internalMerge(newIndexMetadata, MergeReason.MAPPING_RECOVERY);
        } catch (Exception e) {
            logger.warn(() -> new ParameterizedMessage("[{}] failed to apply mappings", index()), e);
            throw e;
        }

        if (updatedSnapshot == null) {
            return false;
        }

        boolean requireRefresh = false;

        assertMappingVersion(currentIndexMetadata, newIndexMetadata, updatedSnapshot);

        MappingMetadata mappingMetadata = newIndexMetadata.mapping();
        CompressedXContent incomingMappingSource = mappingMetadata.source();

        if (logger.isDebugEnabled() && incomingMappingSource.compressed().length < 512) {
            logger.debug("[{}] {} mapping, source [{}]", index(), snapshot.updateOperationName(), incomingMappingSource.string());
        } else if (logger.isTraceEnabled()) {
            logger.trace("[{}] {} mapping, source [{}]", index(), snapshot.updateOperationName(), incomingMappingSource.string());
        } else {
            logger.debug(
                "[{}] {} mapping (source suppressed due to length, use TRACE level if needed)",
                index(),
                snapshot.updateOperationName()
            );
        }

        // refresh mapping can happen when the parsing/merging of the mapping from the metadata doesn't result in the same
        // mapping, in this case, we send to the master to refresh its own version of the mappings (to conform with the
        // merge version of it, which it does when refreshing the mappings), and warn log it.
        DocumentMapper documentMapper = snapshot.documentMapper();
        if (documentMapper.mappingSource().equals(incomingMappingSource) == false) {
            logger.debug("[{}] parsed mapping, and got different sources\noriginal:\n{}\nparsed:\n{}",
                index(), incomingMappingSource, documentMapper.mappingSource());

            requireRefresh = true;
        }
        return requireRefresh;
    }

    private void assertMappingVersion(
            final IndexMetadata currentIndexMetadata,
            final IndexMetadata newIndexMetadata,
            final Snapshot updatedSnapshot) throws IOException {
        if (Assertions.ENABLED && currentIndexMetadata != null) {
            if (currentIndexMetadata.getMappingVersion() == newIndexMetadata.getMappingVersion()) {
                // if the mapping version is unchanged, then there should not be any updates and all mappings should be the same
                assert updatedSnapshot == snapshot;

                MappingMetadata mapping = newIndexMetadata.mapping();
                if (mapping != null) {
                    final CompressedXContent currentSource = currentIndexMetadata.mapping().source();
                    final CompressedXContent newSource = mapping.source();
                    assert currentSource.equals(newSource) :
                        "expected current mapping [" + currentSource + "] for type [" + mapping.type() + "] "
                            + "to be the same as new mapping [" + newSource + "]";
                    final CompressedXContent mapperSource = new CompressedXContent(Strings.toString(snapshot.documentMapper()));
                    assert currentSource.equals(mapperSource) :
                        "expected current mapping [" + currentSource + "] for type [" + mapping.type() + "] "
                            + "to be the same as new mapping [" + mapperSource + "]";
                }

            } else {
                // the mapping version should increase, there should be updates, and the mapping should be different
                final long currentMappingVersion = currentIndexMetadata.getMappingVersion();
                final long newMappingVersion = newIndexMetadata.getMappingVersion();
                assert currentMappingVersion < newMappingVersion :
                    "expected current mapping version [" + currentMappingVersion + "] "
                        + "to be less than new mapping version [" + newMappingVersion + "]";
                assert updatedSnapshot != null;
                final MappingMetadata currentMapping = currentIndexMetadata.mapping();
                if (currentMapping != null) {
                    final CompressedXContent currentSource = currentMapping.source();
                    final CompressedXContent newSource = updatedSnapshot.documentMapper().mappingSource();
                    assert currentSource.equals(newSource) == false :
                        "expected current mapping [" + currentSource + "] to be different than new mapping [" + newSource + "]";
                }
            }
        }
    }

    public void merge(String type, Map<String, Object> mappings, MergeReason reason) throws IOException {
        CompressedXContent content = new CompressedXContent(Strings.toString(XContentFactory.jsonBuilder().map(mappings)));
        internalMerge(type, content, reason);
    }

    public void merge(IndexMetadata indexMetadata, MergeReason reason) {
        internalMerge(indexMetadata, reason);
    }

    public DocumentMapper merge(String type, CompressedXContent mappingSource, MergeReason reason) {
        Snapshot updatedSnapshot = internalMerge(type, mappingSource, reason);
        return updatedSnapshot == null ? null : updatedSnapshot.documentMapper();
    }

    private synchronized Snapshot internalMerge(IndexMetadata indexMetadata, MergeReason reason) {
        assert reason != MergeReason.MAPPING_UPDATE_PREFLIGHT;
        MappingMetadata mappingMetadata = indexMetadata.mapping();
        if (mappingMetadata != null) {
            return internalMerge(mappingMetadata.type(), mappingMetadata.source(), reason);
        }
        return null;
    }

    private synchronized Snapshot internalMerge(String type, CompressedXContent mappings, MergeReason reason) {

        DocumentMapper documentMapper;

        try {
            documentMapper = documentMapperParser.parse(type, mappings);
        } catch (Exception e) {
            throw new MapperParsingException("Failed to parse mapping: {}", e, e.getMessage());
        }

        return internalMerge(documentMapper, reason);
    }

    private synchronized Snapshot internalMerge(DocumentMapper mapper, MergeReason reason) {

        assert mapper != null;

        // compute the merged DocumentMapper
        MappedSnapshot newSnapshot = this.snapshot.merge(mapper, reason);
        newSnapshot.documentMapper().root().fixRedundantIncludes();
        newSnapshot.documentMapper().validate(indexSettings, reason != MergeReason.MAPPING_RECOVERY);

        if (reason == MergeReason.MAPPING_UPDATE_PREFLIGHT) {
            return newSnapshot;
        }

        // commit the change
        this.snapshot = newSnapshot;
        assert assertSerialization(newSnapshot);

        return newSnapshot;
    }

    private boolean assertSerialization(MappedSnapshot snapshot) {
        // capture the source now, it may change due to concurrent parsing
        final CompressedXContent mappingSource = snapshot.mapper.mappingSource();
        DocumentMapper newMapper = parse(snapshot.mapper.type(), mappingSource);

        if (newMapper.mappingSource().equals(mappingSource) == false) {
            throw new IllegalStateException("DocumentMapper serialization result is different from source. \n--> Source ["
                + mappingSource + "]\n--> Result ["
                + newMapper.mappingSource() + "]");
        }
        return true;
    }

    public DocumentMapper parse(String mappingType, CompressedXContent mappingSource) throws MapperParsingException {
        return documentMapperParser.parse(mappingType, mappingSource);
    }

    @Deprecated
    public DocumentMapper documentMapper() {
        return snapshot.documentMapper();
    }

    /**
     * Returns {@code true} if the given {@code mappingSource} includes a type
     * as a top-level object.
     */
    public static boolean isMappingSourceTyped(String type, Map<String, Object> mapping) {
        return mapping.size() == 1 && mapping.keySet().iterator().next().equals(type);
    }

    /**
     * Resolves a type from a mapping-related request into the type that should be used when
     * merging and updating mappings.
     *
     * If the special `_doc` type is provided, then we replace it with the actual type that is
     * being used in the mappings. This allows typeless APIs such as 'index' or 'put mappings'
     * to work against indices with a custom type name.
     */
    private String resolveDocumentType(String type) {
        if (MapperService.SINGLE_MAPPING_NAME.equals(type)) {
            Snapshot currentSnapshot = snapshot;
            if (currentSnapshot.documentMapper() != null) {
                return currentSnapshot.documentMapper().type();
            }
        }
        return type;
    }

    /**
     * Returns the document mapper for this MapperService.  If no mapper exists,
     * creates one and returns that.
     * @deprecated Get a {@link #snapshot} and call {@link Snapshot#documentMapperWithAutoCreate} on
     *             it as many times as needed.
     */
    @Deprecated
    public DocumentMapperForType documentMapperWithAutoCreate() {
        return snapshot.documentMapperWithAutoCreate();
    }

    /**
     * Given the full name of a field, returns its {@link MappedFieldType}.
     * @deprecated Get a {@link #snapshot} and call {@link Snapshot#fieldType} on
     *             it as many times as needed.
     */
    @Deprecated
    public MappedFieldType fieldType(String fullName) {
        return snapshot.fieldType(fullName);
    }

    /**
     * Returns all the fields that match the given pattern. If the pattern is prefixed with a type
     * then the fields will be returned with a type prefix.
     * @deprecated Get a {@link #snapshot} and call {@link Snapshot#simpleMatchToFullName} on
     *             it as many times as needed.
     */
    @Deprecated
    public Set<String> simpleMatchToFullName(String pattern) {
        return snapshot.simpleMatchToFullName(pattern);
    }

    /**
     * All mapped field types with eager global ordinals.
     * @deprecated Get a {@link #snapshot} and call {@link Snapshot#getEagerGlobalOrdinalsFields} on
     *             it as many times as needed.
     */
    @Deprecated
    public Iterable<MappedFieldType> getEagerGlobalOrdinalsFields() {
        return snapshot.getEagerGlobalOrdinalsFields();
    }

    /**
     * Get the named object mapper.
     * @deprecated Get a {@link #snapshot} and call {@link Snapshot#getObjectMapper} on
     *             it as many times as needed.
     */
    @Deprecated
    public ObjectMapper getObjectMapper(String name) {
        return snapshot.getObjectMapper(name);
    }

    /**
<<<<<<< HEAD
     * An analyzer that performs a volatile read on the mapping find correct {@link FieldNameAnalyzer}.
     * @deprecated Prefer {@link #snapshot()} and then {@link Snapshot#indexAnalyzer()}.
     */
    @Deprecated
    public Analyzer indexAnalyzer() {
        return indexAnalyzer;
=======
     * Return the index-time analyzer associated with a particular field
     * @param field                     the field name
     * @param unindexedFieldAnalyzer    a function to return an Analyzer for a field with no
     *                                  directly associated index-time analyzer
     */
    public NamedAnalyzer indexAnalyzer(String field, Function<String, NamedAnalyzer> unindexedFieldAnalyzer) {
        if (this.mapper == null) {
            return unindexedFieldAnalyzer.apply(field);
        }
        return this.mapper.mappers().indexAnalyzer(field, unindexedFieldAnalyzer);
    }

    public boolean containsBrokenAnalysis(String field) {
        NamedAnalyzer a = indexAnalyzer(field, f -> null);
        if (a == null) {
            return false;
        }
        return a.containsBrokenAnalysis();
>>>>>>> 9f96e93e
    }

    @Override
    public void close() throws IOException {
        indexAnalyzers.close();
    }

    /**
     * @return Whether a field is a metadata field
     * Deserialization of SearchHit objects sent from pre 7.8 nodes and GetResults objects sent from pre 7.3 nodes,
     * uses this method to divide fields into meta and document fields.
     * TODO: remove in v 9.0
     * @deprecated  Use an instance method isMetadataField instead
     */
    @Deprecated
    public static boolean isMetadataFieldStatic(String fieldName) {
        if (IndicesModule.getBuiltInMetadataFields().contains(fieldName)) {
            return true;
        }
        // if a node had Size Plugin installed, _size field should also be considered a meta-field
        return fieldName.equals("_size");
    }

    /**
     * @return Whether a field is a metadata field.
     * this method considers all mapper plugins
     */
    public boolean isMetadataField(String field) {
        return mapperRegistry.isMetadataField(indexVersionCreated, field);
    }

    public synchronized List<String> reloadSearchAnalyzers(AnalysisRegistry registry) throws IOException {
        logger.info("reloading search analyzers");
        // refresh indexAnalyzers and search analyzers
        final Map<String, TokenizerFactory> tokenizerFactories = registry.buildTokenizerFactories(indexSettings);
        final Map<String, CharFilterFactory> charFilterFactories = registry.buildCharFilterFactories(indexSettings);
        final Map<String, TokenFilterFactory> tokenFilterFactories = registry.buildTokenFilterFactories(indexSettings);
        final Map<String, Settings> settings = indexSettings.getSettings().getGroups("index.analysis.analyzer");
        final List<String> reloadedAnalyzers = new ArrayList<>();
        for (NamedAnalyzer namedAnalyzer : indexAnalyzers.getAnalyzers().values()) {
            if (namedAnalyzer.analyzer() instanceof ReloadableCustomAnalyzer) {
                ReloadableCustomAnalyzer analyzer = (ReloadableCustomAnalyzer) namedAnalyzer.analyzer();
                String analyzerName = namedAnalyzer.name();
                Settings analyzerSettings = settings.get(analyzerName);
                analyzer.reload(analyzerName, analyzerSettings, tokenizerFactories, charFilterFactories, tokenFilterFactories);
                reloadedAnalyzers.add(analyzerName);
            }
        }
        return reloadedAnalyzers;
    }

    /**
     * An immutable snapshot of the current mapping.
     */
    public interface Snapshot {
        /**
         * Given the full name of a field, returns its {@link MappedFieldType}.
         */
        MappedFieldType fieldType(String fullName);

        boolean hasNested();

        /**
         * Get the named object mapper
         */
        ObjectMapper getObjectMapper(String name);

        /**
         * Returns all the fields that match the given pattern. If the pattern is prefixed with a type
         * then the fields will be returned with a type prefix.
         */
        Set<String> simpleMatchToFullName(String pattern);

        /**
         * Given a field name, returns its possible paths in the _source. For example,
         * the 'source path' for a multi-field is the path to its parent field.
         */
        Set<String> sourcePath(String fullName);

        /**
         * The document mapper for this MapperService.  If no mapper exists,
         * creates one and returns that.
         */
        DocumentMapperForType documentMapperWithAutoCreate();

        /**
         * All mapped field types with eager global ordinals.
         */
        Iterable<MappedFieldType> getEagerGlobalOrdinalsFields();

        FieldNameAnalyzer indexAnalyzer();

        /**
         * Does the index analyzer for this field have token filters that may produce
         * backwards offsets in term vectors
         */
        boolean containsBrokenAnalysis(String field);

        /**
         * Get the actual mapping.
         * @deprecated Prefer any other method. {@link DocumentMapper} doesn't support
         *             runtime fields and is otherwise tightly coupled to the internals
         *             of mappings.
         */
        @Deprecated
        DocumentMapper documentMapper();

        /**
         * Current version of the of the mapping. Increments if the mapping
         * changes locally. Distinct from
         * {@link IndexMetadata#getMappingVersion()} because it purely
         * considers the local mapping changes.
         */
        long version();

        ParsedDocument parseDocument(SourceToParse source) throws MapperParsingException;

        /**
         * The context used to parse field.
         */
        ParserContext parserContext();

        /**
         * @return Whether a field is a metadata field.
         * this method considers all mapper plugins
         */
        boolean isMetadataField(String field);

        IndexAnalyzers getIndexAnalyzers();
    }

    /**
     * Superclass for {@link Snapshot} implementations hosted by {@link MapperService}.
     * This contains a few package private methods which are important for how
     * {@linkplain MapperService} handles snapshots but aren't exposed outside
     * of it.
     * <p>
     * You may ask "Why have both the interface and the abstract class?" And that is
     * a reasonable question. Mostly we have two things so there is an obvious
     * separation of "internal" stuff and "external" stuff. Which makes testing
     * a little simpler because most tests just rely on the {@linkplain Snapshot}
     * interface.
     */
    private abstract static class AbstractSnapshot implements Snapshot {
        protected final MapperService mapperService;

        private AbstractSnapshot(MapperService mapperService) {
            this.mapperService = requireNonNull(mapperService);
        }

        /**
         * The context used to parse field.
         */
        public final ParserContext parserContext() {
            // Safe to plumb through to the Snapshot because it is immutable
            return mapperService.parserContext();
        }

        /**
         * @return Whether a field is a metadata field.
         * this method considers all mapper plugins
         */
        public final boolean isMetadataField(String field) {
            // Safe to plumb through to the Snapshot because it is immutable
            return mapperService.isMetadataField(field);
        }

        public final IndexAnalyzers getIndexAnalyzers() {
            // Safe to plumb through to the Snapshot because it is immutable
            return mapperService.getIndexAnalyzers();
        }

        abstract MappedSnapshot merge(DocumentMapper mapper, MergeReason reason);

        abstract Map<Class<? extends MetadataFieldMapper>, MetadataFieldMapper> getMetadataMappers();

        /**
         * The name of the operation to log when merging new mappings. If the
         * mapping is empty it'll be {@code add} and if it isn't then it'll be
         * {@code update}.
         */
        abstract String updateOperationName();
    }

    /**
     * {@link Snapshot} of an "empty" mapping.
     */
    private static class EmptySnapshot extends AbstractSnapshot {
        EmptySnapshot(MapperService mapperService) {
            super(mapperService);
        }

        @Override
        public MappedFieldType fieldType(String fullName) {
            if (fullName.equals(TypeFieldType.NAME)) {
                return new TypeFieldType("_doc");
            }
            return null;
        }

        @Override
        public boolean hasNested() {
            return false;
        }

        @Override
        public ObjectMapper getObjectMapper(String name) {
            return null;
        }

        @Override
        public Set<String> simpleMatchToFullName(String pattern) {
            return Regex.isSimpleMatchPattern(pattern) ? emptySet() : singleton(pattern);
        }

        @Override
        public Set<String> sourcePath(String fullName) {
            return emptySet();
        }

        @Override
        public DocumentMapperForType documentMapperWithAutoCreate() {
            DocumentMapper auto = mapperService.parse(SINGLE_MAPPING_NAME, null);
            return new DocumentMapperForType(auto, auto.mapping());
        }

        @Override
        public Iterable<MappedFieldType> getEagerGlobalOrdinalsFields() {
            return emptySet();
        }

        @Override
        public FieldNameAnalyzer indexAnalyzer() {
            return null;
        }

        @Override
        public boolean containsBrokenAnalysis(String field) {
            return false;
        }

        @Override
        public DocumentMapper documentMapper() {
            return null;
        }

        @Override
        public long version() {
            return 0;
        }

        @Override
        public ParsedDocument parseDocument(SourceToParse source) throws MapperParsingException {
            return null;
        }

        @Override
        Map<Class<? extends MetadataFieldMapper>, MetadataFieldMapper> getMetadataMappers() {
            Map<String, MetadataFieldMapper.TypeParser> metadataMapperParsers = mapperService.mapperRegistry.getMetadataMapperParsers(
                mapperService.indexSettings.getIndexVersionCreated()
            );
            Map<Class<? extends MetadataFieldMapper>, MetadataFieldMapper> metadataMappers = new LinkedHashMap<>();
            for (MetadataFieldMapper.TypeParser parser : metadataMapperParsers.values()) {
                MetadataFieldMapper metadataFieldMapper = parser.getDefault(parserContext());
                metadataMappers.put(metadataFieldMapper.getClass(), metadataFieldMapper);
            }
            return metadataMappers;
        }

        @Override
        MappedSnapshot merge(DocumentMapper mapper, MergeReason reason) {
            return new MappedSnapshot(mapperService, mapper, 1);
        }

        @Override
        protected String updateOperationName() {
            return  "added";
        }
    }

    /**
     * Snapshot of a non-empty mapping.
     */
    private static class MappedSnapshot extends AbstractSnapshot {
        private final DocumentMapper mapper;
        /**
         * Current version of the of the mapping. Increments if the mapping
         * changes locally. Distinct from
         * {@link IndexMetadata#getMappingVersion()} because it purely
         * considers the local mapping changes.
         */
        private final long version;

        MappedSnapshot(MapperService mapperService, DocumentMapper mapper, long version) {
            super(mapperService);
            this.mapper = requireNonNull(mapper);
            this.version = version;
        }

        @Override
        public MappedFieldType fieldType(String fullName) {
            if (fullName.equals(TypeFieldType.NAME)) {
                return new TypeFieldType(mapper.type());
            }
            return mapper.mappers().fieldTypes().get(fullName);
        }

        @Override
        public DocumentMapper documentMapper() {
            return mapper;
        }

        @Override
        public boolean hasNested() {
            return mapper.hasNestedObjects();
        }

        @Override
        public ObjectMapper getObjectMapper(String name) {
            return mapper.mappers().objectMappers().get(name);
        }

        @Override
        public Set<String> simpleMatchToFullName(String pattern) {
            return Regex.isSimpleMatchPattern(pattern) ? mapper.mappers().fieldTypes().simpleMatchToFullName(pattern) : singleton(pattern);
        }

        @Override
        public Set<String> sourcePath(String fullName) {
            return mapper.mappers().fieldTypes().sourcePaths(fullName);
        }

        @Override
        public DocumentMapperForType documentMapperWithAutoCreate() {
            return new DocumentMapperForType(mapper, null);
        }

        @Override
        public Iterable<MappedFieldType> getEagerGlobalOrdinalsFields() {
            return mapper.mappers().fieldTypes().filter(MappedFieldType::eagerGlobalOrdinals);
        }

        @Override
        public FieldNameAnalyzer indexAnalyzer() {
            return mapper.mappers().indexAnalyzer();
        }

        @Override
        public boolean containsBrokenAnalysis(String field) {
            return mapper.mappers().indexAnalyzer().containsBrokenAnalysis(field);
        }

        @Override
        public long version() {
            return version;
        }

        @Override
        public ParsedDocument parseDocument(SourceToParse source) throws MapperParsingException {
            return mapper.parse(source);
        }

        @Override
        Map<Class<? extends MetadataFieldMapper>, MetadataFieldMapper> getMetadataMappers() {
            return new LinkedHashMap<>(mapper.mapping().metadataMappersMap);            
        }

        @Override
        MappedSnapshot merge(DocumentMapper newMapper, MergeReason reason) {
            DocumentMapper merged = mapper.merge(newMapper.mapping(), reason);
            if (merged.mappingSource().equals(mapper.mappingSource())) {
                return this;
            }
            return new MappedSnapshot(mapperService, merged, version + 1);
        }

        @Override
        protected String updateOperationName() {
            return  "updated";
        }
    }

    /**
     * A mapping snapshot with the "central" methods that are useful for testing.
     */
    public static class StubSnapshot implements Snapshot {
        private final Function<String, MappedFieldType> lookup;
        private final Supplier<Set<String>> fields;

        public StubSnapshot(Function<String, MappedFieldType> lookup) {
            this.lookup = lookup;
            this.fields = () -> {
                throw new UnsupportedOperationException();
            };
        }

        public StubSnapshot(Map<String, MappedFieldType> lookup) {
            this.lookup = lookup::get;
            this.fields = lookup::keySet;
        }

        @Override
        public MappedFieldType fieldType(String fullName) {
            return lookup.apply(fullName);
        }

        @Override
        public Set<String> simpleMatchToFullName(String pattern) {
            if (Regex.isSimpleMatchPattern(pattern) == false) {
                return singleton(pattern);
            }
            if (Regex.isMatchAllPattern(pattern)) {
                return unmodifiableSet(fields.get());
            }
            throw new UnsupportedOperationException();
        }

        @Override
        public boolean hasNested() {
            return false;
        }

        @Override
        public ObjectMapper getObjectMapper(String name) {
            throw new UnsupportedOperationException();
        }

        @Override
        public Set<String> sourcePath(String fullName) {
            throw new UnsupportedOperationException();
        }

        @Override
        public DocumentMapperForType documentMapperWithAutoCreate() {
            throw new UnsupportedOperationException();
        }

        @Override
        public Iterable<MappedFieldType> getEagerGlobalOrdinalsFields() {
            throw new UnsupportedOperationException();
        }

        @Override
        public FieldNameAnalyzer indexAnalyzer() {
            throw new UnsupportedOperationException();
        }

        @Override
        public boolean containsBrokenAnalysis(String field) {
            throw new UnsupportedOperationException();
        }

        @Override
        public DocumentMapper documentMapper() {
            throw new UnsupportedOperationException();
        }

        @Override
        public long version() {
            throw new UnsupportedOperationException();
        }

        @Override
        public ParsedDocument parseDocument(SourceToParse source) throws MapperParsingException {
            throw new UnsupportedOperationException();
        }

        @Override
        public ParserContext parserContext() {
            throw new UnsupportedOperationException();
        }

        @Override
        public boolean isMetadataField(String field) {
            throw new UnsupportedOperationException();
        }

        @Override
        public IndexAnalyzers getIndexAnalyzers() {
            throw new UnsupportedOperationException();
        }
        
    }
}<|MERGE_RESOLUTION|>--- conflicted
+++ resolved
@@ -40,7 +40,6 @@
 import org.elasticsearch.index.IndexSettings;
 import org.elasticsearch.index.analysis.AnalysisRegistry;
 import org.elasticsearch.index.analysis.CharFilterFactory;
-import org.elasticsearch.index.analysis.FieldNameAnalyzer;
 import org.elasticsearch.index.analysis.IndexAnalyzers;
 import org.elasticsearch.index.analysis.NamedAnalyzer;
 import org.elasticsearch.index.analysis.ReloadableCustomAnalyzer;
@@ -112,10 +111,6 @@
     private final DocumentMapperParser documentMapperParser;
     private final DocumentParser documentParser;
     private final Version indexVersionCreated;
-<<<<<<< HEAD
-    private final Analyzer indexAnalyzer;
-=======
->>>>>>> 9f96e93e
     private final MapperRegistry mapperRegistry;
     private final Supplier<Mapper.TypeParser.ParserContext> parserContextSupplier;
 
@@ -130,12 +125,6 @@
                          ScriptService scriptService) {
         super(indexSettings);
         this.indexVersionCreated = indexSettings.getIndexVersionCreated();
-        indexAnalyzer = new DelegatingAnalyzerWrapper(Analyzer.PER_FIELD_REUSE_STRATEGY) {
-            @Override
-            protected Analyzer getWrappedAnalyzer(String fieldName) {
-                return snapshot.indexAnalyzer();
-            }
-        };
         this.indexAnalyzers = indexAnalyzers;
         this.mapperRegistry = mapperRegistry;
         Function<DateFormatter, Mapper.TypeParser.ParserContext> parserContextFunction =
@@ -451,33 +440,15 @@
     }
 
     /**
-<<<<<<< HEAD
-     * An analyzer that performs a volatile read on the mapping find correct {@link FieldNameAnalyzer}.
-     * @deprecated Prefer {@link #snapshot()} and then {@link Snapshot#indexAnalyzer()}.
-     */
-    @Deprecated
-    public Analyzer indexAnalyzer() {
-        return indexAnalyzer;
-=======
-     * Return the index-time analyzer associated with a particular field
+     * An analyzer that performs a volatile read on the mapping find correct {@link NamedAnalyzer} for the field.
      * @param field                     the field name
      * @param unindexedFieldAnalyzer    a function to return an Analyzer for a field with no
      *                                  directly associated index-time analyzer
-     */
+     * @deprecated Prefer {@link #snapshot()} and then {@link Snapshot#indexAnalyzer()}.
+     */
+    @Deprecated
     public NamedAnalyzer indexAnalyzer(String field, Function<String, NamedAnalyzer> unindexedFieldAnalyzer) {
-        if (this.mapper == null) {
-            return unindexedFieldAnalyzer.apply(field);
-        }
-        return this.mapper.mappers().indexAnalyzer(field, unindexedFieldAnalyzer);
-    }
-
-    public boolean containsBrokenAnalysis(String field) {
-        NamedAnalyzer a = indexAnalyzer(field, f -> null);
-        if (a == null) {
-            return false;
-        }
-        return a.containsBrokenAnalysis();
->>>>>>> 9f96e93e
+        return snapshot.indexAnalyzer(field, unindexedFieldAnalyzer);
     }
 
     @Override
@@ -568,7 +539,13 @@
          */
         Iterable<MappedFieldType> getEagerGlobalOrdinalsFields();
 
-        FieldNameAnalyzer indexAnalyzer();
+        /**
+         * The index-time analyzer associated with a particular field.
+         * @param field                     the field name
+         * @param unindexedFieldAnalyzer    a function to return an Analyzer for a field with no
+         *                                  directly associated index-time analyzer
+         */
+        NamedAnalyzer indexAnalyzer(String field, Function<String, NamedAnalyzer> unindexedFieldAnalyzer);
 
         /**
          * Does the index analyzer for this field have token filters that may produce
@@ -710,8 +687,8 @@
         }
 
         @Override
-        public FieldNameAnalyzer indexAnalyzer() {
-            return null;
+        public NamedAnalyzer indexAnalyzer(String field, Function<String, NamedAnalyzer> unindexedFieldAnalyzer) {
+            return unindexedFieldAnalyzer.apply(field);
         }
 
         @Override
@@ -821,13 +798,17 @@
         }
 
         @Override
-        public FieldNameAnalyzer indexAnalyzer() {
-            return mapper.mappers().indexAnalyzer();
+        public NamedAnalyzer indexAnalyzer(String field, Function<String, NamedAnalyzer> unindexedFieldAnalyzer) {
+            return this.mapper.mappers().indexAnalyzer(field, unindexedFieldAnalyzer);
         }
 
         @Override
         public boolean containsBrokenAnalysis(String field) {
-            return mapper.mappers().indexAnalyzer().containsBrokenAnalysis(field);
+            NamedAnalyzer analyzer = indexAnalyzer(field, u -> null);
+            if (analyzer == null) {
+                return false;
+            }
+            return analyzer.containsBrokenAnalysis();
         }
 
         @Override
@@ -921,7 +902,7 @@
         }
 
         @Override
-        public FieldNameAnalyzer indexAnalyzer() {
+        public NamedAnalyzer indexAnalyzer(String field, Function<String, NamedAnalyzer> unindexedFieldAnalyzer) {
             throw new UnsupportedOperationException();
         }
 

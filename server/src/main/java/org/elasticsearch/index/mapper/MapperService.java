--- conflicted
+++ resolved
@@ -590,13 +590,9 @@
             mapping,
             mappingSource,
             indexVersionCreated,
-<<<<<<< HEAD
             indexSettings,
-            mapperMetrics
-=======
             mapperMetrics,
             index().getName()
->>>>>>> 795cd7e0
         );
         newMapper.validate(indexSettings, reason != MergeReason.MAPPING_RECOVERY);
         return newMapper;

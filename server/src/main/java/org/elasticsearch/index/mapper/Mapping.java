--- conflicted
+++ resolved
@@ -136,13 +136,8 @@
      * @param newFieldsBudget how many new fields can be added during the merge process
      * @return the resulting merged mapping.
      */
-<<<<<<< HEAD
-    Mapping merge(Mapping mergeWith, MergeReason reason, long maxFieldsToAddDuringMerge) {
-        MapperMergeContext mergeContext = MapperMergeContext.root(isSourceSynthetic(), false, maxFieldsToAddDuringMerge);
-=======
     Mapping merge(Mapping mergeWith, MergeReason reason, long newFieldsBudget) {
         MapperMergeContext mergeContext = MapperMergeContext.root(isSourceSynthetic(), false, newFieldsBudget);
->>>>>>> 30b8af24
         RootObjectMapper mergedRoot = root.merge(mergeWith.root, reason, mergeContext);
 
         // When merging metadata fields as part of applying an index template, new field definitions

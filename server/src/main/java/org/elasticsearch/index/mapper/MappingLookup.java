--- conflicted
+++ resolved
@@ -292,15 +292,11 @@
     }
 
     boolean exceedsLimit(long limit, int additionalFieldsToAdd) {
-<<<<<<< HEAD
-        return totalFieldsCount + additionalFieldsToAdd > limit;
-=======
         return remainingFieldsUntilLimit(limit) < additionalFieldsToAdd;
     }
 
     long remainingFieldsUntilLimit(long mappingTotalFieldsLimit) {
-        return mappingTotalFieldsLimit - getTotalFieldsCount() + mapping.getSortedMetadataMappers().length;
->>>>>>> 0cec48f5
+        return mappingTotalFieldsLimit - totalFieldsCount;
     }
 
     private void checkDimensionFieldLimit(long limit) {

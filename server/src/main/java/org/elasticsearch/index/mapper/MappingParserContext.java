/*
 * Copyright Elasticsearch B.V. and/or licensed to Elasticsearch B.V. under one
 * or more contributor license agreements. Licensed under the Elastic License
 * 2.0 and the Server Side Public License, v 1; you may not use this file except
 * in compliance with, at your election, the Elastic License 2.0 or the Server
 * Side Public License, v 1.
 */

package org.elasticsearch.index.mapper;

import org.elasticsearch.Version;
import org.elasticsearch.common.settings.Settings;
import org.elasticsearch.common.time.DateFormatter;
import org.elasticsearch.index.IndexSettings;
import org.elasticsearch.index.analysis.IndexAnalyzers;
import org.elasticsearch.index.query.SearchExecutionContext;
import org.elasticsearch.index.similarity.SimilarityProvider;
import org.elasticsearch.script.ScriptCompiler;

import java.util.function.Function;
import java.util.function.Supplier;

/**
 * Holds everything that is needed to parse mappings. This is carried around while parsing mappings whether that
 * be from a dynamic template or from index mappings themselves.
 */
public class MappingParserContext {

    private final Function<String, SimilarityProvider> similarityLookupService;
    private final Function<String, Mapper.TypeParser> typeParsers;
    private final Function<String, RuntimeField.Parser> runtimeFieldParsers;
    private final Version indexVersionCreated;
    private final Supplier<SearchExecutionContext> searchExecutionContextSupplier;
    private final DateFormatter dateFormatter;
    private final ScriptCompiler scriptCompiler;
    private final IndexAnalyzers indexAnalyzers;
    private final IndexSettings indexSettings;
    private final IdFieldMapper idFieldMapper;

    public MappingParserContext(
        Function<String, SimilarityProvider> similarityLookupService,
        Function<String, Mapper.TypeParser> typeParsers,
        Function<String, RuntimeField.Parser> runtimeFieldParsers,
        Version indexVersionCreated,
        Supplier<SearchExecutionContext> searchExecutionContextSupplier,
        DateFormatter dateFormatter,
        ScriptCompiler scriptCompiler,
        IndexAnalyzers indexAnalyzers,
        IndexSettings indexSettings,
        IdFieldMapper idFieldMapper
    ) {
        this.similarityLookupService = similarityLookupService;
        this.typeParsers = typeParsers;
        this.runtimeFieldParsers = runtimeFieldParsers;
        this.indexVersionCreated = indexVersionCreated;
        this.searchExecutionContextSupplier = searchExecutionContextSupplier;
        this.dateFormatter = dateFormatter;
        this.scriptCompiler = scriptCompiler;
        this.indexAnalyzers = indexAnalyzers;
        this.indexSettings = indexSettings;
        this.idFieldMapper = idFieldMapper;
    }

    protected MappingParserContext(MappingParserContext in) {
        this(
            in.similarityLookupService,
            in.typeParsers,
            in.runtimeFieldParsers,
            in.indexVersionCreated,
            in.searchExecutionContextSupplier,
            in.dateFormatter,
            in.scriptCompiler,
            in.indexAnalyzers,
            in.indexSettings,
            in.idFieldDataEnabled
        );
    }

    public IndexAnalyzers getIndexAnalyzers() {
        return indexAnalyzers;
    }

    public IndexSettings getIndexSettings() {
        return indexSettings;
    }

    public IdFieldMapper idFieldMapper() {
        return idFieldMapper;
    }

    public Settings getSettings() {
        return indexSettings.getSettings();
    }

    public SimilarityProvider getSimilarity(String name) {
        return similarityLookupService.apply(name);
    }

    public Mapper.TypeParser typeParser(String type) {
        return typeParsers.apply(type);
    }

    public RuntimeField.Parser runtimeFieldParser(String type) {
        return runtimeFieldParsers.apply(type);
    }

    public Version indexVersionCreated() {
        return indexVersionCreated;
    }

    public Supplier<SearchExecutionContext> searchExecutionContext() {
        return searchExecutionContextSupplier;
    }

    /**
     * Gets an optional default date format for date fields that do not have an explicit format set
     * <p>
     * If {@code null}, then date fields will default to {@link DateFieldMapper#DEFAULT_DATE_TIME_FORMATTER}.
     */
    public DateFormatter getDateFormatter() {
        return dateFormatter;
    }

    public boolean isWithinMultiField() {
        return false;
    }

    /**
     * true if this pars context is coming from parsing dynamic template mappings
     */
    public boolean isFromDynamicTemplate() {
        return false;
    }

    /**
     * The {@linkplain ScriptCompiler} to compile scripts needed by the {@linkplain Mapper}.
     */
    public ScriptCompiler scriptCompiler() {
        return scriptCompiler;
    }

    MappingParserContext createMultiFieldContext(MappingParserContext in) {
        return new MultiFieldParserContext(in);
    }

    private static class MultiFieldParserContext extends MappingParserContext {
        MultiFieldParserContext(MappingParserContext in) {
<<<<<<< HEAD
            super(in);
=======
            super(
                in.similarityLookupService,
                in.typeParsers,
                in.runtimeFieldParsers,
                in.indexVersionCreated,
                in.searchExecutionContextSupplier,
                in.dateFormatter,
                in.scriptCompiler,
                in.indexAnalyzers,
                in.indexSettings,
                in.idFieldMapper
            );
>>>>>>> d7117f22
        }

        @Override
        public boolean isWithinMultiField() {
            return true;
        }
    }

    static class DynamicTemplateParserContext extends MappingParserContext {
        DynamicTemplateParserContext(MappingParserContext in) {
<<<<<<< HEAD
            super(in);
=======
            super(
                in.similarityLookupService,
                in.typeParsers,
                in.runtimeFieldParsers,
                in.indexVersionCreated,
                in.searchExecutionContextSupplier,
                in.dateFormatter,
                in.scriptCompiler,
                in.indexAnalyzers,
                in.indexSettings,
                in.idFieldMapper
            );
>>>>>>> d7117f22
        }

        @Override
        public boolean isFromDynamicTemplate() {
            return true;
        }
    }
}<|MERGE_RESOLUTION|>--- conflicted
+++ resolved
@@ -59,21 +59,6 @@
         this.indexAnalyzers = indexAnalyzers;
         this.indexSettings = indexSettings;
         this.idFieldMapper = idFieldMapper;
-    }
-
-    protected MappingParserContext(MappingParserContext in) {
-        this(
-            in.similarityLookupService,
-            in.typeParsers,
-            in.runtimeFieldParsers,
-            in.indexVersionCreated,
-            in.searchExecutionContextSupplier,
-            in.dateFormatter,
-            in.scriptCompiler,
-            in.indexAnalyzers,
-            in.indexSettings,
-            in.idFieldDataEnabled
-        );
     }
 
     public IndexAnalyzers getIndexAnalyzers() {
@@ -145,9 +130,6 @@
 
     private static class MultiFieldParserContext extends MappingParserContext {
         MultiFieldParserContext(MappingParserContext in) {
-<<<<<<< HEAD
-            super(in);
-=======
             super(
                 in.similarityLookupService,
                 in.typeParsers,
@@ -160,7 +142,6 @@
                 in.indexSettings,
                 in.idFieldMapper
             );
->>>>>>> d7117f22
         }
 
         @Override
@@ -171,9 +152,6 @@
 
     static class DynamicTemplateParserContext extends MappingParserContext {
         DynamicTemplateParserContext(MappingParserContext in) {
-<<<<<<< HEAD
-            super(in);
-=======
             super(
                 in.similarityLookupService,
                 in.typeParsers,
@@ -186,7 +164,6 @@
                 in.indexSettings,
                 in.idFieldMapper
             );
->>>>>>> d7117f22
         }
 
         @Override

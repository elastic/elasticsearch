--- conflicted
+++ resolved
@@ -405,15 +405,10 @@
     }
 
     @Override
-<<<<<<< HEAD
     SourceLoader.SyntheticFieldLoader syntheticFieldLoader(SourceFilter filter, Collection<Mapper> mappers, boolean isFragment) {
-        if (storeArraySource()) {
-            // IgnoredSourceFieldMapper integration takes care of writing the source for nested objects that enabled store_array_source.
-=======
-    public SourceLoader.SyntheticFieldLoader syntheticFieldLoader() {
+        // IgnoredSourceFieldMapper integration takes care of writing the source for nested objects that enabled store_array_source.
         if (sourceKeepMode.orElse(SourceKeepMode.NONE) == SourceKeepMode.ALL) {
             // IgnoredSourceFieldMapper integration takes care of writing the source for the nested object.
->>>>>>> 84fe9cf3
             return SourceLoader.SyntheticFieldLoader.NOTHING;
         }
 

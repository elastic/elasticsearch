/*
 * Copyright Elasticsearch B.V. and/or licensed to Elasticsearch B.V. under one
 * or more contributor license agreements. Licensed under the Elastic License
 * 2.0 and the Server Side Public License, v 1; you may not use this file except
 * in compliance with, at your election, the Elastic License 2.0 or the Server
 * Side Public License, v 1.
 */

package org.elasticsearch.index.mapper;

import org.apache.lucene.document.DoubleField;
import org.apache.lucene.document.DoublePoint;
import org.apache.lucene.document.FloatField;
import org.apache.lucene.document.FloatPoint;
import org.apache.lucene.document.IntField;
import org.apache.lucene.document.IntPoint;
import org.apache.lucene.document.LongField;
import org.apache.lucene.document.LongPoint;
import org.apache.lucene.document.SortedNumericDocValuesField;
import org.apache.lucene.document.StoredField;
import org.apache.lucene.index.IndexableField;
import org.apache.lucene.index.LeafReaderContext;
import org.apache.lucene.sandbox.document.HalfFloatPoint;
import org.apache.lucene.search.IndexOrDocValuesQuery;
import org.apache.lucene.search.IndexSortSortedNumericDocValuesRangeQuery;
import org.apache.lucene.search.MatchNoDocsQuery;
import org.apache.lucene.search.Query;
import org.apache.lucene.util.BytesRef;
import org.apache.lucene.util.NumericUtils;
import org.elasticsearch.common.Explicit;
import org.elasticsearch.common.Numbers;
import org.elasticsearch.common.lucene.search.Queries;
import org.elasticsearch.common.settings.Setting;
import org.elasticsearch.common.settings.Setting.Property;
import org.elasticsearch.common.settings.Settings;
import org.elasticsearch.index.IndexMode;
import org.elasticsearch.index.IndexVersion;
import org.elasticsearch.index.fielddata.FieldDataContext;
import org.elasticsearch.index.fielddata.IndexFieldData;
import org.elasticsearch.index.fielddata.IndexNumericFieldData.NumericType;
import org.elasticsearch.index.fielddata.SourceValueFetcherSortedDoubleIndexFieldData;
import org.elasticsearch.index.fielddata.SourceValueFetcherSortedNumericIndexFieldData;
import org.elasticsearch.index.fielddata.plain.SortedDoublesIndexFieldData;
import org.elasticsearch.index.fielddata.plain.SortedNumericIndexFieldData;
import org.elasticsearch.index.mapper.TimeSeriesParams.MetricType;
import org.elasticsearch.index.query.SearchExecutionContext;
import org.elasticsearch.script.DoubleFieldScript;
import org.elasticsearch.script.LongFieldScript;
import org.elasticsearch.script.Script;
import org.elasticsearch.script.ScriptCompiler;
import org.elasticsearch.script.field.ByteDocValuesField;
import org.elasticsearch.script.field.DoubleDocValuesField;
import org.elasticsearch.script.field.FloatDocValuesField;
import org.elasticsearch.script.field.HalfFloatDocValuesField;
import org.elasticsearch.script.field.IntegerDocValuesField;
import org.elasticsearch.script.field.LongDocValuesField;
import org.elasticsearch.script.field.ShortDocValuesField;
import org.elasticsearch.search.DocValueFormat;
import org.elasticsearch.search.aggregations.support.TimeSeriesValuesSourceType;
import org.elasticsearch.search.aggregations.support.ValuesSourceType;
import org.elasticsearch.search.lookup.FieldValues;
import org.elasticsearch.search.lookup.SearchLookup;
import org.elasticsearch.search.lookup.SourceProvider;
import org.elasticsearch.xcontent.XContentBuilder;
import org.elasticsearch.xcontent.XContentParser;
import org.elasticsearch.xcontent.XContentParser.Token;

import java.io.IOException;
import java.time.ZoneId;
import java.util.Arrays;
import java.util.Collection;
import java.util.Collections;
import java.util.List;
import java.util.Map;
import java.util.Objects;
import java.util.Set;
import java.util.function.BiFunction;
import java.util.function.Function;

/** A {@link FieldMapper} for numeric types: byte, short, int, long, float and double. */
public class NumberFieldMapper extends FieldMapper {

    public static final Setting<Boolean> COERCE_SETTING = Setting.boolSetting("index.mapping.coerce", true, Property.IndexScope);

    private static NumberFieldMapper toType(FieldMapper in) {
        return (NumberFieldMapper) in;
    }

    private static final IndexVersion MINIMUM_COMPATIBILITY_VERSION = IndexVersion.fromId(5000099);

    public static final class Builder extends FieldMapper.DimensionBuilder {

        private final Parameter<Boolean> indexed;
        private final Parameter<Boolean> hasDocValues = Parameter.docValuesParam(m -> toType(m).hasDocValues, true);
        private final Parameter<Boolean> stored = Parameter.storeParam(m -> toType(m).stored, false);

        private final Parameter<Explicit<Boolean>> ignoreMalformed;
        private final Parameter<Explicit<Boolean>> coerce;

        private final Parameter<Number> nullValue;

        private final Parameter<Script> script = Parameter.scriptParam(m -> toType(m).script);
        private final Parameter<OnScriptError> onScriptErrorParam = Parameter.onScriptErrorParam(
            m -> toType(m).builderParams.onScriptError(),
            script
        );

        /**
         * Parameter that marks this field as a time series dimension.
         */
        private final Parameter<Boolean> dimension;

        /**
         * Parameter that marks this field as a time series metric defining its time series metric type.
         * For the numeric fields gauge and counter metric types are
         * supported
         */
        private final Parameter<MetricType> metric;

        private final Parameter<Map<String, String>> meta = Parameter.metaParam();

        private final ScriptCompiler scriptCompiler;
        private final NumberType type;

        private boolean allowMultipleValues = true;
        private final IndexVersion indexCreatedVersion;

        private final IndexMode indexMode;

        public Builder(
            String name,
            NumberType type,
            ScriptCompiler compiler,
            Settings settings,
            IndexVersion indexCreatedVersion,
            IndexMode mode
        ) {
            this(name, type, compiler, IGNORE_MALFORMED_SETTING.get(settings), COERCE_SETTING.get(settings), indexCreatedVersion, mode);
        }

        public static Builder docValuesOnly(String name, NumberType type, IndexVersion indexCreatedVersion) {
            Builder builder = new Builder(name, type, ScriptCompiler.NONE, false, false, indexCreatedVersion, null);
            builder.indexed.setValue(false);
            builder.dimension.setValue(false);
            return builder;
        }

        public Builder(
            String name,
            NumberType type,
            ScriptCompiler compiler,
            boolean ignoreMalformedByDefault,
            boolean coerceByDefault,
            IndexVersion indexCreatedVersion,
            IndexMode mode
        ) {
            super(name);
            this.type = type;
            this.scriptCompiler = Objects.requireNonNull(compiler);
            this.indexCreatedVersion = Objects.requireNonNull(indexCreatedVersion);

            this.ignoreMalformed = Parameter.explicitBoolParam(
                "ignore_malformed",
                true,
                m -> toType(m).ignoreMalformed,
                ignoreMalformedByDefault
            );
            this.coerce = Parameter.explicitBoolParam("coerce", true, m -> toType(m).coerce, coerceByDefault);
            this.nullValue = new Parameter<>(
                "null_value",
                false,
                () -> null,
                (n, c, o) -> o == null ? null : type.parse(o, false),
                m -> toType(m).nullValue,
                XContentBuilder::field,
                Objects::toString
            ).acceptsNull();
            this.indexMode = mode;
            this.indexed = Parameter.indexParam(m -> toType(m).indexed, () -> {
                if (indexMode == IndexMode.TIME_SERIES) {
                    var metricType = getMetric().getValue();
                    return metricType != MetricType.COUNTER && metricType != MetricType.GAUGE;
                } else {
                    return true;
                }
            });
            this.dimension = TimeSeriesParams.dimensionParam(m -> toType(m).dimension).addValidator(v -> {
                if (v && (indexed.getValue() == false || hasDocValues.getValue() == false)) {
                    throw new IllegalArgumentException(
                        "Field ["
                            + TimeSeriesParams.TIME_SERIES_DIMENSION_PARAM
                            + "] requires that ["
                            + indexed.name
                            + "] and ["
                            + hasDocValues.name
                            + "] are true"
                    );
                }
            });

            this.metric = TimeSeriesParams.metricParam(m -> toType(m).metricType, MetricType.GAUGE, MetricType.COUNTER).addValidator(v -> {
                if (v != null && hasDocValues.getValue() == false) {
                    throw new IllegalArgumentException(
                        "Field [" + TimeSeriesParams.TIME_SERIES_METRIC_PARAM + "] requires that [" + hasDocValues.name + "] is true"
                    );
                }
            }).precludesParameters(dimension);

            this.script.precludesParameters(ignoreMalformed, coerce, nullValue);
            addScriptValidation(script, indexed, hasDocValues);
        }

        Builder nullValue(Number number) {
            this.nullValue.setValue(number);
            return this;
        }

        public Builder docValues(boolean hasDocValues) {
            this.hasDocValues.setValue(hasDocValues);
            return this;
        }

        private FieldValues<Number> scriptValues() {
            if (this.script.get() == null) {
                return null;
            }
            return type.compile(leafName(), script.get(), scriptCompiler);
        }

        public Builder dimension(boolean dimension) {
            this.dimension.setValue(dimension);
            return this;
        }

        public Builder metric(MetricType metric) {
            this.metric.setValue(metric);
            return this;
        }

        private Parameter<MetricType> getMetric() {
            return metric;
        }

        public Builder allowMultipleValues(boolean allowMultipleValues) {
            this.allowMultipleValues = allowMultipleValues;
            return this;
        }

        @Override
        protected Parameter<?>[] getParameters() {
            return new Parameter<?>[] {
                indexed,
                hasDocValues,
                stored,
                ignoreMalformed,
                coerce,
                nullValue,
                script,
                onScriptErrorParam,
                meta,
                dimension,
                metric };
        }

        @Override
        public NumberFieldMapper build(MapperBuilderContext context) {
            if (inheritDimensionParameterFromParentObject(context)) {
                dimension.setValue(true);
            }

            MappedFieldType ft = new NumberFieldType(context.buildFullName(leafName()), this);
            hasScript = script.get() != null;
            onScriptError = onScriptErrorParam.getValue();
            return new NumberFieldMapper(leafName(), ft, builderParams(this, context), context.isSourceSynthetic(), this);
        }
    }

    public enum NumberType {
        HALF_FLOAT("half_float", NumericType.HALF_FLOAT) {
            @Override
            public Float parse(Object value, boolean coerce) {
                final float result = parseToFloat(value);
                validateFiniteValue(result);
                // Reduce the precision to what we actually index
                return HalfFloatPoint.sortableShortToHalfFloat(HalfFloatPoint.halfFloatToSortableShort(result));
            }

            @Override
            public double reduceToStoredPrecision(double value) {
                return parse(value, false).doubleValue();
            }

            /**
             * Parse a query parameter or {@code _source} value to a float,
             * keeping float precision. Used by queries which do need to validate
             * against infinite values, but need more precise control over their
             * rounding behavior that {@link #parse(Object, boolean)} provides.
             */
            private static float parseToFloat(Object value) {
                final float result;

                if (value instanceof Number) {
                    result = ((Number) value).floatValue();
                } else {
                    if (value instanceof BytesRef) {
                        value = ((BytesRef) value).utf8ToString();
                    }
                    result = Float.parseFloat(value.toString());
                }
                return result;
            }

            @Override
            public Number parsePoint(byte[] value) {
                return HalfFloatPoint.decodeDimension(value, 0);
            }

            @Override
            public Float parse(XContentParser parser, boolean coerce) throws IOException {
                float parsed = parser.floatValue(coerce);
                validateFiniteValue(parsed);
                return parsed;
            }

            @Override
            public Query termQuery(String field, Object value, boolean isIndexed) {
                float v = parseToFloat(value);
                validateFiniteValue(v);
                if (isIndexed) {
                    return HalfFloatPoint.newExactQuery(field, v);
                } else {
                    return SortedNumericDocValuesField.newSlowExactQuery(field, HalfFloatPoint.halfFloatToSortableShort(v));
                }
            }

            @Override
            public Query termsQuery(String field, Collection<?> values) {
                float[] v = new float[values.size()];
                int pos = 0;
                for (Object value : values) {
                    float float_value = parseToFloat(value);
                    validateFiniteValue(float_value);
                    v[pos++] = float_value;
                }
                return HalfFloatPoint.newSetQuery(field, v);
            }

            @Override
            public Query rangeQuery(
                String field,
                Object lowerTerm,
                Object upperTerm,
                boolean includeLower,
                boolean includeUpper,
                boolean hasDocValues,
                SearchExecutionContext context,
                boolean isIndexed
            ) {
                float l = Float.NEGATIVE_INFINITY;
                float u = Float.POSITIVE_INFINITY;
                if (lowerTerm != null) {
                    l = parseToFloat(lowerTerm);
                    if (includeLower) {
                        l = HalfFloatPoint.nextDown(l);
                    }
                    l = HalfFloatPoint.nextUp(l);
                }
                if (upperTerm != null) {
                    u = parseToFloat(upperTerm);
                    if (includeUpper) {
                        u = HalfFloatPoint.nextUp(u);
                    }
                    u = HalfFloatPoint.nextDown(u);
                }
                Query query;
                if (isIndexed) {
                    query = HalfFloatPoint.newRangeQuery(field, l, u);
                    if (hasDocValues) {
                        Query dvQuery = SortedNumericDocValuesField.newSlowRangeQuery(
                            field,
                            HalfFloatPoint.halfFloatToSortableShort(l),
                            HalfFloatPoint.halfFloatToSortableShort(u)
                        );
                        query = new IndexOrDocValuesQuery(query, dvQuery);
                    }
                } else {
                    query = SortedNumericDocValuesField.newSlowRangeQuery(
                        field,
                        HalfFloatPoint.halfFloatToSortableShort(l),
                        HalfFloatPoint.halfFloatToSortableShort(u)
                    );
                }
                return query;
            }

            @Override
            public void addFields(LuceneDocument document, String name, Number value, boolean indexed, boolean docValued, boolean stored) {
                final float f = value.floatValue();
                if (indexed) {
                    document.add(new HalfFloatPoint(name, f));
                }
                if (docValued) {
                    document.add(new SortedNumericDocValuesField(name, HalfFloatPoint.halfFloatToSortableShort(f)));
                }
                if (stored) {
                    document.add(new StoredField(name, f));
                }
            }

            @Override
            public IndexFieldData.Builder getFieldDataBuilder(MappedFieldType ft, ValuesSourceType valuesSourceType) {
                return new SortedDoublesIndexFieldData.Builder(
                    ft.name(),
                    numericType(),
                    valuesSourceType,
                    HalfFloatDocValuesField::new,
                    ft.isIndexed()
                );
            }

            @Override
            public IndexFieldData.Builder getValueFetcherFieldDataBuilder(
                String name,
                ValuesSourceType valuesSourceType,
                SourceProvider sourceProvider,
                ValueFetcher valueFetcher
            ) {
                return new SourceValueFetcherSortedDoubleIndexFieldData.Builder(
                    name,
                    valuesSourceType,
                    valueFetcher,
                    sourceProvider,
                    HalfFloatDocValuesField::new
                );
            }

            private static void validateFiniteValue(float value) {
                if (Float.isFinite(HalfFloatPoint.sortableShortToHalfFloat(HalfFloatPoint.halfFloatToSortableShort(value))) == false) {
                    throw new IllegalArgumentException("[half_float] supports only finite values, but got [" + value + "]");
                }
            }

            @Override
            SourceLoader.SyntheticFieldLoader syntheticFieldLoader(String fieldName, String fieldSimpleName, boolean ignoreMalformed) {
                return new SortedNumericDocValuesSyntheticFieldLoader(fieldName, fieldSimpleName, ignoreMalformed) {
                    @Override
                    protected void writeValue(XContentBuilder b, long value) throws IOException {
                        b.value(HalfFloatPoint.sortableShortToHalfFloat((short) value));
                    }
                };
            }

            @Override
            BlockLoader blockLoaderFromDocValues(String fieldName) {
                return new BlockDocValuesReader.DoublesBlockLoader(fieldName, l -> HalfFloatPoint.sortableShortToHalfFloat((short) l));
            }

            @Override
            BlockLoader blockLoaderFromSource(SourceValueFetcher sourceValueFetcher, BlockSourceReader.LeafIteratorLookup lookup) {
                return new BlockSourceReader.DoublesBlockLoader(sourceValueFetcher, lookup);
            }
        },
        FLOAT("float", NumericType.FLOAT) {
            @Override
            public Float parse(Object value, boolean coerce) {
                final float result = parseToFloat(value);
                validateFiniteValue(result);
                return result;
            }

            /**
             * Parse a query parameter or {@code _source} value to a float,
             * keeping float precision. Used by queries which do need validate
             * against infinite values like {@link #parse(Object, boolean)} does.
             */
            private static float parseToFloat(Object value) {
                final float result;

                if (value instanceof Number) {
                    result = ((Number) value).floatValue();
                } else {
                    if (value instanceof BytesRef) {
                        value = ((BytesRef) value).utf8ToString();
                    }
                    result = Float.parseFloat(value.toString());
                }
                return result;
            }

            @Override
            public double reduceToStoredPrecision(double value) {
                return parse(value, false).doubleValue();
            }

            @Override
            public Number parsePoint(byte[] value) {
                return FloatPoint.decodeDimension(value, 0);
            }

            @Override
            public Float parse(XContentParser parser, boolean coerce) throws IOException {
                float parsed = parser.floatValue(coerce);
                validateFiniteValue(parsed);
                return parsed;
            }

            @Override
            public Query termQuery(String field, Object value, boolean isIndexed) {
                float v = parseToFloat(value);
                if (isIndexed) {
                    return FloatPoint.newExactQuery(field, v);
                } else {
                    return SortedNumericDocValuesField.newSlowExactQuery(field, NumericUtils.floatToSortableInt(v));
                }
            }

            @Override
            public Query termsQuery(String field, Collection<?> values) {
                float[] v = new float[values.size()];
                int pos = 0;
                for (Object value : values) {
                    v[pos++] = parse(value, false);
                }
                return FloatPoint.newSetQuery(field, v);
            }

            @Override
            public Query rangeQuery(
                String field,
                Object lowerTerm,
                Object upperTerm,
                boolean includeLower,
                boolean includeUpper,
                boolean hasDocValues,
                SearchExecutionContext context,
                boolean isIndexed
            ) {
                float l = Float.NEGATIVE_INFINITY;
                float u = Float.POSITIVE_INFINITY;
                if (lowerTerm != null) {
                    l = parseToFloat(lowerTerm);
                    if (includeLower) {
                        l = FloatPoint.nextDown(l);
                    }
                    l = FloatPoint.nextUp(l);
                }
                if (upperTerm != null) {
                    u = parseToFloat(upperTerm);
                    if (includeUpper) {
                        u = FloatPoint.nextUp(u);
                    }
                    u = FloatPoint.nextDown(u);
                }
                Query query;
                if (isIndexed) {
                    query = FloatPoint.newRangeQuery(field, l, u);
                    if (hasDocValues) {
                        Query dvQuery = SortedNumericDocValuesField.newSlowRangeQuery(
                            field,
                            NumericUtils.floatToSortableInt(l),
                            NumericUtils.floatToSortableInt(u)
                        );
                        query = new IndexOrDocValuesQuery(query, dvQuery);
                    }
                } else {
                    query = SortedNumericDocValuesField.newSlowRangeQuery(
                        field,
                        NumericUtils.floatToSortableInt(l),
                        NumericUtils.floatToSortableInt(u)
                    );
                }
                return query;
            }

            @Override
            public void addFields(LuceneDocument document, String name, Number value, boolean indexed, boolean docValued, boolean stored) {
                final float f = value.floatValue();
                if (indexed && docValued) {
                    document.add(new FloatField(name, f));
                } else if (docValued) {
                    document.add(new SortedNumericDocValuesField(name, NumericUtils.floatToSortableInt(f)));
                } else if (indexed) {
                    document.add(new FloatPoint(name, f));
                }
                if (stored) {
                    document.add(new StoredField(name, f));
                }
            }

            @Override
            public IndexFieldData.Builder getFieldDataBuilder(MappedFieldType ft, ValuesSourceType valuesSourceType) {
                return new SortedDoublesIndexFieldData.Builder(
                    ft.name(),
                    numericType(),
                    valuesSourceType,
                    FloatDocValuesField::new,
                    ft.isIndexed()
                );
            }

            @Override
            public IndexFieldData.Builder getValueFetcherFieldDataBuilder(
                String name,
                ValuesSourceType valuesSourceType,
                SourceProvider sourceProvider,
                ValueFetcher valueFetcher
            ) {
                return new SourceValueFetcherSortedDoubleIndexFieldData.Builder(
                    name,
                    valuesSourceType,
                    valueFetcher,
                    sourceProvider,
                    FloatDocValuesField::new
                );
            }

            private static void validateFiniteValue(float value) {
                if (Float.isFinite(value) == false) {
                    throw new IllegalArgumentException("[float] supports only finite values, but got [" + value + "]");
                }
            }

            @Override
            SourceLoader.SyntheticFieldLoader syntheticFieldLoader(String fieldName, String fieldSimpleName, boolean ignoreMalformed) {
                return new SortedNumericDocValuesSyntheticFieldLoader(fieldName, fieldSimpleName, ignoreMalformed) {
                    @Override
                    protected void writeValue(XContentBuilder b, long value) throws IOException {
                        b.value(NumericUtils.sortableIntToFloat((int) value));
                    }
                };
            }

            @Override
            BlockLoader blockLoaderFromDocValues(String fieldName) {
                return new BlockDocValuesReader.DoublesBlockLoader(fieldName, l -> NumericUtils.sortableIntToFloat((int) l));
            }

            @Override
            BlockLoader blockLoaderFromSource(SourceValueFetcher sourceValueFetcher, BlockSourceReader.LeafIteratorLookup lookup) {
                return new BlockSourceReader.DoublesBlockLoader(sourceValueFetcher, lookup);
            }
        },
        DOUBLE("double", NumericType.DOUBLE) {
            @Override
            public Double parse(Object value, boolean coerce) {
                double parsed = objectToDouble(value);
                validateParsed(parsed);
                return parsed;
            }

            @Override
            public Number parsePoint(byte[] value) {
                return DoublePoint.decodeDimension(value, 0);
            }

            @Override
            public Double parse(XContentParser parser, boolean coerce) throws IOException {
                double parsed = parser.doubleValue(coerce);
                validateParsed(parsed);
                return parsed;
            }

            @Override
            public FieldValues<Number> compile(String fieldName, Script script, ScriptCompiler compiler) {
                DoubleFieldScript.Factory scriptFactory = compiler.compile(script, DoubleFieldScript.CONTEXT);
                return (lookup, ctx, doc, consumer) -> scriptFactory.newFactory(fieldName, script.getParams(), lookup, OnScriptError.FAIL)
                    .newInstance(ctx)
                    .runForDoc(doc, consumer::accept);
            }

            @Override
            public Query termQuery(String field, Object value, boolean isIndexed) {
                double v = parse(value, false);
                if (isIndexed) {
                    return DoublePoint.newExactQuery(field, v);
                } else {
                    return SortedNumericDocValuesField.newSlowExactQuery(field, NumericUtils.doubleToSortableLong(v));
                }
            }

            @Override
            public Query termsQuery(String field, Collection<?> values) {
                double[] v = values.stream().mapToDouble(value -> parse(value, false)).toArray();
                return DoublePoint.newSetQuery(field, v);
            }

            @Override
            public Query rangeQuery(
                String field,
                Object lowerTerm,
                Object upperTerm,
                boolean includeLower,
                boolean includeUpper,
                boolean hasDocValues,
                SearchExecutionContext context,
                boolean isIndexed
            ) {
                return doubleRangeQuery(lowerTerm, upperTerm, includeLower, includeUpper, (l, u) -> {
                    Query query;
                    if (isIndexed) {
                        query = DoublePoint.newRangeQuery(field, l, u);
                        if (hasDocValues) {
                            Query dvQuery = SortedNumericDocValuesField.newSlowRangeQuery(
                                field,
                                NumericUtils.doubleToSortableLong(l),
                                NumericUtils.doubleToSortableLong(u)
                            );
                            query = new IndexOrDocValuesQuery(query, dvQuery);
                        }
                    } else {
                        query = SortedNumericDocValuesField.newSlowRangeQuery(
                            field,
                            NumericUtils.doubleToSortableLong(l),
                            NumericUtils.doubleToSortableLong(u)
                        );
                    }
                    return query;
                });
            }

            @Override
            public void addFields(LuceneDocument document, String name, Number value, boolean indexed, boolean docValued, boolean stored) {
                final double d = value.doubleValue();
                if (indexed && docValued) {
                    document.add(new DoubleField(name, d));
                } else if (docValued) {
                    document.add(new SortedNumericDocValuesField(name, NumericUtils.doubleToSortableLong(d)));
                } else if (indexed) {
                    document.add(new DoublePoint(name, d));
                }
                if (stored) {
                    document.add(new StoredField(name, d));
                }
            }

            @Override
            public IndexFieldData.Builder getFieldDataBuilder(MappedFieldType ft, ValuesSourceType valuesSourceType) {
                return new SortedDoublesIndexFieldData.Builder(
                    ft.name(),
                    numericType(),
                    valuesSourceType,
                    DoubleDocValuesField::new,
                    ft.isIndexed()
                );
            }

            @Override
            public IndexFieldData.Builder getValueFetcherFieldDataBuilder(
                String name,
                ValuesSourceType valuesSourceType,
                SourceProvider sourceProvider,
                ValueFetcher valueFetcher
            ) {
                return new SourceValueFetcherSortedDoubleIndexFieldData.Builder(
                    name,
                    valuesSourceType,
                    valueFetcher,
                    sourceProvider,
                    DoubleDocValuesField::new
                );
            }

            private static void validateParsed(double value) {
                if (Double.isFinite(value) == false) {
                    throw new IllegalArgumentException("[double] supports only finite values, but got [" + value + "]");
                }
            }

            @Override
            SourceLoader.SyntheticFieldLoader syntheticFieldLoader(String fieldName, String fieldSimpleName, boolean ignoreMalformed) {
                return new SortedNumericDocValuesSyntheticFieldLoader(fieldName, fieldSimpleName, ignoreMalformed) {
                    @Override
                    protected void writeValue(XContentBuilder b, long value) throws IOException {
                        b.value(NumericUtils.sortableLongToDouble(value));
                    }
                };
            }

            @Override
            BlockLoader blockLoaderFromDocValues(String fieldName) {
                return new BlockDocValuesReader.DoublesBlockLoader(fieldName, NumericUtils::sortableLongToDouble);
            }

            @Override
            BlockLoader blockLoaderFromSource(SourceValueFetcher sourceValueFetcher, BlockSourceReader.LeafIteratorLookup lookup) {
                return new BlockSourceReader.DoublesBlockLoader(sourceValueFetcher, lookup);
            }
        },
        BYTE("byte", NumericType.BYTE) {
            @Override
            public Byte parse(Object value, boolean coerce) {
                double doubleValue = objectToDouble(value);

                if (doubleValue < Byte.MIN_VALUE || doubleValue > Byte.MAX_VALUE) {
                    throw new IllegalArgumentException("Value [" + value + "] is out of range for a byte");
                }
                if (coerce == false && doubleValue % 1 != 0) {
                    throw new IllegalArgumentException("Value [" + value + "] has a decimal part");
                }

                if (value instanceof Number) {
                    return ((Number) value).byteValue();
                }

                return (byte) doubleValue;
            }

            @Override
            public Number parsePoint(byte[] value) {
                return INTEGER.parsePoint(value).byteValue();
            }

            @Override
            public Short parse(XContentParser parser, boolean coerce) throws IOException {
                int value = parser.intValue(coerce);
                if (value < Byte.MIN_VALUE || value > Byte.MAX_VALUE) {
                    throw new IllegalArgumentException("Value [" + value + "] is out of range for a byte");
                }
                return (short) value;
            }

            @Override
            public Query termQuery(String field, Object value, boolean isIndexed) {
                return INTEGER.termQuery(field, value, isIndexed);
            }

            @Override
            public Query termsQuery(String field, Collection<?> values) {
                return INTEGER.termsQuery(field, values);
            }

            @Override
            public Query rangeQuery(
                String field,
                Object lowerTerm,
                Object upperTerm,
                boolean includeLower,
                boolean includeUpper,
                boolean hasDocValues,
                SearchExecutionContext context,
                boolean isIndexed
            ) {
                return INTEGER.rangeQuery(field, lowerTerm, upperTerm, includeLower, includeUpper, hasDocValues, context, isIndexed);
            }

            @Override
            public void addFields(LuceneDocument document, String name, Number value, boolean indexed, boolean docValued, boolean stored) {
                INTEGER.addFields(document, name, value, indexed, docValued, stored);
            }

            @Override
            Number valueForSearch(Number value) {
                return value.byteValue();
            }

            @Override
            public IndexFieldData.Builder getFieldDataBuilder(MappedFieldType ft, ValuesSourceType valuesSourceType) {
                return new SortedNumericIndexFieldData.Builder(
                    ft.name(),
                    numericType(),
                    valuesSourceType,
                    ByteDocValuesField::new,
                    ft.isIndexed()
                );
            }

            @Override
            public IndexFieldData.Builder getValueFetcherFieldDataBuilder(
                String name,
                ValuesSourceType valuesSourceType,
                SourceProvider sourceProvider,
                ValueFetcher valueFetcher
            ) {
                return new SourceValueFetcherSortedNumericIndexFieldData.Builder(
                    name,
                    valuesSourceType,
                    valueFetcher,
                    sourceProvider,
                    ByteDocValuesField::new
                );
            }

            @Override
            SourceLoader.SyntheticFieldLoader syntheticFieldLoader(String fieldName, String fieldSimpleName, boolean ignoreMalformed) {
                return NumberType.syntheticLongFieldLoader(fieldName, fieldSimpleName, ignoreMalformed);
            }

            @Override
            BlockLoader blockLoaderFromDocValues(String fieldName) {
                return new BlockDocValuesReader.IntsBlockLoader(fieldName);
            }

            @Override
            BlockLoader blockLoaderFromSource(SourceValueFetcher sourceValueFetcher, BlockSourceReader.LeafIteratorLookup lookup) {
                return new BlockSourceReader.IntsBlockLoader(sourceValueFetcher, lookup);
            }
        },
        SHORT("short", NumericType.SHORT) {
            @Override
            public Short parse(Object value, boolean coerce) {
                double doubleValue = objectToDouble(value);

                if (doubleValue < Short.MIN_VALUE || doubleValue > Short.MAX_VALUE) {
                    throw new IllegalArgumentException("Value [" + value + "] is out of range for a short");
                }
                if (coerce == false && doubleValue % 1 != 0) {
                    throw new IllegalArgumentException("Value [" + value + "] has a decimal part");
                }

                if (value instanceof Number) {
                    return ((Number) value).shortValue();
                }

                return (short) doubleValue;
            }

            @Override
            public Number parsePoint(byte[] value) {
                return INTEGER.parsePoint(value).shortValue();
            }

            @Override
            public Short parse(XContentParser parser, boolean coerce) throws IOException {
                return parser.shortValue(coerce);
            }

            @Override
            public Query termQuery(String field, Object value, boolean isIndexed) {
                return INTEGER.termQuery(field, value, isIndexed);
            }

            @Override
            public Query termsQuery(String field, Collection<?> values) {
                return INTEGER.termsQuery(field, values);
            }

            @Override
            public Query rangeQuery(
                String field,
                Object lowerTerm,
                Object upperTerm,
                boolean includeLower,
                boolean includeUpper,
                boolean hasDocValues,
                SearchExecutionContext context,
                boolean isIndexed
            ) {
                return INTEGER.rangeQuery(field, lowerTerm, upperTerm, includeLower, includeUpper, hasDocValues, context, isIndexed);
            }

            @Override
            public void addFields(LuceneDocument document, String name, Number value, boolean indexed, boolean docValued, boolean stored) {
                INTEGER.addFields(document, name, value, indexed, docValued, stored);
            }

            @Override
            Number valueForSearch(Number value) {
                return value.shortValue();
            }

            @Override
            public IndexFieldData.Builder getFieldDataBuilder(MappedFieldType ft, ValuesSourceType valuesSourceType) {
                return new SortedNumericIndexFieldData.Builder(
                    ft.name(),
                    numericType(),
                    valuesSourceType,
                    ShortDocValuesField::new,
                    ft.isIndexed()
                );
            }

            @Override
            public IndexFieldData.Builder getValueFetcherFieldDataBuilder(
                String name,
                ValuesSourceType valuesSourceType,
                SourceProvider sourceProvider,
                ValueFetcher valueFetcher
            ) {
                return new SourceValueFetcherSortedNumericIndexFieldData.Builder(
                    name,
                    valuesSourceType,
                    valueFetcher,
                    sourceProvider,
                    ShortDocValuesField::new
                );
            }

            @Override
            SourceLoader.SyntheticFieldLoader syntheticFieldLoader(String fieldName, String fieldSimpleName, boolean ignoreMalformed) {
                return NumberType.syntheticLongFieldLoader(fieldName, fieldSimpleName, ignoreMalformed);
            }

            @Override
            BlockLoader blockLoaderFromDocValues(String fieldName) {
                return new BlockDocValuesReader.IntsBlockLoader(fieldName);
            }

            @Override
            BlockLoader blockLoaderFromSource(SourceValueFetcher sourceValueFetcher, BlockSourceReader.LeafIteratorLookup lookup) {
                return new BlockSourceReader.IntsBlockLoader(sourceValueFetcher, lookup);
            }
        },
        INTEGER("integer", NumericType.INT) {
            @Override
            public Integer parse(Object value, boolean coerce) {
                double doubleValue = objectToDouble(value);

                if (doubleValue < Integer.MIN_VALUE || doubleValue > Integer.MAX_VALUE) {
                    throw new IllegalArgumentException("Value [" + value + "] is out of range for an integer");
                }
                if (coerce == false && doubleValue % 1 != 0) {
                    throw new IllegalArgumentException("Value [" + value + "] has a decimal part");
                }

                if (value instanceof Number) {
                    return ((Number) value).intValue();
                }

                return (int) doubleValue;
            }

            @Override
            public Number parsePoint(byte[] value) {
                return IntPoint.decodeDimension(value, 0);
            }

            @Override
            public Integer parse(XContentParser parser, boolean coerce) throws IOException {
                return parser.intValue(coerce);
            }

            @Override
            public Query termQuery(String field, Object value, boolean isIndexed) {
                if (hasDecimalPart(value)) {
                    return Queries.newMatchNoDocsQuery("Value [" + value + "] has a decimal part");
                }
                int v = parse(value, true);
                if (isIndexed) {
                    return IntPoint.newExactQuery(field, v);
                } else {
                    return SortedNumericDocValuesField.newSlowExactQuery(field, v);
                }
            }

            @Override
            public Query termsQuery(String field, Collection<?> values) {
                int[] v = new int[values.size()];
                int upTo = 0;

                for (Object value : values) {
                    if (hasDecimalPart(value) == false) {
                        v[upTo++] = parse(value, true);
                    }
                }

                if (upTo == 0) {
                    return Queries.newMatchNoDocsQuery("All values have a decimal part");
                }
                if (upTo != v.length) {
                    v = Arrays.copyOf(v, upTo);
                }
                return IntPoint.newSetQuery(field, v);
            }

            @Override
            public Query rangeQuery(
                String field,
                Object lowerTerm,
                Object upperTerm,
                boolean includeLower,
                boolean includeUpper,
                boolean hasDocValues,
                SearchExecutionContext context,
                boolean isIndexed
            ) {
                int l = Integer.MIN_VALUE;
                int u = Integer.MAX_VALUE;
                if (lowerTerm != null) {
                    l = parse(lowerTerm, true);
                    // if the lower bound is decimal:
                    // - if the bound is positive then we increment it:
                    // if lowerTerm=1.5 then the (inclusive) bound becomes 2
                    // - if the bound is negative then we leave it as is:
                    // if lowerTerm=-1.5 then the (inclusive) bound becomes -1 due to the call to longValue
                    boolean lowerTermHasDecimalPart = hasDecimalPart(lowerTerm);
                    if ((lowerTermHasDecimalPart == false && includeLower == false) || (lowerTermHasDecimalPart && signum(lowerTerm) > 0)) {
                        if (l == Integer.MAX_VALUE) {
                            return new MatchNoDocsQuery();
                        }
                        ++l;
                    }
                }
                if (upperTerm != null) {
                    u = parse(upperTerm, true);
                    boolean upperTermHasDecimalPart = hasDecimalPart(upperTerm);
                    if ((upperTermHasDecimalPart == false && includeUpper == false) || (upperTermHasDecimalPart && signum(upperTerm) < 0)) {
                        if (u == Integer.MIN_VALUE) {
                            return new MatchNoDocsQuery();
                        }
                        --u;
                    }
                }
                Query query;
                if (isIndexed) {
                    query = IntPoint.newRangeQuery(field, l, u);
                    if (hasDocValues) {
                        Query dvQuery = SortedNumericDocValuesField.newSlowRangeQuery(field, l, u);
                        query = new IndexOrDocValuesQuery(query, dvQuery);
                    }
                } else {
                    query = SortedNumericDocValuesField.newSlowRangeQuery(field, l, u);
                }
                if (hasDocValues && context.indexSortedOnField(field)) {
                    query = new IndexSortSortedNumericDocValuesRangeQuery(field, l, u, query);
                }
                return query;
            }

            @Override
            public void addFields(LuceneDocument document, String name, Number value, boolean indexed, boolean docValued, boolean stored) {
                final int i = value.intValue();
                if (indexed && docValued) {
                    document.add(new IntField(name, i));
                } else if (docValued) {
                    document.add(new SortedNumericDocValuesField(name, i));
                } else if (indexed) {
                    document.add(new IntPoint(name, i));
                }
                if (stored) {
                    document.add(new StoredField(name, i));
                }
            }

            @Override
            public IndexFieldData.Builder getFieldDataBuilder(MappedFieldType ft, ValuesSourceType valuesSourceType) {
                return new SortedNumericIndexFieldData.Builder(
                    ft.name(),
                    numericType(),
                    valuesSourceType,
                    IntegerDocValuesField::new,
                    ft.isIndexed()
                );
            }

            @Override
            public IndexFieldData.Builder getValueFetcherFieldDataBuilder(
                String name,
                ValuesSourceType valuesSourceType,
                SourceProvider sourceProvider,
                ValueFetcher valueFetcher
            ) {
                return new SourceValueFetcherSortedNumericIndexFieldData.Builder(
                    name,
                    valuesSourceType,
                    valueFetcher,
                    sourceProvider,
                    IntegerDocValuesField::new
                );
            }

            @Override
            SourceLoader.SyntheticFieldLoader syntheticFieldLoader(String fieldName, String fieldSimpleName, boolean ignoreMalformed) {
                return NumberType.syntheticLongFieldLoader(fieldName, fieldSimpleName, ignoreMalformed);
            }

            @Override
            BlockLoader blockLoaderFromDocValues(String fieldName) {
                return new BlockDocValuesReader.IntsBlockLoader(fieldName);
            }

            @Override
            BlockLoader blockLoaderFromSource(SourceValueFetcher sourceValueFetcher, BlockSourceReader.LeafIteratorLookup lookup) {
                return new BlockSourceReader.IntsBlockLoader(sourceValueFetcher, lookup);
            }
        },
        LONG("long", NumericType.LONG) {
            @Override
            public Long parse(Object value, boolean coerce) {
                return objectToLong(value, coerce);
            }

            @Override
            public Number parsePoint(byte[] value) {
                return LongPoint.decodeDimension(value, 0);
            }

            @Override
            public Long parse(XContentParser parser, boolean coerce) throws IOException {
                return parser.longValue(coerce);
            }

            @Override
            public FieldValues<Number> compile(String fieldName, Script script, ScriptCompiler compiler) {
                final LongFieldScript.Factory scriptFactory = compiler.compile(script, LongFieldScript.CONTEXT);
                return (lookup, ctx, doc, consumer) -> scriptFactory.newFactory(fieldName, script.getParams(), lookup, OnScriptError.FAIL)
                    .newInstance(ctx)
                    .runForDoc(doc, consumer::accept);
            }

            @Override
            public Query termQuery(String field, Object value, boolean isIndexed) {
                if (hasDecimalPart(value)) {
                    return Queries.newMatchNoDocsQuery("Value [" + value + "] has a decimal part");
                }
                long v = parse(value, true);
                if (isIndexed) {
                    return LongPoint.newExactQuery(field, v);
                } else {
                    return SortedNumericDocValuesField.newSlowExactQuery(field, v);
                }
            }

            @Override
            public Query termsQuery(String field, Collection<?> values) {
                long[] v = new long[values.size()];
                int upTo = 0;

                for (Object value : values) {
                    if (hasDecimalPart(value) == false) {
                        v[upTo++] = parse(value, true);
                    }
                }

                if (upTo == 0) {
                    return Queries.newMatchNoDocsQuery("All values have a decimal part");
                }
                if (upTo != v.length) {
                    v = Arrays.copyOf(v, upTo);
                }
                return LongPoint.newSetQuery(field, v);
            }

            @Override
            public Query rangeQuery(
                String field,
                Object lowerTerm,
                Object upperTerm,
                boolean includeLower,
                boolean includeUpper,
                boolean hasDocValues,
                SearchExecutionContext context,
                boolean isIndexed
            ) {
                return longRangeQuery(lowerTerm, upperTerm, includeLower, includeUpper, (l, u) -> {
                    Query query;
                    if (isIndexed) {
                        query = LongPoint.newRangeQuery(field, l, u);
                        if (hasDocValues) {
                            Query dvQuery = SortedNumericDocValuesField.newSlowRangeQuery(field, l, u);
                            query = new IndexOrDocValuesQuery(query, dvQuery);
                        }
                    } else {
                        query = SortedNumericDocValuesField.newSlowRangeQuery(field, l, u);
                    }
                    if (hasDocValues && context.indexSortedOnField(field)) {
                        query = new IndexSortSortedNumericDocValuesRangeQuery(field, l, u, query);
                    }
                    return query;
                });
            }

            @Override
            public void addFields(LuceneDocument document, String name, Number value, boolean indexed, boolean docValued, boolean stored) {
                final long l = value.longValue();
                if (indexed && docValued) {
                    document.add(new LongField(name, l));
                } else if (docValued) {
                    document.add(new SortedNumericDocValuesField(name, l));
                } else if (indexed) {
                    document.add(new LongPoint(name, l));
                }
                if (stored) {
                    document.add(new StoredField(name, l));
                }
            }

            @Override
            public IndexFieldData.Builder getFieldDataBuilder(MappedFieldType ft, ValuesSourceType valuesSourceType) {
                return new SortedNumericIndexFieldData.Builder(
                    ft.name(),
                    numericType(),
                    valuesSourceType,
                    LongDocValuesField::new,
                    ft.isIndexed()
                );
            }

            @Override
            public IndexFieldData.Builder getValueFetcherFieldDataBuilder(
                String name,
                ValuesSourceType valuesSourceType,
                SourceProvider sourceProvider,
                ValueFetcher valueFetcher
            ) {
                return new SourceValueFetcherSortedNumericIndexFieldData.Builder(
                    name,
                    valuesSourceType,
                    valueFetcher,
                    sourceProvider,
                    LongDocValuesField::new
                );
            }

            @Override
            SourceLoader.SyntheticFieldLoader syntheticFieldLoader(String fieldName, String fieldSimpleName, boolean ignoreMalformed) {
                return syntheticLongFieldLoader(fieldName, fieldSimpleName, ignoreMalformed);
            }

            @Override
            BlockLoader blockLoaderFromDocValues(String fieldName) {
                return new BlockDocValuesReader.LongsBlockLoader(fieldName);
            }

            @Override
            BlockLoader blockLoaderFromSource(SourceValueFetcher sourceValueFetcher, BlockSourceReader.LeafIteratorLookup lookup) {
                return new BlockSourceReader.LongsBlockLoader(sourceValueFetcher, lookup);
            }
        };

        private final String name;
        private final NumericType numericType;
        private final TypeParser parser;

        NumberType(String name, NumericType numericType) {
            this.name = name;
            this.numericType = numericType;
            this.parser = new TypeParser(
                (n, c) -> new Builder(
                    n,
                    this,
                    c.scriptCompiler(),
                    c.getSettings(),
                    c.indexVersionCreated(),
                    c.getIndexSettings().getMode()
                ),
                MINIMUM_COMPATIBILITY_VERSION
            );
        }

        /** Get the associated type name. */
        public final String typeName() {
            return name;
        }

        /** Get the associated numeric type */
        public final NumericType numericType() {
            return numericType;
        }

        public final TypeParser parser() {
            return parser;
        }

        public abstract Query termQuery(String field, Object value, boolean isIndexed);

        public abstract Query termsQuery(String field, Collection<?> values);

        public abstract Query rangeQuery(
            String field,
            Object lowerTerm,
            Object upperTerm,
            boolean includeLower,
            boolean includeUpper,
            boolean hasDocValues,
            SearchExecutionContext context,
            boolean isIndexed
        );

        public abstract Number parse(XContentParser parser, boolean coerce) throws IOException;

        public abstract Number parse(Object value, boolean coerce);

        public abstract Number parsePoint(byte[] value);

        /**
         * Maps the given {@code value} to one or more Lucene field values ands them to the given {@code document} under the given
         * {@code name}.
         *
         * @param document document to add fields to
         * @param name field name
         * @param value value to map
         * @param indexed whether or not the field is indexed
         * @param docValued whether or not doc values should be added
         * @param stored whether or not the field is stored
         */
        public abstract void addFields(
            LuceneDocument document,
            String name,
            Number value,
            boolean indexed,
            boolean docValued,
            boolean stored
        );

        public FieldValues<Number> compile(String fieldName, Script script, ScriptCompiler compiler) {
            // only implemented for long and double fields
            throw new IllegalArgumentException("Unknown parameter [script] for mapper [" + fieldName + "]");
        }

        Number valueForSearch(Number value) {
            return value;
        }

        /**
         * Returns true if the object is a number and has a decimal part
         */
        public static boolean hasDecimalPart(Object number) {
            if (number instanceof Byte || number instanceof Short || number instanceof Integer || number instanceof Long) {
                return false;
            }
            if (number instanceof Number) {
                double doubleValue = ((Number) number).doubleValue();
                return doubleValue % 1 != 0;
            }
            if (number instanceof BytesRef) {
                number = ((BytesRef) number).utf8ToString();
            }
            if (number instanceof String) {
                return Double.parseDouble((String) number) % 1 != 0;
            }
            return false;
        }

        /**
         * Returns -1, 0, or 1 if the value is lower than, equal to, or greater than 0
         */
        static double signum(Object value) {
            if (value instanceof Number) {
                double doubleValue = ((Number) value).doubleValue();
                return Math.signum(doubleValue);
            }
            if (value instanceof BytesRef) {
                value = ((BytesRef) value).utf8ToString();
            }
            return Math.signum(Double.parseDouble(value.toString()));
        }

        /**
         * Converts an Object to a double by checking it against known types first
         */
        public static double objectToDouble(Object value) {
            double doubleValue;

            if (value instanceof Number) {
                doubleValue = ((Number) value).doubleValue();
            } else if (value instanceof BytesRef) {
                doubleValue = Double.parseDouble(((BytesRef) value).utf8ToString());
            } else {
                doubleValue = Double.parseDouble(value.toString());
            }

            return doubleValue;
        }

        /**
         * Converts an Object to a {@code long} by checking it against known
         * types and checking its range.
         */
        public static long objectToLong(Object value, boolean coerce) {
            if (value instanceof Long) {
                return (Long) value;
            }

            double doubleValue = objectToDouble(value);
            // this check does not guarantee that value is inside MIN_VALUE/MAX_VALUE because values up to 9223372036854776832 will
            // be equal to Long.MAX_VALUE after conversion to double. More checks ahead.
            if (doubleValue < Long.MIN_VALUE || doubleValue > Long.MAX_VALUE) {
                throw new IllegalArgumentException("Value [" + value + "] is out of range for a long");
            }
            if (coerce == false && doubleValue % 1 != 0) {
                throw new IllegalArgumentException("Value [" + value + "] has a decimal part");
            }

            // longs need special handling so we don't lose precision while parsing
            String stringValue = (value instanceof BytesRef) ? ((BytesRef) value).utf8ToString() : value.toString();
            return Numbers.toLong(stringValue, coerce);
        }

        public static Query doubleRangeQuery(
            Object lowerTerm,
            Object upperTerm,
            boolean includeLower,
            boolean includeUpper,
            BiFunction<Double, Double, Query> builder
        ) {
            double l = Double.NEGATIVE_INFINITY;
            double u = Double.POSITIVE_INFINITY;
            if (lowerTerm != null) {
                l = objectToDouble(lowerTerm);
                if (includeLower == false) {
                    l = DoublePoint.nextUp(l);
                }
            }
            if (upperTerm != null) {
                u = objectToDouble(upperTerm);
                if (includeUpper == false) {
                    u = DoublePoint.nextDown(u);
                }
            }
            return builder.apply(l, u);
        }

        /**
         * Processes query bounds into {@code long}s and delegates the
         * provided {@code builder} to build a range query.
         */
        public static Query longRangeQuery(
            Object lowerTerm,
            Object upperTerm,
            boolean includeLower,
            boolean includeUpper,
            BiFunction<Long, Long, Query> builder
        ) {
            long l = Long.MIN_VALUE;
            long u = Long.MAX_VALUE;
            if (lowerTerm != null) {
                l = objectToLong(lowerTerm, true);
                // if the lower bound is decimal:
                // - if the bound is positive then we increment it:
                // if lowerTerm=1.5 then the (inclusive) bound becomes 2
                // - if the bound is negative then we leave it as is:
                // if lowerTerm=-1.5 then the (inclusive) bound becomes -1 due to the call to longValue
                boolean lowerTermHasDecimalPart = hasDecimalPart(lowerTerm);
                if ((lowerTermHasDecimalPart == false && includeLower == false) || (lowerTermHasDecimalPart && signum(lowerTerm) > 0)) {
                    if (l == Long.MAX_VALUE) {
                        return new MatchNoDocsQuery();
                    }
                    ++l;
                }
            }
            if (upperTerm != null) {
                u = objectToLong(upperTerm, true);
                boolean upperTermHasDecimalPart = hasDecimalPart(upperTerm);
                if ((upperTermHasDecimalPart == false && includeUpper == false) || (upperTermHasDecimalPart && signum(upperTerm) < 0)) {
                    if (u == Long.MIN_VALUE) {
                        return new MatchNoDocsQuery();
                    }
                    --u;
                }
            }
            return builder.apply(l, u);
        }

        public abstract IndexFieldData.Builder getFieldDataBuilder(MappedFieldType ft, ValuesSourceType valuesSourceType);

        public IndexFieldData.Builder getValueFetcherFieldDataBuilder(
            String name,
            ValuesSourceType valuesSourceType,
            SourceProvider sourceProvider,
            ValueFetcher valueFetcher
        ) {
            throw new UnsupportedOperationException("not supported for source fallback");
        }

        /**
         * Adjusts a value to the value it would have been had it been parsed by that mapper
         * and then cast up to a double. This is meant to be an entry point to manipulate values
         * before the actual value is parsed.
         *
         * @param value the value to reduce to the field stored value
         * @return the double value
         */
        public double reduceToStoredPrecision(double value) {
            return ((Number) value).doubleValue();
        }

        abstract SourceLoader.SyntheticFieldLoader syntheticFieldLoader(String fieldName, String fieldSimpleName, boolean ignoreMalformed);

        private static SourceLoader.SyntheticFieldLoader syntheticLongFieldLoader(
            String fieldName,
            String fieldSimpleName,
            boolean ignoreMalformed
        ) {
            return new SortedNumericDocValuesSyntheticFieldLoader(fieldName, fieldSimpleName, ignoreMalformed) {
                @Override
                protected void writeValue(XContentBuilder b, long value) throws IOException {
                    b.value(value);
                }
            };
        }

        abstract BlockLoader blockLoaderFromDocValues(String fieldName);

        abstract BlockLoader blockLoaderFromSource(SourceValueFetcher sourceValueFetcher, BlockSourceReader.LeafIteratorLookup lookup);
    }

    public static class NumberFieldType extends SimpleMappedFieldType {

        private final NumberType type;
        private final boolean coerce;
        private final Number nullValue;
        private final FieldValues<Number> scriptValues;
        private final boolean isDimension;
        private final MetricType metricType;
        private final IndexMode indexMode;

        public NumberFieldType(
            String name,
            NumberType type,
            boolean isIndexed,
            boolean isStored,
            boolean hasDocValues,
            boolean coerce,
            Number nullValue,
            Map<String, String> meta,
            FieldValues<Number> script,
            boolean isDimension,
            MetricType metricType,
            IndexMode indexMode
        ) {
            super(name, isIndexed, isStored, hasDocValues, TextSearchInfo.SIMPLE_MATCH_WITHOUT_TERMS, meta);
            this.type = Objects.requireNonNull(type);
            this.coerce = coerce;
            this.nullValue = nullValue;
            this.scriptValues = script;
            this.isDimension = isDimension;
            this.metricType = metricType;
            this.indexMode = indexMode;
        }

        NumberFieldType(String name, Builder builder) {
            this(
                name,
                builder.type,
                builder.indexed.getValue() && builder.indexCreatedVersion.isLegacyIndexVersion() == false,
                builder.stored.getValue(),
                builder.hasDocValues.getValue(),
                builder.coerce.getValue().value(),
                builder.nullValue.getValue(),
                builder.meta.getValue(),
                builder.scriptValues(),
                builder.dimension.getValue(),
                builder.metric.getValue(),
                builder.indexMode
            );
        }

        public NumberFieldType(String name, NumberType type) {
            this(name, type, true);
        }

        public NumberFieldType(String name, NumberType type, boolean isIndexed) {
            this(name, type, isIndexed, false, true, true, null, Collections.emptyMap(), null, false, null, null);
        }

        @Override
        public String typeName() {
            return type.name;
        }

        /**
         * This method reinterprets a double precision value based on the maximum precision of the stored number field.  Mostly this
         * corrects for unrepresentable values which have different approximations when cast from floats than when parsed as doubles.
         * It may seem strange to convert a double to a double, and it is.  This function's goal is to reduce the precision
         * on the double in the case that the backing number type would have parsed the value differently.  This is to address
         * the problem where (e.g.) 0.04F &lt; 0.04D, which causes problems for range aggregations.
         */
        public double reduceToStoredPrecision(double value) {
            if (Double.isInfinite(value)) {
                // Trying to parse infinite values into ints/longs throws. Understandably.
                return value;
            }
            return type.reduceToStoredPrecision(value);
        }

        public NumericType numericType() {
            return type.numericType();
        }

        @Override
        public boolean mayExistInIndex(SearchExecutionContext context) {
            return context.fieldExistsInIndex(this.name());
        }

        public boolean isSearchable() {
            return isIndexed() || hasDocValues();
        }

        @Override
        public Query termQuery(Object value, SearchExecutionContext context) {
            failIfNotIndexedNorDocValuesFallback(context);
            return type.termQuery(name(), value, isIndexed());
        }

        @Override
        public Query termsQuery(Collection<?> values, SearchExecutionContext context) {
            failIfNotIndexedNorDocValuesFallback(context);
            if (isIndexed()) {
                return type.termsQuery(name(), values);
            } else {
                return super.termsQuery(values, context);
            }
        }

        @Override
        public Query rangeQuery(
            Object lowerTerm,
            Object upperTerm,
            boolean includeLower,
            boolean includeUpper,
            SearchExecutionContext context
        ) {
            failIfNotIndexedNorDocValuesFallback(context);
            return type.rangeQuery(name(), lowerTerm, upperTerm, includeLower, includeUpper, hasDocValues(), context, isIndexed());
        }

        @Override
        public Function<byte[], Number> pointReaderIfPossible() {
            if (isIndexed()) {
                return this::parsePoint;
            }
            return null;
        }

        @Override
        public BlockLoader blockLoader(BlockLoaderContext blContext) {
            if (hasDocValues()) {
                return type.blockLoaderFromDocValues(name());
            }
            BlockSourceReader.LeafIteratorLookup lookup = isStored() || isIndexed()
                ? BlockSourceReader.lookupFromFieldNames(blContext.fieldNames(), name())
                : BlockSourceReader.lookupMatchingAll();
            return type.blockLoaderFromSource(sourceValueFetcher(blContext.sourcePaths(name())), lookup);
        }

        @Override
        public IndexFieldData.Builder fielddataBuilder(FieldDataContext fieldDataContext) {
            FielddataOperation operation = fieldDataContext.fielddataOperation();

            if (fieldDataContext.fielddataOperation() == FielddataOperation.SEARCH) {
                failIfNoDocValues();
            }

            ValuesSourceType valuesSourceType = indexMode == IndexMode.TIME_SERIES && metricType == TimeSeriesParams.MetricType.COUNTER
                ? TimeSeriesValuesSourceType.COUNTER
                : type.numericType.getValuesSourceType();

            if ((operation == FielddataOperation.SEARCH || operation == FielddataOperation.SCRIPT) && hasDocValues()) {
                return type.getFieldDataBuilder(this, valuesSourceType);
            }

            if (operation == FielddataOperation.SCRIPT) {
                SearchLookup searchLookup = fieldDataContext.lookupSupplier().get();
                Set<String> sourcePaths = fieldDataContext.sourcePathsLookup().apply(name());
                return type.getValueFetcherFieldDataBuilder(name(), valuesSourceType, searchLookup, sourceValueFetcher(sourcePaths));
            }

            throw new IllegalStateException("unknown field data type [" + operation.name() + "]");
        }

        @Override
        public Object valueForDisplay(Object value) {
            if (value == null) {
                return null;
            }
            return type.valueForSearch((Number) value);
        }

        @Override
        public ValueFetcher valueFetcher(SearchExecutionContext context, String format) {
            if (format != null) {
                throw new IllegalArgumentException("Field [" + name() + "] of type [" + typeName() + "] doesn't support formats.");
            }
            if (this.scriptValues != null) {
                return FieldValues.valueFetcher(this.scriptValues, context);
            }
            return sourceValueFetcher(context.isSourceEnabled() ? context.sourcePath(name()) : Collections.emptySet());
        }

        private SourceValueFetcher sourceValueFetcher(Set<String> sourcePaths) {
            return new SourceValueFetcher(sourcePaths, nullValue) {
                @Override
                protected Object parseSourceValue(Object value) {
                    if (value.equals("")) {
                        return nullValue;
                    }
                    return type.parse(value, coerce);
                }
            };
        }

        @Override
        public DocValueFormat docValueFormat(String format, ZoneId timeZone) {
            checkNoTimeZone(timeZone);
            if (format == null) {
                return DocValueFormat.RAW;
            }
            return new DocValueFormat.Decimal(format);
        }

        public Number parsePoint(byte[] value) {
            return type.parsePoint(value);
        }

        @Override
        public CollapseType collapseType() {
            return CollapseType.NUMERIC;
        }

        @Override
        public boolean isDimension() {
            return isDimension;
        }

        @Override
        public boolean hasScriptValues() {
            return scriptValues != null;
        }

        /**
         * If field is a time series metric field, returns its metric type
         * @return the metric type or null
         */
        public MetricType getMetricType() {
            return metricType;
        }
    }

    private final NumberType type;
    private final boolean indexed;
    private final boolean hasDocValues;
    private final boolean stored;
    private final Explicit<Boolean> ignoreMalformed;
    private final Explicit<Boolean> coerce;
    private final Number nullValue;
    private final FieldValues<Number> scriptValues;
    private final boolean ignoreMalformedByDefault;
    private final boolean coerceByDefault;
    private final boolean dimension;
    private final ScriptCompiler scriptCompiler;
    private final Script script;
    private final MetricType metricType;
    private boolean allowMultipleValues;
    private final IndexVersion indexCreatedVersion;
    private final boolean storeMalformedFields;

    private final IndexMode indexMode;

    private NumberFieldMapper(
        String simpleName,
        MappedFieldType mappedFieldType,
        BuilderParams builderParams,
        boolean storeMalformedFields,
        Builder builder
    ) {
        super(simpleName, mappedFieldType, builderParams);
        this.type = builder.type;
        this.indexed = builder.indexed.getValue();
        this.hasDocValues = builder.hasDocValues.getValue();
        this.stored = builder.stored.getValue();
        this.ignoreMalformed = builder.ignoreMalformed.getValue();
        this.coerce = builder.coerce.getValue();
        this.nullValue = builder.nullValue.getValue();
        this.ignoreMalformedByDefault = builder.ignoreMalformed.getDefaultValue().value();
        this.coerceByDefault = builder.coerce.getDefaultValue().value();
        this.scriptValues = builder.scriptValues();
        this.dimension = builder.dimension.getValue();
        this.scriptCompiler = builder.scriptCompiler;
        this.script = builder.script.getValue();
        this.metricType = builder.metric.getValue();
        this.allowMultipleValues = builder.allowMultipleValues;
        this.indexCreatedVersion = builder.indexCreatedVersion;
        this.storeMalformedFields = storeMalformedFields;
        this.indexMode = builder.indexMode;
    }

    boolean coerce() {
        return coerce.value();
    }

    @Override
    public boolean ignoreMalformed() {
        return ignoreMalformed.value();
    }

    @Override
    public NumberFieldType fieldType() {
        return (NumberFieldType) super.fieldType();
    }

    public NumberType type() {
        return type;
    }

    @Override
    protected String contentType() {
        return fieldType().type.typeName();
    }

    @Override
    protected void parseCreateField(DocumentParserContext context) throws IOException {
        Number value;
        try {
            value = value(context.parser());
        } catch (IllegalArgumentException e) {
            if (ignoreMalformed.value() && context.parser().currentToken().isValue()) {
                context.addIgnoredField(mappedFieldType.name());
                if (storeMalformedFields) {
                    // Save a copy of the field so synthetic source can load it
                    context.doc().add(IgnoreMalformedStoredValues.storedField(fullPath(), context.parser()));
                }
                return;
            } else {
                throw e;
            }
        }
        if (value != null) {
            indexValue(context, value);
        }
    }

    /**
     * Read the value at the current position of the parser. For numeric fields
     * this is called by {@link #parseCreateField} but it is public so it can
     * be used by other fields that want to share the behavior of numeric fields.
     * @throws IllegalArgumentException if there was an error parsing the value from the json
     * @throws IOException if there was any other IO error
     */
    public Number value(XContentParser parser) throws IllegalArgumentException, IOException {
        final Token currentToken = parser.currentToken();
        if (currentToken == Token.VALUE_NULL) {
            return nullValue;
        }
        if (coerce() && currentToken == Token.VALUE_STRING && parser.textLength() == 0) {
            return nullValue;
        }
        if (currentToken == Token.START_OBJECT) {
            throw new IllegalArgumentException("Cannot parse object as number");
        }
        return type.parse(parser, coerce());
    }

    /**
     * Index a value for this field. For numeric fields this is called by
     * {@link #parseCreateField} but it is public so it can be used by other
     * fields that want to share the behavior of numeric fields.
     */
    public void indexValue(DocumentParserContext context, Number numericValue) {
        if (dimension && numericValue != null) {
            context.getDimensions().addLong(fieldType().name(), numericValue.longValue()).validate(context.indexSettings());
        }
        fieldType().type.addFields(context.doc(), fieldType().name(), numericValue, indexed, hasDocValues, stored);

        if (false == allowMultipleValues && (indexed || hasDocValues || stored)) {
            // the last field is the current field, Add to the key map, so that we can validate if it has been added
            List<IndexableField> fields = context.doc().getFields();
            IndexableField last = fields.get(fields.size() - 1);
            assert last.name().equals(fieldType().name())
                : "last field name [" + last.name() + "] mis match field name [" + fieldType().name() + "]";
            context.doc().onlyAddKey(fieldType().name(), fields.get(fields.size() - 1));
        }

        if (hasDocValues == false && (stored || indexed)) {
            context.addToFieldNames(fieldType().name());
        }
    }

    @Override
    protected void indexScriptValues(
        SearchLookup searchLookup,
        LeafReaderContext readerContext,
        int doc,
        DocumentParserContext documentParserContext
    ) {
        this.scriptValues.valuesForDoc(searchLookup, readerContext, doc, value -> indexValue(documentParserContext, value));
    }

    @Override
    public FieldMapper.Builder getMergeBuilder() {
        return new Builder(leafName(), type, scriptCompiler, ignoreMalformedByDefault, coerceByDefault, indexCreatedVersion, indexMode)
            .dimension(dimension)
            .metric(metricType)
            .allowMultipleValues(allowMultipleValues)
            .init(this);
    }

    @Override
    public void doValidate(MappingLookup lookup) {
        if (dimension && null != lookup.nestedLookup().getNestedParent(fullPath())) {
            throw new IllegalArgumentException(
                TimeSeriesParams.TIME_SERIES_DIMENSION_PARAM + " can't be configured in nested field [" + fullPath() + "]"
            );
        }
    }

    @Override
    protected SyntheticSourceSupport syntheticSourceSupport() {
        if (hasDocValues) {
            return new SyntheticSourceSupport.Native(type.syntheticFieldLoader(fullPath(), leafName(), ignoreMalformed.value()));
        }

<<<<<<< HEAD
        return super.syntheticSourceSupport();
=======
        return SyntheticSourceMode.FALLBACK;
    }

    @Override
    public SourceLoader.SyntheticFieldLoader syntheticFieldLoader() {
        if (hasScript()) {
            return SourceLoader.SyntheticFieldLoader.NOTHING;
        }
        if (builderParams.copyTo().copyToFields().isEmpty() != true) {
            throw new IllegalArgumentException(
                "field [" + fullPath() + "] of type [" + typeName() + "] doesn't support synthetic source because it declares copy_to"
            );
        }
        if (hasDocValues) {
            return type.syntheticFieldLoader(fullPath(), leafName(), ignoreMalformed.value());
        }

        return super.syntheticFieldLoader();
>>>>>>> 7cd6de76
    }

    // For testing only:
    void setAllowMultipleValues(boolean allowMultipleValues) {
        this.allowMultipleValues = allowMultipleValues;
    }
}<|MERGE_RESOLUTION|>--- conflicted
+++ resolved
@@ -1989,28 +1989,7 @@
             return new SyntheticSourceSupport.Native(type.syntheticFieldLoader(fullPath(), leafName(), ignoreMalformed.value()));
         }
 
-<<<<<<< HEAD
         return super.syntheticSourceSupport();
-=======
-        return SyntheticSourceMode.FALLBACK;
-    }
-
-    @Override
-    public SourceLoader.SyntheticFieldLoader syntheticFieldLoader() {
-        if (hasScript()) {
-            return SourceLoader.SyntheticFieldLoader.NOTHING;
-        }
-        if (builderParams.copyTo().copyToFields().isEmpty() != true) {
-            throw new IllegalArgumentException(
-                "field [" + fullPath() + "] of type [" + typeName() + "] doesn't support synthetic source because it declares copy_to"
-            );
-        }
-        if (hasDocValues) {
-            return type.syntheticFieldLoader(fullPath(), leafName(), ignoreMalformed.value());
-        }
-
-        return super.syntheticFieldLoader();
->>>>>>> 7cd6de76
     }
 
     // For testing only:

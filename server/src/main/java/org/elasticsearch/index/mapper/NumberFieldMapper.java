--- conflicted
+++ resolved
@@ -319,14 +319,9 @@
             }
 
             @Override
-<<<<<<< HEAD
             public Query termQuery(String field, Object value, boolean isIndexed, boolean hasDocValues) {
                 float fValue = parseToFloat(value);
-=======
-            public Query termQuery(String field, Object value, boolean isIndexed) {
-                float v = parseToFloat(value);
-                validateFiniteValue(v);
->>>>>>> 5f146f8b
+                validateFiniteValue(fValue);
                 if (isIndexed) {
                     Query query = HalfFloatPoint.newExactQuery(field, fValue);
                     if (hasDocValues) {
@@ -520,13 +515,8 @@
             }
 
             @Override
-<<<<<<< HEAD
             public Query termQuery(String field, Object value, boolean isIndexed, boolean hasDocValues) {
-                float fValue = parse(value, false);
-=======
-            public Query termQuery(String field, Object value, boolean isIndexed) {
-                float v = parseToFloat(value);
->>>>>>> 5f146f8b
+                float fValue = parseToFloat(value);
                 if (isIndexed) {
                     Query query = FloatPoint.newExactQuery(field, fValue);
                     if (hasDocValues) {

/*
 * Licensed to Elasticsearch under one or more contributor
 * license agreements. See the NOTICE file distributed with
 * this work for additional information regarding copyright
 * ownership. Elasticsearch licenses this file to you under
 * the Apache License, Version 2.0 (the "License"); you may
 * not use this file except in compliance with the License.
 * You may obtain a copy of the License at
 *
 *    http://www.apache.org/licenses/LICENSE-2.0
 *
 * Unless required by applicable law or agreed to in writing,
 * software distributed under the License is distributed on an
 * "AS IS" BASIS, WITHOUT WARRANTIES OR CONDITIONS OF ANY
 * KIND, either express or implied.  See the License for the
 * specific language governing permissions and limitations
 * under the License.
 */

package org.elasticsearch.index.mapper;

import com.fasterxml.jackson.core.JsonParseException;
import org.apache.lucene.document.DoublePoint;
import org.apache.lucene.document.Field;
import org.apache.lucene.document.FloatPoint;
import org.apache.lucene.document.HalfFloatPoint;
import org.apache.lucene.document.IntPoint;
import org.apache.lucene.document.LongPoint;
import org.apache.lucene.document.SortedNumericDocValuesField;
import org.apache.lucene.document.StoredField;
import org.apache.lucene.index.IndexOptions;
import org.apache.lucene.index.Term;
import org.apache.lucene.search.BoostQuery;
import org.apache.lucene.search.DocValuesFieldExistsQuery;
import org.apache.lucene.search.IndexOrDocValuesQuery;
import org.apache.lucene.search.MatchNoDocsQuery;
import org.apache.lucene.search.Query;
import org.apache.lucene.search.TermQuery;
import org.apache.lucene.util.BytesRef;
import org.apache.lucene.util.NumericUtils;
import org.elasticsearch.common.Explicit;
import org.elasticsearch.common.Numbers;
import org.elasticsearch.common.lucene.search.Queries;
import org.elasticsearch.common.settings.Setting;
import org.elasticsearch.common.settings.Setting.Property;
import org.elasticsearch.common.settings.Settings;
import org.elasticsearch.common.xcontent.XContentBuilder;
import org.elasticsearch.common.xcontent.XContentParser;
import org.elasticsearch.common.xcontent.XContentParser.Token;
import org.elasticsearch.common.xcontent.support.XContentMapValues;
import org.elasticsearch.index.fielddata.IndexFieldData;
import org.elasticsearch.index.fielddata.IndexNumericFieldData.NumericType;
import org.elasticsearch.index.fielddata.plain.DocValuesIndexFieldData;
import org.elasticsearch.index.query.QueryShardContext;
import org.elasticsearch.search.DocValueFormat;
import org.elasticsearch.search.aggregations.support.CoreValuesSourceType;
import org.elasticsearch.search.aggregations.support.ValuesSourceType;

import java.io.IOException;
import java.time.ZoneId;
import java.util.ArrayList;
import java.util.Arrays;
import java.util.Iterator;
import java.util.List;
import java.util.Map;
import java.util.Objects;

/** A {@link FieldMapper} for numeric types: byte, short, int, long, float and double. */
public class NumberFieldMapper extends FieldMapper {

    public static final Setting<Boolean> COERCE_SETTING =
            Setting.boolSetting("index.mapping.coerce", true, Property.IndexScope);

    public static class Defaults {
        public static final Explicit<Boolean> IGNORE_MALFORMED = new Explicit<>(false, false);
        public static final Explicit<Boolean> COERCE = new Explicit<>(true, false);
    }

    public static class Builder extends FieldMapper.Builder<Builder, NumberFieldMapper> {

        private Boolean ignoreMalformed;
        private Boolean coerce;

        public Builder(String name, NumberType type) {
            super(name, new NumberFieldType(type), new NumberFieldType(type));
            builder = this;
        }

        public Builder ignoreMalformed(boolean ignoreMalformed) {
            this.ignoreMalformed = ignoreMalformed;
            return builder;
        }

        @Override
        public Builder indexOptions(IndexOptions indexOptions) {
            throw new MapperParsingException(
                    "index_options not allowed in field [" + name + "] of type [" + builder.fieldType().typeName() + "]");
        }

        protected Explicit<Boolean> ignoreMalformed(BuilderContext context) {
            if (ignoreMalformed != null) {
                return new Explicit<>(ignoreMalformed, true);
            }
            if (context.indexSettings() != null) {
                return new Explicit<>(IGNORE_MALFORMED_SETTING.get(context.indexSettings()), false);
            }
            return Defaults.IGNORE_MALFORMED;
        }

        public Builder coerce(boolean coerce) {
            this.coerce = coerce;
            return builder;
        }

        protected Explicit<Boolean> coerce(BuilderContext context) {
            if (coerce != null) {
                return new Explicit<>(coerce, true);
            }
            if (context.indexSettings() != null) {
                return new Explicit<>(COERCE_SETTING.get(context.indexSettings()), false);
            }
            return Defaults.COERCE;
        }

        @Override
        protected void setupFieldType(BuilderContext context) {
            super.setupFieldType(context);
        }

        @Override
        public NumberFieldMapper build(BuilderContext context) {
            setupFieldType(context);
            return new NumberFieldMapper(name, fieldType, defaultFieldType, ignoreMalformed(context),
                    coerce(context), context.indexSettings(), multiFieldsBuilder.build(this, context), copyTo);
        }
    }

    public static class TypeParser implements Mapper.TypeParser {

        final NumberType type;

        public TypeParser(NumberType type) {
            this.type = type;
        }

        @Override
        public Mapper.Builder<?,?> parse(String name, Map<String, Object> node,
                                         ParserContext parserContext) throws MapperParsingException {
            Builder builder = new Builder(name, type);
            TypeParsers.parseField(builder, name, node, parserContext);
            for (Iterator<Map.Entry<String, Object>> iterator = node.entrySet().iterator(); iterator.hasNext();) {
                Map.Entry<String, Object> entry = iterator.next();
                String propName = entry.getKey();
                Object propNode = entry.getValue();
                if (propName.equals("null_value")) {
                    if (propNode == null) {
                        throw new MapperParsingException("Property [null_value] cannot be null.");
                    }
                    builder.nullValue(type.parse(propNode, false));
                    iterator.remove();
                } else if (propName.equals("ignore_malformed")) {
                    builder.ignoreMalformed(XContentMapValues.nodeBooleanValue(propNode, name + ".ignore_malformed"));
                    iterator.remove();
                } else if (propName.equals("coerce")) {
                    builder.coerce(XContentMapValues.nodeBooleanValue(propNode, name + ".coerce"));
                    iterator.remove();
                }
            }
            return builder;
        }
    }

    public enum NumberType {
        HALF_FLOAT("half_float", NumericType.HALF_FLOAT) {
            @Override
            public Float parse(Object value, boolean coerce) {
                final float result;

                if (value instanceof Number) {
                    result = ((Number) value).floatValue();
                } else {
                    if (value instanceof BytesRef) {
                        value = ((BytesRef) value).utf8ToString();
                    }
                    result = Float.parseFloat(value.toString());
                }
                validateParsed(result);
                return result;
            }

            @Override
            public Number parsePoint(byte[] value) {
                return HalfFloatPoint.decodeDimension(value, 0);
            }

            @Override
            public Float parse(XContentParser parser, boolean coerce) throws IOException {
                float parsed = parser.floatValue(coerce);
                validateParsed(parsed);
                return parsed;
            }

            @Override
            public Query termQuery(String field, Object value) {
                float v = parse(value, false);
                return HalfFloatPoint.newExactQuery(field, v);
            }

            @Override
            public Query termsQuery(String field, List<Object> values) {
                float[] v = new float[values.size()];
                for (int i = 0; i < values.size(); ++i) {
                    v[i] = parse(values.get(i), false);
                }
                return HalfFloatPoint.newSetQuery(field, v);
            }

            @Override
            public Query rangeQuery(String field, Object lowerTerm, Object upperTerm,
                             boolean includeLower, boolean includeUpper,
                             boolean hasDocValues) {
                float l = Float.NEGATIVE_INFINITY;
                float u = Float.POSITIVE_INFINITY;
                if (lowerTerm != null) {
                    l = parse(lowerTerm, false);
                    if (includeLower) {
                        l = HalfFloatPoint.nextDown(l);
                    }
                    l = HalfFloatPoint.nextUp(l);
                }
                if (upperTerm != null) {
                    u = parse(upperTerm, false);
                    if (includeUpper) {
                        u = HalfFloatPoint.nextUp(u);
                    }
                    u = HalfFloatPoint.nextDown(u);
                }
                Query query = HalfFloatPoint.newRangeQuery(field, l, u);
                if (hasDocValues) {
                    Query dvQuery = SortedNumericDocValuesField.newSlowRangeQuery(field,
                            HalfFloatPoint.halfFloatToSortableShort(l),
                            HalfFloatPoint.halfFloatToSortableShort(u));
                    query = new IndexOrDocValuesQuery(query, dvQuery);
                }
                return query;
            }

            @Override
            public List<Field> createFields(String name, Number value,
                                            boolean indexed, boolean docValued, boolean stored) {
                List<Field> fields = new ArrayList<>();
                if (indexed) {
                    fields.add(new HalfFloatPoint(name, value.floatValue()));
                }
                if (docValued) {
                    fields.add(new SortedNumericDocValuesField(name,
                        HalfFloatPoint.halfFloatToSortableShort(value.floatValue())));
                }
                if (stored) {
                    fields.add(new StoredField(name, value.floatValue()));
                }
                return fields;
            }

            private void validateParsed(float value) {
                if (!Float.isFinite(HalfFloatPoint.sortableShortToHalfFloat(HalfFloatPoint.halfFloatToSortableShort(value)))) {
                    throw new IllegalArgumentException("[half_float] supports only finite values, but got [" + value + "]");
                }
            }
        },
        FLOAT("float", NumericType.FLOAT) {
            @Override
            public Float parse(Object value, boolean coerce) {
                final float result;

                if (value instanceof Number) {
                    result = ((Number) value).floatValue();
                } else {
                    if (value instanceof BytesRef) {
                        value = ((BytesRef) value).utf8ToString();
                    }
                    result = Float.parseFloat(value.toString());
                }
                validateParsed(result);
                return result;
            }

            @Override
            public Number parsePoint(byte[] value) {
                return FloatPoint.decodeDimension(value, 0);
            }

            @Override
            public Float parse(XContentParser parser, boolean coerce) throws IOException {
                float parsed = parser.floatValue(coerce);
                validateParsed(parsed);
                return parsed;
            }

            @Override
            public Query termQuery(String field, Object value) {
                float v = parse(value, false);
                return FloatPoint.newExactQuery(field, v);
            }

            @Override
            public Query termsQuery(String field, List<Object> values) {
                float[] v = new float[values.size()];
                for (int i = 0; i < values.size(); ++i) {
                    v[i] = parse(values.get(i), false);
                }
                return FloatPoint.newSetQuery(field, v);
            }

            @Override
            public Query rangeQuery(String field, Object lowerTerm, Object upperTerm,
                             boolean includeLower, boolean includeUpper,
                             boolean hasDocValues) {
                float l = Float.NEGATIVE_INFINITY;
                float u = Float.POSITIVE_INFINITY;
                if (lowerTerm != null) {
                    l = parse(lowerTerm, false);
                    if (includeLower == false) {
                        l = FloatPoint.nextUp(l);
                    }
                }
                if (upperTerm != null) {
                    u = parse(upperTerm, false);
                    if (includeUpper == false) {
                        u = FloatPoint.nextDown(u);
                    }
                }
                Query query = FloatPoint.newRangeQuery(field, l, u);
                if (hasDocValues) {
                    Query dvQuery = SortedNumericDocValuesField.newSlowRangeQuery(field,
                            NumericUtils.floatToSortableInt(l),
                            NumericUtils.floatToSortableInt(u));
                    query = new IndexOrDocValuesQuery(query, dvQuery);
                }
                return query;
            }

            @Override
            public List<Field> createFields(String name, Number value,
                                            boolean indexed, boolean docValued, boolean stored) {
                List<Field> fields = new ArrayList<>();
                if (indexed) {
                    fields.add(new FloatPoint(name, value.floatValue()));
                }
                if (docValued) {
                    fields.add(new SortedNumericDocValuesField(name,
                        NumericUtils.floatToSortableInt(value.floatValue())));
                }
                if (stored) {
                    fields.add(new StoredField(name, value.floatValue()));
                }
                return fields;
            }

            private void validateParsed(float value) {
                if (!Float.isFinite(value)) {
                    throw new IllegalArgumentException("[float] supports only finite values, but got [" + value + "]");
                }
            }
        },
        DOUBLE("double", NumericType.DOUBLE) {
            @Override
            public Double parse(Object value, boolean coerce) {
                double parsed = objectToDouble(value);
                validateParsed(parsed);
                return parsed;
            }

            @Override
            public Number parsePoint(byte[] value) {
                return DoublePoint.decodeDimension(value, 0);
            }

            @Override
            public Double parse(XContentParser parser, boolean coerce) throws IOException {
                double parsed = parser.doubleValue(coerce);
                validateParsed(parsed);
                return parsed;
            }

            @Override
            public Query termQuery(String field, Object value) {
                double v = parse(value, false);
                return DoublePoint.newExactQuery(field, v);
            }

            @Override
            public Query termsQuery(String field, List<Object> values) {
                double[] v = new double[values.size()];
                for (int i = 0; i < values.size(); ++i) {
                    v[i] = parse(values.get(i), false);
                }
                return DoublePoint.newSetQuery(field, v);
            }

            @Override
            public Query rangeQuery(String field, Object lowerTerm, Object upperTerm,
                             boolean includeLower, boolean includeUpper,
                             boolean hasDocValues) {
                double l = Double.NEGATIVE_INFINITY;
                double u = Double.POSITIVE_INFINITY;
                if (lowerTerm != null) {
                    l = parse(lowerTerm, false);
                    if (includeLower == false) {
                        l = DoublePoint.nextUp(l);
                    }
                }
                if (upperTerm != null) {
                    u = parse(upperTerm, false);
                    if (includeUpper == false) {
                        u = DoublePoint.nextDown(u);
                    }
                }
                Query query = DoublePoint.newRangeQuery(field, l, u);
                if (hasDocValues) {
                    Query dvQuery = SortedNumericDocValuesField.newSlowRangeQuery(field,
                            NumericUtils.doubleToSortableLong(l),
                            NumericUtils.doubleToSortableLong(u));
                    query = new IndexOrDocValuesQuery(query, dvQuery);
                }
                return query;
            }

            @Override
            public List<Field> createFields(String name, Number value,
                                            boolean indexed, boolean docValued, boolean stored) {
                List<Field> fields = new ArrayList<>();
                if (indexed) {
                    fields.add(new DoublePoint(name, value.doubleValue()));
                }
                if (docValued) {
                    fields.add(new SortedNumericDocValuesField(name,
                        NumericUtils.doubleToSortableLong(value.doubleValue())));
                }
                if (stored) {
                    fields.add(new StoredField(name, value.doubleValue()));
                }
                return fields;
            }

            private void validateParsed(double value) {
                if (!Double.isFinite(value)) {
                    throw new IllegalArgumentException("[double] supports only finite values, but got [" + value + "]");
                }
            }
        },
        BYTE("byte", NumericType.BYTE) {
            @Override
            public Byte parse(Object value, boolean coerce) {
                double doubleValue = objectToDouble(value);

                if (doubleValue < Byte.MIN_VALUE || doubleValue > Byte.MAX_VALUE) {
                    throw new IllegalArgumentException("Value [" + value + "] is out of range for a byte");
                }
                if (!coerce && doubleValue % 1 != 0) {
                    throw new IllegalArgumentException("Value [" + value + "] has a decimal part");
                }

                if (value instanceof Number) {
                    return ((Number) value).byteValue();
                }

                return (byte) doubleValue;
            }

            @Override
            public Number parsePoint(byte[] value) {
                return INTEGER.parsePoint(value).byteValue();
            }

            @Override
            public Short parse(XContentParser parser, boolean coerce) throws IOException {
                int value = parser.intValue(coerce);
                if (value < Byte.MIN_VALUE || value > Byte.MAX_VALUE) {
                    throw new IllegalArgumentException("Value [" + value + "] is out of range for a byte");
                }
                return (short) value;
            }

            @Override
            public Query termQuery(String field, Object value) {
                return INTEGER.termQuery(field, value);
            }

            @Override
            public Query termsQuery(String field, List<Object> values) {
                return INTEGER.termsQuery(field, values);
            }

            @Override
            public Query rangeQuery(String field, Object lowerTerm, Object upperTerm,
                             boolean includeLower, boolean includeUpper,
                             boolean hasDocValues) {
                return INTEGER.rangeQuery(field, lowerTerm, upperTerm, includeLower, includeUpper, hasDocValues);
            }

            @Override
            public List<Field> createFields(String name, Number value,
                                            boolean indexed, boolean docValued, boolean stored) {
                return INTEGER.createFields(name, value, indexed, docValued, stored);
            }

            @Override
            Number valueForSearch(Number value) {
                return value.byteValue();
            }
        },
        SHORT("short", NumericType.SHORT) {
            @Override
            public Short parse(Object value, boolean coerce) {
                double doubleValue = objectToDouble(value);

                if (doubleValue < Short.MIN_VALUE || doubleValue > Short.MAX_VALUE) {
                    throw new IllegalArgumentException("Value [" + value + "] is out of range for a short");
                }
                if (!coerce && doubleValue % 1 != 0) {
                    throw new IllegalArgumentException("Value [" + value + "] has a decimal part");
                }

                if (value instanceof Number) {
                    return ((Number) value).shortValue();
                }

                return (short) doubleValue;
            }

            @Override
            public Number parsePoint(byte[] value) {
                return INTEGER.parsePoint(value).shortValue();
            }

            @Override
            public Short parse(XContentParser parser, boolean coerce) throws IOException {
                return parser.shortValue(coerce);
            }

            @Override
            public Query termQuery(String field, Object value) {
                return INTEGER.termQuery(field, value);
            }

            @Override
            public Query termsQuery(String field, List<Object> values) {
                return INTEGER.termsQuery(field, values);
            }

            @Override
            public Query rangeQuery(String field, Object lowerTerm, Object upperTerm,
                             boolean includeLower, boolean includeUpper,
                             boolean hasDocValues) {
                return INTEGER.rangeQuery(field, lowerTerm, upperTerm, includeLower, includeUpper, hasDocValues);
            }

            @Override
            public List<Field> createFields(String name, Number value,
                                            boolean indexed, boolean docValued, boolean stored) {
                return INTEGER.createFields(name, value, indexed, docValued, stored);
            }

            @Override
            Number valueForSearch(Number value) {
                return value.shortValue();
            }
        },
        INTEGER("integer", NumericType.INT) {
            @Override
            public Integer parse(Object value, boolean coerce) {
                double doubleValue = objectToDouble(value);

                if (doubleValue < Integer.MIN_VALUE || doubleValue > Integer.MAX_VALUE) {
                    throw new IllegalArgumentException("Value [" + value + "] is out of range for an integer");
                }
                if (!coerce && doubleValue % 1 != 0) {
                    throw new IllegalArgumentException("Value [" + value + "] has a decimal part");
                }

                if (value instanceof Number) {
                    return ((Number) value).intValue();
                }

                return (int) doubleValue;
            }

            @Override
            public Number parsePoint(byte[] value) {
                return IntPoint.decodeDimension(value, 0);
            }

            @Override
            public Integer parse(XContentParser parser, boolean coerce) throws IOException {
                return parser.intValue(coerce);
            }

            @Override
            public Query termQuery(String field, Object value) {
                if (hasDecimalPart(value)) {
                    return Queries.newMatchNoDocsQuery("Value [" + value + "] has a decimal part");
                }
                int v = parse(value, true);
                return IntPoint.newExactQuery(field, v);
            }

            @Override
            public Query termsQuery(String field, List<Object> values) {
                int[] v = new int[values.size()];
                int upTo = 0;

                for (int i = 0; i < values.size(); i++) {
                    Object value = values.get(i);
                    if (!hasDecimalPart(value)) {
                        v[upTo++] = parse(value, true);
                    }
                }

                if (upTo == 0) {
                    return Queries.newMatchNoDocsQuery("All values have a decimal part");
                }
                if (upTo != v.length) {
                    v = Arrays.copyOf(v, upTo);
                }
                return IntPoint.newSetQuery(field, v);
            }

            @Override
            public Query rangeQuery(String field, Object lowerTerm, Object upperTerm,
                             boolean includeLower, boolean includeUpper,
                             boolean hasDocValues) {
                int l = Integer.MIN_VALUE;
                int u = Integer.MAX_VALUE;
                if (lowerTerm != null) {
                    l = parse(lowerTerm, true);
                    // if the lower bound is decimal:
                    // - if the bound is positive then we increment it:
                    //      if lowerTerm=1.5 then the (inclusive) bound becomes 2
                    // - if the bound is negative then we leave it as is:
                    //      if lowerTerm=-1.5 then the (inclusive) bound becomes -1 due to the call to longValue
                    boolean lowerTermHasDecimalPart = hasDecimalPart(lowerTerm);
                    if ((lowerTermHasDecimalPart == false && includeLower == false) ||
                            (lowerTermHasDecimalPart && signum(lowerTerm) > 0)) {
                        if (l == Integer.MAX_VALUE) {
                            return new MatchNoDocsQuery();
                        }
                        ++l;
                    }
                }
                if (upperTerm != null) {
                    u = parse(upperTerm, true);
                    boolean upperTermHasDecimalPart = hasDecimalPart(upperTerm);
                    if ((upperTermHasDecimalPart == false && includeUpper == false) ||
                            (upperTermHasDecimalPart && signum(upperTerm) < 0)) {
                        if (u == Integer.MIN_VALUE) {
                            return new MatchNoDocsQuery();
                        }
                        --u;
                    }
                }
                Query query = IntPoint.newRangeQuery(field, l, u);
                if (hasDocValues) {
                    Query dvQuery = SortedNumericDocValuesField.newSlowRangeQuery(field, l, u);
                    query = new IndexOrDocValuesQuery(query, dvQuery);
                }
                return query;
            }

            @Override
            public List<Field> createFields(String name, Number value,
                                            boolean indexed, boolean docValued, boolean stored) {
                List<Field> fields = new ArrayList<>();
                if (indexed) {
                    fields.add(new IntPoint(name, value.intValue()));
                }
                if (docValued) {
                    fields.add(new SortedNumericDocValuesField(name, value.intValue()));
                }
                if (stored) {
                    fields.add(new StoredField(name, value.intValue()));
                }
                return fields;
            }
        },
        LONG("long", NumericType.LONG) {
            @Override
            public Long parse(Object value, boolean coerce) {
                if (value instanceof Long) {
                    return (Long)value;
                }

                double doubleValue = objectToDouble(value);
                // this check does not guarantee that value is inside MIN_VALUE/MAX_VALUE because values up to 9223372036854776832 will
                // be equal to Long.MAX_VALUE after conversion to double. More checks ahead.
                if (doubleValue < Long.MIN_VALUE || doubleValue > Long.MAX_VALUE) {
                    throw new IllegalArgumentException("Value [" + value + "] is out of range for a long");
                }
                if (!coerce && doubleValue % 1 != 0) {
                    throw new IllegalArgumentException("Value [" + value + "] has a decimal part");
                }

                // longs need special handling so we don't lose precision while parsing
                String stringValue = (value instanceof BytesRef) ? ((BytesRef) value).utf8ToString() : value.toString();
                return Numbers.toLong(stringValue, coerce);
            }

            @Override
            public Number parsePoint(byte[] value) {
                return LongPoint.decodeDimension(value, 0);
            }

            @Override
            public Long parse(XContentParser parser, boolean coerce) throws IOException {
                return parser.longValue(coerce);
            }

            @Override
            public Query termQuery(String field, Object value) {
                if (hasDecimalPart(value)) {
                    return Queries.newMatchNoDocsQuery("Value [" + value + "] has a decimal part");
                }
                long v = parse(value, true);
                return LongPoint.newExactQuery(field, v);
            }

            @Override
            public Query termsQuery(String field, List<Object> values) {
                long[] v = new long[values.size()];
                int upTo = 0;

                for (int i = 0; i < values.size(); i++) {
                    Object value = values.get(i);
                    if (!hasDecimalPart(value)) {
                        v[upTo++] = parse(value, true);
                    }
                }

                if (upTo == 0) {
                    return Queries.newMatchNoDocsQuery("All values have a decimal part");
                }
                if (upTo != v.length) {
                    v = Arrays.copyOf(v, upTo);
                }
                return LongPoint.newSetQuery(field, v);
            }

            @Override
            public Query rangeQuery(String field, Object lowerTerm, Object upperTerm,
                             boolean includeLower, boolean includeUpper,
                             boolean hasDocValues) {
                long l = Long.MIN_VALUE;
                long u = Long.MAX_VALUE;
                if (lowerTerm != null) {
                    l = parse(lowerTerm, true);
                    // if the lower bound is decimal:
                    // - if the bound is positive then we increment it:
                    //      if lowerTerm=1.5 then the (inclusive) bound becomes 2
                    // - if the bound is negative then we leave it as is:
                    //      if lowerTerm=-1.5 then the (inclusive) bound becomes -1 due to the call to longValue
                    boolean lowerTermHasDecimalPart = hasDecimalPart(lowerTerm);
                    if ((lowerTermHasDecimalPart == false && includeLower == false) ||
                            (lowerTermHasDecimalPart && signum(lowerTerm) > 0)) {
                        if (l == Long.MAX_VALUE) {
                            return new MatchNoDocsQuery();
                        }
                        ++l;
                    }
                }
                if (upperTerm != null) {
                    u = parse(upperTerm, true);
                    boolean upperTermHasDecimalPart = hasDecimalPart(upperTerm);
                    if ((upperTermHasDecimalPart == false && includeUpper == false) ||
                            (upperTermHasDecimalPart && signum(upperTerm) < 0)) {
                        if (u == Long.MIN_VALUE) {
                            return new MatchNoDocsQuery();
                        }
                        --u;
                    }
                }
                Query query = LongPoint.newRangeQuery(field, l, u);
                if (hasDocValues) {
                    Query dvQuery = SortedNumericDocValuesField.newSlowRangeQuery(field, l, u);
                    query = new IndexOrDocValuesQuery(query, dvQuery);
                }
                return query;
            }

            @Override
            public List<Field> createFields(String name, Number value,
                                            boolean indexed, boolean docValued, boolean stored) {
                List<Field> fields = new ArrayList<>();
                if (indexed) {
                    fields.add(new LongPoint(name, value.longValue()));
                }
                if (docValued) {
                    fields.add(new SortedNumericDocValuesField(name, value.longValue()));
                }
                if (stored) {
                    fields.add(new StoredField(name, value.longValue()));
                }
                return fields;
            }
        };

        private final String name;
        private final NumericType numericType;

        NumberType(String name, NumericType numericType) {
            this.name = name;
            this.numericType = numericType;
        }

        /** Get the associated type name. */
        public final String typeName() {
            return name;
        }
        /** Get the associated numeric type */
        public final NumericType numericType() {
            return numericType;
        }
        public abstract Query termQuery(String field, Object value);
        public abstract Query termsQuery(String field, List<Object> values);
        public abstract Query rangeQuery(String field, Object lowerTerm, Object upperTerm,
                                  boolean includeLower, boolean includeUpper,
                                  boolean hasDocValues);
        public abstract Number parse(XContentParser parser, boolean coerce) throws IOException;
        public abstract Number parse(Object value, boolean coerce);
        public abstract Number parsePoint(byte[] value);
        public abstract List<Field> createFields(String name, Number value, boolean indexed,
                                                 boolean docValued, boolean stored);
        Number valueForSearch(Number value) {
            return value;
        }

        /**
         * Returns true if the object is a number and has a decimal part
         */
        boolean hasDecimalPart(Object number) {
            if (number instanceof Number) {
                double doubleValue = ((Number) number).doubleValue();
                return doubleValue % 1 != 0;
            }
            if (number instanceof BytesRef) {
                number = ((BytesRef) number).utf8ToString();
            }
            if (number instanceof String) {
                return Double.parseDouble((String) number) % 1 != 0;
            }
            return false;
        }

        /**
         * Returns -1, 0, or 1 if the value is lower than, equal to, or greater than 0
         */
        double signum(Object value) {
            if (value instanceof Number) {
                double doubleValue = ((Number) value).doubleValue();
                return Math.signum(doubleValue);
            }
            if (value instanceof BytesRef) {
                value = ((BytesRef) value).utf8ToString();
            }
            return Math.signum(Double.parseDouble(value.toString()));
        }

        /**
         * Converts an Object to a double by checking it against known types first
         */
        private static double objectToDouble(Object value) {
            double doubleValue;

            if (value instanceof Number) {
                doubleValue = ((Number) value).doubleValue();
            } else if (value instanceof BytesRef) {
                doubleValue = Double.parseDouble(((BytesRef) value).utf8ToString());
            } else {
                doubleValue = Double.parseDouble(value.toString());
            }

            return doubleValue;
        }
    }

    public static final class NumberFieldType extends SimpleMappedFieldType {

        private final NumberType type;

        public NumberFieldType(NumberType type) {
            super();
            this.type = Objects.requireNonNull(type);
            setTokenized(false);
            setHasDocValues(true);
            setOmitNorms(true);
        }

        private NumberFieldType(NumberFieldType other) {
            super(other);
            this.type = other.type;
        }

        @Override
        public MappedFieldType clone() {
            return new NumberFieldType(this);
        }

        @Override
        public String typeName() {
            return type.name;
        }

        public NumericType numericType() {
            return type.numericType();
        }

        @Override
        public Query existsQuery(QueryShardContext context) {
            if (hasDocValues()) {
                return new DocValuesFieldExistsQuery(name());
            } else {
                return new TermQuery(new Term(FieldNamesFieldMapper.NAME, name()));
            }
        }

        @Override
        public Query termQuery(Object value, QueryShardContext context) {
            failIfNotIndexed();
            Query query = type.termQuery(name(), value);
            if (boost() != 1f) {
                query = new BoostQuery(query, boost());
            }
            return query;
        }

        @Override
        public Query termsQuery(List values, QueryShardContext context) {
            failIfNotIndexed();
            Query query = type.termsQuery(name(), values);
            if (boost() != 1f) {
                query = new BoostQuery(query, boost());
            }
            return query;
        }

        @Override
        public Query rangeQuery(Object lowerTerm, Object upperTerm, boolean includeLower, boolean includeUpper, QueryShardContext context) {
            failIfNotIndexed();
            Query query = type.rangeQuery(name(), lowerTerm, upperTerm, includeLower, includeUpper, hasDocValues());
            if (boost() != 1f) {
                query = new BoostQuery(query, boost());
            }
            return query;
        }

        @Override
        public IndexFieldData.Builder fielddataBuilder(String fullyQualifiedIndexName) {
            failIfNoDocValues();
            return new DocValuesIndexFieldData.Builder().numericType(type.numericType());
        }

        @Override
        public ValuesSourceType getValuesSourceType() {
            return CoreValuesSourceType.NUMERIC;
        }

        @Override
        public Object valueForDisplay(Object value) {
            if (value == null) {
                return null;
            }
            return type.valueForSearch((Number) value);
        }

        @Override
        public DocValueFormat docValueFormat(String format, ZoneId timeZone) {
            if (timeZone != null) {
                throw new IllegalArgumentException("Field [" + name() + "] of type [" + typeName()
                    + "] does not support custom time zones");
            }
            if (format == null) {
                return DocValueFormat.RAW;
            } else {
                return new DocValueFormat.Decimal(format);
            }
        }

        public Number parsePoint(byte[] value) {
            return type.parsePoint(value);
        }

        @Override
        public boolean equals(Object o) {
            if (super.equals(o) == false) {
                return false;
            }
            NumberFieldType that = (NumberFieldType) o;
            return type == that.type;
        }

        @Override
        public int hashCode() {
            return Objects.hash(super.hashCode(), type);
        }
    }

    private Explicit<Boolean> ignoreMalformed;

    private Explicit<Boolean> coerce;

    private NumberFieldMapper(
            String simpleName,
            MappedFieldType fieldType,
            MappedFieldType defaultFieldType,
            Explicit<Boolean> ignoreMalformed,
            Explicit<Boolean> coerce,
            Settings indexSettings,
            MultiFields multiFields,
            CopyTo copyTo) {
        super(simpleName, fieldType, defaultFieldType, indexSettings, multiFields, copyTo);
        this.ignoreMalformed = ignoreMalformed;
        this.coerce = coerce;
    }

    @Override
    public NumberFieldType fieldType() {
        return (NumberFieldType) super.fieldType();
    }

    @Override
    protected String contentType() {
        return fieldType.typeName();
    }

    @Override
    protected NumberFieldMapper clone() {
        return (NumberFieldMapper) super.clone();
    }

    @Override
<<<<<<< HEAD
    public void parseCreateField(ParseContext context, List<IndexableField> fields) throws IOException {

=======
    protected void parseCreateField(ParseContext context) throws IOException {
>>>>>>> 1bc3f758
        XContentParser parser = context.parser();
        Object value;
        Number numericValue = null;
        if (context.externalValueSet()) {
            value = context.externalValue();
        } else if (parser.currentToken() == Token.VALUE_NULL) {
            value = null;
        } else if (coerce.value()
                && parser.currentToken() == Token.VALUE_STRING
                && parser.textLength() == 0) {
            value = null;
        } else {
            try {
                numericValue = fieldType().type.parse(parser, coerce.value());
            } catch (IllegalArgumentException | JsonParseException e) {
                if (ignoreMalformed.value() && parser.currentToken().isValue()) {
                    context.addIgnoredField(fieldType.name());
                    return;
                } else {
                    throw e;
                }
            }
            value = numericValue;
        }

        if (value == null) {
            value = fieldType().nullValue();
        }

        if (value == null) {
            return;
        }

        if (numericValue == null) {
            numericValue = fieldType().type.parse(value, coerce.value());
        }

        boolean indexed = fieldType().indexOptions() != IndexOptions.NONE;
        boolean docValued = fieldType().hasDocValues();
        boolean stored = fieldType().stored();
        context.doc().addAll(fieldType().type.createFields(fieldType().name(), numericValue, indexed, docValued, stored));

        if (docValued == false && (stored || indexed)) {
            createFieldNamesField(context);
        }
    }

    @Override
    protected void doMerge(Mapper mergeWith) {
        super.doMerge(mergeWith);
        NumberFieldMapper other = (NumberFieldMapper) mergeWith;
        if (other.ignoreMalformed.explicit()) {
            this.ignoreMalformed = other.ignoreMalformed;
        }
        if (other.coerce.explicit()) {
            this.coerce = other.coerce;
        }
    }

    @Override
    protected void doXContentBody(XContentBuilder builder, boolean includeDefaults, Params params) throws IOException {
        super.doXContentBody(builder, includeDefaults, params);

        if (includeDefaults || ignoreMalformed.explicit()) {
            builder.field("ignore_malformed", ignoreMalformed.value());
        }
        if (includeDefaults || coerce.explicit()) {
            builder.field("coerce", coerce.value());
        }

        if (includeDefaults || fieldType().nullValue() != null) {
            builder.field("null_value", fieldType().nullValue());
        }
    }
}<|MERGE_RESOLUTION|>--- conflicted
+++ resolved
@@ -1037,12 +1037,7 @@
     }
 
     @Override
-<<<<<<< HEAD
-    public void parseCreateField(ParseContext context, List<IndexableField> fields) throws IOException {
-
-=======
     protected void parseCreateField(ParseContext context) throws IOException {
->>>>>>> 1bc3f758
         XContentParser parser = context.parser();
         Object value;
         Number numericValue = null;

--- conflicted
+++ resolved
@@ -271,12 +271,12 @@
     }
 
     @Override
-<<<<<<< HEAD
+    public String documentDescription(SourceToParse source) {
+        return "document with id '" + source.id() + "'";
+    }
+
+    @Override
     public String documentDescription(ParsedDocument parsedDocument) {
         return parsedDocument.id();
-=======
-    public String documentDescription(SourceToParse source) {
-        return "document with id '" + source.id() + "'";
->>>>>>> beec1fc9
     }
 }
/*
 * Copyright Elasticsearch B.V. and/or licensed to Elasticsearch B.V. under one
 * or more contributor license agreements. Licensed under the Elastic License
 * 2.0 and the Server Side Public License, v 1; you may not use this file except
 * in compliance with, at your election, the Elastic License 2.0 or the Server
 * Side Public License, v 1.
 */

package org.elasticsearch.index.mapper;

import org.elasticsearch.ElasticsearchParseException;
import org.elasticsearch.common.Explicit;
import org.elasticsearch.common.Strings;
import org.elasticsearch.common.logging.DeprecationCategory;
import org.elasticsearch.common.logging.DeprecationLogger;
import org.elasticsearch.common.time.DateFormatter;
import org.elasticsearch.index.IndexVersion;
import org.elasticsearch.index.IndexVersions;
import org.elasticsearch.index.mapper.DynamicTemplate.XContentFieldType;
import org.elasticsearch.index.mapper.MapperService.MergeReason;
import org.elasticsearch.xcontent.ToXContent;
import org.elasticsearch.xcontent.XContentBuilder;

import java.io.IOException;
import java.util.ArrayList;
import java.util.Arrays;
import java.util.Collection;
import java.util.Collections;
import java.util.Comparator;
import java.util.HashMap;
import java.util.Iterator;
import java.util.LinkedHashMap;
import java.util.List;
import java.util.Locale;
import java.util.Map;
import java.util.Objects;
import java.util.function.BiConsumer;

import static org.elasticsearch.common.xcontent.support.XContentMapValues.nodeBooleanValue;
import static org.elasticsearch.index.mapper.ObjectMapper.TypeParser.parseObjectOrDocumentTypeProperties;
import static org.elasticsearch.index.mapper.ObjectMapper.TypeParser.parseSubobjects;
import static org.elasticsearch.index.mapper.TypeParsers.parseDateTimeFormatter;

public class RootObjectMapper extends ObjectMapper {
    private static final DeprecationLogger DEPRECATION_LOGGER = DeprecationLogger.getLogger(RootObjectMapper.class);

    /**
     * Parameter used when serializing {@link RootObjectMapper} and request that the runtime section is skipped.
     * This is only needed internally when we compare different versions of mappings and assert that they are the same.
     * Runtime fields break these assertions as they can be removed: the master node sends the merged mappings without the runtime fields
     * that needed to be removed. Then each local node as part of its assertions merges the incoming mapping with the current mapping,
     *  and the previously removed runtime fields appear again, which is not desirable. The expectation is that those two versions of the
     *  mappings are the same, besides runtime fields.
     */
    static final String TOXCONTENT_SKIP_RUNTIME = "skip_runtime";

    public static class Defaults {
        public static final Explicit<DateFormatter[]> DYNAMIC_DATE_TIME_FORMATTERS = new Explicit<>(
            new DateFormatter[] {
                DateFieldMapper.DEFAULT_DATE_TIME_FORMATTER,
                DateFormatter.forPattern("yyyy/MM/dd HH:mm:ss||yyyy/MM/dd||epoch_millis") },
            false
        );
        public static final Explicit<Boolean> DATE_DETECTION = Explicit.IMPLICIT_TRUE;
        public static final Explicit<Boolean> NUMERIC_DETECTION = Explicit.IMPLICIT_FALSE;
        private static final Explicit<DynamicTemplate[]> DYNAMIC_TEMPLATES = new Explicit<>(new DynamicTemplate[0], false);
    }

    public static class Builder extends ObjectMapper.Builder {
        protected Explicit<DynamicTemplate[]> dynamicTemplates = Defaults.DYNAMIC_TEMPLATES;
        protected Explicit<DateFormatter[]> dynamicDateTimeFormatters = Defaults.DYNAMIC_DATE_TIME_FORMATTERS;

        protected final Map<String, RuntimeField> runtimeFields = new HashMap<>();
        protected Explicit<Boolean> dateDetection = Defaults.DATE_DETECTION;
        protected Explicit<Boolean> numericDetection = Defaults.NUMERIC_DETECTION;

        public Builder(String name, Explicit<Boolean> subobjects) {
            super(name, subobjects);
        }

        public Builder dynamicDateTimeFormatter(Collection<DateFormatter> dateTimeFormatters) {
            this.dynamicDateTimeFormatters = new Explicit<>(dateTimeFormatters.toArray(new DateFormatter[0]), true);
            return this;
        }

        public Builder dynamicTemplates(Collection<DynamicTemplate> templates) {
            this.dynamicTemplates = new Explicit<>(templates.toArray(new DynamicTemplate[0]), true);
            return this;
        }

        @Override
        public RootObjectMapper.Builder add(Mapper.Builder builder) {
            super.add(builder);
            return this;
        }

        public RootObjectMapper.Builder addRuntimeField(RuntimeField runtimeField) {
            this.runtimeFields.put(runtimeField.name(), runtimeField);
            return this;
        }

        public RootObjectMapper.Builder addRuntimeFields(Map<String, RuntimeField> runtimeFields) {
            this.runtimeFields.putAll(runtimeFields);
            return this;
        }

        @Override
        public RootObjectMapper build(MapperBuilderContext context) {
            return new RootObjectMapper(
                name,
                enabled,
                subobjects,
                dynamic,
                buildMappers(context),
                new HashMap<>(runtimeFields),
                dynamicDateTimeFormatters,
                dynamicTemplates,
                dateDetection,
                numericDetection
            );
        }
    }

    private final Explicit<DateFormatter[]> dynamicDateTimeFormatters;
    private final Explicit<Boolean> dateDetection;
    private final Explicit<Boolean> numericDetection;
    private final Explicit<DynamicTemplate[]> dynamicTemplates;
    private final Map<String, RuntimeField> runtimeFields;

    RootObjectMapper(
        String name,
        Explicit<Boolean> enabled,
        Explicit<Boolean> subobjects,
        Dynamic dynamic,
        Map<String, Mapper> mappers,
        Map<String, RuntimeField> runtimeFields,
        Explicit<DateFormatter[]> dynamicDateTimeFormatters,
        Explicit<DynamicTemplate[]> dynamicTemplates,
        Explicit<Boolean> dateDetection,
        Explicit<Boolean> numericDetection
    ) {
        super(name, name, enabled, subobjects, dynamic, mappers);
        this.runtimeFields = runtimeFields;
        this.dynamicTemplates = dynamicTemplates;
        this.dynamicDateTimeFormatters = dynamicDateTimeFormatters;
        this.dateDetection = dateDetection;
        this.numericDetection = numericDetection;
    }

    @Override
    public RootObjectMapper.Builder newBuilder(IndexVersion indexVersionCreated) {
        RootObjectMapper.Builder builder = new RootObjectMapper.Builder(name(), subobjects);
        builder.enabled = enabled;
        builder.dynamic = dynamic;
        return builder;
    }

    /**
     * Public API
     */
    public boolean dateDetection() {
        return this.dateDetection.value();
    }

    /**
     * Public API
     */
    public boolean numericDetection() {
        return this.numericDetection.value();
    }

    /**
     * Public API
     */
    public DateFormatter[] dynamicDateTimeFormatters() {
        return dynamicDateTimeFormatters.value();
    }

    /**
     * Public API
     */
    public DynamicTemplate[] dynamicTemplates() {
        return dynamicTemplates.value();
    }

    Collection<RuntimeField> runtimeFields() {
        return runtimeFields.values();
    }

    RuntimeField getRuntimeField(String name) {
        return runtimeFields.get(name);
    }

    @Override
    protected MapperMergeContext createChildContext(MapperMergeContext mapperMergeContext, String name) {
        assert Objects.equals(mapperMergeContext.getMapperBuilderContext().buildFullName("foo"), "foo");
        return mapperMergeContext;
    }

    @Override
<<<<<<< HEAD
    public RootObjectMapper merge(Mapper mergeWith, MergeReason reason, MapperBuilderContext parentBuilderContext) {
        if (mergeWith instanceof RootObjectMapper == false) {
            MapperErrors.throwObjectMappingConflictError(mergeWith.name());
        }
        return merge((RootObjectMapper) mergeWith, reason, parentBuilderContext);
    }

    RootObjectMapper merge(RootObjectMapper mergeWithObject, MergeReason reason, MapperBuilderContext parentBuilderContext) {
        final var mergeResult = MergeResult.build(this, mergeWithObject, reason, parentBuilderContext);
=======
    public RootObjectMapper merge(Mapper mergeWith, MergeReason reason, MapperMergeContext parentMergeContext) {
        final var mergeResult = MergeResult.build(this, mergeWith, reason, parentMergeContext);
>>>>>>> f84c015a
        final Explicit<Boolean> numericDetection;
        if (mergeWithObject.numericDetection.explicit()) {
            numericDetection = mergeWithObject.numericDetection;
        } else {
            numericDetection = this.numericDetection;
        }

        final Explicit<Boolean> dateDetection;
        if (mergeWithObject.dateDetection.explicit()) {
            dateDetection = mergeWithObject.dateDetection;
        } else {
            dateDetection = this.dateDetection;
        }

        final Explicit<DateFormatter[]> dynamicDateTimeFormatters;
        if (mergeWithObject.dynamicDateTimeFormatters.explicit()) {
            dynamicDateTimeFormatters = mergeWithObject.dynamicDateTimeFormatters;
        } else {
            dynamicDateTimeFormatters = this.dynamicDateTimeFormatters;
        }

        final Explicit<DynamicTemplate[]> dynamicTemplates;
        if (mergeWithObject.dynamicTemplates.explicit()) {
            if (reason == MergeReason.INDEX_TEMPLATE) {
                Map<String, DynamicTemplate> templatesByKey = new LinkedHashMap<>();
                for (DynamicTemplate template : this.dynamicTemplates.value()) {
                    templatesByKey.put(template.name(), template);
                }
                for (DynamicTemplate template : mergeWithObject.dynamicTemplates.value()) {
                    templatesByKey.put(template.name(), template);
                }

                DynamicTemplate[] mergedTemplates = templatesByKey.values().toArray(new DynamicTemplate[0]);
                dynamicTemplates = new Explicit<>(mergedTemplates, true);
            } else {
                dynamicTemplates = mergeWithObject.dynamicTemplates;
            }
        } else {
            dynamicTemplates = this.dynamicTemplates;
        }
        final Map<String, RuntimeField> runtimeFields = new HashMap<>(this.runtimeFields);
        assert this.runtimeFields != mergeWithObject.runtimeFields;
        for (Map.Entry<String, RuntimeField> runtimeField : mergeWithObject.runtimeFields.entrySet()) {
            if (runtimeField.getValue() == null) {
                runtimeFields.remove(runtimeField.getKey());
            } else {
                runtimeFields.put(runtimeField.getKey(), runtimeField.getValue());
            }
        }

        return new RootObjectMapper(
            simpleName(),
            mergeResult.enabled(),
            mergeResult.subObjects(),
            mergeResult.dynamic(),
            mergeResult.mappers(),
            Map.copyOf(runtimeFields),
            dynamicDateTimeFormatters,
            dynamicTemplates,
            dateDetection,
            numericDetection
        );
    }

    @Override
    protected void doXContent(XContentBuilder builder, ToXContent.Params params) throws IOException {
        final boolean includeDefaults = params.paramAsBoolean("include_defaults", false);

        if (dynamicDateTimeFormatters.explicit() || includeDefaults) {
            builder.startArray("dynamic_date_formats");
            for (DateFormatter dateTimeFormatter : dynamicDateTimeFormatters.value()) {
                builder.value(dateTimeFormatter.pattern());
            }
            builder.endArray();
        }

        if (dynamicTemplates.explicit() || includeDefaults) {
            builder.startArray("dynamic_templates");
            for (DynamicTemplate dynamicTemplate : dynamicTemplates.value()) {
                builder.startObject();
                builder.field(dynamicTemplate.name(), dynamicTemplate);
                builder.endObject();
            }
            builder.endArray();
        }

        if (dateDetection.explicit() || includeDefaults) {
            builder.field("date_detection", dateDetection.value());
        }
        if (numericDetection.explicit() || includeDefaults) {
            builder.field("numeric_detection", numericDetection.value());
        }

        if (runtimeFields.size() > 0 && params.paramAsBoolean(TOXCONTENT_SKIP_RUNTIME, false) == false) {
            builder.startObject("runtime");
            List<RuntimeField> sortedRuntimeFields = runtimeFields.values()
                .stream()
                .sorted(Comparator.comparing(RuntimeField::name))
                .toList();
            for (RuntimeField fieldType : sortedRuntimeFields) {
                fieldType.toXContent(builder, params);
            }
            builder.endObject();
        }
    }

    private static void validateDynamicTemplate(MappingParserContext parserContext, DynamicTemplate template) {

        if (containsSnippet(template.getMapping(), "{name}")) {
            // Can't validate template, because field names can't be guessed up front.
            return;
        }

        final XContentFieldType[] types = template.getXContentFieldTypes();

        Exception lastError = null;

        for (XContentFieldType fieldType : types) {
            String dynamicType = template.isRuntimeMapping() ? fieldType.defaultRuntimeMappingType() : fieldType.defaultMappingType();
            String mappingType = template.mappingType(dynamicType);
            try {
                if (template.isRuntimeMapping()) {
                    RuntimeField.Parser parser = parserContext.runtimeFieldParser(mappingType);
                    if (parser == null) {
                        throw new IllegalArgumentException("No runtime field found for type [" + mappingType + "]");
                    }
                    validate(template, dynamicType, (name, mapping) -> parser.parse(name, mapping, parserContext));
                } else {
                    Mapper.TypeParser typeParser = parserContext.typeParser(mappingType);
                    if (typeParser == null) {
                        throw new IllegalArgumentException("No mapper found for type [" + mappingType + "]");
                    }
                    validate(
                        template,
                        dynamicType,
                        (name, mapping) -> typeParser.parse(name, mapping, parserContext).build(MapperBuilderContext.root(false, false))
                    );
                }
                lastError = null; // ok, the template is valid for at least one type
                break;
            } catch (Exception e) {
                lastError = e;
            }
        }
        if (lastError != null) {
            String format = "dynamic template [%s] has invalid content [%s], "
                + "attempted to validate it with the following match_mapping_type: %s";
            String message = String.format(Locale.ROOT, format, template.getName(), Strings.toString(template), Arrays.toString(types));
            final boolean failInvalidDynamicTemplates = parserContext.indexVersionCreated().onOrAfter(IndexVersions.V_8_0_0);
            if (failInvalidDynamicTemplates) {
                throw new IllegalArgumentException(message, lastError);
            } else {
                DEPRECATION_LOGGER.warn(
                    DeprecationCategory.TEMPLATES,
                    "invalid_dynamic_template",
                    "{}, last error: [{}]",
                    message,
                    lastError.getMessage()
                );
            }
        }
    }

    private static void validate(DynamicTemplate template, String dynamicType, BiConsumer<String, Map<String, Object>> mappingConsumer) {
        String templateName = "__dynamic__" + template.name();
        Map<String, Object> fieldTypeConfig = template.mappingForName(templateName, dynamicType);
        mappingConsumer.accept(templateName, fieldTypeConfig);
        fieldTypeConfig.remove("type");
        if (fieldTypeConfig.isEmpty() == false) {
            throw new IllegalArgumentException("Unknown mapping attributes [" + fieldTypeConfig + "]");
        }
    }

    private static boolean containsSnippet(Map<?, ?> map, String snippet) {
        for (Map.Entry<?, ?> entry : map.entrySet()) {
            String key = entry.getKey().toString();
            if (key.contains(snippet)) {
                return true;
            }
            Object value = entry.getValue();
            if (containsSnippet(value, snippet)) {
                return true;
            }
        }

        return false;
    }

    private static boolean containsSnippet(List<?> list, String snippet) {
        for (Object value : list) {
            if (containsSnippet(value, snippet)) {
                return true;
            }
        }
        return false;
    }

    private static boolean containsSnippet(Object value, String snippet) {
        if (value instanceof Map) {
            return containsSnippet((Map<?, ?>) value, snippet);
        } else if (value instanceof List) {
            return containsSnippet((List<?>) value, snippet);
        } else if (value instanceof String) {
            return ((String) value).contains(snippet);
        }
        return false;
    }

    @Override
    protected void startSyntheticField(XContentBuilder b) throws IOException {
        b.startObject();
    }

    public static RootObjectMapper.Builder parse(String name, Map<String, Object> node, MappingParserContext parserContext)
        throws MapperParsingException {
        Explicit<Boolean> subobjects = parseSubobjects(node);
        RootObjectMapper.Builder builder = new Builder(name, subobjects);
        Iterator<Map.Entry<String, Object>> iterator = node.entrySet().iterator();
        while (iterator.hasNext()) {
            Map.Entry<String, Object> entry = iterator.next();
            String fieldName = entry.getKey();
            Object fieldNode = entry.getValue();
            if (parseObjectOrDocumentTypeProperties(fieldName, fieldNode, parserContext, builder)
                || processField(builder, fieldName, fieldNode, parserContext)) {
                iterator.remove();
            }
        }
        return builder;
    }

    @SuppressWarnings("unchecked")
    private static boolean processField(
        RootObjectMapper.Builder builder,
        String fieldName,
        Object fieldNode,
        MappingParserContext parserContext
    ) {
        if (fieldName.equals("date_formats") || fieldName.equals("dynamic_date_formats")) {
            if (fieldNode instanceof List) {
                List<DateFormatter> formatters = new ArrayList<>();
                for (Object formatter : (List<?>) fieldNode) {
                    if (formatter.toString().startsWith("epoch_")) {
                        throw new MapperParsingException("Epoch [" + formatter + "] is not supported as dynamic date format");
                    }
                    formatters.add(parseDateTimeFormatter(formatter));
                }
                builder.dynamicDateTimeFormatter(formatters);
            } else if ("none".equals(fieldNode.toString())) {
                builder.dynamicDateTimeFormatter(Collections.emptyList());
            } else {
                builder.dynamicDateTimeFormatter(Collections.singleton(parseDateTimeFormatter(fieldNode)));
            }
            return true;
        } else if (fieldName.equals("dynamic_templates")) {
            /*
              "dynamic_templates" : [
                  {
                      "template_1" : {
                          "match" : "*_test",
                          "match_mapping_type" : "string",
                          "mapping" : { "type" : "keyword", "store" : "yes" }
                      }
                  }
              ]
            */
            if ((fieldNode instanceof List) == false) {
                throw new MapperParsingException("Dynamic template syntax error. An array of named objects is expected.");
            }
            List<?> tmplNodes = (List<?>) fieldNode;
            List<DynamicTemplate> templates = new ArrayList<>();
            for (Object tmplNode : tmplNodes) {
                Map<String, Object> tmpl = (Map<String, Object>) tmplNode;
                if (tmpl.size() != 1) {
                    throw new MapperParsingException("A dynamic template must be defined with a name");
                }
                Map.Entry<String, Object> entry = tmpl.entrySet().iterator().next();
                String templateName = entry.getKey();
                Map<String, Object> templateParams = (Map<String, Object>) entry.getValue();
                DynamicTemplate template = DynamicTemplate.parse(templateName, templateParams);
                validateDynamicTemplate(parserContext, template);
                templates.add(template);
            }
            builder.dynamicTemplates(templates);
            return true;
        } else if (fieldName.equals("date_detection")) {
            builder.dateDetection = Explicit.explicitBoolean(nodeBooleanValue(fieldNode, "date_detection"));
            return true;
        } else if (fieldName.equals("numeric_detection")) {
            builder.numericDetection = Explicit.explicitBoolean(nodeBooleanValue(fieldNode, "numeric_detection"));
            return true;
        } else if (fieldName.equals("runtime")) {
            if (fieldNode instanceof Map) {
                Map<String, RuntimeField> fields = RuntimeField.parseRuntimeFields((Map<String, Object>) fieldNode, parserContext, true);
                builder.addRuntimeFields(fields);
                return true;
            } else {
                throw new ElasticsearchParseException("runtime must be a map type");
            }
        }
        return false;
    }
}<|MERGE_RESOLUTION|>--- conflicted
+++ resolved
@@ -198,20 +198,15 @@
     }
 
     @Override
-<<<<<<< HEAD
-    public RootObjectMapper merge(Mapper mergeWith, MergeReason reason, MapperBuilderContext parentBuilderContext) {
+    public RootObjectMapper merge(Mapper mergeWith, MergeReason reason, MapperMergeContext parentMergeContext) {
         if (mergeWith instanceof RootObjectMapper == false) {
             MapperErrors.throwObjectMappingConflictError(mergeWith.name());
         }
-        return merge((RootObjectMapper) mergeWith, reason, parentBuilderContext);
-    }
-
-    RootObjectMapper merge(RootObjectMapper mergeWithObject, MergeReason reason, MapperBuilderContext parentBuilderContext) {
-        final var mergeResult = MergeResult.build(this, mergeWithObject, reason, parentBuilderContext);
-=======
-    public RootObjectMapper merge(Mapper mergeWith, MergeReason reason, MapperMergeContext parentMergeContext) {
-        final var mergeResult = MergeResult.build(this, mergeWith, reason, parentMergeContext);
->>>>>>> f84c015a
+        return merge((RootObjectMapper) mergeWith, reason, parentMergeContext);
+    }
+
+    RootObjectMapper merge(RootObjectMapper mergeWithObject, MergeReason reason, MapperMergeContext parentMergeContext) {
+        final var mergeResult = MergeResult.build(this, mergeWithObject, reason, parentMergeContext);
         final Explicit<Boolean> numericDetection;
         if (mergeWithObject.numericDetection.explicit()) {
             numericDetection = mergeWithObject.numericDetection;

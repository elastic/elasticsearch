/*
 * Copyright Elasticsearch B.V. and/or licensed to Elasticsearch B.V. under one
 * or more contributor license agreements. Licensed under the Elastic License
 * 2.0 and the Server Side Public License, v 1; you may not use this file except
 * in compliance with, at your election, the Elastic License 2.0 or the Server
 * Side Public License, v 1.
 */

package org.elasticsearch.index.mapper;

import org.apache.lucene.document.Field;
import org.apache.lucene.document.StringField;
import org.elasticsearch.common.lucene.Lucene;
import org.elasticsearch.index.IndexMode;
import org.elasticsearch.index.analysis.NamedAnalyzer;
import org.elasticsearch.index.query.SearchExecutionContext;

import java.util.Collections;
import java.util.Map;

public class RoutingFieldMapper extends MetadataFieldMapper {

    public static final String NAME = "_routing";
    public static final String CONTENT_TYPE = "_routing";

    @Override
    public FieldMapper.Builder getMergeBuilder() {
        return new Builder().init(this);
    }

    public static class Defaults {
        public static final boolean REQUIRED = false;
    }

    private static RoutingFieldMapper toType(FieldMapper in) {
        return (RoutingFieldMapper) in;
    }

    public static class Builder extends MetadataFieldMapper.Builder {

        final Parameter<Boolean> required = Parameter.boolParam("required", false, m -> toType(m).required, Defaults.REQUIRED);

        protected Builder() {
            super(NAME);
        }

        @Override
        protected Parameter<?>[] getParameters() {
            return new Parameter<?>[] { required };
        }

        @Override
        public RoutingFieldMapper build() {
            return RoutingFieldMapper.get(required.getValue());
        }
    }

    public static final TypeParser PARSER = new ConfigurableTypeParser(c -> RoutingFieldMapper.get(Defaults.REQUIRED), c -> new Builder());

    public static final MappedFieldType FIELD_TYPE = new RoutingFieldType();

    static final class RoutingFieldType extends StringFieldType {

        private RoutingFieldType() {
            super(NAME, true, true, false, TextSearchInfo.SIMPLE_MATCH_ONLY, Collections.emptyMap());
        }

        @Override
        public String typeName() {
            return CONTENT_TYPE;
        }

        @Override
        public ValueFetcher valueFetcher(SearchExecutionContext context, String format) {
            return new StoredValueFetcher(context.lookup(), NAME);
        }
    }

    /**
     * Should we require {@code routing} on CRUD operations?
     */
    private final boolean required;

    private static final RoutingFieldMapper REQUIRED = new RoutingFieldMapper(true);
    private static final RoutingFieldMapper NOT_REQUIRED = new RoutingFieldMapper(false);

    private static final Map<String, NamedAnalyzer> ANALYZERS = Map.of(NAME, Lucene.KEYWORD_ANALYZER);

    public static RoutingFieldMapper get(boolean required) {
        return required ? REQUIRED : NOT_REQUIRED;
    }

    private RoutingFieldMapper(boolean required) {
        super(FIELD_TYPE);
        this.required = required;
    }

    @Override
    public Map<String, NamedAnalyzer> indexAnalyzers() {
        return ANALYZERS;
    }

    /**
     * Should we require {@code routing} on CRUD operations?
     */
    public boolean required() {
        return this.required;
    }

    @Override
    public void preParse(DocumentParserContext context) {
<<<<<<< HEAD
        String routing = context.sourceToParse().routing();
        // TSDB uses field _ts_routing_hash instead.
        if (routing != null && context.indexSettings().getMode() != IndexMode.TIME_SERIES) {
=======
        String routing = context.routing();
        if (routing != null) {
>>>>>>> 28f3977a
            context.doc().add(new StringField(fieldType().name(), routing, Field.Store.YES));
            context.addToFieldNames(fieldType().name());
        }
    }

    @Override
    protected String contentType() {
        return CONTENT_TYPE;
    }

    @Override
    public SourceLoader.SyntheticFieldLoader syntheticFieldLoader() {
        return SourceLoader.SyntheticFieldLoader.NOTHING;
    }
}<|MERGE_RESOLUTION|>--- conflicted
+++ resolved
@@ -11,7 +11,6 @@
 import org.apache.lucene.document.Field;
 import org.apache.lucene.document.StringField;
 import org.elasticsearch.common.lucene.Lucene;
-import org.elasticsearch.index.IndexMode;
 import org.elasticsearch.index.analysis.NamedAnalyzer;
 import org.elasticsearch.index.query.SearchExecutionContext;
 
@@ -109,14 +108,8 @@
 
     @Override
     public void preParse(DocumentParserContext context) {
-<<<<<<< HEAD
-        String routing = context.sourceToParse().routing();
-        // TSDB uses field _ts_routing_hash instead.
-        if (routing != null && context.indexSettings().getMode() != IndexMode.TIME_SERIES) {
-=======
         String routing = context.routing();
         if (routing != null) {
->>>>>>> 28f3977a
             context.doc().add(new StringField(fieldType().name(), routing, Field.Store.YES));
             context.addToFieldNames(fieldType().name());
         }

--- conflicted
+++ resolved
@@ -200,15 +200,7 @@
         }
 
         @Override
-<<<<<<< HEAD
-        public IndexFieldData.Builder fielddataBuilder(
-            String fullyQualifiedIndexName,
-            Supplier<SearchLookup> searchLookup,
-            FielddataOperation operation
-        ) {
-=======
         public IndexFieldData.Builder fielddataBuilder(FieldDataContext fieldDataContext) {
->>>>>>> 9b5cd671
             failIfNoDocValues();
             return new SortedNumericIndexFieldData.Builder(name(), NumericType.LONG, SeqNoDocValuesField::new);
         }

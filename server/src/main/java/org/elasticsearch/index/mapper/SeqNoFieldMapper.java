/*
 * Licensed to Elasticsearch under one or more contributor
 * license agreements. See the NOTICE file distributed with
 * this work for additional information regarding copyright
 * ownership. Elasticsearch licenses this file to you under
 * the Apache License, Version 2.0 (the "License"); you may
 * not use this file except in compliance with the License.
 * You may obtain a copy of the License at
 *
 *    http://www.apache.org/licenses/LICENSE-2.0
 *
 * Unless required by applicable law or agreed to in writing,
 * software distributed under the License is distributed on an
 * "AS IS" BASIS, WITHOUT WARRANTIES OR CONDITIONS OF ANY
 * KIND, either express or implied.  See the License for the
 * specific language governing permissions and limitations
 * under the License.
 */

package org.elasticsearch.index.mapper;

import org.apache.lucene.document.Field;
import org.apache.lucene.document.LongPoint;
import org.apache.lucene.document.NumericDocValuesField;
import org.apache.lucene.search.MatchNoDocsQuery;
import org.apache.lucene.search.Query;
import org.apache.lucene.util.BytesRef;
import org.elasticsearch.common.Nullable;
import org.elasticsearch.index.fielddata.IndexFieldData;
import org.elasticsearch.index.fielddata.IndexNumericFieldData.NumericType;
import org.elasticsearch.index.fielddata.plain.SortedNumericIndexFieldData;
import org.elasticsearch.index.mapper.ParseContext.Document;
import org.elasticsearch.index.query.SearchExecutionContext;
import org.elasticsearch.index.seqno.SequenceNumbers;
import org.elasticsearch.search.lookup.SearchLookup;

import java.io.IOException;
import java.util.Collection;
import java.util.Collections;
import java.util.Objects;
import java.util.function.Supplier;

/**
 * Mapper for the {@code _seq_no} field.
 *
 * We expect to use the seq# for sorting, during collision checking and for
 * doing range searches. Therefore the {@code _seq_no} field is stored both
 * as a numeric doc value and as numeric indexed field.
 *
 * This mapper also manages the primary term field, which has no ES named
 * equivalent. The primary term is only used during collision after receiving
 * identical seq# values for two document copies. The primary term is stored as
 * a doc value field without being indexed, since it is only intended for use
 * as a key-value lookup.

 */
public class SeqNoFieldMapper extends MetadataFieldMapper {

    /**
     * A sequence ID, which is made up of a sequence number (both the searchable
     * and doc_value version of the field) and the primary term.
     */
    public static class SequenceIDFields {

        public final Field seqNo;
        public final Field seqNoDocValue;
        public final Field primaryTerm;
        public final Field tombstoneField;

        public SequenceIDFields(Field seqNo, Field seqNoDocValue, Field primaryTerm, Field tombstoneField) {
            Objects.requireNonNull(seqNo, "sequence number field cannot be null");
            Objects.requireNonNull(seqNoDocValue, "sequence number dv field cannot be null");
            Objects.requireNonNull(primaryTerm, "primary term field cannot be null");
            this.seqNo = seqNo;
            this.seqNoDocValue = seqNoDocValue;
            this.primaryTerm = primaryTerm;
            this.tombstoneField = tombstoneField;
        }

        public static SequenceIDFields emptySeqID() {
            return new SequenceIDFields(new LongPoint(NAME, SequenceNumbers.UNASSIGNED_SEQ_NO),
                    new NumericDocValuesField(NAME, SequenceNumbers.UNASSIGNED_SEQ_NO),
                    new NumericDocValuesField(PRIMARY_TERM_NAME, 0), new NumericDocValuesField(TOMBSTONE_NAME, 0));
        }
    }

    public static final String NAME = "_seq_no";
    public static final String CONTENT_TYPE = "_seq_no";
    public static final String PRIMARY_TERM_NAME = "_primary_term";
    public static final String TOMBSTONE_NAME = "_tombstone";

    public static final TypeParser PARSER = new FixedTypeParser(c -> new SeqNoFieldMapper());

    static final class SeqNoFieldType extends SimpleMappedFieldType {

        private static final SeqNoFieldType INSTANCE = new SeqNoFieldType();

        private SeqNoFieldType() {
            super(NAME, true, false, true, TextSearchInfo.SIMPLE_MATCH_WITHOUT_TERMS, Collections.emptyMap());
        }

        @Override
        public String typeName() {
            return CONTENT_TYPE;
        }

        private long parse(Object value) {
            if (value instanceof Number) {
                double doubleValue = ((Number) value).doubleValue();
                if (doubleValue < Long.MIN_VALUE || doubleValue > Long.MAX_VALUE) {
                    throw new IllegalArgumentException("Value [" + value + "] is out of range for a long");
                }
                if (doubleValue % 1 != 0) {
                    throw new IllegalArgumentException("Value [" + value + "] has a decimal part");
                }
                return ((Number) value).longValue();
            }
            if (value instanceof BytesRef) {
                value = ((BytesRef) value).utf8ToString();
            }
            return Long.parseLong(value.toString());
        }

        @Override
        public ValueFetcher valueFetcher(SearchExecutionContext context, String format) {
            throw new UnsupportedOperationException("Cannot fetch values for internal field [" + name() + "].");
        }

        @Override
        public Query termQuery(Object value, @Nullable SearchExecutionContext context) {
            long v = parse(value);
            return LongPoint.newExactQuery(name(), v);
        }

        @Override
<<<<<<< HEAD
        public Query termsQuery(Collection<?> values, @Nullable QueryShardContext context) {
            long[] v = values.stream().mapToLong(this::parse).toArray();
=======
        public Query termsQuery(List<?> values, @Nullable SearchExecutionContext context) {
            long[] v = new long[values.size()];
            for (int i = 0; i < values.size(); ++i) {
                v[i] = parse(values.get(i));
            }
>>>>>>> 3798d7ef
            return LongPoint.newSetQuery(name(), v);
        }

        @Override
        public Query rangeQuery(Object lowerTerm, Object upperTerm, boolean includeLower,
                                boolean includeUpper, SearchExecutionContext context) {
            long l = Long.MIN_VALUE;
            long u = Long.MAX_VALUE;
            if (lowerTerm != null) {
                l = parse(lowerTerm);
                if (includeLower == false) {
                    if (l == Long.MAX_VALUE) {
                        return new MatchNoDocsQuery();
                    }
                    ++l;
                }
            }
            if (upperTerm != null) {
                u = parse(upperTerm);
                if (includeUpper == false) {
                    if (u == Long.MIN_VALUE) {
                        return new MatchNoDocsQuery();
                    }
                    --u;
                }
            }
            return LongPoint.newRangeQuery(name(), l, u);
        }

        @Override
        public IndexFieldData.Builder fielddataBuilder(String fullyQualifiedIndexName, Supplier<SearchLookup> searchLookup) {
            failIfNoDocValues();
            return new SortedNumericIndexFieldData.Builder(name(), NumericType.LONG);
        }
    }

    public SeqNoFieldMapper() {
        super(SeqNoFieldType.INSTANCE);
    }

    @Override
    public void preParse(ParseContext context) {
        // see InternalEngine.innerIndex to see where the real version value is set
        // also see ParsedDocument.updateSeqID (called by innerIndex)
        SequenceIDFields seqID = SequenceIDFields.emptySeqID();
        context.seqID(seqID);
        context.doc().add(seqID.seqNo);
        context.doc().add(seqID.seqNoDocValue);
        context.doc().add(seqID.primaryTerm);
    }

    @Override
    public void postParse(ParseContext context) throws IOException {
        // In the case of nested docs, let's fill nested docs with the original
        // so that Lucene doesn't write a Bitset for documents that
        // don't have the field. This is consistent with the default value
        // for efficiency.
        // we share the parent docs fields to ensure good compression
        SequenceIDFields seqID = context.seqID();
        assert seqID != null;
        for (Document doc : context.nonRootDocuments()) {
            doc.add(seqID.seqNo);
            doc.add(seqID.seqNoDocValue);
        }
    }

    @Override
    protected String contentType() {
        return CONTENT_TYPE;
    }

}<|MERGE_RESOLUTION|>--- conflicted
+++ resolved
@@ -133,16 +133,8 @@
         }
 
         @Override
-<<<<<<< HEAD
-        public Query termsQuery(Collection<?> values, @Nullable QueryShardContext context) {
+        public Query termsQuery(Collection<?> values, @Nullable SearchExecutionContext context) {
             long[] v = values.stream().mapToLong(this::parse).toArray();
-=======
-        public Query termsQuery(List<?> values, @Nullable SearchExecutionContext context) {
-            long[] v = new long[values.size()];
-            for (int i = 0; i < values.size(); ++i) {
-                v[i] = parse(values.get(i));
-            }
->>>>>>> 3798d7ef
             return LongPoint.newSetQuery(name(), v);
         }
 

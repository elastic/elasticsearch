/*
 * Copyright Elasticsearch B.V. and/or licensed to Elasticsearch B.V. under one
 * or more contributor license agreements. Licensed under the "Elastic License
 * 2.0", the "GNU Affero General Public License v3.0 only", and the "Server Side
 * Public License v 1"; you may not use this file except in compliance with, at
 * your election, the "Elastic License 2.0", the "GNU Affero General Public
 * License v3.0 only", or the "Server Side Public License, v 1".
 */

package org.elasticsearch.index.mapper;

<<<<<<< HEAD
import org.elasticsearch.action.index.ModernSource;
=======
import org.apache.lucene.util.BytesRef;
import org.elasticsearch.common.bytes.BytesArray;
>>>>>>> 771aaffb
import org.elasticsearch.common.bytes.BytesReference;
import org.elasticsearch.core.Nullable;
import org.elasticsearch.plugins.internal.XContentMeteringParserDecorator;
import org.elasticsearch.xcontent.XContentType;

import java.util.Map;
import java.util.Objects;

public class SourceToParse {

    private final ModernSource modernSource;

    private final String id;

    private final @Nullable BytesRef tsid;

    private final @Nullable String routing;

    private final XContentType xContentType;

    private final Map<String, String> dynamicTemplates;

    private final boolean includeSourceOnError;

    private final XContentMeteringParserDecorator meteringParserDecorator;

    public SourceToParse(
        @Nullable String id,
        BytesReference source,
        XContentType xContentType,
        @Nullable String routing,
        Map<String, String> dynamicTemplates,
        boolean includeSourceOnError,
        XContentMeteringParserDecorator meteringParserDecorator,
        @Nullable BytesRef tsid
    ) {
        this(
            id,
            new ModernSource(source, xContentType, source.length(), null),
            xContentType,
            routing,
            dynamicTemplates,
            includeSourceOnError,
            meteringParserDecorator
        );
    }

    public SourceToParse(
        @Nullable String id,
        ModernSource source,
        XContentType xContentType,
        @Nullable String routing,
        Map<String, String> dynamicTemplates,
        boolean includeSourceOnError,
        XContentMeteringParserDecorator meteringParserDecorator
    ) {
        this.id = id;
        this.modernSource = source;
        this.xContentType = Objects.requireNonNull(xContentType);
        this.routing = routing;
        this.dynamicTemplates = Objects.requireNonNull(dynamicTemplates);
        this.includeSourceOnError = includeSourceOnError;
        this.meteringParserDecorator = meteringParserDecorator;
        this.tsid = tsid;
    }

    public SourceToParse(String id, BytesReference source, XContentType xContentType) {
        this(id, source, xContentType, null, Map.of(), true, XContentMeteringParserDecorator.NOOP, null);
    }

    public SourceToParse(String id, BytesReference source, XContentType xContentType, String routing) {
        this(id, source, xContentType, routing, Map.of(), true, XContentMeteringParserDecorator.NOOP, null);
    }

    public SourceToParse(String id, ModernSource source, XContentType xContentType, String routing) {
        this(id, source, xContentType, routing, Map.of(), true, XContentMeteringParserDecorator.NOOP);
    }

    public SourceToParse(
        String id,
        BytesReference source,
        XContentType xContentType,
        String routing,
        Map<String, String> dynamicTemplates,
        BytesRef tsid
    ) {
        this(id, source, xContentType, routing, dynamicTemplates, true, XContentMeteringParserDecorator.NOOP, tsid);
    }

    public ModernSource source() {
        return this.modernSource;
    }

    /**
     * The {@code _id} provided on the request or calculated on the
     * coordinating node. If the index is in {@code time_series} mode then
     * the coordinating node will not calculate the {@code _id}. In that
     * case this will be {@code null} if one isn't sent on the request.
     * <p>
     * Use {@link DocumentParserContext#documentDescription()} to generate
     * a description of the document for errors instead of calling this
     * method.
     */
    @Nullable
    public String id() {
        return this.id;
    }

    public @Nullable String routing() {
        return this.routing;
    }

    /**
     * Returns a map from the full path (i.e. foo.bar) of field names to the names of dynamic mapping templates.
     */
    public Map<String, String> dynamicTemplates() {
        return dynamicTemplates;
    }

    public XContentType getXContentType() {
        return this.xContentType;
    }

    public XContentMeteringParserDecorator getMeteringParserDecorator() {
        return meteringParserDecorator;
    }

    public boolean getIncludeSourceOnError() {
        return includeSourceOnError;
    }

    public BytesRef tsid() {
        return tsid;
    }
}<|MERGE_RESOLUTION|>--- conflicted
+++ resolved
@@ -9,12 +9,8 @@
 
 package org.elasticsearch.index.mapper;
 
-<<<<<<< HEAD
-import org.elasticsearch.action.index.ModernSource;
-=======
 import org.apache.lucene.util.BytesRef;
-import org.elasticsearch.common.bytes.BytesArray;
->>>>>>> 771aaffb
+import org.elasticsearch.action.index.IndexSource;
 import org.elasticsearch.common.bytes.BytesReference;
 import org.elasticsearch.core.Nullable;
 import org.elasticsearch.plugins.internal.XContentMeteringParserDecorator;
@@ -25,7 +21,7 @@
 
 public class SourceToParse {
 
-    private final ModernSource modernSource;
+    private final IndexSource indexSource;
 
     private final String id;
 
@@ -53,26 +49,28 @@
     ) {
         this(
             id,
-            new ModernSource(source, xContentType, source.length(), null),
+            new IndexSource(xContentType, source),
             xContentType,
             routing,
             dynamicTemplates,
             includeSourceOnError,
-            meteringParserDecorator
+            meteringParserDecorator,
+            tsid
         );
     }
 
     public SourceToParse(
         @Nullable String id,
-        ModernSource source,
+        IndexSource source,
         XContentType xContentType,
         @Nullable String routing,
         Map<String, String> dynamicTemplates,
         boolean includeSourceOnError,
-        XContentMeteringParserDecorator meteringParserDecorator
+        XContentMeteringParserDecorator meteringParserDecorator,
+        @Nullable BytesRef tsid
     ) {
         this.id = id;
-        this.modernSource = source;
+        this.indexSource = source;
         this.xContentType = Objects.requireNonNull(xContentType);
         this.routing = routing;
         this.dynamicTemplates = Objects.requireNonNull(dynamicTemplates);
@@ -89,8 +87,8 @@
         this(id, source, xContentType, routing, Map.of(), true, XContentMeteringParserDecorator.NOOP, null);
     }
 
-    public SourceToParse(String id, ModernSource source, XContentType xContentType, String routing) {
-        this(id, source, xContentType, routing, Map.of(), true, XContentMeteringParserDecorator.NOOP);
+    public SourceToParse(String id, IndexSource source, XContentType xContentType, String routing) {
+        this(id, source, xContentType, routing, Map.of(), true, XContentMeteringParserDecorator.NOOP, null);
     }
 
     public SourceToParse(
@@ -104,8 +102,8 @@
         this(id, source, xContentType, routing, dynamicTemplates, true, XContentMeteringParserDecorator.NOOP, tsid);
     }
 
-    public ModernSource source() {
-        return this.modernSource;
+    public IndexSource source() {
+        return this.indexSource;
     }
 
     /**

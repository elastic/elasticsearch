/*
 * Copyright Elasticsearch B.V. and/or licensed to Elasticsearch B.V. under one
 * or more contributor license agreements. Licensed under the Elastic License
 * 2.0 and the Server Side Public License, v 1; you may not use this file except
 * in compliance with, at your election, the Elastic License 2.0 or the Server
 * Side Public License, v 1.
 */

package org.elasticsearch.index.mapper;

import org.elasticsearch.common.Nullable;
import org.elasticsearch.index.query.SearchExecutionContext;
import org.elasticsearch.search.lookup.ValuesLookup;

import java.util.ArrayDeque;
import java.util.ArrayList;
import java.util.List;
import java.util.Queue;
import java.util.Set;

/**
 * An implementation of {@link ValueFetcher} that knows how to extract values
 * from the document source. Most standard field mappers will use this class
 * to implement value fetching.
 *
 * Field types that handle arrays directly should instead use {@link ArraySourceValueFetcher}.
 */
public abstract class SourceValueFetcher implements ValueFetcher {
    private final Set<String> sourcePaths;
    private final @Nullable Object nullValue;

    public SourceValueFetcher(String fieldName, SearchExecutionContext context) {
        this(fieldName, context, null);
    }

    /**
     * @param context The query shard context
     * @param nullValue A optional substitute value if the _source value is 'null'.
     */
    public SourceValueFetcher(String fieldName, SearchExecutionContext context, Object nullValue) {
        this.sourcePaths = context.sourcePath(fieldName);
        this.nullValue = nullValue;
    }

    @Override
<<<<<<< HEAD
    public List<Object> fetchValues(ValuesLookup lookup) {
=======
    public List<Object> fetchValues(SourceLookup lookup) {
>>>>>>> f28bb2fe
        List<Object> values = new ArrayList<>();
        for (String path : sourcePaths) {
            Object sourceValue = lookup.source().extractValue(path, nullValue);
            if (sourceValue == null) {
                continue;
            }

            // We allow source values to contain multiple levels of arrays, such as `"field": [[1, 2]]`.
            // So we need to unwrap these arrays before passing them on to be parsed.
            Queue<Object> queue = new ArrayDeque<>();
            queue.add(sourceValue);
            while (queue.isEmpty() == false) {
                Object value = queue.poll();
                if (value instanceof List) {
                    queue.addAll((List<?>) value);
                } else {
                    try {
                        Object parsedValue = parseSourceValue(value);
                        if (parsedValue != null) {
                            values.add(parsedValue);
                        }
<<<<<<< HEAD
                    }
                    catch (Exception e) {
=======
                    } catch (Exception e) {
>>>>>>> f28bb2fe
                        // if we get a parsing exception here, that means that the
                        // value in _source would have also caused a parsing
                        // exception at index time and the value ignored.
                        // so ignore it here as well
                    }
                }
            }
        }
        return values;
    }

    /**
     * Given a value that has been extracted from a document's source, parse it into a standard
     * format. This parsing logic should closely mirror the value parsing in
     * {@link FieldMapper#parseCreateField} or {@link FieldMapper#parse}.
     */
    protected abstract Object parseSourceValue(Object value);

    /**
     * Creates a {@link SourceValueFetcher} that passes through source values unmodified.
     */
    public static SourceValueFetcher identity(String fieldName, SearchExecutionContext context, String format) {
        if (format != null) {
            throw new IllegalArgumentException("Field [" + fieldName + "] doesn't support formats.");
        }
        return new SourceValueFetcher(fieldName, context) {
            @Override
            protected Object parseSourceValue(Object value) {
                return value;
            }
        };
    }

    /**
     * Creates a {@link SourceValueFetcher} that converts source values to strings.
     */
    public static SourceValueFetcher toString(String fieldName, SearchExecutionContext context, String format) {
        if (format != null) {
            throw new IllegalArgumentException("Field [" + fieldName + "] doesn't support formats.");
        }
        return new SourceValueFetcher(fieldName, context) {
            @Override
            protected Object parseSourceValue(Object value) {
                return value.toString();
            }
        };
    }
}<|MERGE_RESOLUTION|>--- conflicted
+++ resolved
@@ -43,11 +43,7 @@
     }
 
     @Override
-<<<<<<< HEAD
     public List<Object> fetchValues(ValuesLookup lookup) {
-=======
-    public List<Object> fetchValues(SourceLookup lookup) {
->>>>>>> f28bb2fe
         List<Object> values = new ArrayList<>();
         for (String path : sourcePaths) {
             Object sourceValue = lookup.source().extractValue(path, nullValue);
@@ -69,12 +65,7 @@
                         if (parsedValue != null) {
                             values.add(parsedValue);
                         }
-<<<<<<< HEAD
-                    }
-                    catch (Exception e) {
-=======
                     } catch (Exception e) {
->>>>>>> f28bb2fe
                         // if we get a parsing exception here, that means that the
                         // value in _source would have also caused a parsing
                         // exception at index time and the value ignored.

/*
 * Licensed to Elasticsearch under one or more contributor
 * license agreements. See the NOTICE file distributed with
 * this work for additional information regarding copyright
 * ownership. Elasticsearch licenses this file to you under
 * the Apache License, Version 2.0 (the "License"); you may
 * not use this file except in compliance with the License.
 * You may obtain a copy of the License at
 *
 *    http://www.apache.org/licenses/LICENSE-2.0
 *
 * Unless required by applicable law or agreed to in writing,
 * software distributed under the License is distributed on an
 * "AS IS" BASIS, WITHOUT WARRANTIES OR CONDITIONS OF ANY
 * KIND, either express or implied.  See the License for the
 * specific language governing permissions and limitations
 * under the License.
 */

package org.elasticsearch.index.mapper;

import org.apache.lucene.analysis.Analyzer;
import org.apache.lucene.analysis.AnalyzerWrapper;
import org.apache.lucene.analysis.CachingTokenFilter;
import org.apache.lucene.analysis.TokenFilter;
import org.apache.lucene.analysis.TokenStream;
import org.apache.lucene.analysis.ngram.EdgeNGramTokenFilter;
import org.apache.lucene.analysis.shingle.FixedShingleFilter;
import org.apache.lucene.analysis.tokenattributes.BytesTermAttribute;
import org.apache.lucene.analysis.tokenattributes.PositionIncrementAttribute;
import org.apache.lucene.analysis.tokenattributes.TermToBytesRefAttribute;
import org.apache.lucene.document.Field;
import org.apache.lucene.document.FieldType;
import org.apache.lucene.index.IndexOptions;
import org.apache.lucene.index.Term;
import org.apache.lucene.queries.intervals.Intervals;
import org.apache.lucene.queries.intervals.IntervalsSource;
import org.apache.lucene.search.AutomatonQuery;
import org.apache.lucene.search.BooleanClause;
import org.apache.lucene.search.BooleanQuery;
import org.apache.lucene.search.ConstantScoreQuery;
import org.apache.lucene.search.MultiPhraseQuery;
import org.apache.lucene.search.MultiTermQuery;
import org.apache.lucene.search.PhraseQuery;
import org.apache.lucene.search.PrefixQuery;
import org.apache.lucene.search.Query;
import org.apache.lucene.search.SynonymQuery;
import org.apache.lucene.search.TermQuery;
import org.apache.lucene.search.spans.FieldMaskingSpanQuery;
import org.apache.lucene.search.spans.SpanMultiTermQueryWrapper;
import org.apache.lucene.search.spans.SpanNearQuery;
import org.apache.lucene.search.spans.SpanOrQuery;
import org.apache.lucene.search.spans.SpanQuery;
import org.apache.lucene.search.spans.SpanTermQuery;
import org.apache.lucene.util.BytesRef;
import org.apache.lucene.util.automaton.Automata;
import org.apache.lucene.util.automaton.Automaton;
import org.apache.lucene.util.automaton.Operations;
import org.elasticsearch.Version;
import org.elasticsearch.common.lucene.Lucene;
import org.elasticsearch.common.lucene.search.AutomatonQueries;
import org.elasticsearch.common.lucene.search.MultiPhrasePrefixQuery;
import org.elasticsearch.common.xcontent.ToXContent;
import org.elasticsearch.common.xcontent.XContentBuilder;
import org.elasticsearch.common.xcontent.support.XContentMapValues;
import org.elasticsearch.index.analysis.AnalyzerScope;
import org.elasticsearch.index.analysis.NamedAnalyzer;
import org.elasticsearch.index.fielddata.IndexFieldData;
import org.elasticsearch.index.fielddata.plain.PagedBytesIndexFieldData;
import org.elasticsearch.index.mapper.Mapper.TypeParser.ParserContext;
import org.elasticsearch.index.query.IntervalBuilder;
import org.elasticsearch.index.query.QueryShardContext;
import org.elasticsearch.index.similarity.SimilarityProvider;
import org.elasticsearch.search.aggregations.support.CoreValuesSourceType;
import org.elasticsearch.search.lookup.SearchLookup;

import java.io.IOException;
import java.util.ArrayList;
import java.util.Arrays;
import java.util.Collections;
import java.util.HashMap;
<<<<<<< HEAD
=======
import java.util.Iterator;
>>>>>>> f010269a
import java.util.List;
import java.util.Map;
import java.util.Objects;
import java.util.function.IntPredicate;
import java.util.function.Supplier;

/** A {@link FieldMapper} for full-text fields. */
public class TextFieldMapper extends FieldMapper {

    public static final String CONTENT_TYPE = "text";
    private static final String FAST_PHRASE_SUFFIX = "._index_phrase";
    private static final String FAST_PREFIX_SUFFIX = "._index_prefix";

    public static class Defaults {
        public static final double FIELDDATA_MIN_FREQUENCY = 0;
        public static final double FIELDDATA_MAX_FREQUENCY = Integer.MAX_VALUE;
        public static final int FIELDDATA_MIN_SEGMENT_SIZE = 0;
        public static final int INDEX_PREFIX_MIN_CHARS = 2;
        public static final int INDEX_PREFIX_MAX_CHARS = 5;

        public static final FieldType FIELD_TYPE = new FieldType();

        static {
            FIELD_TYPE.setTokenized(true);
            FIELD_TYPE.setStored(false);
            FIELD_TYPE.setStoreTermVectors(false);
            FIELD_TYPE.setOmitNorms(false);
            FIELD_TYPE.setIndexOptions(IndexOptions.DOCS_AND_FREQS_AND_POSITIONS);
            FIELD_TYPE.freeze();
        }

        /**
         * The default position_increment_gap is set to 100 so that phrase
         * queries of reasonably high slop will not match across field values.
         */
        public static final int POSITION_INCREMENT_GAP = 100;
    }

    private static Builder builder(FieldMapper in) {
        return ((TextFieldMapper) in).builder;
    }

    private static final class PrefixConfig implements ToXContent {
        final int minChars;
        final int maxChars;

        private PrefixConfig(int minChars, int maxChars) {
            this.minChars = minChars;
            this.maxChars = maxChars;
            if (minChars > maxChars) {
                throw new IllegalArgumentException("min_chars [" + minChars + "] must be less than max_chars [" + maxChars + "]");
            }
            if (minChars < 1) {
                throw new IllegalArgumentException("min_chars [" + minChars + "] must be greater than zero");
            }
            if (maxChars >= 20) {
                throw new IllegalArgumentException("max_chars [" + maxChars + "] must be less than 20");
            }
        }

        @Override
        public boolean equals(Object o) {
            if (this == o) return true;
            if (o == null || getClass() != o.getClass()) return false;
            PrefixConfig that = (PrefixConfig) o;
            return minChars == that.minChars &&
                maxChars == that.maxChars;
        }

        @Override
        public int hashCode() {
            return Objects.hash(minChars, maxChars);
        }

        @Override
        public String toString() {
            return "{ min_chars=" + minChars + ", max_chars=" + maxChars + " }";
        }

        @Override
        public XContentBuilder toXContent(XContentBuilder builder, Params params) throws IOException {
            builder.startObject();
            builder.field("min_chars", minChars);
            builder.field("max_chars", maxChars);
            builder.endObject();
            return builder;
        }
    }

    private static PrefixConfig parsePrefixConfig(String propName, ParserContext parserContext, Object propNode) {
        if (propNode == null) {
            return null;
        }
        Map<?, ?> indexPrefix = (Map<?, ?>) propNode;
        int minChars = XContentMapValues.nodeIntegerValue(indexPrefix.remove("min_chars"),
            Defaults.INDEX_PREFIX_MIN_CHARS);
        int maxChars = XContentMapValues.nodeIntegerValue(indexPrefix.remove("max_chars"),
            Defaults.INDEX_PREFIX_MAX_CHARS);
        DocumentMapperParser.checkNoRemainingFields(propName, indexPrefix, parserContext.indexVersionCreated());
        return new PrefixConfig(minChars, maxChars);
    }

    private static final class FielddataFrequencyFilter implements ToXContent {
        final double minFreq;
        final double maxFreq;
        final int minSegmentSize;

        private FielddataFrequencyFilter(double minFreq, double maxFreq, int minSegmentSize) {
            this.minFreq = minFreq;
            this.maxFreq = maxFreq;
            this.minSegmentSize = minSegmentSize;
        }

        @Override
        public boolean equals(Object o) {
            if (this == o) return true;
            if (o == null || getClass() != o.getClass()) return false;
            FielddataFrequencyFilter that = (FielddataFrequencyFilter) o;
            return Double.compare(that.minFreq, minFreq) == 0 &&
                Double.compare(that.maxFreq, maxFreq) == 0 &&
                minSegmentSize == that.minSegmentSize;
        }

        @Override
        public int hashCode() {
            return Objects.hash(minFreq, maxFreq, minSegmentSize);
        }

        @Override
        public XContentBuilder toXContent(XContentBuilder builder, Params params) throws IOException {
            builder.startObject();
            builder.field("min", minFreq);
            builder.field("max", maxFreq);
            builder.field("min_segment_size", minSegmentSize);
            builder.endObject();
            return builder;
        }

        @Override
        public String toString() {
            return "{ min=" + minFreq + ", max=" + maxFreq + ", min_segment_size=" + minSegmentSize + " }";
        }
    }

    private static final FielddataFrequencyFilter DEFAULT_FILTER = new FielddataFrequencyFilter(
        Defaults.FIELDDATA_MIN_FREQUENCY, Defaults.FIELDDATA_MAX_FREQUENCY, Defaults.FIELDDATA_MIN_SEGMENT_SIZE
    );

    private static FielddataFrequencyFilter parseFrequencyFilter(String name, ParserContext parserContext, Object node) {
        Map<?,?> frequencyFilter = (Map<?, ?>) node;
        double minFrequency = XContentMapValues.nodeDoubleValue(frequencyFilter.remove("min"), 0);
        double maxFrequency = XContentMapValues.nodeDoubleValue(frequencyFilter.remove("max"), Integer.MAX_VALUE);
        int minSegmentSize = XContentMapValues.nodeIntegerValue(frequencyFilter.remove("min_segment_size"), 0);
        DocumentMapperParser.checkNoRemainingFields(name, frequencyFilter, parserContext.indexVersionCreated());
        return new FielddataFrequencyFilter(minFrequency, maxFrequency, minSegmentSize);
    }

    public static class Builder extends FieldMapper.Builder {

        private final Version indexCreatedVersion;

        private final Parameter<Boolean> index = Parameter.indexParam(m -> builder(m).index.getValue(), true);
        private final Parameter<Boolean> store = Parameter.storeParam(m -> builder(m).store.getValue(), false);

        final Parameter<SimilarityProvider> similarity
            = TextParams.similarity(m -> builder(m).similarity.getValue());

        final Parameter<String> indexOptions = TextParams.indexOptions(m -> builder(m).indexOptions.getValue());
        final Parameter<Boolean> norms = TextParams.norms(true, m -> builder(m).norms.getValue());
        final Parameter<String> termVectors = TextParams.termVectors(m -> builder(m).termVectors.getValue());

        final Parameter<Boolean> fieldData
            = Parameter.boolParam("fielddata", true, m -> builder(m).fieldData.getValue(), false);
        final Parameter<FielddataFrequencyFilter> freqFilter = new Parameter<>("fielddata_frequency_filter", true,
            () -> DEFAULT_FILTER, TextFieldMapper::parseFrequencyFilter, m -> builder(m).freqFilter.getValue());
        final Parameter<Boolean> eagerGlobalOrdinals
            = Parameter.boolParam("eager_global_ordinals", true, m -> builder(m).eagerGlobalOrdinals.getValue(), false);

        final Parameter<Boolean> indexPhrases
            = Parameter.boolParam("index_phrases", false, m -> builder(m).indexPhrases.getValue(), false);
        final Parameter<PrefixConfig> indexPrefixes = new Parameter<>("index_prefixes", false,
            () -> null, TextFieldMapper::parsePrefixConfig, m -> builder(m).indexPrefixes.getValue()).acceptsNull();

        private final Parameter<Map<String, String>> meta = Parameter.metaParam();

        final TextParams.Analyzers analyzers;

        public Builder(String name, Supplier<NamedAnalyzer> defaultAnalyzer) {
            this(name, Version.CURRENT, defaultAnalyzer);
        }

        public Builder(String name, Version indexCreatedVersion, Supplier<NamedAnalyzer> defaultAnalyzer) {
            super(name);
            this.indexCreatedVersion = indexCreatedVersion;
            this.analyzers = new TextParams.Analyzers(defaultAnalyzer, m -> builder(m).analyzers);
        }

        public Builder index(boolean index) {
            this.index.setValue(index);
            return this;
        }

        public Builder store(boolean store) {
            this.store.setValue(store);
            return this;
        }

        public Builder fielddata(boolean fielddata) {
            this.fieldData.setValue(fielddata);
            return this;
        }

        public Builder fielddataFrequencyFilter(double min, double max, int segs) {
            this.freqFilter.setValue(new FielddataFrequencyFilter(min, max, segs));
            return this;
        }

        public Builder addMultiField(Mapper.Builder builder) {
            this.multiFieldsBuilder.add(builder);
            return this;
        }

        @Override
        protected List<Parameter<?>> getParameters() {
            return Arrays.asList(index, store, indexOptions, norms, termVectors,
                analyzers.indexAnalyzer, analyzers.searchAnalyzer, analyzers.searchQuoteAnalyzer, similarity,
                analyzers.positionIncrementGap,
                fieldData, freqFilter, eagerGlobalOrdinals,
                indexPhrases, indexPrefixes,
                meta);
        }

        private TextFieldType buildFieldType(FieldType fieldType, BuilderContext context) {
            NamedAnalyzer searchAnalyzer = analyzers.getSearchAnalyzer();
            NamedAnalyzer searchQuoteAnalyzer = analyzers.getSearchQuoteAnalyzer();
            if (analyzers.positionIncrementGap.get() != TextParams.POSITION_INCREMENT_GAP_USE_ANALYZER) {
                if (fieldType.indexOptions().compareTo(IndexOptions.DOCS_AND_FREQS_AND_POSITIONS) < 0) {
                    throw new IllegalArgumentException("Cannot set position_increment_gap on field ["
                        + name + "] without positions enabled");
                }
            }
            TextSearchInfo tsi = new TextSearchInfo(fieldType, similarity.getValue(), searchAnalyzer, searchQuoteAnalyzer);
            TextFieldType ft = new TextFieldType(buildFullName(context), index.getValue(), store.getValue(), tsi, meta.getValue());
            ft.setEagerGlobalOrdinals(eagerGlobalOrdinals.getValue());
            if (fieldData.getValue()) {
                ft.setFielddata(true, freqFilter.getValue());
            }
            return ft;
        }

        private SubFieldInfo buildPrefixMapper(BuilderContext context, FieldType fieldType, TextFieldType tft) {
            if (indexPrefixes.get() == null) {
                return null;
            }
            if (index.getValue() == false) {
                throw new IllegalArgumentException("Cannot set index_prefixes on unindexed field [" + name() + "]");
            }
            /*
             * Mappings before v7.2.1 use {@link Builder#name} instead of {@link Builder#fullName}
             * to build prefix field names so we preserve the name that was used at creation time
             * even if it is different from the expected one (in case the field is nested under an object
             * or a multi-field). This way search will continue to work on old indices and new indices
             * will use the expected full name.
             */
            String fullName = indexCreatedVersion.before(Version.V_7_2_1) ? name() : buildFullName(context);
            // Copy the index options of the main field to allow phrase queries on
            // the prefix field.
            FieldType pft = new FieldType(fieldType);
            pft.setOmitNorms(true);
            if (fieldType.indexOptions() == IndexOptions.DOCS_AND_FREQS) {
                // frequencies are not needed because prefix queries always use a constant score
                pft.setIndexOptions(IndexOptions.DOCS);
            } else {
                pft.setIndexOptions(fieldType.indexOptions());
            }
            if (fieldType.storeTermVectorOffsets()) {
                pft.setStoreTermVectorOffsets(true);
            }
<<<<<<< HEAD
            tft.setIndexPrefixes(indexPrefixes.get().minChars, indexPrefixes.get().maxChars);
            return new SubFieldInfo(fullName + "._index_prefix", pft, new PrefixWrappedAnalyzer(
                analyzers.getIndexAnalyzer().analyzer(),
                analyzers.positionIncrementGap.get(),
                indexPrefixes.get().minChars,
                indexPrefixes.get().maxChars));
=======
            PrefixFieldType prefixFieldType = new PrefixFieldType(tft, fullName + "._index_prefix", indexPrefixes.get());
            tft.setPrefixFieldType(prefixFieldType);
            return new PrefixFieldMapper(pft, prefixFieldType, new PrefixWrappedAnalyzer(
                analyzers.getIndexAnalyzer().analyzer(),
                analyzers.positionIncrementGap.get(),
                prefixFieldType.minChars,
                prefixFieldType.maxChars));
>>>>>>> f010269a
        }

        private SubFieldInfo buildPhraseInfo(FieldType fieldType, TextFieldType parent) {
            if (indexPhrases.get() == false) {
                return null;
            }
            if (index.get() == false) {
                throw new IllegalArgumentException("Cannot set index_phrases on unindexed field [" + name() + "]");
            }
            if (fieldType.indexOptions().compareTo(IndexOptions.DOCS_AND_FREQS_AND_POSITIONS) < 0) {
                throw new IllegalArgumentException("Cannot set index_phrases on field [" + name() + "] if positions are not enabled");
            }
            FieldType phraseFieldType = new FieldType(fieldType);
            parent.setIndexPhrases();
            PhraseWrappedAnalyzer a
                = new PhraseWrappedAnalyzer(analyzers.getIndexAnalyzer().analyzer(), analyzers.positionIncrementGap.get());
<<<<<<< HEAD
            return new SubFieldInfo(parent.name() + FAST_PHRASE_SUFFIX, phraseFieldType, a);
        }

        public Map<String, NamedAnalyzer> indexAnalyzers(String name,
                                                         SubFieldInfo phraseFieldInfo,
                                                         SubFieldInfo prefixFieldInfo) {
            Map<String, NamedAnalyzer> analyzers = new HashMap<>();
            NamedAnalyzer main = this.analyzers.getIndexAnalyzer();
            analyzers.put(name, main);
            if (phraseFieldInfo != null) {
                analyzers.put(
                    phraseFieldInfo.field,
                    new NamedAnalyzer(main.name() + "_phrase", AnalyzerScope.INDEX, phraseFieldInfo.analyzer));
            }
            if (prefixFieldInfo != null) {
                analyzers.put(
                    prefixFieldInfo.field,
                    new NamedAnalyzer(main.name() + "_prefix", AnalyzerScope.INDEX, prefixFieldInfo.analyzer));
=======
            return new PhraseFieldMapper(phraseFieldType, new PhraseFieldType(parent), a);
        }

        public Map<String, NamedAnalyzer> indexAnalyzers(String name,
                                                         PhraseFieldMapper phraseFieldMapper,
                                                         PrefixFieldMapper prefixFieldMapper) {
            Map<String, NamedAnalyzer> analyzers = new HashMap<>();
            NamedAnalyzer main = this.analyzers.getIndexAnalyzer();
            analyzers.put(name, main);
            if (phraseFieldMapper != null) {
                analyzers.put(
                    phraseFieldMapper.name(),
                    new NamedAnalyzer(main.name() + "_phrase", AnalyzerScope.INDEX, phraseFieldMapper.analyzer));
            }
            if (prefixFieldMapper != null) {
                analyzers.put(
                    prefixFieldMapper.name(),
                    new NamedAnalyzer(main.name() + "_prefix", AnalyzerScope.INDEX, prefixFieldMapper.analyzer));
>>>>>>> f010269a
            }
            return analyzers;
        }

        @Override
        public TextFieldMapper build(BuilderContext context) {
            FieldType fieldType = TextParams.buildFieldType(index, store, indexOptions, norms, termVectors);
            TextFieldType tft = buildFieldType(fieldType, context);
<<<<<<< HEAD
            SubFieldInfo phraseFieldMapper = buildPhraseInfo(fieldType, tft);
            SubFieldInfo prefixFieldMapper = buildPrefixMapper(context, fieldType, tft);
            MultiFields multiFields = multiFieldsBuilder.build(this, context);
            for (Mapper mapper : multiFields) {
                if (mapper.name().endsWith(FAST_PHRASE_SUFFIX) || mapper.name().endsWith(FAST_PREFIX_SUFFIX)) {
                    throw new MapperParsingException("Cannot use reserved field name [" + mapper.name() + "]");
                }
            }
            return new TextFieldMapper(name, fieldType, tft,
                indexAnalyzers(tft.name(), phraseFieldMapper, prefixFieldMapper),
                prefixFieldMapper, phraseFieldMapper,
                multiFields, copyTo.build(), this);
=======
            PhraseFieldMapper phraseFieldMapper = buildPhraseMapper(fieldType, tft);
            PrefixFieldMapper prefixFieldMapper = buildPrefixMapper(context, fieldType, tft);
            return new TextFieldMapper(name, fieldType, tft,
                indexAnalyzers(tft.name(), phraseFieldMapper, prefixFieldMapper),
                prefixFieldMapper, phraseFieldMapper,
                multiFieldsBuilder.build(this, context), copyTo.build(), this);
>>>>>>> f010269a
        }
    }

    public static final TypeParser PARSER
        = new TypeParser((n, c) -> new Builder(n, c.indexVersionCreated(), () -> c.getIndexAnalyzers().getDefaultIndexAnalyzer()));

    private static class PhraseWrappedAnalyzer extends AnalyzerWrapper {

        private final Analyzer delegate;
        private final int posIncGap;

        PhraseWrappedAnalyzer(Analyzer delegate, int posIncGap) {
            super(delegate.getReuseStrategy());
            this.delegate = delegate;
            this.posIncGap = posIncGap;
        }

        @Override
        public int getPositionIncrementGap(String fieldName) {
            return posIncGap;
        }

        @Override
        protected Analyzer getWrappedAnalyzer(String fieldName) {
            return delegate;
        }

        @Override
        protected TokenStreamComponents wrapComponents(String fieldName, TokenStreamComponents components) {
            return new TokenStreamComponents(components.getSource(), new FixedShingleFilter(components.getTokenStream(), 2));
        }
    }

    private static class PrefixWrappedAnalyzer extends AnalyzerWrapper {

        private final int minChars;
        private final int maxChars;
        private final int posIncGap;
        private final Analyzer delegate;

        PrefixWrappedAnalyzer(Analyzer delegate, int posIncGap, int minChars, int maxChars) {
            super(delegate.getReuseStrategy());
            this.delegate = delegate;
            this.posIncGap = posIncGap;
            this.minChars = minChars;
            this.maxChars = maxChars;
        }

        @Override
        protected Analyzer getWrappedAnalyzer(String fieldName) {
            return delegate;
        }

        @Override
        public int getPositionIncrementGap(String fieldName) {
            return posIncGap;
        }

<<<<<<< HEAD
=======
        @Override
        protected TokenStreamComponents wrapComponents(String fieldName, TokenStreamComponents components) {
            TokenFilter filter = new EdgeNGramTokenFilter(components.getTokenStream(), minChars, maxChars, false);
            return new TokenStreamComponents(components.getSource(), filter);
        }
    }

    static final class PhraseFieldType extends StringFieldType {

        final TextFieldType parent;

        PhraseFieldType(TextFieldType parent) {
            super(parent.name() + FAST_PHRASE_SUFFIX, true, false, false, parent.getTextSearchInfo(), Collections.emptyMap());
            this.parent = parent;
        }

>>>>>>> f010269a
        @Override
        protected TokenStreamComponents wrapComponents(String fieldName, TokenStreamComponents components) {
            TokenFilter filter = new EdgeNGramTokenFilter(components.getTokenStream(), minChars, maxChars, false);
            return new TokenStreamComponents(components.getSource(), filter);
        }
    }

    private static final class PrefixFieldType extends StringFieldType {

        final int minChars;
        final int maxChars;
        final TextFieldType parentField;

        PrefixFieldType(TextFieldType parentField, int minChars, int maxChars) {
            super(parentField.name() + FAST_PREFIX_SUFFIX, true, false, false, parentField.getTextSearchInfo(), Collections.emptyMap());
            this.minChars = minChars;
            this.maxChars = maxChars;
            this.parentField = parentField;
        }

        @Override
        public ValueFetcher valueFetcher(QueryShardContext context, SearchLookup searchLookup, String format) {
<<<<<<< HEAD
            throw new UnsupportedOperationException();
=======
            // Because this internal field is modelled as a multi-field, SourceValueFetcher will look up its
            // parent field in _source. So we don't need to use the parent field name here.
            return SourceValueFetcher.toString(name(), context, format);
>>>>>>> f010269a
        }

        boolean accept(int length) {
            return length >= minChars - 1 && length <= maxChars;
        }

        @Override
        public Query prefixQuery(String value, MultiTermQuery.RewriteMethod method, boolean caseInsensitive, QueryShardContext context) {
            if (value.length() >= minChars) {
                if (caseInsensitive) {
                    return super.termQueryCaseInsensitive(value, context);
                }
                return super.termQuery(value, context);
            }
            List<Automaton> automata = new ArrayList<>();
            if (caseInsensitive) {
                automata.add(AutomatonQueries.toCaseInsensitiveString(value, Integer.MAX_VALUE));
            } else {
                automata.add(Automata.makeString(value));
            }

            for (int i = value.length(); i < minChars; i++) {
                automata.add(Automata.makeAnyChar());
            }
            Automaton automaton = Operations.concatenate(automata);
            AutomatonQuery query = new AutomatonQuery(new Term(name(), value + "*"), automaton);
            query.setRewriteMethod(method);
            return new BooleanQuery.Builder()
                .add(query, BooleanClause.Occur.SHOULD)
                .add(new TermQuery(new Term(parentField.name(), value)), BooleanClause.Occur.SHOULD)
                .build();
        }

        public IntervalsSource intervals(BytesRef term) {
            if (getTextSearchInfo().hasPositions() == false) {
                throw new IllegalArgumentException("Cannot create intervals over a field [" + name() + "] without indexed positions");
            }
            if (term.length > maxChars) {
                return Intervals.prefix(term);
            }
            if (term.length >= minChars) {
                return Intervals.fixField(name(), Intervals.term(term));
            }
            String wildcardTerm = term.utf8ToString() + "?".repeat(Math.max(0, minChars - term.length));
            return Intervals.or(Intervals.fixField(name(), Intervals.wildcard(new BytesRef(wildcardTerm))), Intervals.term(term));
        }

        @Override
        public String typeName() {
            return "prefix";
        }

        @Override
        public String toString() {
            return super.toString() + ",prefixChars=" + minChars + ":" + maxChars;
        }

        @Override
        public Query existsQuery(QueryShardContext context) {
            throw new UnsupportedOperationException();
        }
    }

    private static final class SubFieldInfo {

        private final Analyzer analyzer;
        private final FieldType fieldType;
        private final String field;

<<<<<<< HEAD
        SubFieldInfo(String field, FieldType fieldType, Analyzer analyzer) {
            this.fieldType = fieldType;
            this.analyzer = analyzer;
            this.field = field;
        }

=======
        PhraseFieldMapper(FieldType fieldType, PhraseFieldType mappedFieldType, PhraseWrappedAnalyzer analyzer) {
            super(mappedFieldType.name(), mappedFieldType, MultiFields.empty(), CopyTo.empty());
            this.fieldType = fieldType;
            this.analyzer = analyzer;
        }

        @Override
        protected void parseCreateField(ParseContext context) {
            throw new UnsupportedOperationException();
        }

        @Override
        public Builder getMergeBuilder() {
            return null;
        }

        @Override
        protected String contentType() {
            return "phrase";
        }
    }

    private static final class PrefixFieldMapper extends FieldMapper {

        private final Analyzer analyzer;
        private final FieldType fieldType;

        protected PrefixFieldMapper(FieldType fieldType, PrefixFieldType mappedFieldType, Analyzer analyzer) {
            super(mappedFieldType.name(), mappedFieldType, MultiFields.empty(), CopyTo.empty());
            this.analyzer = analyzer;
            this.fieldType = fieldType;
        }

        void addField(ParseContext context, String value) {
            context.doc().add(new Field(fieldType().name(), value, fieldType));
        }

        @Override
        protected void parseCreateField(ParseContext context) {
            throw new UnsupportedOperationException();
        }

        @Override
        public Builder getMergeBuilder() {
            return null;
        }

        @Override
        protected String contentType() {
            return "prefix";
        }

        @Override
        public String toString() {
            return fieldType().toString();
        }
>>>>>>> f010269a
    }

    public static class TextFieldType extends StringFieldType {

        private boolean fielddata;
        private FielddataFrequencyFilter filter;
        private PrefixFieldType prefixFieldType;
        private boolean indexPhrases = false;

        public TextFieldType(String name, boolean indexed, boolean stored, TextSearchInfo tsi, Map<String, String> meta) {
            super(name, indexed, stored, false, tsi, meta);
            fielddata = false;
        }

        public TextFieldType(String name, boolean indexed, boolean stored, Map<String, String> meta) {
            super(name, indexed, stored, false,
                new TextSearchInfo(Defaults.FIELD_TYPE, null, Lucene.STANDARD_ANALYZER, Lucene.STANDARD_ANALYZER), meta);
            fielddata = false;
        }

        public TextFieldType(String name) {
            this(name, true, false,
                new TextSearchInfo(Defaults.FIELD_TYPE, null, Lucene.STANDARD_ANALYZER, Lucene.STANDARD_ANALYZER),
                Collections.emptyMap());
        }

        public boolean fielddata() {
            return fielddata;
        }

        public void setFielddata(boolean fielddata, FielddataFrequencyFilter filter) {
            this.fielddata = fielddata;
            this.filter = filter;
        }

        public void setFielddata(boolean fielddata) {
            this.setFielddata(fielddata, DEFAULT_FILTER);
        }

        double fielddataMinFrequency() {
            return filter.minFreq;
        }

        double fielddataMaxFrequency() {
            return filter.maxFreq;
        }

        int fielddataMinSegmentSize() {
            return filter.minSegmentSize;
        }

        void setIndexPrefixes(int minChars, int maxChars) {
            this.prefixFieldType = new PrefixFieldType(this, minChars, maxChars);
        }

        void setIndexPhrases() {
            this.indexPhrases = true;
        }

        public PrefixFieldType getPrefixFieldType() {
            return this.prefixFieldType;
        }

        @Override
        public String typeName() {
            return CONTENT_TYPE;
        }

        @Override
        public ValueFetcher valueFetcher(QueryShardContext context, SearchLookup searchLookup, String format) {
            return SourceValueFetcher.toString(name(), context, format);
        }

        @Override
        public Query prefixQuery(String value, MultiTermQuery.RewriteMethod method, boolean caseInsensitive, QueryShardContext context) {
            if (prefixFieldType == null || prefixFieldType.accept(value.length()) == false) {
                return super.prefixQuery(value, method, caseInsensitive,context);
            }
            Query tq = prefixFieldType.prefixQuery(value, method, caseInsensitive, context);
            if (method == null || method == MultiTermQuery.CONSTANT_SCORE_REWRITE
                || method == MultiTermQuery.CONSTANT_SCORE_BOOLEAN_REWRITE) {
                return new ConstantScoreQuery(tq);
            }
            return tq;
        }

        @Override
        public SpanQuery spanPrefixQuery(String value, SpanMultiTermQueryWrapper.SpanRewriteMethod method, QueryShardContext context) {
            failIfNotIndexed();
            if (prefixFieldType != null
                    && value.length() >= prefixFieldType.minChars
                    && value.length() <= prefixFieldType.maxChars
                    && prefixFieldType.getTextSearchInfo().hasPositions()) {

                return new FieldMaskingSpanQuery(new SpanTermQuery(new Term(prefixFieldType.name(), indexedValueForSearch(value))), name());
            } else {
                SpanMultiTermQueryWrapper<?> spanMulti =
                    new SpanMultiTermQueryWrapper<>(new PrefixQuery(new Term(name(), indexedValueForSearch(value))));
                spanMulti.setRewriteMethod(method);
                return spanMulti;
            }
        }

        @Override
        public IntervalsSource intervals(String text, int maxGaps, boolean ordered,
                                         NamedAnalyzer analyzer, boolean prefix) throws IOException {
            if (getTextSearchInfo().hasPositions() == false) {
                throw new IllegalArgumentException("Cannot create intervals over field [" + name() + "] with no positions indexed");
            }
            if (analyzer == null) {
                analyzer = getTextSearchInfo().getSearchAnalyzer();
            }
            if (prefix) {
                BytesRef normalizedTerm = analyzer.normalize(name(), text);
                if (prefixFieldType != null) {
                    return prefixFieldType.intervals(normalizedTerm);
                }
                return Intervals.prefix(normalizedTerm);
            }
            IntervalBuilder builder = new IntervalBuilder(name(), analyzer == null ? getTextSearchInfo().getSearchAnalyzer() : analyzer);
            return builder.analyzeText(text, maxGaps, ordered);
        }

        @Override
        public Query phraseQuery(TokenStream stream, int slop, boolean enablePosIncrements) throws IOException {
            String field = name();
            // we can't use the index_phrases shortcut with slop, if there are gaps in the stream,
            // or if the incoming token stream is the output of a token graph due to
            // https://issues.apache.org/jira/browse/LUCENE-8916
            if (indexPhrases && slop == 0 && hasGaps(stream) == false && stream.hasAttribute(BytesTermAttribute.class) == false) {
                stream = new FixedShingleFilter(stream, 2);
                field = field + FAST_PHRASE_SUFFIX;
            }
            PhraseQuery.Builder builder = new PhraseQuery.Builder();
            builder.setSlop(slop);

            TermToBytesRefAttribute termAtt = stream.getAttribute(TermToBytesRefAttribute.class);
            PositionIncrementAttribute posIncrAtt = stream.getAttribute(PositionIncrementAttribute.class);
            int position = -1;

            stream.reset();
            while (stream.incrementToken()) {
                if (termAtt.getBytesRef() == null) {
                    throw new IllegalStateException("Null term while building phrase query");
                }
                if (enablePosIncrements) {
                    position += posIncrAtt.getPositionIncrement();
                }
                else {
                    position += 1;
                }
                builder.add(new Term(field, termAtt.getBytesRef()), position);
            }

            return builder.build();
        }

        @Override
        public Query multiPhraseQuery(TokenStream stream, int slop, boolean enablePositionIncrements) throws IOException {
            String field = name();
            if (indexPhrases && slop == 0 && hasGaps(stream) == false) {
                stream = new FixedShingleFilter(stream, 2);
                field = field + FAST_PHRASE_SUFFIX;
            }
            return createPhraseQuery(stream, field, slop, enablePositionIncrements);
        }

        @Override
        public Query phrasePrefixQuery(TokenStream stream, int slop, int maxExpansions) throws IOException {
            return analyzePhrasePrefix(stream, slop, maxExpansions);
        }

        private Query analyzePhrasePrefix(TokenStream stream, int slop, int maxExpansions) throws IOException {
            String prefixField = prefixFieldType == null || slop > 0 ? null : prefixFieldType.name();
            IntPredicate usePrefix = (len) -> len >= prefixFieldType.minChars && len <= prefixFieldType.maxChars;
            return createPhrasePrefixQuery(stream, name(), slop, maxExpansions, prefixField, usePrefix);
        }

        public static boolean hasGaps(TokenStream stream) throws IOException {
            assert stream instanceof CachingTokenFilter;
            PositionIncrementAttribute posIncAtt = stream.getAttribute(PositionIncrementAttribute.class);
            stream.reset();
            while (stream.incrementToken()) {
                if (posIncAtt.getPositionIncrement() > 1) {
                    return true;
                }
            }
            return false;
        }

        @Override
        public IndexFieldData.Builder fielddataBuilder(String fullyQualifiedIndexName, Supplier<SearchLookup> searchLookup) {
            if (fielddata == false) {
                throw new IllegalArgumentException("Text fields are not optimised for operations that require per-document "
                    + "field data like aggregations and sorting, so these operations are disabled by default. Please use a "
                    + "keyword field instead. Alternatively, set fielddata=true on [" + name() + "] in order to load "
                    + "field data by uninverting the inverted index. Note that this can use significant memory.");
            }
            return new PagedBytesIndexFieldData.Builder(
                name(),
                filter.minFreq,
                filter.maxFreq,
                filter.minSegmentSize,
                CoreValuesSourceType.BYTES
            );
        }

    }

    private final Builder builder;
    private final FieldType fieldType;
    private final SubFieldInfo prefixFieldInfo;
    private final SubFieldInfo phraseFieldInfo;

    protected TextFieldMapper(String simpleName, FieldType fieldType,
                              TextFieldType mappedFieldType,
                              Map<String, NamedAnalyzer> indexAnalyzers,
<<<<<<< HEAD
                              SubFieldInfo prefixFieldInfo,
                              SubFieldInfo phraseFieldInfo,
=======
                              PrefixFieldMapper prefixFieldMapper,
                              PhraseFieldMapper phraseFieldMapper,
>>>>>>> f010269a
                              MultiFields multiFields, CopyTo copyTo, Builder builder) {
        super(simpleName, mappedFieldType, indexAnalyzers, multiFields, copyTo);
        assert mappedFieldType.getTextSearchInfo().isTokenized();
        assert mappedFieldType.hasDocValues() == false;
        if (fieldType.indexOptions() == IndexOptions.NONE && fieldType().fielddata()) {
            throw new IllegalArgumentException("Cannot enable fielddata on a [text] field that is not indexed: [" + name() + "]");
        }
        this.fieldType = fieldType;
        this.prefixFieldInfo = prefixFieldInfo;
        this.phraseFieldInfo = phraseFieldInfo;
        this.builder = builder;
    }

    @Override
    public FieldMapper.Builder getMergeBuilder() {
        return new Builder(simpleName(), builder.indexCreatedVersion, builder.analyzers.indexAnalyzer::getDefaultValue).init(this);
    }

    @Override
    protected void parseCreateField(ParseContext context) throws IOException {
        final String value;
        if (context.externalValueSet()) {
            value = context.externalValue().toString();
        } else {
            value = context.parser().textOrNull();
        }

        if (value == null) {
            return;
        }

        if (fieldType.indexOptions() != IndexOptions.NONE || fieldType.stored()) {
            Field field = new Field(fieldType().name(), value, fieldType);
            context.doc().add(field);
            if (fieldType.omitNorms()) {
                createFieldNamesField(context);
            }
            if (prefixFieldInfo != null) {
                context.doc().add(new Field(prefixFieldInfo.field, value, prefixFieldInfo.fieldType));
            }
            if (phraseFieldInfo != null) {
                context.doc().add(new Field(phraseFieldInfo.field, value, phraseFieldInfo.fieldType));
            }
        }
    }

    @Override
    protected String contentType() {
        return CONTENT_TYPE;
    }

    @Override
    public TextFieldType fieldType() {
        return (TextFieldType) super.fieldType();
    }

    public static Query createPhraseQuery(TokenStream stream, String field, int slop, boolean enablePositionIncrements) throws IOException {
        MultiPhraseQuery.Builder mpqb = new MultiPhraseQuery.Builder();
        mpqb.setSlop(slop);

        TermToBytesRefAttribute termAtt = stream.getAttribute(TermToBytesRefAttribute.class);

        PositionIncrementAttribute posIncrAtt = stream.getAttribute(PositionIncrementAttribute.class);
        int position = -1;

        List<Term> multiTerms = new ArrayList<>();
        stream.reset();
        while (stream.incrementToken()) {
            int positionIncrement = posIncrAtt.getPositionIncrement();

            if (positionIncrement > 0 && multiTerms.size() > 0) {
                if (enablePositionIncrements) {
                    mpqb.add(multiTerms.toArray(new Term[0]), position);
                } else {
                    mpqb.add(multiTerms.toArray(new Term[0]));
                }
                multiTerms.clear();
            }
            position += positionIncrement;
            multiTerms.add(new Term(field, termAtt.getBytesRef()));
        }

        if (enablePositionIncrements) {
            mpqb.add(multiTerms.toArray(new Term[0]), position);
        } else {
            mpqb.add(multiTerms.toArray(new Term[0]));
        }
        return mpqb.build();
    }

    public static Query createPhrasePrefixQuery(TokenStream stream, String field, int slop, int maxExpansions,
                                                String prefixField, IntPredicate usePrefixField) throws IOException {
        MultiPhrasePrefixQuery builder = new MultiPhrasePrefixQuery(field);
        builder.setSlop(slop);
        builder.setMaxExpansions(maxExpansions);

        List<Term> currentTerms = new ArrayList<>();

        TermToBytesRefAttribute termAtt = stream.getAttribute(TermToBytesRefAttribute.class);
        PositionIncrementAttribute posIncrAtt = stream.getAttribute(PositionIncrementAttribute.class);

        stream.reset();
        int position = -1;
        while (stream.incrementToken()) {
            if (posIncrAtt.getPositionIncrement() != 0) {
                if (currentTerms.isEmpty() == false) {
                    builder.add(currentTerms.toArray(new Term[0]), position);
                }
                position += posIncrAtt.getPositionIncrement();
                currentTerms.clear();
            }
            currentTerms.add(new Term(field, termAtt.getBytesRef()));
        }
        builder.add(currentTerms.toArray(new Term[0]), position);
        if (prefixField == null) {
            return builder;
        }

        int lastPos = builder.getTerms().length - 1;
        final Term[][] terms = builder.getTerms();
        final int[] positions = builder.getPositions();
        for (Term term : terms[lastPos]) {
            String value = term.text();
            if (usePrefixField.test(value.length()) == false) {
                return builder;
            }
        }

        if (terms.length == 1) {
            Term[] newTerms = Arrays.stream(terms[0])
                .map(term -> new Term(prefixField, term.bytes()))
                .toArray(Term[]::new);
            return new SynonymQuery(newTerms);
        }

        SpanNearQuery.Builder spanQuery = new SpanNearQuery.Builder(field, true);
        spanQuery.setSlop(slop);
        int previousPos = -1;
        for (int i = 0; i < terms.length; i++) {
            Term[] posTerms = terms[i];
            int posInc = positions[i] - previousPos;
            previousPos = positions[i];
            if (posInc > 1) {
                spanQuery.addGap(posInc - 1);
            }
            if (i == lastPos) {
                if (posTerms.length == 1) {
                    FieldMaskingSpanQuery fieldMask =
                        new FieldMaskingSpanQuery(new SpanTermQuery(new Term(prefixField, posTerms[0].bytes())), field);
                    spanQuery.addClause(fieldMask);
                } else {
                    SpanQuery[] queries = Arrays.stream(posTerms)
                        .map(term -> new FieldMaskingSpanQuery(
                            new SpanTermQuery(new Term(prefixField, term.bytes())), field)
                        )
                        .toArray(SpanQuery[]::new);
                    spanQuery.addClause(new SpanOrQuery(queries));
                }
            } else {
                if (posTerms.length == 1) {
                    spanQuery.addClause(new SpanTermQuery(posTerms[0]));
                } else {
                    SpanTermQuery[] queries = Arrays.stream(posTerms)
                        .map(SpanTermQuery::new)
                        .toArray(SpanTermQuery[]::new);
                    spanQuery.addClause(new SpanOrQuery(queries));
                }
            }
        }
        return spanQuery.build();
    }

    @Override
    protected void doXContentBody(XContentBuilder builder, boolean includeDefaults, Params params) throws IOException {
        // this is a pain, but we have to do this to maintain BWC
        builder.field("type", contentType());
        this.builder.index.toXContent(builder, includeDefaults);
        this.builder.store.toXContent(builder, includeDefaults);
        this.multiFields.toXContent(builder, params);
        this.copyTo.toXContent(builder, params);
        this.builder.meta.toXContent(builder, includeDefaults);
        this.builder.indexOptions.toXContent(builder, includeDefaults);
        this.builder.termVectors.toXContent(builder, includeDefaults);
        this.builder.norms.toXContent(builder, includeDefaults);
        this.builder.analyzers.indexAnalyzer.toXContent(builder, includeDefaults);
        this.builder.analyzers.searchAnalyzer.toXContent(builder, includeDefaults);
        this.builder.analyzers.searchQuoteAnalyzer.toXContent(builder, includeDefaults);
        this.builder.similarity.toXContent(builder, includeDefaults);
        this.builder.eagerGlobalOrdinals.toXContent(builder, includeDefaults);
        this.builder.analyzers.positionIncrementGap.toXContent(builder, includeDefaults);
        this.builder.fieldData.toXContent(builder, includeDefaults);
        this.builder.freqFilter.toXContent(builder, includeDefaults);
        this.builder.indexPrefixes.toXContent(builder, includeDefaults);
        this.builder.indexPhrases.toXContent(builder, includeDefaults);
    }
}<|MERGE_RESOLUTION|>--- conflicted
+++ resolved
@@ -79,10 +79,6 @@
 import java.util.Arrays;
 import java.util.Collections;
 import java.util.HashMap;
-<<<<<<< HEAD
-=======
-import java.util.Iterator;
->>>>>>> f010269a
 import java.util.List;
 import java.util.Map;
 import java.util.Objects;
@@ -361,22 +357,12 @@
             if (fieldType.storeTermVectorOffsets()) {
                 pft.setStoreTermVectorOffsets(true);
             }
-<<<<<<< HEAD
             tft.setIndexPrefixes(indexPrefixes.get().minChars, indexPrefixes.get().maxChars);
             return new SubFieldInfo(fullName + "._index_prefix", pft, new PrefixWrappedAnalyzer(
                 analyzers.getIndexAnalyzer().analyzer(),
                 analyzers.positionIncrementGap.get(),
                 indexPrefixes.get().minChars,
                 indexPrefixes.get().maxChars));
-=======
-            PrefixFieldType prefixFieldType = new PrefixFieldType(tft, fullName + "._index_prefix", indexPrefixes.get());
-            tft.setPrefixFieldType(prefixFieldType);
-            return new PrefixFieldMapper(pft, prefixFieldType, new PrefixWrappedAnalyzer(
-                analyzers.getIndexAnalyzer().analyzer(),
-                analyzers.positionIncrementGap.get(),
-                prefixFieldType.minChars,
-                prefixFieldType.maxChars));
->>>>>>> f010269a
         }
 
         private SubFieldInfo buildPhraseInfo(FieldType fieldType, TextFieldType parent) {
@@ -393,7 +379,6 @@
             parent.setIndexPhrases();
             PhraseWrappedAnalyzer a
                 = new PhraseWrappedAnalyzer(analyzers.getIndexAnalyzer().analyzer(), analyzers.positionIncrementGap.get());
-<<<<<<< HEAD
             return new SubFieldInfo(parent.name() + FAST_PHRASE_SUFFIX, phraseFieldType, a);
         }
 
@@ -412,26 +397,6 @@
                 analyzers.put(
                     prefixFieldInfo.field,
                     new NamedAnalyzer(main.name() + "_prefix", AnalyzerScope.INDEX, prefixFieldInfo.analyzer));
-=======
-            return new PhraseFieldMapper(phraseFieldType, new PhraseFieldType(parent), a);
-        }
-
-        public Map<String, NamedAnalyzer> indexAnalyzers(String name,
-                                                         PhraseFieldMapper phraseFieldMapper,
-                                                         PrefixFieldMapper prefixFieldMapper) {
-            Map<String, NamedAnalyzer> analyzers = new HashMap<>();
-            NamedAnalyzer main = this.analyzers.getIndexAnalyzer();
-            analyzers.put(name, main);
-            if (phraseFieldMapper != null) {
-                analyzers.put(
-                    phraseFieldMapper.name(),
-                    new NamedAnalyzer(main.name() + "_phrase", AnalyzerScope.INDEX, phraseFieldMapper.analyzer));
-            }
-            if (prefixFieldMapper != null) {
-                analyzers.put(
-                    prefixFieldMapper.name(),
-                    new NamedAnalyzer(main.name() + "_prefix", AnalyzerScope.INDEX, prefixFieldMapper.analyzer));
->>>>>>> f010269a
             }
             return analyzers;
         }
@@ -440,7 +405,6 @@
         public TextFieldMapper build(BuilderContext context) {
             FieldType fieldType = TextParams.buildFieldType(index, store, indexOptions, norms, termVectors);
             TextFieldType tft = buildFieldType(fieldType, context);
-<<<<<<< HEAD
             SubFieldInfo phraseFieldMapper = buildPhraseInfo(fieldType, tft);
             SubFieldInfo prefixFieldMapper = buildPrefixMapper(context, fieldType, tft);
             MultiFields multiFields = multiFieldsBuilder.build(this, context);
@@ -453,14 +417,6 @@
                 indexAnalyzers(tft.name(), phraseFieldMapper, prefixFieldMapper),
                 prefixFieldMapper, phraseFieldMapper,
                 multiFields, copyTo.build(), this);
-=======
-            PhraseFieldMapper phraseFieldMapper = buildPhraseMapper(fieldType, tft);
-            PrefixFieldMapper prefixFieldMapper = buildPrefixMapper(context, fieldType, tft);
-            return new TextFieldMapper(name, fieldType, tft,
-                indexAnalyzers(tft.name(), phraseFieldMapper, prefixFieldMapper),
-                prefixFieldMapper, phraseFieldMapper,
-                multiFieldsBuilder.build(this, context), copyTo.build(), this);
->>>>>>> f010269a
         }
     }
 
@@ -519,25 +475,6 @@
             return posIncGap;
         }
 
-<<<<<<< HEAD
-=======
-        @Override
-        protected TokenStreamComponents wrapComponents(String fieldName, TokenStreamComponents components) {
-            TokenFilter filter = new EdgeNGramTokenFilter(components.getTokenStream(), minChars, maxChars, false);
-            return new TokenStreamComponents(components.getSource(), filter);
-        }
-    }
-
-    static final class PhraseFieldType extends StringFieldType {
-
-        final TextFieldType parent;
-
-        PhraseFieldType(TextFieldType parent) {
-            super(parent.name() + FAST_PHRASE_SUFFIX, true, false, false, parent.getTextSearchInfo(), Collections.emptyMap());
-            this.parent = parent;
-        }
-
->>>>>>> f010269a
         @Override
         protected TokenStreamComponents wrapComponents(String fieldName, TokenStreamComponents components) {
             TokenFilter filter = new EdgeNGramTokenFilter(components.getTokenStream(), minChars, maxChars, false);
@@ -560,13 +497,7 @@
 
         @Override
         public ValueFetcher valueFetcher(QueryShardContext context, SearchLookup searchLookup, String format) {
-<<<<<<< HEAD
             throw new UnsupportedOperationException();
-=======
-            // Because this internal field is modelled as a multi-field, SourceValueFetcher will look up its
-            // parent field in _source. So we don't need to use the parent field name here.
-            return SourceValueFetcher.toString(name(), context, format);
->>>>>>> f010269a
         }
 
         boolean accept(int length) {
@@ -636,71 +567,12 @@
         private final FieldType fieldType;
         private final String field;
 
-<<<<<<< HEAD
         SubFieldInfo(String field, FieldType fieldType, Analyzer analyzer) {
             this.fieldType = fieldType;
             this.analyzer = analyzer;
             this.field = field;
         }
 
-=======
-        PhraseFieldMapper(FieldType fieldType, PhraseFieldType mappedFieldType, PhraseWrappedAnalyzer analyzer) {
-            super(mappedFieldType.name(), mappedFieldType, MultiFields.empty(), CopyTo.empty());
-            this.fieldType = fieldType;
-            this.analyzer = analyzer;
-        }
-
-        @Override
-        protected void parseCreateField(ParseContext context) {
-            throw new UnsupportedOperationException();
-        }
-
-        @Override
-        public Builder getMergeBuilder() {
-            return null;
-        }
-
-        @Override
-        protected String contentType() {
-            return "phrase";
-        }
-    }
-
-    private static final class PrefixFieldMapper extends FieldMapper {
-
-        private final Analyzer analyzer;
-        private final FieldType fieldType;
-
-        protected PrefixFieldMapper(FieldType fieldType, PrefixFieldType mappedFieldType, Analyzer analyzer) {
-            super(mappedFieldType.name(), mappedFieldType, MultiFields.empty(), CopyTo.empty());
-            this.analyzer = analyzer;
-            this.fieldType = fieldType;
-        }
-
-        void addField(ParseContext context, String value) {
-            context.doc().add(new Field(fieldType().name(), value, fieldType));
-        }
-
-        @Override
-        protected void parseCreateField(ParseContext context) {
-            throw new UnsupportedOperationException();
-        }
-
-        @Override
-        public Builder getMergeBuilder() {
-            return null;
-        }
-
-        @Override
-        protected String contentType() {
-            return "prefix";
-        }
-
-        @Override
-        public String toString() {
-            return fieldType().toString();
-        }
->>>>>>> f010269a
     }
 
     public static class TextFieldType extends StringFieldType {
@@ -918,13 +790,8 @@
     protected TextFieldMapper(String simpleName, FieldType fieldType,
                               TextFieldType mappedFieldType,
                               Map<String, NamedAnalyzer> indexAnalyzers,
-<<<<<<< HEAD
                               SubFieldInfo prefixFieldInfo,
                               SubFieldInfo phraseFieldInfo,
-=======
-                              PrefixFieldMapper prefixFieldMapper,
-                              PhraseFieldMapper phraseFieldMapper,
->>>>>>> f010269a
                               MultiFields multiFields, CopyTo copyTo, Builder builder) {
         super(simpleName, mappedFieldType, indexAnalyzers, multiFields, copyTo);
         assert mappedFieldType.getTextSearchInfo().isTokenized();
@@ -1054,10 +921,11 @@
         }
 
         if (terms.length == 1) {
-            Term[] newTerms = Arrays.stream(terms[0])
+            SynonymQuery.Builder sb = new SynonymQuery.Builder(prefixField);
+            Arrays.stream(terms[0])
                 .map(term -> new Term(prefixField, term.bytes()))
-                .toArray(Term[]::new);
-            return new SynonymQuery(newTerms);
+                .forEach(sb::addTerm);
+            return sb.build();
         }
 
         SpanNearQuery.Builder spanQuery = new SpanNearQuery.Builder(field, true);

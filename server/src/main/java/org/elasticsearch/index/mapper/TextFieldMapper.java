/*
 * Licensed to Elasticsearch under one or more contributor
 * license agreements. See the NOTICE file distributed with
 * this work for additional information regarding copyright
 * ownership. Elasticsearch licenses this file to you under
 * the Apache License, Version 2.0 (the "License"); you may
 * not use this file except in compliance with the License.
 * You may obtain a copy of the License at
 *
 *    http://www.apache.org/licenses/LICENSE-2.0
 *
 * Unless required by applicable law or agreed to in writing,
 * software distributed under the License is distributed on an
 * "AS IS" BASIS, WITHOUT WARRANTIES OR CONDITIONS OF ANY
 * KIND, either express or implied.  See the License for the
 * specific language governing permissions and limitations
 * under the License.
 */

package org.elasticsearch.index.mapper;

import org.apache.logging.log4j.Logger;
import org.apache.lucene.analysis.Analyzer;
import org.apache.lucene.analysis.AnalyzerWrapper;
import org.apache.lucene.analysis.CachingTokenFilter;
import org.apache.lucene.analysis.TokenFilter;
import org.apache.lucene.analysis.TokenStream;
import org.apache.lucene.analysis.ngram.EdgeNGramTokenFilter;
import org.apache.lucene.analysis.shingle.FixedShingleFilter;
import org.apache.lucene.analysis.tokenattributes.PositionIncrementAttribute;
import org.apache.lucene.analysis.tokenattributes.TermToBytesRefAttribute;
import org.apache.lucene.document.Field;
import org.apache.lucene.index.IndexOptions;
import org.apache.lucene.index.IndexableField;
import org.apache.lucene.index.Term;
import org.apache.lucene.search.ConstantScoreQuery;
import org.apache.lucene.search.MultiPhraseQuery;
import org.apache.lucene.search.MultiTermQuery;
import org.apache.lucene.search.NormsFieldExistsQuery;
import org.apache.lucene.search.PhraseQuery;
import org.apache.lucene.search.Query;
import org.apache.lucene.search.TermQuery;
import org.elasticsearch.common.collect.Iterators;
import org.elasticsearch.common.logging.ESLoggerFactory;
import org.elasticsearch.common.settings.Settings;
import org.elasticsearch.common.xcontent.XContentBuilder;
import org.elasticsearch.common.xcontent.support.XContentMapValues;
import org.elasticsearch.index.analysis.AnalyzerScope;
import org.elasticsearch.index.analysis.NamedAnalyzer;
import org.elasticsearch.index.fielddata.IndexFieldData;
import org.elasticsearch.index.fielddata.plain.PagedBytesIndexFieldData;
import org.elasticsearch.index.query.QueryShardContext;

import java.io.IOException;
import java.util.ArrayList;
import java.util.Iterator;
import java.util.List;
import java.util.Map;
import java.util.Objects;

import static org.elasticsearch.index.mapper.TypeParsers.parseTextField;

/** A {@link FieldMapper} for full-text fields. */
public class TextFieldMapper extends FieldMapper {

    private static final Logger logger = ESLoggerFactory.getLogger(TextFieldMapper.class);

    public static final String CONTENT_TYPE = "text";
    private static final int POSITION_INCREMENT_GAP_USE_ANALYZER = -1;

    public static final String FAST_PHRASE_SUFFIX = "._index_phrase";

    public static class Defaults {
        public static final double FIELDDATA_MIN_FREQUENCY = 0;
        public static final double FIELDDATA_MAX_FREQUENCY = Integer.MAX_VALUE;
        public static final int FIELDDATA_MIN_SEGMENT_SIZE = 0;
        public static final int INDEX_PREFIX_MIN_CHARS = 2;
        public static final int INDEX_PREFIX_MAX_CHARS = 5;

        public static final MappedFieldType FIELD_TYPE = new TextFieldType();

        static {
            FIELD_TYPE.freeze();
        }

        /**
         * The default position_increment_gap is set to 100 so that phrase
         * queries of reasonably high slop will not match across field values.
         */
        public static final int POSITION_INCREMENT_GAP = 100;
    }

    public static class Builder extends FieldMapper.Builder<Builder, TextFieldMapper> {

        private int positionIncrementGap = POSITION_INCREMENT_GAP_USE_ANALYZER;
        private PrefixFieldType prefixFieldType;

        public Builder(String name) {
            super(name, Defaults.FIELD_TYPE, Defaults.FIELD_TYPE);
            builder = this;
        }

        @Override
        public TextFieldType fieldType() {
            return (TextFieldType) super.fieldType();
        }

        public Builder positionIncrementGap(int positionIncrementGap) {
            if (positionIncrementGap < 0) {
                throw new MapperParsingException("[positions_increment_gap] must be positive, got " + positionIncrementGap);
            }
            this.positionIncrementGap = positionIncrementGap;
            return this;
        }

        public Builder fielddata(boolean fielddata) {
            fieldType().setFielddata(fielddata);
            return builder;
        }

        public Builder indexPhrases(boolean indexPhrases) {
            fieldType().setIndexPhrases(indexPhrases);
            return builder;
        }

        @Override
        public Builder docValues(boolean docValues) {
            if (docValues) {
                throw new IllegalArgumentException("[text] fields do not support doc values");
            }
            return super.docValues(docValues);
        }

        public Builder eagerGlobalOrdinals(boolean eagerGlobalOrdinals) {
            fieldType().setEagerGlobalOrdinals(eagerGlobalOrdinals);
            return builder;
        }

        public Builder fielddataFrequencyFilter(double minFreq, double maxFreq, int minSegmentSize) {
            fieldType().setFielddataMinFrequency(minFreq);
            fieldType().setFielddataMaxFrequency(maxFreq);
            fieldType().setFielddataMinSegmentSize(minSegmentSize);
            return builder;
        }

        public Builder indexPrefixes(int minChars, int maxChars) {
            if (minChars > maxChars) {
                throw new IllegalArgumentException("min_chars [" + minChars + "] must be less than max_chars [" + maxChars + "]");
            }
            if (minChars < 1) {
                throw new IllegalArgumentException("min_chars [" + minChars + "] must be greater than zero");
            }
            if (maxChars >= 20) {
                throw new IllegalArgumentException("max_chars [" + maxChars + "] must be less than 20");
            }
            this.prefixFieldType = new PrefixFieldType(name() + "._index_prefix", minChars, maxChars);
            fieldType().setPrefixFieldType(this.prefixFieldType);
            return this;
        }

        @Override
        public TextFieldMapper build(BuilderContext context) {
            if (positionIncrementGap != POSITION_INCREMENT_GAP_USE_ANALYZER) {
                if (fieldType.indexOptions().compareTo(IndexOptions.DOCS_AND_FREQS_AND_POSITIONS) < 0) {
                    throw new IllegalArgumentException("Cannot set position_increment_gap on field ["
                        + name + "] without positions enabled");
                }
                fieldType.setIndexAnalyzer(new NamedAnalyzer(fieldType.indexAnalyzer(), positionIncrementGap));
                fieldType.setSearchAnalyzer(new NamedAnalyzer(fieldType.searchAnalyzer(), positionIncrementGap));
                fieldType.setSearchQuoteAnalyzer(new NamedAnalyzer(fieldType.searchQuoteAnalyzer(), positionIncrementGap));
            }
            setupFieldType(context);
            PrefixFieldMapper prefixMapper = null;
            if (prefixFieldType != null) {
                if (fieldType().isSearchable() == false) {
                    throw new IllegalArgumentException("Cannot set index_prefixes on unindexed field [" + name() + "]");
                }
                if (fieldType.indexOptions() == IndexOptions.DOCS_AND_FREQS_AND_POSITIONS_AND_OFFSETS) {
                    prefixFieldType.setIndexOptions(IndexOptions.DOCS_AND_FREQS_AND_POSITIONS_AND_OFFSETS);
                }
                if (fieldType.storeTermVectorOffsets()) {
                    prefixFieldType.setStoreTermVectorOffsets(true);
                }
                prefixFieldType.setAnalyzer(fieldType.indexAnalyzer());
                prefixMapper = new PrefixFieldMapper(prefixFieldType, context.indexSettings());
            }
            if (fieldType().indexPhrases) {
                if (fieldType().isSearchable() == false) {
                    throw new IllegalArgumentException("Cannot set index_phrases on unindexed field [" + name() + "]");
                }
                if (fieldType.indexOptions().compareTo(IndexOptions.DOCS_AND_FREQS_AND_POSITIONS) < 0) {
                    throw new IllegalArgumentException("Cannot set index_phrases on field [" + name() + "] if positions are not enabled");
                }
            }
            return new TextFieldMapper(
                    name, fieldType(), defaultFieldType, positionIncrementGap, prefixMapper,
                    context.indexSettings(), multiFieldsBuilder.build(this, context), copyTo);
        }
    }

    public static class TypeParser implements Mapper.TypeParser {
        @Override
        public Mapper.Builder parse(String fieldName, Map<String, Object> node, ParserContext parserContext) throws MapperParsingException {
            TextFieldMapper.Builder builder = new TextFieldMapper.Builder(fieldName);
            builder.fieldType().setIndexAnalyzer(parserContext.getIndexAnalyzers().getDefaultIndexAnalyzer());
            builder.fieldType().setSearchAnalyzer(parserContext.getIndexAnalyzers().getDefaultSearchAnalyzer());
            builder.fieldType().setSearchQuoteAnalyzer(parserContext.getIndexAnalyzers().getDefaultSearchQuoteAnalyzer());
            parseTextField(builder, fieldName, node, parserContext);
            for (Iterator<Map.Entry<String, Object>> iterator = node.entrySet().iterator(); iterator.hasNext();) {
                Map.Entry<String, Object> entry = iterator.next();
                String propName = entry.getKey();
                Object propNode = entry.getValue();
                if (propName.equals("position_increment_gap")) {
                    int newPositionIncrementGap = XContentMapValues.nodeIntegerValue(propNode, -1);
                    builder.positionIncrementGap(newPositionIncrementGap);
                    iterator.remove();
                } else if (propName.equals("fielddata")) {
                    builder.fielddata(XContentMapValues.nodeBooleanValue(propNode, "fielddata"));
                    iterator.remove();
                } else if (propName.equals("eager_global_ordinals")) {
                    builder.eagerGlobalOrdinals(XContentMapValues.nodeBooleanValue(propNode, "eager_global_ordinals"));
                    iterator.remove();
                } else if (propName.equals("fielddata_frequency_filter")) {
                    Map<?,?> frequencyFilter = (Map<?, ?>) propNode;
                    double minFrequency = XContentMapValues.nodeDoubleValue(frequencyFilter.remove("min"), 0);
                    double maxFrequency = XContentMapValues.nodeDoubleValue(frequencyFilter.remove("max"), Integer.MAX_VALUE);
                    int minSegmentSize = XContentMapValues.nodeIntegerValue(frequencyFilter.remove("min_segment_size"), 0);
                    builder.fielddataFrequencyFilter(minFrequency, maxFrequency, minSegmentSize);
                    DocumentMapperParser.checkNoRemainingFields(propName, frequencyFilter, parserContext.indexVersionCreated());
                    iterator.remove();
                } else if (propName.equals("index_prefixes")) {
                    Map<?, ?> indexPrefix = (Map<?, ?>) propNode;
                    int minChars = XContentMapValues.nodeIntegerValue(indexPrefix.remove("min_chars"),
                        Defaults.INDEX_PREFIX_MIN_CHARS);
                    int maxChars = XContentMapValues.nodeIntegerValue(indexPrefix.remove("max_chars"),
                        Defaults.INDEX_PREFIX_MAX_CHARS);
                    builder.indexPrefixes(minChars, maxChars);
                    DocumentMapperParser.checkNoRemainingFields(propName, indexPrefix, parserContext.indexVersionCreated());
                    iterator.remove();
                } else if (propName.equals("index_phrases")) {
                    builder.indexPhrases(XContentMapValues.nodeBooleanValue(propNode, "index_phrases"));
                    iterator.remove();
                }
            }
            return builder;
        }
    }

    private static class PhraseWrappedAnalyzer extends AnalyzerWrapper {

        private final Analyzer delegate;

        PhraseWrappedAnalyzer(Analyzer delegate) {
            super(delegate.getReuseStrategy());
            this.delegate = delegate;
        }

        @Override
        protected Analyzer getWrappedAnalyzer(String fieldName) {
            return delegate;
        }

        @Override
        protected TokenStreamComponents wrapComponents(String fieldName, TokenStreamComponents components) {
            return new TokenStreamComponents(components.getTokenizer(), new FixedShingleFilter(components.getTokenStream(), 2));
        }
    }

    private static class PrefixWrappedAnalyzer extends AnalyzerWrapper {

        private final int minChars;
        private final int maxChars;
        private final Analyzer delegate;

        PrefixWrappedAnalyzer(Analyzer delegate, int minChars, int maxChars) {
            super(delegate.getReuseStrategy());
            this.delegate = delegate;
            this.minChars = minChars;
            this.maxChars = maxChars;
        }

        @Override
        protected Analyzer getWrappedAnalyzer(String fieldName) {
            return delegate;
        }

        @Override
        protected TokenStreamComponents wrapComponents(String fieldName, TokenStreamComponents components) {
            TokenFilter filter = new EdgeNGramTokenFilter(components.getTokenStream(), minChars, maxChars);
            return new TokenStreamComponents(components.getTokenizer(), filter);
        }
    }

    private static final class PhraseFieldType extends StringFieldType {

        final TextFieldType parent;

        PhraseFieldType(TextFieldType parent) {
            setTokenized(true);
            setIndexOptions(IndexOptions.DOCS_AND_FREQS_AND_POSITIONS);
            if (parent.indexOptions() == IndexOptions.DOCS_AND_FREQS_AND_POSITIONS_AND_OFFSETS) {
                setIndexOptions(IndexOptions.DOCS_AND_FREQS_AND_POSITIONS_AND_OFFSETS);
            }
            if (parent.storeTermVectorOffsets()) {
                setStoreTermVectors(true);
                setStoreTermVectorPositions(true);
                setStoreTermVectorOffsets(true);
            }
            setAnalyzer(parent.indexAnalyzer().name(), parent.indexAnalyzer().analyzer());
            setName(parent.name() + FAST_PHRASE_SUFFIX);
            this.parent = parent;
        }

        void setAnalyzer(String name, Analyzer delegate) {
            setIndexAnalyzer(new NamedAnalyzer(name, AnalyzerScope.INDEX, new PhraseWrappedAnalyzer(delegate)));
        }

        @Override
        public MappedFieldType clone() {
            return new PhraseFieldType(parent);
        }

        @Override
        public String typeName() {
            return "phrase";
        }

        @Override
        public Query existsQuery(QueryShardContext context) {
            throw new UnsupportedOperationException();
        }
    }

    static final class PrefixFieldType extends StringFieldType {

        final int minChars;
        final int maxChars;

        PrefixFieldType(String name, int minChars, int maxChars) {
            setTokenized(true);
            setOmitNorms(true);
            setIndexOptions(IndexOptions.DOCS);
            setName(name);
            this.minChars = minChars;
            this.maxChars = maxChars;
        }

        PrefixFieldType setAnalyzer(NamedAnalyzer delegate) {
            setIndexAnalyzer(new NamedAnalyzer(delegate.name(), AnalyzerScope.INDEX,
                new PrefixWrappedAnalyzer(delegate.analyzer(), minChars, maxChars)));
            return this;
        }

        boolean accept(int length) {
            return length >= minChars && length <= maxChars;
        }

        void doXContent(XContentBuilder builder) throws IOException {
            builder.startObject("index_prefixes");
            builder.field("min_chars", minChars);
            builder.field("max_chars", maxChars);
            builder.endObject();
        }

        @Override
        public PrefixFieldType clone() {
            return new PrefixFieldType(name(), minChars, maxChars);
        }

        @Override
        public String typeName() {
            return "prefix";
        }

        @Override
        public String toString() {
            return super.toString() + ",prefixChars=" + minChars + ":" + maxChars;
        }

        @Override
        public Query existsQuery(QueryShardContext context) {
            throw new UnsupportedOperationException();
        }

        @Override
        public boolean equals(Object o) {
            if (this == o) return true;
            if (o == null || getClass() != o.getClass()) return false;
            if (!super.equals(o)) return false;
            PrefixFieldType that = (PrefixFieldType) o;
            return minChars == that.minChars &&
                maxChars == that.maxChars;
        }

        @Override
        public int hashCode() {

            return Objects.hash(super.hashCode(), minChars, maxChars);
        }
    }

    private static final class PhraseFieldMapper extends FieldMapper {

        PhraseFieldMapper(PhraseFieldType fieldType, Settings indexSettings) {
            super(fieldType.name(), fieldType, fieldType, indexSettings, MultiFields.empty(), CopyTo.empty());
        }

        @Override
        protected void parseCreateField(ParseContext context, List<IndexableField> fields) throws IOException {
            throw new UnsupportedOperationException();
        }

        @Override
        protected String contentType() {
            return "phrase";
        }
    }

    private static final class PrefixFieldMapper extends FieldMapper {

        protected PrefixFieldMapper(PrefixFieldType fieldType, Settings indexSettings) {
            super(fieldType.name(), fieldType, fieldType, indexSettings, MultiFields.empty(), CopyTo.empty());
        }

        void addField(String value, List<IndexableField> fields) {
            fields.add(new Field(fieldType().name(), value, fieldType()));
        }

        @Override
        protected void parseCreateField(ParseContext context, List<IndexableField> fields) {
            throw new UnsupportedOperationException();
        }

        @Override
        protected String contentType() {
            return "prefix";
        }

        @Override
        public String toString() {
            return fieldType().toString();
        }
    }

    public static final class TextFieldType extends StringFieldType {

        private boolean fielddata;
        private double fielddataMinFrequency;
        private double fielddataMaxFrequency;
        private int fielddataMinSegmentSize;
        private PrefixFieldType prefixFieldType;
        private boolean indexPhrases = false;

        public TextFieldType() {
            setTokenized(true);
            fielddata = false;
            fielddataMinFrequency = Defaults.FIELDDATA_MIN_FREQUENCY;
            fielddataMaxFrequency = Defaults.FIELDDATA_MAX_FREQUENCY;
            fielddataMinSegmentSize = Defaults.FIELDDATA_MIN_SEGMENT_SIZE;
        }

        protected TextFieldType(TextFieldType ref) {
            super(ref);
            this.fielddata = ref.fielddata;
            this.fielddataMinFrequency = ref.fielddataMinFrequency;
            this.fielddataMaxFrequency = ref.fielddataMaxFrequency;
            this.fielddataMinSegmentSize = ref.fielddataMinSegmentSize;
            this.indexPhrases = ref.indexPhrases;
            if (ref.prefixFieldType != null) {
                this.prefixFieldType = ref.prefixFieldType.clone();
            }
        }

        public TextFieldType clone() {
            return new TextFieldType(this);
        }

        @Override
        public boolean equals(Object o) {
            if (super.equals(o) == false) {
                return false;
            }
            TextFieldType that = (TextFieldType) o;
            return fielddata == that.fielddata
                    && indexPhrases == that.indexPhrases
                    && Objects.equals(prefixFieldType, that.prefixFieldType)
                    && fielddataMinFrequency == that.fielddataMinFrequency
                    && fielddataMaxFrequency == that.fielddataMaxFrequency
                    && fielddataMinSegmentSize == that.fielddataMinSegmentSize;
        }

        @Override
        public int hashCode() {
            return Objects.hash(super.hashCode(), fielddata, indexPhrases, prefixFieldType,
                    fielddataMinFrequency, fielddataMaxFrequency, fielddataMinSegmentSize);
        }

        public boolean fielddata() {
            return fielddata;
        }

        public void setFielddata(boolean fielddata) {
            checkIfFrozen();
            this.fielddata = fielddata;
        }

        public double fielddataMinFrequency() {
            return fielddataMinFrequency;
        }

        public void setFielddataMinFrequency(double fielddataMinFrequency) {
            checkIfFrozen();
            this.fielddataMinFrequency = fielddataMinFrequency;
        }

        public double fielddataMaxFrequency() {
            return fielddataMaxFrequency;
        }

        public void setFielddataMaxFrequency(double fielddataMaxFrequency) {
            checkIfFrozen();
            this.fielddataMaxFrequency = fielddataMaxFrequency;
        }

        public int fielddataMinSegmentSize() {
            return fielddataMinSegmentSize;
        }

        public void setFielddataMinSegmentSize(int fielddataMinSegmentSize) {
            checkIfFrozen();
            this.fielddataMinSegmentSize = fielddataMinSegmentSize;
        }

        void setPrefixFieldType(PrefixFieldType prefixFieldType) {
            checkIfFrozen();
            this.prefixFieldType = prefixFieldType;
        }

        void setIndexPhrases(boolean indexPhrases) {
            checkIfFrozen();
            this.indexPhrases = indexPhrases;
        }

        public PrefixFieldType getPrefixFieldType() {
            return this.prefixFieldType;
        }

        @Override
        public String typeName() {
            return CONTENT_TYPE;
        }

        @Override
        public Query prefixQuery(String value, MultiTermQuery.RewriteMethod method, QueryShardContext context) {
            if (prefixFieldType == null || prefixFieldType.accept(value.length()) == false) {
                return super.prefixQuery(value, method, context);
            }
            Query tq = prefixFieldType.termQuery(value, context);
            if (method == null || method == MultiTermQuery.CONSTANT_SCORE_REWRITE
                || method == MultiTermQuery.CONSTANT_SCORE_BOOLEAN_REWRITE) {
                return new ConstantScoreQuery(tq);
            }
            return tq;
        }

        @Override
        public Query existsQuery(QueryShardContext context) {
            if (omitNorms()) {
                return new TermQuery(new Term(FieldNamesFieldMapper.NAME, name()));
            } else {
                return new NormsFieldExistsQuery(name());
            }
        }

        @Override
        public Query phraseQuery(String field, TokenStream stream, int slop, boolean enablePosIncrements) throws IOException {

            if (indexPhrases && slop == 0 && hasGaps(cache(stream)) == false) {
                stream = new FixedShingleFilter(stream, 2);
                field = field + FAST_PHRASE_SUFFIX;
            }
            PhraseQuery.Builder builder = new PhraseQuery.Builder();
            builder.setSlop(slop);

            TermToBytesRefAttribute termAtt = stream.getAttribute(TermToBytesRefAttribute.class);
            PositionIncrementAttribute posIncrAtt = stream.getAttribute(PositionIncrementAttribute.class);
            int position = -1;

            stream.reset();
            while (stream.incrementToken()) {
                if (enablePosIncrements) {
                    position += posIncrAtt.getPositionIncrement();
                }
                else {
                    position += 1;
                }
                builder.add(new Term(field, termAtt.getBytesRef()), position);
            }

            return builder.build();
        }

        @Override
        public Query multiPhraseQuery(String field, TokenStream stream, int slop, boolean enablePositionIncrements) throws IOException {

            if (indexPhrases && slop == 0 && hasGaps(cache(stream)) == false) {
                stream = new FixedShingleFilter(stream, 2);
                field = field + FAST_PHRASE_SUFFIX;
            }

            MultiPhraseQuery.Builder mpqb = new MultiPhraseQuery.Builder();
            mpqb.setSlop(slop);

            TermToBytesRefAttribute termAtt = stream.getAttribute(TermToBytesRefAttribute.class);

            PositionIncrementAttribute posIncrAtt = stream.getAttribute(PositionIncrementAttribute.class);
            int position = -1;

            List<Term> multiTerms = new ArrayList<>();
            stream.reset();
            while (stream.incrementToken()) {
                int positionIncrement = posIncrAtt.getPositionIncrement();

                if (positionIncrement > 0 && multiTerms.size() > 0) {
                    if (enablePositionIncrements) {
                        mpqb.add(multiTerms.toArray(new Term[0]), position);
                    } else {
                        mpqb.add(multiTerms.toArray(new Term[0]));
                    }
                    multiTerms.clear();
                }
                position += positionIncrement;
                multiTerms.add(new Term(field, termAtt.getBytesRef()));
            }

            if (enablePositionIncrements) {
                mpqb.add(multiTerms.toArray(new Term[0]), position);
            } else {
                mpqb.add(multiTerms.toArray(new Term[0]));
            }
            return mpqb.build();
        }

        private static CachingTokenFilter cache(TokenStream in) {
            if (in instanceof CachingTokenFilter) {
                return (CachingTokenFilter) in;
            }
            return new CachingTokenFilter(in);
        }

        private static boolean hasGaps(CachingTokenFilter stream) throws IOException {
            PositionIncrementAttribute posIncAtt = stream.getAttribute(PositionIncrementAttribute.class);
            stream.reset();
            while (stream.incrementToken()) {
                if (posIncAtt.getPositionIncrement() > 1) {
                    return true;
                }
            }
            return false;
        }

        @Override
        public IndexFieldData.Builder fielddataBuilder(String fullyQualifiedIndexName) {
            if (fielddata == false) {
                throw new IllegalArgumentException("Fielddata is disabled on text fields by default. Set fielddata=true on [" + name()
                        + "] in order to load fielddata in memory by uninverting the inverted index. Note that this can however "
                                + "use significant memory. Alternatively use a keyword field instead.");
            }
            return new PagedBytesIndexFieldData.Builder(fielddataMinFrequency, fielddataMaxFrequency, fielddataMinSegmentSize);
        }

        @Override
        public void checkCompatibility(MappedFieldType other, List<String> conflicts) {
            super.checkCompatibility(other, conflicts);
            TextFieldType tft = (TextFieldType) other;
<<<<<<< HEAD
            if (tft.indexPhrases != this.indexPhrases) {
                conflicts.add("mapper [" + name() + "] has different [index_phrases] values");
=======
            if (Objects.equals(this.prefixFieldType, tft.prefixFieldType) == false) {
                if (this.prefixFieldType == null) {
                    conflicts.add("mapper [" + name()
                        + "] has different [index_prefixes] settings, cannot change from disabled to enabled");
                }
                else if (tft.prefixFieldType == null) {
                    conflicts.add("mapper [" + name()
                        + "] has different [index_prefixes] settings, cannot change from enabled to disabled");
                }
                else {
                    conflicts.add("mapper [" + name() + "] has different [index_prefixes] settings");
                }
>>>>>>> b8fda588
            }
        }
    }

    private int positionIncrementGap;
    private PrefixFieldMapper prefixFieldMapper;
    private PhraseFieldMapper phraseFieldMapper;

    protected TextFieldMapper(String simpleName, TextFieldType fieldType, MappedFieldType defaultFieldType,
                                int positionIncrementGap, PrefixFieldMapper prefixFieldMapper,
                                Settings indexSettings, MultiFields multiFields, CopyTo copyTo) {
        super(simpleName, fieldType, defaultFieldType, indexSettings, multiFields, copyTo);
        assert fieldType.tokenized();
        assert fieldType.hasDocValues() == false;
        if (fieldType().indexOptions() == IndexOptions.NONE && fieldType().fielddata()) {
            throw new IllegalArgumentException("Cannot enable fielddata on a [text] field that is not indexed: [" + name() + "]");
        }
        this.positionIncrementGap = positionIncrementGap;
        this.prefixFieldMapper = prefixFieldMapper;
        this.phraseFieldMapper = fieldType.indexPhrases ? new PhraseFieldMapper(new PhraseFieldType(fieldType), indexSettings) : null;
    }

    @Override
    protected TextFieldMapper clone() {
        return (TextFieldMapper) super.clone();
    }

    public int getPositionIncrementGap() {
        return this.positionIncrementGap;
    }

    @Override
    protected void parseCreateField(ParseContext context, List<IndexableField> fields) throws IOException {
        final String value;
        if (context.externalValueSet()) {
            value = context.externalValue().toString();
        } else {
            value = context.parser().textOrNull();
        }

        if (value == null) {
            return;
        }

        if (fieldType().indexOptions() != IndexOptions.NONE || fieldType().stored()) {
            Field field = new Field(fieldType().name(), value, fieldType());
            fields.add(field);
            if (fieldType().omitNorms()) {
                createFieldNamesField(context, fields);
            }
            if (prefixFieldMapper != null) {
                prefixFieldMapper.addField(value, fields);
            }
            if (phraseFieldMapper != null) {
                fields.add(new Field(phraseFieldMapper.fieldType.name(), value, phraseFieldMapper.fieldType));
            }
        }
    }

    @Override
    public Iterator<Mapper> iterator() {
        List<Mapper> subIterators = new ArrayList<>();
        if (prefixFieldMapper != null) {
            subIterators.add(prefixFieldMapper);
        }
        if (phraseFieldMapper != null) {
            subIterators.add(phraseFieldMapper);
        }
        if (subIterators.size() == 0) {
            return super.iterator();
        }
        return Iterators.concat(super.iterator(), subIterators.iterator());
    }

    @Override
    protected String contentType() {
        return CONTENT_TYPE;
    }

    @Override
    protected void doMerge(Mapper mergeWith) {
        super.doMerge(mergeWith);
        TextFieldMapper mw = (TextFieldMapper) mergeWith;
        if (this.prefixFieldMapper != null && mw.prefixFieldMapper != null) {
            this.prefixFieldMapper = (PrefixFieldMapper) this.prefixFieldMapper.merge(mw.prefixFieldMapper);
        }
        else if (this.prefixFieldMapper != null || mw.prefixFieldMapper != null) {
            throw new IllegalArgumentException("mapper [" + name() + "] has different index_prefix settings, current ["
                + this.prefixFieldMapper + "], merged [" + mw.prefixFieldMapper + "]");
        }
        else if (this.fieldType().indexPhrases != mw.fieldType().indexPhrases) {
            throw new IllegalArgumentException("mapper [" + name() + "] has different index_phrases settings, current ["
                + this.fieldType().indexPhrases + "], merged [" + mw.fieldType().indexPhrases + "]");
        }
    }

    @Override
    public TextFieldType fieldType() {
        return (TextFieldType) super.fieldType();
    }

    @Override
    protected void doXContentBody(XContentBuilder builder, boolean includeDefaults, Params params) throws IOException {
        super.doXContentBody(builder, includeDefaults, params);
        doXContentAnalyzers(builder, includeDefaults);

        if (includeDefaults || positionIncrementGap != POSITION_INCREMENT_GAP_USE_ANALYZER) {
            builder.field("position_increment_gap", positionIncrementGap);
        }

        if (includeDefaults || fieldType().fielddata() != ((TextFieldType) defaultFieldType).fielddata()) {
            builder.field("fielddata", fieldType().fielddata());
        }
        if (fieldType().fielddata()) {
            if (includeDefaults
                    || fieldType().fielddataMinFrequency() != Defaults.FIELDDATA_MIN_FREQUENCY
                    || fieldType().fielddataMaxFrequency() != Defaults.FIELDDATA_MAX_FREQUENCY
                    || fieldType().fielddataMinSegmentSize() != Defaults.FIELDDATA_MIN_SEGMENT_SIZE) {
                builder.startObject("fielddata_frequency_filter");
                if (includeDefaults || fieldType().fielddataMinFrequency() != Defaults.FIELDDATA_MIN_FREQUENCY) {
                    builder.field("min", fieldType().fielddataMinFrequency());
                }
                if (includeDefaults || fieldType().fielddataMaxFrequency() != Defaults.FIELDDATA_MAX_FREQUENCY) {
                    builder.field("max", fieldType().fielddataMaxFrequency());
                }
                if (includeDefaults || fieldType().fielddataMinSegmentSize() != Defaults.FIELDDATA_MIN_SEGMENT_SIZE) {
                    builder.field("min_segment_size", fieldType().fielddataMinSegmentSize());
                }
                builder.endObject();
            }
        }
        if (fieldType().prefixFieldType != null) {
            fieldType().prefixFieldType.doXContent(builder);
        }
        if (fieldType().indexPhrases) {
            builder.field("index_phrases", fieldType().indexPhrases);
        }
    }
}<|MERGE_RESOLUTION|>--- conflicted
+++ resolved
@@ -673,10 +673,9 @@
         public void checkCompatibility(MappedFieldType other, List<String> conflicts) {
             super.checkCompatibility(other, conflicts);
             TextFieldType tft = (TextFieldType) other;
-<<<<<<< HEAD
             if (tft.indexPhrases != this.indexPhrases) {
                 conflicts.add("mapper [" + name() + "] has different [index_phrases] values");
-=======
+            }
             if (Objects.equals(this.prefixFieldType, tft.prefixFieldType) == false) {
                 if (this.prefixFieldType == null) {
                     conflicts.add("mapper [" + name()
@@ -689,7 +688,6 @@
                 else {
                     conflicts.add("mapper [" + name() + "] has different [index_prefixes] settings");
                 }
->>>>>>> b8fda588
             }
         }
     }

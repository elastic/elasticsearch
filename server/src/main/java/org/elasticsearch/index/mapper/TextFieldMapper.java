--- conflicted
+++ resolved
@@ -24,11 +24,9 @@
 import org.apache.lucene.analysis.TokenFilter;
 import org.apache.lucene.analysis.ngram.EdgeNGramTokenFilter;
 import org.apache.lucene.document.Field;
-import org.apache.lucene.document.TextField;
 import org.apache.lucene.index.IndexOptions;
 import org.apache.lucene.index.IndexableField;
 import org.apache.lucene.index.Term;
-import org.apache.lucene.search.BoostQuery;
 import org.apache.lucene.search.ConstantScoreQuery;
 import org.apache.lucene.search.MultiTermQuery;
 import org.apache.lucene.search.NormsFieldExistsQuery;
@@ -45,7 +43,6 @@
 import org.elasticsearch.index.query.QueryShardContext;
 
 import java.io.IOException;
-import java.io.UnsupportedEncodingException;
 import java.util.Collections;
 import java.util.Iterator;
 import java.util.List;
@@ -283,8 +280,8 @@
         }
 
         @Override
-        public void checkCompatibility(MappedFieldType other, List<String> conflicts, boolean strict) {
-            super.checkCompatibility(other, conflicts, strict);
+        public void checkCompatibility(MappedFieldType other, List<String> conflicts) {
+            super.checkCompatibility(other, conflicts);
             PrefixFieldType otherFieldType = (PrefixFieldType) other;
             if (otherFieldType.minChars != this.minChars) {
                 conflicts.add("mapper [" + name() + "] has different min_chars values");
@@ -523,21 +520,16 @@
     }
 
     @Override
-<<<<<<< HEAD
-    protected void doMerge(Mapper mergeWith, boolean updateAllTypes) {
-        super.doMerge(mergeWith, updateAllTypes);
+    protected void doMerge(Mapper mergeWith) {
+        super.doMerge(mergeWith);
         TextFieldMapper mw = (TextFieldMapper) mergeWith;
         if (this.prefixFieldMapper != null && mw.prefixFieldMapper != null) {
-            this.prefixFieldMapper = (PrefixFieldMapper) this.prefixFieldMapper.merge(mw.prefixFieldMapper, updateAllTypes);
+            this.prefixFieldMapper = (PrefixFieldMapper) this.prefixFieldMapper.merge(mw.prefixFieldMapper);
         }
         else if (this.prefixFieldMapper != null || mw.prefixFieldMapper != null) {
             throw new IllegalArgumentException("mapper [" + name() + "] has different index_prefix settings, current ["
                 + this.prefixFieldMapper + "], merged [" + mw.prefixFieldMapper + "]");
         }
-=======
-    protected void doMerge(Mapper mergeWith) {
-        super.doMerge(mergeWith);
->>>>>>> b47b399f
     }
 
     @Override

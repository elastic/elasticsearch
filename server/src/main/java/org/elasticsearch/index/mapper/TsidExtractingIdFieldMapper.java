/*
 * Copyright Elasticsearch B.V. and/or licensed to Elasticsearch B.V. under one
 * or more contributor license agreements. Licensed under the Elastic License
 * 2.0 and the Server Side Public License, v 1; you may not use this file except
 * in compliance with, at your election, the Elastic License 2.0 or the Server
 * Side Public License, v 1.
 */

package org.elasticsearch.index.mapper;

import org.apache.lucene.document.Field;
import org.apache.lucene.document.StringField;
import org.apache.lucene.index.IndexableField;
import org.apache.lucene.util.BytesRef;
import org.elasticsearch.cluster.routing.IndexRouting;
import org.elasticsearch.common.hash.MurmurHash3;
import org.elasticsearch.common.hash.MurmurHash3.Hash128;
import org.elasticsearch.common.util.ByteUtils;
import org.elasticsearch.index.fielddata.FieldDataContext;
import org.elasticsearch.index.fielddata.IndexFieldData;

<<<<<<< HEAD
import java.util.Arrays;
import java.util.Base64;
import java.util.Collection;
import java.util.Collections;
import java.util.List;
=======
>>>>>>> 5f7249b4
import java.util.Locale;

/**
 * A mapper for the {@code _id} field that builds the {@code _id} from the
 * {@code _tsid} and {@code @timestamp}.
 */
public class TsidExtractingIdFieldMapper extends IdFieldMapper {
    /**
     * Maximum length of the {@code _tsid} in the {@link #documentDescription}.
     */
    static final int DESCRIPTION_TSID_LIMIT = 1000;

    public static final TsidExtractingIdFieldMapper INSTANCE = new TsidExtractingIdFieldMapper();

    private TsidExtractingIdFieldMapper() {
        super(new AbstractIdFieldType() {
            @Override
            public IndexFieldData.Builder fielddataBuilder(FieldDataContext fieldDataContext) {
                throw new IllegalArgumentException("Fielddata is not supported on [_id] field in [time_series] indices");
            }
        });
    }

    private static final long SEED = 0;

    public static void createField(DocumentParserContext context, IndexRouting.ExtractFromSource.Builder routingBuilder, BytesRef tsid) {
        final IndexableField timestampField = context.rootDoc().getField(DataStreamTimestampFieldMapper.DEFAULT_PATH);
        if (timestampField == null) {
            throw new IllegalArgumentException(
                "data stream timestamp field [" + DataStreamTimestampFieldMapper.DEFAULT_PATH + "] is missing"
            );
        }
<<<<<<< HEAD
        long timestamp = timestampFields.get(0).numericValue().longValue();
        String id;
        if (routingBuilder != null) {
            byte[] suffix = new byte[16];
            id = createId(context.hasDynamicMappers() == false, routingBuilder, tsid, timestamp, suffix);
            /*
             * Make sure that _id from extracting the tsid matches that _id
             * from extracting the _source. This should be true for all valid
             * documents with valid mappings. *But* some invalid mappings
             * will not parse the field but be rejected later by the dynamic
             * mappings machinery. So if there are any dynamic mappings
             * at all we just skip the assertion because we can't be sure
             * it always must pass.
             */
            IndexRouting.ExtractFromSource indexRouting = (IndexRouting.ExtractFromSource) context.indexSettings().getIndexRouting();
            assert context.getDynamicMappers().isEmpty() == false
                || context.getDynamicRuntimeFields().isEmpty() == false
                || id.equals(indexRouting.createId(context.sourceToParse().getXContentType(), context.sourceToParse().source(), suffix));

            if (context.sourceToParse().id() != null && false == context.sourceToParse().id().equals(id)) {
                throw new IllegalArgumentException(
                    String.format(
                        Locale.ROOT,
                        "_id must be unset or set to [%s] but was [%s] because [%s] is in time_series mode",
                        id,
                        context.sourceToParse().id(),
                        context.indexSettings().getIndexMetadata().getIndex().getName()
                    )
                );
            }
        } else {
            int routingId = TimeSeriesRoutingIdFieldMapper.decode(context.sourceToParse().id());
            id = createId(routingId, tsid, timestamp);
=======
        long timestamp = timestampField.numericValue().longValue();
        byte[] suffix = new byte[16];
        String id = createId(context.hasDynamicMappers() == false, routingBuilder, tsid, timestamp, suffix);
        /*
         * Make sure that _id from extracting the tsid matches that _id
         * from extracting the _source. This should be true for all valid
         * documents with valid mappings. *But* some invalid mappings
         * will not parse the field but be rejected later by the dynamic
         * mappings machinery. So if there are any dynamic mappings
         * at all we just skip the assertion because we can't be sure
         * it always must pass.
         */
        IndexRouting.ExtractFromSource indexRouting = (IndexRouting.ExtractFromSource) context.indexSettings().getIndexRouting();
        assert context.getDynamicMappers().isEmpty() == false
            || context.getDynamicRuntimeFields().isEmpty() == false
            || id.equals(indexRouting.createId(context.sourceToParse().getXContentType(), context.sourceToParse().source(), suffix));

        if (context.sourceToParse().id() != null && false == context.sourceToParse().id().equals(id)) {
            throw new IllegalArgumentException(
                String.format(
                    Locale.ROOT,
                    "_id must be unset or set to [%s] but was [%s] because [%s] is in time_series mode",
                    id,
                    context.sourceToParse().id(),
                    context.indexSettings().getIndexMetadata().getIndex().getName()
                )
            );
>>>>>>> 5f7249b4
        }
        context.id(id);

        BytesRef uidEncoded = Uid.encodeId(context.id());
        context.doc().add(new StringField(NAME, uidEncoded, Field.Store.YES));
    }

    public static String createId(int routingId, BytesRef tsid, long timestamp) {
        Hash128 hash = new Hash128();
        MurmurHash3.hash128(tsid.bytes, tsid.offset, tsid.length, SEED, hash);

        byte[] bytes = new byte[20];
        ByteUtils.writeIntLE(routingId, bytes, 0);
        ByteUtils.writeLongLE(hash.h1, bytes, 4);
        ByteUtils.writeLongBE(timestamp, bytes, 12);   // Big Ending shrinks the inverted index by ~37%

        return Base64.getUrlEncoder().withoutPadding().encodeToString(bytes);
    }

    public static String createId(
        boolean dynamicMappersExists,
        IndexRouting.ExtractFromSource.Builder routingBuilder,
        BytesRef tsid,
        long timestamp,
        byte[] suffix
    ) {
        Hash128 hash = new Hash128();
        MurmurHash3.hash128(tsid.bytes, tsid.offset, tsid.length, SEED, hash);

        ByteUtils.writeLongLE(hash.h1, suffix, 0);
        ByteUtils.writeLongBE(timestamp, suffix, 8);   // Big Ending shrinks the inverted index by ~37%

        String id = routingBuilder.createId(suffix, dynamicMappersExists ? () -> 0 : () -> {
            throw new IllegalStateException(
                "Didn't find any fields to include in the routing which would be fine if there are"
                    + " dynamic mapping waiting but we couldn't find any of those either!"
            );
        });
        assert Uid.isURLBase64WithoutPadding(id); // Make sure we get to use Uid's nice optimizations
        return id;
    }

    @Override
    public String documentDescription(DocumentParserContext context) {
        /*
         * We don't yet have an _id because it'd be generated by the document
         * parsing process. But we *might* have something more useful - the
         * time series dimensions and the timestamp! If we have those, then
         * include them in the description. If not, all we know is
         * "a time series document".
         */
        StringBuilder description = new StringBuilder("a time series document");
        IndexableField tsidField = context.doc().getField(TimeSeriesIdFieldMapper.NAME);
        if (tsidField != null) {
            description.append(" with tsid ").append(tsidDescription(tsidField));
        }
        IndexableField timestampField = context.doc().getField(DataStreamTimestampFieldMapper.DEFAULT_PATH);
        if (timestampField != null) {
            String timestamp = DateFieldMapper.DEFAULT_DATE_TIME_FORMATTER.formatMillis(timestampField.numericValue().longValue());
            description.append(" at [").append(timestamp).append(']');
        }
        return description.toString();
    }

    @Override
    public String documentDescription(ParsedDocument parsedDocument) {
        IndexableField tsidField = parsedDocument.rootDoc().getField(TimeSeriesIdFieldMapper.NAME);
        long timestamp = parsedDocument.rootDoc().getField(DataStreamTimestampFieldMapper.DEFAULT_PATH).numericValue().longValue();
        String timestampStr = DateFieldMapper.DEFAULT_DATE_TIME_FORMATTER.formatMillis(timestamp);
        return "[" + parsedDocument.id() + "][" + tsidDescription(tsidField) + "@" + timestampStr + "]";
    }

    private static String tsidDescription(IndexableField tsidField) {
        String tsid = TimeSeriesIdFieldMapper.encodeTsid(tsidField.binaryValue()).toString();
        if (tsid.length() <= DESCRIPTION_TSID_LIMIT) {
            return tsid;
        }
        return tsid.substring(0, DESCRIPTION_TSID_LIMIT) + "...}";
    }

    @Override
    public String reindexId(String id) {
        // null the _id so we recalculate it on write
        return null;
    }
}<|MERGE_RESOLUTION|>--- conflicted
+++ resolved
@@ -19,14 +19,6 @@
 import org.elasticsearch.index.fielddata.FieldDataContext;
 import org.elasticsearch.index.fielddata.IndexFieldData;
 
-<<<<<<< HEAD
-import java.util.Arrays;
-import java.util.Base64;
-import java.util.Collection;
-import java.util.Collections;
-import java.util.List;
-=======
->>>>>>> 5f7249b4
 import java.util.Locale;
 
 /**
@@ -59,8 +51,7 @@
                 "data stream timestamp field [" + DataStreamTimestampFieldMapper.DEFAULT_PATH + "] is missing"
             );
         }
-<<<<<<< HEAD
-        long timestamp = timestampFields.get(0).numericValue().longValue();
+        long timestamp = timestampField.numericValue().longValue();
         String id;
         if (routingBuilder != null) {
             byte[] suffix = new byte[16];
@@ -93,52 +84,11 @@
         } else {
             int routingId = TimeSeriesRoutingIdFieldMapper.decode(context.sourceToParse().id());
             id = createId(routingId, tsid, timestamp);
-=======
-        long timestamp = timestampField.numericValue().longValue();
-        byte[] suffix = new byte[16];
-        String id = createId(context.hasDynamicMappers() == false, routingBuilder, tsid, timestamp, suffix);
-        /*
-         * Make sure that _id from extracting the tsid matches that _id
-         * from extracting the _source. This should be true for all valid
-         * documents with valid mappings. *But* some invalid mappings
-         * will not parse the field but be rejected later by the dynamic
-         * mappings machinery. So if there are any dynamic mappings
-         * at all we just skip the assertion because we can't be sure
-         * it always must pass.
-         */
-        IndexRouting.ExtractFromSource indexRouting = (IndexRouting.ExtractFromSource) context.indexSettings().getIndexRouting();
-        assert context.getDynamicMappers().isEmpty() == false
-            || context.getDynamicRuntimeFields().isEmpty() == false
-            || id.equals(indexRouting.createId(context.sourceToParse().getXContentType(), context.sourceToParse().source(), suffix));
-
-        if (context.sourceToParse().id() != null && false == context.sourceToParse().id().equals(id)) {
-            throw new IllegalArgumentException(
-                String.format(
-                    Locale.ROOT,
-                    "_id must be unset or set to [%s] but was [%s] because [%s] is in time_series mode",
-                    id,
-                    context.sourceToParse().id(),
-                    context.indexSettings().getIndexMetadata().getIndex().getName()
-                )
-            );
->>>>>>> 5f7249b4
         }
         context.id(id);
 
         BytesRef uidEncoded = Uid.encodeId(context.id());
         context.doc().add(new StringField(NAME, uidEncoded, Field.Store.YES));
-    }
-
-    public static String createId(int routingId, BytesRef tsid, long timestamp) {
-        Hash128 hash = new Hash128();
-        MurmurHash3.hash128(tsid.bytes, tsid.offset, tsid.length, SEED, hash);
-
-        byte[] bytes = new byte[20];
-        ByteUtils.writeIntLE(routingId, bytes, 0);
-        ByteUtils.writeLongLE(hash.h1, bytes, 4);
-        ByteUtils.writeLongBE(timestamp, bytes, 12);   // Big Ending shrinks the inverted index by ~37%
-
-        return Base64.getUrlEncoder().withoutPadding().encodeToString(bytes);
     }
 
     public static String createId(

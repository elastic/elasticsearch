--- conflicted
+++ resolved
@@ -324,11 +324,7 @@
     }
 
     @Override
-<<<<<<< HEAD
-    public Mapper parse(ParseContext context) throws IOException {
-=======
     public void parse(ParseContext context) throws IOException {
->>>>>>> 0c7f6570
         // we parse in pre parse
     }
 

--- conflicted
+++ resolved
@@ -26,11 +26,8 @@
      */
     Function function();
 
-<<<<<<< HEAD
     record JustFunction(Function function) implements BlockLoaderFunctionConfig {}
 
-    record JustWarnings(Function function, Warnings warnings) implements BlockLoaderFunctionConfig {}
-=======
     record JustWarnings(Function function, Warnings warnings) implements BlockLoaderFunctionConfig {
 
         // Consider just the function, as warnings will have Source that differ for different invocations of the same function
@@ -46,7 +43,6 @@
             return Objects.hashCode(function);
         }
     }
->>>>>>> 8c01219f
 
     enum Function {
         MV_MAX,

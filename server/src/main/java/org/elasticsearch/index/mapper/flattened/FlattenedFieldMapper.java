/*
 * Copyright Elasticsearch B.V. and/or licensed to Elasticsearch B.V. under one
 * or more contributor license agreements. Licensed under the Elastic License
 * 2.0 and the Server Side Public License, v 1; you may not use this file except
 * in compliance with, at your election, the Elastic License 2.0 or the Server
 * Side Public License, v 1.
 */

package org.elasticsearch.index.mapper.flattened;

import org.apache.lucene.index.DirectoryReader;
import org.apache.lucene.index.ImpactsEnum;
import org.apache.lucene.index.IndexReader;
import org.apache.lucene.index.LeafReaderContext;
import org.apache.lucene.index.MultiTerms;
import org.apache.lucene.index.OrdinalMap;
import org.apache.lucene.index.PostingsEnum;
import org.apache.lucene.index.SortedSetDocValues;
import org.apache.lucene.index.Term;
import org.apache.lucene.index.TermState;
import org.apache.lucene.index.Terms;
import org.apache.lucene.index.TermsEnum;
import org.apache.lucene.search.MultiTermQuery;
import org.apache.lucene.search.PrefixQuery;
import org.apache.lucene.search.Query;
import org.apache.lucene.search.SortField;
import org.apache.lucene.util.AttributeSource;
import org.apache.lucene.util.BytesRef;
import org.apache.lucene.util.automaton.Automata;
import org.apache.lucene.util.automaton.Automaton;
import org.apache.lucene.util.automaton.CompiledAutomaton;
import org.apache.lucene.util.automaton.MinimizationOperations;
import org.apache.lucene.util.automaton.Operations;
import org.elasticsearch.common.lucene.Lucene;
import org.elasticsearch.common.lucene.search.AutomatonQueries;
import org.elasticsearch.common.unit.Fuzziness;
import org.elasticsearch.common.util.BigArrays;
import org.elasticsearch.index.analysis.NamedAnalyzer;
import org.elasticsearch.index.fielddata.FieldData;
import org.elasticsearch.index.fielddata.FieldDataContext;
import org.elasticsearch.index.fielddata.IndexFieldData;
import org.elasticsearch.index.fielddata.IndexFieldData.XFieldComparatorSource.Nested;
import org.elasticsearch.index.fielddata.IndexFieldDataCache;
import org.elasticsearch.index.fielddata.IndexOrdinalsFieldData;
import org.elasticsearch.index.fielddata.LeafOrdinalsFieldData;
import org.elasticsearch.index.fielddata.fieldcomparator.BytesRefFieldComparatorSource;
import org.elasticsearch.index.fielddata.plain.SortedSetOrdinalsIndexFieldData;
import org.elasticsearch.index.mapper.DocumentParserContext;
import org.elasticsearch.index.mapper.DynamicFieldType;
import org.elasticsearch.index.mapper.FieldMapper;
import org.elasticsearch.index.mapper.MappedFieldType;
import org.elasticsearch.index.mapper.Mapper;
import org.elasticsearch.index.mapper.MapperBuilderContext;
import org.elasticsearch.index.mapper.SourceValueFetcher;
import org.elasticsearch.index.mapper.StringFieldType;
import org.elasticsearch.index.mapper.TextParams;
import org.elasticsearch.index.mapper.TextSearchInfo;
import org.elasticsearch.index.mapper.ValueFetcher;
import org.elasticsearch.index.query.SearchExecutionContext;
import org.elasticsearch.index.similarity.SimilarityProvider;
import org.elasticsearch.indices.breaker.CircuitBreakerService;
import org.elasticsearch.script.field.FlattenedDocValuesField;
import org.elasticsearch.script.field.ToScriptFieldFactory;
import org.elasticsearch.search.DocValueFormat;
import org.elasticsearch.search.MultiValueMode;
import org.elasticsearch.search.aggregations.support.CoreValuesSourceType;
import org.elasticsearch.search.aggregations.support.ValuesSourceType;
import org.elasticsearch.search.sort.BucketedSort;
import org.elasticsearch.search.sort.SortOrder;
import org.elasticsearch.xcontent.XContentParser;

import java.io.IOException;
import java.util.Map;

/**
 * A field mapper that accepts a JSON object and flattens it into a single field. This data type
 * can be a useful alternative to an 'object' mapping when the object has a large, unknown set
 * of keys.
 *
 * Currently the mapper extracts all leaf values of the JSON object, converts them to their text
 * representations, and indexes each one as a keyword. It creates both a 'keyed' version of the token
 * to allow searches on particular key-value pairs, as well as a 'root' token without the key
 *
 * As an example, given a flattened field called 'field' and the following input
 *
 * {
 *   "field": {
 *     "key1": "some value",
 *     "key2": {
 *       "key3": true
 *     }
 *   }
 * }
 *
 * the mapper will produce untokenized string fields with the name "field" and values
 * "some value" and "true", as well as string fields called "field._keyed" with values
 * "key\0some value" and "key2.key3\0true". Note that \0 is used as a reserved separator
 *  character (see {@link FlattenedFieldParser#SEPARATOR}).
 */
public final class FlattenedFieldMapper extends FieldMapper {

    public static final String CONTENT_TYPE = "flattened";
    private static final String KEYED_FIELD_SUFFIX = "._keyed";

    private static class Defaults {
        public static final int DEPTH_LIMIT = 20;
    }

    private static Builder builder(Mapper in) {
        return ((FlattenedFieldMapper) in).builder;
    }

    public static class Builder extends FieldMapper.Builder {

        final Parameter<Integer> depthLimit = Parameter.intParam(
            "depth_limit",
            true,
            m -> builder(m).depthLimit.get(),
            Defaults.DEPTH_LIMIT
        ).addValidator(v -> {
            if (v < 0) {
                throw new IllegalArgumentException("[depth_limit] must be positive, got [" + v + "]");
            }
        });

        private final Parameter<Boolean> indexed = Parameter.indexParam(m -> builder(m).indexed.get(), true);
        private final Parameter<Boolean> hasDocValues = Parameter.docValuesParam(m -> builder(m).hasDocValues.get(), true);

        private final Parameter<String> nullValue = Parameter.stringParam("null_value", false, m -> builder(m).nullValue.get(), null)
            .acceptsNull();

        private final Parameter<Boolean> eagerGlobalOrdinals = Parameter.boolParam(
            "eager_global_ordinals",
            true,
            m -> builder(m).eagerGlobalOrdinals.get(),
            false
        );
        private final Parameter<Integer> ignoreAbove = Parameter.intParam(
            "ignore_above",
            true,
            m -> builder(m).ignoreAbove.get(),
            Integer.MAX_VALUE
        );

        private final Parameter<String> indexOptions = TextParams.keywordIndexOptions(m -> builder(m).indexOptions.get());
        private final Parameter<SimilarityProvider> similarity = TextParams.similarity(m -> builder(m).similarity.get());

        private final Parameter<Boolean> splitQueriesOnWhitespace = Parameter.boolParam(
            "split_queries_on_whitespace",
            true,
            m -> builder(m).splitQueriesOnWhitespace.get(),
            false
        );

        private final Parameter<Map<String, String>> meta = Parameter.metaParam();

        public Builder(String name) {
            super(name);
        }

        @Override
        protected Parameter<?>[] getParameters() {
            return new Parameter<?>[] {
                indexed,
                hasDocValues,
                depthLimit,
                nullValue,
                eagerGlobalOrdinals,
                ignoreAbove,
                indexOptions,
                similarity,
                splitQueriesOnWhitespace,
                meta };
        }

        @Override
        public FlattenedFieldMapper build(MapperBuilderContext context) {
            MultiFields multiFields = multiFieldsBuilder.build(this, context);
            if (multiFields.iterator().hasNext()) {
                throw new IllegalArgumentException(CONTENT_TYPE + " field [" + name + "] does not support [fields]");
            }
            CopyTo copyTo = this.copyTo.build();
            if (copyTo.copyToFields().isEmpty() == false) {
                throw new IllegalArgumentException(CONTENT_TYPE + " field [" + name + "] does not support [copy_to]");
            }
            MappedFieldType ft = new RootFlattenedFieldType(
                context.buildFullName(name),
                indexed.get(),
                hasDocValues.get(),
                meta.get(),
                splitQueriesOnWhitespace.get(),
                eagerGlobalOrdinals.get()
            );
            return new FlattenedFieldMapper(name, ft, this);
        }
    }

    public static final TypeParser PARSER = new TypeParser((n, c) -> new Builder(n));

    /**
     * A field type that represents the values under a particular JSON key, used
     * when searching under a specific key as in 'my_flattened.key: some_value'.
     */
    public static final class KeyedFlattenedFieldType extends StringFieldType {
        private final String key;
        private final String rootName;

        KeyedFlattenedFieldType(
            String rootName,
            boolean indexed,
            boolean hasDocValues,
            String key,
            boolean splitQueriesOnWhitespace,
            Map<String, String> meta
        ) {
            super(
                rootName + KEYED_FIELD_SUFFIX,
                indexed,
                false,
                hasDocValues,
                splitQueriesOnWhitespace ? TextSearchInfo.WHITESPACE_MATCH_ONLY : TextSearchInfo.SIMPLE_MATCH_ONLY,
                meta
            );
            this.key = key;
            this.rootName = rootName;
        }

        private KeyedFlattenedFieldType(String rootName, String key, RootFlattenedFieldType ref) {
            this(rootName, ref.isIndexed(), ref.hasDocValues(), key, ref.splitQueriesOnWhitespace, ref.meta());
        }

        @Override
        public String typeName() {
            return CONTENT_TYPE;
        }

        public String key() {
            return key;
        }

        @Override
        public Query existsQuery(SearchExecutionContext context) {
            Term term = new Term(name(), FlattenedFieldParser.createKeyedValue(key, ""));
            return new PrefixQuery(term);
        }

        @Override
        public Query rangeQuery(
            Object lowerTerm,
            Object upperTerm,
            boolean includeLower,
            boolean includeUpper,
            SearchExecutionContext context
        ) {

            // We require range queries to specify both bounds because an unbounded query could incorrectly match
            // values from other keys. For example, a query on the 'first' key with only a lower bound would become
            // ("first\0value", null), which would also match the value "second\0value" belonging to the key 'second'.
            if (lowerTerm == null || upperTerm == null) {
                throw new IllegalArgumentException(
                    "[range] queries on keyed [" + CONTENT_TYPE + "] fields must include both an upper and a lower bound."
                );
            }

            return super.rangeQuery(lowerTerm, upperTerm, includeLower, includeUpper, context);
        }

        @Override
        public Query fuzzyQuery(
            Object value,
            Fuzziness fuzziness,
            int prefixLength,
            int maxExpansions,
            boolean transpositions,
            SearchExecutionContext context
        ) {
            throw new UnsupportedOperationException(
                "[fuzzy] queries are not currently supported on keyed " + "[" + CONTENT_TYPE + "] fields."
            );
        }

        @Override
        public Query regexpQuery(
            String value,
            int syntaxFlags,
            int matchFlags,
            int maxDeterminizedStates,
            MultiTermQuery.RewriteMethod method,
            SearchExecutionContext context
        ) {
            throw new UnsupportedOperationException(
                "[regexp] queries are not currently supported on keyed " + "[" + CONTENT_TYPE + "] fields."
            );
        }

        @Override
        public Query wildcardQuery(
            String value,
            MultiTermQuery.RewriteMethod method,
            boolean caseInsensitive,
            SearchExecutionContext context
        ) {
            throw new UnsupportedOperationException(
                "[wildcard] queries are not currently supported on keyed " + "[" + CONTENT_TYPE + "] fields."
            );
        }

        @Override
        public Query termQueryCaseInsensitive(Object value, SearchExecutionContext context) {
            return AutomatonQueries.caseInsensitiveTermQuery(new Term(name(), indexedValueForSearch(value)));
        }

        @Override
        public TermsEnum getTerms(boolean caseInsensitive, String string, SearchExecutionContext queryShardContext, String searchAfter)
            throws IOException {
            IndexReader reader = queryShardContext.searcher().getTopReaderContext().reader();
            Terms terms = MultiTerms.getTerms(reader, name());
            if (terms == null) {
                // Field does not exist on this shard.
                return null;
            }

            Automaton a = Automata.makeString(key + FlattenedFieldParser.SEPARATOR);
            if (caseInsensitive) {
                a = Operations.concatenate(a, AutomatonQueries.caseInsensitivePrefix(string));
            } else {
                a = Operations.concatenate(a, Automata.makeString(string));
                a = Operations.concatenate(a, Automata.makeAnyString());
            }
            a = MinimizationOperations.minimize(a, Integer.MAX_VALUE);

            CompiledAutomaton automaton = new CompiledAutomaton(a);
            if (searchAfter != null) {
                BytesRef searchAfterWithFieldName = new BytesRef(key + FlattenedFieldParser.SEPARATOR + searchAfter);
                TermsEnum seekedEnum = terms.intersect(automaton, searchAfterWithFieldName);
                return new TranslatingTermsEnum(seekedEnum);
            } else {
                return new TranslatingTermsEnum(automaton.getTermsEnum(terms));
            }
        }

        @Override
        public BytesRef indexedValueForSearch(Object value) {
            if (value == null) {
                return null;
            }

            String stringValue = value instanceof BytesRef ? ((BytesRef) value).utf8ToString() : value.toString();
            String keyedValue = FlattenedFieldParser.createKeyedValue(key, stringValue);
            return new BytesRef(keyedValue);
        }

        @Override
<<<<<<< HEAD
        public IndexFieldData.Builder fielddataBuilder(
            String fullyQualifiedIndexName,
            Supplier<SearchLookup> searchLookup,
            FielddataOperation operation
        ) {
=======
        public IndexFieldData.Builder fielddataBuilder(FieldDataContext fieldDataContext) {
>>>>>>> 9b5cd671
            failIfNoDocValues();
            return new KeyedFlattenedFieldData.Builder(name(), key, (dv, n) -> new FlattenedDocValuesField(FieldData.toString(dv), n));
        }

        @Override
        public ValueFetcher valueFetcher(SearchExecutionContext context, String format) {
            if (format != null) {
                throw new IllegalArgumentException(
                    "Field [" + rootName + "." + key + "] of type [" + typeName() + "] doesn't support formats."
                );
            }
            return SourceValueFetcher.identity(rootName + "." + key, context, null);
        }
    }

    // Wraps a raw Lucene TermsEnum to strip values of fieldnames
    static class TranslatingTermsEnum extends TermsEnum {
        TermsEnum delegate;

        TranslatingTermsEnum(TermsEnum delegate) {
            this.delegate = delegate;
        }

        @Override
        public BytesRef next() throws IOException {
            // Strip the term of the fieldname value
            BytesRef result = delegate.next();
            if (result != null) {
                result = FlattenedFieldParser.extractValue(result);
            }
            return result;
        }

        @Override
        public BytesRef term() throws IOException {
            // Strip the term of the fieldname value
            BytesRef result = delegate.term();
            if (result != null) {
                result = FlattenedFieldParser.extractValue(result);
            }
            return result;
        }

        @Override
        public int docFreq() throws IOException {
            return delegate.docFreq();
        }

        // =============== All other TermsEnum methods not supported =================

        @Override
        public AttributeSource attributes() {
            throw new UnsupportedOperationException();
        }

        @Override
        public boolean seekExact(BytesRef text) throws IOException {
            throw new UnsupportedOperationException();
        }

        @Override
        public SeekStatus seekCeil(BytesRef text) throws IOException {
            throw new UnsupportedOperationException();
        }

        @Override
        public void seekExact(long ord) throws IOException {
            throw new UnsupportedOperationException();
        }

        @Override
        public void seekExact(BytesRef term, TermState state) throws IOException {
            throw new UnsupportedOperationException();
        }

        @Override
        public long ord() throws IOException {
            throw new UnsupportedOperationException();
        }

        @Override
        public long totalTermFreq() throws IOException {
            throw new UnsupportedOperationException();
        }

        @Override
        public PostingsEnum postings(PostingsEnum reuse, int flags) throws IOException {
            throw new UnsupportedOperationException();
        }

        @Override
        public ImpactsEnum impacts(int flags) throws IOException {
            throw new UnsupportedOperationException();
        }

        @Override
        public TermState termState() throws IOException {
            throw new UnsupportedOperationException();
        }

    }

    /**
     * A field data implementation that gives access to the values associated with
     * a particular JSON key.
     *
     * This class wraps the field data that is built directly on the keyed flattened field,
     * and filters out values whose prefix doesn't match the requested key. Loading and caching
     * is fully delegated to the wrapped field data, so that different {@link KeyedFlattenedFieldData}
     * for the same flattened field share the same global ordinals.
     *
     * Because of the code-level complexity it would introduce, it is currently not possible
     * to retrieve the underlying global ordinals map through {@link #getOrdinalMap()}.
     */
    public static class KeyedFlattenedFieldData implements IndexOrdinalsFieldData {
        private final String key;
        private final IndexOrdinalsFieldData delegate;
        private final ToScriptFieldFactory<SortedSetDocValues> toScriptFieldFactory;

        private KeyedFlattenedFieldData(
            String key,
            IndexOrdinalsFieldData delegate,
            ToScriptFieldFactory<SortedSetDocValues> toScriptFieldFactory
        ) {
            this.delegate = delegate;
            this.key = key;
            this.toScriptFieldFactory = toScriptFieldFactory;
        }

        public String getKey() {
            return key;
        }

        @Override
        public String getFieldName() {
            return delegate.getFieldName();
        }

        @Override
        public ValuesSourceType getValuesSourceType() {
            return delegate.getValuesSourceType();
        }

        @Override
        public SortField sortField(Object missingValue, MultiValueMode sortMode, XFieldComparatorSource.Nested nested, boolean reverse) {
            XFieldComparatorSource source = new BytesRefFieldComparatorSource(this, missingValue, sortMode, nested);
            return new SortField(getFieldName(), source, reverse);
        }

        @Override
        public BucketedSort newBucketedSort(
            BigArrays bigArrays,
            Object missingValue,
            MultiValueMode sortMode,
            Nested nested,
            SortOrder sortOrder,
            DocValueFormat format,
            int bucketSize,
            BucketedSort.ExtraData extra
        ) {
            throw new IllegalArgumentException("only supported on numeric fields");
        }

        @Override
        public LeafOrdinalsFieldData load(LeafReaderContext context) {
            LeafOrdinalsFieldData fieldData = delegate.load(context);
            return new KeyedFlattenedLeafFieldData(key, fieldData, toScriptFieldFactory);
        }

        @Override
        public LeafOrdinalsFieldData loadDirect(LeafReaderContext context) throws Exception {
            LeafOrdinalsFieldData fieldData = delegate.loadDirect(context);
            return new KeyedFlattenedLeafFieldData(key, fieldData, toScriptFieldFactory);
        }

        @Override
        public IndexOrdinalsFieldData loadGlobal(DirectoryReader indexReader) {
            IndexOrdinalsFieldData fieldData = delegate.loadGlobal(indexReader);
            return new KeyedFlattenedFieldData(key, fieldData, toScriptFieldFactory);
        }

        @Override
        public IndexOrdinalsFieldData loadGlobalDirect(DirectoryReader indexReader) throws Exception {
            IndexOrdinalsFieldData fieldData = delegate.loadGlobalDirect(indexReader);
            return new KeyedFlattenedFieldData(key, fieldData, toScriptFieldFactory);
        }

        @Override
        public OrdinalMap getOrdinalMap() {
            throw new UnsupportedOperationException(
                "The field data for the flattened field ["
                    + delegate.getFieldName()
                    + "] does not allow access to the underlying ordinal map."
            );
        }

        @Override
        public boolean supportsGlobalOrdinalsMapping() {
            return false;
        }

        public static class Builder implements IndexFieldData.Builder {
            private final String fieldName;
            private final String key;
            private final ToScriptFieldFactory<SortedSetDocValues> toScriptFieldFactory;

            Builder(String fieldName, String key, ToScriptFieldFactory<SortedSetDocValues> toScriptFieldFactory) {
                this.fieldName = fieldName;
                this.key = key;
                this.toScriptFieldFactory = toScriptFieldFactory;
            }

            @Override
            public IndexFieldData<?> build(IndexFieldDataCache cache, CircuitBreakerService breakerService) {
                IndexOrdinalsFieldData delegate = new SortedSetOrdinalsIndexFieldData(
                    cache,
                    fieldName,
                    CoreValuesSourceType.KEYWORD,
                    breakerService,
                    // The delegate should never be accessed
                    (dv, n) -> { throw new UnsupportedOperationException(); }
                );
                return new KeyedFlattenedFieldData(key, delegate, toScriptFieldFactory);
            }
        }
    }

    /**
     * A field type that represents all 'root' values. This field type is used in
     * searches on the flattened field itself, e.g. 'my_flattened: some_value'.
     */
    public static final class RootFlattenedFieldType extends StringFieldType implements DynamicFieldType {
        private final boolean splitQueriesOnWhitespace;
        private final boolean eagerGlobalOrdinals;

        public RootFlattenedFieldType(
            String name,
            boolean indexed,
            boolean hasDocValues,
            Map<String, String> meta,
            boolean splitQueriesOnWhitespace,
            boolean eagerGlobalOrdinals
        ) {
            super(
                name,
                indexed,
                false,
                hasDocValues,
                splitQueriesOnWhitespace ? TextSearchInfo.WHITESPACE_MATCH_ONLY : TextSearchInfo.SIMPLE_MATCH_ONLY,
                meta
            );
            this.splitQueriesOnWhitespace = splitQueriesOnWhitespace;
            this.eagerGlobalOrdinals = eagerGlobalOrdinals;
        }

        @Override
        public String typeName() {
            return CONTENT_TYPE;
        }

        @Override
        public boolean eagerGlobalOrdinals() {
            return eagerGlobalOrdinals;
        }

        @Override
        public boolean mayExistInIndex(SearchExecutionContext context) {
            return context.fieldExistsInIndex(name());
        }

        @Override
        public Object valueForDisplay(Object value) {
            if (value == null) {
                return null;
            }
            BytesRef binaryValue = (BytesRef) value;
            return binaryValue.utf8ToString();
        }

        @Override
<<<<<<< HEAD
        public IndexFieldData.Builder fielddataBuilder(
            String fullyQualifiedIndexName,
            Supplier<SearchLookup> searchLookup,
            FielddataOperation operation
        ) {
=======
        public IndexFieldData.Builder fielddataBuilder(FieldDataContext fieldDataContext) {
>>>>>>> 9b5cd671
            failIfNoDocValues();
            return new SortedSetOrdinalsIndexFieldData.Builder(
                name(),
                CoreValuesSourceType.KEYWORD,
                (dv, n) -> new FlattenedDocValuesField(FieldData.toString(dv), n)
            );
        }

        @Override
        public ValueFetcher valueFetcher(SearchExecutionContext context, String format) {
            return SourceValueFetcher.identity(name(), context, format);
        }

        @Override
        public MappedFieldType getChildFieldType(String childPath) {
            return new KeyedFlattenedFieldType(name(), childPath, this);
        }
    }

    private final FlattenedFieldParser fieldParser;
    private final Builder builder;

    private FlattenedFieldMapper(String simpleName, MappedFieldType mappedFieldType, Builder builder) {
        super(simpleName, mappedFieldType, MultiFields.empty(), CopyTo.empty());
        this.builder = builder;
        this.fieldParser = new FlattenedFieldParser(
            mappedFieldType.name(),
            mappedFieldType.name() + KEYED_FIELD_SUFFIX,
            mappedFieldType,
            builder.depthLimit.get(),
            builder.ignoreAbove.get(),
            builder.nullValue.get()
        );
    }

    @Override
    public Map<String, NamedAnalyzer> indexAnalyzers() {
        return Map.of(mappedFieldType.name(), Lucene.KEYWORD_ANALYZER);
    }

    @Override
    protected String contentType() {
        return CONTENT_TYPE;
    }

    int depthLimit() {
        return builder.depthLimit.get();
    }

    int ignoreAbove() {
        return builder.ignoreAbove.get();
    }

    @Override
    public RootFlattenedFieldType fieldType() {
        return (RootFlattenedFieldType) super.fieldType();
    }

    @Override
    protected void parseCreateField(DocumentParserContext context) throws IOException {
        if (context.parser().currentToken() == XContentParser.Token.VALUE_NULL) {
            return;
        }

        if (mappedFieldType.isIndexed() == false && mappedFieldType.hasDocValues() == false) {
            context.parser().skipChildren();
            return;
        }

        XContentParser xContentParser = context.parser();
        context.doc().addAll(fieldParser.parse(xContentParser));

        if (mappedFieldType.hasDocValues() == false) {
            context.addToFieldNames(fieldType().name());
        }
    }

    @Override
    public FieldMapper.Builder getMergeBuilder() {
        return new Builder(simpleName()).init(this);
    }
}<|MERGE_RESOLUTION|>--- conflicted
+++ resolved
@@ -351,15 +351,7 @@
         }
 
         @Override
-<<<<<<< HEAD
-        public IndexFieldData.Builder fielddataBuilder(
-            String fullyQualifiedIndexName,
-            Supplier<SearchLookup> searchLookup,
-            FielddataOperation operation
-        ) {
-=======
         public IndexFieldData.Builder fielddataBuilder(FieldDataContext fieldDataContext) {
->>>>>>> 9b5cd671
             failIfNoDocValues();
             return new KeyedFlattenedFieldData.Builder(name(), key, (dv, n) -> new FlattenedDocValuesField(FieldData.toString(dv), n));
         }
@@ -640,15 +632,7 @@
         }
 
         @Override
-<<<<<<< HEAD
-        public IndexFieldData.Builder fielddataBuilder(
-            String fullyQualifiedIndexName,
-            Supplier<SearchLookup> searchLookup,
-            FielddataOperation operation
-        ) {
-=======
         public IndexFieldData.Builder fielddataBuilder(FieldDataContext fieldDataContext) {
->>>>>>> 9b5cd671
             failIfNoDocValues();
             return new SortedSetOrdinalsIndexFieldData.Builder(
                 name(),

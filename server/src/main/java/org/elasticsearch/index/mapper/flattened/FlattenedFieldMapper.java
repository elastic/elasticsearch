--- conflicted
+++ resolved
@@ -167,7 +167,20 @@
             m -> builder(m).splitQueriesOnWhitespace.get(),
             false
         );
-        private final Parameter<List<String>> dimensions;
+        private final Parameter<List<String>> dimensions = dimensionsParam(m -> builder(m).dimensions.get()).addValidator(v -> {
+            if (v.isEmpty() == false && (indexed.getValue() == false || hasDocValues.getValue() == false)) {
+                throw new IllegalArgumentException(
+                    "Field ["
+                        + TIME_SERIES_DIMENSIONS_ARRAY_PARAM
+                        + "] requires that ["
+                        + indexed.name
+                        + "] and ["
+                        + hasDocValues.name
+                        + "] are true"
+                );
+            }
+        });
+
         private final Parameter<Map<String, String>> meta = Parameter.metaParam();
 
         private final IndexMode indexMode;
@@ -178,12 +191,6 @@
         }
 
         public Builder(final String name) {
-<<<<<<< HEAD
-            this(name, Integer.MAX_VALUE, false);
-        }
-
-        private Builder(String name, int ignoreAboveDefault, boolean indexDisabledByDefault) {
-=======
             this(
                 name,
                 IgnoreAbove.getIgnoreAboveDefaultValue(IndexMode.STANDARD, IndexVersion.current()),
@@ -202,22 +209,7 @@
         }
 
         private Builder(String name, int ignoreAboveDefault, IndexMode indexMode, IndexVersion indexCreatedVersion) {
->>>>>>> f08e7317
             super(name);
-            this.indexed = Parameter.indexParam(m -> builder(m).indexed.get(), indexDisabledByDefault == false);
-            this.dimensions = dimensionsParam(m -> builder(m).dimensions.get()).addValidator(v -> {
-                if (v.isEmpty() == false && (indexed.getValue() == false || hasDocValues.getValue() == false)) {
-                    throw new IllegalArgumentException(
-                        "Field ["
-                            + TIME_SERIES_DIMENSIONS_ARRAY_PARAM
-                            + "] requires that ["
-                            + indexed.name
-                            + "] and ["
-                            + hasDocValues.name
-                            + "] are true"
-                    );
-                }
-            });
             this.ignoreAboveDefault = ignoreAboveDefault;
             this.indexMode = indexMode;
             this.indexCreatedVersion = indexCreatedVersion;
@@ -265,13 +257,7 @@
         }
     }
 
-<<<<<<< HEAD
-    public static final TypeParser PARSER = new TypeParser(
-        (n, c) -> new Builder(n, IGNORE_ABOVE_SETTING.get(c.getSettings()), c.getIndexSettings().isIndexDisabledByDefault())
-    );
-=======
     public static final TypeParser PARSER = createTypeParserWithLegacySupport(FlattenedFieldMapper.Builder::new);
->>>>>>> f08e7317
 
     /**
      * A field type that represents the values under a particular JSON key, used
@@ -934,11 +920,7 @@
 
     @Override
     public FieldMapper.Builder getMergeBuilder() {
-<<<<<<< HEAD
-        return new Builder(leafName(), ignoreAboveDefault, indexDisabledByDefault).init(this);
-=======
-        return new Builder(leafName(), builder.ignoreAboveDefault, builder.indexMode, builder.indexCreatedVersion).init(this);
->>>>>>> f08e7317
+        return new Builder(leafName(), builder.ignoreAboveDefault, builder.indexMode, builder.indexCreatedVersion, indexDisabledByDefault).init(this);
     }
 
     @Override

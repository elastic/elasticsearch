--- conflicted
+++ resolved
@@ -1849,15 +1849,9 @@
         }
 
         @Override
-<<<<<<< HEAD
         public boolean updatableTo(DenseVectorIndexOptions update) {
-            boolean updatable = update.type.equals(this.type);
-            if (updatable) {
-=======
-        boolean updatableTo(IndexOptions update) {
             boolean updatable = false;
             if (update.type.equals(VectorIndexType.INT4_HNSW)) {
->>>>>>> e4371631
                 Int4HnswIndexOptions int4HnswIndexOptions = (Int4HnswIndexOptions) update;
                 // fewer connections would break assumptions on max number of connections (based on largest previous graph) during merge
                 // quantization could not behave as expected with different confidence intervals (and quantiles) to be created
@@ -2090,13 +2084,8 @@
         }
 
         @Override
-<<<<<<< HEAD
         public boolean updatableTo(DenseVectorIndexOptions update) {
-            return update.type.equals(this.type);
-=======
-        boolean updatableTo(IndexOptions update) {
             return update.type.equals(this.type) && ((BBQHnswIndexOptions) update).m >= this.m;
->>>>>>> e4371631
         }
 
         @Override
@@ -2149,13 +2138,8 @@
         }
 
         @Override
-<<<<<<< HEAD
         public boolean updatableTo(DenseVectorIndexOptions update) {
-            return update.type.equals(this.type);
-=======
-        boolean updatableTo(IndexOptions update) {
             return update.type.equals(this.type) || update.type.equals(VectorIndexType.BBQ_HNSW);
->>>>>>> e4371631
         }
 
         @Override

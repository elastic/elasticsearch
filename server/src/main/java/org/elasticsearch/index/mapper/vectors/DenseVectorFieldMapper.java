/*
 * Copyright Elasticsearch B.V. and/or licensed to Elasticsearch B.V. under one
 * or more contributor license agreements. Licensed under the "Elastic License
 * 2.0", the "GNU Affero General Public License v3.0 only", and the "Server Side
 * Public License v 1"; you may not use this file except in compliance with, at
 * your election, the "Elastic License 2.0", the "GNU Affero General Public
 * License v3.0 only", or the "Server Side Public License, v 1".
 */

package org.elasticsearch.index.mapper.vectors;

import org.apache.lucene.codecs.KnnVectorsFormat;
import org.apache.lucene.codecs.KnnVectorsReader;
import org.apache.lucene.codecs.KnnVectorsWriter;
import org.apache.lucene.codecs.lucene99.Lucene99HnswVectorsFormat;
import org.apache.lucene.document.BinaryDocValuesField;
import org.apache.lucene.document.Field;
import org.apache.lucene.document.FieldType;
import org.apache.lucene.document.FloatDocValuesField;
import org.apache.lucene.document.KnnByteVectorField;
import org.apache.lucene.document.KnnFloatVectorField;
import org.apache.lucene.index.BinaryDocValues;
import org.apache.lucene.index.ByteVectorValues;
import org.apache.lucene.index.FilterLeafReader;
import org.apache.lucene.index.FloatVectorValues;
import org.apache.lucene.index.KnnVectorValues;
import org.apache.lucene.index.LeafReader;
import org.apache.lucene.index.NumericDocValues;
import org.apache.lucene.index.SegmentReadState;
import org.apache.lucene.index.SegmentWriteState;
import org.apache.lucene.index.VectorEncoding;
import org.apache.lucene.index.VectorSimilarityFunction;
import org.apache.lucene.search.FieldExistsQuery;
import org.apache.lucene.search.Query;
import org.apache.lucene.search.join.BitSetProducer;
import org.apache.lucene.util.BitUtil;
import org.apache.lucene.util.BytesRef;
import org.apache.lucene.util.VectorUtil;
import org.elasticsearch.common.ParsingException;
import org.elasticsearch.common.xcontent.support.XContentMapValues;
import org.elasticsearch.features.NodeFeature;
import org.elasticsearch.index.IndexVersion;
import org.elasticsearch.index.IndexVersions;
import org.elasticsearch.index.codec.vectors.ES813FlatVectorFormat;
import org.elasticsearch.index.codec.vectors.ES813Int8FlatVectorFormat;
import org.elasticsearch.index.codec.vectors.ES814HnswScalarQuantizedVectorsFormat;
import org.elasticsearch.index.codec.vectors.ES815BitFlatVectorFormat;
import org.elasticsearch.index.codec.vectors.ES815HnswBitVectorsFormat;
import org.elasticsearch.index.codec.vectors.es818.ES818BinaryQuantizedVectorsFormat;
import org.elasticsearch.index.codec.vectors.es818.ES818HnswBinaryQuantizedVectorsFormat;
import org.elasticsearch.index.fielddata.FieldDataContext;
import org.elasticsearch.index.fielddata.IndexFieldData;
import org.elasticsearch.index.mapper.ArraySourceValueFetcher;
import org.elasticsearch.index.mapper.BlockDocValuesReader;
import org.elasticsearch.index.mapper.BlockLoader;
import org.elasticsearch.index.mapper.BlockSourceReader;
import org.elasticsearch.index.mapper.DocumentParserContext;
import org.elasticsearch.index.mapper.FieldMapper;
import org.elasticsearch.index.mapper.MappedFieldType;
import org.elasticsearch.index.mapper.Mapper;
import org.elasticsearch.index.mapper.MapperBuilderContext;
import org.elasticsearch.index.mapper.MapperParsingException;
import org.elasticsearch.index.mapper.MappingParser;
import org.elasticsearch.index.mapper.NumberFieldMapper;
import org.elasticsearch.index.mapper.SimpleMappedFieldType;
import org.elasticsearch.index.mapper.SourceLoader;
import org.elasticsearch.index.mapper.SourceValueFetcher;
import org.elasticsearch.index.mapper.TextSearchInfo;
import org.elasticsearch.index.mapper.ValueFetcher;
import org.elasticsearch.index.query.SearchExecutionContext;
import org.elasticsearch.search.DocValueFormat;
import org.elasticsearch.search.aggregations.support.CoreValuesSourceType;
import org.elasticsearch.search.lookup.Source;
import org.elasticsearch.search.vectors.DenseVectorQuery;
import org.elasticsearch.search.vectors.ESDiversifyingChildrenByteKnnVectorQuery;
import org.elasticsearch.search.vectors.ESDiversifyingChildrenFloatKnnVectorQuery;
import org.elasticsearch.search.vectors.ESKnnByteVectorQuery;
import org.elasticsearch.search.vectors.ESKnnFloatVectorQuery;
import org.elasticsearch.search.vectors.RescoreKnnVectorQuery;
import org.elasticsearch.search.vectors.VectorData;
import org.elasticsearch.search.vectors.VectorSimilarityQuery;
import org.elasticsearch.xcontent.ToXContent;
import org.elasticsearch.xcontent.ToXContentObject;
import org.elasticsearch.xcontent.XContentBuilder;
import org.elasticsearch.xcontent.XContentParser;
import org.elasticsearch.xcontent.XContentParser.Token;

import java.io.IOException;
import java.nio.ByteBuffer;
import java.nio.ByteOrder;
import java.time.ZoneId;
import java.util.Arrays;
import java.util.HexFormat;
import java.util.List;
import java.util.Locale;
import java.util.Map;
import java.util.Objects;
import java.util.Optional;
import java.util.Set;
import java.util.function.Function;
import java.util.function.Supplier;
import java.util.stream.Stream;

import static org.elasticsearch.common.Strings.format;
import static org.elasticsearch.common.xcontent.XContentParserUtils.ensureExpectedToken;
import static org.elasticsearch.index.IndexVersions.DEFAULT_DENSE_VECTOR_TO_INT8_HNSW;

/**
 * A {@link FieldMapper} for indexing a dense vector of floats.
 */
public class DenseVectorFieldMapper extends FieldMapper {
    public static final String COSINE_MAGNITUDE_FIELD_SUFFIX = "._magnitude";
    private static final float EPS = 1e-3f;
    public static final int BBQ_MIN_DIMS = 64;

    public static boolean isNotUnitVector(float magnitude) {
        return Math.abs(magnitude - 1.0f) > EPS;
    }

    public static final IndexVersion MAGNITUDE_STORED_INDEX_VERSION = IndexVersions.V_7_5_0;
    public static final IndexVersion INDEXED_BY_DEFAULT_INDEX_VERSION = IndexVersions.FIRST_DETACHED_INDEX_VERSION;
    public static final IndexVersion NORMALIZE_COSINE = IndexVersions.NORMALIZED_VECTOR_COSINE;
    public static final IndexVersion DEFAULT_TO_INT8 = DEFAULT_DENSE_VECTOR_TO_INT8_HNSW;
    public static final IndexVersion LITTLE_ENDIAN_FLOAT_STORED_INDEX_VERSION = IndexVersions.V_8_9_0;
    public static final IndexVersion ADD_RESCORE_PARAMS_TO_QUANTIZED_VECTORS = IndexVersions.ADD_RESCORE_PARAMS_TO_QUANTIZED_VECTORS;
    public static final IndexVersion RESCORE_PARAMS_ALLOW_ZERO_TO_QUANTIZED_VECTORS =
        IndexVersions.RESCORE_PARAMS_ALLOW_ZERO_TO_QUANTIZED_VECTORS;
    public static final IndexVersion DEFAULT_OVERSAMPLE_VALUE_FOR_BBQ = IndexVersions.DEFAULT_OVERSAMPLE_VALUE_FOR_BBQ;

    public static final NodeFeature RESCORE_VECTOR_QUANTIZED_VECTOR_MAPPING = new NodeFeature("mapper.dense_vector.rescore_vector");
    public static final NodeFeature RESCORE_ZERO_VECTOR_QUANTIZED_VECTOR_MAPPING = new NodeFeature(
        "mapper.dense_vector.rescore_zero_vector"
    );
    public static final NodeFeature USE_DEFAULT_OVERSAMPLE_VALUE_FOR_BBQ = new NodeFeature(
        "mapper.dense_vector.default_oversample_value_for_bbq"
    );

    public static final String CONTENT_TYPE = "dense_vector";
    public static final short MAX_DIMS_COUNT = 4096; // maximum allowed number of dimensions
    public static final int MAX_DIMS_COUNT_BIT = 4096 * Byte.SIZE; // maximum allowed number of dimensions

    public static final short MIN_DIMS_FOR_DYNAMIC_FLOAT_MAPPING = 128; // minimum number of dims for floats to be dynamically mapped to
                                                                        // vector
    public static final int MAGNITUDE_BYTES = 4;
    public static final int OVERSAMPLE_LIMIT = 10_000; // Max oversample allowed
    public static final float DEFAULT_OVERSAMPLE = 3.0F; // Default oversample value

    private static DenseVectorFieldMapper toType(FieldMapper in) {
        return (DenseVectorFieldMapper) in;
    }

    public static class Builder extends FieldMapper.Builder {

        private final Parameter<ElementType> elementType = new Parameter<>("element_type", false, () -> ElementType.FLOAT, (n, c, o) -> {
            ElementType elementType = namesToElementType.get((String) o);
            if (elementType == null) {
                throw new MapperParsingException("invalid element_type [" + o + "]; available types are " + namesToElementType.keySet());
            }
            return elementType;
        }, m -> toType(m).fieldType().elementType, XContentBuilder::field, Objects::toString);

        // This is defined as updatable because it can be updated once, from [null] to a valid dim size,
        // by a dynamic mapping update. Once it has been set, however, the value cannot be changed.
        private final Parameter<Integer> dims = new Parameter<>("dims", true, () -> null, (n, c, o) -> {
            if (o instanceof Integer == false) {
                throw new MapperParsingException("Property [dims] on field [" + n + "] must be an integer but got [" + o + "]");
            }

            return XContentMapValues.nodeIntegerValue(o);
        }, m -> toType(m).fieldType().dims, XContentBuilder::field, Objects::toString).setSerializerCheck((id, ic, v) -> v != null)
            .setMergeValidator((previous, current, c) -> previous == null || Objects.equals(previous, current))
            .addValidator(dims -> {
                if (dims == null) {
                    return;
                }
                int maxDims = elementType.getValue() == ElementType.BIT ? MAX_DIMS_COUNT_BIT : MAX_DIMS_COUNT;
                int minDims = elementType.getValue() == ElementType.BIT ? Byte.SIZE : 1;
                if (dims < minDims || dims > maxDims) {
                    throw new MapperParsingException(
                        "The number of dimensions should be in the range [" + minDims + ", " + maxDims + "] but was [" + dims + "]"
                    );
                }
                if (elementType.getValue() == ElementType.BIT) {
                    if (dims % Byte.SIZE != 0) {
                        throw new MapperParsingException("The number of dimensions for should be a multiple of 8 but was [" + dims + "]");
                    }
                }
            });
        private final Parameter<VectorSimilarity> similarity;

        private final Parameter<IndexOptions> indexOptions;

        private final Parameter<Boolean> indexed;
        private final Parameter<Map<String, String>> meta = Parameter.metaParam();

        final IndexVersion indexVersionCreated;

        public Builder(String name, IndexVersion indexVersionCreated) {
            super(name);
            this.indexVersionCreated = indexVersionCreated;
            final boolean indexedByDefault = indexVersionCreated.onOrAfter(INDEXED_BY_DEFAULT_INDEX_VERSION);
            final boolean defaultInt8Hnsw = indexVersionCreated.onOrAfter(DEFAULT_DENSE_VECTOR_TO_INT8_HNSW);
            this.indexed = Parameter.indexParam(m -> toType(m).fieldType().indexed, indexedByDefault);
            if (indexedByDefault) {
                // Only serialize on newer index versions to prevent breaking existing indices when upgrading
                this.indexed.alwaysSerialize();
            }
            this.similarity = Parameter.enumParam(
                "similarity",
                false,
                m -> toType(m).fieldType().similarity,
                (Supplier<VectorSimilarity>) () -> {
                    if (indexedByDefault && indexed.getValue()) {
                        return elementType.getValue() == ElementType.BIT ? VectorSimilarity.L2_NORM : VectorSimilarity.COSINE;
                    }
                    return null;
                },
                VectorSimilarity.class
            ).acceptsNull().setSerializerCheck((id, ic, v) -> v != null).addValidator(vectorSim -> {
                if (vectorSim == null) {
                    return;
                }
                if (elementType.getValue() == ElementType.BIT && vectorSim != VectorSimilarity.L2_NORM) {
                    throw new IllegalArgumentException(
                        "The [" + VectorSimilarity.L2_NORM + "] similarity is the only supported similarity for bit vectors"
                    );
                }
            });
            this.indexOptions = new Parameter<>(
                "index_options",
                true,
                () -> defaultInt8Hnsw && elementType.getValue() == ElementType.FLOAT && this.indexed.getValue()
                    ? new Int8HnswIndexOptions(
                        Lucene99HnswVectorsFormat.DEFAULT_MAX_CONN,
                        Lucene99HnswVectorsFormat.DEFAULT_BEAM_WIDTH,
                        null,
                        null
                    )
                    : null,
                (n, c, o) -> o == null ? null : parseIndexOptions(n, o, indexVersionCreated),
                m -> toType(m).indexOptions,
                (b, n, v) -> {
                    if (v != null) {
                        b.field(n, v);
                    }
                },
                Objects::toString
            ).setSerializerCheck((id, ic, v) -> v != null).addValidator(v -> {
                if (v != null && dims.isConfigured() && dims.get() != null) {
                    v.validateDimension(dims.get());
                }
                if (v != null) {
                    v.validateElementType(elementType.getValue());
                }
            })
                .acceptsNull()
                .setMergeValidator(
                    (previous, current, c) -> previous == null
                        || current == null
                        || Objects.equals(previous, current)
                        || previous.updatableTo(current)
                );
            if (defaultInt8Hnsw) {
                this.indexOptions.alwaysSerialize();
            }
            this.indexed.addValidator(v -> {
                if (v) {
                    if (similarity.getValue() == null) {
                        throw new IllegalArgumentException("Field [index] requires field [similarity] to be configured and not null");
                    }
                } else {
                    if (similarity.isConfigured() && similarity.getValue() != null) {
                        throw new IllegalArgumentException(
                            "Field [similarity] can only be specified for a field of type [dense_vector] when it is indexed"
                        );
                    }
                    if (indexOptions.isConfigured() && indexOptions.getValue() != null) {
                        throw new IllegalArgumentException(
                            "Field [index_options] can only be specified for a field of type [dense_vector] when it is indexed"
                        );
                    }
                }
            });
        }

        @Override
        protected Parameter<?>[] getParameters() {
            return new Parameter<?>[] { elementType, dims, indexed, similarity, indexOptions, meta };
        }

        public Builder similarity(VectorSimilarity vectorSimilarity) {
            similarity.setValue(vectorSimilarity);
            return this;
        }

        public Builder dimensions(int dimensions) {
            this.dims.setValue(dimensions);
            return this;
        }

        public Builder elementType(ElementType elementType) {
            this.elementType.setValue(elementType);
            return this;
        }

        public Builder indexOptions(IndexOptions indexOptions) {
            this.indexOptions.setValue(indexOptions);
            return this;
        }

        @Override
        public DenseVectorFieldMapper build(MapperBuilderContext context) {
            // Validate again here because the dimensions or element type could have been set programmatically,
            // which affects index option validity
            validate();
            return new DenseVectorFieldMapper(
                leafName(),
                new DenseVectorFieldType(
                    context.buildFullName(leafName()),
                    indexVersionCreated,
                    elementType.getValue(),
                    dims.getValue(),
                    indexed.getValue(),
                    similarity.getValue(),
                    indexOptions.getValue(),
                    meta.getValue(),
                    context.isSourceSynthetic()
                ),
                builderParams(this, context),
                indexOptions.getValue(),
                indexVersionCreated
            );
        }
    }

    public enum ElementType {

        BYTE {

            @Override
            public String toString() {
                return "byte";
            }

            @Override
            public void writeValue(ByteBuffer byteBuffer, float value) {
                byteBuffer.put((byte) value);
            }

            @Override
            public void readAndWriteValue(ByteBuffer byteBuffer, XContentBuilder b) throws IOException {
                b.value(byteBuffer.get());
            }

            private KnnByteVectorField createKnnVectorField(String name, byte[] vector, VectorSimilarityFunction function) {
                if (vector == null) {
                    throw new IllegalArgumentException("vector value must not be null");
                }
                FieldType denseVectorFieldType = new FieldType();
                denseVectorFieldType.setVectorAttributes(vector.length, VectorEncoding.BYTE, function);
                denseVectorFieldType.freeze();
                return new KnnByteVectorField(name, vector, denseVectorFieldType);
            }

            @Override
            IndexFieldData.Builder fielddataBuilder(DenseVectorFieldType denseVectorFieldType, FieldDataContext fieldDataContext) {
                return new VectorIndexFieldData.Builder(
                    denseVectorFieldType.name(),
                    CoreValuesSourceType.KEYWORD,
                    denseVectorFieldType.indexVersionCreated,
                    this,
                    denseVectorFieldType.dims,
                    denseVectorFieldType.indexed,
                    r -> r
                );
            }

            @Override
            StringBuilder checkVectorErrors(float[] vector) {
                StringBuilder errors = checkNanAndInfinite(vector);
                if (errors != null) {
                    return errors;
                }

                for (int index = 0; index < vector.length; ++index) {
                    float value = vector[index];

                    if (value % 1.0f != 0.0f) {
                        errors = new StringBuilder(
                            "element_type ["
                                + this
                                + "] vectors only support non-decimal values but found decimal value ["
                                + value
                                + "] at dim ["
                                + index
                                + "];"
                        );
                        break;
                    }

                    if (value < Byte.MIN_VALUE || value > Byte.MAX_VALUE) {
                        errors = new StringBuilder(
                            "element_type ["
                                + this
                                + "] vectors only support integers between ["
                                + Byte.MIN_VALUE
                                + ", "
                                + Byte.MAX_VALUE
                                + "] but found ["
                                + value
                                + "] at dim ["
                                + index
                                + "];"
                        );
                        break;
                    }
                }

                return errors;
            }

            @Override
            void checkVectorMagnitude(
                VectorSimilarity similarity,
                Function<StringBuilder, StringBuilder> appender,
                float squaredMagnitude
            ) {
                StringBuilder errorBuilder = null;

                if (similarity == VectorSimilarity.COSINE && Math.sqrt(squaredMagnitude) == 0.0f) {
                    errorBuilder = new StringBuilder(
                        "The [" + VectorSimilarity.COSINE + "] similarity does not support vectors with zero magnitude."
                    );
                }

                if (errorBuilder != null) {
                    throw new IllegalArgumentException(appender.apply(errorBuilder).toString());
                }
            }

            @Override
            public double computeSquaredMagnitude(VectorData vectorData) {
                return VectorUtil.dotProduct(vectorData.asByteVector(), vectorData.asByteVector());
            }

            private VectorData parseVectorArray(
                DocumentParserContext context,
                int dims,
                IntBooleanConsumer dimChecker,
                VectorSimilarity similarity
            ) throws IOException {
                int index = 0;
                byte[] vector = new byte[dims];
                float squaredMagnitude = 0;
                for (XContentParser.Token token = context.parser().nextToken(); token != Token.END_ARRAY; token = context.parser()
                    .nextToken()) {
                    dimChecker.accept(index, false);
                    ensureExpectedToken(Token.VALUE_NUMBER, token, context.parser());
                    final int value;
                    if (context.parser().numberType() != XContentParser.NumberType.INT) {
                        float floatValue = context.parser().floatValue(true);
                        if (floatValue % 1.0f != 0.0f) {
                            throw new IllegalArgumentException(
                                "element_type ["
                                    + this
                                    + "] vectors only support non-decimal values but found decimal value ["
                                    + floatValue
                                    + "] at dim ["
                                    + index
                                    + "];"
                            );
                        }
                        value = (int) floatValue;
                    } else {
                        value = context.parser().intValue(true);
                    }
                    if (value < Byte.MIN_VALUE || value > Byte.MAX_VALUE) {
                        throw new IllegalArgumentException(
                            "element_type ["
                                + this
                                + "] vectors only support integers between ["
                                + Byte.MIN_VALUE
                                + ", "
                                + Byte.MAX_VALUE
                                + "] but found ["
                                + value
                                + "] at dim ["
                                + index
                                + "];"
                        );
                    }
                    vector[index++] = (byte) value;
                    squaredMagnitude += value * value;
                }
                dimChecker.accept(index, true);
                checkVectorMagnitude(similarity, errorByteElementsAppender(vector), squaredMagnitude);
                return VectorData.fromBytes(vector);
            }

            private VectorData parseHexEncodedVector(
                DocumentParserContext context,
                IntBooleanConsumer dimChecker,
                VectorSimilarity similarity
            ) throws IOException {
                byte[] decodedVector = HexFormat.of().parseHex(context.parser().text());
                dimChecker.accept(decodedVector.length, true);
                VectorData vectorData = VectorData.fromBytes(decodedVector);
                double squaredMagnitude = computeSquaredMagnitude(vectorData);
                checkVectorMagnitude(similarity, errorByteElementsAppender(decodedVector), (float) squaredMagnitude);
                return vectorData;
            }

            @Override
            public VectorData parseKnnVector(
                DocumentParserContext context,
                int dims,
                IntBooleanConsumer dimChecker,
                VectorSimilarity similarity
            ) throws IOException {
                XContentParser.Token token = context.parser().currentToken();
                return switch (token) {
                    case START_ARRAY -> parseVectorArray(context, dims, dimChecker, similarity);
                    case VALUE_STRING -> parseHexEncodedVector(context, dimChecker, similarity);
                    default -> throw new ParsingException(
                        context.parser().getTokenLocation(),
                        format("Unsupported type [%s] for provided value [%s]", token, context.parser().text())
                    );
                };
            }

            @Override
            public void parseKnnVectorAndIndex(DocumentParserContext context, DenseVectorFieldMapper fieldMapper) throws IOException {
                VectorData vectorData = parseKnnVector(context, fieldMapper.fieldType().dims, (i, end) -> {
                    if (end) {
                        fieldMapper.checkDimensionMatches(i, context);
                    } else {
                        fieldMapper.checkDimensionExceeded(i, context);
                    }
                }, fieldMapper.fieldType().similarity);
                Field field = createKnnVectorField(
                    fieldMapper.fieldType().name(),
                    vectorData.asByteVector(),
                    fieldMapper.fieldType().similarity.vectorSimilarityFunction(fieldMapper.indexCreatedVersion, this)
                );
                context.doc().addWithKey(fieldMapper.fieldType().name(), field);
            }

            @Override
            public int getNumBytes(int dimensions) {
                return dimensions;
            }

            @Override
            public ByteBuffer createByteBuffer(IndexVersion indexVersion, int numBytes) {
                return ByteBuffer.wrap(new byte[numBytes]);
            }

            @Override
            public int parseDimensionCount(DocumentParserContext context) throws IOException {
                XContentParser.Token currentToken = context.parser().currentToken();
                return switch (currentToken) {
                    case START_ARRAY -> {
                        int index = 0;
                        for (Token token = context.parser().nextToken(); token != Token.END_ARRAY; token = context.parser().nextToken()) {
                            index++;
                        }
                        yield index;
                    }
                    case VALUE_STRING -> {
                        byte[] decodedVector = HexFormat.of().parseHex(context.parser().text());
                        yield decodedVector.length;
                    }
                    default -> throw new ParsingException(
                        context.parser().getTokenLocation(),
                        format("Unsupported type [%s] for provided value [%s]", currentToken, context.parser().text())
                    );
                };
            }
        },

        FLOAT {

            @Override
            public String toString() {
                return "float";
            }

            @Override
            public void writeValue(ByteBuffer byteBuffer, float value) {
                byteBuffer.putFloat(value);
            }

            @Override
            public void readAndWriteValue(ByteBuffer byteBuffer, XContentBuilder b) throws IOException {
                b.value(byteBuffer.getFloat());
            }

            private KnnFloatVectorField createKnnVectorField(String name, float[] vector, VectorSimilarityFunction function) {
                if (vector == null) {
                    throw new IllegalArgumentException("vector value must not be null");
                }
                FieldType denseVectorFieldType = new FieldType();
                denseVectorFieldType.setVectorAttributes(vector.length, VectorEncoding.FLOAT32, function);
                denseVectorFieldType.freeze();
                return new KnnFloatVectorField(name, vector, denseVectorFieldType);
            }

            @Override
            IndexFieldData.Builder fielddataBuilder(DenseVectorFieldType denseVectorFieldType, FieldDataContext fieldDataContext) {
                return new VectorIndexFieldData.Builder(
                    denseVectorFieldType.name(),
                    CoreValuesSourceType.KEYWORD,
                    denseVectorFieldType.indexVersionCreated,
                    this,
                    denseVectorFieldType.dims,
                    denseVectorFieldType.indexed,
                    denseVectorFieldType.indexVersionCreated.onOrAfter(NORMALIZE_COSINE)
                        && denseVectorFieldType.indexed
                        && denseVectorFieldType.similarity.equals(VectorSimilarity.COSINE) ? r -> new FilterLeafReader(r) {
                            @Override
                            public CacheHelper getCoreCacheHelper() {
                                return r.getCoreCacheHelper();
                            }

                            @Override
                            public CacheHelper getReaderCacheHelper() {
                                return r.getReaderCacheHelper();
                            }

                            @Override
                            public FloatVectorValues getFloatVectorValues(String fieldName) throws IOException {
                                FloatVectorValues values = in.getFloatVectorValues(fieldName);
                                if (values == null) {
                                    return null;
                                }
                                return new DenormalizedCosineFloatVectorValues(
                                    values,
                                    in.getNumericDocValues(fieldName + COSINE_MAGNITUDE_FIELD_SUFFIX)
                                );
                            }
                        } : r -> r
                );
            }

            @Override
            StringBuilder checkVectorErrors(float[] vector) {
                return checkNanAndInfinite(vector);
            }

            @Override
            void checkVectorMagnitude(
                VectorSimilarity similarity,
                Function<StringBuilder, StringBuilder> appender,
                float squaredMagnitude
            ) {
                StringBuilder errorBuilder = null;

                if (Float.isNaN(squaredMagnitude) || Float.isInfinite(squaredMagnitude)) {
                    errorBuilder = new StringBuilder(
                        "NaN or Infinite magnitude detected, this usually means the vector values are too extreme to fit within a float."
                    );
                }
                if (errorBuilder != null) {
                    throw new IllegalArgumentException(appender.apply(errorBuilder).toString());
                }

                if (similarity == VectorSimilarity.DOT_PRODUCT && isNotUnitVector(squaredMagnitude)) {
                    errorBuilder = new StringBuilder(
                        "The [" + VectorSimilarity.DOT_PRODUCT + "] similarity can only be used with unit-length vectors."
                    );
                } else if (similarity == VectorSimilarity.COSINE && Math.sqrt(squaredMagnitude) == 0.0f) {
                    errorBuilder = new StringBuilder(
                        "The [" + VectorSimilarity.COSINE + "] similarity does not support vectors with zero magnitude."
                    );
                }

                if (errorBuilder != null) {
                    throw new IllegalArgumentException(appender.apply(errorBuilder).toString());
                }
            }

            @Override
            public double computeSquaredMagnitude(VectorData vectorData) {
                return VectorUtil.dotProduct(vectorData.asFloatVector(), vectorData.asFloatVector());
            }

            @Override
            public void parseKnnVectorAndIndex(DocumentParserContext context, DenseVectorFieldMapper fieldMapper) throws IOException {
                int index = 0;
                float[] vector = new float[fieldMapper.fieldType().dims];
                float squaredMagnitude = 0;
                for (Token token = context.parser().nextToken(); token != Token.END_ARRAY; token = context.parser().nextToken()) {
                    fieldMapper.checkDimensionExceeded(index, context);
                    ensureExpectedToken(Token.VALUE_NUMBER, token, context.parser());

                    float value = context.parser().floatValue(true);
                    vector[index++] = value;
                    squaredMagnitude += value * value;
                }
                fieldMapper.checkDimensionMatches(index, context);
                checkVectorBounds(vector);
                checkVectorMagnitude(fieldMapper.fieldType().similarity, errorFloatElementsAppender(vector), squaredMagnitude);
                if (fieldMapper.indexCreatedVersion.onOrAfter(NORMALIZE_COSINE)
                    && fieldMapper.fieldType().similarity.equals(VectorSimilarity.COSINE)
                    && isNotUnitVector(squaredMagnitude)) {
                    float length = (float) Math.sqrt(squaredMagnitude);
                    for (int i = 0; i < vector.length; i++) {
                        vector[i] /= length;
                    }
                    final String fieldName = fieldMapper.fieldType().name() + COSINE_MAGNITUDE_FIELD_SUFFIX;
                    Field magnitudeField = new FloatDocValuesField(fieldName, length);
                    context.doc().addWithKey(fieldName, magnitudeField);
                }
                Field field = createKnnVectorField(
                    fieldMapper.fieldType().name(),
                    vector,
                    fieldMapper.fieldType().similarity.vectorSimilarityFunction(fieldMapper.indexCreatedVersion, this)
                );
                context.doc().addWithKey(fieldMapper.fieldType().name(), field);
            }

            @Override
            public VectorData parseKnnVector(
                DocumentParserContext context,
                int dims,
                IntBooleanConsumer dimChecker,
                VectorSimilarity similarity
            ) throws IOException {
                int index = 0;
                float squaredMagnitude = 0;
                float[] vector = new float[dims];
                for (Token token = context.parser().nextToken(); token != Token.END_ARRAY; token = context.parser().nextToken()) {
                    dimChecker.accept(index, false);
                    ensureExpectedToken(Token.VALUE_NUMBER, token, context.parser());
                    float value = context.parser().floatValue(true);
                    vector[index] = value;
                    squaredMagnitude += value * value;
                    index++;
                }
                dimChecker.accept(index, true);
                checkVectorBounds(vector);
                checkVectorMagnitude(similarity, errorFloatElementsAppender(vector), squaredMagnitude);
                return VectorData.fromFloats(vector);
            }

            @Override
            public int getNumBytes(int dimensions) {
                return dimensions * Float.BYTES;
            }

            @Override
            public ByteBuffer createByteBuffer(IndexVersion indexVersion, int numBytes) {
                return indexVersion.onOrAfter(LITTLE_ENDIAN_FLOAT_STORED_INDEX_VERSION)
                    ? ByteBuffer.wrap(new byte[numBytes]).order(ByteOrder.LITTLE_ENDIAN)
                    : ByteBuffer.wrap(new byte[numBytes]);
            }
        },

        BIT {

            @Override
            public String toString() {
                return "bit";
            }

            @Override
            public void writeValue(ByteBuffer byteBuffer, float value) {
                byteBuffer.put((byte) value);
            }

            @Override
            public void readAndWriteValue(ByteBuffer byteBuffer, XContentBuilder b) throws IOException {
                b.value(byteBuffer.get());
            }

            private KnnByteVectorField createKnnVectorField(String name, byte[] vector, VectorSimilarityFunction function) {
                if (vector == null) {
                    throw new IllegalArgumentException("vector value must not be null");
                }
                FieldType denseVectorFieldType = new FieldType();
                denseVectorFieldType.setVectorAttributes(vector.length, VectorEncoding.BYTE, function);
                denseVectorFieldType.freeze();
                return new KnnByteVectorField(name, vector, denseVectorFieldType);
            }

            @Override
            IndexFieldData.Builder fielddataBuilder(DenseVectorFieldType denseVectorFieldType, FieldDataContext fieldDataContext) {
                return new VectorIndexFieldData.Builder(
                    denseVectorFieldType.name(),
                    CoreValuesSourceType.KEYWORD,
                    denseVectorFieldType.indexVersionCreated,
                    this,
                    denseVectorFieldType.dims,
                    denseVectorFieldType.indexed,
                    r -> r
                );
            }

            @Override
            StringBuilder checkVectorErrors(float[] vector) {
                StringBuilder errors = checkNanAndInfinite(vector);
                if (errors != null) {
                    return errors;
                }

                for (int index = 0; index < vector.length; ++index) {
                    float value = vector[index];

                    if (value % 1.0f != 0.0f) {
                        errors = new StringBuilder(
                            "element_type ["
                                + this
                                + "] vectors only support non-decimal values but found decimal value ["
                                + value
                                + "] at dim ["
                                + index
                                + "];"
                        );
                        break;
                    }

                    if (value < Byte.MIN_VALUE || value > Byte.MAX_VALUE) {
                        errors = new StringBuilder(
                            "element_type ["
                                + this
                                + "] vectors only support integers between ["
                                + Byte.MIN_VALUE
                                + ", "
                                + Byte.MAX_VALUE
                                + "] but found ["
                                + value
                                + "] at dim ["
                                + index
                                + "];"
                        );
                        break;
                    }
                }

                return errors;
            }

            @Override
            void checkVectorMagnitude(
                VectorSimilarity similarity,
                Function<StringBuilder, StringBuilder> appender,
                float squaredMagnitude
            ) {}

            @Override
            public double computeSquaredMagnitude(VectorData vectorData) {
                int count = 0;
                int i = 0;
                byte[] byteBits = vectorData.asByteVector();
                for (int upperBound = byteBits.length & -8; i < upperBound; i += 8) {
                    count += Long.bitCount((long) BitUtil.VH_NATIVE_LONG.get(byteBits, i));
                }

                while (i < byteBits.length) {
                    count += Integer.bitCount(byteBits[i] & 255);
                    ++i;
                }
                return count;
            }

            private VectorData parseVectorArray(
                DocumentParserContext context,
                int dims,
                IntBooleanConsumer dimChecker,
                VectorSimilarity similarity
            ) throws IOException {
                int index = 0;
                byte[] vector = new byte[dims / Byte.SIZE];
                for (XContentParser.Token token = context.parser().nextToken(); token != Token.END_ARRAY; token = context.parser()
                    .nextToken()) {
                    dimChecker.accept(index * Byte.SIZE, false);
                    ensureExpectedToken(Token.VALUE_NUMBER, token, context.parser());
                    final int value;
                    if (context.parser().numberType() != XContentParser.NumberType.INT) {
                        float floatValue = context.parser().floatValue(true);
                        if (floatValue % 1.0f != 0.0f) {
                            throw new IllegalArgumentException(
                                "element_type ["
                                    + this
                                    + "] vectors only support non-decimal values but found decimal value ["
                                    + floatValue
                                    + "] at dim ["
                                    + index
                                    + "];"
                            );
                        }
                        value = (int) floatValue;
                    } else {
                        value = context.parser().intValue(true);
                    }
                    if (value < Byte.MIN_VALUE || value > Byte.MAX_VALUE) {
                        throw new IllegalArgumentException(
                            "element_type ["
                                + this
                                + "] vectors only support integers between ["
                                + Byte.MIN_VALUE
                                + ", "
                                + Byte.MAX_VALUE
                                + "] but found ["
                                + value
                                + "] at dim ["
                                + index
                                + "];"
                        );
                    }
                    vector[index++] = (byte) value;
                }
                dimChecker.accept(index * Byte.SIZE, true);
                return VectorData.fromBytes(vector);
            }

            private VectorData parseHexEncodedVector(DocumentParserContext context, IntBooleanConsumer dimChecker) throws IOException {
                byte[] decodedVector = HexFormat.of().parseHex(context.parser().text());
                dimChecker.accept(decodedVector.length * Byte.SIZE, true);
                return VectorData.fromBytes(decodedVector);
            }

            @Override
            public VectorData parseKnnVector(
                DocumentParserContext context,
                int dims,
                IntBooleanConsumer dimChecker,
                VectorSimilarity similarity
            ) throws IOException {
                XContentParser.Token token = context.parser().currentToken();
                return switch (token) {
                    case START_ARRAY -> parseVectorArray(context, dims, dimChecker, similarity);
                    case VALUE_STRING -> parseHexEncodedVector(context, dimChecker);
                    default -> throw new ParsingException(
                        context.parser().getTokenLocation(),
                        format("Unsupported type [%s] for provided value [%s]", token, context.parser().text())
                    );
                };
            }

            @Override
            public void parseKnnVectorAndIndex(DocumentParserContext context, DenseVectorFieldMapper fieldMapper) throws IOException {
                VectorData vectorData = parseKnnVector(context, fieldMapper.fieldType().dims, (i, end) -> {
                    if (end) {
                        fieldMapper.checkDimensionMatches(i, context);
                    } else {
                        fieldMapper.checkDimensionExceeded(i, context);
                    }
                }, fieldMapper.fieldType().similarity);
                Field field = createKnnVectorField(
                    fieldMapper.fieldType().name(),
                    vectorData.asByteVector(),
                    fieldMapper.fieldType().similarity.vectorSimilarityFunction(fieldMapper.indexCreatedVersion, this)
                );
                context.doc().addWithKey(fieldMapper.fieldType().name(), field);
            }

            @Override
            public int getNumBytes(int dimensions) {
                assert dimensions % Byte.SIZE == 0;
                return dimensions / Byte.SIZE;
            }

            @Override
            public ByteBuffer createByteBuffer(IndexVersion indexVersion, int numBytes) {
                return ByteBuffer.wrap(new byte[numBytes]);
            }

            @Override
            public int parseDimensionCount(DocumentParserContext context) throws IOException {
                XContentParser.Token currentToken = context.parser().currentToken();
                return switch (currentToken) {
                    case START_ARRAY -> {
                        int index = 0;
                        for (Token token = context.parser().nextToken(); token != Token.END_ARRAY; token = context.parser().nextToken()) {
                            index++;
                        }
                        yield index * Byte.SIZE;
                    }
                    case VALUE_STRING -> {
                        byte[] decodedVector = HexFormat.of().parseHex(context.parser().text());
                        yield decodedVector.length * Byte.SIZE;
                    }
                    default -> throw new ParsingException(
                        context.parser().getTokenLocation(),
                        format("Unsupported type [%s] for provided value [%s]", currentToken, context.parser().text())
                    );
                };
            }

            @Override
            public void checkDimensions(Integer dvDims, int qvDims) {
                if (dvDims != null && dvDims != qvDims * Byte.SIZE) {
                    throw new IllegalArgumentException(
                        "The query vector has a different number of dimensions ["
                            + qvDims * Byte.SIZE
                            + "] than the document vectors ["
                            + dvDims
                            + "]."
                    );
                }
            }
        };

        public abstract void writeValue(ByteBuffer byteBuffer, float value);

        public abstract void readAndWriteValue(ByteBuffer byteBuffer, XContentBuilder b) throws IOException;

        abstract IndexFieldData.Builder fielddataBuilder(DenseVectorFieldType denseVectorFieldType, FieldDataContext fieldDataContext);

        abstract void parseKnnVectorAndIndex(DocumentParserContext context, DenseVectorFieldMapper fieldMapper) throws IOException;

        public abstract VectorData parseKnnVector(
            DocumentParserContext context,
            int dims,
            IntBooleanConsumer dimChecker,
            VectorSimilarity similarity
        ) throws IOException;

        public abstract int getNumBytes(int dimensions);

        public abstract ByteBuffer createByteBuffer(IndexVersion indexVersion, int numBytes);

        /**
         * Checks the input {@code vector} is one of the {@code possibleTypes},
         * and returns the first type that it matches
         */
        public static ElementType checkValidVector(float[] vector, ElementType... possibleTypes) {
            assert possibleTypes.length != 0;
            // we're looking for one valid allowed type
            // assume the types are in order of specificity
            StringBuilder[] errors = new StringBuilder[possibleTypes.length];
            for (int i = 0; i < possibleTypes.length; i++) {
                StringBuilder error = possibleTypes[i].checkVectorErrors(vector);
                if (error == null) {
                    // this one works - use it
                    return possibleTypes[i];
                } else {
                    errors[i] = error;
                }
            }

            // oh dear, none of the possible types work with this vector. Generate the error message and throw.
            StringBuilder message = new StringBuilder();
            for (int i = 0; i < possibleTypes.length; i++) {
                if (i > 0) {
                    message.append(" ");
                }
                message.append("Vector is not a ").append(possibleTypes[i]).append(" vector: ").append(errors[i]);
            }
            throw new IllegalArgumentException(appendErrorElements(message, vector).toString());
        }

        public void checkVectorBounds(float[] vector) {
            StringBuilder errors = checkVectorErrors(vector);
            if (errors != null) {
                throw new IllegalArgumentException(appendErrorElements(errors, vector).toString());
            }
        }

        abstract StringBuilder checkVectorErrors(float[] vector);

        abstract void checkVectorMagnitude(
            VectorSimilarity similarity,
            Function<StringBuilder, StringBuilder> errorElementsAppender,
            float squaredMagnitude
        );

        public void checkDimensions(Integer dvDims, int qvDims) {
            if (dvDims != null && dvDims != qvDims) {
                throw new IllegalArgumentException(
                    "The query vector has a different number of dimensions [" + qvDims + "] than the document vectors [" + dvDims + "]."
                );
            }
        }

        public int parseDimensionCount(DocumentParserContext context) throws IOException {
            int index = 0;
            for (Token token = context.parser().nextToken(); token != Token.END_ARRAY; token = context.parser().nextToken()) {
                index++;
            }
            return index;
        }

        StringBuilder checkNanAndInfinite(float[] vector) {
            StringBuilder errorBuilder = null;

            for (int index = 0; index < vector.length; ++index) {
                float value = vector[index];

                if (Float.isNaN(value)) {
                    errorBuilder = new StringBuilder(
                        "element_type [" + this + "] vectors do not support NaN values but found [" + value + "] at dim [" + index + "];"
                    );
                    break;
                }

                if (Float.isInfinite(value)) {
                    errorBuilder = new StringBuilder(
                        "element_type ["
                            + this
                            + "] vectors do not support infinite values but found ["
                            + value
                            + "] at dim ["
                            + index
                            + "];"
                    );
                    break;
                }
            }

            return errorBuilder;
        }

        static StringBuilder appendErrorElements(StringBuilder errorBuilder, float[] vector) {
            // Include the first five elements of the invalid vector in the error message
            errorBuilder.append(" Preview of invalid vector: [");
            for (int i = 0; i < Math.min(5, vector.length); i++) {
                if (i > 0) {
                    errorBuilder.append(", ");
                }
                errorBuilder.append(vector[i]);
            }
            if (vector.length >= 5) {
                errorBuilder.append(", ...");
            }
            errorBuilder.append("]");
            return errorBuilder;
        }

        static StringBuilder appendErrorElements(StringBuilder errorBuilder, byte[] vector) {
            // Include the first five elements of the invalid vector in the error message
            errorBuilder.append(" Preview of invalid vector: [");
            for (int i = 0; i < Math.min(5, vector.length); i++) {
                if (i > 0) {
                    errorBuilder.append(", ");
                }
                errorBuilder.append(vector[i]);
            }
            if (vector.length >= 5) {
                errorBuilder.append(", ...");
            }
            errorBuilder.append("]");
            return errorBuilder;
        }

        static Function<StringBuilder, StringBuilder> errorFloatElementsAppender(float[] vector) {
            return sb -> appendErrorElements(sb, vector);
        }

        static Function<StringBuilder, StringBuilder> errorByteElementsAppender(byte[] vector) {
            return sb -> appendErrorElements(sb, vector);
        }

        public abstract double computeSquaredMagnitude(VectorData vectorData);

        public static ElementType fromString(String name) {
            return valueOf(name.trim().toUpperCase(Locale.ROOT));
        }
    }

    public static final Map<String, ElementType> namesToElementType = Map.of(
        ElementType.BYTE.toString(),
        ElementType.BYTE,
        ElementType.FLOAT.toString(),
        ElementType.FLOAT,
        ElementType.BIT.toString(),
        ElementType.BIT
    );

    public enum VectorSimilarity {
        L2_NORM {
            @Override
            float score(float similarity, ElementType elementType, int dim) {
                return switch (elementType) {
                    case BYTE, FLOAT -> 1f / (1f + similarity * similarity);
                    case BIT -> (dim - similarity) / dim;
                };
            }

            @Override
            public VectorSimilarityFunction vectorSimilarityFunction(IndexVersion indexVersion, ElementType elementType) {
                return VectorSimilarityFunction.EUCLIDEAN;
            }
        },
        COSINE {
            @Override
            float score(float similarity, ElementType elementType, int dim) {
                assert elementType != ElementType.BIT;
                return switch (elementType) {
                    case BYTE, FLOAT -> (1 + similarity) / 2f;
                    default -> throw new IllegalArgumentException("Unsupported element type [" + elementType + "]");
                };
            }

            @Override
            public VectorSimilarityFunction vectorSimilarityFunction(IndexVersion indexVersion, ElementType elementType) {
                return indexVersion.onOrAfter(NORMALIZE_COSINE) && ElementType.FLOAT.equals(elementType)
                    ? VectorSimilarityFunction.DOT_PRODUCT
                    : VectorSimilarityFunction.COSINE;
            }
        },
        DOT_PRODUCT {
            @Override
            float score(float similarity, ElementType elementType, int dim) {
                return switch (elementType) {
                    case BYTE -> 0.5f + similarity / (float) (dim * (1 << 15));
                    case FLOAT -> (1 + similarity) / 2f;
                    default -> throw new IllegalArgumentException("Unsupported element type [" + elementType + "]");
                };
            }

            @Override
            public VectorSimilarityFunction vectorSimilarityFunction(IndexVersion indexVersion, ElementType elementType) {
                return VectorSimilarityFunction.DOT_PRODUCT;
            }
        },
        MAX_INNER_PRODUCT {
            @Override
            float score(float similarity, ElementType elementType, int dim) {
                return switch (elementType) {
                    case BYTE, FLOAT -> similarity < 0 ? 1 / (1 + -1 * similarity) : similarity + 1;
                    default -> throw new IllegalArgumentException("Unsupported element type [" + elementType + "]");
                };
            }

            @Override
            public VectorSimilarityFunction vectorSimilarityFunction(IndexVersion indexVersion, ElementType elementType) {
                return VectorSimilarityFunction.MAXIMUM_INNER_PRODUCT;
            }
        };

        @Override
        public final String toString() {
            return name().toLowerCase(Locale.ROOT);
        }

        abstract float score(float similarity, ElementType elementType, int dim);

        public abstract VectorSimilarityFunction vectorSimilarityFunction(IndexVersion indexVersion, ElementType elementType);
    }

    public abstract static class IndexOptions implements ToXContent {
        final VectorIndexType type;

        IndexOptions(VectorIndexType type) {
            this.type = type;
        }

        abstract KnnVectorsFormat getVectorsFormat(ElementType elementType);

        public boolean validate(ElementType elementType, int dim, boolean throwOnError) {
            return validateElementType(elementType, throwOnError) && validateDimension(dim, throwOnError);
        }

        public boolean validateElementType(ElementType elementType) {
            return validateElementType(elementType, true);
        }

        final boolean validateElementType(ElementType elementType, boolean throwOnError) {
            boolean validElementType = type.supportsElementType(elementType);
            if (throwOnError && validElementType == false) {
                throw new IllegalArgumentException(
                    "[element_type] cannot be [" + elementType.toString() + "] when using index type [" + type + "]"
                );
            }
            return validElementType;
        }

        abstract boolean updatableTo(IndexOptions update);

        public boolean validateDimension(int dim) {
            return validateDimension(dim, true);
        }

        public boolean validateDimension(int dim, boolean throwOnError) {
            boolean supportsDimension = type.supportsDimension(dim);
            if (throwOnError && supportsDimension == false) {
                throw new IllegalArgumentException(type.name + " only supports even dimensions; provided=" + dim);
            }
            return supportsDimension;
        }

        abstract boolean doEquals(IndexOptions other);

        abstract int doHashCode();

        @Override
        public final boolean equals(Object other) {
            if (other == this) {
                return true;
            }
            if (other == null || other.getClass() != getClass()) {
                return false;
            }
            IndexOptions otherOptions = (IndexOptions) other;
            return Objects.equals(type, otherOptions.type) && doEquals(otherOptions);
        }

        @Override
        public final int hashCode() {
            return Objects.hash(type, doHashCode());
        }
    }

    abstract static class QuantizedIndexOptions extends IndexOptions {
        final RescoreVector rescoreVector;

        QuantizedIndexOptions(VectorIndexType type, RescoreVector rescoreVector) {
            super(type);
            this.rescoreVector = rescoreVector;
        }
    }

    public enum VectorIndexType {
        HNSW("hnsw", false) {
            @Override
            public IndexOptions parseIndexOptions(String fieldName, Map<String, ?> indexOptionsMap, IndexVersion indexVersion) {
                Object mNode = indexOptionsMap.remove("m");
                Object efConstructionNode = indexOptionsMap.remove("ef_construction");
                if (mNode == null) {
                    mNode = Lucene99HnswVectorsFormat.DEFAULT_MAX_CONN;
                }
                if (efConstructionNode == null) {
                    efConstructionNode = Lucene99HnswVectorsFormat.DEFAULT_BEAM_WIDTH;
                }
                int m = XContentMapValues.nodeIntegerValue(mNode);
                int efConstruction = XContentMapValues.nodeIntegerValue(efConstructionNode);
                MappingParser.checkNoRemainingFields(fieldName, indexOptionsMap);
                return new HnswIndexOptions(m, efConstruction);
            }

            @Override
            public boolean supportsElementType(ElementType elementType) {
                return true;
            }

            @Override
            public boolean supportsDimension(int dims) {
                return true;
            }
        },
        INT8_HNSW("int8_hnsw", true) {
            @Override
            public IndexOptions parseIndexOptions(String fieldName, Map<String, ?> indexOptionsMap, IndexVersion indexVersion) {
                Object mNode = indexOptionsMap.remove("m");
                Object efConstructionNode = indexOptionsMap.remove("ef_construction");
                Object confidenceIntervalNode = indexOptionsMap.remove("confidence_interval");
                if (mNode == null) {
                    mNode = Lucene99HnswVectorsFormat.DEFAULT_MAX_CONN;
                }
                if (efConstructionNode == null) {
                    efConstructionNode = Lucene99HnswVectorsFormat.DEFAULT_BEAM_WIDTH;
                }
                int m = XContentMapValues.nodeIntegerValue(mNode);
                int efConstruction = XContentMapValues.nodeIntegerValue(efConstructionNode);
                Float confidenceInterval = null;
                if (confidenceIntervalNode != null) {
                    confidenceInterval = (float) XContentMapValues.nodeDoubleValue(confidenceIntervalNode);
                }
                RescoreVector rescoreVector = null;
                if (indexVersion.onOrAfter(ADD_RESCORE_PARAMS_TO_QUANTIZED_VECTORS)) {
                    rescoreVector = RescoreVector.fromIndexOptions(indexOptionsMap, indexVersion);
                }
                MappingParser.checkNoRemainingFields(fieldName, indexOptionsMap);
                return new Int8HnswIndexOptions(m, efConstruction, confidenceInterval, rescoreVector);
            }

            @Override
            public boolean supportsElementType(ElementType elementType) {
                return elementType == ElementType.FLOAT;
            }

            @Override
            public boolean supportsDimension(int dims) {
                return true;
            }
        },
        INT4_HNSW("int4_hnsw", true) {
            public IndexOptions parseIndexOptions(String fieldName, Map<String, ?> indexOptionsMap, IndexVersion indexVersion) {
                Object mNode = indexOptionsMap.remove("m");
                Object efConstructionNode = indexOptionsMap.remove("ef_construction");
                Object confidenceIntervalNode = indexOptionsMap.remove("confidence_interval");
                if (mNode == null) {
                    mNode = Lucene99HnswVectorsFormat.DEFAULT_MAX_CONN;
                }
                if (efConstructionNode == null) {
                    efConstructionNode = Lucene99HnswVectorsFormat.DEFAULT_BEAM_WIDTH;
                }
                int m = XContentMapValues.nodeIntegerValue(mNode);
                int efConstruction = XContentMapValues.nodeIntegerValue(efConstructionNode);
                Float confidenceInterval = null;
                if (confidenceIntervalNode != null) {
                    confidenceInterval = (float) XContentMapValues.nodeDoubleValue(confidenceIntervalNode);
                }
                RescoreVector rescoreVector = null;
                if (indexVersion.onOrAfter(ADD_RESCORE_PARAMS_TO_QUANTIZED_VECTORS)) {
                    rescoreVector = RescoreVector.fromIndexOptions(indexOptionsMap, indexVersion);
                }
                MappingParser.checkNoRemainingFields(fieldName, indexOptionsMap);
                return new Int4HnswIndexOptions(m, efConstruction, confidenceInterval, rescoreVector);
            }

            @Override
            public boolean supportsElementType(ElementType elementType) {
                return elementType == ElementType.FLOAT;
            }

            @Override
            public boolean supportsDimension(int dims) {
                return dims % 2 == 0;
            }
        },
        FLAT("flat", false) {
            @Override
            public IndexOptions parseIndexOptions(String fieldName, Map<String, ?> indexOptionsMap, IndexVersion indexVersion) {
                MappingParser.checkNoRemainingFields(fieldName, indexOptionsMap);
                return new FlatIndexOptions();
            }

            @Override
            public boolean supportsElementType(ElementType elementType) {
                return true;
            }

            @Override
            public boolean supportsDimension(int dims) {
                return true;
            }
        },
        INT8_FLAT("int8_flat", true) {
            @Override
            public IndexOptions parseIndexOptions(String fieldName, Map<String, ?> indexOptionsMap, IndexVersion indexVersion) {
                Object confidenceIntervalNode = indexOptionsMap.remove("confidence_interval");
                Float confidenceInterval = null;
                if (confidenceIntervalNode != null) {
                    confidenceInterval = (float) XContentMapValues.nodeDoubleValue(confidenceIntervalNode);
                }
                RescoreVector rescoreVector = null;
                if (indexVersion.onOrAfter(ADD_RESCORE_PARAMS_TO_QUANTIZED_VECTORS)) {
                    rescoreVector = RescoreVector.fromIndexOptions(indexOptionsMap, indexVersion);
                }
                MappingParser.checkNoRemainingFields(fieldName, indexOptionsMap);
                return new Int8FlatIndexOptions(confidenceInterval, rescoreVector);
            }

            @Override
            public boolean supportsElementType(ElementType elementType) {
                return elementType == ElementType.FLOAT;
            }

            @Override
            public boolean supportsDimension(int dims) {
                return true;
            }
        },
        INT4_FLAT("int4_flat", true) {
            @Override
            public IndexOptions parseIndexOptions(String fieldName, Map<String, ?> indexOptionsMap, IndexVersion indexVersion) {
                Object confidenceIntervalNode = indexOptionsMap.remove("confidence_interval");
                Float confidenceInterval = null;
                if (confidenceIntervalNode != null) {
                    confidenceInterval = (float) XContentMapValues.nodeDoubleValue(confidenceIntervalNode);
                }
                RescoreVector rescoreVector = null;
                if (indexVersion.onOrAfter(ADD_RESCORE_PARAMS_TO_QUANTIZED_VECTORS)) {
                    rescoreVector = RescoreVector.fromIndexOptions(indexOptionsMap, indexVersion);
                }
                MappingParser.checkNoRemainingFields(fieldName, indexOptionsMap);
                return new Int4FlatIndexOptions(confidenceInterval, rescoreVector);
            }

            @Override
            public boolean supportsElementType(ElementType elementType) {
                return elementType == ElementType.FLOAT;
            }

            @Override
            public boolean supportsDimension(int dims) {
                return dims % 2 == 0;
            }
        },
        BBQ_HNSW("bbq_hnsw", true) {
            @Override
            public IndexOptions parseIndexOptions(String fieldName, Map<String, ?> indexOptionsMap, IndexVersion indexVersion) {
                Object mNode = indexOptionsMap.remove("m");
                Object efConstructionNode = indexOptionsMap.remove("ef_construction");
                if (mNode == null) {
                    mNode = Lucene99HnswVectorsFormat.DEFAULT_MAX_CONN;
                }
                if (efConstructionNode == null) {
                    efConstructionNode = Lucene99HnswVectorsFormat.DEFAULT_BEAM_WIDTH;
                }
                int m = XContentMapValues.nodeIntegerValue(mNode);
                int efConstruction = XContentMapValues.nodeIntegerValue(efConstructionNode);
                RescoreVector rescoreVector = null;
                if (indexVersion.onOrAfter(ADD_RESCORE_PARAMS_TO_QUANTIZED_VECTORS)) {
                    rescoreVector = RescoreVector.fromIndexOptions(indexOptionsMap, indexVersion);
                    if (rescoreVector == null && indexVersion.onOrAfter(DEFAULT_OVERSAMPLE_VALUE_FOR_BBQ)) {
                        rescoreVector = new RescoreVector(DEFAULT_OVERSAMPLE);
                    }
                }
                MappingParser.checkNoRemainingFields(fieldName, indexOptionsMap);
                return new BBQHnswIndexOptions(m, efConstruction, rescoreVector);
            }

            @Override
            public boolean supportsElementType(ElementType elementType) {
                return elementType == ElementType.FLOAT;
            }

            @Override
            public boolean supportsDimension(int dims) {
                return dims >= BBQ_MIN_DIMS;
            }
        },
        BBQ_FLAT("bbq_flat", true) {
            @Override
            public IndexOptions parseIndexOptions(String fieldName, Map<String, ?> indexOptionsMap, IndexVersion indexVersion) {
                RescoreVector rescoreVector = null;
                if (indexVersion.onOrAfter(ADD_RESCORE_PARAMS_TO_QUANTIZED_VECTORS)) {
                    rescoreVector = RescoreVector.fromIndexOptions(indexOptionsMap, indexVersion);
                    if (rescoreVector == null && indexVersion.onOrAfter(DEFAULT_OVERSAMPLE_VALUE_FOR_BBQ)) {
                        rescoreVector = new RescoreVector(DEFAULT_OVERSAMPLE);
                    }
                }
                MappingParser.checkNoRemainingFields(fieldName, indexOptionsMap);
                return new BBQFlatIndexOptions(rescoreVector);
            }

            @Override
            public boolean supportsElementType(ElementType elementType) {
                return elementType == ElementType.FLOAT;
            }

            @Override
            public boolean supportsDimension(int dims) {
                return dims >= BBQ_MIN_DIMS;
            }
        };

        static Optional<VectorIndexType> fromString(String type) {
            return Stream.of(VectorIndexType.values()).filter(vectorIndexType -> vectorIndexType.name.equals(type)).findFirst();
        }

        private final String name;
        private final boolean quantized;

        VectorIndexType(String name, boolean quantized) {
            this.name = name;
            this.quantized = quantized;
        }

        abstract IndexOptions parseIndexOptions(String fieldName, Map<String, ?> indexOptionsMap, IndexVersion indexVersion);

        public abstract boolean supportsElementType(ElementType elementType);

        public abstract boolean supportsDimension(int dims);

        public boolean isQuantized() {
            return quantized;
        }

        @Override
        public String toString() {
            return name;
        }
    }

    static class Int8FlatIndexOptions extends QuantizedIndexOptions {
        private final Float confidenceInterval;

        Int8FlatIndexOptions(Float confidenceInterval, RescoreVector rescoreVector) {
            super(VectorIndexType.INT8_FLAT, rescoreVector);
            this.confidenceInterval = confidenceInterval;
        }

        @Override
        public XContentBuilder toXContent(XContentBuilder builder, Params params) throws IOException {
            builder.startObject();
            builder.field("type", type);
            if (confidenceInterval != null) {
                builder.field("confidence_interval", confidenceInterval);
            }
            if (rescoreVector != null) {
                rescoreVector.toXContent(builder, params);
            }
            builder.endObject();
            return builder;
        }

        @Override
        KnnVectorsFormat getVectorsFormat(ElementType elementType) {
            assert elementType == ElementType.FLOAT;
            return new ES813Int8FlatVectorFormat(confidenceInterval, 7, false);
        }

        @Override
        boolean doEquals(IndexOptions o) {
            Int8FlatIndexOptions that = (Int8FlatIndexOptions) o;
            return Objects.equals(confidenceInterval, that.confidenceInterval) && Objects.equals(rescoreVector, that.rescoreVector);
        }

        @Override
        int doHashCode() {
            return Objects.hash(confidenceInterval, rescoreVector);
        }

        @Override
        boolean updatableTo(IndexOptions update) {
            return update.type.equals(this.type)
                || update.type.equals(VectorIndexType.HNSW)
                || update.type.equals(VectorIndexType.INT8_HNSW)
                || update.type.equals(VectorIndexType.INT4_HNSW)
                || update.type.equals(VectorIndexType.INT4_FLAT);
        }
    }

    static class FlatIndexOptions extends IndexOptions {

        FlatIndexOptions() {
            super(VectorIndexType.FLAT);
        }

        @Override
        public XContentBuilder toXContent(XContentBuilder builder, Params params) throws IOException {
            builder.startObject();
            builder.field("type", type);
            builder.endObject();
            return builder;
        }

        @Override
        KnnVectorsFormat getVectorsFormat(ElementType elementType) {
            if (elementType.equals(ElementType.BIT)) {
                return new ES815BitFlatVectorFormat();
            }
            return new ES813FlatVectorFormat();
        }

        @Override
        boolean updatableTo(IndexOptions update) {
            return true;
        }

        @Override
        public boolean doEquals(IndexOptions o) {
            return o instanceof FlatIndexOptions;
        }

        @Override
        public int doHashCode() {
            return Objects.hash(type);
        }
    }

    static class Int4HnswIndexOptions extends QuantizedIndexOptions {
        private final int m;
        private final int efConstruction;
        private final float confidenceInterval;

        Int4HnswIndexOptions(int m, int efConstruction, Float confidenceInterval, RescoreVector rescoreVector) {
            super(VectorIndexType.INT4_HNSW, rescoreVector);
            this.m = m;
            this.efConstruction = efConstruction;
            // The default confidence interval for int4 is dynamic quantiles, this provides the best relevancy and is
            // effectively required for int4 to behave well across a wide range of data.
            this.confidenceInterval = confidenceInterval == null ? 0f : confidenceInterval;
        }

        @Override
        public KnnVectorsFormat getVectorsFormat(ElementType elementType) {
            assert elementType == ElementType.FLOAT;
            return new ES814HnswScalarQuantizedVectorsFormat(m, efConstruction, confidenceInterval, 4, true);
        }

        @Override
        public XContentBuilder toXContent(XContentBuilder builder, Params params) throws IOException {
            builder.startObject();
            builder.field("type", type);
            builder.field("m", m);
            builder.field("ef_construction", efConstruction);
            builder.field("confidence_interval", confidenceInterval);
            if (rescoreVector != null) {
                rescoreVector.toXContent(builder, params);
            }
            builder.endObject();
            return builder;
        }

        @Override
        public boolean doEquals(IndexOptions o) {
            Int4HnswIndexOptions that = (Int4HnswIndexOptions) o;
            return m == that.m
                && efConstruction == that.efConstruction
                && Objects.equals(confidenceInterval, that.confidenceInterval)
                && Objects.equals(rescoreVector, that.rescoreVector);
        }

        @Override
        public int doHashCode() {
            return Objects.hash(m, efConstruction, confidenceInterval, rescoreVector);
        }

        @Override
        public String toString() {
            return "{type="
                + type
                + ", m="
                + m
                + ", ef_construction="
                + efConstruction
                + ", confidence_interval="
                + confidenceInterval
                + ", rescore_vector="
                + (rescoreVector == null ? "none" : rescoreVector)
                + "}";
        }

        @Override
        boolean updatableTo(IndexOptions update) {
            boolean updatable = update.type.equals(this.type);
            if (updatable) {
                Int4HnswIndexOptions int4HnswIndexOptions = (Int4HnswIndexOptions) update;
                // fewer connections would break assumptions on max number of connections (based on largest previous graph) during merge
                // quantization could not behave as expected with different confidence intervals (and quantiles) to be created
                updatable = int4HnswIndexOptions.m >= this.m && confidenceInterval == int4HnswIndexOptions.confidenceInterval;
            }
            return updatable;
        }
    }

    static class Int4FlatIndexOptions extends QuantizedIndexOptions {
        private final float confidenceInterval;

        Int4FlatIndexOptions(Float confidenceInterval, RescoreVector rescoreVector) {
            super(VectorIndexType.INT4_FLAT, rescoreVector);
            // The default confidence interval for int4 is dynamic quantiles, this provides the best relevancy and is
            // effectively required for int4 to behave well across a wide range of data.
            this.confidenceInterval = confidenceInterval == null ? 0f : confidenceInterval;
        }

        @Override
        public KnnVectorsFormat getVectorsFormat(ElementType elementType) {
            assert elementType == ElementType.FLOAT;
            return new ES813Int8FlatVectorFormat(confidenceInterval, 4, true);
        }

        @Override
        public XContentBuilder toXContent(XContentBuilder builder, Params params) throws IOException {
            builder.startObject();
            builder.field("type", type);
            builder.field("confidence_interval", confidenceInterval);
            if (rescoreVector != null) {
                rescoreVector.toXContent(builder, params);
            }
            builder.endObject();
            return builder;
        }

        @Override
        public boolean doEquals(IndexOptions o) {
            if (this == o) return true;
            if (o == null || getClass() != o.getClass()) return false;
            Int4FlatIndexOptions that = (Int4FlatIndexOptions) o;
            return Objects.equals(confidenceInterval, that.confidenceInterval) && Objects.equals(rescoreVector, that.rescoreVector);
        }

        @Override
        public int doHashCode() {
            return Objects.hash(confidenceInterval, rescoreVector);
        }

        @Override
        public String toString() {
            return "{type=" + type + ", confidence_interval=" + confidenceInterval + ", rescore_vector=" + rescoreVector + "}";
        }

        @Override
        boolean updatableTo(IndexOptions update) {
            // TODO: add support for updating from flat, hnsw, and int8_hnsw and updating params
            return update.type.equals(this.type)
                || update.type.equals(VectorIndexType.HNSW)
                || update.type.equals(VectorIndexType.INT8_HNSW)
                || update.type.equals(VectorIndexType.INT4_HNSW);
        }

    }

    public static class Int8HnswIndexOptions extends QuantizedIndexOptions {
        private final int m;
        private final int efConstruction;
        private final Float confidenceInterval;

        public Int8HnswIndexOptions(int m, int efConstruction, Float confidenceInterval, RescoreVector rescoreVector) {
            super(VectorIndexType.INT8_HNSW, rescoreVector);
            this.m = m;
            this.efConstruction = efConstruction;
            this.confidenceInterval = confidenceInterval;
        }

        @Override
        public KnnVectorsFormat getVectorsFormat(ElementType elementType) {
            assert elementType == ElementType.FLOAT;
            return new ES814HnswScalarQuantizedVectorsFormat(m, efConstruction, confidenceInterval, 7, false);
        }

        @Override
        public XContentBuilder toXContent(XContentBuilder builder, Params params) throws IOException {
            builder.startObject();
            builder.field("type", type);
            builder.field("m", m);
            builder.field("ef_construction", efConstruction);
            if (confidenceInterval != null) {
                builder.field("confidence_interval", confidenceInterval);
            }
            if (rescoreVector != null) {
                rescoreVector.toXContent(builder, params);
            }
            builder.endObject();
            return builder;
        }

        @Override
        public boolean doEquals(IndexOptions o) {
            if (this == o) return true;
            if (o == null || getClass() != o.getClass()) return false;
            Int8HnswIndexOptions that = (Int8HnswIndexOptions) o;
            return m == that.m
                && efConstruction == that.efConstruction
                && Objects.equals(confidenceInterval, that.confidenceInterval)
                && Objects.equals(rescoreVector, that.rescoreVector);
        }

        @Override
        public int doHashCode() {
            return Objects.hash(m, efConstruction, confidenceInterval, rescoreVector);
        }

        @Override
        public String toString() {
            return "{type="
                + type
                + ", m="
                + m
                + ", ef_construction="
                + efConstruction
                + ", confidence_interval="
                + confidenceInterval
                + ", rescore_vector="
                + (rescoreVector == null ? "none" : rescoreVector)
                + "}";
        }

        @Override
        boolean updatableTo(IndexOptions update) {
            boolean updatable;
            if (update.type.equals(this.type)) {
                Int8HnswIndexOptions int8HnswIndexOptions = (Int8HnswIndexOptions) update;
                // fewer connections would break assumptions on max number of connections (based on largest previous graph) during merge
                // quantization could not behave as expected with different confidence intervals (and quantiles) to be created
                updatable = int8HnswIndexOptions.m >= this.m;
                updatable &= confidenceInterval == null
                    || int8HnswIndexOptions.confidenceInterval != null
                        && confidenceInterval.equals(int8HnswIndexOptions.confidenceInterval);
            } else {
                updatable = update.type.equals(VectorIndexType.INT4_HNSW) && ((Int4HnswIndexOptions) update).m >= this.m;
            }
            return updatable;
        }
    }

    static class HnswIndexOptions extends IndexOptions {
        private final int m;
        private final int efConstruction;

        HnswIndexOptions(int m, int efConstruction) {
            super(VectorIndexType.HNSW);
            this.m = m;
            this.efConstruction = efConstruction;
        }

        @Override
        public KnnVectorsFormat getVectorsFormat(ElementType elementType) {
            if (elementType == ElementType.BIT) {
                return new ES815HnswBitVectorsFormat(m, efConstruction);
            }
            return new Lucene99HnswVectorsFormat(m, efConstruction, 1, null);
        }

        @Override
        boolean updatableTo(IndexOptions update) {
            boolean updatable = update.type.equals(this.type);
            if (updatable) {
                // fewer connections would break assumptions on max number of connections (based on largest previous graph) during merge
                HnswIndexOptions hnswIndexOptions = (HnswIndexOptions) update;
                updatable = hnswIndexOptions.m >= this.m;
            }
            return updatable
                || (update.type.equals(VectorIndexType.INT8_HNSW) && ((Int8HnswIndexOptions) update).m >= m)
                || (update.type.equals(VectorIndexType.INT4_HNSW) && ((Int4HnswIndexOptions) update).m >= m);
        }

        @Override
        public XContentBuilder toXContent(XContentBuilder builder, Params params) throws IOException {
            builder.startObject();
            builder.field("type", type);
            builder.field("m", m);
            builder.field("ef_construction", efConstruction);
            builder.endObject();
            return builder;
        }

        @Override
        public boolean doEquals(IndexOptions o) {
            if (this == o) return true;
            if (o == null || getClass() != o.getClass()) return false;
            HnswIndexOptions that = (HnswIndexOptions) o;
            return m == that.m && efConstruction == that.efConstruction;
        }

        @Override
        public int doHashCode() {
            return Objects.hash(m, efConstruction);
        }

        @Override
        public String toString() {
            return "{type=" + type + ", m=" + m + ", ef_construction=" + efConstruction + "}";
        }
    }

    public static class BBQHnswIndexOptions extends QuantizedIndexOptions {
        private final int m;
        private final int efConstruction;

        public BBQHnswIndexOptions(int m, int efConstruction, RescoreVector rescoreVector) {
            super(VectorIndexType.BBQ_HNSW, rescoreVector);
            this.m = m;
            this.efConstruction = efConstruction;
        }

        @Override
        KnnVectorsFormat getVectorsFormat(ElementType elementType) {
            assert elementType == ElementType.FLOAT;
            return new ES818HnswBinaryQuantizedVectorsFormat(m, efConstruction);
        }

        @Override
        boolean updatableTo(IndexOptions update) {
            return update.type.equals(this.type);
        }

        @Override
        boolean doEquals(IndexOptions other) {
            BBQHnswIndexOptions that = (BBQHnswIndexOptions) other;
            return m == that.m && efConstruction == that.efConstruction && Objects.equals(rescoreVector, that.rescoreVector);
        }

        @Override
        int doHashCode() {
            return Objects.hash(m, efConstruction, rescoreVector);
        }

        @Override
        public XContentBuilder toXContent(XContentBuilder builder, Params params) throws IOException {
            builder.startObject();
            builder.field("type", type);
            builder.field("m", m);
            builder.field("ef_construction", efConstruction);
            if (rescoreVector != null) {
                rescoreVector.toXContent(builder, params);
            }
            builder.endObject();
            return builder;
        }

        @Override
        public boolean validateDimension(int dim, boolean throwOnError) {
            boolean supportsDimension = type.supportsDimension(dim);
            if (throwOnError && supportsDimension == false) {
                throw new IllegalArgumentException(
                    type.name + " does not support dimensions fewer than " + BBQ_MIN_DIMS + "; provided=" + dim
                );
            }
            return supportsDimension;
        }
    }

    static class BBQFlatIndexOptions extends QuantizedIndexOptions {
        private final int CLASS_NAME_HASH = this.getClass().getName().hashCode();

        BBQFlatIndexOptions(RescoreVector rescoreVector) {
            super(VectorIndexType.BBQ_FLAT, rescoreVector);
        }

        @Override
        KnnVectorsFormat getVectorsFormat(ElementType elementType) {
            assert elementType == ElementType.FLOAT;
            return new ES818BinaryQuantizedVectorsFormat();
        }

        @Override
        boolean updatableTo(IndexOptions update) {
            return update.type.equals(this.type);
        }

        @Override
        boolean doEquals(IndexOptions other) {
            return other instanceof BBQFlatIndexOptions;
        }

        @Override
        int doHashCode() {
            return CLASS_NAME_HASH;
        }

        @Override
        public XContentBuilder toXContent(XContentBuilder builder, Params params) throws IOException {
            builder.startObject();
            builder.field("type", type);
            if (rescoreVector != null) {
                rescoreVector.toXContent(builder, params);
            }
            builder.endObject();
            return builder;
        }

        @Override
        public boolean validateDimension(int dim, boolean throwOnError) {
            boolean supportsDimension = type.supportsDimension(dim);
            if (throwOnError && supportsDimension == false) {
                throw new IllegalArgumentException(
                    type.name + " does not support dimensions fewer than " + BBQ_MIN_DIMS + "; provided=" + dim
                );
            }
            return supportsDimension;
        }

    }

    public record RescoreVector(float oversample) implements ToXContentObject {
        static final String NAME = "rescore_vector";
        static final String OVERSAMPLE = "oversample";

        static RescoreVector fromIndexOptions(Map<String, ?> indexOptionsMap, IndexVersion indexVersion) {
            Object rescoreVectorNode = indexOptionsMap.remove(NAME);
            if (rescoreVectorNode == null) {
                return null;
            }
            Map<String, Object> mappedNode = XContentMapValues.nodeMapValue(rescoreVectorNode, NAME);
            Object oversampleNode = mappedNode.get(OVERSAMPLE);
            if (oversampleNode == null) {
                throw new IllegalArgumentException("Invalid rescore_vector value. Missing required field " + OVERSAMPLE);
            }
            float oversampleValue = (float) XContentMapValues.nodeDoubleValue(oversampleNode);
            if (oversampleValue == 0 && indexVersion.before(RESCORE_PARAMS_ALLOW_ZERO_TO_QUANTIZED_VECTORS)) {
                throw new IllegalArgumentException("oversample must be greater than 1");
            }
            if (oversampleValue < 1 && oversampleValue != 0) {
                throw new IllegalArgumentException("oversample must be greater than 1 or exactly 0");
            } else if (oversampleValue > 10) {
                throw new IllegalArgumentException("oversample must be less than or equal to 10");
            }
            return new RescoreVector(oversampleValue);
        }

        @Override
        public XContentBuilder toXContent(XContentBuilder builder, Params params) throws IOException {
            builder.startObject(NAME);
            builder.field(OVERSAMPLE, oversample);
            builder.endObject();
            return builder;
        }
    }

    public static final TypeParser PARSER = new TypeParser(
        (n, c) -> new Builder(n, c.indexVersionCreated()),
        notInMultiFields(CONTENT_TYPE)
    );

    public static final class DenseVectorFieldType extends SimpleMappedFieldType {
        private final ElementType elementType;
        private final Integer dims;
        private final boolean indexed;
        private final VectorSimilarity similarity;
        private final IndexVersion indexVersionCreated;
        private final IndexOptions indexOptions;
        private final boolean isSyntheticSource;

        public DenseVectorFieldType(
            String name,
            IndexVersion indexVersionCreated,
            ElementType elementType,
            Integer dims,
            boolean indexed,
            VectorSimilarity similarity,
            IndexOptions indexOptions,
            Map<String, String> meta,
            boolean isSyntheticSource
        ) {
            super(name, indexed, false, indexed == false, TextSearchInfo.NONE, meta);
            this.elementType = elementType;
            this.dims = dims;
            this.indexed = indexed;
            this.similarity = similarity;
            this.indexVersionCreated = indexVersionCreated;
            this.indexOptions = indexOptions;
            this.isSyntheticSource = isSyntheticSource;
        }

        @Override
        public String typeName() {
            return CONTENT_TYPE;
        }

        @Override
        public ValueFetcher valueFetcher(SearchExecutionContext context, String format) {
            if (format != null) {
                throw new IllegalArgumentException("Field [" + name() + "] of type [" + typeName() + "] doesn't support formats.");
            }
            return new ArraySourceValueFetcher(name(), context) {
                @Override
                protected Object parseSourceValue(Object value) {
                    return value;
                }
            };
        }

        @Override
        public DocValueFormat docValueFormat(String format, ZoneId timeZone) {
            return DocValueFormat.DENSE_VECTOR;
        }

        @Override
        public boolean isAggregatable() {
            return false;
        }

        @Override
        public IndexFieldData.Builder fielddataBuilder(FieldDataContext fieldDataContext) {
            return elementType.fielddataBuilder(this, fieldDataContext);
        }

        @Override
        public Query existsQuery(SearchExecutionContext context) {
            return new FieldExistsQuery(name());
        }

        @Override
        public Query termQuery(Object value, SearchExecutionContext context) {
            throw new IllegalArgumentException("Field [" + name() + "] of type [" + typeName() + "] doesn't support term queries");
        }

        public Query createExactKnnQuery(VectorData queryVector, Float vectorSimilarity) {
            if (isIndexed() == false) {
                throw new IllegalArgumentException(
                    "to perform knn search on field [" + name() + "], its mapping must have [index] set to [true]"
                );
            }
            Query knnQuery = switch (elementType) {
                case BYTE -> createExactKnnByteQuery(queryVector.asByteVector());
                case FLOAT -> createExactKnnFloatQuery(queryVector.asFloatVector());
                case BIT -> createExactKnnBitQuery(queryVector.asByteVector());
            };
            if (vectorSimilarity != null) {
                knnQuery = new VectorSimilarityQuery(knnQuery, vectorSimilarity, similarity.score(vectorSimilarity, elementType, dims));
            }
            return knnQuery;
        }

        private Query createExactKnnBitQuery(byte[] queryVector) {
            elementType.checkDimensions(dims, queryVector.length);
            return new DenseVectorQuery.Bytes(queryVector, name());
        }

        private Query createExactKnnByteQuery(byte[] queryVector) {
            elementType.checkDimensions(dims, queryVector.length);
            if (similarity == VectorSimilarity.DOT_PRODUCT || similarity == VectorSimilarity.COSINE) {
                float squaredMagnitude = VectorUtil.dotProduct(queryVector, queryVector);
                elementType.checkVectorMagnitude(similarity, ElementType.errorByteElementsAppender(queryVector), squaredMagnitude);
            }
            return new DenseVectorQuery.Bytes(queryVector, name());
        }

        private Query createExactKnnFloatQuery(float[] queryVector) {
            elementType.checkDimensions(dims, queryVector.length);
            elementType.checkVectorBounds(queryVector);
            if (similarity == VectorSimilarity.DOT_PRODUCT || similarity == VectorSimilarity.COSINE) {
                float squaredMagnitude = VectorUtil.dotProduct(queryVector, queryVector);
                elementType.checkVectorMagnitude(similarity, ElementType.errorFloatElementsAppender(queryVector), squaredMagnitude);
                if (similarity == VectorSimilarity.COSINE
                    && indexVersionCreated.onOrAfter(NORMALIZE_COSINE)
                    && isNotUnitVector(squaredMagnitude)) {
                    float length = (float) Math.sqrt(squaredMagnitude);
                    queryVector = Arrays.copyOf(queryVector, queryVector.length);
                    for (int i = 0; i < queryVector.length; i++) {
                        queryVector[i] /= length;
                    }
                }
            }
            return new DenseVectorQuery.Floats(queryVector, name());
        }

        public Query createKnnQuery(
            VectorData queryVector,
            int k,
            int numCands,
            Float oversample,
            Query filter,
            Float similarityThreshold,
            BitSetProducer parentFilter
        ) {
            if (isIndexed() == false) {
                throw new IllegalArgumentException(
                    "to perform knn search on field [" + name() + "], its mapping must have [index] set to [true]"
                );
            }
            return switch (getElementType()) {
                case BYTE -> createKnnByteQuery(queryVector.asByteVector(), k, numCands, filter, similarityThreshold, parentFilter);
                case FLOAT -> createKnnFloatQuery(
                    queryVector.asFloatVector(),
                    k,
                    numCands,
                    oversample,
                    filter,
                    similarityThreshold,
                    parentFilter
                );
                case BIT -> createKnnBitQuery(queryVector.asByteVector(), k, numCands, filter, similarityThreshold, parentFilter);
            };
        }

        private boolean needsRescore(Float rescoreOversample) {
            return rescoreOversample != null && rescoreOversample > 0 && isQuantized();
        }

        private boolean isQuantized() {
            return indexOptions != null && indexOptions.type != null && indexOptions.type.isQuantized();
        }

        private Query createKnnBitQuery(
            byte[] queryVector,
            int k,
            int numCands,
            Query filter,
            Float similarityThreshold,
            BitSetProducer parentFilter
        ) {
            elementType.checkDimensions(dims, queryVector.length);
            Query knnQuery = parentFilter != null
                ? new ESDiversifyingChildrenByteKnnVectorQuery(name(), queryVector, filter, k, numCands, parentFilter)
                : new ESKnnByteVectorQuery(name(), queryVector, k, numCands, filter);
            if (similarityThreshold != null) {
                knnQuery = new VectorSimilarityQuery(
                    knnQuery,
                    similarityThreshold,
                    similarity.score(similarityThreshold, elementType, dims)
                );
            }
            return knnQuery;
        }

        private Query createKnnByteQuery(
            byte[] queryVector,
            int k,
            int numCands,
            Query filter,
            Float similarityThreshold,
            BitSetProducer parentFilter
        ) {
            elementType.checkDimensions(dims, queryVector.length);

            if (similarity == VectorSimilarity.DOT_PRODUCT || similarity == VectorSimilarity.COSINE) {
                float squaredMagnitude = VectorUtil.dotProduct(queryVector, queryVector);
                elementType.checkVectorMagnitude(similarity, ElementType.errorByteElementsAppender(queryVector), squaredMagnitude);
            }
            Query knnQuery = parentFilter != null
                ? new ESDiversifyingChildrenByteKnnVectorQuery(name(), queryVector, filter, k, numCands, parentFilter)
                : new ESKnnByteVectorQuery(name(), queryVector, k, numCands, filter);
            if (similarityThreshold != null) {
                knnQuery = new VectorSimilarityQuery(
                    knnQuery,
                    similarityThreshold,
                    similarity.score(similarityThreshold, elementType, dims)
                );
            }
            return knnQuery;
        }

        private Query createKnnFloatQuery(
            float[] queryVector,
            int k,
            int numCands,
            Float queryOversample,
            Query filter,
            Float similarityThreshold,
            BitSetProducer parentFilter
        ) {
            elementType.checkDimensions(dims, queryVector.length);
            elementType.checkVectorBounds(queryVector);
            if (similarity == VectorSimilarity.DOT_PRODUCT || similarity == VectorSimilarity.COSINE) {
                float squaredMagnitude = VectorUtil.dotProduct(queryVector, queryVector);
                elementType.checkVectorMagnitude(similarity, ElementType.errorFloatElementsAppender(queryVector), squaredMagnitude);
                if (similarity == VectorSimilarity.COSINE
                    && indexVersionCreated.onOrAfter(NORMALIZE_COSINE)
                    && isNotUnitVector(squaredMagnitude)) {
                    float length = (float) Math.sqrt(squaredMagnitude);
                    queryVector = Arrays.copyOf(queryVector, queryVector.length);
                    for (int i = 0; i < queryVector.length; i++) {
                        queryVector[i] /= length;
                    }
                }
            }

            int adjustedK = k;
            // By default utilize the quantized oversample is configured
            // allow the user provided at query time overwrite
            Float oversample = queryOversample;
            if (oversample == null
                && indexOptions instanceof QuantizedIndexOptions quantizedIndexOptions
                && quantizedIndexOptions.rescoreVector != null) {
                oversample = quantizedIndexOptions.rescoreVector.oversample;
            }
            boolean rescore = needsRescore(oversample);
            if (rescore) {
                // Will get k * oversample for rescoring, and get the top k
                adjustedK = Math.min((int) Math.ceil(k * oversample), OVERSAMPLE_LIMIT);
                numCands = Math.max(adjustedK, numCands);
            }
            Query knnQuery = parentFilter != null
                ? new ESDiversifyingChildrenFloatKnnVectorQuery(name(), queryVector, filter, adjustedK, numCands, parentFilter)
                : new ESKnnFloatVectorQuery(name(), queryVector, adjustedK, numCands, filter);
            if (rescore) {
                knnQuery = new RescoreKnnVectorQuery(
                    name(),
                    queryVector,
                    similarity.vectorSimilarityFunction(indexVersionCreated, ElementType.FLOAT),
                    k,
                    knnQuery
                );
            }
            if (similarityThreshold != null) {
                knnQuery = new VectorSimilarityQuery(
                    knnQuery,
                    similarityThreshold,
                    similarity.score(similarityThreshold, elementType, dims)
                );
            }
            return knnQuery;
        }

        VectorSimilarity getSimilarity() {
            return similarity;
        }

        int getVectorDimensions() {
            return dims;
        }

        ElementType getElementType() {
            return elementType;
        }

<<<<<<< HEAD
        @Override
        public BlockLoader blockLoader(MappedFieldType.BlockLoaderContext blContext) {
            if (elementType != ElementType.FLOAT) {
                // Just float dense vector support for now
                return null;
            }

            if (indexed) {
                return new BlockDocValuesReader.DenseVectorBlockLoader(name(), dims);
            }

            if (hasDocValues() && (blContext.fieldExtractPreference() != FieldExtractPreference.STORED || isSyntheticSource)) {
                return new BlockDocValuesReader.DenseVectorFromBinaryBlockLoader(name(), dims, indexVersionCreated);
            }

            BlockSourceReader.LeafIteratorLookup lookup = BlockSourceReader.lookupMatchingAll();
            return new BlockSourceReader.DenseVectorBlockLoader(sourceValueFetcher(blContext.sourcePaths(name())), lookup, dims);
        }

        private SourceValueFetcher sourceValueFetcher(Set<String> sourcePaths) {
            return new SourceValueFetcher(sourcePaths, null) {
                @Override
                protected Object parseSourceValue(Object value) {
                    if (value.equals("")) {
                        return null;
                    }
                    return NumberFieldMapper.NumberType.FLOAT.parse(value, false);
                }

                @Override
                public List<Object> fetchValues(Source source, int doc, List<Object> ignoredValues) {
                    List<Object> result = super.fetchValues(source, doc, ignoredValues);
                    assert result.size() == dims : "Unexpected number of dimensions; got " + result.size() + " but expected " + dims;
                    return result;
                }
            };
=======
        public IndexOptions getIndexOptions() {
            return indexOptions;
>>>>>>> 4494fdc5
        }
    }

    private final IndexOptions indexOptions;
    private final IndexVersion indexCreatedVersion;

    private DenseVectorFieldMapper(
        String simpleName,
        MappedFieldType mappedFieldType,
        BuilderParams params,
        IndexOptions indexOptions,
        IndexVersion indexCreatedVersion
    ) {
        super(simpleName, mappedFieldType, params);
        this.indexOptions = indexOptions;
        this.indexCreatedVersion = indexCreatedVersion;
    }

    @Override
    public DenseVectorFieldType fieldType() {
        return (DenseVectorFieldType) super.fieldType();
    }

    @Override
    public boolean parsesArrayValue() {
        return true;
    }

    @Override
    public void parse(DocumentParserContext context) throws IOException {
        if (context.doc().getByKey(fieldType().name()) != null) {
            throw new IllegalArgumentException(
                "Field ["
                    + fullPath()
                    + "] of type ["
                    + typeName()
                    + "] doesn't support indexing multiple values for the same field in the same document"
            );
        }
        if (Token.VALUE_NULL == context.parser().currentToken()) {
            return;
        }
        if (fieldType().dims == null) {
            int dims = fieldType().elementType.parseDimensionCount(context);
            if (fieldType().indexOptions != null) {
                fieldType().indexOptions.validateDimension(dims);
            }
            DenseVectorFieldType updatedDenseVectorFieldType = new DenseVectorFieldType(
                fieldType().name(),
                indexCreatedVersion,
                fieldType().elementType,
                dims,
                fieldType().indexed,
                fieldType().similarity,
                fieldType().indexOptions,
                fieldType().meta(),
                fieldType().isSyntheticSource
            );
            Mapper update = new DenseVectorFieldMapper(
                leafName(),
                updatedDenseVectorFieldType,
                builderParams,
                indexOptions,
                indexCreatedVersion
            );
            context.addDynamicMapper(update);
            return;
        }
        if (fieldType().indexed) {
            parseKnnVectorAndIndex(context);
        } else {
            parseBinaryDocValuesVectorAndIndex(context);
        }
    }

    private void parseKnnVectorAndIndex(DocumentParserContext context) throws IOException {
        fieldType().elementType.parseKnnVectorAndIndex(context, this);
    }

    private void parseBinaryDocValuesVectorAndIndex(DocumentParserContext context) throws IOException {
        // encode array of floats as array of integers and store into buf
        // this code is here and not in the VectorEncoderDecoder so not to create extra arrays
        int dims = fieldType().dims;
        ElementType elementType = fieldType().elementType;
        int numBytes = indexCreatedVersion.onOrAfter(MAGNITUDE_STORED_INDEX_VERSION)
            ? elementType.getNumBytes(dims) + MAGNITUDE_BYTES
            : elementType.getNumBytes(dims);

        ByteBuffer byteBuffer = elementType.createByteBuffer(indexCreatedVersion, numBytes);
        VectorData vectorData = elementType.parseKnnVector(context, dims, (i, b) -> {
            if (b) {
                checkDimensionMatches(i, context);
            } else {
                checkDimensionExceeded(i, context);
            }
        }, fieldType().similarity);
        vectorData.addToBuffer(byteBuffer);
        if (indexCreatedVersion.onOrAfter(MAGNITUDE_STORED_INDEX_VERSION)) {
            // encode vector magnitude at the end
            double dotProduct = elementType.computeSquaredMagnitude(vectorData);
            float vectorMagnitude = (float) Math.sqrt(dotProduct);
            byteBuffer.putFloat(vectorMagnitude);
        }
        Field field = new BinaryDocValuesField(fieldType().name(), new BytesRef(byteBuffer.array()));
        context.doc().addWithKey(fieldType().name(), field);
    }

    private void checkDimensionExceeded(int index, DocumentParserContext context) {
        if (index >= fieldType().dims) {
            throw new IllegalArgumentException(
                "The ["
                    + typeName()
                    + "] field ["
                    + fullPath()
                    + "] in doc ["
                    + context.documentDescription()
                    + "] has more dimensions "
                    + "than defined in the mapping ["
                    + fieldType().dims
                    + "]"
            );
        }
    }

    private void checkDimensionMatches(int index, DocumentParserContext context) {
        if (index != fieldType().dims) {
            throw new IllegalArgumentException(
                "The ["
                    + typeName()
                    + "] field ["
                    + fullPath()
                    + "] in doc ["
                    + context.documentDescription()
                    + "] has a different number of dimensions "
                    + "["
                    + index
                    + "] than defined in the mapping ["
                    + fieldType().dims
                    + "]"
            );
        }
    }

    @Override
    protected void parseCreateField(DocumentParserContext context) {
        throw new AssertionError("parse is implemented directly");
    }

    @Override
    protected String contentType() {
        return CONTENT_TYPE;
    }

    @Override
    public FieldMapper.Builder getMergeBuilder() {
        return new Builder(leafName(), indexCreatedVersion).init(this);
    }

    private static IndexOptions parseIndexOptions(String fieldName, Object propNode, IndexVersion indexVersion) {
        @SuppressWarnings("unchecked")
        Map<String, ?> indexOptionsMap = (Map<String, ?>) propNode;
        Object typeNode = indexOptionsMap.remove("type");
        if (typeNode == null) {
            throw new MapperParsingException("[index_options] requires field [type] to be configured");
        }
        String type = XContentMapValues.nodeStringValue(typeNode);
        Optional<VectorIndexType> vectorIndexType = VectorIndexType.fromString(type);
        if (vectorIndexType.isEmpty()) {
            throw new MapperParsingException("Unknown vector index options type [" + type + "] for field [" + fieldName + "]");
        }
        VectorIndexType parsedType = vectorIndexType.get();
        return parsedType.parseIndexOptions(fieldName, indexOptionsMap, indexVersion);
    }

    /**
     * @return the custom kNN vectors format that is configured for this field or
     * {@code null} if the default format should be used.
     */
    public KnnVectorsFormat getKnnVectorsFormatForField(KnnVectorsFormat defaultFormat) {
        final KnnVectorsFormat format;
        if (indexOptions == null) {
            format = fieldType().elementType == ElementType.BIT ? new ES815HnswBitVectorsFormat() : defaultFormat;
        } else {
            format = indexOptions.getVectorsFormat(fieldType().elementType);
        }
        // It's legal to reuse the same format name as this is the same on-disk format.
        return new KnnVectorsFormat(format.getName()) {
            @Override
            public KnnVectorsWriter fieldsWriter(SegmentWriteState state) throws IOException {
                return format.fieldsWriter(state);
            }

            @Override
            public KnnVectorsReader fieldsReader(SegmentReadState state) throws IOException {
                return format.fieldsReader(state);
            }

            @Override
            public int getMaxDimensions(String fieldName) {
                return MAX_DIMS_COUNT;
            }

            @Override
            public String toString() {
                return format.toString();
            }
        };
    }

    @Override
    protected SyntheticSourceSupport syntheticSourceSupport() {
        return new SyntheticSourceSupport.Native(
            () -> fieldType().indexed
                ? new IndexedSyntheticFieldLoader(indexCreatedVersion, fieldType().similarity)
                : new DocValuesSyntheticFieldLoader(indexCreatedVersion)
        );
    }

    private class IndexedSyntheticFieldLoader extends SourceLoader.DocValuesBasedSyntheticFieldLoader {
        private FloatVectorValues values;
        private ByteVectorValues byteVectorValues;
        private boolean hasValue;
        private boolean hasMagnitude;
        private int ord;

        private final IndexVersion indexCreatedVersion;
        private final VectorSimilarity vectorSimilarity;
        private NumericDocValues magnitudeReader;

        private IndexedSyntheticFieldLoader(IndexVersion indexCreatedVersion, VectorSimilarity vectorSimilarity) {
            this.indexCreatedVersion = indexCreatedVersion;
            this.vectorSimilarity = vectorSimilarity;
        }

        @Override
        public DocValuesLoader docValuesLoader(LeafReader leafReader, int[] docIdsInLeaf) throws IOException {
            values = leafReader.getFloatVectorValues(fullPath());
            if (values != null) {
                if (indexCreatedVersion.onOrAfter(NORMALIZE_COSINE) && VectorSimilarity.COSINE.equals(vectorSimilarity)) {
                    magnitudeReader = leafReader.getNumericDocValues(fullPath() + COSINE_MAGNITUDE_FIELD_SUFFIX);
                }
                KnnVectorValues.DocIndexIterator iterator = values.iterator();
                return docId -> {
                    if (iterator.docID() > docId) {
                        return hasValue = false;
                    }
                    if (iterator.docID() == docId) {
                        return hasValue = true;
                    }
                    hasValue = docId == iterator.advance(docId);
                    hasMagnitude = hasValue && magnitudeReader != null && magnitudeReader.advanceExact(docId);
                    ord = iterator.index();
                    return hasValue;
                };
            }
            byteVectorValues = leafReader.getByteVectorValues(fullPath());
            if (byteVectorValues != null) {
                KnnVectorValues.DocIndexIterator iterator = byteVectorValues.iterator();
                return docId -> {
                    if (iterator.docID() > docId) {
                        return hasValue = false;
                    }
                    if (iterator.docID() == docId) {
                        return hasValue = true;
                    }
                    hasValue = docId == iterator.advance(docId);
                    ord = iterator.index();
                    return hasValue;
                };
            }
            return null;
        }

        @Override
        public boolean hasValue() {
            return hasValue;
        }

        @Override
        public void write(XContentBuilder b) throws IOException {
            if (false == hasValue) {
                return;
            }
            float magnitude = Float.NaN;
            if (hasMagnitude) {
                magnitude = Float.intBitsToFloat((int) magnitudeReader.longValue());
            }
            b.startArray(leafName());
            if (values != null) {
                for (float v : values.vectorValue(ord)) {
                    if (hasMagnitude) {
                        b.value(v * magnitude);
                    } else {
                        b.value(v);
                    }
                }
            } else if (byteVectorValues != null) {
                byte[] vectorValue = byteVectorValues.vectorValue(ord);
                for (byte value : vectorValue) {
                    b.value(value);
                }
            }
            b.endArray();
        }

        @Override
        public String fieldName() {
            return fullPath();
        }
    }

    private class DocValuesSyntheticFieldLoader extends SourceLoader.DocValuesBasedSyntheticFieldLoader {
        private BinaryDocValues values;
        private boolean hasValue;
        private final IndexVersion indexCreatedVersion;

        private DocValuesSyntheticFieldLoader(IndexVersion indexCreatedVersion) {
            this.indexCreatedVersion = indexCreatedVersion;
        }

        @Override
        public DocValuesLoader docValuesLoader(LeafReader leafReader, int[] docIdsInLeaf) throws IOException {
            values = leafReader.getBinaryDocValues(fullPath());
            if (values == null) {
                return null;
            }
            return docId -> {
                if (values.docID() > docId) {
                    return hasValue = false;
                }
                if (values.docID() == docId) {
                    return hasValue = true;
                }
                hasValue = docId == values.advance(docId);
                return hasValue;
            };
        }

        @Override
        public boolean hasValue() {
            return hasValue;
        }

        @Override
        public void write(XContentBuilder b) throws IOException {
            if (false == hasValue) {
                return;
            }
            b.startArray(leafName());
            BytesRef ref = values.binaryValue();
            ByteBuffer byteBuffer = ByteBuffer.wrap(ref.bytes, ref.offset, ref.length);
            if (indexCreatedVersion.onOrAfter(LITTLE_ENDIAN_FLOAT_STORED_INDEX_VERSION)) {
                byteBuffer.order(ByteOrder.LITTLE_ENDIAN);
            }
            int dims = fieldType().elementType == ElementType.BIT ? fieldType().dims / Byte.SIZE : fieldType().dims;
            for (int dim = 0; dim < dims; dim++) {
                fieldType().elementType.readAndWriteValue(byteBuffer, b);
            }
            b.endArray();
        }

        @Override
        public String fieldName() {
            return fullPath();
        }
    }

    /**
     * Interface for a function that takes a int and boolean
     */
    @FunctionalInterface
    public interface IntBooleanConsumer {
        void accept(int value, boolean isComplete);
    }
}<|MERGE_RESOLUTION|>--- conflicted
+++ resolved
@@ -2362,7 +2362,10 @@
             return elementType;
         }
 
-<<<<<<< HEAD
+        public IndexOptions getIndexOptions() {
+            return indexOptions;
+        }
+
         @Override
         public BlockLoader blockLoader(MappedFieldType.BlockLoaderContext blContext) {
             if (elementType != ElementType.FLOAT) {
@@ -2399,10 +2402,6 @@
                     return result;
                 }
             };
-=======
-        public IndexOptions getIndexOptions() {
-            return indexOptions;
->>>>>>> 4494fdc5
         }
     }
 

--- conflicted
+++ resolved
@@ -2379,18 +2379,16 @@
 
         @Override
         KnnVectorsFormat getVectorsFormat(ElementType elementType) {
-<<<<<<< HEAD
             assert elementType == ElementType.FLOAT;
             if (Build.current().isSnapshot()) {
                 return new ESNextDiskBBQVectorsFormat(
                     ESNextDiskBBQVectorsFormat.QuantEncoding.ONE_BIT_4BIT_QUERY,
                     clusterSize,
                     ES920DiskBBQVectorsFormat.DEFAULT_CENTROIDS_PER_PARENT_CLUSTER,
+                    elementType,
                     onDiskRescore
                 );
             }
-=======
->>>>>>> 44ff2de9
             return new ES920DiskBBQVectorsFormat(
                 clusterSize,
                 ES920DiskBBQVectorsFormat.DEFAULT_CENTROIDS_PER_PARENT_CLUSTER,

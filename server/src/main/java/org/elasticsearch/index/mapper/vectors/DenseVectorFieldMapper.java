/*
 * Copyright Elasticsearch B.V. and/or licensed to Elasticsearch B.V. under one
 * or more contributor license agreements. Licensed under the "Elastic License
 * 2.0", the "GNU Affero General Public License v3.0 only", and the "Server Side
 * Public License v 1"; you may not use this file except in compliance with, at
 * your election, the "Elastic License 2.0", the "GNU Affero General Public
 * License v3.0 only", or the "Server Side Public License, v 1".
 */

package org.elasticsearch.index.mapper.vectors;

import org.apache.lucene.codecs.KnnVectorsFormat;
import org.apache.lucene.codecs.KnnVectorsReader;
import org.apache.lucene.codecs.KnnVectorsWriter;
import org.apache.lucene.codecs.lucene99.Lucene99HnswVectorsFormat;
import org.apache.lucene.document.BinaryDocValuesField;
import org.apache.lucene.document.Field;
import org.apache.lucene.document.FieldType;
import org.apache.lucene.document.FloatDocValuesField;
import org.apache.lucene.document.KnnByteVectorField;
import org.apache.lucene.document.KnnFloatVectorField;
import org.apache.lucene.index.BinaryDocValues;
import org.apache.lucene.index.ByteVectorValues;
import org.apache.lucene.index.FilterLeafReader;
import org.apache.lucene.index.FloatVectorValues;
import org.apache.lucene.index.KnnVectorValues;
import org.apache.lucene.index.LeafReader;
import org.apache.lucene.index.NumericDocValues;
import org.apache.lucene.index.SegmentReadState;
import org.apache.lucene.index.SegmentWriteState;
import org.apache.lucene.index.VectorEncoding;
import org.apache.lucene.index.VectorSimilarityFunction;
import org.apache.lucene.search.FieldExistsQuery;
import org.apache.lucene.search.Query;
import org.apache.lucene.search.join.BitSetProducer;
import org.apache.lucene.util.BitUtil;
import org.apache.lucene.util.BytesRef;
import org.apache.lucene.util.VectorUtil;
import org.elasticsearch.common.ParsingException;
import org.elasticsearch.common.xcontent.support.XContentMapValues;
import org.elasticsearch.features.NodeFeature;
import org.elasticsearch.index.IndexVersion;
import org.elasticsearch.index.IndexVersions;
import org.elasticsearch.index.codec.vectors.ES813FlatVectorFormat;
import org.elasticsearch.index.codec.vectors.ES813Int8FlatVectorFormat;
import org.elasticsearch.index.codec.vectors.ES814HnswScalarQuantizedVectorsFormat;
import org.elasticsearch.index.codec.vectors.ES815BitFlatVectorFormat;
import org.elasticsearch.index.codec.vectors.ES815HnswBitVectorsFormat;
import org.elasticsearch.index.codec.vectors.es818.ES818BinaryQuantizedVectorsFormat;
import org.elasticsearch.index.codec.vectors.es818.ES818HnswBinaryQuantizedVectorsFormat;
import org.elasticsearch.index.fielddata.FieldDataContext;
import org.elasticsearch.index.fielddata.IndexFieldData;
import org.elasticsearch.index.mapper.ArraySourceValueFetcher;
import org.elasticsearch.index.mapper.DocumentParserContext;
import org.elasticsearch.index.mapper.FieldMapper;
import org.elasticsearch.index.mapper.MappedFieldType;
import org.elasticsearch.index.mapper.Mapper;
import org.elasticsearch.index.mapper.MapperBuilderContext;
import org.elasticsearch.index.mapper.MapperParsingException;
import org.elasticsearch.index.mapper.MappingParser;
import org.elasticsearch.index.mapper.SimpleMappedFieldType;
import org.elasticsearch.index.mapper.SourceLoader;
import org.elasticsearch.index.mapper.TextSearchInfo;
import org.elasticsearch.index.mapper.ValueFetcher;
import org.elasticsearch.index.query.SearchExecutionContext;
import org.elasticsearch.search.DocValueFormat;
import org.elasticsearch.search.aggregations.support.CoreValuesSourceType;
import org.elasticsearch.search.vectors.DenseVectorQuery;
import org.elasticsearch.search.vectors.ESDiversifyingChildrenByteKnnVectorQuery;
import org.elasticsearch.search.vectors.ESDiversifyingChildrenFloatKnnVectorQuery;
import org.elasticsearch.search.vectors.ESKnnByteVectorQuery;
import org.elasticsearch.search.vectors.ESKnnFloatVectorQuery;
import org.elasticsearch.search.vectors.RescoreKnnVectorQuery;
import org.elasticsearch.search.vectors.VectorData;
import org.elasticsearch.search.vectors.VectorSimilarityQuery;
import org.elasticsearch.xcontent.ToXContent;
import org.elasticsearch.xcontent.ToXContentObject;
import org.elasticsearch.xcontent.XContentBuilder;
import org.elasticsearch.xcontent.XContentParser;
import org.elasticsearch.xcontent.XContentParser.Token;

import java.io.IOException;
import java.nio.ByteBuffer;
import java.nio.ByteOrder;
import java.time.ZoneId;
import java.util.Arrays;
import java.util.HexFormat;
import java.util.Locale;
import java.util.Map;
import java.util.Objects;
import java.util.Optional;
import java.util.function.Function;
import java.util.function.Supplier;
import java.util.stream.Stream;

import static org.elasticsearch.common.Strings.format;
import static org.elasticsearch.common.xcontent.XContentParserUtils.ensureExpectedToken;
import static org.elasticsearch.index.IndexVersions.DEFAULT_DENSE_VECTOR_TO_INT8_HNSW;

/**
 * A {@link FieldMapper} for indexing a dense vector of floats.
 */
public class DenseVectorFieldMapper extends FieldMapper {
    public static final String COSINE_MAGNITUDE_FIELD_SUFFIX = "._magnitude";
    private static final float EPS = 1e-3f;
    public static final int BBQ_MIN_DIMS = 64;

    public static boolean isNotUnitVector(float magnitude) {
        return Math.abs(magnitude - 1.0f) > EPS;
    }

    public static final IndexVersion MAGNITUDE_STORED_INDEX_VERSION = IndexVersions.V_7_5_0;
    public static final IndexVersion INDEXED_BY_DEFAULT_INDEX_VERSION = IndexVersions.FIRST_DETACHED_INDEX_VERSION;
    public static final IndexVersion NORMALIZE_COSINE = IndexVersions.NORMALIZED_VECTOR_COSINE;
    public static final IndexVersion DEFAULT_TO_INT8 = DEFAULT_DENSE_VECTOR_TO_INT8_HNSW;
    public static final IndexVersion LITTLE_ENDIAN_FLOAT_STORED_INDEX_VERSION = IndexVersions.V_8_9_0;
    public static final IndexVersion ADD_RESCORE_PARAMS_TO_QUANTIZED_VECTORS = IndexVersions.ADD_RESCORE_PARAMS_TO_QUANTIZED_VECTORS;
    public static final IndexVersion RESCORE_PARAMS_ALLOW_ZERO_TO_QUANTIZED_VECTORS =
        IndexVersions.RESCORE_PARAMS_ALLOW_ZERO_TO_QUANTIZED_VECTORS;

    public static final NodeFeature RESCORE_VECTOR_QUANTIZED_VECTOR_MAPPING = new NodeFeature("mapper.dense_vector.rescore_vector");
    public static final NodeFeature RESCORE_ZERO_VECTOR_QUANTIZED_VECTOR_MAPPING = new NodeFeature(
        "mapper.dense_vector.rescore_zero_vector"
    );

    public static final String CONTENT_TYPE = "dense_vector";
    public static final short MAX_DIMS_COUNT = 4096; // maximum allowed number of dimensions
    public static final int MAX_DIMS_COUNT_BIT = 4096 * Byte.SIZE; // maximum allowed number of dimensions

    public static final short MIN_DIMS_FOR_DYNAMIC_FLOAT_MAPPING = 128; // minimum number of dims for floats to be dynamically mapped to
                                                                        // vector
    public static final int MAGNITUDE_BYTES = 4;
    public static final int OVERSAMPLE_LIMIT = 10_000; // Max oversample allowed

    private static DenseVectorFieldMapper toType(FieldMapper in) {
        return (DenseVectorFieldMapper) in;
    }

    public static class Builder extends FieldMapper.Builder {

        private final Parameter<ElementType> elementType = new Parameter<>("element_type", false, () -> ElementType.FLOAT, (n, c, o) -> {
            ElementType elementType = namesToElementType.get((String) o);
            if (elementType == null) {
                throw new MapperParsingException("invalid element_type [" + o + "]; available types are " + namesToElementType.keySet());
            }
            return elementType;
        }, m -> toType(m).fieldType().elementType, XContentBuilder::field, Objects::toString);

        // This is defined as updatable because it can be updated once, from [null] to a valid dim size,
        // by a dynamic mapping update. Once it has been set, however, the value cannot be changed.
        private final Parameter<Integer> dims = new Parameter<>("dims", true, () -> null, (n, c, o) -> {
            if (o instanceof Integer == false) {
                throw new MapperParsingException("Property [dims] on field [" + n + "] must be an integer but got [" + o + "]");
            }

            return XContentMapValues.nodeIntegerValue(o);
        }, m -> toType(m).fieldType().dims, XContentBuilder::field, Objects::toString).setSerializerCheck((id, ic, v) -> v != null)
            .setMergeValidator((previous, current, c) -> previous == null || Objects.equals(previous, current))
            .addValidator(dims -> {
                if (dims == null) {
                    return;
                }
                int maxDims = elementType.getValue() == ElementType.BIT ? MAX_DIMS_COUNT_BIT : MAX_DIMS_COUNT;
                int minDims = elementType.getValue() == ElementType.BIT ? Byte.SIZE : 1;
                if (dims < minDims || dims > maxDims) {
                    throw new MapperParsingException(
                        "The number of dimensions should be in the range [" + minDims + ", " + maxDims + "] but was [" + dims + "]"
                    );
                }
                if (elementType.getValue() == ElementType.BIT) {
                    if (dims % Byte.SIZE != 0) {
                        throw new MapperParsingException("The number of dimensions for should be a multiple of 8 but was [" + dims + "]");
                    }
                }
            });
        private final Parameter<VectorSimilarity> similarity;

        private final Parameter<IndexOptions> indexOptions;
        private final Parameter<Boolean> indexed;
        private final Parameter<Map<String, String>> meta = Parameter.metaParam();

        final IndexVersion indexVersionCreated;

        public Builder(String name, IndexVersion indexVersionCreated) {
            super(name);
            this.indexVersionCreated = indexVersionCreated;
            final boolean indexedByDefault = indexVersionCreated.onOrAfter(INDEXED_BY_DEFAULT_INDEX_VERSION);
            final boolean defaultInt8Hnsw = indexVersionCreated.onOrAfter(DEFAULT_DENSE_VECTOR_TO_INT8_HNSW);
            this.indexed = Parameter.indexParam(m -> toType(m).fieldType().indexed, indexedByDefault);
            if (indexedByDefault) {
                // Only serialize on newer index versions to prevent breaking existing indices when upgrading
                this.indexed.alwaysSerialize();
            }
            this.similarity = Parameter.enumParam(
                "similarity",
                false,
                m -> toType(m).fieldType().similarity,
                (Supplier<VectorSimilarity>) () -> {
                    if (indexedByDefault && indexed.getValue()) {
                        return elementType.getValue() == ElementType.BIT ? VectorSimilarity.L2_NORM : VectorSimilarity.COSINE;
                    }
                    return null;
                },
                VectorSimilarity.class
            ).acceptsNull().setSerializerCheck((id, ic, v) -> v != null).addValidator(vectorSim -> {
                if (vectorSim == null) {
                    return;
                }
                if (elementType.getValue() == ElementType.BIT && vectorSim != VectorSimilarity.L2_NORM) {
                    throw new IllegalArgumentException(
                        "The [" + VectorSimilarity.L2_NORM + "] similarity is the only supported similarity for bit vectors"
                    );
                }
            });
            this.indexOptions = new Parameter<>(
                "index_options",
                true,
                () -> defaultInt8Hnsw && elementType.getValue() == ElementType.FLOAT && this.indexed.getValue()
                    ? new Int8HnswIndexOptions(
                        Lucene99HnswVectorsFormat.DEFAULT_MAX_CONN,
                        Lucene99HnswVectorsFormat.DEFAULT_BEAM_WIDTH,
                        null,
                        null
                    )
                    : null,
                (n, c, o) -> o == null ? null : parseIndexOptions(n, o, indexVersionCreated),
                m -> toType(m).indexOptions,
                (b, n, v) -> {
                    if (v != null) {
                        b.field(n, v);
                    }
                },
                Objects::toString
            ).setSerializerCheck((id, ic, v) -> v != null).addValidator(v -> {
                if (v != null && dims.isConfigured() && dims.get() != null) {
                    v.validateDimension(dims.get());
                }
                if (v != null) {
                    v.validateElementType(elementType.getValue());
                }
            })
                .acceptsNull()
                .setMergeValidator(
                    (previous, current, c) -> previous == null
                        || current == null
                        || Objects.equals(previous, current)
                        || previous.updatableTo(current)
                );
            if (defaultInt8Hnsw) {
                this.indexOptions.alwaysSerialize();
            }
            this.indexed.addValidator(v -> {
                if (v) {
                    if (similarity.getValue() == null) {
                        throw new IllegalArgumentException("Field [index] requires field [similarity] to be configured and not null");
                    }
                } else {
                    if (similarity.isConfigured() && similarity.getValue() != null) {
                        throw new IllegalArgumentException(
                            "Field [similarity] can only be specified for a field of type [dense_vector] when it is indexed"
                        );
                    }
                    if (indexOptions.isConfigured() && indexOptions.getValue() != null) {
                        throw new IllegalArgumentException(
                            "Field [index_options] can only be specified for a field of type [dense_vector] when it is indexed"
                        );
                    }
                }
            });
        }

        @Override
        protected Parameter<?>[] getParameters() {
            return new Parameter<?>[] { elementType, dims, indexed, similarity, indexOptions, meta };
        }

        public Builder similarity(VectorSimilarity vectorSimilarity) {
            similarity.setValue(vectorSimilarity);
            return this;
        }

        public Builder dimensions(int dimensions) {
            this.dims.setValue(dimensions);
            return this;
        }

        public Builder elementType(ElementType elementType) {
            this.elementType.setValue(elementType);
            return this;
        }

        public Builder indexOptions(DenseVectorFieldMapper.IndexOptions indexOptions) {
            this.indexOptions.setValue(indexOptions);
            return this;
        }

        @Override
        public DenseVectorFieldMapper build(MapperBuilderContext context) {
            // Validate again here because the dimensions or element type could have been set programmatically,
            // which affects index option validity
            validate();
            return new DenseVectorFieldMapper(
                leafName(),
                new DenseVectorFieldType(
                    context.buildFullName(leafName()),
                    indexVersionCreated,
                    elementType.getValue(),
                    dims.getValue(),
                    indexed.getValue(),
                    similarity.getValue(),
                    indexOptions.getValue(),
                    meta.getValue()
                ),
                builderParams(this, context),
                indexOptions.getValue(),
                indexVersionCreated
            );
        }
    }

    public enum ElementType {

        BYTE {

            @Override
            public String toString() {
                return "byte";
            }

            @Override
            public void writeValue(ByteBuffer byteBuffer, float value) {
                byteBuffer.put((byte) value);
            }

            @Override
            public void readAndWriteValue(ByteBuffer byteBuffer, XContentBuilder b) throws IOException {
                b.value(byteBuffer.get());
            }

            private KnnByteVectorField createKnnVectorField(String name, byte[] vector, VectorSimilarityFunction function) {
                if (vector == null) {
                    throw new IllegalArgumentException("vector value must not be null");
                }
                FieldType denseVectorFieldType = new FieldType();
                denseVectorFieldType.setVectorAttributes(vector.length, VectorEncoding.BYTE, function);
                denseVectorFieldType.freeze();
                return new KnnByteVectorField(name, vector, denseVectorFieldType);
            }

            @Override
            IndexFieldData.Builder fielddataBuilder(DenseVectorFieldType denseVectorFieldType, FieldDataContext fieldDataContext) {
                return new VectorIndexFieldData.Builder(
                    denseVectorFieldType.name(),
                    CoreValuesSourceType.KEYWORD,
                    denseVectorFieldType.indexVersionCreated,
                    this,
                    denseVectorFieldType.dims,
                    denseVectorFieldType.indexed,
                    r -> r
                );
            }

            @Override
            StringBuilder checkVectorErrors(float[] vector) {
                StringBuilder errors = checkNanAndInfinite(vector);
                if (errors != null) {
                    return errors;
                }

                for (int index = 0; index < vector.length; ++index) {
                    float value = vector[index];

                    if (value % 1.0f != 0.0f) {
                        errors = new StringBuilder(
                            "element_type ["
                                + this
                                + "] vectors only support non-decimal values but found decimal value ["
                                + value
                                + "] at dim ["
                                + index
                                + "];"
                        );
                        break;
                    }

                    if (value < Byte.MIN_VALUE || value > Byte.MAX_VALUE) {
                        errors = new StringBuilder(
                            "element_type ["
                                + this
                                + "] vectors only support integers between ["
                                + Byte.MIN_VALUE
                                + ", "
                                + Byte.MAX_VALUE
                                + "] but found ["
                                + value
                                + "] at dim ["
                                + index
                                + "];"
                        );
                        break;
                    }
                }

                return errors;
            }

            @Override
            void checkVectorMagnitude(
                VectorSimilarity similarity,
                Function<StringBuilder, StringBuilder> appender,
                float squaredMagnitude
            ) {
                StringBuilder errorBuilder = null;

                if (similarity == VectorSimilarity.COSINE && Math.sqrt(squaredMagnitude) == 0.0f) {
                    errorBuilder = new StringBuilder(
                        "The [" + VectorSimilarity.COSINE + "] similarity does not support vectors with zero magnitude."
                    );
                }

                if (errorBuilder != null) {
                    throw new IllegalArgumentException(appender.apply(errorBuilder).toString());
                }
            }

            @Override
            public double computeSquaredMagnitude(VectorData vectorData) {
                return VectorUtil.dotProduct(vectorData.asByteVector(), vectorData.asByteVector());
            }

            private VectorData parseVectorArray(
                DocumentParserContext context,
                int dims,
                IntBooleanConsumer dimChecker,
                VectorSimilarity similarity
            ) throws IOException {
                int index = 0;
                byte[] vector = new byte[dims];
                float squaredMagnitude = 0;
                for (XContentParser.Token token = context.parser().nextToken(); token != Token.END_ARRAY; token = context.parser()
                    .nextToken()) {
                    dimChecker.accept(index, false);
                    ensureExpectedToken(Token.VALUE_NUMBER, token, context.parser());
                    final int value;
                    if (context.parser().numberType() != XContentParser.NumberType.INT) {
                        float floatValue = context.parser().floatValue(true);
                        if (floatValue % 1.0f != 0.0f) {
                            throw new IllegalArgumentException(
                                "element_type ["
                                    + this
                                    + "] vectors only support non-decimal values but found decimal value ["
                                    + floatValue
                                    + "] at dim ["
                                    + index
                                    + "];"
                            );
                        }
                        value = (int) floatValue;
                    } else {
                        value = context.parser().intValue(true);
                    }
                    if (value < Byte.MIN_VALUE || value > Byte.MAX_VALUE) {
                        throw new IllegalArgumentException(
                            "element_type ["
                                + this
                                + "] vectors only support integers between ["
                                + Byte.MIN_VALUE
                                + ", "
                                + Byte.MAX_VALUE
                                + "] but found ["
                                + value
                                + "] at dim ["
                                + index
                                + "];"
                        );
                    }
                    vector[index++] = (byte) value;
                    squaredMagnitude += value * value;
                }
                dimChecker.accept(index, true);
                checkVectorMagnitude(similarity, errorByteElementsAppender(vector), squaredMagnitude);
                return VectorData.fromBytes(vector);
            }

            private VectorData parseHexEncodedVector(
                DocumentParserContext context,
                IntBooleanConsumer dimChecker,
                VectorSimilarity similarity
            ) throws IOException {
                byte[] decodedVector = HexFormat.of().parseHex(context.parser().text());
                dimChecker.accept(decodedVector.length, true);
                VectorData vectorData = VectorData.fromBytes(decodedVector);
                double squaredMagnitude = computeSquaredMagnitude(vectorData);
                checkVectorMagnitude(similarity, errorByteElementsAppender(decodedVector), (float) squaredMagnitude);
                return vectorData;
            }

            @Override
            public VectorData parseKnnVector(
                DocumentParserContext context,
                int dims,
                IntBooleanConsumer dimChecker,
                VectorSimilarity similarity
            ) throws IOException {
                XContentParser.Token token = context.parser().currentToken();
                return switch (token) {
                    case START_ARRAY -> parseVectorArray(context, dims, dimChecker, similarity);
                    case VALUE_STRING -> parseHexEncodedVector(context, dimChecker, similarity);
                    default -> throw new ParsingException(
                        context.parser().getTokenLocation(),
                        format("Unsupported type [%s] for provided value [%s]", token, context.parser().text())
                    );
                };
            }

            @Override
            public void parseKnnVectorAndIndex(DocumentParserContext context, DenseVectorFieldMapper fieldMapper) throws IOException {
                VectorData vectorData = parseKnnVector(context, fieldMapper.fieldType().dims, (i, end) -> {
                    if (end) {
                        fieldMapper.checkDimensionMatches(i, context);
                    } else {
                        fieldMapper.checkDimensionExceeded(i, context);
                    }
                }, fieldMapper.fieldType().similarity);
                Field field = createKnnVectorField(
                    fieldMapper.fieldType().name(),
                    vectorData.asByteVector(),
                    fieldMapper.fieldType().similarity.vectorSimilarityFunction(fieldMapper.indexCreatedVersion, this)
                );
                context.doc().addWithKey(fieldMapper.fieldType().name(), field);
            }

            @Override
            public int getNumBytes(int dimensions) {
                return dimensions;
            }

            @Override
            public ByteBuffer createByteBuffer(IndexVersion indexVersion, int numBytes) {
                return ByteBuffer.wrap(new byte[numBytes]);
            }

            @Override
            public int parseDimensionCount(DocumentParserContext context) throws IOException {
                XContentParser.Token currentToken = context.parser().currentToken();
                return switch (currentToken) {
                    case START_ARRAY -> {
                        int index = 0;
                        for (Token token = context.parser().nextToken(); token != Token.END_ARRAY; token = context.parser().nextToken()) {
                            index++;
                        }
                        yield index;
                    }
                    case VALUE_STRING -> {
                        byte[] decodedVector = HexFormat.of().parseHex(context.parser().text());
                        yield decodedVector.length;
                    }
                    default -> throw new ParsingException(
                        context.parser().getTokenLocation(),
                        format("Unsupported type [%s] for provided value [%s]", currentToken, context.parser().text())
                    );
                };
            }
        },

        FLOAT {

            @Override
            public String toString() {
                return "float";
            }

            @Override
            public void writeValue(ByteBuffer byteBuffer, float value) {
                byteBuffer.putFloat(value);
            }

            @Override
            public void readAndWriteValue(ByteBuffer byteBuffer, XContentBuilder b) throws IOException {
                b.value(byteBuffer.getFloat());
            }

            private KnnFloatVectorField createKnnVectorField(String name, float[] vector, VectorSimilarityFunction function) {
                if (vector == null) {
                    throw new IllegalArgumentException("vector value must not be null");
                }
                FieldType denseVectorFieldType = new FieldType();
                denseVectorFieldType.setVectorAttributes(vector.length, VectorEncoding.FLOAT32, function);
                denseVectorFieldType.freeze();
                return new KnnFloatVectorField(name, vector, denseVectorFieldType);
            }

            @Override
            IndexFieldData.Builder fielddataBuilder(DenseVectorFieldType denseVectorFieldType, FieldDataContext fieldDataContext) {
                return new VectorIndexFieldData.Builder(
                    denseVectorFieldType.name(),
                    CoreValuesSourceType.KEYWORD,
                    denseVectorFieldType.indexVersionCreated,
                    this,
                    denseVectorFieldType.dims,
                    denseVectorFieldType.indexed,
                    denseVectorFieldType.indexVersionCreated.onOrAfter(NORMALIZE_COSINE)
                        && denseVectorFieldType.indexed
                        && denseVectorFieldType.similarity.equals(VectorSimilarity.COSINE) ? r -> new FilterLeafReader(r) {
                            @Override
                            public CacheHelper getCoreCacheHelper() {
                                return r.getCoreCacheHelper();
                            }

                            @Override
                            public CacheHelper getReaderCacheHelper() {
                                return r.getReaderCacheHelper();
                            }

                            @Override
                            public FloatVectorValues getFloatVectorValues(String fieldName) throws IOException {
                                FloatVectorValues values = in.getFloatVectorValues(fieldName);
                                if (values == null) {
                                    return null;
                                }
                                return new DenormalizedCosineFloatVectorValues(
                                    values,
                                    in.getNumericDocValues(fieldName + COSINE_MAGNITUDE_FIELD_SUFFIX)
                                );
                            }
                        } : r -> r
                );
            }

            @Override
            StringBuilder checkVectorErrors(float[] vector) {
                return checkNanAndInfinite(vector);
            }

            @Override
            void checkVectorMagnitude(
                VectorSimilarity similarity,
                Function<StringBuilder, StringBuilder> appender,
                float squaredMagnitude
            ) {
                StringBuilder errorBuilder = null;

                if (Float.isNaN(squaredMagnitude) || Float.isInfinite(squaredMagnitude)) {
                    errorBuilder = new StringBuilder(
                        "NaN or Infinite magnitude detected, this usually means the vector values are too extreme to fit within a float."
                    );
                }
                if (errorBuilder != null) {
                    throw new IllegalArgumentException(appender.apply(errorBuilder).toString());
                }

                if (similarity == VectorSimilarity.DOT_PRODUCT && isNotUnitVector(squaredMagnitude)) {
                    errorBuilder = new StringBuilder(
                        "The [" + VectorSimilarity.DOT_PRODUCT + "] similarity can only be used with unit-length vectors."
                    );
                } else if (similarity == VectorSimilarity.COSINE && Math.sqrt(squaredMagnitude) == 0.0f) {
                    errorBuilder = new StringBuilder(
                        "The [" + VectorSimilarity.COSINE + "] similarity does not support vectors with zero magnitude."
                    );
                }

                if (errorBuilder != null) {
                    throw new IllegalArgumentException(appender.apply(errorBuilder).toString());
                }
            }

            @Override
            public double computeSquaredMagnitude(VectorData vectorData) {
                return VectorUtil.dotProduct(vectorData.asFloatVector(), vectorData.asFloatVector());
            }

            @Override
            public void parseKnnVectorAndIndex(DocumentParserContext context, DenseVectorFieldMapper fieldMapper) throws IOException {
                int index = 0;
                float[] vector = new float[fieldMapper.fieldType().dims];
                float squaredMagnitude = 0;
                for (Token token = context.parser().nextToken(); token != Token.END_ARRAY; token = context.parser().nextToken()) {
                    fieldMapper.checkDimensionExceeded(index, context);
                    ensureExpectedToken(Token.VALUE_NUMBER, token, context.parser());

                    float value = context.parser().floatValue(true);
                    vector[index++] = value;
                    squaredMagnitude += value * value;
                }
                fieldMapper.checkDimensionMatches(index, context);
                checkVectorBounds(vector);
                checkVectorMagnitude(fieldMapper.fieldType().similarity, errorFloatElementsAppender(vector), squaredMagnitude);
                if (fieldMapper.indexCreatedVersion.onOrAfter(NORMALIZE_COSINE)
                    && fieldMapper.fieldType().similarity.equals(VectorSimilarity.COSINE)
                    && isNotUnitVector(squaredMagnitude)) {
                    float length = (float) Math.sqrt(squaredMagnitude);
                    for (int i = 0; i < vector.length; i++) {
                        vector[i] /= length;
                    }
                    final String fieldName = fieldMapper.fieldType().name() + COSINE_MAGNITUDE_FIELD_SUFFIX;
                    Field magnitudeField = new FloatDocValuesField(fieldName, length);
                    context.doc().addWithKey(fieldName, magnitudeField);
                }
                Field field = createKnnVectorField(
                    fieldMapper.fieldType().name(),
                    vector,
                    fieldMapper.fieldType().similarity.vectorSimilarityFunction(fieldMapper.indexCreatedVersion, this)
                );
                context.doc().addWithKey(fieldMapper.fieldType().name(), field);
            }

            @Override
            public VectorData parseKnnVector(
                DocumentParserContext context,
                int dims,
                IntBooleanConsumer dimChecker,
                VectorSimilarity similarity
            ) throws IOException {
                int index = 0;
                float squaredMagnitude = 0;
                float[] vector = new float[dims];
                for (Token token = context.parser().nextToken(); token != Token.END_ARRAY; token = context.parser().nextToken()) {
                    dimChecker.accept(index, false);
                    ensureExpectedToken(Token.VALUE_NUMBER, token, context.parser());
                    float value = context.parser().floatValue(true);
                    vector[index] = value;
                    squaredMagnitude += value * value;
                    index++;
                }
                dimChecker.accept(index, true);
                checkVectorBounds(vector);
                checkVectorMagnitude(similarity, errorFloatElementsAppender(vector), squaredMagnitude);
                return VectorData.fromFloats(vector);
            }

            @Override
            public int getNumBytes(int dimensions) {
                return dimensions * Float.BYTES;
            }

            @Override
            public ByteBuffer createByteBuffer(IndexVersion indexVersion, int numBytes) {
                return indexVersion.onOrAfter(LITTLE_ENDIAN_FLOAT_STORED_INDEX_VERSION)
                    ? ByteBuffer.wrap(new byte[numBytes]).order(ByteOrder.LITTLE_ENDIAN)
                    : ByteBuffer.wrap(new byte[numBytes]);
            }
        },

        BIT {

            @Override
            public String toString() {
                return "bit";
            }

            @Override
            public void writeValue(ByteBuffer byteBuffer, float value) {
                byteBuffer.put((byte) value);
            }

            @Override
            public void readAndWriteValue(ByteBuffer byteBuffer, XContentBuilder b) throws IOException {
                b.value(byteBuffer.get());
            }

            private KnnByteVectorField createKnnVectorField(String name, byte[] vector, VectorSimilarityFunction function) {
                if (vector == null) {
                    throw new IllegalArgumentException("vector value must not be null");
                }
                FieldType denseVectorFieldType = new FieldType();
                denseVectorFieldType.setVectorAttributes(vector.length, VectorEncoding.BYTE, function);
                denseVectorFieldType.freeze();
                return new KnnByteVectorField(name, vector, denseVectorFieldType);
            }

            @Override
            IndexFieldData.Builder fielddataBuilder(DenseVectorFieldType denseVectorFieldType, FieldDataContext fieldDataContext) {
                return new VectorIndexFieldData.Builder(
                    denseVectorFieldType.name(),
                    CoreValuesSourceType.KEYWORD,
                    denseVectorFieldType.indexVersionCreated,
                    this,
                    denseVectorFieldType.dims,
                    denseVectorFieldType.indexed,
                    r -> r
                );
            }

            @Override
            StringBuilder checkVectorErrors(float[] vector) {
                StringBuilder errors = checkNanAndInfinite(vector);
                if (errors != null) {
                    return errors;
                }

                for (int index = 0; index < vector.length; ++index) {
                    float value = vector[index];

                    if (value % 1.0f != 0.0f) {
                        errors = new StringBuilder(
                            "element_type ["
                                + this
                                + "] vectors only support non-decimal values but found decimal value ["
                                + value
                                + "] at dim ["
                                + index
                                + "];"
                        );
                        break;
                    }

                    if (value < Byte.MIN_VALUE || value > Byte.MAX_VALUE) {
                        errors = new StringBuilder(
                            "element_type ["
                                + this
                                + "] vectors only support integers between ["
                                + Byte.MIN_VALUE
                                + ", "
                                + Byte.MAX_VALUE
                                + "] but found ["
                                + value
                                + "] at dim ["
                                + index
                                + "];"
                        );
                        break;
                    }
                }

                return errors;
            }

            @Override
            void checkVectorMagnitude(
                VectorSimilarity similarity,
                Function<StringBuilder, StringBuilder> appender,
                float squaredMagnitude
            ) {}

            @Override
            public double computeSquaredMagnitude(VectorData vectorData) {
                int count = 0;
                int i = 0;
                byte[] byteBits = vectorData.asByteVector();
                for (int upperBound = byteBits.length & -8; i < upperBound; i += 8) {
                    count += Long.bitCount((long) BitUtil.VH_NATIVE_LONG.get(byteBits, i));
                }

                while (i < byteBits.length) {
                    count += Integer.bitCount(byteBits[i] & 255);
                    ++i;
                }
                return count;
            }

            private VectorData parseVectorArray(
                DocumentParserContext context,
                int dims,
                IntBooleanConsumer dimChecker,
                VectorSimilarity similarity
            ) throws IOException {
                int index = 0;
                byte[] vector = new byte[dims / Byte.SIZE];
                for (XContentParser.Token token = context.parser().nextToken(); token != Token.END_ARRAY; token = context.parser()
                    .nextToken()) {
                    dimChecker.accept(index * Byte.SIZE, false);
                    ensureExpectedToken(Token.VALUE_NUMBER, token, context.parser());
                    final int value;
                    if (context.parser().numberType() != XContentParser.NumberType.INT) {
                        float floatValue = context.parser().floatValue(true);
                        if (floatValue % 1.0f != 0.0f) {
                            throw new IllegalArgumentException(
                                "element_type ["
                                    + this
                                    + "] vectors only support non-decimal values but found decimal value ["
                                    + floatValue
                                    + "] at dim ["
                                    + index
                                    + "];"
                            );
                        }
                        value = (int) floatValue;
                    } else {
                        value = context.parser().intValue(true);
                    }
                    if (value < Byte.MIN_VALUE || value > Byte.MAX_VALUE) {
                        throw new IllegalArgumentException(
                            "element_type ["
                                + this
                                + "] vectors only support integers between ["
                                + Byte.MIN_VALUE
                                + ", "
                                + Byte.MAX_VALUE
                                + "] but found ["
                                + value
                                + "] at dim ["
                                + index
                                + "];"
                        );
                    }
                    vector[index++] = (byte) value;
                }
                dimChecker.accept(index * Byte.SIZE, true);
                return VectorData.fromBytes(vector);
            }

            private VectorData parseHexEncodedVector(DocumentParserContext context, IntBooleanConsumer dimChecker) throws IOException {
                byte[] decodedVector = HexFormat.of().parseHex(context.parser().text());
                dimChecker.accept(decodedVector.length * Byte.SIZE, true);
                return VectorData.fromBytes(decodedVector);
            }

            @Override
            public VectorData parseKnnVector(
                DocumentParserContext context,
                int dims,
                IntBooleanConsumer dimChecker,
                VectorSimilarity similarity
            ) throws IOException {
                XContentParser.Token token = context.parser().currentToken();
                return switch (token) {
                    case START_ARRAY -> parseVectorArray(context, dims, dimChecker, similarity);
                    case VALUE_STRING -> parseHexEncodedVector(context, dimChecker);
                    default -> throw new ParsingException(
                        context.parser().getTokenLocation(),
                        format("Unsupported type [%s] for provided value [%s]", token, context.parser().text())
                    );
                };
            }

            @Override
            public void parseKnnVectorAndIndex(DocumentParserContext context, DenseVectorFieldMapper fieldMapper) throws IOException {
                VectorData vectorData = parseKnnVector(context, fieldMapper.fieldType().dims, (i, end) -> {
                    if (end) {
                        fieldMapper.checkDimensionMatches(i, context);
                    } else {
                        fieldMapper.checkDimensionExceeded(i, context);
                    }
                }, fieldMapper.fieldType().similarity);
                Field field = createKnnVectorField(
                    fieldMapper.fieldType().name(),
                    vectorData.asByteVector(),
                    fieldMapper.fieldType().similarity.vectorSimilarityFunction(fieldMapper.indexCreatedVersion, this)
                );
                context.doc().addWithKey(fieldMapper.fieldType().name(), field);
            }

            @Override
            public int getNumBytes(int dimensions) {
                assert dimensions % Byte.SIZE == 0;
                return dimensions / Byte.SIZE;
            }

            @Override
            public ByteBuffer createByteBuffer(IndexVersion indexVersion, int numBytes) {
                return ByteBuffer.wrap(new byte[numBytes]);
            }

            @Override
            public int parseDimensionCount(DocumentParserContext context) throws IOException {
                XContentParser.Token currentToken = context.parser().currentToken();
                return switch (currentToken) {
                    case START_ARRAY -> {
                        int index = 0;
                        for (Token token = context.parser().nextToken(); token != Token.END_ARRAY; token = context.parser().nextToken()) {
                            index++;
                        }
                        yield index * Byte.SIZE;
                    }
                    case VALUE_STRING -> {
                        byte[] decodedVector = HexFormat.of().parseHex(context.parser().text());
                        yield decodedVector.length * Byte.SIZE;
                    }
                    default -> throw new ParsingException(
                        context.parser().getTokenLocation(),
                        format("Unsupported type [%s] for provided value [%s]", currentToken, context.parser().text())
                    );
                };
            }

            @Override
            public void checkDimensions(Integer dvDims, int qvDims) {
                if (dvDims != null && dvDims != qvDims * Byte.SIZE) {
                    throw new IllegalArgumentException(
                        "The query vector has a different number of dimensions ["
                            + qvDims * Byte.SIZE
                            + "] than the document vectors ["
                            + dvDims
                            + "]."
                    );
                }
            }
        };

        public abstract void writeValue(ByteBuffer byteBuffer, float value);

        public abstract void readAndWriteValue(ByteBuffer byteBuffer, XContentBuilder b) throws IOException;

        abstract IndexFieldData.Builder fielddataBuilder(DenseVectorFieldType denseVectorFieldType, FieldDataContext fieldDataContext);

        abstract void parseKnnVectorAndIndex(DocumentParserContext context, DenseVectorFieldMapper fieldMapper) throws IOException;

        public abstract VectorData parseKnnVector(
            DocumentParserContext context,
            int dims,
            IntBooleanConsumer dimChecker,
            VectorSimilarity similarity
        ) throws IOException;

        public abstract int getNumBytes(int dimensions);

        public abstract ByteBuffer createByteBuffer(IndexVersion indexVersion, int numBytes);

        /**
         * Checks the input {@code vector} is one of the {@code possibleTypes},
         * and returns the first type that it matches
         */
        public static ElementType checkValidVector(float[] vector, ElementType... possibleTypes) {
            assert possibleTypes.length != 0;
            // we're looking for one valid allowed type
            // assume the types are in order of specificity
            StringBuilder[] errors = new StringBuilder[possibleTypes.length];
            for (int i = 0; i < possibleTypes.length; i++) {
                StringBuilder error = possibleTypes[i].checkVectorErrors(vector);
                if (error == null) {
                    // this one works - use it
                    return possibleTypes[i];
                } else {
                    errors[i] = error;
                }
            }

            // oh dear, none of the possible types work with this vector. Generate the error message and throw.
            StringBuilder message = new StringBuilder();
            for (int i = 0; i < possibleTypes.length; i++) {
                if (i > 0) {
                    message.append(" ");
                }
                message.append("Vector is not a ").append(possibleTypes[i]).append(" vector: ").append(errors[i]);
            }
            throw new IllegalArgumentException(appendErrorElements(message, vector).toString());
        }

        public void checkVectorBounds(float[] vector) {
            StringBuilder errors = checkVectorErrors(vector);
            if (errors != null) {
                throw new IllegalArgumentException(appendErrorElements(errors, vector).toString());
            }
        }

        abstract StringBuilder checkVectorErrors(float[] vector);

        abstract void checkVectorMagnitude(
            VectorSimilarity similarity,
            Function<StringBuilder, StringBuilder> errorElementsAppender,
            float squaredMagnitude
        );

        public void checkDimensions(Integer dvDims, int qvDims) {
            if (dvDims != null && dvDims != qvDims) {
                throw new IllegalArgumentException(
                    "The query vector has a different number of dimensions [" + qvDims + "] than the document vectors [" + dvDims + "]."
                );
            }
        }

        public int parseDimensionCount(DocumentParserContext context) throws IOException {
            int index = 0;
            for (Token token = context.parser().nextToken(); token != Token.END_ARRAY; token = context.parser().nextToken()) {
                index++;
            }
            return index;
        }

        StringBuilder checkNanAndInfinite(float[] vector) {
            StringBuilder errorBuilder = null;

            for (int index = 0; index < vector.length; ++index) {
                float value = vector[index];

                if (Float.isNaN(value)) {
                    errorBuilder = new StringBuilder(
                        "element_type [" + this + "] vectors do not support NaN values but found [" + value + "] at dim [" + index + "];"
                    );
                    break;
                }

                if (Float.isInfinite(value)) {
                    errorBuilder = new StringBuilder(
                        "element_type ["
                            + this
                            + "] vectors do not support infinite values but found ["
                            + value
                            + "] at dim ["
                            + index
                            + "];"
                    );
                    break;
                }
            }

            return errorBuilder;
        }

        static StringBuilder appendErrorElements(StringBuilder errorBuilder, float[] vector) {
            // Include the first five elements of the invalid vector in the error message
            errorBuilder.append(" Preview of invalid vector: [");
            for (int i = 0; i < Math.min(5, vector.length); i++) {
                if (i > 0) {
                    errorBuilder.append(", ");
                }
                errorBuilder.append(vector[i]);
            }
            if (vector.length >= 5) {
                errorBuilder.append(", ...");
            }
            errorBuilder.append("]");
            return errorBuilder;
        }

        static StringBuilder appendErrorElements(StringBuilder errorBuilder, byte[] vector) {
            // Include the first five elements of the invalid vector in the error message
            errorBuilder.append(" Preview of invalid vector: [");
            for (int i = 0; i < Math.min(5, vector.length); i++) {
                if (i > 0) {
                    errorBuilder.append(", ");
                }
                errorBuilder.append(vector[i]);
            }
            if (vector.length >= 5) {
                errorBuilder.append(", ...");
            }
            errorBuilder.append("]");
            return errorBuilder;
        }

        static Function<StringBuilder, StringBuilder> errorFloatElementsAppender(float[] vector) {
            return sb -> appendErrorElements(sb, vector);
        }

        static Function<StringBuilder, StringBuilder> errorByteElementsAppender(byte[] vector) {
            return sb -> appendErrorElements(sb, vector);
        }

        public abstract double computeSquaredMagnitude(VectorData vectorData);

        public static ElementType fromString(String name) {
            return valueOf(name.trim().toUpperCase(Locale.ROOT));
        }
    }

    public static final Map<String, ElementType> namesToElementType = Map.of(
        ElementType.BYTE.toString(),
        ElementType.BYTE,
        ElementType.FLOAT.toString(),
        ElementType.FLOAT,
        ElementType.BIT.toString(),
        ElementType.BIT
    );

    public enum VectorSimilarity {
        L2_NORM {
            @Override
            float score(float similarity, ElementType elementType, int dim) {
                return switch (elementType) {
                    case BYTE, FLOAT -> 1f / (1f + similarity * similarity);
                    case BIT -> (dim - similarity) / dim;
                };
            }

            @Override
            public VectorSimilarityFunction vectorSimilarityFunction(IndexVersion indexVersion, ElementType elementType) {
                return VectorSimilarityFunction.EUCLIDEAN;
            }
        },
        COSINE {
            @Override
            float score(float similarity, ElementType elementType, int dim) {
                assert elementType != ElementType.BIT;
                return switch (elementType) {
                    case BYTE, FLOAT -> (1 + similarity) / 2f;
                    default -> throw new IllegalArgumentException("Unsupported element type [" + elementType + "]");
                };
            }

            @Override
            public VectorSimilarityFunction vectorSimilarityFunction(IndexVersion indexVersion, ElementType elementType) {
                return indexVersion.onOrAfter(NORMALIZE_COSINE) && ElementType.FLOAT.equals(elementType)
                    ? VectorSimilarityFunction.DOT_PRODUCT
                    : VectorSimilarityFunction.COSINE;
            }
        },
        DOT_PRODUCT {
            @Override
            float score(float similarity, ElementType elementType, int dim) {
                return switch (elementType) {
                    case BYTE -> 0.5f + similarity / (float) (dim * (1 << 15));
                    case FLOAT -> (1 + similarity) / 2f;
                    default -> throw new IllegalArgumentException("Unsupported element type [" + elementType + "]");
                };
            }

            @Override
            public VectorSimilarityFunction vectorSimilarityFunction(IndexVersion indexVersion, ElementType elementType) {
                return VectorSimilarityFunction.DOT_PRODUCT;
            }
        },
        MAX_INNER_PRODUCT {
            @Override
            float score(float similarity, ElementType elementType, int dim) {
                return switch (elementType) {
                    case BYTE, FLOAT -> similarity < 0 ? 1 / (1 + -1 * similarity) : similarity + 1;
                    default -> throw new IllegalArgumentException("Unsupported element type [" + elementType + "]");
                };
            }

            @Override
            public VectorSimilarityFunction vectorSimilarityFunction(IndexVersion indexVersion, ElementType elementType) {
                return VectorSimilarityFunction.MAXIMUM_INNER_PRODUCT;
            }
        };

        @Override
        public final String toString() {
            return name().toLowerCase(Locale.ROOT);
        }

        abstract float score(float similarity, ElementType elementType, int dim);

        public abstract VectorSimilarityFunction vectorSimilarityFunction(IndexVersion indexVersion, ElementType elementType);
    }

    public abstract static class IndexOptions implements ToXContent {
        final VectorIndexType type;

        IndexOptions(VectorIndexType type) {
            this.type = type;
        }

        abstract KnnVectorsFormat getVectorsFormat(ElementType elementType);

        final void validateElementType(ElementType elementType) {
            if (type.supportsElementType(elementType) == false) {
                throw new IllegalArgumentException(
                    "[element_type] cannot be [" + elementType.toString() + "] when using index type [" + type + "]"
                );
            }
        }

        abstract boolean updatableTo(IndexOptions update);

        public void validateDimension(int dim) {
            if (type.supportsDimension(dim)) {
                return;
            }
            throw new IllegalArgumentException(type.name + " only supports even dimensions; provided=" + dim);
        }

        abstract boolean doEquals(IndexOptions other);

        abstract int doHashCode();

        public VectorIndexType getType() {
            return type;
        }

        @Override
        public final boolean equals(Object other) {
            if (other == this) {
                return true;
            }
            if (other == null || other.getClass() != getClass()) {
                return false;
            }
            IndexOptions otherOptions = (IndexOptions) other;
            return Objects.equals(type, otherOptions.type) && doEquals(otherOptions);
        }

        @Override
        public final int hashCode() {
            return Objects.hash(type, doHashCode());
        }
    }

<<<<<<< HEAD
=======
    abstract static class QuantizedIndexOptions extends IndexOptions {
        final RescoreVector rescoreVector;

        QuantizedIndexOptions(VectorIndexType type, RescoreVector rescoreVector) {
            super(type);
            this.rescoreVector = rescoreVector;
        }
    }

>>>>>>> bddc14c2
    public enum VectorIndexType {
        HNSW("hnsw", false) {
            @Override
            public IndexOptions parseIndexOptions(String fieldName, Map<String, ?> indexOptionsMap, IndexVersion indexVersion) {
                Object mNode = indexOptionsMap.remove("m");
                Object efConstructionNode = indexOptionsMap.remove("ef_construction");
                if (mNode == null) {
                    mNode = Lucene99HnswVectorsFormat.DEFAULT_MAX_CONN;
                }
                if (efConstructionNode == null) {
                    efConstructionNode = Lucene99HnswVectorsFormat.DEFAULT_BEAM_WIDTH;
                }
                int m = XContentMapValues.nodeIntegerValue(mNode);
                int efConstruction = XContentMapValues.nodeIntegerValue(efConstructionNode);
                MappingParser.checkNoRemainingFields(fieldName, indexOptionsMap);
                return new HnswIndexOptions(m, efConstruction);
            }

            @Override
            public boolean supportsElementType(ElementType elementType) {
                return true;
            }

            @Override
            public boolean supportsDimension(int dims) {
                return true;
            }
        },
        INT8_HNSW("int8_hnsw", true) {
            @Override
            public IndexOptions parseIndexOptions(String fieldName, Map<String, ?> indexOptionsMap, IndexVersion indexVersion) {
                Object mNode = indexOptionsMap.remove("m");
                Object efConstructionNode = indexOptionsMap.remove("ef_construction");
                Object confidenceIntervalNode = indexOptionsMap.remove("confidence_interval");
                if (mNode == null) {
                    mNode = Lucene99HnswVectorsFormat.DEFAULT_MAX_CONN;
                }
                if (efConstructionNode == null) {
                    efConstructionNode = Lucene99HnswVectorsFormat.DEFAULT_BEAM_WIDTH;
                }
                int m = XContentMapValues.nodeIntegerValue(mNode);
                int efConstruction = XContentMapValues.nodeIntegerValue(efConstructionNode);
                Float confidenceInterval = null;
                if (confidenceIntervalNode != null) {
                    confidenceInterval = (float) XContentMapValues.nodeDoubleValue(confidenceIntervalNode);
                }
                RescoreVector rescoreVector = null;
                if (indexVersion.onOrAfter(ADD_RESCORE_PARAMS_TO_QUANTIZED_VECTORS)) {
                    rescoreVector = RescoreVector.fromIndexOptions(indexOptionsMap, indexVersion);
                }
                MappingParser.checkNoRemainingFields(fieldName, indexOptionsMap);
                return new Int8HnswIndexOptions(m, efConstruction, confidenceInterval, rescoreVector);
            }

            @Override
            public boolean supportsElementType(ElementType elementType) {
                return elementType == ElementType.FLOAT;
            }

            @Override
            public boolean supportsDimension(int dims) {
                return true;
            }
        },
        INT4_HNSW("int4_hnsw", true) {
            public IndexOptions parseIndexOptions(String fieldName, Map<String, ?> indexOptionsMap, IndexVersion indexVersion) {
                Object mNode = indexOptionsMap.remove("m");
                Object efConstructionNode = indexOptionsMap.remove("ef_construction");
                Object confidenceIntervalNode = indexOptionsMap.remove("confidence_interval");
                if (mNode == null) {
                    mNode = Lucene99HnswVectorsFormat.DEFAULT_MAX_CONN;
                }
                if (efConstructionNode == null) {
                    efConstructionNode = Lucene99HnswVectorsFormat.DEFAULT_BEAM_WIDTH;
                }
                int m = XContentMapValues.nodeIntegerValue(mNode);
                int efConstruction = XContentMapValues.nodeIntegerValue(efConstructionNode);
                Float confidenceInterval = null;
                if (confidenceIntervalNode != null) {
                    confidenceInterval = (float) XContentMapValues.nodeDoubleValue(confidenceIntervalNode);
                }
                RescoreVector rescoreVector = null;
                if (indexVersion.onOrAfter(ADD_RESCORE_PARAMS_TO_QUANTIZED_VECTORS)) {
                    rescoreVector = RescoreVector.fromIndexOptions(indexOptionsMap, indexVersion);
                }
                MappingParser.checkNoRemainingFields(fieldName, indexOptionsMap);
                return new Int4HnswIndexOptions(m, efConstruction, confidenceInterval, rescoreVector);
            }

            @Override
            public boolean supportsElementType(ElementType elementType) {
                return elementType == ElementType.FLOAT;
            }

            @Override
            public boolean supportsDimension(int dims) {
                return dims % 2 == 0;
            }
        },
        FLAT("flat", false) {
            @Override
            public IndexOptions parseIndexOptions(String fieldName, Map<String, ?> indexOptionsMap, IndexVersion indexVersion) {
                MappingParser.checkNoRemainingFields(fieldName, indexOptionsMap);
                return new FlatIndexOptions();
            }

            @Override
            public boolean supportsElementType(ElementType elementType) {
                return true;
            }

            @Override
            public boolean supportsDimension(int dims) {
                return true;
            }
        },
        INT8_FLAT("int8_flat", true) {
            @Override
            public IndexOptions parseIndexOptions(String fieldName, Map<String, ?> indexOptionsMap, IndexVersion indexVersion) {
                Object confidenceIntervalNode = indexOptionsMap.remove("confidence_interval");
                Float confidenceInterval = null;
                if (confidenceIntervalNode != null) {
                    confidenceInterval = (float) XContentMapValues.nodeDoubleValue(confidenceIntervalNode);
                }
                RescoreVector rescoreVector = null;
                if (indexVersion.onOrAfter(ADD_RESCORE_PARAMS_TO_QUANTIZED_VECTORS)) {
                    rescoreVector = RescoreVector.fromIndexOptions(indexOptionsMap, indexVersion);
                }
                MappingParser.checkNoRemainingFields(fieldName, indexOptionsMap);
                return new Int8FlatIndexOptions(confidenceInterval, rescoreVector);
            }

            @Override
            public boolean supportsElementType(ElementType elementType) {
                return elementType == ElementType.FLOAT;
            }

            @Override
            public boolean supportsDimension(int dims) {
                return true;
            }
        },
        INT4_FLAT("int4_flat", true) {
            @Override
            public IndexOptions parseIndexOptions(String fieldName, Map<String, ?> indexOptionsMap, IndexVersion indexVersion) {
                Object confidenceIntervalNode = indexOptionsMap.remove("confidence_interval");
                Float confidenceInterval = null;
                if (confidenceIntervalNode != null) {
                    confidenceInterval = (float) XContentMapValues.nodeDoubleValue(confidenceIntervalNode);
                }
                RescoreVector rescoreVector = null;
                if (indexVersion.onOrAfter(ADD_RESCORE_PARAMS_TO_QUANTIZED_VECTORS)) {
                    rescoreVector = RescoreVector.fromIndexOptions(indexOptionsMap, indexVersion);
                }
                MappingParser.checkNoRemainingFields(fieldName, indexOptionsMap);
                return new Int4FlatIndexOptions(confidenceInterval, rescoreVector);
            }

            @Override
            public boolean supportsElementType(ElementType elementType) {
                return elementType == ElementType.FLOAT;
            }

            @Override
            public boolean supportsDimension(int dims) {
                return dims % 2 == 0;
            }
        },
        BBQ_HNSW("bbq_hnsw", true) {
            @Override
            public IndexOptions parseIndexOptions(String fieldName, Map<String, ?> indexOptionsMap, IndexVersion indexVersion) {
                Object mNode = indexOptionsMap.remove("m");
                Object efConstructionNode = indexOptionsMap.remove("ef_construction");
                if (mNode == null) {
                    mNode = Lucene99HnswVectorsFormat.DEFAULT_MAX_CONN;
                }
                if (efConstructionNode == null) {
                    efConstructionNode = Lucene99HnswVectorsFormat.DEFAULT_BEAM_WIDTH;
                }
                int m = XContentMapValues.nodeIntegerValue(mNode);
                int efConstruction = XContentMapValues.nodeIntegerValue(efConstructionNode);
                RescoreVector rescoreVector = null;
                if (indexVersion.onOrAfter(ADD_RESCORE_PARAMS_TO_QUANTIZED_VECTORS)) {
                    rescoreVector = RescoreVector.fromIndexOptions(indexOptionsMap, indexVersion);
                }
                MappingParser.checkNoRemainingFields(fieldName, indexOptionsMap);
                return new BBQHnswIndexOptions(m, efConstruction, rescoreVector);
            }

            @Override
            public boolean supportsElementType(ElementType elementType) {
                return elementType == ElementType.FLOAT;
            }

            @Override
            public boolean supportsDimension(int dims) {
                return dims >= BBQ_MIN_DIMS;
            }
        },
        BBQ_FLAT("bbq_flat", true) {
            @Override
            public IndexOptions parseIndexOptions(String fieldName, Map<String, ?> indexOptionsMap, IndexVersion indexVersion) {
                RescoreVector rescoreVector = null;
                if (indexVersion.onOrAfter(ADD_RESCORE_PARAMS_TO_QUANTIZED_VECTORS)) {
                    rescoreVector = RescoreVector.fromIndexOptions(indexOptionsMap, indexVersion);
                }
                MappingParser.checkNoRemainingFields(fieldName, indexOptionsMap);
                return new BBQFlatIndexOptions(rescoreVector);
            }

            @Override
            public boolean supportsElementType(ElementType elementType) {
                return elementType == ElementType.FLOAT;
            }

            @Override
            public boolean supportsDimension(int dims) {
                return dims >= BBQ_MIN_DIMS;
            }
        };

        public static Optional<VectorIndexType> fromString(String type) {
            return Stream.of(VectorIndexType.values()).filter(vectorIndexType -> vectorIndexType.name.equals(type)).findFirst();
        }

        private final String name;
        private final boolean quantized;

        VectorIndexType(String name, boolean quantized) {
            this.name = name;
            this.quantized = quantized;
        }

<<<<<<< HEAD
        public abstract IndexOptions parseIndexOptions(String fieldName, Map<String, ?> indexOptionsMap);
=======
        abstract IndexOptions parseIndexOptions(String fieldName, Map<String, ?> indexOptionsMap, IndexVersion indexVersion);
>>>>>>> bddc14c2

        public abstract boolean supportsElementType(ElementType elementType);

        public abstract boolean supportsDimension(int dims);

        public boolean isQuantized() {
            return quantized;
        }

        public String getName() {
            return name;
        }

        @Override
        public String toString() {
            return name;
        }
    }

    static class Int8FlatIndexOptions extends QuantizedIndexOptions {
        private final Float confidenceInterval;

        Int8FlatIndexOptions(Float confidenceInterval, RescoreVector rescoreVector) {
            super(VectorIndexType.INT8_FLAT, rescoreVector);
            this.confidenceInterval = confidenceInterval;
        }

        @Override
        public XContentBuilder toXContent(XContentBuilder builder, Params params) throws IOException {
            builder.startObject();
            builder.field("type", type);
            if (confidenceInterval != null) {
                builder.field("confidence_interval", confidenceInterval);
            }
            if (rescoreVector != null) {
                rescoreVector.toXContent(builder, params);
            }
            builder.endObject();
            return builder;
        }

        @Override
        KnnVectorsFormat getVectorsFormat(ElementType elementType) {
            assert elementType == ElementType.FLOAT;
            return new ES813Int8FlatVectorFormat(confidenceInterval, 7, false);
        }

        @Override
        boolean doEquals(IndexOptions o) {
            Int8FlatIndexOptions that = (Int8FlatIndexOptions) o;
            return Objects.equals(confidenceInterval, that.confidenceInterval) && Objects.equals(rescoreVector, that.rescoreVector);
        }

        @Override
        int doHashCode() {
            return Objects.hash(confidenceInterval, rescoreVector);
        }

        @Override
        boolean updatableTo(IndexOptions update) {
            return update.type.equals(this.type)
                || update.type.equals(VectorIndexType.HNSW)
                || update.type.equals(VectorIndexType.INT8_HNSW)
                || update.type.equals(VectorIndexType.INT4_HNSW)
                || update.type.equals(VectorIndexType.INT4_FLAT);
        }
    }

    static class FlatIndexOptions extends IndexOptions {

        FlatIndexOptions() {
            super(VectorIndexType.FLAT);
        }

        @Override
        public XContentBuilder toXContent(XContentBuilder builder, Params params) throws IOException {
            builder.startObject();
            builder.field("type", type);
            builder.endObject();
            return builder;
        }

        @Override
        KnnVectorsFormat getVectorsFormat(ElementType elementType) {
            if (elementType.equals(ElementType.BIT)) {
                return new ES815BitFlatVectorFormat();
            }
            return new ES813FlatVectorFormat();
        }

        @Override
        boolean updatableTo(IndexOptions update) {
            return true;
        }

        @Override
        public boolean doEquals(IndexOptions o) {
            return o instanceof FlatIndexOptions;
        }

        @Override
        public int doHashCode() {
            return Objects.hash(type);
        }
    }

    static class Int4HnswIndexOptions extends QuantizedIndexOptions {
        private final int m;
        private final int efConstruction;
        private final float confidenceInterval;

        Int4HnswIndexOptions(int m, int efConstruction, Float confidenceInterval, RescoreVector rescoreVector) {
            super(VectorIndexType.INT4_HNSW, rescoreVector);
            this.m = m;
            this.efConstruction = efConstruction;
            // The default confidence interval for int4 is dynamic quantiles, this provides the best relevancy and is
            // effectively required for int4 to behave well across a wide range of data.
            this.confidenceInterval = confidenceInterval == null ? 0f : confidenceInterval;
        }

        @Override
        public KnnVectorsFormat getVectorsFormat(ElementType elementType) {
            assert elementType == ElementType.FLOAT;
            return new ES814HnswScalarQuantizedVectorsFormat(m, efConstruction, confidenceInterval, 4, true);
        }

        @Override
        public XContentBuilder toXContent(XContentBuilder builder, Params params) throws IOException {
            builder.startObject();
            builder.field("type", type);
            builder.field("m", m);
            builder.field("ef_construction", efConstruction);
            builder.field("confidence_interval", confidenceInterval);
            if (rescoreVector != null) {
                rescoreVector.toXContent(builder, params);
            }
            builder.endObject();
            return builder;
        }

        @Override
        public boolean doEquals(IndexOptions o) {
            Int4HnswIndexOptions that = (Int4HnswIndexOptions) o;
            return m == that.m
                && efConstruction == that.efConstruction
                && Objects.equals(confidenceInterval, that.confidenceInterval)
                && Objects.equals(rescoreVector, that.rescoreVector);
        }

        @Override
        public int doHashCode() {
            return Objects.hash(m, efConstruction, confidenceInterval, rescoreVector);
        }

        @Override
        public String toString() {
            return "{type="
                + type
                + ", m="
                + m
                + ", ef_construction="
                + efConstruction
                + ", confidence_interval="
                + confidenceInterval
                + ", rescore_vector="
                + (rescoreVector == null ? "none" : rescoreVector)
                + "}";
        }

        @Override
        boolean updatableTo(IndexOptions update) {
            boolean updatable = update.type.equals(this.type);
            if (updatable) {
                Int4HnswIndexOptions int4HnswIndexOptions = (Int4HnswIndexOptions) update;
                // fewer connections would break assumptions on max number of connections (based on largest previous graph) during merge
                // quantization could not behave as expected with different confidence intervals (and quantiles) to be created
                updatable = int4HnswIndexOptions.m >= this.m && confidenceInterval == int4HnswIndexOptions.confidenceInterval;
            }
            return updatable;
        }
    }

    static class Int4FlatIndexOptions extends QuantizedIndexOptions {
        private final float confidenceInterval;

        Int4FlatIndexOptions(Float confidenceInterval, RescoreVector rescoreVector) {
            super(VectorIndexType.INT4_FLAT, rescoreVector);
            // The default confidence interval for int4 is dynamic quantiles, this provides the best relevancy and is
            // effectively required for int4 to behave well across a wide range of data.
            this.confidenceInterval = confidenceInterval == null ? 0f : confidenceInterval;
        }

        @Override
        public KnnVectorsFormat getVectorsFormat(ElementType elementType) {
            assert elementType == ElementType.FLOAT;
            return new ES813Int8FlatVectorFormat(confidenceInterval, 4, true);
        }

        @Override
        public XContentBuilder toXContent(XContentBuilder builder, Params params) throws IOException {
            builder.startObject();
            builder.field("type", type);
            builder.field("confidence_interval", confidenceInterval);
            if (rescoreVector != null) {
                rescoreVector.toXContent(builder, params);
            }
            builder.endObject();
            return builder;
        }

        @Override
        public boolean doEquals(IndexOptions o) {
            if (this == o) return true;
            if (o == null || getClass() != o.getClass()) return false;
            Int4FlatIndexOptions that = (Int4FlatIndexOptions) o;
            return Objects.equals(confidenceInterval, that.confidenceInterval) && Objects.equals(rescoreVector, that.rescoreVector);
        }

        @Override
        public int doHashCode() {
            return Objects.hash(confidenceInterval, rescoreVector);
        }

        @Override
        public String toString() {
            return "{type=" + type + ", confidence_interval=" + confidenceInterval + ", rescore_vector=" + rescoreVector + "}";
        }

        @Override
        boolean updatableTo(IndexOptions update) {
            // TODO: add support for updating from flat, hnsw, and int8_hnsw and updating params
            return update.type.equals(this.type)
                || update.type.equals(VectorIndexType.HNSW)
                || update.type.equals(VectorIndexType.INT8_HNSW)
                || update.type.equals(VectorIndexType.INT4_HNSW);
        }

    }

    static class Int8HnswIndexOptions extends QuantizedIndexOptions {
        private final int m;
        private final int efConstruction;
        private final Float confidenceInterval;

        Int8HnswIndexOptions(int m, int efConstruction, Float confidenceInterval, RescoreVector rescoreVector) {
            super(VectorIndexType.INT8_HNSW, rescoreVector);
            this.m = m;
            this.efConstruction = efConstruction;
            this.confidenceInterval = confidenceInterval;
        }

        @Override
        public KnnVectorsFormat getVectorsFormat(ElementType elementType) {
            assert elementType == ElementType.FLOAT;
            return new ES814HnswScalarQuantizedVectorsFormat(m, efConstruction, confidenceInterval, 7, false);
        }

        @Override
        public XContentBuilder toXContent(XContentBuilder builder, Params params) throws IOException {
            builder.startObject();
            builder.field("type", type);
            builder.field("m", m);
            builder.field("ef_construction", efConstruction);
            if (confidenceInterval != null) {
                builder.field("confidence_interval", confidenceInterval);
            }
            if (rescoreVector != null) {
                rescoreVector.toXContent(builder, params);
            }
            builder.endObject();
            return builder;
        }

        @Override
        public boolean doEquals(IndexOptions o) {
            if (this == o) return true;
            if (o == null || getClass() != o.getClass()) return false;
            Int8HnswIndexOptions that = (Int8HnswIndexOptions) o;
            return m == that.m
                && efConstruction == that.efConstruction
                && Objects.equals(confidenceInterval, that.confidenceInterval)
                && Objects.equals(rescoreVector, that.rescoreVector);
        }

        @Override
        public int doHashCode() {
            return Objects.hash(m, efConstruction, confidenceInterval, rescoreVector);
        }

        @Override
        public String toString() {
            return "{type="
                + type
                + ", m="
                + m
                + ", ef_construction="
                + efConstruction
                + ", confidence_interval="
                + confidenceInterval
                + ", rescore_vector="
                + (rescoreVector == null ? "none" : rescoreVector)
                + "}";
        }

        @Override
        boolean updatableTo(IndexOptions update) {
            boolean updatable;
            if (update.type.equals(this.type)) {
                Int8HnswIndexOptions int8HnswIndexOptions = (Int8HnswIndexOptions) update;
                // fewer connections would break assumptions on max number of connections (based on largest previous graph) during merge
                // quantization could not behave as expected with different confidence intervals (and quantiles) to be created
                updatable = int8HnswIndexOptions.m >= this.m;
                updatable &= confidenceInterval == null
                    || int8HnswIndexOptions.confidenceInterval != null
                        && confidenceInterval.equals(int8HnswIndexOptions.confidenceInterval);
            } else {
                updatable = update.type.equals(VectorIndexType.INT4_HNSW) && ((Int4HnswIndexOptions) update).m >= this.m;
            }
            return updatable;
        }
    }

    static class HnswIndexOptions extends IndexOptions {
        private final int m;
        private final int efConstruction;

        HnswIndexOptions(int m, int efConstruction) {
            super(VectorIndexType.HNSW);
            this.m = m;
            this.efConstruction = efConstruction;
        }

        @Override
        public KnnVectorsFormat getVectorsFormat(ElementType elementType) {
            if (elementType == ElementType.BIT) {
                return new ES815HnswBitVectorsFormat(m, efConstruction);
            }
            return new Lucene99HnswVectorsFormat(m, efConstruction, 1, null);
        }

        @Override
        boolean updatableTo(IndexOptions update) {
            boolean updatable = update.type.equals(this.type);
            if (updatable) {
                // fewer connections would break assumptions on max number of connections (based on largest previous graph) during merge
                HnswIndexOptions hnswIndexOptions = (HnswIndexOptions) update;
                updatable = hnswIndexOptions.m >= this.m;
            }
            return updatable
                || (update.type.equals(VectorIndexType.INT8_HNSW) && ((Int8HnswIndexOptions) update).m >= m)
                || (update.type.equals(VectorIndexType.INT4_HNSW) && ((Int4HnswIndexOptions) update).m >= m);
        }

        @Override
        public XContentBuilder toXContent(XContentBuilder builder, Params params) throws IOException {
            builder.startObject();
            builder.field("type", type);
            builder.field("m", m);
            builder.field("ef_construction", efConstruction);
            builder.endObject();
            return builder;
        }

        @Override
        public boolean doEquals(IndexOptions o) {
            if (this == o) return true;
            if (o == null || getClass() != o.getClass()) return false;
            HnswIndexOptions that = (HnswIndexOptions) o;
            return m == that.m && efConstruction == that.efConstruction;
        }

        @Override
        public int doHashCode() {
            return Objects.hash(m, efConstruction);
        }

        @Override
        public String toString() {
            return "{type=" + type + ", m=" + m + ", ef_construction=" + efConstruction + "}";
        }
    }

    static class BBQHnswIndexOptions extends QuantizedIndexOptions {
        private final int m;
        private final int efConstruction;

        BBQHnswIndexOptions(int m, int efConstruction, RescoreVector rescoreVector) {
            super(VectorIndexType.BBQ_HNSW, rescoreVector);
            this.m = m;
            this.efConstruction = efConstruction;
        }

        @Override
        KnnVectorsFormat getVectorsFormat(ElementType elementType) {
            assert elementType == ElementType.FLOAT;
            return new ES818HnswBinaryQuantizedVectorsFormat(m, efConstruction);
        }

        @Override
        boolean updatableTo(IndexOptions update) {
            return update.type.equals(this.type);
        }

        @Override
        boolean doEquals(IndexOptions other) {
            BBQHnswIndexOptions that = (BBQHnswIndexOptions) other;
            return m == that.m && efConstruction == that.efConstruction && Objects.equals(rescoreVector, that.rescoreVector);
        }

        @Override
        int doHashCode() {
            return Objects.hash(m, efConstruction, rescoreVector);
        }

        @Override
        public XContentBuilder toXContent(XContentBuilder builder, Params params) throws IOException {
            builder.startObject();
            builder.field("type", type);
            builder.field("m", m);
            builder.field("ef_construction", efConstruction);
            if (rescoreVector != null) {
                rescoreVector.toXContent(builder, params);
            }
            builder.endObject();
            return builder;
        }

        @Override
        public void validateDimension(int dim) {
            if (type.supportsDimension(dim)) {
                return;
            }
            throw new IllegalArgumentException(type.name + " does not support dimensions fewer than " + BBQ_MIN_DIMS + "; provided=" + dim);
        }
    }

    static class BBQFlatIndexOptions extends QuantizedIndexOptions {
        private final int CLASS_NAME_HASH = this.getClass().getName().hashCode();

        BBQFlatIndexOptions(RescoreVector rescoreVector) {
            super(VectorIndexType.BBQ_FLAT, rescoreVector);
        }

        @Override
        KnnVectorsFormat getVectorsFormat(ElementType elementType) {
            assert elementType == ElementType.FLOAT;
            return new ES818BinaryQuantizedVectorsFormat();
        }

        @Override
        boolean updatableTo(IndexOptions update) {
            return update.type.equals(this.type);
        }

        @Override
        boolean doEquals(IndexOptions other) {
            return other instanceof BBQFlatIndexOptions;
        }

        @Override
        int doHashCode() {
            return CLASS_NAME_HASH;
        }

        @Override
        public XContentBuilder toXContent(XContentBuilder builder, Params params) throws IOException {
            builder.startObject();
            builder.field("type", type);
            if (rescoreVector != null) {
                rescoreVector.toXContent(builder, params);
            }
            builder.endObject();
            return builder;
        }

        @Override
        public void validateDimension(int dim) {
            if (type.supportsDimension(dim)) {
                return;
            }
            throw new IllegalArgumentException(type.name + " does not support dimensions fewer than " + BBQ_MIN_DIMS + "; provided=" + dim);
        }
    }

    record RescoreVector(float oversample) implements ToXContentObject {
        static final String NAME = "rescore_vector";
        static final String OVERSAMPLE = "oversample";

        static RescoreVector fromIndexOptions(Map<String, ?> indexOptionsMap, IndexVersion indexVersion) {
            Object rescoreVectorNode = indexOptionsMap.remove(NAME);
            if (rescoreVectorNode == null) {
                return null;
            }
            Map<String, Object> mappedNode = XContentMapValues.nodeMapValue(rescoreVectorNode, NAME);
            Object oversampleNode = mappedNode.get(OVERSAMPLE);
            if (oversampleNode == null) {
                throw new IllegalArgumentException("Invalid rescore_vector value. Missing required field " + OVERSAMPLE);
            }
            float oversampleValue = (float) XContentMapValues.nodeDoubleValue(oversampleNode);
            if (oversampleValue == 0 && indexVersion.before(RESCORE_PARAMS_ALLOW_ZERO_TO_QUANTIZED_VECTORS)) {
                throw new IllegalArgumentException("oversample must be greater than 1");
            }
            if (oversampleValue < 1 && oversampleValue != 0) {
                throw new IllegalArgumentException("oversample must be greater than 1 or exactly 0");
            } else if (oversampleValue > 10) {
                throw new IllegalArgumentException("oversample must be less than or equal to 10");
            }
            return new RescoreVector(oversampleValue);
        }

        @Override
        public XContentBuilder toXContent(XContentBuilder builder, Params params) throws IOException {
            builder.startObject(NAME);
            builder.field(OVERSAMPLE, oversample);
            builder.endObject();
            return builder;
        }
    }

    public static final TypeParser PARSER = new TypeParser(
        (n, c) -> new Builder(n, c.indexVersionCreated()),
        notInMultiFields(CONTENT_TYPE)
    );

    public static final class DenseVectorFieldType extends SimpleMappedFieldType {
        private final ElementType elementType;
        private final Integer dims;
        private final boolean indexed;
        private final VectorSimilarity similarity;
        private final IndexVersion indexVersionCreated;
        private final IndexOptions indexOptions;

        public DenseVectorFieldType(
            String name,
            IndexVersion indexVersionCreated,
            ElementType elementType,
            Integer dims,
            boolean indexed,
            VectorSimilarity similarity,
            IndexOptions indexOptions,
            Map<String, String> meta
        ) {
            super(name, indexed, false, indexed == false, TextSearchInfo.NONE, meta);
            this.elementType = elementType;
            this.dims = dims;
            this.indexed = indexed;
            this.similarity = similarity;
            this.indexVersionCreated = indexVersionCreated;
            this.indexOptions = indexOptions;
        }

        @Override
        public String typeName() {
            return CONTENT_TYPE;
        }

        @Override
        public ValueFetcher valueFetcher(SearchExecutionContext context, String format) {
            if (format != null) {
                throw new IllegalArgumentException("Field [" + name() + "] of type [" + typeName() + "] doesn't support formats.");
            }
            return new ArraySourceValueFetcher(name(), context) {
                @Override
                protected Object parseSourceValue(Object value) {
                    return value;
                }
            };
        }

        @Override
        public DocValueFormat docValueFormat(String format, ZoneId timeZone) {
            return DocValueFormat.DENSE_VECTOR;
        }

        @Override
        public boolean isAggregatable() {
            return false;
        }

        @Override
        public IndexFieldData.Builder fielddataBuilder(FieldDataContext fieldDataContext) {
            return elementType.fielddataBuilder(this, fieldDataContext);
        }

        @Override
        public Query existsQuery(SearchExecutionContext context) {
            return new FieldExistsQuery(name());
        }

        @Override
        public Query termQuery(Object value, SearchExecutionContext context) {
            throw new IllegalArgumentException("Field [" + name() + "] of type [" + typeName() + "] doesn't support term queries");
        }

        public Query createExactKnnQuery(VectorData queryVector, Float vectorSimilarity) {
            if (isIndexed() == false) {
                throw new IllegalArgumentException(
                    "to perform knn search on field [" + name() + "], its mapping must have [index] set to [true]"
                );
            }
            Query knnQuery = switch (elementType) {
                case BYTE -> createExactKnnByteQuery(queryVector.asByteVector());
                case FLOAT -> createExactKnnFloatQuery(queryVector.asFloatVector());
                case BIT -> createExactKnnBitQuery(queryVector.asByteVector());
            };
            if (vectorSimilarity != null) {
                knnQuery = new VectorSimilarityQuery(knnQuery, vectorSimilarity, similarity.score(vectorSimilarity, elementType, dims));
            }
            return knnQuery;
        }

        private Query createExactKnnBitQuery(byte[] queryVector) {
            elementType.checkDimensions(dims, queryVector.length);
            return new DenseVectorQuery.Bytes(queryVector, name());
        }

        private Query createExactKnnByteQuery(byte[] queryVector) {
            elementType.checkDimensions(dims, queryVector.length);
            if (similarity == VectorSimilarity.DOT_PRODUCT || similarity == VectorSimilarity.COSINE) {
                float squaredMagnitude = VectorUtil.dotProduct(queryVector, queryVector);
                elementType.checkVectorMagnitude(similarity, ElementType.errorByteElementsAppender(queryVector), squaredMagnitude);
            }
            return new DenseVectorQuery.Bytes(queryVector, name());
        }

        private Query createExactKnnFloatQuery(float[] queryVector) {
            elementType.checkDimensions(dims, queryVector.length);
            elementType.checkVectorBounds(queryVector);
            if (similarity == VectorSimilarity.DOT_PRODUCT || similarity == VectorSimilarity.COSINE) {
                float squaredMagnitude = VectorUtil.dotProduct(queryVector, queryVector);
                elementType.checkVectorMagnitude(similarity, ElementType.errorFloatElementsAppender(queryVector), squaredMagnitude);
                if (similarity == VectorSimilarity.COSINE
                    && indexVersionCreated.onOrAfter(NORMALIZE_COSINE)
                    && isNotUnitVector(squaredMagnitude)) {
                    float length = (float) Math.sqrt(squaredMagnitude);
                    queryVector = Arrays.copyOf(queryVector, queryVector.length);
                    for (int i = 0; i < queryVector.length; i++) {
                        queryVector[i] /= length;
                    }
                }
            }
            return new DenseVectorQuery.Floats(queryVector, name());
        }

        public Query createKnnQuery(
            VectorData queryVector,
            int k,
            int numCands,
            Float oversample,
            Query filter,
            Float similarityThreshold,
            BitSetProducer parentFilter
        ) {
            if (isIndexed() == false) {
                throw new IllegalArgumentException(
                    "to perform knn search on field [" + name() + "], its mapping must have [index] set to [true]"
                );
            }
            return switch (getElementType()) {
                case BYTE -> createKnnByteQuery(queryVector.asByteVector(), k, numCands, filter, similarityThreshold, parentFilter);
                case FLOAT -> createKnnFloatQuery(
                    queryVector.asFloatVector(),
                    k,
                    numCands,
                    oversample,
                    filter,
                    similarityThreshold,
                    parentFilter
                );
                case BIT -> createKnnBitQuery(queryVector.asByteVector(), k, numCands, filter, similarityThreshold, parentFilter);
            };
        }

        private boolean needsRescore(Float rescoreOversample) {
            return rescoreOversample != null && rescoreOversample > 0 && isQuantized();
        }

        private boolean isQuantized() {
            return indexOptions != null && indexOptions.type != null && indexOptions.type.isQuantized();
        }

        private Query createKnnBitQuery(
            byte[] queryVector,
            int k,
            int numCands,
            Query filter,
            Float similarityThreshold,
            BitSetProducer parentFilter
        ) {
            elementType.checkDimensions(dims, queryVector.length);
            Query knnQuery = parentFilter != null
                ? new ESDiversifyingChildrenByteKnnVectorQuery(name(), queryVector, filter, k, numCands, parentFilter)
                : new ESKnnByteVectorQuery(name(), queryVector, k, numCands, filter);
            if (similarityThreshold != null) {
                knnQuery = new VectorSimilarityQuery(
                    knnQuery,
                    similarityThreshold,
                    similarity.score(similarityThreshold, elementType, dims)
                );
            }
            return knnQuery;
        }

        private Query createKnnByteQuery(
            byte[] queryVector,
            int k,
            int numCands,
            Query filter,
            Float similarityThreshold,
            BitSetProducer parentFilter
        ) {
            elementType.checkDimensions(dims, queryVector.length);

            if (similarity == VectorSimilarity.DOT_PRODUCT || similarity == VectorSimilarity.COSINE) {
                float squaredMagnitude = VectorUtil.dotProduct(queryVector, queryVector);
                elementType.checkVectorMagnitude(similarity, ElementType.errorByteElementsAppender(queryVector), squaredMagnitude);
            }
            Query knnQuery = parentFilter != null
                ? new ESDiversifyingChildrenByteKnnVectorQuery(name(), queryVector, filter, k, numCands, parentFilter)
                : new ESKnnByteVectorQuery(name(), queryVector, k, numCands, filter);
            if (similarityThreshold != null) {
                knnQuery = new VectorSimilarityQuery(
                    knnQuery,
                    similarityThreshold,
                    similarity.score(similarityThreshold, elementType, dims)
                );
            }
            return knnQuery;
        }

        private Query createKnnFloatQuery(
            float[] queryVector,
            int k,
            int numCands,
            Float queryOversample,
            Query filter,
            Float similarityThreshold,
            BitSetProducer parentFilter
        ) {
            elementType.checkDimensions(dims, queryVector.length);
            elementType.checkVectorBounds(queryVector);
            if (similarity == VectorSimilarity.DOT_PRODUCT || similarity == VectorSimilarity.COSINE) {
                float squaredMagnitude = VectorUtil.dotProduct(queryVector, queryVector);
                elementType.checkVectorMagnitude(similarity, ElementType.errorFloatElementsAppender(queryVector), squaredMagnitude);
                if (similarity == VectorSimilarity.COSINE
                    && indexVersionCreated.onOrAfter(NORMALIZE_COSINE)
                    && isNotUnitVector(squaredMagnitude)) {
                    float length = (float) Math.sqrt(squaredMagnitude);
                    queryVector = Arrays.copyOf(queryVector, queryVector.length);
                    for (int i = 0; i < queryVector.length; i++) {
                        queryVector[i] /= length;
                    }
                }
            }

            int adjustedK = k;
            // By default utilize the quantized oversample is configured
            // allow the user provided at query time overwrite
            Float oversample = queryOversample;
            if (oversample == null
                && indexOptions instanceof QuantizedIndexOptions quantizedIndexOptions
                && quantizedIndexOptions.rescoreVector != null) {
                oversample = quantizedIndexOptions.rescoreVector.oversample;
            }
            boolean rescore = needsRescore(oversample);
            if (rescore) {
                // Will get k * oversample for rescoring, and get the top k
                adjustedK = Math.min((int) Math.ceil(k * oversample), OVERSAMPLE_LIMIT);
                numCands = Math.max(adjustedK, numCands);
            }
            Query knnQuery = parentFilter != null
                ? new ESDiversifyingChildrenFloatKnnVectorQuery(name(), queryVector, filter, adjustedK, numCands, parentFilter)
                : new ESKnnFloatVectorQuery(name(), queryVector, adjustedK, numCands, filter);
            if (rescore) {
                knnQuery = new RescoreKnnVectorQuery(
                    name(),
                    queryVector,
                    similarity.vectorSimilarityFunction(indexVersionCreated, ElementType.FLOAT),
                    k,
                    knnQuery
                );
            }
            if (similarityThreshold != null) {
                knnQuery = new VectorSimilarityQuery(
                    knnQuery,
                    similarityThreshold,
                    similarity.score(similarityThreshold, elementType, dims)
                );
            }
            return knnQuery;
        }

        VectorSimilarity getSimilarity() {
            return similarity;
        }

        int getVectorDimensions() {
            return dims;
        }

        ElementType getElementType() {
            return elementType;
        }
    }

    private final IndexOptions indexOptions;
    private final IndexVersion indexCreatedVersion;

    private DenseVectorFieldMapper(
        String simpleName,
        MappedFieldType mappedFieldType,
        BuilderParams params,
        IndexOptions indexOptions,
        IndexVersion indexCreatedVersion
    ) {
        super(simpleName, mappedFieldType, params);
        this.indexOptions = indexOptions;
        this.indexCreatedVersion = indexCreatedVersion;
    }

    @Override
    public DenseVectorFieldType fieldType() {
        return (DenseVectorFieldType) super.fieldType();
    }

    @Override
    public boolean parsesArrayValue() {
        return true;
    }

    @Override
    public void parse(DocumentParserContext context) throws IOException {
        if (context.doc().getByKey(fieldType().name()) != null) {
            throw new IllegalArgumentException(
                "Field ["
                    + fullPath()
                    + "] of type ["
                    + typeName()
                    + "] doesn't support indexing multiple values for the same field in the same document"
            );
        }
        if (Token.VALUE_NULL == context.parser().currentToken()) {
            return;
        }
        if (fieldType().dims == null) {
            int dims = fieldType().elementType.parseDimensionCount(context);
            if (fieldType().indexOptions != null) {
                fieldType().indexOptions.validateDimension(dims);
            }
            DenseVectorFieldType updatedDenseVectorFieldType = new DenseVectorFieldType(
                fieldType().name(),
                indexCreatedVersion,
                fieldType().elementType,
                dims,
                fieldType().indexed,
                fieldType().similarity,
                fieldType().indexOptions,
                fieldType().meta()
            );
            Mapper update = new DenseVectorFieldMapper(
                leafName(),
                updatedDenseVectorFieldType,
                builderParams,
                indexOptions,
                indexCreatedVersion
            );
            context.addDynamicMapper(update);
            return;
        }
        if (fieldType().indexed) {
            parseKnnVectorAndIndex(context);
        } else {
            parseBinaryDocValuesVectorAndIndex(context);
        }
    }

    private void parseKnnVectorAndIndex(DocumentParserContext context) throws IOException {
        fieldType().elementType.parseKnnVectorAndIndex(context, this);
    }

    private void parseBinaryDocValuesVectorAndIndex(DocumentParserContext context) throws IOException {
        // encode array of floats as array of integers and store into buf
        // this code is here and not in the VectorEncoderDecoder so not to create extra arrays
        int dims = fieldType().dims;
        ElementType elementType = fieldType().elementType;
        int numBytes = indexCreatedVersion.onOrAfter(MAGNITUDE_STORED_INDEX_VERSION)
            ? elementType.getNumBytes(dims) + MAGNITUDE_BYTES
            : elementType.getNumBytes(dims);

        ByteBuffer byteBuffer = elementType.createByteBuffer(indexCreatedVersion, numBytes);
        VectorData vectorData = elementType.parseKnnVector(context, dims, (i, b) -> {
            if (b) {
                checkDimensionMatches(i, context);
            } else {
                checkDimensionExceeded(i, context);
            }
        }, fieldType().similarity);
        vectorData.addToBuffer(byteBuffer);
        if (indexCreatedVersion.onOrAfter(MAGNITUDE_STORED_INDEX_VERSION)) {
            // encode vector magnitude at the end
            double dotProduct = elementType.computeSquaredMagnitude(vectorData);
            float vectorMagnitude = (float) Math.sqrt(dotProduct);
            byteBuffer.putFloat(vectorMagnitude);
        }
        Field field = new BinaryDocValuesField(fieldType().name(), new BytesRef(byteBuffer.array()));
        context.doc().addWithKey(fieldType().name(), field);
    }

    private void checkDimensionExceeded(int index, DocumentParserContext context) {
        if (index >= fieldType().dims) {
            throw new IllegalArgumentException(
                "The ["
                    + typeName()
                    + "] field ["
                    + fullPath()
                    + "] in doc ["
                    + context.documentDescription()
                    + "] has more dimensions "
                    + "than defined in the mapping ["
                    + fieldType().dims
                    + "]"
            );
        }
    }

    private void checkDimensionMatches(int index, DocumentParserContext context) {
        if (index != fieldType().dims) {
            throw new IllegalArgumentException(
                "The ["
                    + typeName()
                    + "] field ["
                    + fullPath()
                    + "] in doc ["
                    + context.documentDescription()
                    + "] has a different number of dimensions "
                    + "["
                    + index
                    + "] than defined in the mapping ["
                    + fieldType().dims
                    + "]"
            );
        }
    }

    @Override
    protected void parseCreateField(DocumentParserContext context) {
        throw new AssertionError("parse is implemented directly");
    }

    @Override
    protected String contentType() {
        return CONTENT_TYPE;
    }

    @Override
    public FieldMapper.Builder getMergeBuilder() {
        return new Builder(leafName(), indexCreatedVersion).init(this);
    }

<<<<<<< HEAD
    public static IndexOptions parseIndexOptions(String fieldName, Object propNode) {
=======
    private static IndexOptions parseIndexOptions(String fieldName, Object propNode, IndexVersion indexVersion) {
>>>>>>> bddc14c2
        @SuppressWarnings("unchecked")
        Map<String, ?> indexOptionsMap = (Map<String, ?>) propNode;
        Object typeNode = indexOptionsMap.remove("type");
        if (typeNode == null) {
            throw new MapperParsingException("[index_options] requires field [type] to be configured");
        }
        String type = XContentMapValues.nodeStringValue(typeNode);
        Optional<VectorIndexType> vectorIndexType = VectorIndexType.fromString(type);
        if (vectorIndexType.isEmpty()) {
            throw new MapperParsingException("Unknown vector index options type [" + type + "] for field [" + fieldName + "]");
        }
        VectorIndexType parsedType = vectorIndexType.get();
        return parsedType.parseIndexOptions(fieldName, indexOptionsMap, indexVersion);
    }

    /**
     * @return the custom kNN vectors format that is configured for this field or
     * {@code null} if the default format should be used.
     */
    public KnnVectorsFormat getKnnVectorsFormatForField(KnnVectorsFormat defaultFormat) {
        final KnnVectorsFormat format;
        if (indexOptions == null) {
            format = fieldType().elementType == ElementType.BIT ? new ES815HnswBitVectorsFormat() : defaultFormat;
        } else {
            format = indexOptions.getVectorsFormat(fieldType().elementType);
        }
        // It's legal to reuse the same format name as this is the same on-disk format.
        return new KnnVectorsFormat(format.getName()) {
            @Override
            public KnnVectorsWriter fieldsWriter(SegmentWriteState state) throws IOException {
                return format.fieldsWriter(state);
            }

            @Override
            public KnnVectorsReader fieldsReader(SegmentReadState state) throws IOException {
                return format.fieldsReader(state);
            }

            @Override
            public int getMaxDimensions(String fieldName) {
                return MAX_DIMS_COUNT;
            }

            @Override
            public String toString() {
                return format.toString();
            }
        };
    }

    @Override
    protected SyntheticSourceSupport syntheticSourceSupport() {
        return new SyntheticSourceSupport.Native(
            () -> fieldType().indexed
                ? new IndexedSyntheticFieldLoader(indexCreatedVersion, fieldType().similarity)
                : new DocValuesSyntheticFieldLoader(indexCreatedVersion)
        );
    }

    private class IndexedSyntheticFieldLoader extends SourceLoader.DocValuesBasedSyntheticFieldLoader {
        private FloatVectorValues values;
        private ByteVectorValues byteVectorValues;
        private boolean hasValue;
        private boolean hasMagnitude;
        private int ord;

        private final IndexVersion indexCreatedVersion;
        private final VectorSimilarity vectorSimilarity;
        private NumericDocValues magnitudeReader;

        private IndexedSyntheticFieldLoader(IndexVersion indexCreatedVersion, VectorSimilarity vectorSimilarity) {
            this.indexCreatedVersion = indexCreatedVersion;
            this.vectorSimilarity = vectorSimilarity;
        }

        @Override
        public DocValuesLoader docValuesLoader(LeafReader leafReader, int[] docIdsInLeaf) throws IOException {
            values = leafReader.getFloatVectorValues(fullPath());
            if (values != null) {
                if (indexCreatedVersion.onOrAfter(NORMALIZE_COSINE) && VectorSimilarity.COSINE.equals(vectorSimilarity)) {
                    magnitudeReader = leafReader.getNumericDocValues(fullPath() + COSINE_MAGNITUDE_FIELD_SUFFIX);
                }
                KnnVectorValues.DocIndexIterator iterator = values.iterator();
                return docId -> {
                    if (iterator.docID() > docId) {
                        return hasValue = false;
                    }
                    if (iterator.docID() == docId) {
                        return hasValue = true;
                    }
                    hasValue = docId == iterator.advance(docId);
                    hasMagnitude = hasValue && magnitudeReader != null && magnitudeReader.advanceExact(docId);
                    ord = iterator.index();
                    return hasValue;
                };
            }
            byteVectorValues = leafReader.getByteVectorValues(fullPath());
            if (byteVectorValues != null) {
                KnnVectorValues.DocIndexIterator iterator = byteVectorValues.iterator();
                return docId -> {
                    if (iterator.docID() > docId) {
                        return hasValue = false;
                    }
                    if (iterator.docID() == docId) {
                        return hasValue = true;
                    }
                    hasValue = docId == iterator.advance(docId);
                    ord = iterator.index();
                    return hasValue;
                };
            }
            return null;
        }

        @Override
        public boolean hasValue() {
            return hasValue;
        }

        @Override
        public void write(XContentBuilder b) throws IOException {
            if (false == hasValue) {
                return;
            }
            float magnitude = Float.NaN;
            if (hasMagnitude) {
                magnitude = Float.intBitsToFloat((int) magnitudeReader.longValue());
            }
            b.startArray(leafName());
            if (values != null) {
                for (float v : values.vectorValue(ord)) {
                    if (hasMagnitude) {
                        b.value(v * magnitude);
                    } else {
                        b.value(v);
                    }
                }
            } else if (byteVectorValues != null) {
                byte[] vectorValue = byteVectorValues.vectorValue(ord);
                for (byte value : vectorValue) {
                    b.value(value);
                }
            }
            b.endArray();
        }

        @Override
        public String fieldName() {
            return fullPath();
        }
    }

    private class DocValuesSyntheticFieldLoader extends SourceLoader.DocValuesBasedSyntheticFieldLoader {
        private BinaryDocValues values;
        private boolean hasValue;
        private final IndexVersion indexCreatedVersion;

        private DocValuesSyntheticFieldLoader(IndexVersion indexCreatedVersion) {
            this.indexCreatedVersion = indexCreatedVersion;
        }

        @Override
        public DocValuesLoader docValuesLoader(LeafReader leafReader, int[] docIdsInLeaf) throws IOException {
            values = leafReader.getBinaryDocValues(fullPath());
            if (values == null) {
                return null;
            }
            return docId -> {
                if (values.docID() > docId) {
                    return hasValue = false;
                }
                if (values.docID() == docId) {
                    return hasValue = true;
                }
                hasValue = docId == values.advance(docId);
                return hasValue;
            };
        }

        @Override
        public boolean hasValue() {
            return hasValue;
        }

        @Override
        public void write(XContentBuilder b) throws IOException {
            if (false == hasValue) {
                return;
            }
            b.startArray(leafName());
            BytesRef ref = values.binaryValue();
            ByteBuffer byteBuffer = ByteBuffer.wrap(ref.bytes, ref.offset, ref.length);
            if (indexCreatedVersion.onOrAfter(LITTLE_ENDIAN_FLOAT_STORED_INDEX_VERSION)) {
                byteBuffer.order(ByteOrder.LITTLE_ENDIAN);
            }
            int dims = fieldType().elementType == ElementType.BIT ? fieldType().dims / Byte.SIZE : fieldType().dims;
            for (int dim = 0; dim < dims; dim++) {
                fieldType().elementType.readAndWriteValue(byteBuffer, b);
            }
            b.endArray();
        }

        @Override
        public String fieldName() {
            return fullPath();
        }
    }

    /**
     * Interface for a function that takes a int and boolean
     */
    @FunctionalInterface
    public interface IntBooleanConsumer {
        void accept(int value, boolean isComplete);
    }
}<|MERGE_RESOLUTION|>--- conflicted
+++ resolved
@@ -176,6 +176,7 @@
         private final Parameter<VectorSimilarity> similarity;
 
         private final Parameter<IndexOptions> indexOptions;
+
         private final Parameter<Boolean> indexed;
         private final Parameter<Map<String, String>> meta = Parameter.metaParam();
 
@@ -1277,8 +1278,6 @@
         }
     }
 
-<<<<<<< HEAD
-=======
     abstract static class QuantizedIndexOptions extends IndexOptions {
         final RescoreVector rescoreVector;
 
@@ -1288,7 +1287,6 @@
         }
     }
 
->>>>>>> bddc14c2
     public enum VectorIndexType {
         HNSW("hnsw", false) {
             @Override
@@ -1522,11 +1520,7 @@
             this.quantized = quantized;
         }
 
-<<<<<<< HEAD
-        public abstract IndexOptions parseIndexOptions(String fieldName, Map<String, ?> indexOptionsMap);
-=======
         abstract IndexOptions parseIndexOptions(String fieldName, Map<String, ?> indexOptionsMap, IndexVersion indexVersion);
->>>>>>> bddc14c2
 
         public abstract boolean supportsElementType(ElementType elementType);
 
@@ -2486,11 +2480,7 @@
         return new Builder(leafName(), indexCreatedVersion).init(this);
     }
 
-<<<<<<< HEAD
-    public static IndexOptions parseIndexOptions(String fieldName, Object propNode) {
-=======
     private static IndexOptions parseIndexOptions(String fieldName, Object propNode, IndexVersion indexVersion) {
->>>>>>> bddc14c2
         @SuppressWarnings("unchecked")
         Map<String, ?> indexOptionsMap = (Map<String, ?>) propNode;
         Object typeNode = indexOptionsMap.remove("type");

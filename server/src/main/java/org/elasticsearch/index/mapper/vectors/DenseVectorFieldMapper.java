--- conflicted
+++ resolved
@@ -2406,10 +2406,7 @@
         }
 
         @Override
-<<<<<<< HEAD
         KnnVectorsFormat getVectorsFormat(ElementType elementType, ExecutorService mergingExecutorService, int numMergeWorkers) {
-=======
-        KnnVectorsFormat getVectorsFormat(ElementType elementType) {
             assert elementType == ElementType.FLOAT || elementType == ElementType.BFLOAT16;
             if (Build.current().isSnapshot()) {
                 return new ESNextDiskBBQVectorsFormat(
@@ -2420,7 +2417,6 @@
                     onDiskRescore
                 );
             }
->>>>>>> d74334e9
             return new ES920DiskBBQVectorsFormat(
                 clusterSize,
                 ES920DiskBBQVectorsFormat.DEFAULT_CENTROIDS_PER_PARENT_CLUSTER,

--- conflicted
+++ resolved
@@ -110,7 +110,6 @@
         return Math.abs(magnitude - 1.0f) > EPS;
     }
 
-<<<<<<< HEAD
     /**
      * The heuristic to utilize when executing a filtered search against vectors indexed in an HNSW graph.
      */
@@ -150,7 +149,7 @@
         Setting.Property.IndexScope,
         Setting.Property.Dynamic
     );
-=======
+
     private static boolean hasRescoreIndexVersion(IndexVersion version) {
         return version.onOrAfter(IndexVersions.ADD_RESCORE_PARAMS_TO_QUANTIZED_VECTORS)
             || version.between(IndexVersions.ADD_RESCORE_PARAMS_TO_QUANTIZED_VECTORS_BACKPORT_8_X, IndexVersions.UPGRADE_TO_LUCENE_10_0_0);
@@ -168,7 +167,6 @@
         return version.onOrAfter(IndexVersions.DEFAULT_OVERSAMPLE_VALUE_FOR_BBQ)
             || version.between(IndexVersions.DEFAULT_OVERSAMPLE_VALUE_FOR_BBQ_BACKPORT_8_X, IndexVersions.UPGRADE_TO_LUCENE_10_0_0);
     }
->>>>>>> a2e580fb
 
     public static final IndexVersion MAGNITUDE_STORED_INDEX_VERSION = IndexVersions.V_7_5_0;
     public static final IndexVersion INDEXED_BY_DEFAULT_INDEX_VERSION = IndexVersions.FIRST_DETACHED_INDEX_VERSION;

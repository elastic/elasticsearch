--- conflicted
+++ resolved
@@ -1356,13 +1356,9 @@
             return supportsDimension;
         }
 
-<<<<<<< HEAD
         abstract boolean earlyExit();
 
-        abstract boolean doEquals(IndexOptions other);
-=======
         abstract boolean doEquals(DenseVectorIndexOptions other);
->>>>>>> a229c8d9
 
         abstract int doHashCode();
 
@@ -1813,16 +1809,11 @@
         }
 
         @Override
-<<<<<<< HEAD
         boolean earlyExit() {
             return false;
         }
 
-        @Override
-        public boolean doEquals(IndexOptions o) {
-=======
         public boolean doEquals(DenseVectorIndexOptions o) {
->>>>>>> a229c8d9
             return o instanceof FlatIndexOptions;
         }
 
@@ -1838,15 +1829,12 @@
         private final float confidenceInterval;
         private final boolean earlyExit;
 
-<<<<<<< HEAD
+
         Int4HnswIndexOptions(int m, int efConstruction, Float confidenceInterval, RescoreVector rescoreVector) {
             this(m, efConstruction, confidenceInterval, rescoreVector, DEFAULT_EARLY_EXIT);
         }
 
-        Int4HnswIndexOptions(int m, int efConstruction, Float confidenceInterval, RescoreVector rescoreVector, boolean earlyExit) {
-=======
-        public Int4HnswIndexOptions(int m, int efConstruction, Float confidenceInterval, RescoreVector rescoreVector) {
->>>>>>> a229c8d9
+        public Int4HnswIndexOptions(int m, int efConstruction, Float confidenceInterval, RescoreVector rescoreVector, boolean earlyExit) {
             super(VectorIndexType.INT4_HNSW, rescoreVector);
             this.m = m;
             this.efConstruction = efConstruction;
@@ -2307,16 +2295,11 @@
         }
 
         @Override
-<<<<<<< HEAD
         boolean earlyExit() {
             return false;
         }
 
-        @Override
-        boolean doEquals(IndexOptions other) {
-=======
         boolean doEquals(DenseVectorIndexOptions other) {
->>>>>>> a229c8d9
             BBQIVFIndexOptions that = (BBQIVFIndexOptions) other;
             return clusterSize == that.clusterSize
                 && defaultNProbe == that.defaultNProbe

/*
 * Copyright Elasticsearch B.V. and/or licensed to Elasticsearch B.V. under one
 * or more contributor license agreements. Licensed under the "Elastic License
 * 2.0", the "GNU Affero General Public License v3.0 only", and the "Server Side
 * Public License v 1"; you may not use this file except in compliance with, at
 * your election, the "Elastic License 2.0", the "GNU Affero General Public
 * License v3.0 only", or the "Server Side Public License, v 1".
 */

package org.elasticsearch.index.mapper.vectors;

import org.apache.lucene.codecs.KnnVectorsFormat;
import org.apache.lucene.codecs.KnnVectorsReader;
import org.apache.lucene.codecs.KnnVectorsWriter;
import org.apache.lucene.codecs.lucene99.Lucene99HnswVectorsFormat;
import org.apache.lucene.document.BinaryDocValuesField;
import org.apache.lucene.document.Field;
import org.apache.lucene.document.FieldType;
import org.apache.lucene.document.FloatDocValuesField;
import org.apache.lucene.document.KnnByteVectorField;
import org.apache.lucene.document.KnnFloatVectorField;
import org.apache.lucene.index.BinaryDocValues;
import org.apache.lucene.index.ByteVectorValues;
import org.apache.lucene.index.FilterLeafReader;
import org.apache.lucene.index.FloatVectorValues;
import org.apache.lucene.index.KnnVectorValues;
import org.apache.lucene.index.LeafReader;
import org.apache.lucene.index.NumericDocValues;
import org.apache.lucene.index.SegmentReadState;
import org.apache.lucene.index.SegmentWriteState;
import org.apache.lucene.index.VectorEncoding;
import org.apache.lucene.index.VectorSimilarityFunction;
import org.apache.lucene.search.FieldExistsQuery;
import org.apache.lucene.search.Query;
import org.apache.lucene.search.join.BitSetProducer;
import org.apache.lucene.util.BitUtil;
import org.apache.lucene.util.BytesRef;
import org.apache.lucene.util.VectorUtil;
import org.elasticsearch.common.ParsingException;
import org.elasticsearch.common.xcontent.support.XContentMapValues;
import org.elasticsearch.features.NodeFeature;
import org.elasticsearch.index.IndexVersion;
import org.elasticsearch.index.IndexVersions;
import org.elasticsearch.index.codec.vectors.ES813FlatVectorFormat;
import org.elasticsearch.index.codec.vectors.ES813Int8FlatVectorFormat;
import org.elasticsearch.index.codec.vectors.ES814HnswScalarQuantizedVectorsFormat;
import org.elasticsearch.index.codec.vectors.ES815BitFlatVectorFormat;
import org.elasticsearch.index.codec.vectors.ES815HnswBitVectorsFormat;
import org.elasticsearch.index.codec.vectors.es818.ES818BinaryQuantizedVectorsFormat;
import org.elasticsearch.index.codec.vectors.es818.ES818HnswBinaryQuantizedVectorsFormat;
import org.elasticsearch.index.fielddata.FieldDataContext;
import org.elasticsearch.index.fielddata.IndexFieldData;
import org.elasticsearch.index.mapper.ArraySourceValueFetcher;
import org.elasticsearch.index.mapper.DocumentParserContext;
import org.elasticsearch.index.mapper.FieldMapper;
import org.elasticsearch.index.mapper.MappedFieldType;
import org.elasticsearch.index.mapper.Mapper;
import org.elasticsearch.index.mapper.MapperBuilderContext;
import org.elasticsearch.index.mapper.MapperParsingException;
import org.elasticsearch.index.mapper.MappingParser;
import org.elasticsearch.index.mapper.SimpleMappedFieldType;
import org.elasticsearch.index.mapper.SourceLoader;
import org.elasticsearch.index.mapper.TextSearchInfo;
import org.elasticsearch.index.mapper.ValueFetcher;
import org.elasticsearch.index.query.SearchExecutionContext;
import org.elasticsearch.search.DocValueFormat;
import org.elasticsearch.search.aggregations.support.CoreValuesSourceType;
import org.elasticsearch.search.vectors.DenseVectorQuery;
import org.elasticsearch.search.vectors.ESDiversifyingChildrenByteKnnVectorQuery;
import org.elasticsearch.search.vectors.ESDiversifyingChildrenFloatKnnVectorQuery;
import org.elasticsearch.search.vectors.ESKnnByteVectorQuery;
import org.elasticsearch.search.vectors.ESKnnFloatVectorQuery;
import org.elasticsearch.search.vectors.RescoreKnnVectorQuery;
import org.elasticsearch.search.vectors.VectorData;
import org.elasticsearch.search.vectors.VectorSimilarityQuery;
import org.elasticsearch.xcontent.ToXContent;
import org.elasticsearch.xcontent.ToXContentObject;
import org.elasticsearch.xcontent.XContentBuilder;
import org.elasticsearch.xcontent.XContentParser;
import org.elasticsearch.xcontent.XContentParser.Token;

import java.io.IOException;
import java.nio.ByteBuffer;
import java.nio.ByteOrder;
import java.time.ZoneId;
import java.util.Arrays;
import java.util.HexFormat;
import java.util.Locale;
import java.util.Map;
import java.util.Objects;
import java.util.Optional;
import java.util.function.Function;
import java.util.function.Supplier;
import java.util.stream.Stream;

import static org.elasticsearch.common.Strings.format;
import static org.elasticsearch.common.xcontent.XContentParserUtils.ensureExpectedToken;
import static org.elasticsearch.index.IndexVersions.DEFAULT_DENSE_VECTOR_TO_INT8_HNSW;
import static org.elasticsearch.search.vectors.KnnSearchBuilder.NUM_CANDS_FIELD;

/**
 * A {@link FieldMapper} for indexing a dense vector of floats.
 */
public class DenseVectorFieldMapper extends FieldMapper {
    public static final String COSINE_MAGNITUDE_FIELD_SUFFIX = "._magnitude";
    private static final float EPS = 1e-3f;
    public static final int BBQ_MIN_DIMS = 64;
    public static final int NUM_CANDS_LIMIT = 10_000;

    public static boolean isNotUnitVector(float magnitude) {
        return Math.abs(magnitude - 1.0f) > EPS;
    }

    public static final IndexVersion MAGNITUDE_STORED_INDEX_VERSION = IndexVersions.V_7_5_0;
    public static final IndexVersion INDEXED_BY_DEFAULT_INDEX_VERSION = IndexVersions.FIRST_DETACHED_INDEX_VERSION;
    public static final IndexVersion NORMALIZE_COSINE = IndexVersions.NORMALIZED_VECTOR_COSINE;
    public static final IndexVersion DEFAULT_TO_INT8 = DEFAULT_DENSE_VECTOR_TO_INT8_HNSW;
    public static final IndexVersion LITTLE_ENDIAN_FLOAT_STORED_INDEX_VERSION = IndexVersions.V_8_9_0;
    public static final IndexVersion ADD_RESCORE_PARAMS_TO_QUANTIZED_VECTORS = IndexVersions.ADD_RESCORE_PARAMS_TO_QUANTIZED_VECTORS;

    public static final NodeFeature RESCORE_VECTOR_QUANTIZED_VECTOR_MAPPING = new NodeFeature("mapper.dense_vector.rescore_vector");

    public static final String CONTENT_TYPE = "dense_vector";
    public static final short MAX_DIMS_COUNT = 4096; // maximum allowed number of dimensions
    public static final int MAX_DIMS_COUNT_BIT = 4096 * Byte.SIZE; // maximum allowed number of dimensions

    public static final short MIN_DIMS_FOR_DYNAMIC_FLOAT_MAPPING = 128; // minimum number of dims for floats to be dynamically mapped to
                                                                        // vector
    public static final int MAGNITUDE_BYTES = 4;

    public static final String M_FIELD = "m";
    public static final String EF_CONSTRUCTION_FIELD = "ef_construction";
    public static final String MAX_SEARCH_EF_FIELD = "max_search_ef";

    private static DenseVectorFieldMapper toType(FieldMapper in) {
        return (DenseVectorFieldMapper) in;
    }

    public static class Builder extends FieldMapper.Builder {

        private final Parameter<ElementType> elementType = new Parameter<>("element_type", false, () -> ElementType.FLOAT, (n, c, o) -> {
            ElementType elementType = namesToElementType.get((String) o);
            if (elementType == null) {
                throw new MapperParsingException("invalid element_type [" + o + "]; available types are " + namesToElementType.keySet());
            }
            return elementType;
        }, m -> toType(m).fieldType().elementType, XContentBuilder::field, Objects::toString);

        // This is defined as updatable because it can be updated once, from [null] to a valid dim size,
        // by a dynamic mapping update. Once it has been set, however, the value cannot be changed.
        private final Parameter<Integer> dims = new Parameter<>("dims", true, () -> null, (n, c, o) -> {
            if (o instanceof Integer == false) {
                throw new MapperParsingException("Property [dims] on field [" + n + "] must be an integer but got [" + o + "]");
            }

            return XContentMapValues.nodeIntegerValue(o);
        }, m -> toType(m).fieldType().dims, XContentBuilder::field, Object::toString).setSerializerCheck((id, ic, v) -> v != null)
            .setMergeValidator((previous, current, c) -> previous == null || Objects.equals(previous, current))
            .addValidator(dims -> {
                if (dims == null) {
                    return;
                }
                int maxDims = elementType.getValue() == ElementType.BIT ? MAX_DIMS_COUNT_BIT : MAX_DIMS_COUNT;
                int minDims = elementType.getValue() == ElementType.BIT ? Byte.SIZE : 1;
                if (dims < minDims || dims > maxDims) {
                    throw new MapperParsingException(
                        "The number of dimensions should be in the range [" + minDims + ", " + maxDims + "] but was [" + dims + "]"
                    );
                }
                if (elementType.getValue() == ElementType.BIT) {
                    if (dims % Byte.SIZE != 0) {
                        throw new MapperParsingException("The number of dimensions for should be a multiple of 8 but was [" + dims + "]");
                    }
                }
            });
        private final Parameter<VectorSimilarity> similarity;

        private final Parameter<IndexOptions> indexOptions;

        private final Parameter<Boolean> indexed;
        private final Parameter<Map<String, String>> meta = Parameter.metaParam();

        final IndexVersion indexVersionCreated;

        public Builder(String name, IndexVersion indexVersionCreated) {
            super(name);
            this.indexVersionCreated = indexVersionCreated;
            final boolean indexedByDefault = indexVersionCreated.onOrAfter(INDEXED_BY_DEFAULT_INDEX_VERSION);
            final boolean defaultInt8Hnsw = indexVersionCreated.onOrAfter(DEFAULT_DENSE_VECTOR_TO_INT8_HNSW);
            this.indexed = Parameter.indexParam(m -> toType(m).fieldType().indexed, indexedByDefault);
            if (indexedByDefault) {
                // Only serialize on newer index versions to prevent breaking existing indices when upgrading
                this.indexed.alwaysSerialize();
            }
            this.similarity = Parameter.enumParam(
                "similarity",
                false,
                m -> toType(m).fieldType().similarity,
                (Supplier<VectorSimilarity>) () -> {
                    if (indexedByDefault && indexed.getValue()) {
                        return elementType.getValue() == ElementType.BIT ? VectorSimilarity.L2_NORM : VectorSimilarity.COSINE;
                    }
                    return null;
                },
                VectorSimilarity.class
            ).acceptsNull().setSerializerCheck((id, ic, v) -> v != null).addValidator(vectorSim -> {
                if (vectorSim == null) {
                    return;
                }
                if (elementType.getValue() == ElementType.BIT && vectorSim != VectorSimilarity.L2_NORM) {
                    throw new IllegalArgumentException(
                        "The [" + VectorSimilarity.L2_NORM + "] similarity is the only supported similarity for bit vectors"
                    );
                }
            });
            this.indexOptions = new Parameter<>(
                "index_options",
                true,
                () -> defaultInt8Hnsw && elementType.getValue() == ElementType.FLOAT && this.indexed.getValue()
                    ? new Int8HnswIndexOptions(
                        Lucene99HnswVectorsFormat.DEFAULT_MAX_CONN,
                        Lucene99HnswVectorsFormat.DEFAULT_BEAM_WIDTH,
<<<<<<< HEAD
                        NUM_CANDS_LIMIT,
=======
                        null,
>>>>>>> dc013bb0
                        null
                    )
                    : null,
                (n, c, o) -> o == null ? null : parseIndexOptions(n, o, indexVersionCreated),
                m -> toType(m).indexOptions,
                (b, n, v) -> {
                    if (v != null) {
                        b.field(n, v);
                    }
                },
                Objects::toString
            ).setSerializerCheck((id, ic, v) -> v != null).addValidator(v -> {
                if (v != null && dims.isConfigured() && dims.get() != null) {
                    v.validateDimension(dims.get());
                }
                if (v != null) {
                    v.validateElementType(elementType.getValue());
                }
                if (v != null) {
                    v.validateNumCandidates();
                }
            })
                .acceptsNull()
                .setMergeValidator(
                    (previous, current, c) -> previous == null
                        || current == null
                        || Objects.equals(previous, current)
                        || previous.updatableTo(current)
                );
            if (defaultInt8Hnsw) {
                this.indexOptions.alwaysSerialize();
            }
            this.indexed.addValidator(v -> {
                if (v) {
                    if (similarity.getValue() == null) {
                        throw new IllegalArgumentException("Field [index] requires field [similarity] to be configured and not null");
                    }
                } else {
                    if (similarity.isConfigured() && similarity.getValue() != null) {
                        throw new IllegalArgumentException(
                            "Field [similarity] can only be specified for a field of type [dense_vector] when it is indexed"
                        );
                    }
                    if (indexOptions.isConfigured() && indexOptions.getValue() != null) {
                        throw new IllegalArgumentException(
                            "Field [index_options] can only be specified for a field of type [dense_vector] when it is indexed"
                        );
                    }
                }
            });
        }

        @Override
        protected Parameter<?>[] getParameters() {
            return new Parameter<?>[] { elementType, dims, indexed, similarity, indexOptions, meta };
        }

        public Builder similarity(VectorSimilarity vectorSimilarity) {
            similarity.setValue(vectorSimilarity);
            return this;
        }

        public Builder dimensions(int dimensions) {
            this.dims.setValue(dimensions);
            return this;
        }

        public Builder elementType(ElementType elementType) {
            this.elementType.setValue(elementType);
            return this;
        }

        @Override
        public DenseVectorFieldMapper build(MapperBuilderContext context) {
            // Validate again here because the dimensions or element type could have been set programmatically,
            // which affects index option validity
            validate();
            return new DenseVectorFieldMapper(
                leafName(),
                new DenseVectorFieldType(
                    context.buildFullName(leafName()),
                    indexVersionCreated,
                    elementType.getValue(),
                    dims.getValue(),
                    indexed.getValue(),
                    similarity.getValue(),
                    indexOptions.getValue(),
                    meta.getValue()
                ),
                builderParams(this, context),
                indexOptions.getValue(),
                indexVersionCreated
            );
        }
    }

    public enum ElementType {

        BYTE {

            @Override
            public String toString() {
                return "byte";
            }

            @Override
            public void writeValue(ByteBuffer byteBuffer, float value) {
                byteBuffer.put((byte) value);
            }

            @Override
            public void readAndWriteValue(ByteBuffer byteBuffer, XContentBuilder b) throws IOException {
                b.value(byteBuffer.get());
            }

            private KnnByteVectorField createKnnVectorField(String name, byte[] vector, VectorSimilarityFunction function) {
                if (vector == null) {
                    throw new IllegalArgumentException("vector value must not be null");
                }
                FieldType denseVectorFieldType = new FieldType();
                denseVectorFieldType.setVectorAttributes(vector.length, VectorEncoding.BYTE, function);
                denseVectorFieldType.freeze();
                return new KnnByteVectorField(name, vector, denseVectorFieldType);
            }

            @Override
            IndexFieldData.Builder fielddataBuilder(DenseVectorFieldType denseVectorFieldType, FieldDataContext fieldDataContext) {
                return new VectorIndexFieldData.Builder(
                    denseVectorFieldType.name(),
                    CoreValuesSourceType.KEYWORD,
                    denseVectorFieldType.indexVersionCreated,
                    this,
                    denseVectorFieldType.dims,
                    denseVectorFieldType.indexed,
                    r -> r
                );
            }

            @Override
            StringBuilder checkVectorErrors(float[] vector) {
                StringBuilder errors = checkNanAndInfinite(vector);
                if (errors != null) {
                    return errors;
                }

                for (int index = 0; index < vector.length; ++index) {
                    float value = vector[index];

                    if (value % 1.0f != 0.0f) {
                        errors = new StringBuilder(
                            "element_type ["
                                + this
                                + "] vectors only support non-decimal values but found decimal value ["
                                + value
                                + "] at dim ["
                                + index
                                + "];"
                        );
                        break;
                    }

                    if (value < Byte.MIN_VALUE || value > Byte.MAX_VALUE) {
                        errors = new StringBuilder(
                            "element_type ["
                                + this
                                + "] vectors only support integers between ["
                                + Byte.MIN_VALUE
                                + ", "
                                + Byte.MAX_VALUE
                                + "] but found ["
                                + value
                                + "] at dim ["
                                + index
                                + "];"
                        );
                        break;
                    }
                }

                return errors;
            }

            @Override
            void checkVectorMagnitude(
                VectorSimilarity similarity,
                Function<StringBuilder, StringBuilder> appender,
                float squaredMagnitude
            ) {
                StringBuilder errorBuilder = null;

                if (similarity == VectorSimilarity.COSINE && Math.sqrt(squaredMagnitude) == 0.0f) {
                    errorBuilder = new StringBuilder(
                        "The [" + VectorSimilarity.COSINE + "] similarity does not support vectors with zero magnitude."
                    );
                }

                if (errorBuilder != null) {
                    throw new IllegalArgumentException(appender.apply(errorBuilder).toString());
                }
            }

            @Override
            public double computeSquaredMagnitude(VectorData vectorData) {
                return VectorUtil.dotProduct(vectorData.asByteVector(), vectorData.asByteVector());
            }

            private VectorData parseVectorArray(
                DocumentParserContext context,
                int dims,
                IntBooleanConsumer dimChecker,
                VectorSimilarity similarity
            ) throws IOException {
                int index = 0;
                byte[] vector = new byte[dims];
                float squaredMagnitude = 0;
                for (XContentParser.Token token = context.parser().nextToken(); token != Token.END_ARRAY; token = context.parser()
                    .nextToken()) {
                    dimChecker.accept(index, false);
                    ensureExpectedToken(Token.VALUE_NUMBER, token, context.parser());
                    final int value;
                    if (context.parser().numberType() != XContentParser.NumberType.INT) {
                        float floatValue = context.parser().floatValue(true);
                        if (floatValue % 1.0f != 0.0f) {
                            throw new IllegalArgumentException(
                                "element_type ["
                                    + this
                                    + "] vectors only support non-decimal values but found decimal value ["
                                    + floatValue
                                    + "] at dim ["
                                    + index
                                    + "];"
                            );
                        }
                        value = (int) floatValue;
                    } else {
                        value = context.parser().intValue(true);
                    }
                    if (value < Byte.MIN_VALUE || value > Byte.MAX_VALUE) {
                        throw new IllegalArgumentException(
                            "element_type ["
                                + this
                                + "] vectors only support integers between ["
                                + Byte.MIN_VALUE
                                + ", "
                                + Byte.MAX_VALUE
                                + "] but found ["
                                + value
                                + "] at dim ["
                                + index
                                + "];"
                        );
                    }
                    vector[index++] = (byte) value;
                    squaredMagnitude += value * value;
                }
                dimChecker.accept(index, true);
                checkVectorMagnitude(similarity, errorByteElementsAppender(vector), squaredMagnitude);
                return VectorData.fromBytes(vector);
            }

            private VectorData parseHexEncodedVector(
                DocumentParserContext context,
                IntBooleanConsumer dimChecker,
                VectorSimilarity similarity
            ) throws IOException {
                byte[] decodedVector = HexFormat.of().parseHex(context.parser().text());
                dimChecker.accept(decodedVector.length, true);
                VectorData vectorData = VectorData.fromBytes(decodedVector);
                double squaredMagnitude = computeSquaredMagnitude(vectorData);
                checkVectorMagnitude(similarity, errorByteElementsAppender(decodedVector), (float) squaredMagnitude);
                return vectorData;
            }

            @Override
            public VectorData parseKnnVector(
                DocumentParserContext context,
                int dims,
                IntBooleanConsumer dimChecker,
                VectorSimilarity similarity
            ) throws IOException {
                XContentParser.Token token = context.parser().currentToken();
                return switch (token) {
                    case START_ARRAY -> parseVectorArray(context, dims, dimChecker, similarity);
                    case VALUE_STRING -> parseHexEncodedVector(context, dimChecker, similarity);
                    default -> throw new ParsingException(
                        context.parser().getTokenLocation(),
                        format("Unsupported type [%s] for provided value [%s]", token, context.parser().text())
                    );
                };
            }

            @Override
            public void parseKnnVectorAndIndex(DocumentParserContext context, DenseVectorFieldMapper fieldMapper) throws IOException {
                VectorData vectorData = parseKnnVector(context, fieldMapper.fieldType().dims, (i, end) -> {
                    if (end) {
                        fieldMapper.checkDimensionMatches(i, context);
                    } else {
                        fieldMapper.checkDimensionExceeded(i, context);
                    }
                }, fieldMapper.fieldType().similarity);
                Field field = createKnnVectorField(
                    fieldMapper.fieldType().name(),
                    vectorData.asByteVector(),
                    fieldMapper.fieldType().similarity.vectorSimilarityFunction(fieldMapper.indexCreatedVersion, this)
                );
                context.doc().addWithKey(fieldMapper.fieldType().name(), field);
            }

            @Override
            public int getNumBytes(int dimensions) {
                return dimensions;
            }

            @Override
            public ByteBuffer createByteBuffer(IndexVersion indexVersion, int numBytes) {
                return ByteBuffer.wrap(new byte[numBytes]);
            }

            @Override
            public int parseDimensionCount(DocumentParserContext context) throws IOException {
                XContentParser.Token currentToken = context.parser().currentToken();
                return switch (currentToken) {
                    case START_ARRAY -> {
                        int index = 0;
                        for (Token token = context.parser().nextToken(); token != Token.END_ARRAY; token = context.parser().nextToken()) {
                            index++;
                        }
                        yield index;
                    }
                    case VALUE_STRING -> {
                        byte[] decodedVector = HexFormat.of().parseHex(context.parser().text());
                        yield decodedVector.length;
                    }
                    default -> throw new ParsingException(
                        context.parser().getTokenLocation(),
                        format("Unsupported type [%s] for provided value [%s]", currentToken, context.parser().text())
                    );
                };
            }
        },

        FLOAT {

            @Override
            public String toString() {
                return "float";
            }

            @Override
            public void writeValue(ByteBuffer byteBuffer, float value) {
                byteBuffer.putFloat(value);
            }

            @Override
            public void readAndWriteValue(ByteBuffer byteBuffer, XContentBuilder b) throws IOException {
                b.value(byteBuffer.getFloat());
            }

            private KnnFloatVectorField createKnnVectorField(String name, float[] vector, VectorSimilarityFunction function) {
                if (vector == null) {
                    throw new IllegalArgumentException("vector value must not be null");
                }
                FieldType denseVectorFieldType = new FieldType();
                denseVectorFieldType.setVectorAttributes(vector.length, VectorEncoding.FLOAT32, function);
                denseVectorFieldType.freeze();
                return new KnnFloatVectorField(name, vector, denseVectorFieldType);
            }

            @Override
            IndexFieldData.Builder fielddataBuilder(DenseVectorFieldType denseVectorFieldType, FieldDataContext fieldDataContext) {
                return new VectorIndexFieldData.Builder(
                    denseVectorFieldType.name(),
                    CoreValuesSourceType.KEYWORD,
                    denseVectorFieldType.indexVersionCreated,
                    this,
                    denseVectorFieldType.dims,
                    denseVectorFieldType.indexed,
                    denseVectorFieldType.indexVersionCreated.onOrAfter(NORMALIZE_COSINE)
                        && denseVectorFieldType.indexed
                        && denseVectorFieldType.similarity.equals(VectorSimilarity.COSINE) ? r -> new FilterLeafReader(r) {
                            @Override
                            public CacheHelper getCoreCacheHelper() {
                                return r.getCoreCacheHelper();
                            }

                            @Override
                            public CacheHelper getReaderCacheHelper() {
                                return r.getReaderCacheHelper();
                            }

                            @Override
                            public FloatVectorValues getFloatVectorValues(String fieldName) throws IOException {
                                FloatVectorValues values = in.getFloatVectorValues(fieldName);
                                if (values == null) {
                                    return null;
                                }
                                return new DenormalizedCosineFloatVectorValues(
                                    values,
                                    in.getNumericDocValues(fieldName + COSINE_MAGNITUDE_FIELD_SUFFIX)
                                );
                            }
                        } : r -> r
                );
            }

            @Override
            StringBuilder checkVectorErrors(float[] vector) {
                return checkNanAndInfinite(vector);
            }

            @Override
            void checkVectorMagnitude(
                VectorSimilarity similarity,
                Function<StringBuilder, StringBuilder> appender,
                float squaredMagnitude
            ) {
                StringBuilder errorBuilder = null;

                if (Float.isNaN(squaredMagnitude) || Float.isInfinite(squaredMagnitude)) {
                    errorBuilder = new StringBuilder(
                        "NaN or Infinite magnitude detected, this usually means the vector values are too extreme to fit within a float."
                    );
                }
                if (errorBuilder != null) {
                    throw new IllegalArgumentException(appender.apply(errorBuilder).toString());
                }

                if (similarity == VectorSimilarity.DOT_PRODUCT && isNotUnitVector(squaredMagnitude)) {
                    errorBuilder = new StringBuilder(
                        "The [" + VectorSimilarity.DOT_PRODUCT + "] similarity can only be used with unit-length vectors."
                    );
                } else if (similarity == VectorSimilarity.COSINE && Math.sqrt(squaredMagnitude) == 0.0f) {
                    errorBuilder = new StringBuilder(
                        "The [" + VectorSimilarity.COSINE + "] similarity does not support vectors with zero magnitude."
                    );
                }

                if (errorBuilder != null) {
                    throw new IllegalArgumentException(appender.apply(errorBuilder).toString());
                }
            }

            @Override
            public double computeSquaredMagnitude(VectorData vectorData) {
                return VectorUtil.dotProduct(vectorData.asFloatVector(), vectorData.asFloatVector());
            }

            @Override
            public void parseKnnVectorAndIndex(DocumentParserContext context, DenseVectorFieldMapper fieldMapper) throws IOException {
                int index = 0;
                float[] vector = new float[fieldMapper.fieldType().dims];
                float squaredMagnitude = 0;
                for (Token token = context.parser().nextToken(); token != Token.END_ARRAY; token = context.parser().nextToken()) {
                    fieldMapper.checkDimensionExceeded(index, context);
                    ensureExpectedToken(Token.VALUE_NUMBER, token, context.parser());

                    float value = context.parser().floatValue(true);
                    vector[index++] = value;
                    squaredMagnitude += value * value;
                }
                fieldMapper.checkDimensionMatches(index, context);
                checkVectorBounds(vector);
                checkVectorMagnitude(fieldMapper.fieldType().similarity, errorFloatElementsAppender(vector), squaredMagnitude);
                if (fieldMapper.indexCreatedVersion.onOrAfter(NORMALIZE_COSINE)
                    && fieldMapper.fieldType().similarity.equals(VectorSimilarity.COSINE)
                    && isNotUnitVector(squaredMagnitude)) {
                    float length = (float) Math.sqrt(squaredMagnitude);
                    for (int i = 0; i < vector.length; i++) {
                        vector[i] /= length;
                    }
                    final String fieldName = fieldMapper.fieldType().name() + COSINE_MAGNITUDE_FIELD_SUFFIX;
                    Field magnitudeField = new FloatDocValuesField(fieldName, length);
                    context.doc().addWithKey(fieldName, magnitudeField);
                }
                Field field = createKnnVectorField(
                    fieldMapper.fieldType().name(),
                    vector,
                    fieldMapper.fieldType().similarity.vectorSimilarityFunction(fieldMapper.indexCreatedVersion, this)
                );
                context.doc().addWithKey(fieldMapper.fieldType().name(), field);
            }

            @Override
            public VectorData parseKnnVector(
                DocumentParserContext context,
                int dims,
                IntBooleanConsumer dimChecker,
                VectorSimilarity similarity
            ) throws IOException {
                int index = 0;
                float squaredMagnitude = 0;
                float[] vector = new float[dims];
                for (Token token = context.parser().nextToken(); token != Token.END_ARRAY; token = context.parser().nextToken()) {
                    dimChecker.accept(index, false);
                    ensureExpectedToken(Token.VALUE_NUMBER, token, context.parser());
                    float value = context.parser().floatValue(true);
                    vector[index] = value;
                    squaredMagnitude += value * value;
                    index++;
                }
                dimChecker.accept(index, true);
                checkVectorBounds(vector);
                checkVectorMagnitude(similarity, errorFloatElementsAppender(vector), squaredMagnitude);
                return VectorData.fromFloats(vector);
            }

            @Override
            public int getNumBytes(int dimensions) {
                return dimensions * Float.BYTES;
            }

            @Override
            public ByteBuffer createByteBuffer(IndexVersion indexVersion, int numBytes) {
                return indexVersion.onOrAfter(LITTLE_ENDIAN_FLOAT_STORED_INDEX_VERSION)
                    ? ByteBuffer.wrap(new byte[numBytes]).order(ByteOrder.LITTLE_ENDIAN)
                    : ByteBuffer.wrap(new byte[numBytes]);
            }
        },

        BIT {

            @Override
            public String toString() {
                return "bit";
            }

            @Override
            public void writeValue(ByteBuffer byteBuffer, float value) {
                byteBuffer.put((byte) value);
            }

            @Override
            public void readAndWriteValue(ByteBuffer byteBuffer, XContentBuilder b) throws IOException {
                b.value(byteBuffer.get());
            }

            private KnnByteVectorField createKnnVectorField(String name, byte[] vector, VectorSimilarityFunction function) {
                if (vector == null) {
                    throw new IllegalArgumentException("vector value must not be null");
                }
                FieldType denseVectorFieldType = new FieldType();
                denseVectorFieldType.setVectorAttributes(vector.length, VectorEncoding.BYTE, function);
                denseVectorFieldType.freeze();
                return new KnnByteVectorField(name, vector, denseVectorFieldType);
            }

            @Override
            IndexFieldData.Builder fielddataBuilder(DenseVectorFieldType denseVectorFieldType, FieldDataContext fieldDataContext) {
                return new VectorIndexFieldData.Builder(
                    denseVectorFieldType.name(),
                    CoreValuesSourceType.KEYWORD,
                    denseVectorFieldType.indexVersionCreated,
                    this,
                    denseVectorFieldType.dims,
                    denseVectorFieldType.indexed,
                    r -> r
                );
            }

            @Override
            StringBuilder checkVectorErrors(float[] vector) {
                StringBuilder errors = checkNanAndInfinite(vector);
                if (errors != null) {
                    return errors;
                }

                for (int index = 0; index < vector.length; ++index) {
                    float value = vector[index];

                    if (value % 1.0f != 0.0f) {
                        errors = new StringBuilder(
                            "element_type ["
                                + this
                                + "] vectors only support non-decimal values but found decimal value ["
                                + value
                                + "] at dim ["
                                + index
                                + "];"
                        );
                        break;
                    }

                    if (value < Byte.MIN_VALUE || value > Byte.MAX_VALUE) {
                        errors = new StringBuilder(
                            "element_type ["
                                + this
                                + "] vectors only support integers between ["
                                + Byte.MIN_VALUE
                                + ", "
                                + Byte.MAX_VALUE
                                + "] but found ["
                                + value
                                + "] at dim ["
                                + index
                                + "];"
                        );
                        break;
                    }
                }

                return errors;
            }

            @Override
            void checkVectorMagnitude(
                VectorSimilarity similarity,
                Function<StringBuilder, StringBuilder> appender,
                float squaredMagnitude
            ) {}

            @Override
            public double computeSquaredMagnitude(VectorData vectorData) {
                int count = 0;
                int i = 0;
                byte[] byteBits = vectorData.asByteVector();
                for (int upperBound = byteBits.length & -8; i < upperBound; i += 8) {
                    count += Long.bitCount((long) BitUtil.VH_NATIVE_LONG.get(byteBits, i));
                }

                while (i < byteBits.length) {
                    count += Integer.bitCount(byteBits[i] & 255);
                    ++i;
                }
                return count;
            }

            private VectorData parseVectorArray(
                DocumentParserContext context,
                int dims,
                IntBooleanConsumer dimChecker,
                VectorSimilarity similarity
            ) throws IOException {
                int index = 0;
                byte[] vector = new byte[dims / Byte.SIZE];
                for (XContentParser.Token token = context.parser().nextToken(); token != Token.END_ARRAY; token = context.parser()
                    .nextToken()) {
                    dimChecker.accept(index * Byte.SIZE, false);
                    ensureExpectedToken(Token.VALUE_NUMBER, token, context.parser());
                    final int value;
                    if (context.parser().numberType() != XContentParser.NumberType.INT) {
                        float floatValue = context.parser().floatValue(true);
                        if (floatValue % 1.0f != 0.0f) {
                            throw new IllegalArgumentException(
                                "element_type ["
                                    + this
                                    + "] vectors only support non-decimal values but found decimal value ["
                                    + floatValue
                                    + "] at dim ["
                                    + index
                                    + "];"
                            );
                        }
                        value = (int) floatValue;
                    } else {
                        value = context.parser().intValue(true);
                    }
                    if (value < Byte.MIN_VALUE || value > Byte.MAX_VALUE) {
                        throw new IllegalArgumentException(
                            "element_type ["
                                + this
                                + "] vectors only support integers between ["
                                + Byte.MIN_VALUE
                                + ", "
                                + Byte.MAX_VALUE
                                + "] but found ["
                                + value
                                + "] at dim ["
                                + index
                                + "];"
                        );
                    }
                    vector[index++] = (byte) value;
                }
                dimChecker.accept(index * Byte.SIZE, true);
                return VectorData.fromBytes(vector);
            }

            private VectorData parseHexEncodedVector(DocumentParserContext context, IntBooleanConsumer dimChecker) throws IOException {
                byte[] decodedVector = HexFormat.of().parseHex(context.parser().text());
                dimChecker.accept(decodedVector.length * Byte.SIZE, true);
                return VectorData.fromBytes(decodedVector);
            }

            @Override
            public VectorData parseKnnVector(
                DocumentParserContext context,
                int dims,
                IntBooleanConsumer dimChecker,
                VectorSimilarity similarity
            ) throws IOException {
                XContentParser.Token token = context.parser().currentToken();
                return switch (token) {
                    case START_ARRAY -> parseVectorArray(context, dims, dimChecker, similarity);
                    case VALUE_STRING -> parseHexEncodedVector(context, dimChecker);
                    default -> throw new ParsingException(
                        context.parser().getTokenLocation(),
                        format("Unsupported type [%s] for provided value [%s]", token, context.parser().text())
                    );
                };
            }

            @Override
            public void parseKnnVectorAndIndex(DocumentParserContext context, DenseVectorFieldMapper fieldMapper) throws IOException {
                VectorData vectorData = parseKnnVector(context, fieldMapper.fieldType().dims, (i, end) -> {
                    if (end) {
                        fieldMapper.checkDimensionMatches(i, context);
                    } else {
                        fieldMapper.checkDimensionExceeded(i, context);
                    }
                }, fieldMapper.fieldType().similarity);
                Field field = createKnnVectorField(
                    fieldMapper.fieldType().name(),
                    vectorData.asByteVector(),
                    fieldMapper.fieldType().similarity.vectorSimilarityFunction(fieldMapper.indexCreatedVersion, this)
                );
                context.doc().addWithKey(fieldMapper.fieldType().name(), field);
            }

            @Override
            public int getNumBytes(int dimensions) {
                assert dimensions % Byte.SIZE == 0;
                return dimensions / Byte.SIZE;
            }

            @Override
            public ByteBuffer createByteBuffer(IndexVersion indexVersion, int numBytes) {
                return ByteBuffer.wrap(new byte[numBytes]);
            }

            @Override
            public int parseDimensionCount(DocumentParserContext context) throws IOException {
                XContentParser.Token currentToken = context.parser().currentToken();
                return switch (currentToken) {
                    case START_ARRAY -> {
                        int index = 0;
                        for (Token token = context.parser().nextToken(); token != Token.END_ARRAY; token = context.parser().nextToken()) {
                            index++;
                        }
                        yield index * Byte.SIZE;
                    }
                    case VALUE_STRING -> {
                        byte[] decodedVector = HexFormat.of().parseHex(context.parser().text());
                        yield decodedVector.length * Byte.SIZE;
                    }
                    default -> throw new ParsingException(
                        context.parser().getTokenLocation(),
                        format("Unsupported type [%s] for provided value [%s]", currentToken, context.parser().text())
                    );
                };
            }

            @Override
            public void checkDimensions(Integer dvDims, int qvDims) {
                if (dvDims != null && dvDims != qvDims * Byte.SIZE) {
                    throw new IllegalArgumentException(
                        "The query vector has a different number of dimensions ["
                            + qvDims * Byte.SIZE
                            + "] than the document vectors ["
                            + dvDims
                            + "]."
                    );
                }
            }
        };

        public abstract void writeValue(ByteBuffer byteBuffer, float value);

        public abstract void readAndWriteValue(ByteBuffer byteBuffer, XContentBuilder b) throws IOException;

        abstract IndexFieldData.Builder fielddataBuilder(DenseVectorFieldType denseVectorFieldType, FieldDataContext fieldDataContext);

        abstract void parseKnnVectorAndIndex(DocumentParserContext context, DenseVectorFieldMapper fieldMapper) throws IOException;

        public abstract VectorData parseKnnVector(
            DocumentParserContext context,
            int dims,
            IntBooleanConsumer dimChecker,
            VectorSimilarity similarity
        ) throws IOException;

        public abstract int getNumBytes(int dimensions);

        public abstract ByteBuffer createByteBuffer(IndexVersion indexVersion, int numBytes);

        /**
         * Checks the input {@code vector} is one of the {@code possibleTypes},
         * and returns the first type that it matches
         */
        public static ElementType checkValidVector(float[] vector, ElementType... possibleTypes) {
            assert possibleTypes.length != 0;
            // we're looking for one valid allowed type
            // assume the types are in order of specificity
            StringBuilder[] errors = new StringBuilder[possibleTypes.length];
            for (int i = 0; i < possibleTypes.length; i++) {
                StringBuilder error = possibleTypes[i].checkVectorErrors(vector);
                if (error == null) {
                    // this one works - use it
                    return possibleTypes[i];
                } else {
                    errors[i] = error;
                }
            }

            // oh dear, none of the possible types work with this vector. Generate the error message and throw.
            StringBuilder message = new StringBuilder();
            for (int i = 0; i < possibleTypes.length; i++) {
                if (i > 0) {
                    message.append(" ");
                }
                message.append("Vector is not a ").append(possibleTypes[i]).append(" vector: ").append(errors[i]);
            }
            throw new IllegalArgumentException(appendErrorElements(message, vector).toString());
        }

        public void checkVectorBounds(float[] vector) {
            StringBuilder errors = checkVectorErrors(vector);
            if (errors != null) {
                throw new IllegalArgumentException(appendErrorElements(errors, vector).toString());
            }
        }

        abstract StringBuilder checkVectorErrors(float[] vector);

        abstract void checkVectorMagnitude(
            VectorSimilarity similarity,
            Function<StringBuilder, StringBuilder> errorElementsAppender,
            float squaredMagnitude
        );

        public void checkDimensions(Integer dvDims, int qvDims) {
            if (dvDims != null && dvDims != qvDims) {
                throw new IllegalArgumentException(
                    "The query vector has a different number of dimensions [" + qvDims + "] than the document vectors [" + dvDims + "]."
                );
            }
        }

        public int parseDimensionCount(DocumentParserContext context) throws IOException {
            int index = 0;
            for (Token token = context.parser().nextToken(); token != Token.END_ARRAY; token = context.parser().nextToken()) {
                index++;
            }
            return index;
        }

        StringBuilder checkNanAndInfinite(float[] vector) {
            StringBuilder errorBuilder = null;

            for (int index = 0; index < vector.length; ++index) {
                float value = vector[index];

                if (Float.isNaN(value)) {
                    errorBuilder = new StringBuilder(
                        "element_type [" + this + "] vectors do not support NaN values but found [" + value + "] at dim [" + index + "];"
                    );
                    break;
                }

                if (Float.isInfinite(value)) {
                    errorBuilder = new StringBuilder(
                        "element_type ["
                            + this
                            + "] vectors do not support infinite values but found ["
                            + value
                            + "] at dim ["
                            + index
                            + "];"
                    );
                    break;
                }
            }

            return errorBuilder;
        }

        static StringBuilder appendErrorElements(StringBuilder errorBuilder, float[] vector) {
            // Include the first five elements of the invalid vector in the error message
            errorBuilder.append(" Preview of invalid vector: [");
            for (int i = 0; i < Math.min(5, vector.length); i++) {
                if (i > 0) {
                    errorBuilder.append(", ");
                }
                errorBuilder.append(vector[i]);
            }
            if (vector.length >= 5) {
                errorBuilder.append(", ...");
            }
            errorBuilder.append("]");
            return errorBuilder;
        }

        static StringBuilder appendErrorElements(StringBuilder errorBuilder, byte[] vector) {
            // Include the first five elements of the invalid vector in the error message
            errorBuilder.append(" Preview of invalid vector: [");
            for (int i = 0; i < Math.min(5, vector.length); i++) {
                if (i > 0) {
                    errorBuilder.append(", ");
                }
                errorBuilder.append(vector[i]);
            }
            if (vector.length >= 5) {
                errorBuilder.append(", ...");
            }
            errorBuilder.append("]");
            return errorBuilder;
        }

        static Function<StringBuilder, StringBuilder> errorFloatElementsAppender(float[] vector) {
            return sb -> appendErrorElements(sb, vector);
        }

        static Function<StringBuilder, StringBuilder> errorByteElementsAppender(byte[] vector) {
            return sb -> appendErrorElements(sb, vector);
        }

        public abstract double computeSquaredMagnitude(VectorData vectorData);

        public static ElementType fromString(String name) {
            return valueOf(name.trim().toUpperCase(Locale.ROOT));
        }
    }

    public static final Map<String, ElementType> namesToElementType = Map.of(
        ElementType.BYTE.toString(),
        ElementType.BYTE,
        ElementType.FLOAT.toString(),
        ElementType.FLOAT,
        ElementType.BIT.toString(),
        ElementType.BIT
    );

    public enum VectorSimilarity {
        L2_NORM {
            @Override
            float score(float similarity, ElementType elementType, int dim) {
                return switch (elementType) {
                    case BYTE, FLOAT -> 1f / (1f + similarity * similarity);
                    case BIT -> (dim - similarity) / dim;
                };
            }

            @Override
            public VectorSimilarityFunction vectorSimilarityFunction(IndexVersion indexVersion, ElementType elementType) {
                return VectorSimilarityFunction.EUCLIDEAN;
            }
        },
        COSINE {
            @Override
            float score(float similarity, ElementType elementType, int dim) {
                assert elementType != ElementType.BIT;
                return switch (elementType) {
                    case BYTE, FLOAT -> (1 + similarity) / 2f;
                    default -> throw new IllegalArgumentException("Unsupported element type [" + elementType + "]");
                };
            }

            @Override
            public VectorSimilarityFunction vectorSimilarityFunction(IndexVersion indexVersion, ElementType elementType) {
                return indexVersion.onOrAfter(NORMALIZE_COSINE) && ElementType.FLOAT.equals(elementType)
                    ? VectorSimilarityFunction.DOT_PRODUCT
                    : VectorSimilarityFunction.COSINE;
            }
        },
        DOT_PRODUCT {
            @Override
            float score(float similarity, ElementType elementType, int dim) {
                return switch (elementType) {
                    case BYTE -> 0.5f + similarity / (float) (dim * (1 << 15));
                    case FLOAT -> (1 + similarity) / 2f;
                    default -> throw new IllegalArgumentException("Unsupported element type [" + elementType + "]");
                };
            }

            @Override
            public VectorSimilarityFunction vectorSimilarityFunction(IndexVersion indexVersion, ElementType elementType) {
                return VectorSimilarityFunction.DOT_PRODUCT;
            }
        },
        MAX_INNER_PRODUCT {
            @Override
            float score(float similarity, ElementType elementType, int dim) {
                return switch (elementType) {
                    case BYTE, FLOAT -> similarity < 0 ? 1 / (1 + -1 * similarity) : similarity + 1;
                    default -> throw new IllegalArgumentException("Unsupported element type [" + elementType + "]");
                };
            }

            @Override
            public VectorSimilarityFunction vectorSimilarityFunction(IndexVersion indexVersion, ElementType elementType) {
                return VectorSimilarityFunction.MAXIMUM_INNER_PRODUCT;
            }
        };

        @Override
        public final String toString() {
            return name().toLowerCase(Locale.ROOT);
        }

        abstract float score(float similarity, ElementType elementType, int dim);

        public abstract VectorSimilarityFunction vectorSimilarityFunction(IndexVersion indexVersion, ElementType elementType);
    }

    abstract static class IndexOptions implements ToXContent {
        final VectorIndexType type;

        IndexOptions(VectorIndexType type) {
            this.type = type;
        }

        abstract KnnVectorsFormat getVectorsFormat(ElementType elementType);

        final void validateElementType(ElementType elementType) {
            if (type.supportsElementType(elementType) == false) {
                throw new IllegalArgumentException(
                    "[element_type] cannot be [" + elementType.toString() + "] when using index type [" + type + "]"
                );
            }
        }

        abstract boolean updatableTo(IndexOptions update);

        public void validateDimension(int dim) {
            if (type.supportsDimension(dim)) {
                return;
            }
            throw new IllegalArgumentException(type.name + " only supports even dimensions; provided=" + dim);
        }

        public void validateNumCandidates() {

        }

        public int maxSearchEf() {
            return Integer.MAX_VALUE;
        }

        @Override
        public XContentBuilder toXContent(XContentBuilder builder, Params params) throws IOException {
            builder.startObject();
            builder.field("type", type);
            innerXContent(builder, params);
            builder.endObject();
            return builder;
        }

        abstract public XContentBuilder innerXContent(XContentBuilder builder, Params params) throws IOException;

        abstract boolean doEquals(IndexOptions other);

        abstract int doHashCode();

        @Override
        public final boolean equals(Object other) {
            if (other == this) {
                return true;
            }
            if (other == null || other.getClass() != getClass()) {
                return false;
            }
            IndexOptions otherOptions = (IndexOptions) other;
            return Objects.equals(type, otherOptions.type) && doEquals(otherOptions);
        }

        @Override
        public final int hashCode() {
            return Objects.hash(type, doHashCode());
        }
    }

<<<<<<< HEAD
    abstract static class AbstractHnswIndexOptions extends IndexOptions {
        protected final int m;
        protected final int efConstruction;
        protected final int maxSearchEf;

        AbstractHnswIndexOptions(VectorIndexType type, int m, int efConstruction, int maxSearchEf) {
            super(type);
            this.m = m;
            this.efConstruction = efConstruction;
            this.maxSearchEf = maxSearchEf;
        }

        @Override
        public void validateNumCandidates() {
            if (maxSearchEf <= 0) {
                throw new IllegalArgumentException("[" + MAX_SEARCH_EF_FIELD + "] must be greater than 0");
            }
        }

        @Override
        public int maxSearchEf() {
            return maxSearchEf;
        }

        @Override
        public XContentBuilder innerXContent(XContentBuilder builder, Params params) throws IOException {
            builder.field("m", m);
            builder.field("ef_construction", efConstruction);
            builder.field("max_search_ef", maxSearchEf);
            innerHnswXContent(builder, params);
            return builder;
        }

        abstract public XContentBuilder innerHnswXContent(XContentBuilder builder, Params params) throws IOException;

        @Override
        public boolean doEquals(IndexOptions o) {
            if (this == o) return true;
            if (o == null || getClass() != o.getClass()) return false;
            AbstractHnswIndexOptions that = (AbstractHnswIndexOptions) o;
            return m == that.m && efConstruction == that.efConstruction && maxSearchEf == that.maxSearchEf;
        }

        @Override
        public int doHashCode() {
            return Objects.hash(m, efConstruction, maxSearchEf);
        }

        @Override
        public String toString() {
            return "{type=" + type + ", m=" + m + ", ef_construction=" + efConstruction + ", max_search_ef=" + "}";
=======
    abstract static class QuantizedIndexOptions extends IndexOptions {
        final RescoreVector rescoreVector;

        QuantizedIndexOptions(VectorIndexType type, RescoreVector rescoreVector) {
            super(type);
            this.rescoreVector = rescoreVector;
>>>>>>> dc013bb0
        }
    }

    public enum VectorIndexType {
        HNSW("hnsw", false) {
            @Override
<<<<<<< HEAD
            public IndexOptions parseIndexOptions(String fieldName, Map<String, ?> indexOptionsMap) {
                Object mNode = indexOptionsMap.remove(M_FIELD);
                Object efConstructionNode = indexOptionsMap.remove(EF_CONSTRUCTION_FIELD);
                Object maxSearchEfNode = indexOptionsMap.remove(MAX_SEARCH_EF_FIELD);
=======
            public IndexOptions parseIndexOptions(String fieldName, Map<String, ?> indexOptionsMap, IndexVersion indexVersion) {
                Object mNode = indexOptionsMap.remove("m");
                Object efConstructionNode = indexOptionsMap.remove("ef_construction");
>>>>>>> dc013bb0
                if (mNode == null) {
                    mNode = Lucene99HnswVectorsFormat.DEFAULT_MAX_CONN;
                }
                if (efConstructionNode == null) {
                    efConstructionNode = Lucene99HnswVectorsFormat.DEFAULT_BEAM_WIDTH;
                }
                if (maxSearchEfNode == null) {
                    maxSearchEfNode = NUM_CANDS_LIMIT;
                }
                int m = XContentMapValues.nodeIntegerValue(mNode);
                int efConstruction = XContentMapValues.nodeIntegerValue(efConstructionNode);
                int maxSearchEf = XContentMapValues.nodeIntegerValue(maxSearchEfNode);

                MappingParser.checkNoRemainingFields(fieldName, indexOptionsMap);
                return new HnswIndexOptions(m, efConstruction, maxSearchEf);
            }

            @Override
            public boolean supportsElementType(ElementType elementType) {
                return true;
            }

            @Override
            public boolean supportsDimension(int dims) {
                return true;
            }
        },
        INT8_HNSW("int8_hnsw", true) {
            @Override
<<<<<<< HEAD
            public IndexOptions parseIndexOptions(String fieldName, Map<String, ?> indexOptionsMap) {
                Object mNode = indexOptionsMap.remove(M_FIELD);
                Object efConstructionNode = indexOptionsMap.remove(EF_CONSTRUCTION_FIELD);
                Object maxSearchEfNode = indexOptionsMap.remove(MAX_SEARCH_EF_FIELD);
=======
            public IndexOptions parseIndexOptions(String fieldName, Map<String, ?> indexOptionsMap, IndexVersion indexVersion) {
                Object mNode = indexOptionsMap.remove("m");
                Object efConstructionNode = indexOptionsMap.remove("ef_construction");
>>>>>>> dc013bb0
                Object confidenceIntervalNode = indexOptionsMap.remove("confidence_interval");
                if (mNode == null) {
                    mNode = Lucene99HnswVectorsFormat.DEFAULT_MAX_CONN;
                }
                if (efConstructionNode == null) {
                    efConstructionNode = Lucene99HnswVectorsFormat.DEFAULT_BEAM_WIDTH;
                }
                if (maxSearchEfNode == null) {
                    maxSearchEfNode = NUM_CANDS_LIMIT;
                }
                int m = XContentMapValues.nodeIntegerValue(mNode);
                int efConstruction = XContentMapValues.nodeIntegerValue(efConstructionNode);
                int maxSearchEf = XContentMapValues.nodeIntegerValue(maxSearchEfNode);
                Float confidenceInterval = null;
                if (confidenceIntervalNode != null) {
                    confidenceInterval = (float) XContentMapValues.nodeDoubleValue(confidenceIntervalNode);
                }
                RescoreVector rescoreVector = null;
                if (indexVersion.onOrAfter(ADD_RESCORE_PARAMS_TO_QUANTIZED_VECTORS)) {
                    rescoreVector = RescoreVector.fromIndexOptions(indexOptionsMap);
                }
                MappingParser.checkNoRemainingFields(fieldName, indexOptionsMap);
<<<<<<< HEAD
                return new Int8HnswIndexOptions(m, efConstruction, maxSearchEf, confidenceInterval);
=======
                return new Int8HnswIndexOptions(m, efConstruction, confidenceInterval, rescoreVector);
>>>>>>> dc013bb0
            }

            @Override
            public boolean supportsElementType(ElementType elementType) {
                return elementType == ElementType.FLOAT;
            }

            @Override
            public boolean supportsDimension(int dims) {
                return true;
            }
        },
        INT4_HNSW("int4_hnsw", true) {
<<<<<<< HEAD
            public IndexOptions parseIndexOptions(String fieldName, Map<String, ?> indexOptionsMap) {
                Object mNode = indexOptionsMap.remove(M_FIELD);
                Object efConstructionNode = indexOptionsMap.remove(EF_CONSTRUCTION_FIELD);
                Object maxSearchEfNode = indexOptionsMap.remove(MAX_SEARCH_EF_FIELD);
=======
            public IndexOptions parseIndexOptions(String fieldName, Map<String, ?> indexOptionsMap, IndexVersion indexVersion) {
                Object mNode = indexOptionsMap.remove("m");
                Object efConstructionNode = indexOptionsMap.remove("ef_construction");
>>>>>>> dc013bb0
                Object confidenceIntervalNode = indexOptionsMap.remove("confidence_interval");
                if (mNode == null) {
                    mNode = Lucene99HnswVectorsFormat.DEFAULT_MAX_CONN;
                }
                if (efConstructionNode == null) {
                    efConstructionNode = Lucene99HnswVectorsFormat.DEFAULT_BEAM_WIDTH;
                }
                if (maxSearchEfNode == null) {
                    maxSearchEfNode = NUM_CANDS_LIMIT;
                }
                int m = XContentMapValues.nodeIntegerValue(mNode);
                int efConstruction = XContentMapValues.nodeIntegerValue(efConstructionNode);
                int maxSearchEf = XContentMapValues.nodeIntegerValue(maxSearchEfNode);
                Float confidenceInterval = null;
                if (confidenceIntervalNode != null) {
                    confidenceInterval = (float) XContentMapValues.nodeDoubleValue(confidenceIntervalNode);
                }
                RescoreVector rescoreVector = null;
                if (indexVersion.onOrAfter(ADD_RESCORE_PARAMS_TO_QUANTIZED_VECTORS)) {
                    rescoreVector = RescoreVector.fromIndexOptions(indexOptionsMap);
                }
                MappingParser.checkNoRemainingFields(fieldName, indexOptionsMap);
<<<<<<< HEAD
                return new Int4HnswIndexOptions(m, efConstruction, maxSearchEf, confidenceInterval);
=======
                return new Int4HnswIndexOptions(m, efConstruction, confidenceInterval, rescoreVector);
>>>>>>> dc013bb0
            }

            @Override
            public boolean supportsElementType(ElementType elementType) {
                return elementType == ElementType.FLOAT;
            }

            @Override
            public boolean supportsDimension(int dims) {
                return dims % 2 == 0;
            }
        },
        FLAT("flat", false) {
            @Override
            public IndexOptions parseIndexOptions(String fieldName, Map<String, ?> indexOptionsMap, IndexVersion indexVersion) {
                MappingParser.checkNoRemainingFields(fieldName, indexOptionsMap);
                return new FlatIndexOptions();
            }

            @Override
            public boolean supportsElementType(ElementType elementType) {
                return true;
            }

            @Override
            public boolean supportsDimension(int dims) {
                return true;
            }
        },
        INT8_FLAT("int8_flat", true) {
            @Override
            public IndexOptions parseIndexOptions(String fieldName, Map<String, ?> indexOptionsMap, IndexVersion indexVersion) {
                Object confidenceIntervalNode = indexOptionsMap.remove("confidence_interval");
                Float confidenceInterval = null;
                if (confidenceIntervalNode != null) {
                    confidenceInterval = (float) XContentMapValues.nodeDoubleValue(confidenceIntervalNode);
                }
                RescoreVector rescoreVector = null;
                if (indexVersion.onOrAfter(ADD_RESCORE_PARAMS_TO_QUANTIZED_VECTORS)) {
                    rescoreVector = RescoreVector.fromIndexOptions(indexOptionsMap);
                }
                MappingParser.checkNoRemainingFields(fieldName, indexOptionsMap);
                return new Int8FlatIndexOptions(confidenceInterval, rescoreVector);
            }

            @Override
            public boolean supportsElementType(ElementType elementType) {
                return elementType == ElementType.FLOAT;
            }

            @Override
            public boolean supportsDimension(int dims) {
                return true;
            }
        },
        INT4_FLAT("int4_flat", true) {
            @Override
            public IndexOptions parseIndexOptions(String fieldName, Map<String, ?> indexOptionsMap, IndexVersion indexVersion) {
                Object confidenceIntervalNode = indexOptionsMap.remove("confidence_interval");
                Float confidenceInterval = null;
                if (confidenceIntervalNode != null) {
                    confidenceInterval = (float) XContentMapValues.nodeDoubleValue(confidenceIntervalNode);
                }
                RescoreVector rescoreVector = null;
                if (indexVersion.onOrAfter(ADD_RESCORE_PARAMS_TO_QUANTIZED_VECTORS)) {
                    rescoreVector = RescoreVector.fromIndexOptions(indexOptionsMap);
                }
                MappingParser.checkNoRemainingFields(fieldName, indexOptionsMap);
                return new Int4FlatIndexOptions(confidenceInterval, rescoreVector);
            }

            @Override
            public boolean supportsElementType(ElementType elementType) {
                return elementType == ElementType.FLOAT;
            }

            @Override
            public boolean supportsDimension(int dims) {
                return dims % 2 == 0;
            }
        },
        BBQ_HNSW("bbq_hnsw", true) {
            @Override
<<<<<<< HEAD
            public IndexOptions parseIndexOptions(String fieldName, Map<String, ?> indexOptionsMap) {
                Object mNode = indexOptionsMap.remove(M_FIELD);
                Object efConstructionNode = indexOptionsMap.remove(EF_CONSTRUCTION_FIELD);
                Object maxSearchEfNode = indexOptionsMap.remove(MAX_SEARCH_EF_FIELD);
=======
            public IndexOptions parseIndexOptions(String fieldName, Map<String, ?> indexOptionsMap, IndexVersion indexVersion) {
                Object mNode = indexOptionsMap.remove("m");
                Object efConstructionNode = indexOptionsMap.remove("ef_construction");
>>>>>>> dc013bb0
                if (mNode == null) {
                    mNode = Lucene99HnswVectorsFormat.DEFAULT_MAX_CONN;
                }
                if (efConstructionNode == null) {
                    efConstructionNode = Lucene99HnswVectorsFormat.DEFAULT_BEAM_WIDTH;
                }
                if (maxSearchEfNode == null) {
                    maxSearchEfNode = NUM_CANDS_LIMIT;
                }
                int m = XContentMapValues.nodeIntegerValue(mNode);
                int efConstruction = XContentMapValues.nodeIntegerValue(efConstructionNode);
<<<<<<< HEAD
                int maxSearchEf = XContentMapValues.nodeIntegerValue(maxSearchEfNode);
                MappingParser.checkNoRemainingFields(fieldName, indexOptionsMap);
                return new BBQHnswIndexOptions(m, efConstruction, maxSearchEf);
=======
                RescoreVector rescoreVector = null;
                if (indexVersion.onOrAfter(ADD_RESCORE_PARAMS_TO_QUANTIZED_VECTORS)) {
                    rescoreVector = RescoreVector.fromIndexOptions(indexOptionsMap);
                }
                MappingParser.checkNoRemainingFields(fieldName, indexOptionsMap);
                return new BBQHnswIndexOptions(m, efConstruction, rescoreVector);
>>>>>>> dc013bb0
            }

            @Override
            public boolean supportsElementType(ElementType elementType) {
                return elementType == ElementType.FLOAT;
            }

            @Override
            public boolean supportsDimension(int dims) {
                return dims >= BBQ_MIN_DIMS;
            }
        },
        BBQ_FLAT("bbq_flat", true) {
            @Override
            public IndexOptions parseIndexOptions(String fieldName, Map<String, ?> indexOptionsMap, IndexVersion indexVersion) {
                RescoreVector rescoreVector = null;
                if (indexVersion.onOrAfter(ADD_RESCORE_PARAMS_TO_QUANTIZED_VECTORS)) {
                    rescoreVector = RescoreVector.fromIndexOptions(indexOptionsMap);
                }
                MappingParser.checkNoRemainingFields(fieldName, indexOptionsMap);
                return new BBQFlatIndexOptions(rescoreVector);
            }

            @Override
            public boolean supportsElementType(ElementType elementType) {
                return elementType == ElementType.FLOAT;
            }

            @Override
            public boolean supportsDimension(int dims) {
                return dims >= BBQ_MIN_DIMS;
            }
        };

        static Optional<VectorIndexType> fromString(String type) {
            return Stream.of(VectorIndexType.values()).filter(vectorIndexType -> vectorIndexType.name.equals(type)).findFirst();
        }

        private final String name;
        private final boolean quantized;

        VectorIndexType(String name, boolean quantized) {
            this.name = name;
            this.quantized = quantized;
        }

        abstract IndexOptions parseIndexOptions(String fieldName, Map<String, ?> indexOptionsMap, IndexVersion indexVersion);

        public abstract boolean supportsElementType(ElementType elementType);

        public abstract boolean supportsDimension(int dims);

        public boolean isQuantized() {
            return quantized;
        }

        @Override
        public String toString() {
            return name;
        }
    }

    static class Int8FlatIndexOptions extends QuantizedIndexOptions {
        private final Float confidenceInterval;

        Int8FlatIndexOptions(Float confidenceInterval, RescoreVector rescoreVector) {
            super(VectorIndexType.INT8_FLAT, rescoreVector);
            this.confidenceInterval = confidenceInterval;
        }

        @Override
        public XContentBuilder innerXContent(XContentBuilder builder, Params params) throws IOException {
            if (confidenceInterval != null) {
                builder.field("confidence_interval", confidenceInterval);
            }
<<<<<<< HEAD
=======
            if (rescoreVector != null) {
                rescoreVector.toXContent(builder, params);
            }
            builder.endObject();
>>>>>>> dc013bb0
            return builder;
        }

        @Override
        KnnVectorsFormat getVectorsFormat(ElementType elementType) {
            assert elementType == ElementType.FLOAT;
            return new ES813Int8FlatVectorFormat(confidenceInterval, 7, false);
        }

        @Override
        boolean doEquals(IndexOptions o) {
            Int8FlatIndexOptions that = (Int8FlatIndexOptions) o;
            return Objects.equals(confidenceInterval, that.confidenceInterval) && Objects.equals(rescoreVector, that.rescoreVector);
        }

        @Override
        int doHashCode() {
            return Objects.hash(confidenceInterval, rescoreVector);
        }

        @Override
        boolean updatableTo(IndexOptions update) {
            return update.type.equals(this.type)
                || update.type.equals(VectorIndexType.HNSW)
                || update.type.equals(VectorIndexType.INT8_HNSW)
                || update.type.equals(VectorIndexType.INT4_HNSW)
                || update.type.equals(VectorIndexType.INT4_FLAT);
        }
    }

    static class FlatIndexOptions extends IndexOptions {

        FlatIndexOptions() {
            super(VectorIndexType.FLAT);
        }

        @Override
        public XContentBuilder innerXContent(XContentBuilder builder, Params params) throws IOException {
            return builder;
        }

        @Override
        KnnVectorsFormat getVectorsFormat(ElementType elementType) {
            if (elementType.equals(ElementType.BIT)) {
                return new ES815BitFlatVectorFormat();
            }
            return new ES813FlatVectorFormat();
        }

        @Override
        boolean updatableTo(IndexOptions update) {
            return true;
        }

        @Override
        public boolean doEquals(IndexOptions o) {
            return o instanceof FlatIndexOptions;
        }

        @Override
        public int doHashCode() {
            return Objects.hash(type);
        }
    }

<<<<<<< HEAD
    static class Int4HnswIndexOptions extends AbstractHnswIndexOptions {
        private final float confidenceInterval;

        Int4HnswIndexOptions(int m, int efConstruction, int maxSearchEf, Float confidenceInterval) {
            super(VectorIndexType.INT4_HNSW, m, efConstruction, maxSearchEf);
=======
    static class Int4HnswIndexOptions extends QuantizedIndexOptions {
        private final int m;
        private final int efConstruction;
        private final float confidenceInterval;

        Int4HnswIndexOptions(int m, int efConstruction, Float confidenceInterval, RescoreVector rescoreVector) {
            super(VectorIndexType.INT4_HNSW, rescoreVector);
            this.m = m;
            this.efConstruction = efConstruction;
>>>>>>> dc013bb0
            // The default confidence interval for int4 is dynamic quantiles, this provides the best relevancy and is
            // effectively required for int4 to behave well across a wide range of data.
            this.confidenceInterval = confidenceInterval == null ? 0f : confidenceInterval;
        }

        @Override
        public KnnVectorsFormat getVectorsFormat(ElementType elementType) {
            assert elementType == ElementType.FLOAT;
            return new ES814HnswScalarQuantizedVectorsFormat(m, efConstruction, confidenceInterval, 4, true);
        }

        @Override
        public XContentBuilder innerHnswXContent(XContentBuilder builder, Params params) throws IOException {
            builder.field("confidence_interval", confidenceInterval);
<<<<<<< HEAD
=======
            if (rescoreVector != null) {
                rescoreVector.toXContent(builder, params);
            }
            builder.endObject();
>>>>>>> dc013bb0
            return builder;
        }

        @Override
        public boolean doEquals(IndexOptions o) {
<<<<<<< HEAD
            return super.doEquals(o) && Objects.equals(confidenceInterval, ((Int4HnswIndexOptions) o).confidenceInterval);
=======
            Int4HnswIndexOptions that = (Int4HnswIndexOptions) o;
            return m == that.m
                && efConstruction == that.efConstruction
                && Objects.equals(confidenceInterval, that.confidenceInterval)
                && Objects.equals(rescoreVector, that.rescoreVector);
>>>>>>> dc013bb0
        }

        @Override
        public int doHashCode() {
<<<<<<< HEAD
            return super.doHashCode() + Objects.hash(confidenceInterval);
=======
            return Objects.hash(m, efConstruction, confidenceInterval, rescoreVector);
>>>>>>> dc013bb0
        }

        @Override
        public String toString() {
            return "{type="
                + type
                + ", m="
                + m
                + ", ef_construction="
                + efConstruction
                + ", confidence_interval="
                + confidenceInterval
                + ", rescore_vector="
                + (rescoreVector == null ? "none" : rescoreVector)
                + "}";
        }

        @Override
        boolean updatableTo(IndexOptions update) {
            boolean updatable = update.type.equals(this.type);
            if (updatable) {
                Int4HnswIndexOptions int4HnswIndexOptions = (Int4HnswIndexOptions) update;
                // fewer connections would break assumptions on max number of connections (based on largest previous graph) during merge
                // quantization could not behave as expected with different confidence intervals (and quantiles) to be created
                updatable = int4HnswIndexOptions.m >= this.m && confidenceInterval == int4HnswIndexOptions.confidenceInterval;
            }
            return updatable;
        }
    }

    static class Int4FlatIndexOptions extends QuantizedIndexOptions {
        private final float confidenceInterval;

        Int4FlatIndexOptions(Float confidenceInterval, RescoreVector rescoreVector) {
            super(VectorIndexType.INT4_FLAT, rescoreVector);
            // The default confidence interval for int4 is dynamic quantiles, this provides the best relevancy and is
            // effectively required for int4 to behave well across a wide range of data.
            this.confidenceInterval = confidenceInterval == null ? 0f : confidenceInterval;
        }

        @Override
        public KnnVectorsFormat getVectorsFormat(ElementType elementType) {
            assert elementType == ElementType.FLOAT;
            return new ES813Int8FlatVectorFormat(confidenceInterval, 4, true);
        }

        @Override
        public XContentBuilder innerXContent(XContentBuilder builder, Params params) throws IOException {
            builder.field("confidence_interval", confidenceInterval);
<<<<<<< HEAD
=======
            if (rescoreVector != null) {
                rescoreVector.toXContent(builder, params);
            }
            builder.endObject();
>>>>>>> dc013bb0
            return builder;
        }

        @Override
        public boolean doEquals(IndexOptions o) {
            if (this == o) return true;
            if (o == null || getClass() != o.getClass()) return false;
            Int4FlatIndexOptions that = (Int4FlatIndexOptions) o;
            return Objects.equals(confidenceInterval, that.confidenceInterval) && Objects.equals(rescoreVector, that.rescoreVector);
        }

        @Override
        public int doHashCode() {
            return Objects.hash(confidenceInterval, rescoreVector);
        }

        @Override
        public String toString() {
            return "{type=" + type + ", confidence_interval=" + confidenceInterval + ", rescore_vector=" + rescoreVector + "}";
        }

        @Override
        boolean updatableTo(IndexOptions update) {
            // TODO: add support for updating from flat, hnsw, and int8_hnsw and updating params
            return update.type.equals(this.type)
                || update.type.equals(VectorIndexType.HNSW)
                || update.type.equals(VectorIndexType.INT8_HNSW)
                || update.type.equals(VectorIndexType.INT4_HNSW);
        }

    }

<<<<<<< HEAD
    static class Int8HnswIndexOptions extends AbstractHnswIndexOptions {
        private final Float confidenceInterval;

        Int8HnswIndexOptions(int m, int efConstruction, int maxSearchEf, Float confidenceInterval) {
            super(VectorIndexType.INT8_HNSW, m, efConstruction, maxSearchEf);
=======
    static class Int8HnswIndexOptions extends QuantizedIndexOptions {
        private final int m;
        private final int efConstruction;
        private final Float confidenceInterval;

        Int8HnswIndexOptions(int m, int efConstruction, Float confidenceInterval, RescoreVector rescoreVector) {
            super(VectorIndexType.INT8_HNSW, rescoreVector);
            this.m = m;
            this.efConstruction = efConstruction;
>>>>>>> dc013bb0
            this.confidenceInterval = confidenceInterval;
        }

        @Override
        public KnnVectorsFormat getVectorsFormat(ElementType elementType) {
            assert elementType == ElementType.FLOAT;
            return new ES814HnswScalarQuantizedVectorsFormat(m, efConstruction, confidenceInterval, 7, false);
        }

        @Override
        public XContentBuilder innerHnswXContent(XContentBuilder builder, Params params) throws IOException {
            if (confidenceInterval != null) {
                builder.field("confidence_interval", confidenceInterval);
            }
<<<<<<< HEAD
=======
            if (rescoreVector != null) {
                rescoreVector.toXContent(builder, params);
            }
            builder.endObject();
>>>>>>> dc013bb0
            return builder;
        }

        @Override
        public boolean doEquals(IndexOptions o) {
<<<<<<< HEAD
            return super.doEquals(o) && Objects.equals(confidenceInterval, ((Int8HnswIndexOptions) o).confidenceInterval);
=======
            if (this == o) return true;
            if (o == null || getClass() != o.getClass()) return false;
            Int8HnswIndexOptions that = (Int8HnswIndexOptions) o;
            return m == that.m
                && efConstruction == that.efConstruction
                && Objects.equals(confidenceInterval, that.confidenceInterval)
                && Objects.equals(rescoreVector, that.rescoreVector);
>>>>>>> dc013bb0
        }

        @Override
        public int doHashCode() {
<<<<<<< HEAD
            return super.doHashCode() + Objects.hash(confidenceInterval);
=======
            return Objects.hash(m, efConstruction, confidenceInterval, rescoreVector);
>>>>>>> dc013bb0
        }

        @Override
        public String toString() {
            return "{type="
                + type
                + ", m="
                + m
                + ", ef_construction="
                + efConstruction
                + ", confidence_interval="
                + confidenceInterval
                + ", rescore_vector="
                + (rescoreVector == null ? "none" : rescoreVector)
                + "}";
        }

        @Override
        boolean updatableTo(IndexOptions update) {
            boolean updatable;
            if (update.type.equals(this.type)) {
                Int8HnswIndexOptions int8HnswIndexOptions = (Int8HnswIndexOptions) update;
                // fewer connections would break assumptions on max number of connections (based on largest previous graph) during merge
                // quantization could not behave as expected with different confidence intervals (and quantiles) to be created
                updatable = int8HnswIndexOptions.m >= this.m;
                updatable &= confidenceInterval == null
                    || int8HnswIndexOptions.confidenceInterval != null
                        && confidenceInterval.equals(int8HnswIndexOptions.confidenceInterval);
            } else {
                updatable = update.type.equals(VectorIndexType.INT4_HNSW) && ((Int4HnswIndexOptions) update).m >= this.m;
            }
            return updatable;
        }
    }

    static class HnswIndexOptions extends AbstractHnswIndexOptions {

        HnswIndexOptions(int m, int efConstruction, int maxSearchEf) {
            super(VectorIndexType.HNSW, m, efConstruction, maxSearchEf);
        }

        @Override
        public KnnVectorsFormat getVectorsFormat(ElementType elementType) {
            if (elementType == ElementType.BIT) {
                return new ES815HnswBitVectorsFormat(m, efConstruction);
            }
            return new Lucene99HnswVectorsFormat(m, efConstruction, 1, null);
        }

        @Override
        boolean updatableTo(IndexOptions update) {
            boolean updatable = update.type.equals(this.type);
            if (updatable) {
                // fewer connections would break assumptions on max number of connections (based on largest previous graph) during merge
                HnswIndexOptions hnswIndexOptions = (HnswIndexOptions) update;
                updatable = hnswIndexOptions.m >= this.m;
            }
            return updatable
                || (update.type.equals(VectorIndexType.INT8_HNSW) && ((Int8HnswIndexOptions) update).m >= m)
                || (update.type.equals(VectorIndexType.INT4_HNSW) && ((Int4HnswIndexOptions) update).m >= m);
        }

        @Override
        public XContentBuilder innerHnswXContent(XContentBuilder builder, Params params) throws IOException {
            return builder;
        }
    }

<<<<<<< HEAD
    static class BBQHnswIndexOptions extends AbstractHnswIndexOptions {

        BBQHnswIndexOptions(int m, int efConstruction, int maxSearchEf) {
            super(VectorIndexType.BBQ_HNSW, m, efConstruction, maxSearchEf);
=======
    static class BBQHnswIndexOptions extends QuantizedIndexOptions {
        private final int m;
        private final int efConstruction;

        BBQHnswIndexOptions(int m, int efConstruction, RescoreVector rescoreVector) {
            super(VectorIndexType.BBQ_HNSW, rescoreVector);
            this.m = m;
            this.efConstruction = efConstruction;
>>>>>>> dc013bb0
        }

        @Override
        KnnVectorsFormat getVectorsFormat(ElementType elementType) {
            assert elementType == ElementType.FLOAT;
            return new ES818HnswBinaryQuantizedVectorsFormat(m, efConstruction);
        }

        @Override
        boolean updatableTo(IndexOptions update) {
            return update.type.equals(this.type);
        }

        @Override
<<<<<<< HEAD
=======
        boolean doEquals(IndexOptions other) {
            BBQHnswIndexOptions that = (BBQHnswIndexOptions) other;
            return m == that.m && efConstruction == that.efConstruction && Objects.equals(rescoreVector, that.rescoreVector);
        }

        @Override
        int doHashCode() {
            return Objects.hash(m, efConstruction, rescoreVector);
        }

        @Override
        public XContentBuilder toXContent(XContentBuilder builder, Params params) throws IOException {
            builder.startObject();
            builder.field("type", type);
            builder.field("m", m);
            builder.field("ef_construction", efConstruction);
            if (rescoreVector != null) {
                rescoreVector.toXContent(builder, params);
            }
            builder.endObject();
            return builder;
        }

        @Override
>>>>>>> dc013bb0
        public void validateDimension(int dim) {
            if (type.supportsDimension(dim)) {
                return;
            }
            throw new IllegalArgumentException(type.name + " does not support dimensions fewer than " + BBQ_MIN_DIMS + "; provided=" + dim);
        }

        @Override
        public XContentBuilder innerHnswXContent(XContentBuilder builder, Params params) throws IOException {
            return builder;
        }
    }

    static class BBQFlatIndexOptions extends QuantizedIndexOptions {
        private final int CLASS_NAME_HASH = this.getClass().getName().hashCode();

        BBQFlatIndexOptions(RescoreVector rescoreVector) {
            super(VectorIndexType.BBQ_FLAT, rescoreVector);
        }

        @Override
        KnnVectorsFormat getVectorsFormat(ElementType elementType) {
            assert elementType == ElementType.FLOAT;
            return new ES818BinaryQuantizedVectorsFormat();
        }

        @Override
        boolean updatableTo(IndexOptions update) {
            return update.type.equals(this.type);
        }

        @Override
        boolean doEquals(IndexOptions other) {
            return other instanceof BBQFlatIndexOptions;
        }

        @Override
        int doHashCode() {
            return CLASS_NAME_HASH;
        }

        @Override
<<<<<<< HEAD
        public XContentBuilder innerXContent(XContentBuilder builder, Params params) throws IOException {
=======
        public XContentBuilder toXContent(XContentBuilder builder, Params params) throws IOException {
            builder.startObject();
            builder.field("type", type);
            if (rescoreVector != null) {
                rescoreVector.toXContent(builder, params);
            }
            builder.endObject();
>>>>>>> dc013bb0
            return builder;
        }

        @Override
        public void validateDimension(int dim) {
            if (type.supportsDimension(dim)) {
                return;
            }
            throw new IllegalArgumentException(type.name + " does not support dimensions fewer than " + BBQ_MIN_DIMS + "; provided=" + dim);
        }
    }

    record RescoreVector(float oversample) implements ToXContentObject {
        static final String NAME = "rescore_vector";
        static final String OVERSAMPLE = "oversample";

        static RescoreVector fromIndexOptions(Map<String, ?> indexOptionsMap) {
            Object rescoreVectorNode = indexOptionsMap.remove(NAME);
            if (rescoreVectorNode == null) {
                return null;
            }
            Map<String, Object> mappedNode = XContentMapValues.nodeMapValue(rescoreVectorNode, NAME);
            Object oversampleNode = mappedNode.get(OVERSAMPLE);
            if (oversampleNode == null) {
                throw new IllegalArgumentException("Invalid rescore_vector value. Missing required field " + OVERSAMPLE);
            }
            return new RescoreVector((float) XContentMapValues.nodeDoubleValue(oversampleNode));
        }

        RescoreVector {
            if (oversample < 1) {
                throw new IllegalArgumentException("oversample must be greater than 1");
            }
            if (oversample > 10) {
                throw new IllegalArgumentException("oversample must be less than or equal to 10");
            }
        }

        @Override
        public XContentBuilder toXContent(XContentBuilder builder, Params params) throws IOException {
            builder.startObject(NAME);
            builder.field(OVERSAMPLE, oversample);
            builder.endObject();
            return builder;
        }
    }

    public static final TypeParser PARSER = new TypeParser(
        (n, c) -> new Builder(n, c.indexVersionCreated()),
        notInMultiFields(CONTENT_TYPE)
    );

    public static final class DenseVectorFieldType extends SimpleMappedFieldType {
        private final ElementType elementType;
        private final Integer dims;
        private final boolean indexed;
        private final VectorSimilarity similarity;
        private final IndexVersion indexVersionCreated;
        private final IndexOptions indexOptions;

        public DenseVectorFieldType(
            String name,
            IndexVersion indexVersionCreated,
            ElementType elementType,
            Integer dims,
            boolean indexed,
            VectorSimilarity similarity,
            IndexOptions indexOptions,
            Map<String, String> meta
        ) {
            super(name, indexed, false, indexed == false, TextSearchInfo.NONE, meta);
            this.elementType = elementType;
            this.dims = dims;
            this.indexed = indexed;
            this.similarity = similarity;
            this.indexVersionCreated = indexVersionCreated;
            this.indexOptions = indexOptions;
        }

        @Override
        public String typeName() {
            return CONTENT_TYPE;
        }

        @Override
        public ValueFetcher valueFetcher(SearchExecutionContext context, String format) {
            if (format != null) {
                throw new IllegalArgumentException("Field [" + name() + "] of type [" + typeName() + "] doesn't support formats.");
            }
            return new ArraySourceValueFetcher(name(), context) {
                @Override
                protected Object parseSourceValue(Object value) {
                    return value;
                }
            };
        }

        @Override
        public DocValueFormat docValueFormat(String format, ZoneId timeZone) {
            return DocValueFormat.DENSE_VECTOR;
        }

        @Override
        public boolean isAggregatable() {
            return false;
        }

        @Override
        public IndexFieldData.Builder fielddataBuilder(FieldDataContext fieldDataContext) {
            return elementType.fielddataBuilder(this, fieldDataContext);
        }

        @Override
        public Query existsQuery(SearchExecutionContext context) {
            return new FieldExistsQuery(name());
        }

        @Override
        public Query termQuery(Object value, SearchExecutionContext context) {
            throw new IllegalArgumentException("Field [" + name() + "] of type [" + typeName() + "] doesn't support term queries");
        }

        public Query createExactKnnQuery(VectorData queryVector, Float vectorSimilarity) {
            if (isIndexed() == false) {
                throw new IllegalArgumentException(
                    "to perform knn search on field [" + name() + "], its mapping must have [index] set to [true]"
                );
            }
            Query knnQuery = switch (elementType) {
                case BYTE -> createExactKnnByteQuery(queryVector.asByteVector());
                case FLOAT -> createExactKnnFloatQuery(queryVector.asFloatVector());
                case BIT -> createExactKnnBitQuery(queryVector.asByteVector());
            };
            if (vectorSimilarity != null) {
                knnQuery = new VectorSimilarityQuery(knnQuery, vectorSimilarity, similarity.score(vectorSimilarity, elementType, dims));
            }
            return knnQuery;
        }

        private Query createExactKnnBitQuery(byte[] queryVector) {
            elementType.checkDimensions(dims, queryVector.length);
            return new DenseVectorQuery.Bytes(queryVector, name());
        }

        private Query createExactKnnByteQuery(byte[] queryVector) {
            elementType.checkDimensions(dims, queryVector.length);
            if (similarity == VectorSimilarity.DOT_PRODUCT || similarity == VectorSimilarity.COSINE) {
                float squaredMagnitude = VectorUtil.dotProduct(queryVector, queryVector);
                elementType.checkVectorMagnitude(similarity, ElementType.errorByteElementsAppender(queryVector), squaredMagnitude);
            }
            return new DenseVectorQuery.Bytes(queryVector, name());
        }

        private Query createExactKnnFloatQuery(float[] queryVector) {
            elementType.checkDimensions(dims, queryVector.length);
            elementType.checkVectorBounds(queryVector);
            if (similarity == VectorSimilarity.DOT_PRODUCT || similarity == VectorSimilarity.COSINE) {
                float squaredMagnitude = VectorUtil.dotProduct(queryVector, queryVector);
                elementType.checkVectorMagnitude(similarity, ElementType.errorFloatElementsAppender(queryVector), squaredMagnitude);
                if (similarity == VectorSimilarity.COSINE
                    && indexVersionCreated.onOrAfter(NORMALIZE_COSINE)
                    && isNotUnitVector(squaredMagnitude)) {
                    float length = (float) Math.sqrt(squaredMagnitude);
                    queryVector = Arrays.copyOf(queryVector, queryVector.length);
                    for (int i = 0; i < queryVector.length; i++) {
                        queryVector[i] /= length;
                    }
                }
            }
            return new DenseVectorQuery.Floats(queryVector, name());
        }

        public Query createKnnQuery(
            VectorData queryVector,
            int k,
            int numCands,
            Float oversample,
            Query filter,
            Float similarityThreshold,
            BitSetProducer parentFilter
        ) {
            if (isIndexed() == false) {
                throw new IllegalArgumentException(
                    "to perform knn search on field [" + name() + "], its mapping must have [index] set to [true]"
                );
            }

            if (numCands > indexOptions.maxSearchEf()) {
                throw new IllegalArgumentException(
                    "[" + NUM_CANDS_FIELD.getPreferredName() + "] cannot exceed [" + indexOptions.maxSearchEf() + "]"
                );
            }

            return switch (getElementType()) {
                case BYTE -> createKnnByteQuery(queryVector.asByteVector(), k, numCands, filter, similarityThreshold, parentFilter);
                case FLOAT -> createKnnFloatQuery(
                    queryVector.asFloatVector(),
                    k,
                    numCands,
                    oversample,
                    filter,
                    similarityThreshold,
                    parentFilter
                );
                case BIT -> createKnnBitQuery(queryVector.asByteVector(), k, numCands, filter, similarityThreshold, parentFilter);
            };
        }

        private boolean needsRescore(Float rescoreOversample) {
            return rescoreOversample != null && isQuantized();
        }

        private boolean isQuantized() {
            return indexOptions != null && indexOptions.type != null && indexOptions.type.isQuantized();
        }

        private Query createKnnBitQuery(
            byte[] queryVector,
            int k,
            int numCands,
            Query filter,
            Float similarityThreshold,
            BitSetProducer parentFilter
        ) {
            elementType.checkDimensions(dims, queryVector.length);
            Query knnQuery = parentFilter != null
                ? new ESDiversifyingChildrenByteKnnVectorQuery(name(), queryVector, filter, k, numCands, parentFilter)
                : new ESKnnByteVectorQuery(name(), queryVector, k, numCands, filter);
            if (similarityThreshold != null) {
                knnQuery = new VectorSimilarityQuery(
                    knnQuery,
                    similarityThreshold,
                    similarity.score(similarityThreshold, elementType, dims)
                );
            }
            return knnQuery;
        }

        private Query createKnnByteQuery(
            byte[] queryVector,
            int k,
            int numCands,
            Query filter,
            Float similarityThreshold,
            BitSetProducer parentFilter
        ) {
            elementType.checkDimensions(dims, queryVector.length);

            if (similarity == VectorSimilarity.DOT_PRODUCT || similarity == VectorSimilarity.COSINE) {
                float squaredMagnitude = VectorUtil.dotProduct(queryVector, queryVector);
                elementType.checkVectorMagnitude(similarity, ElementType.errorByteElementsAppender(queryVector), squaredMagnitude);
            }
            Query knnQuery = parentFilter != null
                ? new ESDiversifyingChildrenByteKnnVectorQuery(name(), queryVector, filter, k, numCands, parentFilter)
                : new ESKnnByteVectorQuery(name(), queryVector, k, numCands, filter);
            if (similarityThreshold != null) {
                knnQuery = new VectorSimilarityQuery(
                    knnQuery,
                    similarityThreshold,
                    similarity.score(similarityThreshold, elementType, dims)
                );
            }
            return knnQuery;
        }

        private Query createKnnFloatQuery(
            float[] queryVector,
            int k,
            int numCands,
            Float queryOversample,
            Query filter,
            Float similarityThreshold,
            BitSetProducer parentFilter
        ) {
            elementType.checkDimensions(dims, queryVector.length);
            elementType.checkVectorBounds(queryVector);
            if (similarity == VectorSimilarity.DOT_PRODUCT || similarity == VectorSimilarity.COSINE) {
                float squaredMagnitude = VectorUtil.dotProduct(queryVector, queryVector);
                elementType.checkVectorMagnitude(similarity, ElementType.errorFloatElementsAppender(queryVector), squaredMagnitude);
                if (similarity == VectorSimilarity.COSINE
                    && indexVersionCreated.onOrAfter(NORMALIZE_COSINE)
                    && isNotUnitVector(squaredMagnitude)) {
                    float length = (float) Math.sqrt(squaredMagnitude);
                    queryVector = Arrays.copyOf(queryVector, queryVector.length);
                    for (int i = 0; i < queryVector.length; i++) {
                        queryVector[i] /= length;
                    }
                }
            }

            int adjustedK = k;
            // By default utilize the quantized oversample is configured
            // allow the user provided at query time overwrite
            Float oversample = queryOversample;
            if (oversample == null
                && indexOptions instanceof QuantizedIndexOptions quantizedIndexOptions
                && quantizedIndexOptions.rescoreVector != null) {
                oversample = quantizedIndexOptions.rescoreVector.oversample;
            }
            boolean rescore = needsRescore(oversample);
            if (rescore) {
                // Will get k * oversample for rescoring, and get the top k
                adjustedK = Math.min((int) Math.ceil(k * oversample), indexOptions.maxSearchEf());
                numCands = Math.max(adjustedK, numCands);
            }
            Query knnQuery = parentFilter != null
                ? new ESDiversifyingChildrenFloatKnnVectorQuery(name(), queryVector, filter, adjustedK, numCands, parentFilter)
                : new ESKnnFloatVectorQuery(name(), queryVector, adjustedK, numCands, filter);
            if (rescore) {
                knnQuery = new RescoreKnnVectorQuery(
                    name(),
                    queryVector,
                    similarity.vectorSimilarityFunction(indexVersionCreated, ElementType.FLOAT),
                    k,
                    knnQuery
                );
            }
            if (similarityThreshold != null) {
                knnQuery = new VectorSimilarityQuery(
                    knnQuery,
                    similarityThreshold,
                    similarity.score(similarityThreshold, elementType, dims)
                );
            }
            return knnQuery;
        }

        VectorSimilarity getSimilarity() {
            return similarity;
        }

        int getVectorDimensions() {
            return dims;
        }

        ElementType getElementType() {
            return elementType;
        }
    }

    private final IndexOptions indexOptions;
    private final IndexVersion indexCreatedVersion;

    private DenseVectorFieldMapper(
        String simpleName,
        MappedFieldType mappedFieldType,
        BuilderParams params,
        IndexOptions indexOptions,
        IndexVersion indexCreatedVersion
    ) {
        super(simpleName, mappedFieldType, params);
        this.indexOptions = indexOptions;
        this.indexCreatedVersion = indexCreatedVersion;
    }

    @Override
    public DenseVectorFieldType fieldType() {
        return (DenseVectorFieldType) super.fieldType();
    }

    @Override
    public boolean parsesArrayValue() {
        return true;
    }

    @Override
    public void parse(DocumentParserContext context) throws IOException {
        if (context.doc().getByKey(fieldType().name()) != null) {
            throw new IllegalArgumentException(
                "Field ["
                    + fullPath()
                    + "] of type ["
                    + typeName()
                    + "] doesn't support indexing multiple values for the same field in the same document"
            );
        }
        if (Token.VALUE_NULL == context.parser().currentToken()) {
            return;
        }
        if (fieldType().dims == null) {
            int dims = fieldType().elementType.parseDimensionCount(context);
            if (fieldType().indexOptions != null) {
                fieldType().indexOptions.validateDimension(dims);
            }
            DenseVectorFieldType updatedDenseVectorFieldType = new DenseVectorFieldType(
                fieldType().name(),
                indexCreatedVersion,
                fieldType().elementType,
                dims,
                fieldType().indexed,
                fieldType().similarity,
                fieldType().indexOptions,
                fieldType().meta()
            );
            Mapper update = new DenseVectorFieldMapper(
                leafName(),
                updatedDenseVectorFieldType,
                builderParams,
                indexOptions,
                indexCreatedVersion
            );
            context.addDynamicMapper(update);
            return;
        }
        if (fieldType().indexed) {
            parseKnnVectorAndIndex(context);
        } else {
            parseBinaryDocValuesVectorAndIndex(context);
        }
    }

    private void parseKnnVectorAndIndex(DocumentParserContext context) throws IOException {
        fieldType().elementType.parseKnnVectorAndIndex(context, this);
    }

    private void parseBinaryDocValuesVectorAndIndex(DocumentParserContext context) throws IOException {
        // encode array of floats as array of integers and store into buf
        // this code is here and not in the VectorEncoderDecoder so not to create extra arrays
        int dims = fieldType().dims;
        ElementType elementType = fieldType().elementType;
        int numBytes = indexCreatedVersion.onOrAfter(MAGNITUDE_STORED_INDEX_VERSION)
            ? elementType.getNumBytes(dims) + MAGNITUDE_BYTES
            : elementType.getNumBytes(dims);

        ByteBuffer byteBuffer = elementType.createByteBuffer(indexCreatedVersion, numBytes);
        VectorData vectorData = elementType.parseKnnVector(context, dims, (i, b) -> {
            if (b) {
                checkDimensionMatches(i, context);
            } else {
                checkDimensionExceeded(i, context);
            }
        }, fieldType().similarity);
        vectorData.addToBuffer(byteBuffer);
        if (indexCreatedVersion.onOrAfter(MAGNITUDE_STORED_INDEX_VERSION)) {
            // encode vector magnitude at the end
            double dotProduct = elementType.computeSquaredMagnitude(vectorData);
            float vectorMagnitude = (float) Math.sqrt(dotProduct);
            byteBuffer.putFloat(vectorMagnitude);
        }
        Field field = new BinaryDocValuesField(fieldType().name(), new BytesRef(byteBuffer.array()));
        context.doc().addWithKey(fieldType().name(), field);
    }

    private void checkDimensionExceeded(int index, DocumentParserContext context) {
        if (index >= fieldType().dims) {
            throw new IllegalArgumentException(
                "The ["
                    + typeName()
                    + "] field ["
                    + fullPath()
                    + "] in doc ["
                    + context.documentDescription()
                    + "] has more dimensions "
                    + "than defined in the mapping ["
                    + fieldType().dims
                    + "]"
            );
        }
    }

    private void checkDimensionMatches(int index, DocumentParserContext context) {
        if (index != fieldType().dims) {
            throw new IllegalArgumentException(
                "The ["
                    + typeName()
                    + "] field ["
                    + fullPath()
                    + "] in doc ["
                    + context.documentDescription()
                    + "] has a different number of dimensions "
                    + "["
                    + index
                    + "] than defined in the mapping ["
                    + fieldType().dims
                    + "]"
            );
        }
    }

    @Override
    protected void parseCreateField(DocumentParserContext context) {
        throw new AssertionError("parse is implemented directly");
    }

    @Override
    protected String contentType() {
        return CONTENT_TYPE;
    }

    @Override
    public FieldMapper.Builder getMergeBuilder() {
        return new Builder(leafName(), indexCreatedVersion).init(this);
    }

    private static IndexOptions parseIndexOptions(String fieldName, Object propNode, IndexVersion indexVersion) {
        @SuppressWarnings("unchecked")
        Map<String, ?> indexOptionsMap = (Map<String, ?>) propNode;
        Object typeNode = indexOptionsMap.remove("type");
        if (typeNode == null) {
            throw new MapperParsingException("[index_options] requires field [type] to be configured");
        }
        String type = XContentMapValues.nodeStringValue(typeNode);
        Optional<VectorIndexType> vectorIndexType = VectorIndexType.fromString(type);
        if (vectorIndexType.isEmpty()) {
            throw new MapperParsingException("Unknown vector index options type [" + type + "] for field [" + fieldName + "]");
        }
        VectorIndexType parsedType = vectorIndexType.get();
        return parsedType.parseIndexOptions(fieldName, indexOptionsMap, indexVersion);
    }

    /**
     * @return the custom kNN vectors format that is configured for this field or
     * {@code null} if the default format should be used.
     */
    public KnnVectorsFormat getKnnVectorsFormatForField(KnnVectorsFormat defaultFormat) {
        final KnnVectorsFormat format;
        if (indexOptions == null) {
            format = fieldType().elementType == ElementType.BIT ? new ES815HnswBitVectorsFormat() : defaultFormat;
        } else {
            format = indexOptions.getVectorsFormat(fieldType().elementType);
        }
        // It's legal to reuse the same format name as this is the same on-disk format.
        return new KnnVectorsFormat(format.getName()) {
            @Override
            public KnnVectorsWriter fieldsWriter(SegmentWriteState state) throws IOException {
                return format.fieldsWriter(state);
            }

            @Override
            public KnnVectorsReader fieldsReader(SegmentReadState state) throws IOException {
                return format.fieldsReader(state);
            }

            @Override
            public int getMaxDimensions(String fieldName) {
                return MAX_DIMS_COUNT;
            }

            @Override
            public String toString() {
                return format.toString();
            }
        };
    }

    @Override
    protected SyntheticSourceSupport syntheticSourceSupport() {
        return new SyntheticSourceSupport.Native(
            () -> fieldType().indexed
                ? new IndexedSyntheticFieldLoader(indexCreatedVersion, fieldType().similarity)
                : new DocValuesSyntheticFieldLoader(indexCreatedVersion)
        );
    }

    private class IndexedSyntheticFieldLoader extends SourceLoader.DocValuesBasedSyntheticFieldLoader {
        private FloatVectorValues values;
        private ByteVectorValues byteVectorValues;
        private boolean hasValue;
        private boolean hasMagnitude;
        private int ord;

        private final IndexVersion indexCreatedVersion;
        private final VectorSimilarity vectorSimilarity;
        private NumericDocValues magnitudeReader;

        private IndexedSyntheticFieldLoader(IndexVersion indexCreatedVersion, VectorSimilarity vectorSimilarity) {
            this.indexCreatedVersion = indexCreatedVersion;
            this.vectorSimilarity = vectorSimilarity;
        }

        @Override
        public DocValuesLoader docValuesLoader(LeafReader leafReader, int[] docIdsInLeaf) throws IOException {
            values = leafReader.getFloatVectorValues(fullPath());
            if (values != null) {
                if (indexCreatedVersion.onOrAfter(NORMALIZE_COSINE) && VectorSimilarity.COSINE.equals(vectorSimilarity)) {
                    magnitudeReader = leafReader.getNumericDocValues(fullPath() + COSINE_MAGNITUDE_FIELD_SUFFIX);
                }
                KnnVectorValues.DocIndexIterator iterator = values.iterator();
                return docId -> {
                    if (iterator.docID() > docId) {
                        return hasValue = false;
                    }
                    if (iterator.docID() == docId) {
                        return hasValue = true;
                    }
                    hasValue = docId == iterator.advance(docId);
                    hasMagnitude = hasValue && magnitudeReader != null && magnitudeReader.advanceExact(docId);
                    ord = iterator.index();
                    return hasValue;
                };
            }
            byteVectorValues = leafReader.getByteVectorValues(fullPath());
            if (byteVectorValues != null) {
                KnnVectorValues.DocIndexIterator iterator = byteVectorValues.iterator();
                return docId -> {
                    if (iterator.docID() > docId) {
                        return hasValue = false;
                    }
                    if (iterator.docID() == docId) {
                        return hasValue = true;
                    }
                    hasValue = docId == iterator.advance(docId);
                    ord = iterator.index();
                    return hasValue;
                };
            }
            return null;
        }

        @Override
        public boolean hasValue() {
            return hasValue;
        }

        @Override
        public void write(XContentBuilder b) throws IOException {
            if (false == hasValue) {
                return;
            }
            float magnitude = Float.NaN;
            if (hasMagnitude) {
                magnitude = Float.intBitsToFloat((int) magnitudeReader.longValue());
            }
            b.startArray(leafName());
            if (values != null) {
                for (float v : values.vectorValue(ord)) {
                    if (hasMagnitude) {
                        b.value(v * magnitude);
                    } else {
                        b.value(v);
                    }
                }
            } else if (byteVectorValues != null) {
                byte[] vectorValue = byteVectorValues.vectorValue(ord);
                for (byte value : vectorValue) {
                    b.value(value);
                }
            }
            b.endArray();
        }

        @Override
        public String fieldName() {
            return fullPath();
        }
    }

    private class DocValuesSyntheticFieldLoader extends SourceLoader.DocValuesBasedSyntheticFieldLoader {
        private BinaryDocValues values;
        private boolean hasValue;
        private final IndexVersion indexCreatedVersion;

        private DocValuesSyntheticFieldLoader(IndexVersion indexCreatedVersion) {
            this.indexCreatedVersion = indexCreatedVersion;
        }

        @Override
        public DocValuesLoader docValuesLoader(LeafReader leafReader, int[] docIdsInLeaf) throws IOException {
            values = leafReader.getBinaryDocValues(fullPath());
            if (values == null) {
                return null;
            }
            return docId -> {
                if (values.docID() > docId) {
                    return hasValue = false;
                }
                if (values.docID() == docId) {
                    return hasValue = true;
                }
                hasValue = docId == values.advance(docId);
                return hasValue;
            };
        }

        @Override
        public boolean hasValue() {
            return hasValue;
        }

        @Override
        public void write(XContentBuilder b) throws IOException {
            if (false == hasValue) {
                return;
            }
            b.startArray(leafName());
            BytesRef ref = values.binaryValue();
            ByteBuffer byteBuffer = ByteBuffer.wrap(ref.bytes, ref.offset, ref.length);
            if (indexCreatedVersion.onOrAfter(LITTLE_ENDIAN_FLOAT_STORED_INDEX_VERSION)) {
                byteBuffer.order(ByteOrder.LITTLE_ENDIAN);
            }
            int dims = fieldType().elementType == ElementType.BIT ? fieldType().dims / Byte.SIZE : fieldType().dims;
            for (int dim = 0; dim < dims; dim++) {
                fieldType().elementType.readAndWriteValue(byteBuffer, b);
            }
            b.endArray();
        }

        @Override
        public String fieldName() {
            return fullPath();
        }
    }

    /**
     * Interface for a function that takes a int and boolean
     */
    @FunctionalInterface
    public interface IntBooleanConsumer {
        void accept(int value, boolean isComplete);
    }
}<|MERGE_RESOLUTION|>--- conflicted
+++ resolved
@@ -37,6 +37,7 @@
 import org.apache.lucene.util.BytesRef;
 import org.apache.lucene.util.VectorUtil;
 import org.elasticsearch.common.ParsingException;
+import org.elasticsearch.common.Strings;
 import org.elasticsearch.common.xcontent.support.XContentMapValues;
 import org.elasticsearch.features.NodeFeature;
 import org.elasticsearch.index.IndexVersion;
@@ -220,11 +221,8 @@
                     ? new Int8HnswIndexOptions(
                         Lucene99HnswVectorsFormat.DEFAULT_MAX_CONN,
                         Lucene99HnswVectorsFormat.DEFAULT_BEAM_WIDTH,
-<<<<<<< HEAD
                         NUM_CANDS_LIMIT,
-=======
                         null,
->>>>>>> dc013bb0
                         null
                     )
                     : null,
@@ -1230,9 +1228,11 @@
 
     abstract static class IndexOptions implements ToXContent {
         final VectorIndexType type;
-
-        IndexOptions(VectorIndexType type) {
+        final RescoreVector rescoreVector;
+
+        IndexOptions(VectorIndexType type, RescoreVector rescoreVector) {
             this.type = type;
+            this.rescoreVector = rescoreVector;
         }
 
         abstract KnnVectorsFormat getVectorsFormat(ElementType elementType);
@@ -1267,6 +1267,9 @@
             builder.startObject();
             builder.field("type", type);
             innerXContent(builder, params);
+            if (rescoreVector != null) {
+                rescoreVector.toXContent(builder, params);
+            }
             builder.endObject();
             return builder;
         }
@@ -1286,23 +1289,27 @@
                 return false;
             }
             IndexOptions otherOptions = (IndexOptions) other;
-            return Objects.equals(type, otherOptions.type) && doEquals(otherOptions);
+            return Objects.equals(type, otherOptions.type) && Objects.equals(rescoreVector, otherOptions.rescoreVector) && doEquals(otherOptions);
         }
 
         @Override
         public final int hashCode() {
-            return Objects.hash(type, doHashCode());
-        }
-    }
-
-<<<<<<< HEAD
+            return Objects.hash(type, rescoreVector, doHashCode());
+        }
+
+        // toString
+        public String toString() {
+            return Strings.toString(this);
+        }
+    }
+
     abstract static class AbstractHnswIndexOptions extends IndexOptions {
         protected final int m;
         protected final int efConstruction;
         protected final int maxSearchEf;
 
-        AbstractHnswIndexOptions(VectorIndexType type, int m, int efConstruction, int maxSearchEf) {
-            super(type);
+        AbstractHnswIndexOptions(VectorIndexType type, int m, int efConstruction, int maxSearchEf, RescoreVector rescoreVector) {
+            super(type, rescoreVector);
             this.m = m;
             this.efConstruction = efConstruction;
             this.maxSearchEf = maxSearchEf;
@@ -1333,44 +1340,30 @@
 
         @Override
         public boolean doEquals(IndexOptions o) {
-            if (this == o) return true;
-            if (o == null || getClass() != o.getClass()) return false;
-            AbstractHnswIndexOptions that = (AbstractHnswIndexOptions) o;
-            return m == that.m && efConstruction == that.efConstruction && maxSearchEf == that.maxSearchEf;
+            AbstractHnswIndexOptions other = (AbstractHnswIndexOptions) o;
+            return Objects.equals(m, other.m)
+                && Objects.equals(efConstruction, other.efConstruction)
+                && Objects.equals(maxSearchEf, other.maxSearchEf)
+                && doChildEquals(other);
         }
 
         @Override
         public int doHashCode() {
-            return Objects.hash(m, efConstruction, maxSearchEf);
-        }
-
-        @Override
-        public String toString() {
-            return "{type=" + type + ", m=" + m + ", ef_construction=" + efConstruction + ", max_search_ef=" + "}";
-=======
-    abstract static class QuantizedIndexOptions extends IndexOptions {
-        final RescoreVector rescoreVector;
-
-        QuantizedIndexOptions(VectorIndexType type, RescoreVector rescoreVector) {
-            super(type);
-            this.rescoreVector = rescoreVector;
->>>>>>> dc013bb0
-        }
+            return Objects.hash(type, rescoreVector, doChildHashCode());
+        }
+
+        abstract int doChildHashCode();
+
+        abstract boolean doChildEquals(IndexOptions other);
     }
 
     public enum VectorIndexType {
         HNSW("hnsw", false) {
             @Override
-<<<<<<< HEAD
-            public IndexOptions parseIndexOptions(String fieldName, Map<String, ?> indexOptionsMap) {
+            public IndexOptions parseIndexOptions(String fieldName, Map<String, ?> indexOptionsMap, IndexVersion indexVersion) {
                 Object mNode = indexOptionsMap.remove(M_FIELD);
                 Object efConstructionNode = indexOptionsMap.remove(EF_CONSTRUCTION_FIELD);
                 Object maxSearchEfNode = indexOptionsMap.remove(MAX_SEARCH_EF_FIELD);
-=======
-            public IndexOptions parseIndexOptions(String fieldName, Map<String, ?> indexOptionsMap, IndexVersion indexVersion) {
-                Object mNode = indexOptionsMap.remove("m");
-                Object efConstructionNode = indexOptionsMap.remove("ef_construction");
->>>>>>> dc013bb0
                 if (mNode == null) {
                     mNode = Lucene99HnswVectorsFormat.DEFAULT_MAX_CONN;
                 }
@@ -1400,16 +1393,10 @@
         },
         INT8_HNSW("int8_hnsw", true) {
             @Override
-<<<<<<< HEAD
-            public IndexOptions parseIndexOptions(String fieldName, Map<String, ?> indexOptionsMap) {
+            public IndexOptions parseIndexOptions(String fieldName, Map<String, ?> indexOptionsMap, IndexVersion indexVersion) {
                 Object mNode = indexOptionsMap.remove(M_FIELD);
                 Object efConstructionNode = indexOptionsMap.remove(EF_CONSTRUCTION_FIELD);
                 Object maxSearchEfNode = indexOptionsMap.remove(MAX_SEARCH_EF_FIELD);
-=======
-            public IndexOptions parseIndexOptions(String fieldName, Map<String, ?> indexOptionsMap, IndexVersion indexVersion) {
-                Object mNode = indexOptionsMap.remove("m");
-                Object efConstructionNode = indexOptionsMap.remove("ef_construction");
->>>>>>> dc013bb0
                 Object confidenceIntervalNode = indexOptionsMap.remove("confidence_interval");
                 if (mNode == null) {
                     mNode = Lucene99HnswVectorsFormat.DEFAULT_MAX_CONN;
@@ -1432,11 +1419,7 @@
                     rescoreVector = RescoreVector.fromIndexOptions(indexOptionsMap);
                 }
                 MappingParser.checkNoRemainingFields(fieldName, indexOptionsMap);
-<<<<<<< HEAD
-                return new Int8HnswIndexOptions(m, efConstruction, maxSearchEf, confidenceInterval);
-=======
-                return new Int8HnswIndexOptions(m, efConstruction, confidenceInterval, rescoreVector);
->>>>>>> dc013bb0
+                return new Int8HnswIndexOptions(m, efConstruction, maxSearchEf, confidenceInterval, rescoreVector);
             }
 
             @Override
@@ -1450,16 +1433,10 @@
             }
         },
         INT4_HNSW("int4_hnsw", true) {
-<<<<<<< HEAD
-            public IndexOptions parseIndexOptions(String fieldName, Map<String, ?> indexOptionsMap) {
+            public IndexOptions parseIndexOptions(String fieldName, Map<String, ?> indexOptionsMap, IndexVersion indexVersion) {
                 Object mNode = indexOptionsMap.remove(M_FIELD);
                 Object efConstructionNode = indexOptionsMap.remove(EF_CONSTRUCTION_FIELD);
                 Object maxSearchEfNode = indexOptionsMap.remove(MAX_SEARCH_EF_FIELD);
-=======
-            public IndexOptions parseIndexOptions(String fieldName, Map<String, ?> indexOptionsMap, IndexVersion indexVersion) {
-                Object mNode = indexOptionsMap.remove("m");
-                Object efConstructionNode = indexOptionsMap.remove("ef_construction");
->>>>>>> dc013bb0
                 Object confidenceIntervalNode = indexOptionsMap.remove("confidence_interval");
                 if (mNode == null) {
                     mNode = Lucene99HnswVectorsFormat.DEFAULT_MAX_CONN;
@@ -1482,11 +1459,7 @@
                     rescoreVector = RescoreVector.fromIndexOptions(indexOptionsMap);
                 }
                 MappingParser.checkNoRemainingFields(fieldName, indexOptionsMap);
-<<<<<<< HEAD
-                return new Int4HnswIndexOptions(m, efConstruction, maxSearchEf, confidenceInterval);
-=======
-                return new Int4HnswIndexOptions(m, efConstruction, confidenceInterval, rescoreVector);
->>>>>>> dc013bb0
+                return new Int4HnswIndexOptions(m, efConstruction, maxSearchEf, confidenceInterval, rescoreVector);
             }
 
             @Override
@@ -1570,16 +1543,10 @@
         },
         BBQ_HNSW("bbq_hnsw", true) {
             @Override
-<<<<<<< HEAD
-            public IndexOptions parseIndexOptions(String fieldName, Map<String, ?> indexOptionsMap) {
+            public IndexOptions parseIndexOptions(String fieldName, Map<String, ?> indexOptionsMap, IndexVersion indexVersion) {
                 Object mNode = indexOptionsMap.remove(M_FIELD);
                 Object efConstructionNode = indexOptionsMap.remove(EF_CONSTRUCTION_FIELD);
                 Object maxSearchEfNode = indexOptionsMap.remove(MAX_SEARCH_EF_FIELD);
-=======
-            public IndexOptions parseIndexOptions(String fieldName, Map<String, ?> indexOptionsMap, IndexVersion indexVersion) {
-                Object mNode = indexOptionsMap.remove("m");
-                Object efConstructionNode = indexOptionsMap.remove("ef_construction");
->>>>>>> dc013bb0
                 if (mNode == null) {
                     mNode = Lucene99HnswVectorsFormat.DEFAULT_MAX_CONN;
                 }
@@ -1591,18 +1558,13 @@
                 }
                 int m = XContentMapValues.nodeIntegerValue(mNode);
                 int efConstruction = XContentMapValues.nodeIntegerValue(efConstructionNode);
-<<<<<<< HEAD
                 int maxSearchEf = XContentMapValues.nodeIntegerValue(maxSearchEfNode);
-                MappingParser.checkNoRemainingFields(fieldName, indexOptionsMap);
-                return new BBQHnswIndexOptions(m, efConstruction, maxSearchEf);
-=======
                 RescoreVector rescoreVector = null;
                 if (indexVersion.onOrAfter(ADD_RESCORE_PARAMS_TO_QUANTIZED_VECTORS)) {
                     rescoreVector = RescoreVector.fromIndexOptions(indexOptionsMap);
                 }
                 MappingParser.checkNoRemainingFields(fieldName, indexOptionsMap);
-                return new BBQHnswIndexOptions(m, efConstruction, rescoreVector);
->>>>>>> dc013bb0
+                return new BBQHnswIndexOptions(m, efConstruction, maxSearchEf, rescoreVector);
             }
 
             @Override
@@ -1665,7 +1627,7 @@
         }
     }
 
-    static class Int8FlatIndexOptions extends QuantizedIndexOptions {
+    static class Int8FlatIndexOptions extends IndexOptions {
         private final Float confidenceInterval;
 
         Int8FlatIndexOptions(Float confidenceInterval, RescoreVector rescoreVector) {
@@ -1678,13 +1640,9 @@
             if (confidenceInterval != null) {
                 builder.field("confidence_interval", confidenceInterval);
             }
-<<<<<<< HEAD
-=======
             if (rescoreVector != null) {
                 rescoreVector.toXContent(builder, params);
             }
-            builder.endObject();
->>>>>>> dc013bb0
             return builder;
         }
 
@@ -1697,12 +1655,12 @@
         @Override
         boolean doEquals(IndexOptions o) {
             Int8FlatIndexOptions that = (Int8FlatIndexOptions) o;
-            return Objects.equals(confidenceInterval, that.confidenceInterval) && Objects.equals(rescoreVector, that.rescoreVector);
+            return Objects.equals(confidenceInterval, that.confidenceInterval);
         }
 
         @Override
         int doHashCode() {
-            return Objects.hash(confidenceInterval, rescoreVector);
+            return Objects.hash(confidenceInterval);
         }
 
         @Override
@@ -1718,7 +1676,7 @@
     static class FlatIndexOptions extends IndexOptions {
 
         FlatIndexOptions() {
-            super(VectorIndexType.FLAT);
+            super(VectorIndexType.FLAT, null);
         }
 
         @Override
@@ -1750,23 +1708,11 @@
         }
     }
 
-<<<<<<< HEAD
     static class Int4HnswIndexOptions extends AbstractHnswIndexOptions {
         private final float confidenceInterval;
 
-        Int4HnswIndexOptions(int m, int efConstruction, int maxSearchEf, Float confidenceInterval) {
-            super(VectorIndexType.INT4_HNSW, m, efConstruction, maxSearchEf);
-=======
-    static class Int4HnswIndexOptions extends QuantizedIndexOptions {
-        private final int m;
-        private final int efConstruction;
-        private final float confidenceInterval;
-
-        Int4HnswIndexOptions(int m, int efConstruction, Float confidenceInterval, RescoreVector rescoreVector) {
-            super(VectorIndexType.INT4_HNSW, rescoreVector);
-            this.m = m;
-            this.efConstruction = efConstruction;
->>>>>>> dc013bb0
+        Int4HnswIndexOptions(int m, int efConstruction, int maxSearchEf, Float confidenceInterval, RescoreVector rescoreVector) {
+            super(VectorIndexType.INT4_HNSW, m, efConstruction, maxSearchEf, rescoreVector);
             // The default confidence interval for int4 is dynamic quantiles, this provides the best relevancy and is
             // effectively required for int4 to behave well across a wide range of data.
             this.confidenceInterval = confidenceInterval == null ? 0f : confidenceInterval;
@@ -1781,51 +1727,18 @@
         @Override
         public XContentBuilder innerHnswXContent(XContentBuilder builder, Params params) throws IOException {
             builder.field("confidence_interval", confidenceInterval);
-<<<<<<< HEAD
-=======
-            if (rescoreVector != null) {
-                rescoreVector.toXContent(builder, params);
-            }
-            builder.endObject();
->>>>>>> dc013bb0
             return builder;
         }
 
         @Override
-        public boolean doEquals(IndexOptions o) {
-<<<<<<< HEAD
-            return super.doEquals(o) && Objects.equals(confidenceInterval, ((Int4HnswIndexOptions) o).confidenceInterval);
-=======
+        boolean doChildEquals(IndexOptions o) {
             Int4HnswIndexOptions that = (Int4HnswIndexOptions) o;
-            return m == that.m
-                && efConstruction == that.efConstruction
-                && Objects.equals(confidenceInterval, that.confidenceInterval)
-                && Objects.equals(rescoreVector, that.rescoreVector);
->>>>>>> dc013bb0
-        }
-
-        @Override
-        public int doHashCode() {
-<<<<<<< HEAD
-            return super.doHashCode() + Objects.hash(confidenceInterval);
-=======
-            return Objects.hash(m, efConstruction, confidenceInterval, rescoreVector);
->>>>>>> dc013bb0
-        }
-
-        @Override
-        public String toString() {
-            return "{type="
-                + type
-                + ", m="
-                + m
-                + ", ef_construction="
-                + efConstruction
-                + ", confidence_interval="
-                + confidenceInterval
-                + ", rescore_vector="
-                + (rescoreVector == null ? "none" : rescoreVector)
-                + "}";
+            return Objects.equals(confidenceInterval, that.confidenceInterval);
+        }
+
+        @Override
+        int doChildHashCode() {
+            return Objects.hash(confidenceInterval);
         }
 
         @Override
@@ -1841,7 +1754,7 @@
         }
     }
 
-    static class Int4FlatIndexOptions extends QuantizedIndexOptions {
+    static class Int4FlatIndexOptions extends IndexOptions {
         private final float confidenceInterval;
 
         Int4FlatIndexOptions(Float confidenceInterval, RescoreVector rescoreVector) {
@@ -1860,13 +1773,6 @@
         @Override
         public XContentBuilder innerXContent(XContentBuilder builder, Params params) throws IOException {
             builder.field("confidence_interval", confidenceInterval);
-<<<<<<< HEAD
-=======
-            if (rescoreVector != null) {
-                rescoreVector.toXContent(builder, params);
-            }
-            builder.endObject();
->>>>>>> dc013bb0
             return builder;
         }
 
@@ -1875,17 +1781,12 @@
             if (this == o) return true;
             if (o == null || getClass() != o.getClass()) return false;
             Int4FlatIndexOptions that = (Int4FlatIndexOptions) o;
-            return Objects.equals(confidenceInterval, that.confidenceInterval) && Objects.equals(rescoreVector, that.rescoreVector);
+            return Objects.equals(confidenceInterval, that.confidenceInterval);
         }
 
         @Override
         public int doHashCode() {
-            return Objects.hash(confidenceInterval, rescoreVector);
-        }
-
-        @Override
-        public String toString() {
-            return "{type=" + type + ", confidence_interval=" + confidenceInterval + ", rescore_vector=" + rescoreVector + "}";
+            return Objects.hash(confidenceInterval);
         }
 
         @Override
@@ -1899,23 +1800,11 @@
 
     }
 
-<<<<<<< HEAD
     static class Int8HnswIndexOptions extends AbstractHnswIndexOptions {
         private final Float confidenceInterval;
 
-        Int8HnswIndexOptions(int m, int efConstruction, int maxSearchEf, Float confidenceInterval) {
-            super(VectorIndexType.INT8_HNSW, m, efConstruction, maxSearchEf);
-=======
-    static class Int8HnswIndexOptions extends QuantizedIndexOptions {
-        private final int m;
-        private final int efConstruction;
-        private final Float confidenceInterval;
-
-        Int8HnswIndexOptions(int m, int efConstruction, Float confidenceInterval, RescoreVector rescoreVector) {
-            super(VectorIndexType.INT8_HNSW, rescoreVector);
-            this.m = m;
-            this.efConstruction = efConstruction;
->>>>>>> dc013bb0
+        Int8HnswIndexOptions(int m, int efConstruction, int maxSearchEf, Float confidenceInterval, RescoreVector rescoreVector) {
+            super(VectorIndexType.INT8_HNSW, m, efConstruction, maxSearchEf, rescoreVector);
             this.confidenceInterval = confidenceInterval;
         }
 
@@ -1930,53 +1819,21 @@
             if (confidenceInterval != null) {
                 builder.field("confidence_interval", confidenceInterval);
             }
-<<<<<<< HEAD
-=======
             if (rescoreVector != null) {
                 rescoreVector.toXContent(builder, params);
             }
-            builder.endObject();
->>>>>>> dc013bb0
             return builder;
         }
 
         @Override
-        public boolean doEquals(IndexOptions o) {
-<<<<<<< HEAD
-            return super.doEquals(o) && Objects.equals(confidenceInterval, ((Int8HnswIndexOptions) o).confidenceInterval);
-=======
-            if (this == o) return true;
-            if (o == null || getClass() != o.getClass()) return false;
+        boolean doChildEquals(IndexOptions o) {
             Int8HnswIndexOptions that = (Int8HnswIndexOptions) o;
-            return m == that.m
-                && efConstruction == that.efConstruction
-                && Objects.equals(confidenceInterval, that.confidenceInterval)
-                && Objects.equals(rescoreVector, that.rescoreVector);
->>>>>>> dc013bb0
-        }
-
-        @Override
-        public int doHashCode() {
-<<<<<<< HEAD
-            return super.doHashCode() + Objects.hash(confidenceInterval);
-=======
-            return Objects.hash(m, efConstruction, confidenceInterval, rescoreVector);
->>>>>>> dc013bb0
-        }
-
-        @Override
-        public String toString() {
-            return "{type="
-                + type
-                + ", m="
-                + m
-                + ", ef_construction="
-                + efConstruction
-                + ", confidence_interval="
-                + confidenceInterval
-                + ", rescore_vector="
-                + (rescoreVector == null ? "none" : rescoreVector)
-                + "}";
+            return Objects.equals(confidenceInterval, that.confidenceInterval);
+        }
+
+        @Override
+        int doChildHashCode() {
+            return Objects.hash(confidenceInterval);
         }
 
         @Override
@@ -2000,7 +1857,7 @@
     static class HnswIndexOptions extends AbstractHnswIndexOptions {
 
         HnswIndexOptions(int m, int efConstruction, int maxSearchEf) {
-            super(VectorIndexType.HNSW, m, efConstruction, maxSearchEf);
+            super(VectorIndexType.HNSW, m, efConstruction, maxSearchEf, null);
         }
 
         @Override
@@ -2028,23 +1885,22 @@
         public XContentBuilder innerHnswXContent(XContentBuilder builder, Params params) throws IOException {
             return builder;
         }
-    }
-
-<<<<<<< HEAD
+
+        @Override
+        boolean doChildEquals(IndexOptions o) {
+            return Objects.equals(type, o.type);
+        }
+
+        @Override
+        int doChildHashCode() {
+            return Objects.hash(type);
+        }
+    }
+
     static class BBQHnswIndexOptions extends AbstractHnswIndexOptions {
 
-        BBQHnswIndexOptions(int m, int efConstruction, int maxSearchEf) {
-            super(VectorIndexType.BBQ_HNSW, m, efConstruction, maxSearchEf);
-=======
-    static class BBQHnswIndexOptions extends QuantizedIndexOptions {
-        private final int m;
-        private final int efConstruction;
-
-        BBQHnswIndexOptions(int m, int efConstruction, RescoreVector rescoreVector) {
-            super(VectorIndexType.BBQ_HNSW, rescoreVector);
-            this.m = m;
-            this.efConstruction = efConstruction;
->>>>>>> dc013bb0
+        BBQHnswIndexOptions(int m, int efConstruction, int maxSearchEf, RescoreVector rescoreVector) {
+            super(VectorIndexType.BBQ_HNSW, m, efConstruction, maxSearchEf, rescoreVector);
         }
 
         @Override
@@ -2059,33 +1915,6 @@
         }
 
         @Override
-<<<<<<< HEAD
-=======
-        boolean doEquals(IndexOptions other) {
-            BBQHnswIndexOptions that = (BBQHnswIndexOptions) other;
-            return m == that.m && efConstruction == that.efConstruction && Objects.equals(rescoreVector, that.rescoreVector);
-        }
-
-        @Override
-        int doHashCode() {
-            return Objects.hash(m, efConstruction, rescoreVector);
-        }
-
-        @Override
-        public XContentBuilder toXContent(XContentBuilder builder, Params params) throws IOException {
-            builder.startObject();
-            builder.field("type", type);
-            builder.field("m", m);
-            builder.field("ef_construction", efConstruction);
-            if (rescoreVector != null) {
-                rescoreVector.toXContent(builder, params);
-            }
-            builder.endObject();
-            return builder;
-        }
-
-        @Override
->>>>>>> dc013bb0
         public void validateDimension(int dim) {
             if (type.supportsDimension(dim)) {
                 return;
@@ -2097,9 +1926,19 @@
         public XContentBuilder innerHnswXContent(XContentBuilder builder, Params params) throws IOException {
             return builder;
         }
-    }
-
-    static class BBQFlatIndexOptions extends QuantizedIndexOptions {
+
+        @Override
+        boolean doChildEquals(IndexOptions o) {
+            return Objects.equals(type, o.type);
+        }
+
+        @Override
+        int doChildHashCode() {
+            return Objects.hash(type);
+        }
+    }
+
+    static class BBQFlatIndexOptions extends IndexOptions {
         private final int CLASS_NAME_HASH = this.getClass().getName().hashCode();
 
         BBQFlatIndexOptions(RescoreVector rescoreVector) {
@@ -2128,17 +1967,10 @@
         }
 
         @Override
-<<<<<<< HEAD
         public XContentBuilder innerXContent(XContentBuilder builder, Params params) throws IOException {
-=======
-        public XContentBuilder toXContent(XContentBuilder builder, Params params) throws IOException {
-            builder.startObject();
-            builder.field("type", type);
             if (rescoreVector != null) {
                 rescoreVector.toXContent(builder, params);
             }
-            builder.endObject();
->>>>>>> dc013bb0
             return builder;
         }
 
@@ -2434,9 +2266,8 @@
             // allow the user provided at query time overwrite
             Float oversample = queryOversample;
             if (oversample == null
-                && indexOptions instanceof QuantizedIndexOptions quantizedIndexOptions
-                && quantizedIndexOptions.rescoreVector != null) {
-                oversample = quantizedIndexOptions.rescoreVector.oversample;
+                && indexOptions.rescoreVector != null) {
+                oversample = indexOptions.rescoreVector.oversample;
             }
             boolean rescore = needsRescore(oversample);
             if (rescore) {

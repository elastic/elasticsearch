/*
 * Copyright Elasticsearch B.V. and/or licensed to Elasticsearch B.V. under one
 * or more contributor license agreements. Licensed under the "Elastic License
 * 2.0", the "GNU Affero General Public License v3.0 only", and the "Server Side
 * Public License v 1"; you may not use this file except in compliance with, at
 * your election, the "Elastic License 2.0", the "GNU Affero General Public
 * License v3.0 only", or the "Server Side Public License, v 1".
 */

package org.elasticsearch.index.mapper.vectors;

import org.apache.lucene.codecs.KnnVectorsFormat;
import org.apache.lucene.codecs.KnnVectorsReader;
import org.apache.lucene.codecs.KnnVectorsWriter;
import org.apache.lucene.codecs.lucene99.Lucene99HnswVectorsFormat;
import org.apache.lucene.document.BinaryDocValuesField;
import org.apache.lucene.document.Field;
import org.apache.lucene.document.FieldType;
import org.apache.lucene.document.FloatDocValuesField;
import org.apache.lucene.document.KnnByteVectorField;
import org.apache.lucene.document.KnnFloatVectorField;
import org.apache.lucene.index.BinaryDocValues;
import org.apache.lucene.index.ByteVectorValues;
import org.apache.lucene.index.FilterLeafReader;
import org.apache.lucene.index.FloatVectorValues;
import org.apache.lucene.index.KnnVectorValues;
import org.apache.lucene.index.LeafReader;
import org.apache.lucene.index.NumericDocValues;
import org.apache.lucene.index.SegmentReadState;
import org.apache.lucene.index.SegmentWriteState;
import org.apache.lucene.index.VectorEncoding;
import org.apache.lucene.index.VectorSimilarityFunction;
import org.apache.lucene.search.BooleanClause;
import org.apache.lucene.search.BooleanQuery;
import org.apache.lucene.search.FieldExistsQuery;
import org.apache.lucene.search.KnnByteVectorQuery;
import org.apache.lucene.search.KnnFloatVectorQuery;
import org.apache.lucene.search.PatienceKnnVectorQuery;
import org.apache.lucene.search.Query;
import org.apache.lucene.search.join.BitSetProducer;
import org.apache.lucene.search.knn.KnnSearchStrategy;
import org.apache.lucene.util.BitUtil;
import org.apache.lucene.util.BytesRef;
import org.apache.lucene.util.VectorUtil;
import org.elasticsearch.common.ParsingException;
import org.elasticsearch.common.settings.Setting;
import org.elasticsearch.common.util.FeatureFlag;
import org.elasticsearch.common.xcontent.support.XContentMapValues;
import org.elasticsearch.features.NodeFeature;
import org.elasticsearch.index.IndexVersion;
import org.elasticsearch.index.IndexVersions;
import org.elasticsearch.index.codec.vectors.ES813FlatVectorFormat;
import org.elasticsearch.index.codec.vectors.ES813Int8FlatVectorFormat;
import org.elasticsearch.index.codec.vectors.ES814HnswScalarQuantizedVectorsFormat;
import org.elasticsearch.index.codec.vectors.ES815BitFlatVectorFormat;
import org.elasticsearch.index.codec.vectors.ES815HnswBitVectorsFormat;
import org.elasticsearch.index.codec.vectors.IVFVectorsFormat;
import org.elasticsearch.index.codec.vectors.es818.ES818BinaryQuantizedVectorsFormat;
import org.elasticsearch.index.codec.vectors.es818.ES818HnswBinaryQuantizedVectorsFormat;
import org.elasticsearch.index.fielddata.FieldDataContext;
import org.elasticsearch.index.fielddata.IndexFieldData;
import org.elasticsearch.index.mapper.ArraySourceValueFetcher;
import org.elasticsearch.index.mapper.BlockDocValuesReader;
import org.elasticsearch.index.mapper.BlockLoader;
import org.elasticsearch.index.mapper.BlockSourceReader;
import org.elasticsearch.index.mapper.DocumentParserContext;
import org.elasticsearch.index.mapper.FieldMapper;
import org.elasticsearch.index.mapper.MappedFieldType;
import org.elasticsearch.index.mapper.Mapper;
import org.elasticsearch.index.mapper.MapperBuilderContext;
import org.elasticsearch.index.mapper.MapperParsingException;
import org.elasticsearch.index.mapper.MappingParser;
import org.elasticsearch.index.mapper.NumberFieldMapper;
import org.elasticsearch.index.mapper.SimpleMappedFieldType;
import org.elasticsearch.index.mapper.SourceLoader;
import org.elasticsearch.index.mapper.SourceValueFetcher;
import org.elasticsearch.index.mapper.TextSearchInfo;
import org.elasticsearch.index.mapper.ValueFetcher;
import org.elasticsearch.index.query.SearchExecutionContext;
import org.elasticsearch.search.DocValueFormat;
import org.elasticsearch.search.aggregations.support.CoreValuesSourceType;
import org.elasticsearch.search.lookup.Source;
import org.elasticsearch.search.vectors.DenseVectorQuery;
import org.elasticsearch.search.vectors.DiversifyingChildrenIVFKnnFloatVectorQuery;
import org.elasticsearch.search.vectors.DiversifyingParentBlockQuery;
import org.elasticsearch.search.vectors.ESDiversifyingChildrenByteKnnVectorQuery;
import org.elasticsearch.search.vectors.ESDiversifyingChildrenFloatKnnVectorQuery;
import org.elasticsearch.search.vectors.ESKnnByteVectorQuery;
import org.elasticsearch.search.vectors.ESKnnFloatVectorQuery;
import org.elasticsearch.search.vectors.IVFKnnFloatVectorQuery;
import org.elasticsearch.search.vectors.RescoreKnnVectorQuery;
import org.elasticsearch.search.vectors.VectorData;
import org.elasticsearch.search.vectors.VectorSimilarityQuery;
import org.elasticsearch.xcontent.ToXContentObject;
import org.elasticsearch.xcontent.XContentBuilder;
import org.elasticsearch.xcontent.XContentParser;
import org.elasticsearch.xcontent.XContentParser.Token;

import java.io.IOException;
import java.nio.ByteBuffer;
import java.nio.ByteOrder;
import java.time.ZoneId;
import java.util.Arrays;
import java.util.HexFormat;
import java.util.List;
import java.util.Locale;
import java.util.Map;
import java.util.Objects;
import java.util.Optional;
import java.util.Set;
import java.util.function.Function;
import java.util.function.Supplier;
import java.util.stream.Stream;

import static org.elasticsearch.cluster.metadata.IndexMetadata.SETTING_INDEX_VERSION_CREATED;
import static org.elasticsearch.common.Strings.format;
import static org.elasticsearch.common.xcontent.XContentParserUtils.ensureExpectedToken;
import static org.elasticsearch.index.codec.vectors.IVFVectorsFormat.MAX_VECTORS_PER_CLUSTER;
import static org.elasticsearch.index.codec.vectors.IVFVectorsFormat.MIN_VECTORS_PER_CLUSTER;

/**
 * A {@link FieldMapper} for indexing a dense vector of floats.
 */
public class DenseVectorFieldMapper extends FieldMapper {
    public static final String COSINE_MAGNITUDE_FIELD_SUFFIX = "._magnitude";
    private static final float EPS = 1e-3f;
    public static final int BBQ_MIN_DIMS = 64;

    private static final boolean DEFAULT_HNSW_EARLY_TERMINATION = false;
    public static final FeatureFlag IVF_FORMAT = new FeatureFlag("ivf_format");

    public static boolean isNotUnitVector(float magnitude) {
        return Math.abs(magnitude - 1.0f) > EPS;
    }

    /**
     * The heuristic to utilize when executing a filtered search against vectors indexed in an HNSW graph.
     */
    public enum FilterHeuristic {
        /**
         * This heuristic searches the entire graph, doing vector comparisons in all immediate neighbors
         * but only collects vectors that match the filtering criteria.
         */
        FANOUT {
            static final KnnSearchStrategy FANOUT_STRATEGY = new KnnSearchStrategy.Hnsw(0);

            @Override
            public KnnSearchStrategy getKnnSearchStrategy() {
                return FANOUT_STRATEGY;
            }
        },
        /**
         * This heuristic will only compare vectors that match the filtering criteria.
         */
        ACORN {
            static final KnnSearchStrategy ACORN_STRATEGY = new KnnSearchStrategy.Hnsw(60);

            @Override
            public KnnSearchStrategy getKnnSearchStrategy() {
                return ACORN_STRATEGY;
            }
        };

        public abstract KnnSearchStrategy getKnnSearchStrategy();
    }

    public static final Setting<FilterHeuristic> HNSW_FILTER_HEURISTIC = Setting.enumSetting(FilterHeuristic.class, s -> {
        IndexVersion version = SETTING_INDEX_VERSION_CREATED.get(s);
        if (version.onOrAfter(IndexVersions.DEFAULT_TO_ACORN_HNSW_FILTER_HEURISTIC)) {
            return FilterHeuristic.ACORN.toString();
        }
        return FilterHeuristic.FANOUT.toString();
    },
        "index.dense_vector.hnsw_filter_heuristic",
        fh -> {},
        Setting.Property.IndexScope,
        Setting.Property.ServerlessPublic,
        Setting.Property.Dynamic
    );

    public static final Setting<Boolean> HNSW_EARLY_TERMINATION = Setting.boolSetting(
        "index.dense_vector.hnsw_enable_early_termination",
        DEFAULT_HNSW_EARLY_TERMINATION,
        Setting.Property.IndexScope,
        Setting.Property.ServerlessPublic,
        Setting.Property.Dynamic
    );

    private static boolean hasRescoreIndexVersion(IndexVersion version) {
        return version.onOrAfter(IndexVersions.ADD_RESCORE_PARAMS_TO_QUANTIZED_VECTORS)
            || version.between(IndexVersions.ADD_RESCORE_PARAMS_TO_QUANTIZED_VECTORS_BACKPORT_8_X, IndexVersions.UPGRADE_TO_LUCENE_10_0_0);
    }

    private static boolean allowsZeroRescore(IndexVersion version) {
        return version.onOrAfter(IndexVersions.RESCORE_PARAMS_ALLOW_ZERO_TO_QUANTIZED_VECTORS)
            || version.between(
                IndexVersions.RESCORE_PARAMS_ALLOW_ZERO_TO_QUANTIZED_VECTORS_BACKPORT_8_X,
                IndexVersions.UPGRADE_TO_LUCENE_10_0_0
            );
    }

    private static boolean defaultOversampleForBBQ(IndexVersion version) {
        return version.onOrAfter(IndexVersions.DEFAULT_OVERSAMPLE_VALUE_FOR_BBQ)
            || version.between(IndexVersions.DEFAULT_OVERSAMPLE_VALUE_FOR_BBQ_BACKPORT_8_X, IndexVersions.UPGRADE_TO_LUCENE_10_0_0);
    }

    public static final IndexVersion MAGNITUDE_STORED_INDEX_VERSION = IndexVersions.V_7_5_0;
    public static final IndexVersion INDEXED_BY_DEFAULT_INDEX_VERSION = IndexVersions.FIRST_DETACHED_INDEX_VERSION;
    public static final IndexVersion NORMALIZE_COSINE = IndexVersions.NORMALIZED_VECTOR_COSINE;
    public static final IndexVersion DEFAULT_TO_INT8 = IndexVersions.DEFAULT_DENSE_VECTOR_TO_INT8_HNSW;
    public static final IndexVersion DEFAULT_TO_BBQ = IndexVersions.DEFAULT_DENSE_VECTOR_TO_BBQ_HNSW;
    public static final IndexVersion LITTLE_ENDIAN_FLOAT_STORED_INDEX_VERSION = IndexVersions.V_8_9_0;

    public static final NodeFeature RESCORE_VECTOR_QUANTIZED_VECTOR_MAPPING = new NodeFeature("mapper.dense_vector.rescore_vector");
    public static final NodeFeature RESCORE_ZERO_VECTOR_QUANTIZED_VECTOR_MAPPING = new NodeFeature(
        "mapper.dense_vector.rescore_zero_vector"
    );
    public static final NodeFeature USE_DEFAULT_OVERSAMPLE_VALUE_FOR_BBQ = new NodeFeature(
        "mapper.dense_vector.default_oversample_value_for_bbq"
    );

    public static final String CONTENT_TYPE = "dense_vector";
    public static final short MAX_DIMS_COUNT = 4096; // maximum allowed number of dimensions
    public static final int MAX_DIMS_COUNT_BIT = 4096 * Byte.SIZE; // maximum allowed number of dimensions

    public static final short MIN_DIMS_FOR_DYNAMIC_FLOAT_MAPPING = 128; // minimum number of dims for floats to be dynamically mapped to
    // vector
    public static final int MAGNITUDE_BYTES = 4;
    public static final int OVERSAMPLE_LIMIT = 10_000; // Max oversample allowed
    public static final float DEFAULT_OVERSAMPLE = 3.0F; // Default oversample value
    public static final int BBQ_DIMS_DEFAULT_THRESHOLD = 384; // Lower bound for dimensions for using bbq_hnsw as default index options

    private static DenseVectorFieldMapper toType(FieldMapper in) {
        return (DenseVectorFieldMapper) in;
    }

    public static class Builder extends FieldMapper.Builder {

        private final Parameter<ElementType> elementType = new Parameter<>("element_type", false, () -> ElementType.FLOAT, (n, c, o) -> {
            ElementType elementType = namesToElementType.get((String) o);
            if (elementType == null) {
                throw new MapperParsingException("invalid element_type [" + o + "]; available types are " + namesToElementType.keySet());
            }
            return elementType;
        }, m -> toType(m).fieldType().elementType, XContentBuilder::field, Objects::toString);
        private final Parameter<Integer> dims;
        private final Parameter<VectorSimilarity> similarity;

        private final Parameter<DenseVectorIndexOptions> indexOptions;

        private final Parameter<Boolean> indexed;
        private final Parameter<Map<String, String>> meta = Parameter.metaParam();

        final IndexVersion indexVersionCreated;

        public Builder(String name, IndexVersion indexVersionCreated) {
            super(name);
            this.indexVersionCreated = indexVersionCreated;
            // This is defined as updatable because it can be updated once, from [null] to a valid dim size,
            // by a dynamic mapping update. Once it has been set, however, the value cannot be changed.
            this.dims = new Parameter<>("dims", true, () -> null, (n, c, o) -> {
                if (o instanceof Integer == false) {
                    throw new MapperParsingException("Property [dims] on field [" + n + "] must be an integer but got [" + o + "]");
                }

                return XContentMapValues.nodeIntegerValue(o);
            }, m -> toType(m).fieldType().dims, XContentBuilder::field, Objects::toString).setSerializerCheck((id, ic, v) -> v != null)
                .setMergeValidator((previous, current, c) -> previous == null || Objects.equals(previous, current))
                .addValidator(dims -> {
                    if (dims == null) {
                        return;
                    }
                    int maxDims = elementType.getValue() == ElementType.BIT ? MAX_DIMS_COUNT_BIT : MAX_DIMS_COUNT;
                    int minDims = elementType.getValue() == ElementType.BIT ? Byte.SIZE : 1;
                    if (dims < minDims || dims > maxDims) {
                        throw new MapperParsingException(
                            "The number of dimensions should be in the range [" + minDims + ", " + maxDims + "] but was [" + dims + "]"
                        );
                    }
                    if (elementType.getValue() == ElementType.BIT) {
                        if (dims % Byte.SIZE != 0) {
                            throw new MapperParsingException(
                                "The number of dimensions for should be a multiple of 8 but was [" + dims + "]"
                            );
                        }
                    }
                });
            final boolean indexedByDefault = indexVersionCreated.onOrAfter(INDEXED_BY_DEFAULT_INDEX_VERSION);
            final boolean defaultInt8Hnsw = indexVersionCreated.onOrAfter(IndexVersions.DEFAULT_DENSE_VECTOR_TO_INT8_HNSW);
            final boolean defaultBBQ8Hnsw = indexVersionCreated.onOrAfter(IndexVersions.DEFAULT_DENSE_VECTOR_TO_BBQ_HNSW);
            this.indexed = Parameter.indexParam(m -> toType(m).fieldType().indexed, indexedByDefault);
            if (indexedByDefault) {
                // Only serialize on newer index versions to prevent breaking existing indices when upgrading
                this.indexed.alwaysSerialize();
            }
            this.similarity = Parameter.enumParam(
                "similarity",
                false,
                m -> toType(m).fieldType().similarity,
                (Supplier<VectorSimilarity>) () -> {
                    if (indexedByDefault && indexed.getValue()) {
                        return elementType.getValue() == ElementType.BIT ? VectorSimilarity.L2_NORM : VectorSimilarity.COSINE;
                    }
                    return null;
                },
                VectorSimilarity.class
            ).acceptsNull().setSerializerCheck((id, ic, v) -> v != null).addValidator(vectorSim -> {
                if (vectorSim == null) {
                    return;
                }
                if (elementType.getValue() == ElementType.BIT && vectorSim != VectorSimilarity.L2_NORM) {
                    throw new IllegalArgumentException(
                        "The [" + VectorSimilarity.L2_NORM + "] similarity is the only supported similarity for bit vectors"
                    );
                }
            });
            this.indexOptions = new Parameter<>(
                "index_options",
                true,
                () -> defaultIndexOptions(defaultInt8Hnsw, defaultBBQ8Hnsw),
                (n, c, o) -> o == null ? null : parseIndexOptions(n, o, indexVersionCreated),
                m -> toType(m).indexOptions,
                (b, n, v) -> {
                    if (v != null) {
                        b.field(n, v);
                    }
                },
                Objects::toString
            ).setSerializerCheck((id, ic, v) -> v != null).addValidator(v -> {
                if (v != null && dims.isConfigured() && dims.get() != null) {
                    v.validateDimension(dims.get());
                }
                if (v != null) {
                    v.validateElementType(elementType.getValue());
                }
            })
                .acceptsNull()
                .setMergeValidator(
                    (previous, current, c) -> previous == null
                        || current == null
                        || Objects.equals(previous, current)
                        || previous.updatableTo(current)
                );
            if (defaultInt8Hnsw || defaultBBQ8Hnsw) {
                this.indexOptions.alwaysSerialize();
            }
            this.indexed.addValidator(v -> {
                if (v) {
                    if (similarity.getValue() == null) {
                        throw new IllegalArgumentException("Field [index] requires field [similarity] to be configured and not null");
                    }
                } else {
                    if (similarity.isConfigured() && similarity.getValue() != null) {
                        throw new IllegalArgumentException(
                            "Field [similarity] can only be specified for a field of type [dense_vector] when it is indexed"
                        );
                    }
                    if (indexOptions.isConfigured() && indexOptions.getValue() != null) {
                        throw new IllegalArgumentException(
                            "Field [index_options] can only be specified for a field of type [dense_vector] when it is indexed"
                        );
                    }
                }
            });
        }

        private DenseVectorIndexOptions defaultIndexOptions(boolean defaultInt8Hnsw, boolean defaultBBQHnsw) {
            if (this.dims != null && this.dims.isConfigured() && elementType.getValue() == ElementType.FLOAT && this.indexed.getValue()) {
                if (defaultBBQHnsw && this.dims.getValue() >= BBQ_DIMS_DEFAULT_THRESHOLD) {
                    return new BBQHnswIndexOptions(
                        Lucene99HnswVectorsFormat.DEFAULT_MAX_CONN,
                        Lucene99HnswVectorsFormat.DEFAULT_BEAM_WIDTH,
                        new RescoreVector(DEFAULT_OVERSAMPLE)
                    );
                } else if (defaultInt8Hnsw) {
                    return new Int8HnswIndexOptions(
                        Lucene99HnswVectorsFormat.DEFAULT_MAX_CONN,
                        Lucene99HnswVectorsFormat.DEFAULT_BEAM_WIDTH,
                        null,
                        null
                    );
                }
            }
            return null;
        }

        @Override
        protected Parameter<?>[] getParameters() {
            return new Parameter<?>[] { elementType, dims, indexed, similarity, indexOptions, meta };
        }

        public Builder similarity(VectorSimilarity vectorSimilarity) {
            similarity.setValue(vectorSimilarity);
            return this;
        }

        public Builder dimensions(int dimensions) {
            this.dims.setValue(dimensions);
            return this;
        }

        public Builder elementType(ElementType elementType) {
            this.elementType.setValue(elementType);
            return this;
        }

        public Builder indexOptions(DenseVectorIndexOptions indexOptions) {
            this.indexOptions.setValue(indexOptions);
            return this;
        }

        @Override
        public DenseVectorFieldMapper build(MapperBuilderContext context) {
            // Validate again here because the dimensions or element type could have been set programmatically,
            // which affects index option validity
            validate();
            return new DenseVectorFieldMapper(
                leafName(),
                new DenseVectorFieldType(
                    context.buildFullName(leafName()),
                    indexVersionCreated,
                    elementType.getValue(),
                    dims.getValue(),
                    indexed.getValue(),
                    similarity.getValue(),
                    indexOptions.getValue(),
                    meta.getValue(),
                    context.isSourceSynthetic()
                ),
                builderParams(this, context),
                indexOptions.getValue(),
                indexVersionCreated
            );
        }
    }

    public enum ElementType {

        BYTE {

            @Override
            public String toString() {
                return "byte";
            }

            @Override
            public void writeValue(ByteBuffer byteBuffer, float value) {
                byteBuffer.put((byte) value);
            }

            @Override
            public void readAndWriteValue(ByteBuffer byteBuffer, XContentBuilder b) throws IOException {
                b.value(byteBuffer.get());
            }

            private KnnByteVectorField createKnnVectorField(String name, byte[] vector, VectorSimilarityFunction function) {
                if (vector == null) {
                    throw new IllegalArgumentException("vector value must not be null");
                }
                FieldType denseVectorFieldType = new FieldType();
                denseVectorFieldType.setVectorAttributes(vector.length, VectorEncoding.BYTE, function);
                denseVectorFieldType.freeze();
                return new KnnByteVectorField(name, vector, denseVectorFieldType);
            }

            @Override
            IndexFieldData.Builder fielddataBuilder(DenseVectorFieldType denseVectorFieldType, FieldDataContext fieldDataContext) {
                return new VectorIndexFieldData.Builder(
                    denseVectorFieldType.name(),
                    CoreValuesSourceType.KEYWORD,
                    denseVectorFieldType.indexVersionCreated,
                    this,
                    denseVectorFieldType.dims,
                    denseVectorFieldType.indexed,
                    r -> r
                );
            }

            @Override
            StringBuilder checkVectorErrors(float[] vector) {
                StringBuilder errors = checkNanAndInfinite(vector);
                if (errors != null) {
                    return errors;
                }

                for (int index = 0; index < vector.length; ++index) {
                    float value = vector[index];

                    if (value % 1.0f != 0.0f) {
                        errors = new StringBuilder(
                            "element_type ["
                                + this
                                + "] vectors only support non-decimal values but found decimal value ["
                                + value
                                + "] at dim ["
                                + index
                                + "];"
                        );
                        break;
                    }

                    if (value < Byte.MIN_VALUE || value > Byte.MAX_VALUE) {
                        errors = new StringBuilder(
                            "element_type ["
                                + this
                                + "] vectors only support integers between ["
                                + Byte.MIN_VALUE
                                + ", "
                                + Byte.MAX_VALUE
                                + "] but found ["
                                + value
                                + "] at dim ["
                                + index
                                + "];"
                        );
                        break;
                    }
                }

                return errors;
            }

            @Override
            void checkVectorMagnitude(
                VectorSimilarity similarity,
                Function<StringBuilder, StringBuilder> appender,
                float squaredMagnitude
            ) {
                StringBuilder errorBuilder = null;

                if (similarity == VectorSimilarity.COSINE && Math.sqrt(squaredMagnitude) == 0.0f) {
                    errorBuilder = new StringBuilder(
                        "The [" + VectorSimilarity.COSINE + "] similarity does not support vectors with zero magnitude."
                    );
                }

                if (errorBuilder != null) {
                    throw new IllegalArgumentException(appender.apply(errorBuilder).toString());
                }
            }

            @Override
            public double computeSquaredMagnitude(VectorData vectorData) {
                return VectorUtil.dotProduct(vectorData.asByteVector(), vectorData.asByteVector());
            }

            private VectorData parseVectorArray(
                DocumentParserContext context,
                int dims,
                IntBooleanConsumer dimChecker,
                VectorSimilarity similarity
            ) throws IOException {
                int index = 0;
                byte[] vector = new byte[dims];
                float squaredMagnitude = 0;
                for (XContentParser.Token token = context.parser().nextToken(); token != Token.END_ARRAY; token = context.parser()
                    .nextToken()) {
                    dimChecker.accept(index, false);
                    ensureExpectedToken(Token.VALUE_NUMBER, token, context.parser());
                    final int value;
                    if (context.parser().numberType() != XContentParser.NumberType.INT) {
                        float floatValue = context.parser().floatValue(true);
                        if (floatValue % 1.0f != 0.0f) {
                            throw new IllegalArgumentException(
                                "element_type ["
                                    + this
                                    + "] vectors only support non-decimal values but found decimal value ["
                                    + floatValue
                                    + "] at dim ["
                                    + index
                                    + "];"
                            );
                        }
                        value = (int) floatValue;
                    } else {
                        value = context.parser().intValue(true);
                    }
                    if (value < Byte.MIN_VALUE || value > Byte.MAX_VALUE) {
                        throw new IllegalArgumentException(
                            "element_type ["
                                + this
                                + "] vectors only support integers between ["
                                + Byte.MIN_VALUE
                                + ", "
                                + Byte.MAX_VALUE
                                + "] but found ["
                                + value
                                + "] at dim ["
                                + index
                                + "];"
                        );
                    }
                    vector[index++] = (byte) value;
                    squaredMagnitude += value * value;
                }
                dimChecker.accept(index, true);
                checkVectorMagnitude(similarity, errorByteElementsAppender(vector), squaredMagnitude);
                return VectorData.fromBytes(vector);
            }

            private VectorData parseHexEncodedVector(
                DocumentParserContext context,
                IntBooleanConsumer dimChecker,
                VectorSimilarity similarity
            ) throws IOException {
                byte[] decodedVector = HexFormat.of().parseHex(context.parser().text());
                dimChecker.accept(decodedVector.length, true);
                VectorData vectorData = VectorData.fromBytes(decodedVector);
                double squaredMagnitude = computeSquaredMagnitude(vectorData);
                checkVectorMagnitude(similarity, errorByteElementsAppender(decodedVector), (float) squaredMagnitude);
                return vectorData;
            }

            @Override
            public VectorData parseKnnVector(
                DocumentParserContext context,
                int dims,
                IntBooleanConsumer dimChecker,
                VectorSimilarity similarity
            ) throws IOException {
                XContentParser.Token token = context.parser().currentToken();
                return switch (token) {
                    case START_ARRAY -> parseVectorArray(context, dims, dimChecker, similarity);
                    case VALUE_STRING -> parseHexEncodedVector(context, dimChecker, similarity);
                    default -> throw new ParsingException(
                        context.parser().getTokenLocation(),
                        format("Unsupported type [%s] for provided value [%s]", token, context.parser().text())
                    );
                };
            }

            @Override
            public void parseKnnVectorAndIndex(DocumentParserContext context, DenseVectorFieldMapper fieldMapper) throws IOException {
                VectorData vectorData = parseKnnVector(context, fieldMapper.fieldType().dims, (i, end) -> {
                    if (end) {
                        fieldMapper.checkDimensionMatches(i, context);
                    } else {
                        fieldMapper.checkDimensionExceeded(i, context);
                    }
                }, fieldMapper.fieldType().similarity);
                Field field = createKnnVectorField(
                    fieldMapper.fieldType().name(),
                    vectorData.asByteVector(),
                    fieldMapper.fieldType().similarity.vectorSimilarityFunction(fieldMapper.indexCreatedVersion, this)
                );
                context.doc().addWithKey(fieldMapper.fieldType().name(), field);
            }

            @Override
            public int getNumBytes(int dimensions) {
                return dimensions;
            }

            @Override
            public ByteBuffer createByteBuffer(IndexVersion indexVersion, int numBytes) {
                return ByteBuffer.wrap(new byte[numBytes]);
            }

            @Override
            public int parseDimensionCount(DocumentParserContext context) throws IOException {
                XContentParser.Token currentToken = context.parser().currentToken();
                return switch (currentToken) {
                    case START_ARRAY -> {
                        int index = 0;
                        for (Token token = context.parser().nextToken(); token != Token.END_ARRAY; token = context.parser().nextToken()) {
                            index++;
                        }
                        yield index;
                    }
                    case VALUE_STRING -> {
                        byte[] decodedVector = HexFormat.of().parseHex(context.parser().text());
                        yield decodedVector.length;
                    }
                    default -> throw new ParsingException(
                        context.parser().getTokenLocation(),
                        format("Unsupported type [%s] for provided value [%s]", currentToken, context.parser().text())
                    );
                };
            }
        },

        FLOAT {

            @Override
            public String toString() {
                return "float";
            }

            @Override
            public void writeValue(ByteBuffer byteBuffer, float value) {
                byteBuffer.putFloat(value);
            }

            @Override
            public void readAndWriteValue(ByteBuffer byteBuffer, XContentBuilder b) throws IOException {
                b.value(byteBuffer.getFloat());
            }

            private KnnFloatVectorField createKnnVectorField(String name, float[] vector, VectorSimilarityFunction function) {
                if (vector == null) {
                    throw new IllegalArgumentException("vector value must not be null");
                }
                FieldType denseVectorFieldType = new FieldType();
                denseVectorFieldType.setVectorAttributes(vector.length, VectorEncoding.FLOAT32, function);
                denseVectorFieldType.freeze();
                return new KnnFloatVectorField(name, vector, denseVectorFieldType);
            }

            @Override
            IndexFieldData.Builder fielddataBuilder(DenseVectorFieldType denseVectorFieldType, FieldDataContext fieldDataContext) {
                return new VectorIndexFieldData.Builder(
                    denseVectorFieldType.name(),
                    CoreValuesSourceType.KEYWORD,
                    denseVectorFieldType.indexVersionCreated,
                    this,
                    denseVectorFieldType.dims,
                    denseVectorFieldType.indexed,
                    denseVectorFieldType.indexVersionCreated.onOrAfter(NORMALIZE_COSINE)
                        && denseVectorFieldType.indexed
                        && denseVectorFieldType.similarity.equals(VectorSimilarity.COSINE) ? r -> new FilterLeafReader(r) {
                            @Override
                            public CacheHelper getCoreCacheHelper() {
                                return r.getCoreCacheHelper();
                            }

                            @Override
                            public CacheHelper getReaderCacheHelper() {
                                return r.getReaderCacheHelper();
                            }

                            @Override
                            public FloatVectorValues getFloatVectorValues(String fieldName) throws IOException {
                                FloatVectorValues values = in.getFloatVectorValues(fieldName);
                                if (values == null) {
                                    return null;
                                }
                                return new DenormalizedCosineFloatVectorValues(
                                    values,
                                    in.getNumericDocValues(fieldName + COSINE_MAGNITUDE_FIELD_SUFFIX)
                                );
                            }
                        } : r -> r
                );
            }

            @Override
            StringBuilder checkVectorErrors(float[] vector) {
                return checkNanAndInfinite(vector);
            }

            @Override
            void checkVectorMagnitude(
                VectorSimilarity similarity,
                Function<StringBuilder, StringBuilder> appender,
                float squaredMagnitude
            ) {
                StringBuilder errorBuilder = null;

                if (Float.isNaN(squaredMagnitude) || Float.isInfinite(squaredMagnitude)) {
                    errorBuilder = new StringBuilder(
                        "NaN or Infinite magnitude detected, this usually means the vector values are too extreme to fit within a float."
                    );
                }
                if (errorBuilder != null) {
                    throw new IllegalArgumentException(appender.apply(errorBuilder).toString());
                }

                if (similarity == VectorSimilarity.DOT_PRODUCT && isNotUnitVector(squaredMagnitude)) {
                    errorBuilder = new StringBuilder(
                        "The [" + VectorSimilarity.DOT_PRODUCT + "] similarity can only be used with unit-length vectors."
                    );
                } else if (similarity == VectorSimilarity.COSINE && Math.sqrt(squaredMagnitude) == 0.0f) {
                    errorBuilder = new StringBuilder(
                        "The [" + VectorSimilarity.COSINE + "] similarity does not support vectors with zero magnitude."
                    );
                }

                if (errorBuilder != null) {
                    throw new IllegalArgumentException(appender.apply(errorBuilder).toString());
                }
            }

            @Override
            public double computeSquaredMagnitude(VectorData vectorData) {
                return VectorUtil.dotProduct(vectorData.asFloatVector(), vectorData.asFloatVector());
            }

            @Override
            public void parseKnnVectorAndIndex(DocumentParserContext context, DenseVectorFieldMapper fieldMapper) throws IOException {
                int index = 0;
                float[] vector = new float[fieldMapper.fieldType().dims];
                float squaredMagnitude = 0;
                for (Token token = context.parser().nextToken(); token != Token.END_ARRAY; token = context.parser().nextToken()) {
                    fieldMapper.checkDimensionExceeded(index, context);
                    ensureExpectedToken(Token.VALUE_NUMBER, token, context.parser());

                    float value = context.parser().floatValue(true);
                    vector[index++] = value;
                    squaredMagnitude += value * value;
                }
                fieldMapper.checkDimensionMatches(index, context);
                checkVectorBounds(vector);
                checkVectorMagnitude(fieldMapper.fieldType().similarity, errorFloatElementsAppender(vector), squaredMagnitude);
                if (fieldMapper.indexCreatedVersion.onOrAfter(NORMALIZE_COSINE)
                    && fieldMapper.fieldType().similarity.equals(VectorSimilarity.COSINE)
                    && isNotUnitVector(squaredMagnitude)) {
                    float length = (float) Math.sqrt(squaredMagnitude);
                    for (int i = 0; i < vector.length; i++) {
                        vector[i] /= length;
                    }
                    final String fieldName = fieldMapper.fieldType().name() + COSINE_MAGNITUDE_FIELD_SUFFIX;
                    Field magnitudeField = new FloatDocValuesField(fieldName, length);
                    context.doc().addWithKey(fieldName, magnitudeField);
                }
                Field field = createKnnVectorField(
                    fieldMapper.fieldType().name(),
                    vector,
                    fieldMapper.fieldType().similarity.vectorSimilarityFunction(fieldMapper.indexCreatedVersion, this)
                );
                context.doc().addWithKey(fieldMapper.fieldType().name(), field);
            }

            @Override
            public VectorData parseKnnVector(
                DocumentParserContext context,
                int dims,
                IntBooleanConsumer dimChecker,
                VectorSimilarity similarity
            ) throws IOException {
                int index = 0;
                float squaredMagnitude = 0;
                float[] vector = new float[dims];
                for (Token token = context.parser().nextToken(); token != Token.END_ARRAY; token = context.parser().nextToken()) {
                    dimChecker.accept(index, false);
                    ensureExpectedToken(Token.VALUE_NUMBER, token, context.parser());
                    float value = context.parser().floatValue(true);
                    vector[index] = value;
                    squaredMagnitude += value * value;
                    index++;
                }
                dimChecker.accept(index, true);
                checkVectorBounds(vector);
                checkVectorMagnitude(similarity, errorFloatElementsAppender(vector), squaredMagnitude);
                return VectorData.fromFloats(vector);
            }

            @Override
            public int getNumBytes(int dimensions) {
                return dimensions * Float.BYTES;
            }

            @Override
            public ByteBuffer createByteBuffer(IndexVersion indexVersion, int numBytes) {
                return indexVersion.onOrAfter(LITTLE_ENDIAN_FLOAT_STORED_INDEX_VERSION)
                    ? ByteBuffer.wrap(new byte[numBytes]).order(ByteOrder.LITTLE_ENDIAN)
                    : ByteBuffer.wrap(new byte[numBytes]);
            }
        },

        BIT {

            @Override
            public String toString() {
                return "bit";
            }

            @Override
            public void writeValue(ByteBuffer byteBuffer, float value) {
                byteBuffer.put((byte) value);
            }

            @Override
            public void readAndWriteValue(ByteBuffer byteBuffer, XContentBuilder b) throws IOException {
                b.value(byteBuffer.get());
            }

            private KnnByteVectorField createKnnVectorField(String name, byte[] vector, VectorSimilarityFunction function) {
                if (vector == null) {
                    throw new IllegalArgumentException("vector value must not be null");
                }
                FieldType denseVectorFieldType = new FieldType();
                denseVectorFieldType.setVectorAttributes(vector.length, VectorEncoding.BYTE, function);
                denseVectorFieldType.freeze();
                return new KnnByteVectorField(name, vector, denseVectorFieldType);
            }

            @Override
            IndexFieldData.Builder fielddataBuilder(DenseVectorFieldType denseVectorFieldType, FieldDataContext fieldDataContext) {
                return new VectorIndexFieldData.Builder(
                    denseVectorFieldType.name(),
                    CoreValuesSourceType.KEYWORD,
                    denseVectorFieldType.indexVersionCreated,
                    this,
                    denseVectorFieldType.dims,
                    denseVectorFieldType.indexed,
                    r -> r
                );
            }

            @Override
            StringBuilder checkVectorErrors(float[] vector) {
                StringBuilder errors = checkNanAndInfinite(vector);
                if (errors != null) {
                    return errors;
                }

                for (int index = 0; index < vector.length; ++index) {
                    float value = vector[index];

                    if (value % 1.0f != 0.0f) {
                        errors = new StringBuilder(
                            "element_type ["
                                + this
                                + "] vectors only support non-decimal values but found decimal value ["
                                + value
                                + "] at dim ["
                                + index
                                + "];"
                        );
                        break;
                    }

                    if (value < Byte.MIN_VALUE || value > Byte.MAX_VALUE) {
                        errors = new StringBuilder(
                            "element_type ["
                                + this
                                + "] vectors only support integers between ["
                                + Byte.MIN_VALUE
                                + ", "
                                + Byte.MAX_VALUE
                                + "] but found ["
                                + value
                                + "] at dim ["
                                + index
                                + "];"
                        );
                        break;
                    }
                }

                return errors;
            }

            @Override
            void checkVectorMagnitude(
                VectorSimilarity similarity,
                Function<StringBuilder, StringBuilder> appender,
                float squaredMagnitude
            ) {}

            @Override
            public double computeSquaredMagnitude(VectorData vectorData) {
                int count = 0;
                int i = 0;
                byte[] byteBits = vectorData.asByteVector();
                for (int upperBound = byteBits.length & -8; i < upperBound; i += 8) {
                    count += Long.bitCount((long) BitUtil.VH_NATIVE_LONG.get(byteBits, i));
                }

                while (i < byteBits.length) {
                    count += Integer.bitCount(byteBits[i] & 255);
                    ++i;
                }
                return count;
            }

            private VectorData parseVectorArray(
                DocumentParserContext context,
                int dims,
                IntBooleanConsumer dimChecker,
                VectorSimilarity similarity
            ) throws IOException {
                int index = 0;
                byte[] vector = new byte[dims / Byte.SIZE];
                for (XContentParser.Token token = context.parser().nextToken(); token != Token.END_ARRAY; token = context.parser()
                    .nextToken()) {
                    dimChecker.accept(index * Byte.SIZE, false);
                    ensureExpectedToken(Token.VALUE_NUMBER, token, context.parser());
                    final int value;
                    if (context.parser().numberType() != XContentParser.NumberType.INT) {
                        float floatValue = context.parser().floatValue(true);
                        if (floatValue % 1.0f != 0.0f) {
                            throw new IllegalArgumentException(
                                "element_type ["
                                    + this
                                    + "] vectors only support non-decimal values but found decimal value ["
                                    + floatValue
                                    + "] at dim ["
                                    + index
                                    + "];"
                            );
                        }
                        value = (int) floatValue;
                    } else {
                        value = context.parser().intValue(true);
                    }
                    if (value < Byte.MIN_VALUE || value > Byte.MAX_VALUE) {
                        throw new IllegalArgumentException(
                            "element_type ["
                                + this
                                + "] vectors only support integers between ["
                                + Byte.MIN_VALUE
                                + ", "
                                + Byte.MAX_VALUE
                                + "] but found ["
                                + value
                                + "] at dim ["
                                + index
                                + "];"
                        );
                    }
                    vector[index++] = (byte) value;
                }
                dimChecker.accept(index * Byte.SIZE, true);
                return VectorData.fromBytes(vector);
            }

            private VectorData parseHexEncodedVector(DocumentParserContext context, IntBooleanConsumer dimChecker) throws IOException {
                byte[] decodedVector = HexFormat.of().parseHex(context.parser().text());
                dimChecker.accept(decodedVector.length * Byte.SIZE, true);
                return VectorData.fromBytes(decodedVector);
            }

            @Override
            public VectorData parseKnnVector(
                DocumentParserContext context,
                int dims,
                IntBooleanConsumer dimChecker,
                VectorSimilarity similarity
            ) throws IOException {
                XContentParser.Token token = context.parser().currentToken();
                return switch (token) {
                    case START_ARRAY -> parseVectorArray(context, dims, dimChecker, similarity);
                    case VALUE_STRING -> parseHexEncodedVector(context, dimChecker);
                    default -> throw new ParsingException(
                        context.parser().getTokenLocation(),
                        format("Unsupported type [%s] for provided value [%s]", token, context.parser().text())
                    );
                };
            }

            @Override
            public void parseKnnVectorAndIndex(DocumentParserContext context, DenseVectorFieldMapper fieldMapper) throws IOException {
                VectorData vectorData = parseKnnVector(context, fieldMapper.fieldType().dims, (i, end) -> {
                    if (end) {
                        fieldMapper.checkDimensionMatches(i, context);
                    } else {
                        fieldMapper.checkDimensionExceeded(i, context);
                    }
                }, fieldMapper.fieldType().similarity);
                Field field = createKnnVectorField(
                    fieldMapper.fieldType().name(),
                    vectorData.asByteVector(),
                    fieldMapper.fieldType().similarity.vectorSimilarityFunction(fieldMapper.indexCreatedVersion, this)
                );
                context.doc().addWithKey(fieldMapper.fieldType().name(), field);
            }

            @Override
            public int getNumBytes(int dimensions) {
                assert dimensions % Byte.SIZE == 0;
                return dimensions / Byte.SIZE;
            }

            @Override
            public ByteBuffer createByteBuffer(IndexVersion indexVersion, int numBytes) {
                return ByteBuffer.wrap(new byte[numBytes]);
            }

            @Override
            public int parseDimensionCount(DocumentParserContext context) throws IOException {
                XContentParser.Token currentToken = context.parser().currentToken();
                return switch (currentToken) {
                    case START_ARRAY -> {
                        int index = 0;
                        for (Token token = context.parser().nextToken(); token != Token.END_ARRAY; token = context.parser().nextToken()) {
                            index++;
                        }
                        yield index * Byte.SIZE;
                    }
                    case VALUE_STRING -> {
                        byte[] decodedVector = HexFormat.of().parseHex(context.parser().text());
                        yield decodedVector.length * Byte.SIZE;
                    }
                    default -> throw new ParsingException(
                        context.parser().getTokenLocation(),
                        format("Unsupported type [%s] for provided value [%s]", currentToken, context.parser().text())
                    );
                };
            }

            @Override
            public void checkDimensions(Integer dvDims, int qvDims) {
                if (dvDims != null && dvDims != qvDims * Byte.SIZE) {
                    throw new IllegalArgumentException(
                        "The query vector has a different number of dimensions ["
                            + qvDims * Byte.SIZE
                            + "] than the document vectors ["
                            + dvDims
                            + "]."
                    );
                }
            }
        };

        public abstract void writeValue(ByteBuffer byteBuffer, float value);

        public abstract void readAndWriteValue(ByteBuffer byteBuffer, XContentBuilder b) throws IOException;

        abstract IndexFieldData.Builder fielddataBuilder(DenseVectorFieldType denseVectorFieldType, FieldDataContext fieldDataContext);

        abstract void parseKnnVectorAndIndex(DocumentParserContext context, DenseVectorFieldMapper fieldMapper) throws IOException;

        public abstract VectorData parseKnnVector(
            DocumentParserContext context,
            int dims,
            IntBooleanConsumer dimChecker,
            VectorSimilarity similarity
        ) throws IOException;

        public abstract int getNumBytes(int dimensions);

        public abstract ByteBuffer createByteBuffer(IndexVersion indexVersion, int numBytes);

        /**
         * Checks the input {@code vector} is one of the {@code possibleTypes},
         * and returns the first type that it matches
         */
        public static ElementType checkValidVector(float[] vector, ElementType... possibleTypes) {
            assert possibleTypes.length != 0;
            // we're looking for one valid allowed type
            // assume the types are in order of specificity
            StringBuilder[] errors = new StringBuilder[possibleTypes.length];
            for (int i = 0; i < possibleTypes.length; i++) {
                StringBuilder error = possibleTypes[i].checkVectorErrors(vector);
                if (error == null) {
                    // this one works - use it
                    return possibleTypes[i];
                } else {
                    errors[i] = error;
                }
            }

            // oh dear, none of the possible types work with this vector. Generate the error message and throw.
            StringBuilder message = new StringBuilder();
            for (int i = 0; i < possibleTypes.length; i++) {
                if (i > 0) {
                    message.append(" ");
                }
                message.append("Vector is not a ").append(possibleTypes[i]).append(" vector: ").append(errors[i]);
            }
            throw new IllegalArgumentException(appendErrorElements(message, vector).toString());
        }

        public void checkVectorBounds(float[] vector) {
            StringBuilder errors = checkVectorErrors(vector);
            if (errors != null) {
                throw new IllegalArgumentException(appendErrorElements(errors, vector).toString());
            }
        }

        abstract StringBuilder checkVectorErrors(float[] vector);

        abstract void checkVectorMagnitude(
            VectorSimilarity similarity,
            Function<StringBuilder, StringBuilder> errorElementsAppender,
            float squaredMagnitude
        );

        public void checkDimensions(Integer dvDims, int qvDims) {
            if (dvDims != null && dvDims != qvDims) {
                throw new IllegalArgumentException(
                    "The query vector has a different number of dimensions [" + qvDims + "] than the document vectors [" + dvDims + "]."
                );
            }
        }

        public int parseDimensionCount(DocumentParserContext context) throws IOException {
            int index = 0;
            for (Token token = context.parser().nextToken(); token != Token.END_ARRAY; token = context.parser().nextToken()) {
                index++;
            }
            return index;
        }

        StringBuilder checkNanAndInfinite(float[] vector) {
            StringBuilder errorBuilder = null;

            for (int index = 0; index < vector.length; ++index) {
                float value = vector[index];

                if (Float.isNaN(value)) {
                    errorBuilder = new StringBuilder(
                        "element_type [" + this + "] vectors do not support NaN values but found [" + value + "] at dim [" + index + "];"
                    );
                    break;
                }

                if (Float.isInfinite(value)) {
                    errorBuilder = new StringBuilder(
                        "element_type ["
                            + this
                            + "] vectors do not support infinite values but found ["
                            + value
                            + "] at dim ["
                            + index
                            + "];"
                    );
                    break;
                }
            }

            return errorBuilder;
        }

        static StringBuilder appendErrorElements(StringBuilder errorBuilder, float[] vector) {
            // Include the first five elements of the invalid vector in the error message
            errorBuilder.append(" Preview of invalid vector: [");
            for (int i = 0; i < Math.min(5, vector.length); i++) {
                if (i > 0) {
                    errorBuilder.append(", ");
                }
                errorBuilder.append(vector[i]);
            }
            if (vector.length >= 5) {
                errorBuilder.append(", ...");
            }
            errorBuilder.append("]");
            return errorBuilder;
        }

        static StringBuilder appendErrorElements(StringBuilder errorBuilder, byte[] vector) {
            // Include the first five elements of the invalid vector in the error message
            errorBuilder.append(" Preview of invalid vector: [");
            for (int i = 0; i < Math.min(5, vector.length); i++) {
                if (i > 0) {
                    errorBuilder.append(", ");
                }
                errorBuilder.append(vector[i]);
            }
            if (vector.length >= 5) {
                errorBuilder.append(", ...");
            }
            errorBuilder.append("]");
            return errorBuilder;
        }

        static Function<StringBuilder, StringBuilder> errorFloatElementsAppender(float[] vector) {
            return sb -> appendErrorElements(sb, vector);
        }

        static Function<StringBuilder, StringBuilder> errorByteElementsAppender(byte[] vector) {
            return sb -> appendErrorElements(sb, vector);
        }

        public abstract double computeSquaredMagnitude(VectorData vectorData);

        public static ElementType fromString(String name) {
            return valueOf(name.trim().toUpperCase(Locale.ROOT));
        }
    }

    public static final Map<String, ElementType> namesToElementType = Map.of(
        ElementType.BYTE.toString(),
        ElementType.BYTE,
        ElementType.FLOAT.toString(),
        ElementType.FLOAT,
        ElementType.BIT.toString(),
        ElementType.BIT
    );

    public enum VectorSimilarity {
        L2_NORM {
            @Override
            float score(float similarity, ElementType elementType, int dim) {
                return switch (elementType) {
                    case BYTE, FLOAT -> 1f / (1f + similarity * similarity);
                    case BIT -> (dim - similarity) / dim;
                };
            }

            @Override
            public VectorSimilarityFunction vectorSimilarityFunction(IndexVersion indexVersion, ElementType elementType) {
                return VectorSimilarityFunction.EUCLIDEAN;
            }
        },
        COSINE {
            @Override
            float score(float similarity, ElementType elementType, int dim) {
                assert elementType != ElementType.BIT;
                return switch (elementType) {
                    case BYTE, FLOAT -> (1 + similarity) / 2f;
                    default -> throw new IllegalArgumentException("Unsupported element type [" + elementType + "]");
                };
            }

            @Override
            public VectorSimilarityFunction vectorSimilarityFunction(IndexVersion indexVersion, ElementType elementType) {
                return indexVersion.onOrAfter(NORMALIZE_COSINE) && ElementType.FLOAT.equals(elementType)
                    ? VectorSimilarityFunction.DOT_PRODUCT
                    : VectorSimilarityFunction.COSINE;
            }
        },
        DOT_PRODUCT {
            @Override
            float score(float similarity, ElementType elementType, int dim) {
                return switch (elementType) {
                    case BYTE -> 0.5f + similarity / (float) (dim * (1 << 15));
                    case FLOAT -> (1 + similarity) / 2f;
                    default -> throw new IllegalArgumentException("Unsupported element type [" + elementType + "]");
                };
            }

            @Override
            public VectorSimilarityFunction vectorSimilarityFunction(IndexVersion indexVersion, ElementType elementType) {
                return VectorSimilarityFunction.DOT_PRODUCT;
            }
        },
        MAX_INNER_PRODUCT {
            @Override
            float score(float similarity, ElementType elementType, int dim) {
                return switch (elementType) {
                    case BYTE, FLOAT -> similarity < 0 ? 1 / (1 + -1 * similarity) : similarity + 1;
                    default -> throw new IllegalArgumentException("Unsupported element type [" + elementType + "]");
                };
            }

            @Override
            public VectorSimilarityFunction vectorSimilarityFunction(IndexVersion indexVersion, ElementType elementType) {
                return VectorSimilarityFunction.MAXIMUM_INNER_PRODUCT;
            }
        };

        @Override
        public final String toString() {
            return name().toLowerCase(Locale.ROOT);
        }

        abstract float score(float similarity, ElementType elementType, int dim);

        public abstract VectorSimilarityFunction vectorSimilarityFunction(IndexVersion indexVersion, ElementType elementType);
    }

    public abstract static class DenseVectorIndexOptions implements IndexOptions {
        final VectorIndexType type;

        DenseVectorIndexOptions(VectorIndexType type) {
            this.type = type;
        }

        abstract KnnVectorsFormat getVectorsFormat(ElementType elementType);

        public boolean validate(ElementType elementType, int dim, boolean throwOnError) {
            return validateElementType(elementType, throwOnError) && validateDimension(dim, throwOnError);
        }

        public boolean validateElementType(ElementType elementType) {
            return validateElementType(elementType, true);
        }

        final boolean validateElementType(ElementType elementType, boolean throwOnError) {
            boolean validElementType = type.supportsElementType(elementType);
            if (throwOnError && validElementType == false) {
                throw new IllegalArgumentException(
                    "[element_type] cannot be [" + elementType.toString() + "] when using index type [" + type + "]"
                );
            }
            return validElementType;
        }

        public abstract boolean updatableTo(DenseVectorIndexOptions update);

        public boolean validateDimension(int dim) {
            return validateDimension(dim, true);
        }

        public boolean validateDimension(int dim, boolean throwOnError) {
            boolean supportsDimension = type.supportsDimension(dim);
            if (throwOnError && supportsDimension == false) {
                throw new IllegalArgumentException(type.name + " only supports even dimensions; provided=" + dim);
            }
            return supportsDimension;
        }

        abstract boolean doEquals(DenseVectorIndexOptions other);

        abstract int doHashCode();

        public VectorIndexType getType() {
            return type;
        }

        @Override
        public final boolean equals(Object other) {
            if (other == this) {
                return true;
            }
            if (other == null || other.getClass() != getClass()) {
                return false;
            }
            DenseVectorIndexOptions otherOptions = (DenseVectorIndexOptions) other;
            return Objects.equals(type, otherOptions.type) && doEquals(otherOptions);
        }

        @Override
        public final int hashCode() {
            return Objects.hash(type, doHashCode());
        }

        /**
         * Indicates whether the underlying vector search is performed using a flat (exhaustive) approach.
         * <p>
         * When {@code true}, it means the search does not use any approximate nearest neighbor (ANN)
         * acceleration structures such as HNSW or IVF. Instead, it performs a brute-force comparison
         * against all candidate vectors. This information can be used by higher-level components
         * to decide whether additional acceleration or optimization is necessary.
         *
         * @return {@code true} if the vector search is flat (exhaustive), {@code false} if it uses ANN structures
         */
        abstract boolean isFlat();
    }

<<<<<<< HEAD
    abstract static class QuantizedIndexOptions extends IndexOptions {
        public static final byte DEFAULT_INDEX_BITS = (byte) 1;
        public static final byte DEFAULT_QUERY_BITS = (byte) 4;

=======
    abstract static class QuantizedIndexOptions extends DenseVectorIndexOptions {
>>>>>>> 137eac55
        final RescoreVector rescoreVector;
        final byte indexBits;
        final byte queryBits;

        QuantizedIndexOptions(VectorIndexType type, RescoreVector rescoreVector, byte indexBits, byte queryBits) {
            super(type);
            this.rescoreVector = rescoreVector;
            this.indexBits = indexBits;
            this.queryBits = queryBits;
        }

        QuantizedIndexOptions(VectorIndexType type, RescoreVector rescoreVector) {
            this(type, rescoreVector, DEFAULT_INDEX_BITS, DEFAULT_QUERY_BITS);
        }
    }

    public enum VectorIndexType {
        HNSW("hnsw", false) {
            @Override
            public DenseVectorIndexOptions parseIndexOptions(String fieldName, Map<String, ?> indexOptionsMap, IndexVersion indexVersion) {
                Object mNode = indexOptionsMap.remove("m");
                Object efConstructionNode = indexOptionsMap.remove("ef_construction");
                if (mNode == null) {
                    mNode = Lucene99HnswVectorsFormat.DEFAULT_MAX_CONN;
                }
                if (efConstructionNode == null) {
                    efConstructionNode = Lucene99HnswVectorsFormat.DEFAULT_BEAM_WIDTH;
                }

                int m = XContentMapValues.nodeIntegerValue(mNode);
                int efConstruction = XContentMapValues.nodeIntegerValue(efConstructionNode);
                MappingParser.checkNoRemainingFields(fieldName, indexOptionsMap);
                return new HnswIndexOptions(m, efConstruction);
            }

            @Override
            public boolean supportsElementType(ElementType elementType) {
                return true;
            }

            @Override
            public boolean supportsDimension(int dims) {
                return true;
            }
        },
        INT8_HNSW("int8_hnsw", true) {
            @Override
            public DenseVectorIndexOptions parseIndexOptions(String fieldName, Map<String, ?> indexOptionsMap, IndexVersion indexVersion) {
                Object mNode = indexOptionsMap.remove("m");
                Object efConstructionNode = indexOptionsMap.remove("ef_construction");
                Object confidenceIntervalNode = indexOptionsMap.remove("confidence_interval");
                if (mNode == null) {
                    mNode = Lucene99HnswVectorsFormat.DEFAULT_MAX_CONN;
                }
                if (efConstructionNode == null) {
                    efConstructionNode = Lucene99HnswVectorsFormat.DEFAULT_BEAM_WIDTH;
                }
                int m = XContentMapValues.nodeIntegerValue(mNode);
                int efConstruction = XContentMapValues.nodeIntegerValue(efConstructionNode);
                Float confidenceInterval = null;
                if (confidenceIntervalNode != null) {
                    confidenceInterval = (float) XContentMapValues.nodeDoubleValue(confidenceIntervalNode);
                }
                RescoreVector rescoreVector = null;
                if (hasRescoreIndexVersion(indexVersion)) {
                    rescoreVector = RescoreVector.fromIndexOptions(indexOptionsMap, indexVersion);
                }
                MappingParser.checkNoRemainingFields(fieldName, indexOptionsMap);
                return new Int8HnswIndexOptions(m, efConstruction, confidenceInterval, rescoreVector);
            }

            @Override
            public boolean supportsElementType(ElementType elementType) {
                return elementType == ElementType.FLOAT;
            }

            @Override
            public boolean supportsDimension(int dims) {
                return true;
            }
        },
        INT4_HNSW("int4_hnsw", true) {
            public DenseVectorIndexOptions parseIndexOptions(String fieldName, Map<String, ?> indexOptionsMap, IndexVersion indexVersion) {
                Object mNode = indexOptionsMap.remove("m");
                Object efConstructionNode = indexOptionsMap.remove("ef_construction");
                Object confidenceIntervalNode = indexOptionsMap.remove("confidence_interval");
                if (mNode == null) {
                    mNode = Lucene99HnswVectorsFormat.DEFAULT_MAX_CONN;
                }
                if (efConstructionNode == null) {
                    efConstructionNode = Lucene99HnswVectorsFormat.DEFAULT_BEAM_WIDTH;
                }
                int m = XContentMapValues.nodeIntegerValue(mNode);
                int efConstruction = XContentMapValues.nodeIntegerValue(efConstructionNode);
                Float confidenceInterval = null;
                if (confidenceIntervalNode != null) {
                    confidenceInterval = (float) XContentMapValues.nodeDoubleValue(confidenceIntervalNode);
                }
                RescoreVector rescoreVector = null;
                if (hasRescoreIndexVersion(indexVersion)) {
                    rescoreVector = RescoreVector.fromIndexOptions(indexOptionsMap, indexVersion);
                }
                MappingParser.checkNoRemainingFields(fieldName, indexOptionsMap);
                return new Int4HnswIndexOptions(m, efConstruction, confidenceInterval, rescoreVector);
            }

            @Override
            public boolean supportsElementType(ElementType elementType) {
                return elementType == ElementType.FLOAT;
            }

            @Override
            public boolean supportsDimension(int dims) {
                return dims % 2 == 0;
            }
        },
        FLAT("flat", false) {
            @Override
            public DenseVectorIndexOptions parseIndexOptions(String fieldName, Map<String, ?> indexOptionsMap, IndexVersion indexVersion) {
                MappingParser.checkNoRemainingFields(fieldName, indexOptionsMap);
                return new FlatIndexOptions();
            }

            @Override
            public boolean supportsElementType(ElementType elementType) {
                return true;
            }

            @Override
            public boolean supportsDimension(int dims) {
                return true;
            }
        },
        INT8_FLAT("int8_flat", true) {
            @Override
            public DenseVectorIndexOptions parseIndexOptions(String fieldName, Map<String, ?> indexOptionsMap, IndexVersion indexVersion) {
                Object confidenceIntervalNode = indexOptionsMap.remove("confidence_interval");
                Float confidenceInterval = null;
                if (confidenceIntervalNode != null) {
                    confidenceInterval = (float) XContentMapValues.nodeDoubleValue(confidenceIntervalNode);
                }
                RescoreVector rescoreVector = null;
                if (hasRescoreIndexVersion(indexVersion)) {
                    rescoreVector = RescoreVector.fromIndexOptions(indexOptionsMap, indexVersion);
                }
                MappingParser.checkNoRemainingFields(fieldName, indexOptionsMap);
                return new Int8FlatIndexOptions(confidenceInterval, rescoreVector);
            }

            @Override
            public boolean supportsElementType(ElementType elementType) {
                return elementType == ElementType.FLOAT;
            }

            @Override
            public boolean supportsDimension(int dims) {
                return true;
            }
        },
        INT4_FLAT("int4_flat", true) {
            @Override
            public DenseVectorIndexOptions parseIndexOptions(String fieldName, Map<String, ?> indexOptionsMap, IndexVersion indexVersion) {
                Object confidenceIntervalNode = indexOptionsMap.remove("confidence_interval");
                Float confidenceInterval = null;
                if (confidenceIntervalNode != null) {
                    confidenceInterval = (float) XContentMapValues.nodeDoubleValue(confidenceIntervalNode);
                }
                RescoreVector rescoreVector = null;
                if (hasRescoreIndexVersion(indexVersion)) {
                    rescoreVector = RescoreVector.fromIndexOptions(indexOptionsMap, indexVersion);
                }
                MappingParser.checkNoRemainingFields(fieldName, indexOptionsMap);
                return new Int4FlatIndexOptions(confidenceInterval, rescoreVector);
            }

            @Override
            public boolean supportsElementType(ElementType elementType) {
                return elementType == ElementType.FLOAT;
            }

            @Override
            public boolean supportsDimension(int dims) {
                return dims % 2 == 0;
            }
        },
        BBQ_HNSW("bbq_hnsw", true) {
            @Override
            public DenseVectorIndexOptions parseIndexOptions(String fieldName, Map<String, ?> indexOptionsMap, IndexVersion indexVersion) {
                Object mNode = indexOptionsMap.remove("m");
                Object efConstructionNode = indexOptionsMap.remove("ef_construction");
                if (mNode == null) {
                    mNode = Lucene99HnswVectorsFormat.DEFAULT_MAX_CONN;
                }
                if (efConstructionNode == null) {
                    efConstructionNode = Lucene99HnswVectorsFormat.DEFAULT_BEAM_WIDTH;
                }
                int m = XContentMapValues.nodeIntegerValue(mNode);
                int efConstruction = XContentMapValues.nodeIntegerValue(efConstructionNode);
                RescoreVector rescoreVector = null;
                if (hasRescoreIndexVersion(indexVersion)) {
                    rescoreVector = RescoreVector.fromIndexOptions(indexOptionsMap, indexVersion);
                    if (rescoreVector == null && defaultOversampleForBBQ(indexVersion)) {
                        rescoreVector = new RescoreVector(DEFAULT_OVERSAMPLE);
                    }
                }
                MappingParser.checkNoRemainingFields(fieldName, indexOptionsMap);
                return new BBQHnswIndexOptions(m, efConstruction, rescoreVector);
            }

            @Override
            public boolean supportsElementType(ElementType elementType) {
                return elementType == ElementType.FLOAT;
            }

            @Override
            public boolean supportsDimension(int dims) {
                return dims >= BBQ_MIN_DIMS;
            }
        },
        BBQ_FLAT("bbq_flat", true) {
            @Override
            public DenseVectorIndexOptions parseIndexOptions(String fieldName, Map<String, ?> indexOptionsMap, IndexVersion indexVersion) {
                RescoreVector rescoreVector = null;
                if (hasRescoreIndexVersion(indexVersion)) {
                    rescoreVector = RescoreVector.fromIndexOptions(indexOptionsMap, indexVersion);
                    if (rescoreVector == null && defaultOversampleForBBQ(indexVersion)) {
                        rescoreVector = new RescoreVector(DEFAULT_OVERSAMPLE);
                    }
                }
                MappingParser.checkNoRemainingFields(fieldName, indexOptionsMap);
                return new BBQFlatIndexOptions(rescoreVector);
            }

            @Override
            public boolean supportsElementType(ElementType elementType) {
                return elementType == ElementType.FLOAT;
            }

            @Override
            public boolean supportsDimension(int dims) {
                return dims >= BBQ_MIN_DIMS;
            }
        },
        BBQ_IVF("bbq_ivf", true) {
            @Override
            public DenseVectorIndexOptions parseIndexOptions(String fieldName, Map<String, ?> indexOptionsMap, IndexVersion indexVersion) {
                Object clusterSizeNode = indexOptionsMap.remove("cluster_size");
                int clusterSize = IVFVectorsFormat.DEFAULT_VECTORS_PER_CLUSTER;
                if (clusterSizeNode != null) {
                    clusterSize = XContentMapValues.nodeIntegerValue(clusterSizeNode);
                    if (clusterSize < MIN_VECTORS_PER_CLUSTER || clusterSize > MAX_VECTORS_PER_CLUSTER) {
                        throw new IllegalArgumentException(
                            "cluster_size must be between "
                                + MIN_VECTORS_PER_CLUSTER
                                + " and "
                                + MAX_VECTORS_PER_CLUSTER
                                + ", got: "
                                + clusterSize
                        );
                    }
                }
                RescoreVector rescoreVector = RescoreVector.fromIndexOptions(indexOptionsMap, indexVersion);
                if (rescoreVector == null) {
                    rescoreVector = new RescoreVector(DEFAULT_OVERSAMPLE);
                }
                Object nProbeNode = indexOptionsMap.remove("default_n_probe");
                int nProbe = -1;
                if (nProbeNode != null) {
                    nProbe = XContentMapValues.nodeIntegerValue(nProbeNode);
                    if (nProbe < 1 && nProbe != -1) {
                        throw new IllegalArgumentException(
                            "default_n_probe must be at least 1 or exactly -1, got: " + nProbe + " for field [" + fieldName + "]"
                        );
                    }
                }
                MappingParser.checkNoRemainingFields(fieldName, indexOptionsMap);
                return new BBQIVFIndexOptions(clusterSize, nProbe, rescoreVector);
            }

            @Override
            public boolean supportsElementType(ElementType elementType) {
                return elementType == ElementType.FLOAT;
            }

            @Override
            public boolean supportsDimension(int dims) {
                return true;
            }

            @Override
            public boolean isEnabled() {
                return IVF_FORMAT.isEnabled();
            }
        };

        public static Optional<VectorIndexType> fromString(String type) {
            return Stream.of(VectorIndexType.values())
                .filter(VectorIndexType::isEnabled)
                .filter(vectorIndexType -> vectorIndexType.name.equals(type))
                .findFirst();
        }

        private final String name;
        private final boolean quantized;

        VectorIndexType(String name, boolean quantized) {
            this.name = name;
            this.quantized = quantized;
        }

        public abstract DenseVectorIndexOptions parseIndexOptions(
            String fieldName,
            Map<String, ?> indexOptionsMap,
            IndexVersion indexVersion
        );

        public abstract boolean supportsElementType(ElementType elementType);

        public abstract boolean supportsDimension(int dims);

        public boolean isQuantized() {
            return quantized;
        }

        public boolean isEnabled() {
            return true;
        }

        public String getName() {
            return name;
        }

        @Override
        public String toString() {
            return name;
        }
    }

    static class Int8FlatIndexOptions extends QuantizedIndexOptions {
        private final Float confidenceInterval;

        Int8FlatIndexOptions(Float confidenceInterval, RescoreVector rescoreVector) {
            super(VectorIndexType.INT8_FLAT, rescoreVector);
            this.confidenceInterval = confidenceInterval;
        }

        @Override
        public XContentBuilder toXContent(XContentBuilder builder, Params params) throws IOException {
            builder.startObject();
            builder.field("type", type);
            if (confidenceInterval != null) {
                builder.field("confidence_interval", confidenceInterval);
            }
            if (rescoreVector != null) {
                rescoreVector.toXContent(builder, params);
            }
            builder.endObject();
            return builder;
        }

        @Override
        KnnVectorsFormat getVectorsFormat(ElementType elementType) {
            assert elementType == ElementType.FLOAT;
            return new ES813Int8FlatVectorFormat(confidenceInterval, 7, false);
        }

        @Override
        boolean doEquals(DenseVectorIndexOptions o) {
            Int8FlatIndexOptions that = (Int8FlatIndexOptions) o;
            return Objects.equals(confidenceInterval, that.confidenceInterval) && Objects.equals(rescoreVector, that.rescoreVector);
        }

        @Override
        int doHashCode() {
            return Objects.hash(confidenceInterval, rescoreVector);
        }

        @Override
        boolean isFlat() {
            return true;
        }

        @Override
        public boolean updatableTo(DenseVectorIndexOptions update) {
            return update.type.equals(this.type)
                || update.type.equals(VectorIndexType.HNSW)
                || update.type.equals(VectorIndexType.INT8_HNSW)
                || update.type.equals(VectorIndexType.INT4_HNSW)
                || update.type.equals(VectorIndexType.BBQ_HNSW)
                || update.type.equals(VectorIndexType.INT4_FLAT)
                || update.type.equals(VectorIndexType.BBQ_FLAT);
        }
    }

    static class FlatIndexOptions extends DenseVectorIndexOptions {

        FlatIndexOptions() {
            super(VectorIndexType.FLAT);
        }

        @Override
        public XContentBuilder toXContent(XContentBuilder builder, Params params) throws IOException {
            builder.startObject();
            builder.field("type", type);
            builder.endObject();
            return builder;
        }

        @Override
        KnnVectorsFormat getVectorsFormat(ElementType elementType) {
            if (elementType.equals(ElementType.BIT)) {
                return new ES815BitFlatVectorFormat();
            }
            return new ES813FlatVectorFormat();
        }

        @Override
        public boolean updatableTo(DenseVectorIndexOptions update) {
            return true;
        }

        @Override
        public boolean doEquals(DenseVectorIndexOptions o) {
            return o instanceof FlatIndexOptions;
        }

        @Override
        public int doHashCode() {
            return Objects.hash(type);
        }

        @Override
        boolean isFlat() {
            return true;
        }
    }

    public static class Int4HnswIndexOptions extends QuantizedIndexOptions {
        private final int m;
        private final int efConstruction;
        private final float confidenceInterval;

        public Int4HnswIndexOptions(int m, int efConstruction, Float confidenceInterval, RescoreVector rescoreVector) {
            super(VectorIndexType.INT4_HNSW, rescoreVector);
            this.m = m;
            this.efConstruction = efConstruction;
            // The default confidence interval for int4 is dynamic quantiles, this provides the best relevancy and is
            // effectively required for int4 to behave well across a wide range of data.
            this.confidenceInterval = confidenceInterval == null ? 0f : confidenceInterval;
        }

        @Override
        public KnnVectorsFormat getVectorsFormat(ElementType elementType) {
            assert elementType == ElementType.FLOAT;
            return new ES814HnswScalarQuantizedVectorsFormat(m, efConstruction, confidenceInterval, 4, true);
        }

        @Override
        public XContentBuilder toXContent(XContentBuilder builder, Params params) throws IOException {
            builder.startObject();
            builder.field("type", type);
            builder.field("m", m);
            builder.field("ef_construction", efConstruction);
            builder.field("confidence_interval", confidenceInterval);
            if (rescoreVector != null) {
                rescoreVector.toXContent(builder, params);
            }
            builder.endObject();
            return builder;
        }

        @Override
        public boolean doEquals(DenseVectorIndexOptions o) {
            Int4HnswIndexOptions that = (Int4HnswIndexOptions) o;
            return m == that.m
                && efConstruction == that.efConstruction
                && Objects.equals(confidenceInterval, that.confidenceInterval)
                && Objects.equals(rescoreVector, that.rescoreVector);
        }

        @Override
        public int doHashCode() {
            return Objects.hash(m, efConstruction, confidenceInterval, rescoreVector);
        }

        @Override
        boolean isFlat() {
            return false;
        }

        @Override
        public String toString() {
            return "{type="
                + type
                + ", m="
                + m
                + ", ef_construction="
                + efConstruction
                + ", confidence_interval="
                + confidenceInterval
                + ", rescore_vector="
                + (rescoreVector == null ? "none" : rescoreVector)
                + "}";
        }

        @Override
        public boolean updatableTo(DenseVectorIndexOptions update) {
            boolean updatable = false;
            if (update.type.equals(VectorIndexType.INT4_HNSW)) {
                Int4HnswIndexOptions int4HnswIndexOptions = (Int4HnswIndexOptions) update;
                // fewer connections would break assumptions on max number of connections (based on largest previous graph) during merge
                // quantization could not behave as expected with different confidence intervals (and quantiles) to be created
                updatable = int4HnswIndexOptions.m >= this.m && confidenceInterval == int4HnswIndexOptions.confidenceInterval;
            } else if (update.type.equals(VectorIndexType.BBQ_HNSW)) {
                updatable = ((BBQHnswIndexOptions) update).m >= m;
            }
            return updatable;
        }
    }

    static class Int4FlatIndexOptions extends QuantizedIndexOptions {
        private final float confidenceInterval;

        Int4FlatIndexOptions(Float confidenceInterval, RescoreVector rescoreVector) {
            super(VectorIndexType.INT4_FLAT, rescoreVector);
            // The default confidence interval for int4 is dynamic quantiles, this provides the best relevancy and is
            // effectively required for int4 to behave well across a wide range of data.
            this.confidenceInterval = confidenceInterval == null ? 0f : confidenceInterval;
        }

        @Override
        public KnnVectorsFormat getVectorsFormat(ElementType elementType) {
            assert elementType == ElementType.FLOAT;
            return new ES813Int8FlatVectorFormat(confidenceInterval, 4, true);
        }

        @Override
        public XContentBuilder toXContent(XContentBuilder builder, Params params) throws IOException {
            builder.startObject();
            builder.field("type", type);
            builder.field("confidence_interval", confidenceInterval);
            if (rescoreVector != null) {
                rescoreVector.toXContent(builder, params);
            }
            builder.endObject();
            return builder;
        }

        @Override
        public boolean doEquals(DenseVectorIndexOptions o) {
            if (this == o) return true;
            if (o == null || getClass() != o.getClass()) return false;
            Int4FlatIndexOptions that = (Int4FlatIndexOptions) o;
            return Objects.equals(confidenceInterval, that.confidenceInterval) && Objects.equals(rescoreVector, that.rescoreVector);
        }

        @Override
        public int doHashCode() {
            return Objects.hash(confidenceInterval, rescoreVector);
        }

        @Override
        boolean isFlat() {
            return true;
        }

        @Override
        public String toString() {
            return "{type=" + type + ", confidence_interval=" + confidenceInterval + ", rescore_vector=" + rescoreVector + "}";
        }

        @Override
        public boolean updatableTo(DenseVectorIndexOptions update) {
            // TODO: add support for updating from flat, hnsw, and int8_hnsw and updating params
            return update.type.equals(this.type)
                || update.type.equals(VectorIndexType.HNSW)
                || update.type.equals(VectorIndexType.INT8_HNSW)
                || update.type.equals(VectorIndexType.INT4_HNSW)
                || update.type.equals(VectorIndexType.BBQ_HNSW)
                || update.type.equals(VectorIndexType.BBQ_FLAT);
        }

    }

    public static class Int8HnswIndexOptions extends QuantizedIndexOptions {
        private final int m;
        private final int efConstruction;
        private final Float confidenceInterval;

        public Int8HnswIndexOptions(int m, int efConstruction, Float confidenceInterval, RescoreVector rescoreVector) {
            super(VectorIndexType.INT8_HNSW, rescoreVector);
            this.m = m;
            this.efConstruction = efConstruction;
            this.confidenceInterval = confidenceInterval;
        }

        @Override
        public KnnVectorsFormat getVectorsFormat(ElementType elementType) {
            assert elementType == ElementType.FLOAT;
            return new ES814HnswScalarQuantizedVectorsFormat(m, efConstruction, confidenceInterval, 7, false);
        }

        @Override
        public XContentBuilder toXContent(XContentBuilder builder, Params params) throws IOException {
            builder.startObject();
            builder.field("type", type);
            builder.field("m", m);
            builder.field("ef_construction", efConstruction);
            if (confidenceInterval != null) {
                builder.field("confidence_interval", confidenceInterval);
            }
            if (rescoreVector != null) {
                rescoreVector.toXContent(builder, params);
            }
            builder.endObject();
            return builder;
        }

        @Override
        public boolean doEquals(DenseVectorIndexOptions o) {
            if (this == o) return true;
            if (o == null || getClass() != o.getClass()) return false;
            Int8HnswIndexOptions that = (Int8HnswIndexOptions) o;
            return m == that.m
                && efConstruction == that.efConstruction
                && Objects.equals(confidenceInterval, that.confidenceInterval)
                && Objects.equals(rescoreVector, that.rescoreVector);
        }

        @Override
        public int doHashCode() {
            return Objects.hash(m, efConstruction, confidenceInterval, rescoreVector);
        }

        @Override
        boolean isFlat() {
            return false;
        }

        @Override
        public String toString() {
            return "{type="
                + type
                + ", m="
                + m
                + ", ef_construction="
                + efConstruction
                + ", confidence_interval="
                + confidenceInterval
                + ", rescore_vector="
                + (rescoreVector == null ? "none" : rescoreVector)
                + "}";
        }

        @Override
        public boolean updatableTo(DenseVectorIndexOptions update) {
            boolean updatable;
            if (update.type.equals(this.type)) {
                Int8HnswIndexOptions int8HnswIndexOptions = (Int8HnswIndexOptions) update;
                // fewer connections would break assumptions on max number of connections (based on largest previous graph) during merge
                // quantization could not behave as expected with different confidence intervals (and quantiles) to be created
                updatable = int8HnswIndexOptions.m >= this.m;
                updatable &= confidenceInterval == null
                    || int8HnswIndexOptions.confidenceInterval != null
                        && confidenceInterval.equals(int8HnswIndexOptions.confidenceInterval);
            } else {
                updatable = update.type.equals(VectorIndexType.INT4_HNSW) && ((Int4HnswIndexOptions) update).m >= this.m
                    || (update.type.equals(VectorIndexType.BBQ_HNSW) && ((BBQHnswIndexOptions) update).m >= m);
            }
            return updatable;
        }
    }

    static class HnswIndexOptions extends DenseVectorIndexOptions {
        private final int m;
        private final int efConstruction;

        HnswIndexOptions(int m, int efConstruction) {
            super(VectorIndexType.HNSW);
            this.m = m;
            this.efConstruction = efConstruction;
        }

        @Override
        public KnnVectorsFormat getVectorsFormat(ElementType elementType) {
            if (elementType == ElementType.BIT) {
                return new ES815HnswBitVectorsFormat(m, efConstruction);
            }
            return new Lucene99HnswVectorsFormat(m, efConstruction, 1, null);
        }

        @Override
        public boolean updatableTo(DenseVectorIndexOptions update) {
            boolean updatable = update.type.equals(this.type);
            if (updatable) {
                // fewer connections would break assumptions on max number of connections (based on largest previous graph) during merge
                HnswIndexOptions hnswIndexOptions = (HnswIndexOptions) update;
                updatable = hnswIndexOptions.m >= this.m;
            }
            return updatable
                || (update.type.equals(VectorIndexType.INT8_HNSW) && ((Int8HnswIndexOptions) update).m >= m)
                || (update.type.equals(VectorIndexType.INT4_HNSW) && ((Int4HnswIndexOptions) update).m >= m)
                || (update.type.equals(VectorIndexType.BBQ_HNSW) && ((BBQHnswIndexOptions) update).m >= m);
        }

        @Override
        public XContentBuilder toXContent(XContentBuilder builder, Params params) throws IOException {
            builder.startObject();
            builder.field("type", type);
            builder.field("m", m);
            builder.field("ef_construction", efConstruction);
            builder.endObject();
            return builder;
        }

        @Override
        public boolean doEquals(DenseVectorIndexOptions o) {
            if (this == o) return true;
            if (o == null || getClass() != o.getClass()) return false;
            HnswIndexOptions that = (HnswIndexOptions) o;
            return m == that.m && efConstruction == that.efConstruction;
        }

        @Override
        public int doHashCode() {
            return Objects.hash(m, efConstruction);
        }

        @Override
        boolean isFlat() {
            return false;
        }

        @Override
        public String toString() {
            return "{type=" + type + ", m=" + m + ", ef_construction=" + efConstruction + "}";
        }
    }

    public static class BBQHnswIndexOptions extends QuantizedIndexOptions {
        private final int m;
        private final int efConstruction;

        public BBQHnswIndexOptions(int m, int efConstruction, RescoreVector rescoreVector) {
            super(VectorIndexType.BBQ_HNSW, rescoreVector);
            this.m = m;
            this.efConstruction = efConstruction;
        }

        @Override
        KnnVectorsFormat getVectorsFormat(ElementType elementType) {
            assert elementType == ElementType.FLOAT;
            return new ES818HnswBinaryQuantizedVectorsFormat(m, efConstruction);
        }

        @Override
        public boolean updatableTo(DenseVectorIndexOptions update) {
            return update.type.equals(this.type) && ((BBQHnswIndexOptions) update).m >= this.m;
        }

        @Override
        boolean doEquals(DenseVectorIndexOptions other) {
            BBQHnswIndexOptions that = (BBQHnswIndexOptions) other;
            return m == that.m && efConstruction == that.efConstruction && Objects.equals(rescoreVector, that.rescoreVector);
        }

        @Override
        int doHashCode() {
            return Objects.hash(m, efConstruction, rescoreVector);
        }

        @Override
        boolean isFlat() {
            return false;
        }

        @Override
        public XContentBuilder toXContent(XContentBuilder builder, Params params) throws IOException {
            builder.startObject();
            builder.field("type", type);
            builder.field("m", m);
            builder.field("ef_construction", efConstruction);
            if (rescoreVector != null) {
                rescoreVector.toXContent(builder, params);
            }
            builder.endObject();
            return builder;
        }

        @Override
        public boolean validateDimension(int dim, boolean throwOnError) {
            boolean supportsDimension = type.supportsDimension(dim);
            if (throwOnError && supportsDimension == false) {
                throw new IllegalArgumentException(
                    type.name + " does not support dimensions fewer than " + BBQ_MIN_DIMS + "; provided=" + dim
                );
            }
            return supportsDimension;
        }
    }

    static class BBQFlatIndexOptions extends QuantizedIndexOptions {
        private final int CLASS_NAME_HASH = this.getClass().getName().hashCode();

        BBQFlatIndexOptions(RescoreVector rescoreVector) {
            super(VectorIndexType.BBQ_FLAT, rescoreVector);
        }

        @Override
        KnnVectorsFormat getVectorsFormat(ElementType elementType) {
            assert elementType == ElementType.FLOAT;
            return new ES818BinaryQuantizedVectorsFormat();
        }

        @Override
        public boolean updatableTo(DenseVectorIndexOptions update) {
            return update.type.equals(this.type) || update.type.equals(VectorIndexType.BBQ_HNSW);
        }

        @Override
        boolean doEquals(DenseVectorIndexOptions other) {
            return other instanceof BBQFlatIndexOptions;
        }

        @Override
        int doHashCode() {
            return CLASS_NAME_HASH;
        }

        @Override
        boolean isFlat() {
            return true;
        }

        @Override
        public XContentBuilder toXContent(XContentBuilder builder, Params params) throws IOException {
            builder.startObject();
            builder.field("type", type);
            if (rescoreVector != null) {
                rescoreVector.toXContent(builder, params);
            }
            builder.endObject();
            return builder;
        }

        @Override
        public boolean validateDimension(int dim, boolean throwOnError) {
            boolean supportsDimension = type.supportsDimension(dim);
            if (throwOnError && supportsDimension == false) {
                throw new IllegalArgumentException(
                    type.name + " does not support dimensions fewer than " + BBQ_MIN_DIMS + "; provided=" + dim
                );
            }
            return supportsDimension;
        }

    }

    static class BBQIVFIndexOptions extends QuantizedIndexOptions {
        final int clusterSize;
        final int defaultNProbe;

        BBQIVFIndexOptions(int clusterSize, int defaultNProbe, RescoreVector rescoreVector) {
            super(VectorIndexType.BBQ_IVF, rescoreVector);
            this.clusterSize = clusterSize;
            this.defaultNProbe = defaultNProbe;
        }

        @Override
        KnnVectorsFormat getVectorsFormat(ElementType elementType) {
            assert elementType == ElementType.FLOAT;
            return new IVFVectorsFormat(clusterSize);
        }

        @Override
        public boolean updatableTo(DenseVectorIndexOptions update) {
            return update.type.equals(this.type);
        }

        @Override
        boolean doEquals(DenseVectorIndexOptions other) {
            BBQIVFIndexOptions that = (BBQIVFIndexOptions) other;
            return clusterSize == that.clusterSize
                && defaultNProbe == that.defaultNProbe
                && Objects.equals(rescoreVector, that.rescoreVector);
        }

        @Override
        int doHashCode() {
            return Objects.hash(clusterSize, defaultNProbe, rescoreVector);
        }

        @Override
        boolean isFlat() {
            return false;
        }

        @Override
        public XContentBuilder toXContent(XContentBuilder builder, Params params) throws IOException {
            builder.startObject();
            builder.field("type", type);
            builder.field("cluster_size", clusterSize);
            builder.field("default_n_probe", defaultNProbe);
            if (rescoreVector != null) {
                rescoreVector.toXContent(builder, params);
            }
            builder.endObject();
            return builder;
        }
    }

    public record RescoreVector(float oversample) implements ToXContentObject {
        static final String NAME = "rescore_vector";
        static final String OVERSAMPLE = "oversample";

        static RescoreVector fromIndexOptions(Map<String, ?> indexOptionsMap, IndexVersion indexVersion) {
            Object rescoreVectorNode = indexOptionsMap.remove(NAME);
            if (rescoreVectorNode == null) {
                return null;
            }
            Map<String, Object> mappedNode = XContentMapValues.nodeMapValue(rescoreVectorNode, NAME);
            Object oversampleNode = mappedNode.get(OVERSAMPLE);
            if (oversampleNode == null) {
                throw new IllegalArgumentException("Invalid rescore_vector value. Missing required field " + OVERSAMPLE);
            }
            float oversampleValue = (float) XContentMapValues.nodeDoubleValue(oversampleNode);
            if (oversampleValue == 0 && allowsZeroRescore(indexVersion) == false) {
                throw new IllegalArgumentException("oversample must be greater than 1");
            }
            if (oversampleValue < 1 && oversampleValue != 0) {
                throw new IllegalArgumentException("oversample must be greater than 1 or exactly 0");
            } else if (oversampleValue > 10) {
                throw new IllegalArgumentException("oversample must be less than or equal to 10");
            }
            return new RescoreVector(oversampleValue);
        }

        @Override
        public XContentBuilder toXContent(XContentBuilder builder, Params params) throws IOException {
            builder.startObject(NAME);
            builder.field(OVERSAMPLE, oversample);
            builder.endObject();
            return builder;
        }
    }

    public static final TypeParser PARSER = new TypeParser(
        (n, c) -> new Builder(n, c.indexVersionCreated()),
        notInMultiFields(CONTENT_TYPE)
    );

    public static final class DenseVectorFieldType extends SimpleMappedFieldType {
        private final ElementType elementType;
        private final Integer dims;
        private final boolean indexed;
        private final VectorSimilarity similarity;
        private final IndexVersion indexVersionCreated;
        private final DenseVectorIndexOptions indexOptions;
        private final boolean isSyntheticSource;

        public DenseVectorFieldType(
            String name,
            IndexVersion indexVersionCreated,
            ElementType elementType,
            Integer dims,
            boolean indexed,
            VectorSimilarity similarity,
            DenseVectorIndexOptions indexOptions,
            Map<String, String> meta,
            boolean isSyntheticSource
        ) {
            super(name, indexed, false, indexed == false, TextSearchInfo.NONE, meta);
            this.elementType = elementType;
            this.dims = dims;
            this.indexed = indexed;
            this.similarity = similarity;
            this.indexVersionCreated = indexVersionCreated;
            this.indexOptions = indexOptions;
            this.isSyntheticSource = isSyntheticSource;
        }

        @Override
        public String typeName() {
            return CONTENT_TYPE;
        }

        @Override
        public ValueFetcher valueFetcher(SearchExecutionContext context, String format) {
            if (format != null) {
                throw new IllegalArgumentException("Field [" + name() + "] of type [" + typeName() + "] doesn't support formats.");
            }
            return new ArraySourceValueFetcher(name(), context) {
                @Override
                protected Object parseSourceValue(Object value) {
                    return value;
                }
            };
        }

        @Override
        public DocValueFormat docValueFormat(String format, ZoneId timeZone) {
            return DocValueFormat.DENSE_VECTOR;
        }

        @Override
        public boolean isAggregatable() {
            return false;
        }

        @Override
        public boolean isVectorEmbedding() {
            return true;
        }

        @Override
        public IndexFieldData.Builder fielddataBuilder(FieldDataContext fieldDataContext) {
            return elementType.fielddataBuilder(this, fieldDataContext);
        }

        @Override
        public Query existsQuery(SearchExecutionContext context) {
            return new FieldExistsQuery(name());
        }

        @Override
        public Query termQuery(Object value, SearchExecutionContext context) {
            throw new IllegalArgumentException("Field [" + name() + "] of type [" + typeName() + "] doesn't support term queries");
        }

        public Query createExactKnnQuery(VectorData queryVector, Float vectorSimilarity) {
            if (isIndexed() == false) {
                throw new IllegalArgumentException(
                    "to perform knn search on field [" + name() + "], its mapping must have [index] set to [true]"
                );
            }
            Query knnQuery = switch (elementType) {
                case BYTE -> createExactKnnByteQuery(queryVector.asByteVector());
                case FLOAT -> createExactKnnFloatQuery(queryVector.asFloatVector());
                case BIT -> createExactKnnBitQuery(queryVector.asByteVector());
            };
            if (vectorSimilarity != null) {
                knnQuery = new VectorSimilarityQuery(knnQuery, vectorSimilarity, similarity.score(vectorSimilarity, elementType, dims));
            }
            return knnQuery;
        }

        private Query createExactKnnBitQuery(byte[] queryVector) {
            elementType.checkDimensions(dims, queryVector.length);
            return new DenseVectorQuery.Bytes(queryVector, name());
        }

        private Query createExactKnnByteQuery(byte[] queryVector) {
            elementType.checkDimensions(dims, queryVector.length);
            if (similarity == VectorSimilarity.DOT_PRODUCT || similarity == VectorSimilarity.COSINE) {
                float squaredMagnitude = VectorUtil.dotProduct(queryVector, queryVector);
                elementType.checkVectorMagnitude(similarity, ElementType.errorByteElementsAppender(queryVector), squaredMagnitude);
            }
            return new DenseVectorQuery.Bytes(queryVector, name());
        }

        private Query createExactKnnFloatQuery(float[] queryVector) {
            elementType.checkDimensions(dims, queryVector.length);
            elementType.checkVectorBounds(queryVector);
            if (similarity == VectorSimilarity.DOT_PRODUCT || similarity == VectorSimilarity.COSINE) {
                float squaredMagnitude = VectorUtil.dotProduct(queryVector, queryVector);
                elementType.checkVectorMagnitude(similarity, ElementType.errorFloatElementsAppender(queryVector), squaredMagnitude);
                if (similarity == VectorSimilarity.COSINE
                    && indexVersionCreated.onOrAfter(NORMALIZE_COSINE)
                    && isNotUnitVector(squaredMagnitude)) {
                    float length = (float) Math.sqrt(squaredMagnitude);
                    queryVector = Arrays.copyOf(queryVector, queryVector.length);
                    for (int i = 0; i < queryVector.length; i++) {
                        queryVector[i] /= length;
                    }
                }
            }
            return new DenseVectorQuery.Floats(queryVector, name());
        }

        public Query createKnnQuery(
            VectorData queryVector,
            int k,
            int numCands,
            Float oversample,
            Query filter,
            Float similarityThreshold,
            BitSetProducer parentFilter,
            FilterHeuristic heuristic,
            boolean hnswEarlyTermination
        ) {
            if (isIndexed() == false) {
                throw new IllegalArgumentException(
                    "to perform knn search on field [" + name() + "], its mapping must have [index] set to [true]"
                );
            }
            KnnSearchStrategy knnSearchStrategy = heuristic.getKnnSearchStrategy();
            return switch (getElementType()) {
                case BYTE -> createKnnByteQuery(
                    queryVector.asByteVector(),
                    k,
                    numCands,
                    filter,
                    similarityThreshold,
                    parentFilter,
                    knnSearchStrategy,
                    hnswEarlyTermination
                );
                case FLOAT -> createKnnFloatQuery(
                    queryVector.asFloatVector(),
                    k,
                    numCands,
                    oversample,
                    filter,
                    similarityThreshold,
                    parentFilter,
                    knnSearchStrategy,
                    hnswEarlyTermination
                );
                case BIT -> createKnnBitQuery(
                    queryVector.asByteVector(),
                    k,
                    numCands,
                    filter,
                    similarityThreshold,
                    parentFilter,
                    knnSearchStrategy,
                    hnswEarlyTermination
                );
            };
        }

        private boolean needsRescore(Float rescoreOversample) {
            return rescoreOversample != null && rescoreOversample > 0 && isQuantized();
        }

        private boolean isQuantized() {
            return indexOptions != null && indexOptions.type != null && indexOptions.type.isQuantized();
        }

        private Query createKnnBitQuery(
            byte[] queryVector,
            int k,
            int numCands,
            Query filter,
            Float similarityThreshold,
            BitSetProducer parentFilter,
            KnnSearchStrategy searchStrategy,
            boolean hnswEarlyTermination
        ) {
            elementType.checkDimensions(dims, queryVector.length);
            Query knnQuery;
            if (indexOptions != null && indexOptions.isFlat()) {
                var exactKnnQuery = parentFilter != null
                    ? new DiversifyingParentBlockQuery(parentFilter, createExactKnnBitQuery(queryVector))
                    : createExactKnnBitQuery(queryVector);
                knnQuery = filter == null
                    ? exactKnnQuery
                    : new BooleanQuery.Builder().add(exactKnnQuery, BooleanClause.Occur.SHOULD)
                        .add(filter, BooleanClause.Occur.FILTER)
                        .build();
            } else {
                knnQuery = parentFilter != null
                    ? new ESDiversifyingChildrenByteKnnVectorQuery(name(), queryVector, filter, k, numCands, parentFilter, searchStrategy)
                    : new ESKnnByteVectorQuery(name(), queryVector, k, numCands, filter, searchStrategy);
                if (hnswEarlyTermination) {
                    knnQuery = maybeWrapPatience(knnQuery);
                }
            }
            if (similarityThreshold != null) {
                knnQuery = new VectorSimilarityQuery(
                    knnQuery,
                    similarityThreshold,
                    similarity.score(similarityThreshold, elementType, dims)
                );
            }
            return knnQuery;
        }

        private Query createKnnByteQuery(
            byte[] queryVector,
            int k,
            int numCands,
            Query filter,
            Float similarityThreshold,
            BitSetProducer parentFilter,
            KnnSearchStrategy searchStrategy,
            boolean hnswEarlyTermination
        ) {
            elementType.checkDimensions(dims, queryVector.length);

            if (similarity == VectorSimilarity.DOT_PRODUCT || similarity == VectorSimilarity.COSINE) {
                float squaredMagnitude = VectorUtil.dotProduct(queryVector, queryVector);
                elementType.checkVectorMagnitude(similarity, ElementType.errorByteElementsAppender(queryVector), squaredMagnitude);
            }
            Query knnQuery;
            if (indexOptions != null && indexOptions.isFlat()) {
                var exactKnnQuery = parentFilter != null
                    ? new DiversifyingParentBlockQuery(parentFilter, createExactKnnByteQuery(queryVector))
                    : createExactKnnByteQuery(queryVector);
                knnQuery = filter == null
                    ? exactKnnQuery
                    : new BooleanQuery.Builder().add(exactKnnQuery, BooleanClause.Occur.SHOULD)
                        .add(filter, BooleanClause.Occur.FILTER)
                        .build();
            } else {
                knnQuery = parentFilter != null
                    ? new ESDiversifyingChildrenByteKnnVectorQuery(name(), queryVector, filter, k, numCands, parentFilter, searchStrategy)
                    : new ESKnnByteVectorQuery(name(), queryVector, k, numCands, filter, searchStrategy);
                if (hnswEarlyTermination) {
                    knnQuery = maybeWrapPatience(knnQuery);
                }
            }
            if (similarityThreshold != null) {
                knnQuery = new VectorSimilarityQuery(
                    knnQuery,
                    similarityThreshold,
                    similarity.score(similarityThreshold, elementType, dims)
                );
            }
            return knnQuery;
        }

        private Query maybeWrapPatience(Query knnQuery) {
            Query finalQuery = knnQuery;
            if (knnQuery instanceof KnnByteVectorQuery knnByteVectorQuery && canApplyPatienceQuery()) {
                finalQuery = PatienceKnnVectorQuery.fromByteQuery(knnByteVectorQuery);
            } else if (knnQuery instanceof KnnFloatVectorQuery knnFloatVectorQuery && canApplyPatienceQuery()) {
                finalQuery = PatienceKnnVectorQuery.fromFloatQuery(knnFloatVectorQuery);
            }
            return finalQuery;
        }

        private boolean canApplyPatienceQuery() {
            return indexOptions instanceof HnswIndexOptions
                || indexOptions instanceof Int8HnswIndexOptions
                || indexOptions instanceof Int4HnswIndexOptions
                || indexOptions instanceof BBQHnswIndexOptions;
        }

        private Query createKnnFloatQuery(
            float[] queryVector,
            int k,
            int numCands,
            Float queryOversample,
            Query filter,
            Float similarityThreshold,
            BitSetProducer parentFilter,
            KnnSearchStrategy knnSearchStrategy,
            boolean hnswEarlyTermination
        ) {
            elementType.checkDimensions(dims, queryVector.length);
            elementType.checkVectorBounds(queryVector);
            if (similarity == VectorSimilarity.DOT_PRODUCT || similarity == VectorSimilarity.COSINE) {
                float squaredMagnitude = VectorUtil.dotProduct(queryVector, queryVector);
                elementType.checkVectorMagnitude(similarity, ElementType.errorFloatElementsAppender(queryVector), squaredMagnitude);
                if (similarity == VectorSimilarity.COSINE
                    && indexVersionCreated.onOrAfter(NORMALIZE_COSINE)
                    && isNotUnitVector(squaredMagnitude)) {
                    float length = (float) Math.sqrt(squaredMagnitude);
                    queryVector = Arrays.copyOf(queryVector, queryVector.length);
                    for (int i = 0; i < queryVector.length; i++) {
                        queryVector[i] /= length;
                    }
                }
            }

            int adjustedK = k;
            // By default utilize the quantized oversample is configured
            // allow the user provided at query time overwrite
            Float oversample = queryOversample;
            if (oversample == null
                && indexOptions instanceof QuantizedIndexOptions quantizedIndexOptions
                && quantizedIndexOptions.rescoreVector != null) {
                oversample = quantizedIndexOptions.rescoreVector.oversample;
            }
            boolean rescore = needsRescore(oversample);
            if (rescore) {
                // Will get k * oversample for rescoring, and get the top k
                adjustedK = Math.min((int) Math.ceil(k * oversample), OVERSAMPLE_LIMIT);
                numCands = Math.max(adjustedK, numCands);
            }
            Query knnQuery;
            if (indexOptions != null && indexOptions.isFlat()) {
                var exactKnnQuery = parentFilter != null
                    ? new DiversifyingParentBlockQuery(parentFilter, createExactKnnFloatQuery(queryVector))
                    : createExactKnnFloatQuery(queryVector);
                knnQuery = filter == null
                    ? exactKnnQuery
                    : new BooleanQuery.Builder().add(exactKnnQuery, BooleanClause.Occur.SHOULD)
                        .add(filter, BooleanClause.Occur.FILTER)
                        .build();
            } else if (indexOptions instanceof BBQIVFIndexOptions bbqIndexOptions) {
                knnQuery = parentFilter != null
                    ? new DiversifyingChildrenIVFKnnFloatVectorQuery(
                        name(),
                        queryVector,
                        adjustedK,
                        numCands,
                        filter,
                        parentFilter,
                        bbqIndexOptions.defaultNProbe
                    )
                    : new IVFKnnFloatVectorQuery(name(), queryVector, adjustedK, numCands, filter, bbqIndexOptions.defaultNProbe);
            } else {
                knnQuery = parentFilter != null
                    ? new ESDiversifyingChildrenFloatKnnVectorQuery(
                        name(),
                        queryVector,
                        filter,
                        adjustedK,
                        numCands,
                        parentFilter,
                        knnSearchStrategy
                    )
                    : new ESKnnFloatVectorQuery(name(), queryVector, adjustedK, numCands, filter, knnSearchStrategy);
                if (hnswEarlyTermination) {
                    knnQuery = maybeWrapPatience(knnQuery);
                }
            }
            if (rescore) {
                knnQuery = RescoreKnnVectorQuery.fromInnerQuery(
                    name(),
                    queryVector,
                    similarity.vectorSimilarityFunction(indexVersionCreated, ElementType.FLOAT),
                    k,
                    adjustedK,
                    knnQuery
                );
            }
            if (similarityThreshold != null) {
                knnQuery = new VectorSimilarityQuery(
                    knnQuery,
                    similarityThreshold,
                    similarity.score(similarityThreshold, elementType, dims)
                );
            }
            return knnQuery;
        }

        VectorSimilarity getSimilarity() {
            return similarity;
        }

        int getVectorDimensions() {
            return dims;
        }

        ElementType getElementType() {
            return elementType;
        }

        public DenseVectorIndexOptions getIndexOptions() {
            return indexOptions;
        }

        @Override
        public BlockLoader blockLoader(MappedFieldType.BlockLoaderContext blContext) {
            if (elementType != ElementType.FLOAT) {
                // Just float dense vector support for now
                return null;
            }

            if (dims == null) {
                // No data has been indexed yet
                return BlockLoader.CONSTANT_NULLS;
            }

            if (indexed) {
                return new BlockDocValuesReader.DenseVectorBlockLoader(name(), dims);
            }

            if (hasDocValues() && (blContext.fieldExtractPreference() != FieldExtractPreference.STORED || isSyntheticSource)) {
                return new BlockDocValuesReader.DenseVectorFromBinaryBlockLoader(name(), dims, indexVersionCreated);
            }

            BlockSourceReader.LeafIteratorLookup lookup = BlockSourceReader.lookupMatchingAll();
            return new BlockSourceReader.DenseVectorBlockLoader(sourceValueFetcher(blContext.sourcePaths(name())), lookup, dims);
        }

        private SourceValueFetcher sourceValueFetcher(Set<String> sourcePaths) {
            return new SourceValueFetcher(sourcePaths, null) {
                @Override
                protected Object parseSourceValue(Object value) {
                    if (value.equals("")) {
                        return null;
                    }
                    return NumberFieldMapper.NumberType.FLOAT.parse(value, false);
                }

                @Override
                public List<Object> fetchValues(Source source, int doc, List<Object> ignoredValues) {
                    List<Object> result = super.fetchValues(source, doc, ignoredValues);
                    assert result.size() == dims : "Unexpected number of dimensions; got " + result.size() + " but expected " + dims;
                    return result;
                }
            };
        }
    }

    private final DenseVectorIndexOptions indexOptions;
    private final IndexVersion indexCreatedVersion;

    private DenseVectorFieldMapper(
        String simpleName,
        MappedFieldType mappedFieldType,
        BuilderParams params,
        DenseVectorIndexOptions indexOptions,
        IndexVersion indexCreatedVersion
    ) {
        super(simpleName, mappedFieldType, params);
        this.indexOptions = indexOptions;
        this.indexCreatedVersion = indexCreatedVersion;
    }

    @Override
    public DenseVectorFieldType fieldType() {
        return (DenseVectorFieldType) super.fieldType();
    }

    @Override
    public boolean parsesArrayValue() {
        return true;
    }

    @Override
    public void parse(DocumentParserContext context) throws IOException {
        if (context.doc().getByKey(fieldType().name()) != null) {
            throw new IllegalArgumentException(
                "Field ["
                    + fullPath()
                    + "] of type ["
                    + typeName()
                    + "] doesn't support indexing multiple values for the same field in the same document"
            );
        }
        if (Token.VALUE_NULL == context.parser().currentToken()) {
            return;
        }
        if (fieldType().dims == null) {
            int dims = fieldType().elementType.parseDimensionCount(context);
            final boolean defaultInt8Hnsw = indexCreatedVersion.onOrAfter(IndexVersions.DEFAULT_DENSE_VECTOR_TO_INT8_HNSW);
            final boolean defaultBBQ8Hnsw = indexCreatedVersion.onOrAfter(IndexVersions.DEFAULT_DENSE_VECTOR_TO_BBQ_HNSW);
            DenseVectorIndexOptions denseVectorIndexOptions = fieldType().indexOptions;
            if (denseVectorIndexOptions == null && fieldType().getElementType() == ElementType.FLOAT && fieldType().isIndexed()) {
                if (defaultBBQ8Hnsw && dims >= BBQ_DIMS_DEFAULT_THRESHOLD) {
                    denseVectorIndexOptions = new BBQHnswIndexOptions(
                        Lucene99HnswVectorsFormat.DEFAULT_MAX_CONN,
                        Lucene99HnswVectorsFormat.DEFAULT_BEAM_WIDTH,
                        new RescoreVector(DEFAULT_OVERSAMPLE)
                    );
                } else if (defaultInt8Hnsw) {
                    denseVectorIndexOptions = new Int8HnswIndexOptions(
                        Lucene99HnswVectorsFormat.DEFAULT_MAX_CONN,
                        Lucene99HnswVectorsFormat.DEFAULT_BEAM_WIDTH,
                        null,
                        null
                    );
                }
            }
            if (denseVectorIndexOptions != null) {
                denseVectorIndexOptions.validateDimension(dims);
            }
            DenseVectorFieldType updatedDenseVectorFieldType = new DenseVectorFieldType(
                fieldType().name(),
                indexCreatedVersion,
                fieldType().elementType,
                dims,
                fieldType().indexed,
                fieldType().similarity,
                denseVectorIndexOptions,
                fieldType().meta(),
                fieldType().isSyntheticSource
            );
            Mapper update = new DenseVectorFieldMapper(
                leafName(),
                updatedDenseVectorFieldType,
                builderParams,
                denseVectorIndexOptions,
                indexCreatedVersion
            );
            context.addDynamicMapper(update);
            return;
        }
        if (fieldType().indexed) {
            parseKnnVectorAndIndex(context);
        } else {
            parseBinaryDocValuesVectorAndIndex(context);
        }
    }

    private void parseKnnVectorAndIndex(DocumentParserContext context) throws IOException {
        fieldType().elementType.parseKnnVectorAndIndex(context, this);
    }

    private void parseBinaryDocValuesVectorAndIndex(DocumentParserContext context) throws IOException {
        // encode array of floats as array of integers and store into buf
        // this code is here and not in the VectorEncoderDecoder so not to create extra arrays
        int dims = fieldType().dims;
        ElementType elementType = fieldType().elementType;
        int numBytes = indexCreatedVersion.onOrAfter(MAGNITUDE_STORED_INDEX_VERSION)
            ? elementType.getNumBytes(dims) + MAGNITUDE_BYTES
            : elementType.getNumBytes(dims);

        ByteBuffer byteBuffer = elementType.createByteBuffer(indexCreatedVersion, numBytes);
        VectorData vectorData = elementType.parseKnnVector(context, dims, (i, b) -> {
            if (b) {
                checkDimensionMatches(i, context);
            } else {
                checkDimensionExceeded(i, context);
            }
        }, fieldType().similarity);
        vectorData.addToBuffer(byteBuffer);
        if (indexCreatedVersion.onOrAfter(MAGNITUDE_STORED_INDEX_VERSION)) {
            // encode vector magnitude at the end
            double dotProduct = elementType.computeSquaredMagnitude(vectorData);
            float vectorMagnitude = (float) Math.sqrt(dotProduct);
            byteBuffer.putFloat(vectorMagnitude);
        }
        Field field = new BinaryDocValuesField(fieldType().name(), new BytesRef(byteBuffer.array()));
        context.doc().addWithKey(fieldType().name(), field);
    }

    private void checkDimensionExceeded(int index, DocumentParserContext context) {
        if (index >= fieldType().dims) {
            throw new IllegalArgumentException(
                "The ["
                    + typeName()
                    + "] field ["
                    + fullPath()
                    + "] in doc ["
                    + context.documentDescription()
                    + "] has more dimensions "
                    + "than defined in the mapping ["
                    + fieldType().dims
                    + "]"
            );
        }
    }

    private void checkDimensionMatches(int index, DocumentParserContext context) {
        if (index != fieldType().dims) {
            throw new IllegalArgumentException(
                "The ["
                    + typeName()
                    + "] field ["
                    + fullPath()
                    + "] in doc ["
                    + context.documentDescription()
                    + "] has a different number of dimensions "
                    + "["
                    + index
                    + "] than defined in the mapping ["
                    + fieldType().dims
                    + "]"
            );
        }
    }

    @Override
    protected void parseCreateField(DocumentParserContext context) {
        throw new AssertionError("parse is implemented directly");
    }

    @Override
    protected String contentType() {
        return CONTENT_TYPE;
    }

    @Override
    public FieldMapper.Builder getMergeBuilder() {
        return new Builder(leafName(), indexCreatedVersion).init(this);
    }

    private static DenseVectorIndexOptions parseIndexOptions(String fieldName, Object propNode, IndexVersion indexVersion) {
        @SuppressWarnings("unchecked")
        Map<String, ?> indexOptionsMap = (Map<String, ?>) propNode;
        Object typeNode = indexOptionsMap.remove("type");
        if (typeNode == null) {
            throw new MapperParsingException("[index_options] requires field [type] to be configured");
        }
        String type = XContentMapValues.nodeStringValue(typeNode);
        Optional<VectorIndexType> vectorIndexType = VectorIndexType.fromString(type);
        if (vectorIndexType.isEmpty()) {
            throw new MapperParsingException("Unknown vector index options type [" + type + "] for field [" + fieldName + "]");
        }
        VectorIndexType parsedType = vectorIndexType.get();
        return parsedType.parseIndexOptions(fieldName, indexOptionsMap, indexVersion);
    }

    /**
     * @return the custom kNN vectors format that is configured for this field or
     * {@code null} if the default format should be used.
     */
    public KnnVectorsFormat getKnnVectorsFormatForField(KnnVectorsFormat defaultFormat) {
        final KnnVectorsFormat format;
        if (indexOptions == null) {
            format = fieldType().elementType == ElementType.BIT ? new ES815HnswBitVectorsFormat() : defaultFormat;
        } else {
            format = indexOptions.getVectorsFormat(fieldType().elementType);
        }
        // It's legal to reuse the same format name as this is the same on-disk format.
        return new KnnVectorsFormat(format.getName()) {
            @Override
            public KnnVectorsWriter fieldsWriter(SegmentWriteState state) throws IOException {
                return format.fieldsWriter(state);
            }

            @Override
            public KnnVectorsReader fieldsReader(SegmentReadState state) throws IOException {
                return format.fieldsReader(state);
            }

            @Override
            public int getMaxDimensions(String fieldName) {
                return MAX_DIMS_COUNT;
            }

            @Override
            public String toString() {
                return format.toString();
            }
        };
    }

    @Override
    protected SyntheticSourceSupport syntheticSourceSupport() {
        return new SyntheticSourceSupport.Native(
            () -> fieldType().indexed
                ? new IndexedSyntheticFieldLoader(indexCreatedVersion, fieldType().similarity)
                : new DocValuesSyntheticFieldLoader(indexCreatedVersion)
        );
    }

    private class IndexedSyntheticFieldLoader extends SourceLoader.DocValuesBasedSyntheticFieldLoader {
        private FloatVectorValues values;
        private ByteVectorValues byteVectorValues;
        private boolean hasValue;
        private boolean hasMagnitude;
        private int ord;

        private final IndexVersion indexCreatedVersion;
        private final VectorSimilarity vectorSimilarity;
        private NumericDocValues magnitudeReader;

        private IndexedSyntheticFieldLoader(IndexVersion indexCreatedVersion, VectorSimilarity vectorSimilarity) {
            this.indexCreatedVersion = indexCreatedVersion;
            this.vectorSimilarity = vectorSimilarity;
        }

        @Override
        public DocValuesLoader docValuesLoader(LeafReader leafReader, int[] docIdsInLeaf) throws IOException {
            values = leafReader.getFloatVectorValues(fullPath());
            if (values != null) {
                if (indexCreatedVersion.onOrAfter(NORMALIZE_COSINE) && VectorSimilarity.COSINE.equals(vectorSimilarity)) {
                    magnitudeReader = leafReader.getNumericDocValues(fullPath() + COSINE_MAGNITUDE_FIELD_SUFFIX);
                }
                KnnVectorValues.DocIndexIterator iterator = values.iterator();
                return docId -> {
                    if (iterator.docID() > docId) {
                        return hasValue = false;
                    }
                    if (iterator.docID() == docId) {
                        return hasValue = true;
                    }
                    hasValue = docId == iterator.advance(docId);
                    hasMagnitude = hasValue && magnitudeReader != null && magnitudeReader.advanceExact(docId);
                    ord = iterator.index();
                    return hasValue;
                };
            }
            byteVectorValues = leafReader.getByteVectorValues(fullPath());
            if (byteVectorValues != null) {
                KnnVectorValues.DocIndexIterator iterator = byteVectorValues.iterator();
                return docId -> {
                    if (iterator.docID() > docId) {
                        return hasValue = false;
                    }
                    if (iterator.docID() == docId) {
                        return hasValue = true;
                    }
                    hasValue = docId == iterator.advance(docId);
                    ord = iterator.index();
                    return hasValue;
                };
            }
            return null;
        }

        @Override
        public boolean hasValue() {
            return hasValue;
        }

        @Override
        public void write(XContentBuilder b) throws IOException {
            if (false == hasValue) {
                return;
            }
            float magnitude = Float.NaN;
            if (hasMagnitude) {
                magnitude = Float.intBitsToFloat((int) magnitudeReader.longValue());
            }
            b.startArray(leafName());
            if (values != null) {
                for (float v : values.vectorValue(ord)) {
                    if (hasMagnitude) {
                        b.value(v * magnitude);
                    } else {
                        b.value(v);
                    }
                }
            } else if (byteVectorValues != null) {
                byte[] vectorValue = byteVectorValues.vectorValue(ord);
                for (byte value : vectorValue) {
                    b.value(value);
                }
            }
            b.endArray();
        }

        @Override
        public String fieldName() {
            return fullPath();
        }
    }

    private class DocValuesSyntheticFieldLoader extends SourceLoader.DocValuesBasedSyntheticFieldLoader {
        private BinaryDocValues values;
        private boolean hasValue;
        private final IndexVersion indexCreatedVersion;

        private DocValuesSyntheticFieldLoader(IndexVersion indexCreatedVersion) {
            this.indexCreatedVersion = indexCreatedVersion;
        }

        @Override
        public DocValuesLoader docValuesLoader(LeafReader leafReader, int[] docIdsInLeaf) throws IOException {
            values = leafReader.getBinaryDocValues(fullPath());
            if (values == null) {
                return null;
            }
            return docId -> {
                if (values.docID() > docId) {
                    return hasValue = false;
                }
                if (values.docID() == docId) {
                    return hasValue = true;
                }
                hasValue = docId == values.advance(docId);
                return hasValue;
            };
        }

        @Override
        public boolean hasValue() {
            return hasValue;
        }

        @Override
        public void write(XContentBuilder b) throws IOException {
            if (false == hasValue) {
                return;
            }
            b.startArray(leafName());
            BytesRef ref = values.binaryValue();
            ByteBuffer byteBuffer = ByteBuffer.wrap(ref.bytes, ref.offset, ref.length);
            if (indexCreatedVersion.onOrAfter(LITTLE_ENDIAN_FLOAT_STORED_INDEX_VERSION)) {
                byteBuffer.order(ByteOrder.LITTLE_ENDIAN);
            }
            int dims = fieldType().elementType == ElementType.BIT ? fieldType().dims / Byte.SIZE : fieldType().dims;
            for (int dim = 0; dim < dims; dim++) {
                fieldType().elementType.readAndWriteValue(byteBuffer, b);
            }
            b.endArray();
        }

        @Override
        public String fieldName() {
            return fullPath();
        }
    }

    /**
     * Interface for a function that takes a int and boolean
     */
    @FunctionalInterface
    public interface IntBooleanConsumer {
        void accept(int value, boolean isComplete);
    }
}<|MERGE_RESOLUTION|>--- conflicted
+++ resolved
@@ -1420,14 +1420,10 @@
         abstract boolean isFlat();
     }
 
-<<<<<<< HEAD
-    abstract static class QuantizedIndexOptions extends IndexOptions {
+    abstract static class QuantizedIndexOptions extends DenseVectorIndexOptions {
         public static final byte DEFAULT_INDEX_BITS = (byte) 1;
         public static final byte DEFAULT_QUERY_BITS = (byte) 4;
 
-=======
-    abstract static class QuantizedIndexOptions extends DenseVectorIndexOptions {
->>>>>>> 137eac55
         final RescoreVector rescoreVector;
         final byte indexBits;
         final byte queryBits;

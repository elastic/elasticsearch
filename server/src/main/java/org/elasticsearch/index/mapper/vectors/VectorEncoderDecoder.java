--- conflicted
+++ resolved
@@ -23,15 +23,10 @@
 
     private VectorEncoderDecoder() {}
 
-<<<<<<< HEAD
     public static int denseVectorLength(IndexVersion indexVersion, BytesRef vectorBR) {
-        return indexVersion.onOrAfter(IndexVersion.V_7_5_0) ? (vectorBR.length - INT_BYTES) / INT_BYTES : vectorBR.length / INT_BYTES;
-=======
-    public static int denseVectorLength(Version indexVersion, BytesRef vectorBR) {
         return indexVersion.onOrAfter(MAGNITUDE_STORED_INDEX_VERSION)
             ? (vectorBR.length - INT_BYTES) / INT_BYTES
             : vectorBR.length / INT_BYTES;
->>>>>>> beb47ea8
     }
 
     /**
@@ -39,30 +34,18 @@
      * NOTE: this function can only be called on vectors from an index version greater than or
      * equal to 7.5.0, since vectors created prior to that do not store the magnitude.
      */
-<<<<<<< HEAD
     public static float decodeMagnitude(IndexVersion indexVersion, BytesRef vectorBR) {
-        assert indexVersion.onOrAfter(IndexVersion.V_7_5_0);
-        ByteBuffer byteBuffer = ByteBuffer.wrap(vectorBR.bytes, vectorBR.offset, vectorBR.length);
-=======
-    public static float decodeMagnitude(Version indexVersion, BytesRef vectorBR) {
         assert indexVersion.onOrAfter(MAGNITUDE_STORED_INDEX_VERSION);
         ByteBuffer byteBuffer = indexVersion.onOrAfter(LITTLE_ENDIAN_FLOAT_STORED_INDEX_VERSION)
             ? ByteBuffer.wrap(vectorBR.bytes, vectorBR.offset, vectorBR.length).order(ByteOrder.LITTLE_ENDIAN)
             : ByteBuffer.wrap(vectorBR.bytes, vectorBR.offset, vectorBR.length);
->>>>>>> beb47ea8
         return byteBuffer.getFloat(vectorBR.offset + vectorBR.length - INT_BYTES);
     }
 
     /**
      * Calculates vector magnitude
      */
-<<<<<<< HEAD
-    private static float calculateMagnitude(IndexVersion indexVersion, BytesRef vectorBR) {
-        final int length = denseVectorLength(indexVersion, vectorBR);
-        ByteBuffer byteBuffer = ByteBuffer.wrap(vectorBR.bytes, vectorBR.offset, vectorBR.length);
-=======
     private static float calculateMagnitude(float[] decodedVector) {
->>>>>>> beb47ea8
         double magnitude = 0.0f;
         for (int i = 0; i < decodedVector.length; i++) {
             magnitude += decodedVector[i] * decodedVector[i];
@@ -71,19 +54,11 @@
         return (float) magnitude;
     }
 
-<<<<<<< HEAD
-    public static float getMagnitude(IndexVersion indexVersion, BytesRef vectorBR) {
-        if (vectorBR == null) {
-            throw new IllegalArgumentException(DenseVectorScriptDocValues.MISSING_VECTOR_FIELD_MESSAGE);
-        }
-        if (indexVersion.onOrAfter(IndexVersion.V_7_5_0)) {
-=======
-    public static float getMagnitude(Version indexVersion, BytesRef vectorBR, float[] decodedVector) {
+    public static float getMagnitude(IndexVersion indexVersion, BytesRef vectorBR, float[] decodedVector) {
         if (vectorBR == null) {
             throw new IllegalArgumentException(DenseVectorScriptDocValues.MISSING_VECTOR_FIELD_MESSAGE);
         }
         if (indexVersion.onOrAfter(MAGNITUDE_STORED_INDEX_VERSION)) {
->>>>>>> beb47ea8
             return decodeMagnitude(indexVersion, vectorBR);
         } else {
             return calculateMagnitude(decodedVector);
@@ -95,7 +70,7 @@
      * @param vectorBR - dense vector encoded in BytesRef
      * @param vector - array of floats where the decoded vector should be stored
      */
-    public static void decodeDenseVector(Version indexVersion, BytesRef vectorBR, float[] vector) {
+    public static void decodeDenseVector(IndexVersion indexVersion, BytesRef vectorBR, float[] vector) {
         if (vectorBR == null) {
             throw new IllegalArgumentException(DenseVectorScriptDocValues.MISSING_VECTOR_FIELD_MESSAGE);
         }

/*
 * Copyright Elasticsearch B.V. and/or licensed to Elasticsearch B.V. under one
 * or more contributor license agreements. Licensed under the "Elastic License
 * 2.0", the "GNU Affero General Public License v3.0 only", and the "Server Side
 * Public License v 1"; you may not use this file except in compliance with, at
 * your election, the "Elastic License 2.0", the "GNU Affero General Public
 * License v3.0 only", or the "Server Side Public License, v 1".
 */
package org.elasticsearch.index.query;

import org.elasticsearch.TransportVersion;
import org.elasticsearch.action.ActionListener;
import org.elasticsearch.action.ResolvedIndices;
import org.elasticsearch.client.internal.Client;
import org.elasticsearch.client.internal.RemoteClusterClient;
import org.elasticsearch.cluster.metadata.DataStream;
import org.elasticsearch.cluster.metadata.IndexMetadata;
import org.elasticsearch.cluster.routing.allocation.DataTier;
import org.elasticsearch.common.Strings;
import org.elasticsearch.common.TriConsumer;
import org.elasticsearch.common.collect.Iterators;
import org.elasticsearch.common.io.stream.NamedWriteableRegistry;
import org.elasticsearch.common.regex.Regex;
import org.elasticsearch.common.settings.Settings;
import org.elasticsearch.common.util.concurrent.CountDown;
import org.elasticsearch.common.util.concurrent.ThreadContext;
import org.elasticsearch.core.Nullable;
import org.elasticsearch.index.Index;
import org.elasticsearch.index.IndexSettings;
import org.elasticsearch.index.analysis.IndexAnalyzers;
import org.elasticsearch.index.mapper.DateFieldMapper;
import org.elasticsearch.index.mapper.MappedFieldType;
import org.elasticsearch.index.mapper.MapperBuilderContext;
import org.elasticsearch.index.mapper.MapperService;
import org.elasticsearch.index.mapper.MappingLookup;
import org.elasticsearch.index.mapper.TextFieldMapper;
import org.elasticsearch.plugins.internal.rewriter.QueryRewriteInterceptor;
import org.elasticsearch.script.ScriptCompiler;
import org.elasticsearch.search.aggregations.support.ValuesSourceRegistry;
import org.elasticsearch.search.builder.PointInTimeBuilder;
import org.elasticsearch.transport.RemoteClusterAware;
import org.elasticsearch.transport.RemoteClusterService;
import org.elasticsearch.xcontent.XContentParser;
import org.elasticsearch.xcontent.XContentParserConfiguration;

import java.util.ArrayList;
import java.util.Collections;
import java.util.HashMap;
import java.util.HashSet;
import java.util.List;
import java.util.Map;
import java.util.Objects;
import java.util.Set;
import java.util.function.BiConsumer;
import java.util.function.BooleanSupplier;
import java.util.function.Consumer;
import java.util.function.LongSupplier;
import java.util.function.Predicate;
import java.util.stream.Collectors;

import static org.elasticsearch.threadpool.ThreadPool.Names.SEARCH_COORDINATION;

/**
 * Context object used to rewrite {@link QueryBuilder} instances into simplified version.
 */
public class QueryRewriteContext {
    protected final MapperService mapperService;
    protected final MappingLookup mappingLookup;
    protected final Map<String, MappedFieldType> runtimeMappings;
    protected final IndexSettings indexSettings;
    private final TransportVersion minTransportVersion;
    private final String localClusterAlias;
    protected final Index fullyQualifiedIndex;
    protected final Predicate<String> indexNameMatcher;
    protected final NamedWriteableRegistry writeableRegistry;
    protected final ValuesSourceRegistry valuesSourceRegistry;
    protected final BooleanSupplier allowExpensiveQueries;
    protected final ScriptCompiler scriptService;
    private final XContentParserConfiguration parserConfiguration;
    protected final Client client;
    protected final LongSupplier nowInMillis;
    private final List<BiConsumer<Client, ActionListener<?>>> asyncActions = new ArrayList<>();
    private final Map<String, List<TriConsumer<RemoteClusterClient, ThreadContext, ActionListener<?>>>> remoteAsyncActions =
        new HashMap<>();
    protected boolean allowUnmappedFields;
    protected boolean mapUnmappedFieldAsString;
    protected Predicate<String> allowedFields;
    private final ResolvedIndices resolvedIndices;
    private final PointInTimeBuilder pit;
    private QueryRewriteInterceptor queryRewriteInterceptor;
    private final Boolean ccsMinimizeRoundTrips;
    private final boolean isExplain;
    private final boolean isProfile;
    private Long timeRangeFilterFromMillis;
    private boolean trackTimeRangeFilterFrom = true;

    public QueryRewriteContext(
        final XContentParserConfiguration parserConfiguration,
        final Client client,
        final LongSupplier nowInMillis,
        final MapperService mapperService,
        final MappingLookup mappingLookup,
        final Map<String, MappedFieldType> runtimeMappings,
        final IndexSettings indexSettings,
        final TransportVersion minTransportVersion,
        final String localClusterAlias,
        final Index fullyQualifiedIndex,
        final Predicate<String> indexNameMatcher,
        final NamedWriteableRegistry namedWriteableRegistry,
        final ValuesSourceRegistry valuesSourceRegistry,
        final BooleanSupplier allowExpensiveQueries,
        final ScriptCompiler scriptService,
        final ResolvedIndices resolvedIndices,
        final PointInTimeBuilder pit,
        final QueryRewriteInterceptor queryRewriteInterceptor,
        final Boolean ccsMinimizeRoundTrips,
        final boolean isExplain,
        final boolean isProfile
    ) {

        this.parserConfiguration = parserConfiguration;
        this.client = client;
        this.nowInMillis = nowInMillis;
        this.mapperService = mapperService;
        this.mappingLookup = Objects.requireNonNull(mappingLookup);
        this.allowUnmappedFields = indexSettings == null || indexSettings.isDefaultAllowUnmappedFields();
        this.runtimeMappings = runtimeMappings;
        this.indexSettings = indexSettings;
        this.minTransportVersion = minTransportVersion;
        this.localClusterAlias = localClusterAlias;
        this.fullyQualifiedIndex = fullyQualifiedIndex;
        this.indexNameMatcher = indexNameMatcher;
        this.writeableRegistry = namedWriteableRegistry;
        this.valuesSourceRegistry = valuesSourceRegistry;
        this.allowExpensiveQueries = allowExpensiveQueries;
        this.scriptService = scriptService;
        this.resolvedIndices = resolvedIndices;
        this.pit = pit;
        this.queryRewriteInterceptor = queryRewriteInterceptor;
        this.ccsMinimizeRoundTrips = ccsMinimizeRoundTrips;
        this.isExplain = isExplain;
        this.isProfile = isProfile;
    }

    public QueryRewriteContext(final XContentParserConfiguration parserConfiguration, final Client client, final LongSupplier nowInMillis) {
        this(
            parserConfiguration,
            client,
            nowInMillis,
            null,
            MappingLookup.EMPTY,
            Collections.emptyMap(),
            null,
            null,
            null,
            null,
            null,
            null,
            null,
            null,
            null,
            null,
            null,
            null,
            null,
            false,
            false
        );
    }

    public QueryRewriteContext(
        final XContentParserConfiguration parserConfiguration,
        final Client client,
        final LongSupplier nowInMillis,
        final TransportVersion minTransportVersion,
        final String localClusterAlias,
        final ResolvedIndices resolvedIndices,
        final PointInTimeBuilder pit,
        final QueryRewriteInterceptor queryRewriteInterceptor,
        final Boolean ccsMinimizeRoundTrips
    ) {
        this(
            parserConfiguration,
            client,
            nowInMillis,
            minTransportVersion,
            localClusterAlias,
            resolvedIndices,
            pit,
            queryRewriteInterceptor,
            ccsMinimizeRoundTrips,
            false,
            false
        );
    }

    public QueryRewriteContext(
        final XContentParserConfiguration parserConfiguration,
        final Client client,
        final LongSupplier nowInMillis,
        final TransportVersion minTransportVersion,
        final String localClusterAlias,
        final ResolvedIndices resolvedIndices,
        final PointInTimeBuilder pit,
        final QueryRewriteInterceptor queryRewriteInterceptor,
        final Boolean ccsMinimizeRoundTrips,
        final boolean isExplain,
        final boolean isProfile
    ) {
        this(
            parserConfiguration,
            client,
            nowInMillis,
            null,
            MappingLookup.EMPTY,
            Collections.emptyMap(),
            null,
            minTransportVersion,
            localClusterAlias,
            null,
            null,
            null,
            null,
            null,
            null,
            resolvedIndices,
            pit,
            queryRewriteInterceptor,
            ccsMinimizeRoundTrips,
            isExplain,
            isProfile
        );
    }

    /**
     * The registry used to build new {@link XContentParser}s. Contains registered named parsers needed to parse the query.
     *
     * Used by WrapperQueryBuilder
     */
    public XContentParserConfiguration getParserConfig() {
        return parserConfiguration;
    }

    /**
     * Returns the time in milliseconds that is shared across all resources involved. Even across shards and nodes.
     *
     * Used in date field query rewriting
     */
    public long nowInMillis() {
        return nowInMillis.getAsLong();
    }

    /**
     * Returns an instance of {@link SearchExecutionContext} if available or null otherwise
     */
    public SearchExecutionContext convertToSearchExecutionContext() {
        return null;
    }

    /**
     * Returns an instance of {@link CoordinatorRewriteContext} if available or null otherwise
     */
    public CoordinatorRewriteContext convertToCoordinatorRewriteContext() {
        return null;
    }

    /**
     * @return an {@link QueryRewriteContext} instance that is aware of the mapping and other index metadata or <code>null</code> otherwise.
     */
    public QueryRewriteContext convertToIndexMetadataContext() {
        return mapperService != null ? this : null;
    }

    /**
     * Returns an instance of {@link DataRewriteContext} if available or null otherwise
     */
    public DataRewriteContext convertToDataRewriteContext() {
        return null;
    }

    public InnerHitsRewriteContext convertToInnerHitsRewriteContext() {
        return null;
    }

    /**
     * Returns the {@link MappedFieldType} for the provided field name.
     * If the field is not mapped, the behaviour depends on the index.query.parse.allow_unmapped_fields setting, which defaults to true.
     * In case unmapped fields are allowed, null is returned when the field is not mapped.
     * In case unmapped fields are not allowed, either an exception is thrown or the field is automatically mapped as a text field.
     * @throws QueryShardException if unmapped fields are not allowed and automatically mapping unmapped fields as text is disabled.
     * @see QueryRewriteContext#setAllowUnmappedFields(boolean)
     * @see QueryRewriteContext#setMapUnmappedFieldAsString(boolean)
     */
    public MappedFieldType getFieldType(String name) {
        return failIfFieldMappingNotFound(name, fieldType(name));
    }

    protected MappedFieldType fieldType(String name) {
        // If the field is not allowed, behave as if it is not mapped
        if (allowedFields != null && false == allowedFields.test(name)) {
            return null;
        }
        MappedFieldType fieldType = runtimeMappings.get(name);
        return fieldType == null ? mappingLookup.getFieldType(name) : fieldType;
    }

    public IndexAnalyzers getIndexAnalyzers() {
        if (mapperService == null) {
            return IndexAnalyzers.of(Collections.emptyMap());
        }
        return mapperService.getIndexAnalyzers();
    }

    MappedFieldType failIfFieldMappingNotFound(String name, MappedFieldType fieldMapping) {
        if (fieldMapping != null || allowUnmappedFields) {
            return fieldMapping;
        } else if (mapUnmappedFieldAsString) {
            TextFieldMapper.Builder builder = new TextFieldMapper.Builder(name, getIndexAnalyzers());
            return builder.build(MapperBuilderContext.root(false, false)).fieldType();
        } else {
            throw new QueryShardException(this, "No field mapping can be found for the field with name [{}]", name);
        }
    }

    public void setAllowUnmappedFields(boolean allowUnmappedFields) {
        this.allowUnmappedFields = allowUnmappedFields;
    }

    public void setMapUnmappedFieldAsString(boolean mapUnmappedFieldAsString) {
        this.mapUnmappedFieldAsString = mapUnmappedFieldAsString;
    }

    /**
     * Returns the CCS minimize round-trips setting. Returns null if the value of the setting is unknown.
     */
    public Boolean isCcsMinimizeRoundTrips() {
        return ccsMinimizeRoundTrips;
    }

    public boolean isExplain() {
        return this.isExplain;
    }

    public boolean isProfile() {
        return this.isProfile;
    }

    public NamedWriteableRegistry getWriteableRegistry() {
        return writeableRegistry;
    }

    public ValuesSourceRegistry getValuesSourceRegistry() {
        return valuesSourceRegistry;
    }

    public boolean allowExpensiveQueries() {
        assert allowExpensiveQueries != null;
        return allowExpensiveQueries.getAsBoolean();
    }

    /**
     * Registers an async action that must be executed before the next rewrite round in order to make progress.
     * This should be used if a rewriteable needs to fetch some external resources in order to be executed ie. a document
     * from an index.
     */
    public void registerAsyncAction(BiConsumer<Client, ActionListener<?>> asyncAction) {
        asyncActions.add(asyncAction);
    }

    public void registerRemoteAsyncAction(
        String clusterAlias,
        TriConsumer<RemoteClusterClient, ThreadContext, ActionListener<?>> asyncAction
    ) {
        List<TriConsumer<RemoteClusterClient, ThreadContext, ActionListener<?>>> asyncActions = remoteAsyncActions.computeIfAbsent(
            clusterAlias,
            k -> new ArrayList<>()
        );
        asyncActions.add(asyncAction);
    }

    /**
     * Returns <code>true</code> if there are any registered async actions.
     */
    public boolean hasAsyncActions() {
<<<<<<< HEAD
        return asyncActions.isEmpty() == false || uniqueRewriteActions.isEmpty() == false;
=======
        return asyncActions.isEmpty() == false || remoteAsyncActions.isEmpty() == false;
>>>>>>> 594a373d
    }

    /**
     * Executes all registered async actions and notifies the listener once it's done. The value that is passed to the listener is always
     * <code>null</code>. The list of registered actions is cleared once this method returns.
     */
    public void executeAsyncActions(ActionListener<Void> listener) {
<<<<<<< HEAD
        if (asyncActions.isEmpty() && uniqueRewriteActions.isEmpty()) {
            listener.onResponse(null);
        } else {
            CountDown countDown = new CountDown(asyncActions.size() + uniqueRewriteActions.size());
=======
        if (asyncActions.isEmpty() && remoteAsyncActions.isEmpty()) {
            listener.onResponse(null);
        } else {
            int actionCount = asyncActions.size();
            for (var actionList : remoteAsyncActions.values()) {
                actionCount += actionList.size();
            }

            CountDown countDown = new CountDown(actionCount);
>>>>>>> 594a373d
            ActionListener<?> internalListener = new ActionListener<>() {
                @Override
                public void onResponse(Object o) {
                    if (countDown.countDown()) {
                        listener.onResponse(null);
                    }
                }

                @Override
                public void onFailure(Exception e) {
                    if (countDown.fastForward()) {
                        listener.onFailure(e);
                    }
                }
            };

            // make a copy to prevent concurrent modification exception
            List<BiConsumer<Client, ActionListener<?>>> biConsumers = new ArrayList<>(asyncActions);
            asyncActions.clear();
            for (BiConsumer<Client, ActionListener<?>> action : biConsumers) {
                action.accept(client, internalListener);
            }

<<<<<<< HEAD
            var copyUniqueRewriteActions = new HashMap<>(uniqueRewriteActions);
            uniqueRewriteActions.clear();
            for (var entry : copyUniqueRewriteActions.keySet()) {
                entry.execute(client, internalListener, copyUniqueRewriteActions.get(entry));
=======
            var remoteAsyncActionsCopy = new HashMap<>(remoteAsyncActions);
            remoteAsyncActions.clear();
            for (var entry : remoteAsyncActionsCopy.entrySet()) {
                String clusterAlias = entry.getKey();
                List<TriConsumer<RemoteClusterClient, ThreadContext, ActionListener<?>>> remoteTriConsumers = entry.getValue();

                RemoteClusterClient remoteClient = client.getRemoteClusterClient(
                    clusterAlias,
                    client.threadPool().executor(SEARCH_COORDINATION),
                    RemoteClusterService.DisconnectedStrategy.RECONNECT_UNLESS_SKIP_UNAVAILABLE
                );
                ThreadContext threadContext = client.threadPool().getThreadContext();
                for (var action : remoteTriConsumers) {
                    action.apply(remoteClient, threadContext, internalListener);
                }
>>>>>>> 594a373d
            }
        }
    }

    /**
     * Returns the local cluster alias.
     */
    public String getLocalClusterAlias() {
        return localClusterAlias != null ? localClusterAlias : RemoteClusterAware.LOCAL_CLUSTER_GROUP_KEY;
    }

    /**
     * Returns the minimum {@link TransportVersion} for intra-cluster node-to-node communications. Returns null if it is unknown.
     */
    public TransportVersion getMinTransportVersion() {
        return minTransportVersion;
    }

    /**
     * Returns the fully qualified index including a remote cluster alias if applicable, and the index uuid
     */
    public Index getFullyQualifiedIndex() {
        return fullyQualifiedIndex;
    }

    /**
     * Returns the index settings for this context. This might return null if the
     * context has not index scope.
     */
    public IndexSettings getIndexSettings() {
        return indexSettings;
    }

    /**
     * Returns the MappingLookup for the queried index.
     */
    public MappingLookup getMappingLookup() {
        return mappingLookup;
    }

    /**
     *  Given an index pattern, checks whether it matches against the current shard. The pattern
     *  may represent a fully qualified index name if the search targets remote shards.
     */
    public boolean indexMatches(String pattern) {
        assert indexNameMatcher != null;
        return indexNameMatcher.test(pattern);
    }

    /**
     * Returns the names of all mapped fields that match a given pattern
     *
     * All names returned by this method are guaranteed to resolve to a
     * MappedFieldType if passed to {@link #getFieldType(String)}
     *
     * @param pattern the field name pattern
     */
    public Set<String> getMatchingFieldNames(String pattern) {
        Set<String> matches;
        if (runtimeMappings.isEmpty()) {
            matches = mappingLookup.getMatchingFieldNames(pattern);
        } else {
            matches = new HashSet<>(mappingLookup.getMatchingFieldNames(pattern));
            if ("*".equals(pattern)) {
                matches.addAll(runtimeMappings.keySet());
            } else if (Regex.isSimpleMatchPattern(pattern) == false) {
                // no wildcard
                if (runtimeMappings.containsKey(pattern)) {
                    matches.add(pattern);
                }
            } else {
                for (String name : runtimeMappings.keySet()) {
                    if (Regex.simpleMatch(pattern, name)) {
                        matches.add(name);
                    }
                }
            }
        }
        // If the field is not allowed, behave as if it is not mapped
        return allowedFields == null ? matches : matches.stream().filter(allowedFields).collect(Collectors.toSet());
    }

    /**
     * @return An {@link Iterable} with key the field name and value the MappedFieldType
     */
    public Iterable<Map.Entry<String, MappedFieldType>> getAllFields() {
        Map<String, MappedFieldType> allFromMapping = mappingLookup.getFullNameToFieldType();
        Set<Map.Entry<String, MappedFieldType>> allEntrySet = allowedFields == null
            ? allFromMapping.entrySet()
            : allFromMapping.entrySet().stream().filter(entry -> allowedFields.test(entry.getKey())).collect(Collectors.toSet());
        if (runtimeMappings.isEmpty()) {
            return allEntrySet;
        }
        Set<Map.Entry<String, MappedFieldType>> runtimeEntrySet = allowedFields == null
            ? runtimeMappings.entrySet()
            : runtimeMappings.entrySet().stream().filter(entry -> allowedFields.test(entry.getKey())).collect(Collectors.toSet());
        // runtime mappings and non-runtime fields don't overlap, so we can simply concatenate the iterables here
        return () -> Iterators.concat(allEntrySet.iterator(), runtimeEntrySet.iterator());
    }

    public ResolvedIndices getResolvedIndices() {
        return resolvedIndices;
    }

    /**
     * Returns the {@link PointInTimeBuilder} used by the search request, or null if not specified.
     */
    @Nullable
    public PointInTimeBuilder getPointInTimeBuilder() {
        return pit;
    }

    /**
     * Retrieve the first tier preference from the index setting. If the setting is not
     * present, then return null.
     */
    @Nullable
    public String getTierPreference() {
        Settings settings = getIndexSettings().getSettings();
        String value = DataTier.TIER_PREFERENCE_SETTING.get(settings);

        if (Strings.hasText(value) == false) {
            return null;
        }

        // Tier preference can be a comma-delimited list of tiers, ordered by preference
        // It was decided we should only test the first of these potentially multiple preferences.
        return value.split(",")[0].trim();
    }

    public QueryRewriteInterceptor getQueryRewriteInterceptor() {
        return queryRewriteInterceptor;
    }

    public void setQueryRewriteInterceptor(QueryRewriteInterceptor queryRewriteInterceptor) {
        this.queryRewriteInterceptor = queryRewriteInterceptor;
    }

    /**
     * Returns the minimum lower bound across the time ranges filters against the @timestamp field included in the query
     */
    public Long getTimeRangeFilterFromMillis() {
        return timeRangeFilterFromMillis;
    }

    /**
     * Optionally records the lower bound of a time range filter included in the query. For telemetry purposes.
     */
    public void setTimeRangeFilterFromMillis(String fieldName, long timeRangeFilterFromMillis, DateFieldMapper.Resolution resolution) {
        if (trackTimeRangeFilterFrom) {
            if (DataStream.TIMESTAMP_FIELD_NAME.equals(fieldName) || IndexMetadata.EVENT_INGESTED_FIELD_NAME.equals(fieldName)) {
                // if we got a timestamp with nanoseconds precision, round it down to millis
                if (resolution == DateFieldMapper.Resolution.NANOSECONDS) {
                    timeRangeFilterFromMillis = timeRangeFilterFromMillis / 1_000_000;
                }
                if (this.timeRangeFilterFromMillis == null) {
                    this.timeRangeFilterFromMillis = timeRangeFilterFromMillis;
                } else {
                    // if there's more range filters on timestamp, we'll take the lowest of the lower bounds
                    this.timeRangeFilterFromMillis = Math.min(timeRangeFilterFromMillis, this.timeRangeFilterFromMillis);
                }
            }
        }
    }

    /**
     * Records the lower bound of a time range filter included in the query. For telemetry purposes.
     * Similar to {@link #setTimeRangeFilterFromMillis(String, long, DateFieldMapper.Resolution)} but used to copy the value from
     * another instance of the context, that had its value previously set.
     */
    public void setTimeRangeFilterFromMillis(long timeRangeFilterFromMillis) {
        this.timeRangeFilterFromMillis = timeRangeFilterFromMillis;
    }

    /**
     * Enables or disables the tracking of the lower bound for time range filters against the @timestamp field,
     * done via {@link #setTimeRangeFilterFromMillis(String, long, DateFieldMapper.Resolution)}. Tracking is enabled by default,
     * and explicitly disabled to ensure we don't record the bound for range queries within should and must_not clauses.
     */
    public void setTrackTimeRangeFilterFrom(boolean trackTimeRangeFilterFrom) {
        this.trackTimeRangeFilterFrom = trackTimeRangeFilterFrom;
    }

    private final Map<QueryRewriteAsyncAction<?>, List<Consumer<Object>>> uniqueRewriteActions = new HashMap<>();

    /**
     * Registers an async action that must be executed only once before the next rewrite round.
     * A {@link Consumer} argument is also required.
     * When an async action is registered multiple times, we simply collect all the consumers associated with it.
     * After the async action is executed, all consumers associated with it will be executed and receive as argument
     * the result of the async action.
     */
    public void registerUniqueRewriteAction(QueryRewriteAsyncAction<?> action, Consumer<Object> consumer) {
        uniqueRewriteActions.computeIfAbsent(action, k -> new ArrayList<>()).add(consumer);
    }
}<|MERGE_RESOLUTION|>--- conflicted
+++ resolved
@@ -382,11 +382,7 @@
      * Returns <code>true</code> if there are any registered async actions.
      */
     public boolean hasAsyncActions() {
-<<<<<<< HEAD
-        return asyncActions.isEmpty() == false || uniqueRewriteActions.isEmpty() == false;
-=======
-        return asyncActions.isEmpty() == false || remoteAsyncActions.isEmpty() == false;
->>>>>>> 594a373d
+        return asyncActions.isEmpty() == false || uniqueRewriteActions.isEmpty() == false || remoteAsyncActions.isEmpty() == false;
     }
 
     /**
@@ -394,22 +390,15 @@
      * <code>null</code>. The list of registered actions is cleared once this method returns.
      */
     public void executeAsyncActions(ActionListener<Void> listener) {
-<<<<<<< HEAD
-        if (asyncActions.isEmpty() && uniqueRewriteActions.isEmpty()) {
+        if (asyncActions.isEmpty() && uniqueRewriteActions.isEmpty() && remoteAsyncActions.isEmpty()) {
             listener.onResponse(null);
         } else {
-            CountDown countDown = new CountDown(asyncActions.size() + uniqueRewriteActions.size());
-=======
-        if (asyncActions.isEmpty() && remoteAsyncActions.isEmpty()) {
-            listener.onResponse(null);
-        } else {
-            int actionCount = asyncActions.size();
+            int actionCount = asyncActions.size() + uniqueRewriteActions.size();
             for (var actionList : remoteAsyncActions.values()) {
                 actionCount += actionList.size();
             }
 
             CountDown countDown = new CountDown(actionCount);
->>>>>>> 594a373d
             ActionListener<?> internalListener = new ActionListener<>() {
                 @Override
                 public void onResponse(Object o) {
@@ -433,12 +422,12 @@
                 action.accept(client, internalListener);
             }
 
-<<<<<<< HEAD
             var copyUniqueRewriteActions = new HashMap<>(uniqueRewriteActions);
             uniqueRewriteActions.clear();
             for (var entry : copyUniqueRewriteActions.keySet()) {
                 entry.execute(client, internalListener, copyUniqueRewriteActions.get(entry));
-=======
+            }
+
             var remoteAsyncActionsCopy = new HashMap<>(remoteAsyncActions);
             remoteAsyncActions.clear();
             for (var entry : remoteAsyncActionsCopy.entrySet()) {
@@ -454,7 +443,6 @@
                 for (var action : remoteTriConsumers) {
                     action.apply(remoteClient, threadContext, internalListener);
                 }
->>>>>>> 594a373d
             }
         }
     }

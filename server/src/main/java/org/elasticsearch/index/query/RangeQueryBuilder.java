--- conflicted
+++ resolved
@@ -30,7 +30,7 @@
 import org.elasticsearch.common.io.stream.StreamInput;
 import org.elasticsearch.common.io.stream.StreamOutput;
 import org.elasticsearch.common.lucene.BytesRefs;
-import org.elasticsearch.common.time.DateFormatters;
+import org.elasticsearch.common.time.DateFormatter;
 import org.elasticsearch.common.time.DateMathParser;
 import org.elasticsearch.common.xcontent.XContentBuilder;
 import org.elasticsearch.common.xcontent.XContentParser;
@@ -281,11 +281,7 @@
             throw new IllegalArgumentException("format cannot be null");
         }
         // this just ensure that the pattern is actually valid, no need to keep it here
-<<<<<<< HEAD
-        DateFormatters.forPattern(format);
-=======
         DateFormatter.forPattern(format);
->>>>>>> 5f336c9a
         this.format = format;
         return this;
     }
@@ -299,11 +295,7 @@
 
     DateMathParser getForceDateParser() { // pkg private for testing
         if (Strings.isEmpty(format) == false) {
-<<<<<<< HEAD
-            return DateFormatters.forPattern(this.format).toDateMathParser();
-=======
             return DateFormatter.forPattern(this.format).toDateMathParser();
->>>>>>> 5f336c9a
         }
         return null;
     }

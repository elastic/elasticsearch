/*
 * Copyright Elasticsearch B.V. and/or licensed to Elasticsearch B.V. under one
 * or more contributor license agreements. Licensed under the "Elastic License
 * 2.0", the "GNU Affero General Public License v3.0 only", and the "Server Side
 * Public License v 1"; you may not use this file except in compliance with, at
 * your election, the "Elastic License 2.0", the "GNU Affero General Public
 * License v3.0 only", or the "Server Side Public License, v 1".
 */

package org.elasticsearch.index.query;

import org.apache.lucene.analysis.Analyzer;
import org.apache.lucene.analysis.DelegatingAnalyzerWrapper;
import org.apache.lucene.index.FieldInfo;
import org.apache.lucene.index.FieldInfos;
import org.apache.lucene.index.IndexReader;
import org.apache.lucene.index.LeafReaderContext;
import org.apache.lucene.search.IndexSearcher;
import org.apache.lucene.search.Query;
import org.apache.lucene.search.join.BitSetProducer;
import org.apache.lucene.search.similarities.Similarity;
import org.apache.lucene.util.SetOnce;
import org.elasticsearch.action.ActionListener;
import org.elasticsearch.client.internal.Client;
import org.elasticsearch.common.ParsingException;
import org.elasticsearch.common.io.stream.NamedWriteableRegistry;
import org.elasticsearch.common.lucene.search.Queries;
import org.elasticsearch.index.Index;
import org.elasticsearch.index.IndexSettings;
import org.elasticsearch.index.IndexSortConfig;
import org.elasticsearch.index.IndexVersion;
import org.elasticsearch.index.analysis.NamedAnalyzer;
import org.elasticsearch.index.cache.bitset.BitsetFilterCache;
import org.elasticsearch.index.fielddata.FieldDataContext;
import org.elasticsearch.index.fielddata.IndexFieldData;
import org.elasticsearch.index.mapper.DocumentParsingException;
import org.elasticsearch.index.mapper.FieldMapper;
import org.elasticsearch.index.mapper.MappedFieldType;
import org.elasticsearch.index.mapper.MappedFieldType.FielddataOperation;
import org.elasticsearch.index.mapper.Mapper;
import org.elasticsearch.index.mapper.MapperBuilderContext;
import org.elasticsearch.index.mapper.MapperMetrics;
import org.elasticsearch.index.mapper.MapperService;
import org.elasticsearch.index.mapper.MappingLookup;
import org.elasticsearch.index.mapper.MappingParserContext;
import org.elasticsearch.index.mapper.NestedLookup;
import org.elasticsearch.index.mapper.ParsedDocument;
import org.elasticsearch.index.mapper.SourceLoader;
import org.elasticsearch.index.mapper.SourceToParse;
import org.elasticsearch.index.query.support.NestedScope;
import org.elasticsearch.index.similarity.SimilarityService;
import org.elasticsearch.script.Script;
import org.elasticsearch.script.ScriptCompiler;
import org.elasticsearch.script.ScriptContext;
import org.elasticsearch.script.ScriptFactory;
import org.elasticsearch.search.NestedDocuments;
import org.elasticsearch.search.aggregations.support.ValuesSourceRegistry;
import org.elasticsearch.search.lookup.LeafFieldLookupProvider;
import org.elasticsearch.search.lookup.SearchLookup;
import org.elasticsearch.search.lookup.SourceProvider;
import org.elasticsearch.transport.RemoteClusterAware;
import org.elasticsearch.xcontent.XContentParserConfiguration;

import java.util.ArrayList;
import java.util.Collections;
import java.util.HashMap;
import java.util.HashSet;
import java.util.List;
import java.util.Map;
import java.util.Set;
import java.util.function.BiConsumer;
import java.util.function.BiFunction;
import java.util.function.BooleanSupplier;
import java.util.function.Function;
import java.util.function.LongSupplier;
import java.util.function.Predicate;

import static org.elasticsearch.index.IndexService.parseRuntimeMappings;

/**
 * The context used to execute a search request on a shard. It provides access
 * to required information like mapping definitions and document data.
 *
 * This context is used in several components of search execution, including
 * building queries and fetching hits.
 */
public class SearchExecutionContext extends QueryRewriteContext {

    private final SimilarityService similarityService;
    private final BitsetFilterCache bitsetFilterCache;
    private final BiFunction<MappedFieldType, FieldDataContext, IndexFieldData<?>> indexFieldDataLookup;
    private SearchLookup lookup;

    private final int shardId;
    private final int shardRequestIndex;
    private final IndexSearcher searcher;
    private boolean cacheable = true;
    private final SetOnce<Boolean> frozen = new SetOnce<>();
    private Set<String> fieldsInIndex = null;

    private final Map<String, Query> namedQueries = new HashMap<>();
    private NestedScope nestedScope;
    private QueryBuilder aliasFilter;
    private boolean rewriteToNamedQueries = false;

    private final Integer requestSize;
    private final MapperMetrics mapperMetrics;

    /**
     * Build a {@linkplain SearchExecutionContext}.
     */
    public SearchExecutionContext(
        int shardId,
        int shardRequestIndex,
        IndexSettings indexSettings,
        BitsetFilterCache bitsetFilterCache,
        BiFunction<MappedFieldType, FieldDataContext, IndexFieldData<?>> indexFieldDataLookup,
        MapperService mapperService,
        MappingLookup mappingLookup,
        SimilarityService similarityService,
        ScriptCompiler scriptService,
        XContentParserConfiguration parserConfiguration,
        NamedWriteableRegistry namedWriteableRegistry,
        Client client,
        IndexSearcher searcher,
        LongSupplier nowInMillis,
        String clusterAlias,
        Predicate<String> indexNameMatcher,
        BooleanSupplier allowExpensiveQueries,
        ValuesSourceRegistry valuesSourceRegistry,
        Map<String, Object> runtimeMappings,
        MapperMetrics mapperMetrics
    ) {
        this(
            shardId,
            shardRequestIndex,
            indexSettings,
            bitsetFilterCache,
            indexFieldDataLookup,
            mapperService,
            mappingLookup,
            similarityService,
            scriptService,
            parserConfiguration,
            namedWriteableRegistry,
            client,
            searcher,
            nowInMillis,
            clusterAlias,
            indexNameMatcher,
            allowExpensiveQueries,
            valuesSourceRegistry,
            runtimeMappings,
            null,
            mapperMetrics
        );
    }

    public SearchExecutionContext(
        int shardId,
        int shardRequestIndex,
        IndexSettings indexSettings,
        BitsetFilterCache bitsetFilterCache,
        BiFunction<MappedFieldType, FieldDataContext, IndexFieldData<?>> indexFieldDataLookup,
        MapperService mapperService,
        MappingLookup mappingLookup,
        SimilarityService similarityService,
        ScriptCompiler scriptService,
        XContentParserConfiguration parserConfiguration,
        NamedWriteableRegistry namedWriteableRegistry,
        Client client,
        IndexSearcher searcher,
        LongSupplier nowInMillis,
        String clusterAlias,
        Predicate<String> indexNameMatcher,
        BooleanSupplier allowExpensiveQueries,
        ValuesSourceRegistry valuesSourceRegistry,
        Map<String, Object> runtimeMappings,
        Integer requestSize,
        MapperMetrics mapperMetrics
    ) {
        this(
            shardId,
            shardRequestIndex,
            indexSettings,
            bitsetFilterCache,
            indexFieldDataLookup,
            mapperService,
            mappingLookup,
            similarityService,
            scriptService,
            parserConfiguration,
            namedWriteableRegistry,
            client,
            searcher,
            nowInMillis,
            indexNameMatcher,
            new Index(
                RemoteClusterAware.buildRemoteIndexName(clusterAlias, indexSettings.getIndex().getName()),
                indexSettings.getIndex().getUUID()
            ),
            allowExpensiveQueries,
            valuesSourceRegistry,
            parseRuntimeMappings(runtimeMappings, mapperService, indexSettings, mappingLookup),
            requestSize,
            mapperMetrics
        );
    }

    public SearchExecutionContext(SearchExecutionContext source) {
        this(
            source.shardId,
            source.shardRequestIndex,
            source.indexSettings,
            source.bitsetFilterCache,
            source.indexFieldDataLookup,
            source.mapperService,
            source.mappingLookup,
            source.similarityService,
            source.scriptService,
            source.getParserConfig(),
            source.getWriteableRegistry(),
            source.client,
            source.searcher,
            source.nowInMillis,
            source.indexNameMatcher,
            source.getFullyQualifiedIndex(),
            source.allowExpensiveQueries,
            source.getValuesSourceRegistry(),
            source.runtimeMappings,
            source.requestSize,
            source.mapperMetrics
        );
    }

    private SearchExecutionContext(
        int shardId,
        int shardRequestIndex,
        IndexSettings indexSettings,
        BitsetFilterCache bitsetFilterCache,
        BiFunction<MappedFieldType, FieldDataContext, IndexFieldData<?>> indexFieldDataLookup,
        MapperService mapperService,
        MappingLookup mappingLookup,
        SimilarityService similarityService,
        ScriptCompiler scriptService,
        XContentParserConfiguration parserConfig,
        NamedWriteableRegistry namedWriteableRegistry,
        Client client,
        IndexSearcher searcher,
        LongSupplier nowInMillis,
        Predicate<String> indexNameMatcher,
        Index fullyQualifiedIndex,
        BooleanSupplier allowExpensiveQueries,
        ValuesSourceRegistry valuesSourceRegistry,
        Map<String, MappedFieldType> runtimeMappings,
        Integer requestSize,
        MapperMetrics mapperMetrics
    ) {
        super(
            parserConfig,
            client,
            nowInMillis,
            mapperService,
            mappingLookup,
            runtimeMappings,
            indexSettings,
            fullyQualifiedIndex,
            indexNameMatcher,
            namedWriteableRegistry,
            valuesSourceRegistry,
            allowExpensiveQueries,
            scriptService,
            null,
            null
        );
        this.shardId = shardId;
        this.shardRequestIndex = shardRequestIndex;
        this.similarityService = similarityService;
        this.bitsetFilterCache = bitsetFilterCache;
        this.indexFieldDataLookup = indexFieldDataLookup;
        this.nestedScope = new NestedScope();
        this.searcher = searcher;
        this.requestSize = requestSize;
        this.mapperMetrics = mapperMetrics;
    }

    private void reset() {
        setAllowUnmappedFields(indexSettings.isDefaultAllowUnmappedFields());
        this.lookup = null;
        this.namedQueries.clear();
        this.nestedScope = new NestedScope();
    }

    // Set alias filter, so it can be applied for queries that need it (e.g. knn query)
    public void setAliasFilter(QueryBuilder aliasFilter) {
        this.aliasFilter = aliasFilter;
    }

    public QueryBuilder getAliasFilter() {
        return aliasFilter;
    }

    /**
     * The similarity to use in searches, which takes into account per-field configuration.
     */
    public Similarity getSearchSimilarity() {
        return similarityService != null ? similarityService.similarity(this::fieldType) : null;
    }

    /**
     * The default similarity configured in the index settings.
     */
    public Similarity getDefaultSimilarity() {
        return similarityService != null ? similarityService.getDefaultSimilarity() : null;
    }

    public List<String> defaultFields() {
        return indexSettings.getDefaultFields();
    }

    public boolean queryStringLenient() {
        return indexSettings.isQueryStringLenient();
    }

    public boolean queryStringAnalyzeWildcard() {
        return indexSettings.isQueryStringAnalyzeWildcard();
    }

    public boolean queryStringAllowLeadingWildcard() {
        return indexSettings.isQueryStringAllowLeadingWildcard();
    }

    public BitSetProducer bitsetFilter(Query filter) {
        return bitsetFilterCache.getBitSetProducer(filter);
    }

    @SuppressWarnings("unchecked")
    public <IFD extends IndexFieldData<?>> IFD getForField(MappedFieldType fieldType, FielddataOperation fielddataOperation) {
        return (IFD) indexFieldDataLookup.apply(
            fieldType,
            new FieldDataContext(
                getFullyQualifiedIndex().getName(),
                getIndexSettings(),
                () -> this.lookup().forkAndTrackFieldReferences(fieldType.name()),
                this::sourcePath,
                fielddataOperation
            )
        );
    }

    public void addNamedQuery(String name, Query query) {
        if (query != null) {
            namedQueries.put(name, query);
        }
    }

    public Map<String, Query> copyNamedQueries() {
        // This might be a good use case for CopyOnWriteHashMap
        return Map.copyOf(namedQueries);
    }

    public boolean hasNamedQueries() {
        return (namedQueries.isEmpty() == false);
    }

    /**
     * Parse a document with current mapping.
     */
    public ParsedDocument parseDocument(SourceToParse source) throws DocumentParsingException {
        return mapperService.documentParser().parseDocument(source, mappingLookup);
    }

    public NestedLookup nestedLookup() {
        return mappingLookup.nestedLookup();
    }

    public boolean hasMappings() {
        return mappingLookup.hasMappings();
    }

    /**
     * Returns true if the field identified by the provided name is mapped, false otherwise
     */
    public boolean isFieldMapped(String name) {
        return fieldType(name) != null;
    }

    public boolean isMetadataField(String field) {
        return mapperService.isMetadataField(field);
    }

    public boolean isMultiField(String field) {
        if (runtimeMappings.containsKey(field)) {
            return false;
        }
        return mapperService.isMultiField(field);
    }

    public Iterable<MappedFieldType> dimensionFields() {
        List<MappedFieldType> dimensionFields = new ArrayList<>();
        for (var mapper : mapperService.mappingLookup().fieldMappers()) {
            if (mapper instanceof FieldMapper fieldMapper) {
                var fieldType = fieldMapper.fieldType();
                if (fieldType.isDimension()) {
                    dimensionFields.add(fieldType);
                }
            }
        }
        return dimensionFields;
    }

    public Set<String> sourcePath(String fullName) {
        return mappingLookup.sourcePaths(fullName);
    }

    /**
     * If field is a leaf multi-field return the path to the parent field. Otherwise, return null.
     */
    public String parentPath(String field) {
        return mappingLookup.parentField(field);
    }

    /**
     * Will there be {@code _source}.
     */
    public boolean isSourceEnabled() {
        return mappingLookup.isSourceEnabled();
    }

    /**
     * Does the source need to be rebuilt on the fly?
     */
    public boolean isSourceSynthetic() {
        return mappingLookup.isSourceSynthetic();
    }

    /**
     * Build something to load source {@code _source}.
     */
    public SourceLoader newSourceLoader(boolean forceSyntheticSource) {
        if (forceSyntheticSource) {
            return new SourceLoader.Synthetic(
                null,
                () -> mappingLookup.getMapping().syntheticFieldLoader(null),
                mapperMetrics.sourceFieldMetrics()
            );
        }
        return mappingLookup.newSourceLoader(null, mapperMetrics.sourceFieldMetrics());
    }

    /**
     * Given a type (eg. long, string, ...), returns an anonymous field type that can be used for search operations.
     * Generally used to handle unmapped fields in the context of sorting.
     */
    public MappedFieldType buildAnonymousFieldType(String type) {
        MappingParserContext parserContext = mapperService.parserContext();
        Mapper.TypeParser typeParser = parserContext.typeParser(type);
        if (typeParser == null) {
            throw new IllegalArgumentException("No mapper found for type [" + type + "]");
        }
        Mapper.Builder builder = typeParser.parse("__anonymous_", Collections.emptyMap(), parserContext);
        Mapper mapper = builder.build(MapperBuilderContext.root(false, false));
        if (mapper instanceof FieldMapper) {
            return ((FieldMapper) mapper).fieldType();
        }
        throw new IllegalArgumentException("Mapper for type [" + type + "] must be a leaf field");
    }

    /**
     * Return the index-time analyzer for the current index
     * @param unindexedFieldAnalyzer    a function that builds an analyzer for unindexed fields
     */
    public Analyzer getIndexAnalyzer(Function<String, NamedAnalyzer> unindexedFieldAnalyzer) {
        return new DelegatingAnalyzerWrapper(Analyzer.PER_FIELD_REUSE_STRATEGY) {
            @Override
            protected Analyzer getWrappedAnalyzer(String fieldName) {
                return mappingLookup.indexAnalyzer(fieldName, unindexedFieldAnalyzer);
            }
        };
    }

    public void setAllowedFields(Predicate<String> allowedFields) {
        this.allowedFields = allowedFields;
    }

    /**
     * Does the index analyzer for this field have token filters that may produce
     * backwards offsets in term vectors
     */
    public boolean containsBrokenAnalysis(String field) {
        NamedAnalyzer a = mappingLookup.indexAnalyzer(field, f -> null);
        return a == null ? false : a.containsBrokenAnalysis();
    }

    /**
     * Get the lookup to use during the search.
     */
    public SearchLookup lookup() {
        if (this.lookup == null) {
<<<<<<< HEAD
            SourceProvider sourceProvider = isSourceSynthetic()
                ? SourceProvider.fromSyntheticSource(mappingLookup.getMapping(), null, mapperMetrics.sourceFieldMetrics())
                : SourceProvider.fromStoredFields();
=======
            var sourceProvider = createSourceProvider();
>>>>>>> 1e5d9b92
            setLookupProviders(sourceProvider, LeafFieldLookupProvider.fromStoredFields());
        }
        return this.lookup;
    }

    public SourceProvider createSourceProvider() {
        return isSourceSynthetic()
            ? SourceProvider.fromSyntheticSource(mappingLookup.getMapping(), mapperMetrics.sourceFieldMetrics())
            : SourceProvider.fromStoredFields();
    }

    /**
     * Replace the standard source provider and field lookup provider on the SearchLookup
     *
     * Note that this will replace the current SearchLookup with a new one, but will not update
     * the source provider on previously build lookups. This method should only be called before
     * IndexReader access by the current context
     */
    public void setLookupProviders(
        SourceProvider sourceProvider,
        Function<LeafReaderContext, LeafFieldLookupProvider> fieldLookupProvider
    ) {
        // This isn't called only during fetch phase: there's scenarios where fetch phase is executed as part of the query phase,
        // as well as runtime fields loaded from _source that do need a source provider as part of executing the query
        this.lookup = new SearchLookup(
            this::getFieldType,
            (fieldType, searchLookup, fielddataOperation) -> indexFieldDataLookup.apply(
                fieldType,
                new FieldDataContext(
                    getFullyQualifiedIndex().getName(),
                    getIndexSettings(),
                    searchLookup,
                    this::sourcePath,
                    fielddataOperation
                )
            ),
            sourceProvider,
            fieldLookupProvider
        );
    }

    public NestedScope nestedScope() {
        return nestedScope;
    }

    public IndexVersion indexVersionCreated() {
        return indexSettings.getIndexVersionCreated();
    }

    public boolean indexSortedOnField(String field) {
        IndexSortConfig indexSortConfig = indexSettings.getIndexSortConfig();
        return indexSortConfig.hasPrimarySortOnField(field);
    }

    public ParsedQuery toQuery(QueryBuilder queryBuilder) {
        reset();
        try {
            Query query = Rewriteable.rewrite(queryBuilder, this, true).toQuery(this);
            if (query == null) {
                query = Queries.newMatchNoDocsQuery("No query left after rewrite.");
            }
            return new ParsedQuery(query, copyNamedQueries());
        } catch (QueryShardException | ParsingException e) {
            throw e;
        } catch (Exception e) {
            throw new QueryShardException(this, "failed to create query: {}", e, e.getMessage());
        } finally {
            reset();
        }
    }

    public Index index() {
        return indexSettings.getIndex();
    }

    /** Compile script using script service */
    public <FactoryType> FactoryType compile(Script script, ScriptContext<FactoryType> context) {
        assert scriptService != null;
        FactoryType factory = scriptService.compile(script, context);
        if (factory instanceof ScriptFactory && ((ScriptFactory) factory).isResultDeterministic() == false) {
            failIfFrozen();
        }
        return factory;
    }

    /**
     * if this method is called the query context will throw exception if methods are accessed
     * that could yield different results across executions like {@link #getClient()}
     */
    public final void freezeContext() {
        this.frozen.set(Boolean.TRUE);
    }

    /**
     * Marks this context as not cacheable.
     * This method fails if {@link #freezeContext()} is called before on this context.
     */
    public void disableCache() {
        failIfFrozen();
    }

    /**
     * This method fails if {@link #freezeContext()} is called before on this
     * context. This is used to <i>seal</i>.
     *
     * This methods and all methods that call it should be final to ensure that
     * setting the request as not cacheable and the freezing behaviour of this
     * class cannot be bypassed. This is important so we can trust when this
     * class says a request can be cached.
     */
    protected final void failIfFrozen() {
        this.cacheable = false;
        if (frozen.get() == Boolean.TRUE) {
            throw new IllegalArgumentException("features that prevent cachability are disabled on this context");
        } else {
            assert frozen.get() == null : frozen.get();
        }
    }

    @Override
    public void registerAsyncAction(BiConsumer<Client, ActionListener<?>> asyncAction) {
        failIfFrozen();
        super.registerAsyncAction(asyncAction);
    }

    @Override
    public void executeAsyncActions(ActionListener<Void> listener) {
        failIfFrozen();
        super.executeAsyncActions(listener);
    }

    /**
     * Returns <code>true</code> iff the result of the processed search request is cacheable. Otherwise <code>false</code>
     */
    public final boolean isCacheable() {
        return cacheable;
    }

    /**
     * Returns the shard ID this context was created for.
     */
    public int getShardId() {
        return shardId;
    }

    /**
     * Returns the shard request ordinal that is used by the main search request
     * to reference this shard.
     */
    public int getShardRequestIndex() {
        return shardRequestIndex;
    }

    /**
     * Returns the time in milliseconds that is shared across all resources involved. Even across shards and nodes.
     */
    public long nowInMillis() {
        failIfFrozen();
        return nowInMillis.getAsLong();
    }

    public Client getClient() {
        failIfFrozen(); // we somebody uses a terms filter with lookup for instance can't be cached...
        return client;
    }

    @Override
    public final SearchExecutionContext convertToSearchExecutionContext() {
        return this;
    }

    /** Return the current {@link IndexReader}, or {@code null} if no index reader is available,
     *  for instance if this rewrite context is used to index queries (percolation).
     */
    public IndexReader getIndexReader() {
        return searcher == null ? null : searcher.getIndexReader();
    }

    /** Return the current {@link IndexSearcher}, or {@code null} if no index reader is available, which happens
     * if this rewrite context is used to index queries (percolation).
     */
    public IndexSearcher searcher() {
        return searcher;
    }

    public Integer requestSize() {
        return requestSize;
    }

    /**
     * Is this field present in the underlying lucene index for the current shard?
     */
    public boolean fieldExistsInIndex(String fieldname) {
        if (searcher == null) {
            return false;
        }
        if (fieldsInIndex == null) {
            fieldsInIndex = new HashSet<>();
            for (LeafReaderContext ctx : searcher.getIndexReader().leaves()) {
                FieldInfos fis = ctx.reader().getFieldInfos();
                for (FieldInfo fi : fis) {
                    fieldsInIndex.add(fi.name);
                }
            }
        }
        return fieldsInIndex.contains(fieldname);
    }

    /**
     * Cache key for current mapping.
     */
    public MappingLookup.CacheKey mappingCacheKey() {
        return mappingLookup.cacheKey();
    }

    public NestedDocuments getNestedDocuments() {
        return new NestedDocuments(mappingLookup, bitsetFilterCache::getBitSetProducer, indexVersionCreated());
    }

    /**
     * Instructs to rewrite Elasticsearch queries with _name to Lucene NamedQuery
     */
    public void setRewriteToNamedQueries() {
        this.rewriteToNamedQueries = true;
    }

    /**
     * Returns true if Elasticsearch queries with _name must be rewritten to Lucene NamedQuery
     * @return
     */
    public boolean rewriteToNamedQuery() {
        return rewriteToNamedQueries;
    }
}<|MERGE_RESOLUTION|>--- conflicted
+++ resolved
@@ -497,13 +497,7 @@
      */
     public SearchLookup lookup() {
         if (this.lookup == null) {
-<<<<<<< HEAD
-            SourceProvider sourceProvider = isSourceSynthetic()
-                ? SourceProvider.fromSyntheticSource(mappingLookup.getMapping(), null, mapperMetrics.sourceFieldMetrics())
-                : SourceProvider.fromStoredFields();
-=======
             var sourceProvider = createSourceProvider();
->>>>>>> 1e5d9b92
             setLookupProviders(sourceProvider, LeafFieldLookupProvider.fromStoredFields());
         }
         return this.lookup;
@@ -511,7 +505,7 @@
 
     public SourceProvider createSourceProvider() {
         return isSourceSynthetic()
-            ? SourceProvider.fromSyntheticSource(mappingLookup.getMapping(), mapperMetrics.sourceFieldMetrics())
+            ? SourceProvider.fromSyntheticSource(mappingLookup.getMapping(), null, mapperMetrics.sourceFieldMetrics())
             : SourceProvider.fromStoredFields();
     }
 

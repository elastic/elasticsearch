/*
 * Licensed to Elasticsearch under one or more contributor
 * license agreements. See the NOTICE file distributed with
 * this work for additional information regarding copyright
 * ownership. Elasticsearch licenses this file to you under
 * the Apache License, Version 2.0 (the "License"); you may
 * not use this file except in compliance with the License.
 * You may obtain a copy of the License at
 *
 *    http://www.apache.org/licenses/LICENSE-2.0
 *
 * Unless required by applicable law or agreed to in writing,
 * software distributed under the License is distributed on an
 * "AS IS" BASIS, WITHOUT WARRANTIES OR CONDITIONS OF ANY
 * KIND, either express or implied.  See the License for the
 * specific language governing permissions and limitations
 * under the License.
 */

package org.elasticsearch.index.query;

import org.apache.lucene.search.Query;
import org.apache.lucene.search.spans.SpanNearQuery;
import org.apache.lucene.search.spans.SpanQuery;
import org.elasticsearch.common.ParseField;
import org.elasticsearch.common.ParsingException;
import org.elasticsearch.common.Strings;
import org.elasticsearch.common.io.stream.StreamInput;
import org.elasticsearch.common.io.stream.StreamOutput;
import org.elasticsearch.common.xcontent.XContentBuilder;
import org.elasticsearch.common.xcontent.XContentLocation;
import org.elasticsearch.common.xcontent.XContentParser;
import org.elasticsearch.index.mapper.MappedFieldType;

import java.io.IOException;
import java.util.ArrayList;
import java.util.Collections;
import java.util.List;
import java.util.Objects;

import static org.elasticsearch.index.query.SpanQueryBuilder.SpanQueryBuilderUtil.checkNoBoost;

/**
 * Matches spans which are near one another. One can specify slop, the maximum number
 * of intervening unmatched positions, as well as whether matches are required to be in-order.
 * The span near query maps to Lucene {@link SpanNearQuery}.
 */
public class SpanNearQueryBuilder extends AbstractQueryBuilder<SpanNearQueryBuilder> implements SpanQueryBuilder {
    public static final String NAME = "span_near";

    /** Default for flag controlling whether matches are required to be in-order */
    public static boolean DEFAULT_IN_ORDER = true;
    /** Default slop value, this is the same that lucene {@link SpanNearQuery} uses if no slop is provided */
    public static int DEFAULT_SLOP = 0;

    private static final ParseField SLOP_FIELD = new ParseField("slop");
    private static final ParseField CLAUSES_FIELD = new ParseField("clauses");
    private static final ParseField IN_ORDER_FIELD = new ParseField("in_order");

    private final List<SpanQueryBuilder> clauses = new ArrayList<>();

    private final int slop;

    private boolean inOrder = DEFAULT_IN_ORDER;

    /**
     * @param initialClause an initial span query clause
     * @param slop controls the maximum number of intervening unmatched positions permitted
     */
    public SpanNearQueryBuilder(SpanQueryBuilder initialClause, int slop) {
        if (initialClause == null) {
            throw new IllegalArgumentException("[" + NAME + "] must include at least one clause");
        }
        this.clauses.add(initialClause);
        this.slop = slop;
    }

    /**
     * Read from a stream.
     */
    public SpanNearQueryBuilder(StreamInput in) throws IOException {
        super(in);
        for (QueryBuilder clause : readQueries(in)) {
            this.clauses.add((SpanQueryBuilder) clause);
        }
        slop = in.readVInt();
        inOrder = in.readBoolean();
    }

    @Override
    protected void doWriteTo(StreamOutput out) throws IOException {
        writeQueries(out, clauses);
        out.writeVInt(slop);
        out.writeBoolean(inOrder);
    }

    /**
     * @return the maximum number of intervening unmatched positions permitted
     */
    public int slop() {
        return this.slop;
    }

    /**
     * Add a span clause to the current list of clauses
     */
    public SpanNearQueryBuilder addClause(SpanQueryBuilder clause) {
        if (clause == null) {
            throw new IllegalArgumentException("[" + NAME + "]  clauses cannot be null");
        }
        clauses.add(clause);
        return this;
    }

    /**
     * @return the {@link SpanQueryBuilder} clauses that were set for this query
     */
    public List<SpanQueryBuilder> clauses() {
        return Collections.unmodifiableList(this.clauses);
    }

    /**
     * When <code>inOrder</code> is true, the spans from each clause
     * must be in the same order as in <code>clauses</code> and must be non-overlapping.
     * Defaults to <code>true</code>
     */
    public SpanNearQueryBuilder inOrder(boolean inOrder) {
        this.inOrder = inOrder;
        return this;
    }

    /**
     * @see SpanNearQueryBuilder#inOrder(boolean)
     */
    public boolean inOrder() {
        return this.inOrder;
    }

    @Override
    protected void doXContent(XContentBuilder builder, Params params) throws IOException {
        builder.startObject(NAME);
        builder.startArray(CLAUSES_FIELD.getPreferredName());
        for (SpanQueryBuilder clause : clauses) {
            clause.toXContent(builder, params);
        }
        builder.endArray();
        builder.field(SLOP_FIELD.getPreferredName(), slop);
        builder.field(IN_ORDER_FIELD.getPreferredName(), inOrder);
        printBoostAndQueryName(builder);
        builder.endObject();
    }

    public static SpanNearQueryBuilder fromXContent(XContentParser parser) throws IOException {
        float boost = AbstractQueryBuilder.DEFAULT_BOOST;
        int slop = DEFAULT_SLOP;
        boolean inOrder = DEFAULT_IN_ORDER;
        String queryName = null;

        List<SpanQueryBuilder> clauses = new ArrayList<>();

        String currentFieldName = null;
        XContentParser.Token token;
        while ((token = parser.nextToken()) != XContentParser.Token.END_OBJECT) {
            if (token == XContentParser.Token.FIELD_NAME) {
                currentFieldName = parser.currentName();
            } else if (token == XContentParser.Token.START_ARRAY) {
                if (CLAUSES_FIELD.match(currentFieldName, parser.getDeprecationHandler())) {
                    while ((token = parser.nextToken()) != XContentParser.Token.END_ARRAY) {
                        QueryBuilder query = parseInnerQueryBuilder(parser);
                        if (query instanceof SpanQueryBuilder == false) {
                            throw new ParsingException(parser.getTokenLocation(), "span_near [clauses] must be of type span query");
                        }
                        final SpanQueryBuilder clause = (SpanQueryBuilder) query;
                        checkNoBoost(clause);
                        clauses.add(clause);
                    }
                } else {
                    throw new ParsingException(parser.getTokenLocation(), "[span_near] query does not support [" + currentFieldName + "]");
                }
            } else if (token.isValue()) {
                if (IN_ORDER_FIELD.match(currentFieldName, parser.getDeprecationHandler())) {
                    inOrder = parser.booleanValue();
                } else if (SLOP_FIELD.match(currentFieldName, parser.getDeprecationHandler())) {
                    slop = parser.intValue();
                } else if (AbstractQueryBuilder.BOOST_FIELD.match(currentFieldName, parser.getDeprecationHandler())) {
                    boost = parser.floatValue();
                } else if (AbstractQueryBuilder.NAME_FIELD.match(currentFieldName, parser.getDeprecationHandler())) {
                    queryName = parser.text();
                } else {
                    throw new ParsingException(parser.getTokenLocation(), "[span_near] query does not support [" + currentFieldName + "]");
                }
            } else {
                throw new ParsingException(parser.getTokenLocation(), "[span_near] query does not support [" + currentFieldName + "]");
            }
        }

        if (clauses.isEmpty()) {
            throw new ParsingException(parser.getTokenLocation(), "span_near must include [clauses]");
        }

        SpanNearQueryBuilder queryBuilder = new SpanNearQueryBuilder(clauses.get(0), slop);
        for (int i = 1; i < clauses.size(); i++) {
            queryBuilder.addClause(clauses.get(i));
        }
        queryBuilder.inOrder(inOrder);
        queryBuilder.boost(boost);
        queryBuilder.queryName(queryName);
        return queryBuilder;
    }

    @Override
    protected Query doToQuery(QueryShardContext context) throws IOException {
        SpanQueryBuilder queryBuilder = clauses.get(0);
        boolean isGap = queryBuilder instanceof SpanGapQueryBuilder;
        Query query = null;
        if (!isGap) {
            query = queryBuilder.toQuery(context);
            assert query instanceof SpanQuery;
        }
        if (clauses.size() == 1) {
            assert !isGap;
            return query;
        }
        String spanNearFieldName = null;
        if (isGap) {
<<<<<<< HEAD
            spanNearFieldName = ((SpanGapQueryBuilder) queryBuilder).fieldName();
=======
            String fieldName = ((SpanGapQueryBuilder) queryBuilder).fieldName();
            spanNearFieldName = queryFieldName(context, fieldName);
>>>>>>> 0c7f6570
        } else {
            spanNearFieldName = ((SpanQuery) query).getField();
        }

        SpanNearQuery.Builder builder = new SpanNearQuery.Builder(spanNearFieldName, inOrder);
        builder.setSlop(slop);
        /*
         * Lucene SpanNearQuery throws exceptions for certain use cases like adding gap to a
         * unordered SpanNearQuery. Should ES have the same checks or wrap those thrown exceptions?
         */
        if (isGap) {
            int gap = ((SpanGapQueryBuilder) queryBuilder).width();
            builder.addGap(gap);
        } else {
            builder.addClause((SpanQuery) query);
        }

        for (int i = 1; i < clauses.size(); i++) {
            queryBuilder = clauses.get(i);
            isGap = queryBuilder instanceof SpanGapQueryBuilder;
            if (isGap) {
                String fieldName = ((SpanGapQueryBuilder) queryBuilder).fieldName();
<<<<<<< HEAD
                if (!spanNearFieldName.equals(fieldName)) {
=======
                String spanGapFieldName = queryFieldName(context, fieldName);

                if (!spanNearFieldName.equals(spanGapFieldName)) {
>>>>>>> 0c7f6570
                    throw new IllegalArgumentException("[span_near] clauses must have same field");
                }
                int gap = ((SpanGapQueryBuilder) queryBuilder).width();
                builder.addGap(gap);
            } else {
                query = clauses.get(i).toQuery(context);
                assert query instanceof SpanQuery;
                builder.addClause((SpanQuery)query);
            }
        }
        return builder.build();
<<<<<<< HEAD
=======
    }

    private String queryFieldName(QueryShardContext context, String fieldName) {
        MappedFieldType fieldType = context.fieldMapper(fieldName);
        return fieldType != null ? fieldType.name() : fieldName;
>>>>>>> 0c7f6570
    }

    @Override
    protected int doHashCode() {
        return Objects.hash(clauses, slop, inOrder);
    }

    @Override
    protected boolean doEquals(SpanNearQueryBuilder other) {
        return Objects.equals(clauses, other.clauses) &&
               Objects.equals(slop, other.slop) &&
               Objects.equals(inOrder, other.inOrder);
    }

    @Override
    public String getWriteableName() {
        return NAME;
    }

    /**
<<<<<<< HEAD
     * SpanGapQueryBuilder enables gaps in a SpanNearQuery. 
     * Since, SpanGapQuery is private to SpanNearQuery, SpanGapQueryBuilder cannot
     * be used to generate a Query (SpanGapQuery) like another QueryBuilder.
     * Instead, it just identifies a span_gap clause so that SpanNearQuery.addGap(int) 
     * can be invoked for it. 
=======
     * SpanGapQueryBuilder enables gaps in a SpanNearQuery.
     * Since, SpanGapQuery is private to SpanNearQuery, SpanGapQueryBuilder cannot
     * be used to generate a Query (SpanGapQuery) like another QueryBuilder.
     * Instead, it just identifies a span_gap clause so that SpanNearQuery.addGap(int)
     * can be invoked for it.
>>>>>>> 0c7f6570
     * This QueryBuilder is only applicable as a clause in SpanGapQueryBuilder but
     * yet to enforce this restriction.
     */
    public static class SpanGapQueryBuilder implements SpanQueryBuilder {
        public static final String NAME = "span_gap";

        /** Name of field to match against. */
        private final String fieldName;
<<<<<<< HEAD
    
        /** Width of the gap introduced. */
        private final int width; 
=======

        /** Width of the gap introduced. */
        private final int width;
>>>>>>> 0c7f6570

        /**
         * Constructs a new SpanGapQueryBuilder term query.
         *
         * @param fieldName  The name of the field
         * @param width The width of the gap introduced
         */
        public SpanGapQueryBuilder(String fieldName, int width) {
            if (Strings.isEmpty(fieldName)) {
                throw new IllegalArgumentException("[span_gap] field name is null or empty");
            }
            //lucene has not coded any restriction on value of width.
<<<<<<< HEAD
            //to-do : find if theoretically it makes sense to apply restrictions. 
=======
            //to-do : find if theoretically it makes sense to apply restrictions.
>>>>>>> 0c7f6570
            this.fieldName = fieldName;
            this.width = width;
        }

        /**
         * Read from a stream.
         */
        public SpanGapQueryBuilder(StreamInput in) throws IOException {
            fieldName = in.readString();
            width = in.readInt();
        }

        /**
         * @return fieldName  The name of the field
         */
        public String fieldName() {
            return fieldName;
        }

        /**
         * @return width The width of the gap introduced
         */
        public int width() {
            return width;
        }

        @Override
        public Query toQuery(QueryShardContext context) throws IOException {
            throw new UnsupportedOperationException();
        }

        @Override
        public Query toFilter(QueryShardContext context) throws IOException {
            throw new UnsupportedOperationException();
        }

        @Override
        public String queryName() {
            throw new UnsupportedOperationException();
        }

        @Override
        public QueryBuilder queryName(String queryName) {
            throw new UnsupportedOperationException();
        }

        @Override
        public float boost() {
            throw new UnsupportedOperationException();
        }

        @Override
        public QueryBuilder boost(float boost) {
            throw new UnsupportedOperationException();
        }

        @Override
        public String getName() {
            return NAME;
        }

        @Override
        public String getWriteableName() {
            return NAME;
        }

        @Override
        public final void writeTo(StreamOutput out) throws IOException {
            out.writeString(fieldName);
            out.writeInt(width);
        }

        @Override
        public XContentBuilder toXContent(XContentBuilder builder, Params params) throws IOException {
            builder.startObject();
            builder.startObject(getName());
            builder.field(fieldName, width);
            builder.endObject();
            builder.endObject();
            return builder;
        }

        public static SpanGapQueryBuilder fromXContent(XContentParser parser) throws IOException {
            String fieldName = null;
            int width = 0;
            String currentFieldName = null;
            XContentParser.Token token;
            while ((token = parser.nextToken()) != XContentParser.Token.END_OBJECT) {
                if (token == XContentParser.Token.FIELD_NAME) {
                    currentFieldName = parser.currentName();
                    throwParsingExceptionOnMultipleFields(NAME, parser.getTokenLocation(), fieldName, currentFieldName);
                    fieldName = currentFieldName;
                } else if (token.isValue()) {
                    width = parser.intValue();
<<<<<<< HEAD
                } 
=======
                }
>>>>>>> 0c7f6570
            }
            SpanGapQueryBuilder result = new SpanGapQueryBuilder(fieldName, width);
            return result;
        }

        @Override
        public final boolean equals(Object obj) {
            if (this == obj) {
                return true;
            }
            if (obj == null || getClass() != obj.getClass()) {
                return false;
            }
            SpanGapQueryBuilder other = (SpanGapQueryBuilder) obj;
            return Objects.equals(fieldName, other.fieldName) &&
                Objects.equals(width, other.width);
        }

        @Override
        public final int hashCode() {
            return Objects.hash(getClass(), fieldName, width);
        }

<<<<<<< HEAD
        
=======

>>>>>>> 0c7f6570
        @Override
        public final String toString() {
            return Strings.toString(this, true, true);
        }

        //copied from AbstractQueryBuilder
        protected static void throwParsingExceptionOnMultipleFields(String queryName, XContentLocation contentLocation,
                String processedFieldName, String currentFieldName) {
            if (processedFieldName != null) {
                throw new ParsingException(contentLocation, "[" + queryName + "] query doesn't support multiple fields, found ["
                        + processedFieldName + "] and [" + currentFieldName + "]");
            }
        }
    }
}<|MERGE_RESOLUTION|>--- conflicted
+++ resolved
@@ -223,12 +223,8 @@
         }
         String spanNearFieldName = null;
         if (isGap) {
-<<<<<<< HEAD
-            spanNearFieldName = ((SpanGapQueryBuilder) queryBuilder).fieldName();
-=======
             String fieldName = ((SpanGapQueryBuilder) queryBuilder).fieldName();
             spanNearFieldName = queryFieldName(context, fieldName);
->>>>>>> 0c7f6570
         } else {
             spanNearFieldName = ((SpanQuery) query).getField();
         }
@@ -251,13 +247,9 @@
             isGap = queryBuilder instanceof SpanGapQueryBuilder;
             if (isGap) {
                 String fieldName = ((SpanGapQueryBuilder) queryBuilder).fieldName();
-<<<<<<< HEAD
-                if (!spanNearFieldName.equals(fieldName)) {
-=======
                 String spanGapFieldName = queryFieldName(context, fieldName);
 
                 if (!spanNearFieldName.equals(spanGapFieldName)) {
->>>>>>> 0c7f6570
                     throw new IllegalArgumentException("[span_near] clauses must have same field");
                 }
                 int gap = ((SpanGapQueryBuilder) queryBuilder).width();
@@ -269,14 +261,11 @@
             }
         }
         return builder.build();
-<<<<<<< HEAD
-=======
     }
 
     private String queryFieldName(QueryShardContext context, String fieldName) {
         MappedFieldType fieldType = context.fieldMapper(fieldName);
         return fieldType != null ? fieldType.name() : fieldName;
->>>>>>> 0c7f6570
     }
 
     @Override
@@ -297,19 +286,11 @@
     }
 
     /**
-<<<<<<< HEAD
-     * SpanGapQueryBuilder enables gaps in a SpanNearQuery. 
-     * Since, SpanGapQuery is private to SpanNearQuery, SpanGapQueryBuilder cannot
-     * be used to generate a Query (SpanGapQuery) like another QueryBuilder.
-     * Instead, it just identifies a span_gap clause so that SpanNearQuery.addGap(int) 
-     * can be invoked for it. 
-=======
      * SpanGapQueryBuilder enables gaps in a SpanNearQuery.
      * Since, SpanGapQuery is private to SpanNearQuery, SpanGapQueryBuilder cannot
      * be used to generate a Query (SpanGapQuery) like another QueryBuilder.
      * Instead, it just identifies a span_gap clause so that SpanNearQuery.addGap(int)
      * can be invoked for it.
->>>>>>> 0c7f6570
      * This QueryBuilder is only applicable as a clause in SpanGapQueryBuilder but
      * yet to enforce this restriction.
      */
@@ -318,15 +299,9 @@
 
         /** Name of field to match against. */
         private final String fieldName;
-<<<<<<< HEAD
-    
-        /** Width of the gap introduced. */
-        private final int width; 
-=======
 
         /** Width of the gap introduced. */
         private final int width;
->>>>>>> 0c7f6570
 
         /**
          * Constructs a new SpanGapQueryBuilder term query.
@@ -339,11 +314,7 @@
                 throw new IllegalArgumentException("[span_gap] field name is null or empty");
             }
             //lucene has not coded any restriction on value of width.
-<<<<<<< HEAD
-            //to-do : find if theoretically it makes sense to apply restrictions. 
-=======
             //to-do : find if theoretically it makes sense to apply restrictions.
->>>>>>> 0c7f6570
             this.fieldName = fieldName;
             this.width = width;
         }
@@ -438,11 +409,7 @@
                     fieldName = currentFieldName;
                 } else if (token.isValue()) {
                     width = parser.intValue();
-<<<<<<< HEAD
-                } 
-=======
                 }
->>>>>>> 0c7f6570
             }
             SpanGapQueryBuilder result = new SpanGapQueryBuilder(fieldName, width);
             return result;
@@ -466,11 +433,7 @@
             return Objects.hash(getClass(), fieldName, width);
         }
 
-<<<<<<< HEAD
-        
-=======
-
->>>>>>> 0c7f6570
+
         @Override
         public final String toString() {
             return Strings.toString(this, true, true);

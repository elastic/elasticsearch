/*
 * Licensed to Elasticsearch under one or more contributor
 * license agreements. See the NOTICE file distributed with
 * this work for additional information regarding copyright
 * ownership. Elasticsearch licenses this file to you under
 * the Apache License, Version 2.0 (the "License"); you may
 * not use this file except in compliance with the License.
 * You may obtain a copy of the License at
 *
 *    http://www.apache.org/licenses/LICENSE-2.0
 *
 * Unless required by applicable law or agreed to in writing,
 * software distributed under the License is distributed on an
 * "AS IS" BASIS, WITHOUT WARRANTIES OR CONDITIONS OF ANY
 * KIND, either express or implied.  See the License for the
 * specific language governing permissions and limitations
 * under the License.
 */

package org.elasticsearch.index.refresh;

import org.elasticsearch.common.io.stream.StreamInput;
import org.elasticsearch.common.io.stream.StreamOutput;
import org.elasticsearch.common.io.stream.Streamable;
import org.elasticsearch.common.io.stream.Writeable;
import org.elasticsearch.common.unit.TimeValue;
import org.elasticsearch.common.xcontent.ToXContentFragment;
import org.elasticsearch.common.xcontent.XContentBuilder;

import java.io.IOException;
import java.util.Objects;

public class RefreshStats implements Streamable, Writeable, ToXContentFragment {

    private long total;

    private long totalTimeInMillis;

    private long externalTotal;

    private long externalTotalTimeInMillis;

    /**
     * Number of waiting refresh listeners.
     */
    private int listeners;

    public RefreshStats() {
    }

    public RefreshStats(StreamInput in) throws IOException {
        total = in.readVLong();
        totalTimeInMillis = in.readVLong();
        listeners = in.readVInt();
    }

    public RefreshStats(long total, long totalTimeInMillis, long externalTotal, long externalTotalTimeInMillis, int listeners) {
        this.total = total;
        this.totalTimeInMillis = totalTimeInMillis;
        this.externalTotal = externalTotal;
        this.externalTotalTimeInMillis = externalTotalTimeInMillis;
        this.listeners = listeners;
    }

    public void add(RefreshStats refreshStats) {
        addTotals(refreshStats);
    }

    public void addTotals(RefreshStats refreshStats) {
        if (refreshStats == null) {
            return;
        }
        this.total += refreshStats.total;
        this.totalTimeInMillis += refreshStats.totalTimeInMillis;
        this.externalTotal += refreshStats.externalTotal;
        this.externalTotalTimeInMillis += refreshStats.externalTotalTimeInMillis;
        this.listeners += refreshStats.listeners;
    }

    /**
     * The total number of refresh executed.
     */
    public long getTotal() {
        return this.total;
    }

    /*
     * The total number of external refresh executed.
     */
    public long getExternalTotal() { return this.externalTotal; }

    /**
     * The total time spent executing refreshes (in milliseconds).
     */
    public long getTotalTimeInMillis() {
        return this.totalTimeInMillis;
    }

    /**
     * The total time spent executing external refreshes (in milliseconds).
     */
    public long getExternalTotalTimeInMillis() {
        return this.externalTotalTimeInMillis;
    }

    /**
     * The total time refreshes have been executed.
     */
    public TimeValue getTotalTime() {
        return new TimeValue(totalTimeInMillis);
    }

    /**
     * The total time external refreshes have been executed.
     */
    public TimeValue getExternalTotalTime() {
        return new TimeValue(externalTotalTimeInMillis);
    }
    /**
     * The number of waiting refresh listeners.
     */
    public int getListeners() {
        return listeners;
    }

    @Override
    public XContentBuilder toXContent(XContentBuilder builder, Params params) throws IOException {
        builder.startObject("refresh");
        builder.field("total", total);
        builder.humanReadableField("total_time_in_millis", "total_time", getTotalTime());
        builder.field("external_total", externalTotal);
        builder.humanReadableField("external_total_time_in_millis", "external_total_time", getExternalTotalTime());
        builder.field("listeners", listeners);
        builder.endObject();
        return builder;
    }

    @Override
    public void readFrom(StreamInput in) throws IOException {
<<<<<<< HEAD
        total = in.readVLong();
        totalTimeInMillis = in.readVLong();
        externalTotal = in.readVLong();
        externalTotalTimeInMillis = in.readVLong();
        listeners = in.readVInt();
=======
        throw new UnsupportedOperationException("usage of Streamable is to be replaced by Writeable");
>>>>>>> dd01da9f
    }

    @Override
    public void writeTo(StreamOutput out) throws IOException {
        out.writeVLong(total);
        out.writeVLong(totalTimeInMillis);
        out.writeVLong(externalTotal);
        out.writeVLong(externalTotalTimeInMillis);
        out.writeVInt(listeners);
    }

    @Override
    public boolean equals(Object obj) {
        if (obj == null || obj.getClass() != RefreshStats.class) {
            return false;
        }
        RefreshStats rhs = (RefreshStats) obj;
        return total == rhs.total
                && totalTimeInMillis == rhs.totalTimeInMillis
                && externalTotal == rhs.externalTotal
                && externalTotalTimeInMillis == rhs.externalTotalTimeInMillis
                && listeners == rhs.listeners;
    }

    @Override
    public int hashCode() {
        return Objects.hash(total, totalTimeInMillis, externalTotal, externalTotalTimeInMillis, listeners);
    }
}<|MERGE_RESOLUTION|>--- conflicted
+++ resolved
@@ -137,15 +137,7 @@
 
     @Override
     public void readFrom(StreamInput in) throws IOException {
-<<<<<<< HEAD
-        total = in.readVLong();
-        totalTimeInMillis = in.readVLong();
-        externalTotal = in.readVLong();
-        externalTotalTimeInMillis = in.readVLong();
-        listeners = in.readVInt();
-=======
         throw new UnsupportedOperationException("usage of Streamable is to be replaced by Writeable");
->>>>>>> dd01da9f
     }
 
     @Override

/*
 * Copyright Elasticsearch B.V. and/or licensed to Elasticsearch B.V. under one
 * or more contributor license agreements. Licensed under the Elastic License
 * 2.0 and the Server Side Public License, v 1; you may not use this file except
 * in compliance with, at your election, the Elastic License 2.0 or the Server
 * Side Public License, v 1.
 */

package org.elasticsearch.index.seqno;

import org.elasticsearch.Version;
import org.elasticsearch.action.ActionListener;
import org.elasticsearch.action.support.RefCountingListener;
import org.elasticsearch.action.support.replication.ReplicationResponse;
import org.elasticsearch.cluster.metadata.IndexMetadata;
import org.elasticsearch.cluster.routing.AllocationId;
import org.elasticsearch.cluster.routing.IndexShardRoutingTable;
import org.elasticsearch.cluster.routing.ShardRouting;
import org.elasticsearch.common.io.stream.StreamInput;
import org.elasticsearch.common.io.stream.StreamOutput;
import org.elasticsearch.common.io.stream.Writeable;
import org.elasticsearch.common.util.Maps;
import org.elasticsearch.core.SuppressForbidden;
import org.elasticsearch.gateway.WriteStateException;
import org.elasticsearch.index.IndexModule;
import org.elasticsearch.index.IndexSettings;
import org.elasticsearch.index.IndexVersion;
import org.elasticsearch.index.engine.SafeCommitInfo;
import org.elasticsearch.index.shard.AbstractIndexShardComponent;
import org.elasticsearch.index.shard.IndexShard;
import org.elasticsearch.index.shard.ReplicationGroup;
import org.elasticsearch.index.shard.ShardId;
import org.elasticsearch.xcontent.NamedXContentRegistry;

import java.io.IOException;
import java.nio.file.Path;
import java.util.Collection;
import java.util.Collections;
import java.util.HashMap;
import java.util.HashSet;
import java.util.List;
import java.util.Map;
import java.util.Objects;
import java.util.OptionalLong;
import java.util.Set;
import java.util.function.BiConsumer;
import java.util.function.Consumer;
import java.util.function.Function;
import java.util.function.LongConsumer;
import java.util.function.LongSupplier;
import java.util.function.Supplier;
import java.util.function.ToLongFunction;
import java.util.stream.Collectors;
import java.util.stream.LongStream;
import java.util.stream.Stream;

/**
 * This class is responsible for tracking the replication group with its progress and safety markers (local and global checkpoints).
 *
 * The global checkpoint is the highest sequence number for which all lower (or equal) sequence number have been processed
 * on all shards that are currently active. Since shards count as "active" when the master starts
 * them, and before this primary shard has been notified of this fact, we also include shards that have completed recovery. These shards
 * have received all old operations via the recovery mechanism and are kept up to date by the various replications actions. The set of
 * shards that are taken into account for the global checkpoint calculation are called the "in-sync shards".
 * <p>
 * The global checkpoint is maintained by the primary shard and is replicated to all the replicas (via {@link GlobalCheckpointSyncAction}).
 */
public class ReplicationTracker extends AbstractIndexShardComponent implements LongSupplier {

    /**
     * The allocation ID for the shard to which this tracker is a component of.
     */
    final String shardAllocationId;

    /**
     * The global checkpoint tracker can operate in two modes:
     * - primary: this shard is in charge of collecting local checkpoint information from all shard copies and computing the global
     *            checkpoint based on the local checkpoints of all in-sync shard copies.
     * - replica: this shard receives global checkpoint information from the primary (see
     *   {@link #updateGlobalCheckpointOnReplica(long, String)}).
     *
     * When a shard is initialized (be it a primary or replica), it initially operates in replica mode. The global checkpoint tracker is
     * then switched to primary mode in the following three scenarios:
     *
     * - An initializing primary shard that is not a relocation target is moved to primary mode (using {@link #activatePrimaryMode}) once
     *   the shard becomes active.
     * - An active replica shard is moved to primary mode (using {@link #activatePrimaryMode}) once it is promoted to primary.
     * - A primary relocation target is moved to primary mode (using {@link #activateWithPrimaryContext}) during the primary relocation
     *   handoff. If the target shard is successfully initialized in primary mode, the source shard of a primary relocation is then moved
     *   to replica mode (using {@link #completeRelocationHandoff}), as the relocation target will be in charge of the global checkpoint
     *   computation from that point on.
     */
    volatile boolean primaryMode;

    /**
     * The current operation primary term. Management of this value is done through {@link IndexShard} and must only be done when safe. See
     * {@link #setOperationPrimaryTerm(long)}.
     */
    private volatile long operationPrimaryTerm;

    /**
     * Boolean flag that indicates if a relocation handoff is in progress. A handoff is started by calling
     * {@link #startRelocationHandoff(String)} and is finished by either calling {@link #completeRelocationHandoff} or
     * {@link #abortRelocationHandoff}, depending on whether the handoff was successful or not. During the handoff, which has as main
     * objective to transfer the internal state of the global checkpoint tracker from the relocation source to the target, the list of
     * in-sync shard copies cannot grow, otherwise the relocation target might miss this information and increase the global checkpoint
     * to eagerly. As consequence, some of the methods in this class are not allowed to be called while a handoff is in progress,
     * in particular {@link #markAllocationIdAsInSync}.
     *
     * A notable exception to this is the method {@link #updateFromMaster}, which is still allowed to be called during a relocation handoff.
     * The reason for this is that the handoff might fail and can be aborted (using {@link #abortRelocationHandoff}), in which case
     * it is important that the global checkpoint tracker does not miss any state updates that might happened during the handoff attempt.
     * This means, however, that the global checkpoint can still advance after the primary relocation handoff has been initiated, but only
     * because the master could have failed some of the in-sync shard copies and marked them as stale. That is ok though, as this
     * information is conveyed through cluster state updates, and the new primary relocation target will also eventually learn about those.
     */
    boolean handoffInProgress;

    /**
     * Boolean flag that indicates whether a relocation handoff completed (see {@link #completeRelocationHandoff}).
     */
    volatile boolean relocated;

    /**
     * The global checkpoint tracker relies on the property that cluster state updates are applied in-order. After transferring a primary
     * context from the primary relocation source to the target and initializing the target, it is possible for the target to apply a
     * cluster state that is older than the one upon which the primary context was based. If we allowed this old cluster state
     * to influence the list of in-sync shard copies here, this could possibly remove such an in-sync copy from the internal structures
     * until the newer cluster state were to be applied, which would unsafely advance the global checkpoint. This field thus captures
     * the version of the last applied cluster state to ensure in-order updates.
     */
    long appliedClusterStateVersion;

    IndexShardRoutingTable routingTable;

    /**
     * Local checkpoint information for all shard copies that are tracked. Has an entry for all shard copies that are either initializing
     * and / or in-sync, possibly also containing information about unassigned in-sync shard copies. The information that is tracked for
     * each shard copy is explained in the docs for the {@link CheckpointState} class.
     */
    final Map<String, CheckpointState> checkpoints;

    /**
     * The current in-memory global checkpoint. In primary mode, this is a cached version of the checkpoint computed from the local
     * checkpoints. In replica mode, this is the in-memory global checkpoint that's communicated by the primary.
     */
    volatile long globalCheckpoint;

    /**
     * A callback invoked when the in-memory global checkpoint is updated. For primary mode this occurs if the computed global checkpoint
     * advances on the basis of state changes tracked here. For non-primary mode this occurs if the local knowledge of the global checkpoint
     * advances due to an update from the primary.
     */
    private final LongConsumer onGlobalCheckpointUpdated;

    /**
     * A supplier of the current time. This supplier is used to add a timestamp to retention leases, and to determine retention lease
     * expiration.
     */
    private final LongSupplier currentTimeMillisSupplier;

    /**
     * A callback when a new retention lease is created or an existing retention lease is removed. In practice, this callback invokes the
     * retention lease sync action, to sync retention leases to replicas.
     */
    private final BiConsumer<RetentionLeases, ActionListener<ReplicationResponse>> onSyncRetentionLeases;

    /**
     * This set contains allocation IDs for which there is a thread actively waiting for the local checkpoint to advance to at least the
     * current global checkpoint.
     */
    final Set<String> pendingInSync;

    /**
     * Cached value for the last replication group that was computed
     */
    volatile ReplicationGroup replicationGroup;

    /**
     * The current retention leases.
     */
    private RetentionLeases retentionLeases = RetentionLeases.EMPTY;

    /**
     * The primary term of the most-recently persisted retention leases. This is used to check if we need to persist the current retention
     * leases.
     */
    private long persistedRetentionLeasesPrimaryTerm;

    /**
     * The version of the most-recently persisted retention leases. This is used to check if we need to persist the current retention
     * leases.
     */
    private long persistedRetentionLeasesVersion;

    /**
     * Whether there should be a peer recovery retention lease (PRRL) for every tracked shard copy. Always true on indices created from
     * {@link Version#V_7_4_0} onwards, because these versions create PRRLs properly. May be false on indices created in an earlier version
     * if we recently did a rolling upgrade and {@link ReplicationTracker#createMissingPeerRecoveryRetentionLeases(ActionListener)} has not
     * yet completed. Is only permitted to change from false to true; can be removed once support for pre-PRRL indices is no longer needed.
     */
    private boolean hasAllPeerRecoveryRetentionLeases;

    /**
     * Supplies information about the current safe commit which may be used to expire peer-recovery retention leases.
     */
    private final Supplier<SafeCommitInfo> safeCommitInfoSupplier;

    /**
     * Threshold for expiring peer-recovery retention leases and falling back to file-based recovery. See
     * {@link IndexSettings#FILE_BASED_RECOVERY_THRESHOLD_SETTING}.
     */
    private final double fileBasedRecoveryThreshold;

    private final Consumer<ReplicationGroup> onReplicationGroupUpdated;

    private final boolean useFsync;

    /**
     * Get all retention leases tracked on this shard.
     *
     * @return the retention leases
     */
    public RetentionLeases getRetentionLeases() {
        return getRetentionLeases(false);
    }

    /**
     * If the expire leases parameter is false, gets all retention leases tracked on this shard and otherwise first calculates
     * expiration of existing retention leases, and then gets all non-expired retention leases tracked on this shard. Note that only the
     * primary shard calculates which leases are expired, and if any have expired, syncs the retention leases to any replicas. If the
     * expire leases parameter is true, this replication tracker must be in primary mode.
     *
     * @return the non-expired retention leases
     */
    public synchronized RetentionLeases getRetentionLeases(final boolean expireLeases) {
        if (expireLeases == false) {
            return retentionLeases;
        }
        assert primaryMode;
        // the primary calculates the non-expired retention leases and syncs them to replicas
        final long currentTimeMillis = currentTimeMillisSupplier.getAsLong();
        final long retentionLeaseMillis = indexSettings.getRetentionLeaseMillis();
        final Set<String> leaseIdsForCurrentPeers = routingTable.assignedShards()
            .stream()
            .filter(ShardRouting::isPromotableToPrimary)
            .map(ReplicationTracker::getPeerRecoveryRetentionLeaseId)
            .collect(Collectors.toSet());
        final boolean allShardsStarted = routingTable.allShardsStarted();
        final long minimumReasonableRetainedSeqNo = allShardsStarted ? 0L : getMinimumReasonableRetainedSeqNo();
        final Map<Boolean, List<RetentionLease>> partitionByExpiration = retentionLeases.leases()
            .stream()
            .collect(Collectors.groupingBy(lease -> {
                if (lease.source().equals(PEER_RECOVERY_RETENTION_LEASE_SOURCE)) {
                    if (leaseIdsForCurrentPeers.contains(lease.id())) {
                        return false;
                    }
                    if (allShardsStarted) {
                        logger.trace("expiring unused [{}]", lease);
                        return true;
                    }
                    if (lease.retainingSequenceNumber() < minimumReasonableRetainedSeqNo) {
                        logger.trace("expiring unreasonable [{}] retaining history before [{}]", lease, minimumReasonableRetainedSeqNo);
                        return true;
                    }
                }
                return currentTimeMillis - lease.timestamp() > retentionLeaseMillis;
            }));
        final Collection<RetentionLease> expiredLeases = partitionByExpiration.get(true);
        if (expiredLeases == null) {
            // early out as no retention leases have expired
            logger.trace("no retention leases are expired from current retention leases [{}]", retentionLeases);
            return retentionLeases;
        }
        final List<RetentionLease> nonExpiredLeases = partitionByExpiration.get(false) != null
            ? partitionByExpiration.get(false)
            : Collections.emptyList();
        logger.debug("expiring retention leases [{}] from current retention leases [{}]", expiredLeases, retentionLeases);
        retentionLeases = new RetentionLeases(operationPrimaryTerm, retentionLeases.version() + 1, nonExpiredLeases);
        return retentionLeases;
    }

    private long getMinimumReasonableRetainedSeqNo() {
        final SafeCommitInfo safeCommitInfo = safeCommitInfoSupplier.get();
        return safeCommitInfo.localCheckpoint + 1 - Math.round(Math.ceil(safeCommitInfo.docCount * fileBasedRecoveryThreshold));
        // NB safeCommitInfo.docCount is a very low-level count of the docs in the index, and in particular if this shard contains nested
        // docs then safeCommitInfo.docCount counts every child doc separately from the parent doc. However every part of a nested document
        // has the same seqno, so we may be overestimating the cost of a file-based recovery when compared to an ops-based recovery and
        // therefore preferring ops-based recoveries inappropriately in this case. Correctly accounting for nested docs seems difficult to
        // do cheaply, and the circumstances in which this matters should be relatively rare, so we use this naive calculation regardless.
        // TODO improve this measure for when nested docs are in use
    }

    /**
     * Adds a new retention lease.
     *
     * @param id                      the identifier of the retention lease
     * @param retainingSequenceNumber the retaining sequence number
     * @param source                  the source of the retention lease
     * @param listener                the callback when the retention lease is successfully added and synced to replicas
     * @return the new retention lease
     * @throws RetentionLeaseAlreadyExistsException if the specified retention lease already exists
     */
    public RetentionLease addRetentionLease(
        final String id,
        final long retainingSequenceNumber,
        final String source,
        final ActionListener<ReplicationResponse> listener
    ) {
        Objects.requireNonNull(listener);
        final RetentionLease retentionLease;
        final RetentionLeases currentRetentionLeases;
        synchronized (this) {
            retentionLease = innerAddRetentionLease(id, retainingSequenceNumber, source);
            currentRetentionLeases = retentionLeases;
        }
        onSyncRetentionLeases.accept(currentRetentionLeases, listener);
        return retentionLease;
    }

    /**
     * Atomically clones an existing retention lease to a new ID.
     *
     * @param sourceLeaseId the identifier of the source retention lease
     * @param targetLeaseId the identifier of the retention lease to create
     * @param listener      the callback when the retention lease is successfully added and synced to replicas
     * @return the new retention lease
     * @throws RetentionLeaseNotFoundException      if the specified source retention lease does not exist
     * @throws RetentionLeaseAlreadyExistsException if the specified target retention lease already exists
     */
    RetentionLease cloneRetentionLease(String sourceLeaseId, String targetLeaseId, ActionListener<ReplicationResponse> listener) {
        Objects.requireNonNull(listener);
        final RetentionLease retentionLease;
        final RetentionLeases currentRetentionLeases;
        synchronized (this) {
            assert primaryMode;
            if (getRetentionLeases().contains(sourceLeaseId) == false) {
                throw new RetentionLeaseNotFoundException(sourceLeaseId);
            }
            final RetentionLease sourceLease = getRetentionLeases().get(sourceLeaseId);
            retentionLease = innerAddRetentionLease(targetLeaseId, sourceLease.retainingSequenceNumber(), sourceLease.source());
            currentRetentionLeases = retentionLeases;
        }

        // Syncing here may not be strictly necessary, because this new lease isn't retaining any extra history that wasn't previously
        // retained by the source lease; however we prefer to sync anyway since we expect to do so whenever creating a new lease.
        onSyncRetentionLeases.accept(currentRetentionLeases, listener);
        return retentionLease;
    }

    /**
     * Adds a new retention lease, but does not synchronise it with the rest of the replication group.
     *
     * @param id                      the identifier of the retention lease
     * @param retainingSequenceNumber the retaining sequence number
     * @param source                  the source of the retention lease
     * @return the new retention lease
     * @throws RetentionLeaseAlreadyExistsException if the specified retention lease already exists
     */
    private RetentionLease innerAddRetentionLease(String id, long retainingSequenceNumber, String source) {
        assert Thread.holdsLock(this);
        assert primaryMode : id + "/" + retainingSequenceNumber + "/" + source;
        if (retentionLeases.contains(id)) {
            throw new RetentionLeaseAlreadyExistsException(id);
        }
        final RetentionLease retentionLease = new RetentionLease(
            id,
            retainingSequenceNumber,
            currentTimeMillisSupplier.getAsLong(),
            source
        );
        logger.debug("adding new retention lease [{}] to current retention leases [{}]", retentionLease, retentionLeases);
        retentionLeases = new RetentionLeases(
            operationPrimaryTerm,
            retentionLeases.version() + 1,
            Stream.concat(retentionLeases.leases().stream(), Stream.of(retentionLease)).toList()
        );
        return retentionLease;
    }

    /**
     * Renews an existing retention lease.
     *
     * @param id                      the identifier of the retention lease
     * @param retainingSequenceNumber the retaining sequence number
     * @param source                  the source of the retention lease
     * @return the renewed retention lease
     * @throws RetentionLeaseNotFoundException              if the specified retention lease does not exist
     * @throws RetentionLeaseInvalidRetainingSeqNoException if the new retaining sequence number is lower than
     *                                                      the retaining sequence number of the current retention lease.
     */
    public synchronized RetentionLease renewRetentionLease(final String id, final long retainingSequenceNumber, final String source) {
        assert primaryMode;
        final RetentionLease existingRetentionLease = retentionLeases.get(id);
        if (existingRetentionLease == null) {
            throw new RetentionLeaseNotFoundException(id);
        }
        if (retainingSequenceNumber < existingRetentionLease.retainingSequenceNumber()) {
            assert PEER_RECOVERY_RETENTION_LEASE_SOURCE.equals(source) == false
                : "renewing peer recovery retention lease ["
                    + existingRetentionLease
                    + "]"
                    + " with a lower retaining sequence number ["
                    + retainingSequenceNumber
                    + "]";
            throw new RetentionLeaseInvalidRetainingSeqNoException(id, source, retainingSequenceNumber, existingRetentionLease);
        }
        final RetentionLease retentionLease = new RetentionLease(
            id,
            retainingSequenceNumber,
            currentTimeMillisSupplier.getAsLong(),
            source
        );
        retentionLeases = new RetentionLeases(
            operationPrimaryTerm,
            retentionLeases.version() + 1,
            Stream.concat(retentionLeases.leases().stream().filter(lease -> lease.id().equals(id) == false), Stream.of(retentionLease))
                .toList()
        );
        return retentionLease;
    }

    /**
     * Removes an existing retention lease.
     *
     * @param id       the identifier of the retention lease
     * @param listener the callback when the retention lease is successfully removed and synced to replicas
     */
    public void removeRetentionLease(final String id, final ActionListener<ReplicationResponse> listener) {
        Objects.requireNonNull(listener);
        final RetentionLeases currentRetentionLeases;
        synchronized (this) {
            assert primaryMode;
            if (retentionLeases.contains(id) == false) {
                throw new RetentionLeaseNotFoundException(id);
            }
            logger.debug("removing retention lease [{}] from current retention leases [{}]", id, retentionLeases);
            retentionLeases = new RetentionLeases(
                operationPrimaryTerm,
                retentionLeases.version() + 1,
                retentionLeases.leases().stream().filter(lease -> lease.id().equals(id) == false).toList()
            );
            currentRetentionLeases = retentionLeases;
        }
        onSyncRetentionLeases.accept(currentRetentionLeases, listener);
    }

    /**
     * Updates retention leases on a replica.
     *
     * @param retentionLeases the retention leases
     */
    public synchronized void updateRetentionLeasesOnReplica(final RetentionLeases retentionLeases) {
        assert primaryMode == false;
        if (retentionLeases.supersedes(this.retentionLeases)) {
            this.retentionLeases = retentionLeases;
        }
    }

    /**
     * Loads the latest retention leases from their dedicated state file.
     *
     * @param path the path to the directory containing the state file
     * @return the retention leases
     * @throws IOException if an I/O exception occurs reading the retention leases
     */
    public RetentionLeases loadRetentionLeases(final Path path) throws IOException {
        final RetentionLeases retentionLeases;
        synchronized (retentionLeasePersistenceLock) {
            retentionLeases = RetentionLeases.FORMAT.loadLatestState(logger, NamedXContentRegistry.EMPTY, path);
        }

        // TODO after backporting we expect this never to happen in 8.x, so adjust this to throw an exception instead.
        assert Version.CURRENT.major <= 8 : "throw an exception instead of returning EMPTY on null";
        if (retentionLeases == null) {
            return RetentionLeases.EMPTY;
        }
        return retentionLeases;
    }

    private final Object retentionLeasePersistenceLock = new Object();

    /**
     * Persists the current retention leases to their dedicated state file. If this version of the retention leases are already persisted
     * then persistence is skipped.
     *
     * @param path the path to the directory containing the state file
     * @throws WriteStateException if an exception occurs writing the state file
     */
    public void persistRetentionLeases(final Path path) throws WriteStateException {
        synchronized (retentionLeasePersistenceLock) {
            final RetentionLeases currentRetentionLeases;
            synchronized (this) {
                if (retentionLeases.supersedes(persistedRetentionLeasesPrimaryTerm, persistedRetentionLeasesVersion) == false) {
                    logger.trace("skipping persisting retention leases [{}], already persisted", retentionLeases);
                    return;
                }
                currentRetentionLeases = retentionLeases;
            }
            logger.trace("persisting retention leases [{}]", currentRetentionLeases);
            RetentionLeases.FORMAT.writeAndCleanup(currentRetentionLeases, useFsync, path);
            persistedRetentionLeasesPrimaryTerm = currentRetentionLeases.primaryTerm();
            persistedRetentionLeasesVersion = currentRetentionLeases.version();
        }
    }

    public boolean assertRetentionLeasesPersisted(final Path path) throws IOException {
        assert RetentionLeases.FORMAT.loadLatestState(logger, NamedXContentRegistry.EMPTY, path) != null;
        return true;
    }

    /**
     * Retention leases for peer recovery have source {@link ReplicationTracker#PEER_RECOVERY_RETENTION_LEASE_SOURCE}, a lease ID
     * containing the persistent node ID calculated by {@link ReplicationTracker#getPeerRecoveryRetentionLeaseId}, and retain operations
     * with sequence numbers strictly greater than the given global checkpoint.
     */
    public RetentionLease addPeerRecoveryRetentionLease(
        String nodeId,
        long globalCheckpoint,
        ActionListener<ReplicationResponse> listener
    ) {
        return addRetentionLease(
            getPeerRecoveryRetentionLeaseId(nodeId),
            globalCheckpoint + 1,
            PEER_RECOVERY_RETENTION_LEASE_SOURCE,
            listener
        );
    }

    public RetentionLease cloneLocalPeerRecoveryRetentionLease(String nodeId, ActionListener<ReplicationResponse> listener) {
        return cloneRetentionLease(
            getPeerRecoveryRetentionLeaseId(routingTable.primaryShard()),
            getPeerRecoveryRetentionLeaseId(nodeId),
            listener
        );
    }

    public void removePeerRecoveryRetentionLease(String nodeId, ActionListener<ReplicationResponse> listener) {
        removeRetentionLease(getPeerRecoveryRetentionLeaseId(nodeId), listener);
    }

    /**
     * Source for peer recovery retention leases; see {@link ReplicationTracker#addPeerRecoveryRetentionLease}.
     */
    public static final String PEER_RECOVERY_RETENTION_LEASE_SOURCE = "peer recovery";

    /**
     * Id for a peer recovery retention lease for the given node. See {@link ReplicationTracker#addPeerRecoveryRetentionLease}.
     */
    public static String getPeerRecoveryRetentionLeaseId(String nodeId) {
        return "peer_recovery/" + nodeId;
    }

    /**
     * Id for a peer recovery retention lease for the given {@link ShardRouting}.
     * See {@link ReplicationTracker#addPeerRecoveryRetentionLease}.
     */
    public static String getPeerRecoveryRetentionLeaseId(ShardRouting shardRouting) {
        return getPeerRecoveryRetentionLeaseId(shardRouting.currentNodeId());
    }

    /**
     * Returns a list of peer recovery retention leases installed in this replication group
     */
    public List<RetentionLease> getPeerRecoveryRetentionLeases() {
        return getRetentionLeases().leases().stream().filter(lease -> PEER_RECOVERY_RETENTION_LEASE_SOURCE.equals(lease.source())).toList();
    }

    /**
     * Advance the peer-recovery retention leases for all assigned shard copies to discard history below the corresponding global
     * checkpoint, and renew any leases that are approaching expiry.
     */
    public synchronized void renewPeerRecoveryRetentionLeases() {
        assert primaryMode;
        assert invariant();

        /*
         * Peer-recovery retention leases never expire while the associated shard is assigned, but we must still renew them occasionally in
         * case the associated shard is temporarily unassigned. However we must not renew them too often, since each renewal must be
         * persisted and the resulting IO can be expensive on nodes with large numbers of shards (see #42299). We choose to renew them after
         * half the expiry time, so that by default the cluster has at least 6 hours to recover before these leases start to expire.
         */
        final long renewalTimeMillis = currentTimeMillisSupplier.getAsLong() - indexSettings.getRetentionLeaseMillis() / 2;

        /*
         * If any of the peer-recovery retention leases need renewal, it's a good opportunity to renew them all.
         */
        boolean renewalNeeded = false;
        for (int copy = 0; copy < routingTable.size(); copy++) {
            final ShardRouting shardRouting = routingTable.shard(copy);
            if (shardRouting.assignedToNode() == false || shardRouting.isPromotableToPrimary() == false) {
                continue;
            }
            final RetentionLease retentionLease = retentionLeases.get(getPeerRecoveryRetentionLeaseId(shardRouting));
            if (retentionLease == null) {
                /*
                 * If this shard copy is tracked then we got here here via a rolling upgrade from an older version that doesn't
                 * create peer recovery retention leases for every shard copy.
                 */
                assert checkpoints.get(shardRouting.allocationId().getId()).tracked == false || hasAllPeerRecoveryRetentionLeases == false;
                continue;
            }
            if (retentionLease.timestamp() <= renewalTimeMillis
                || retentionLease.retainingSequenceNumber() <= checkpoints.get(shardRouting.allocationId().getId()).globalCheckpoint) {
                renewalNeeded = true;
                break;
            }
        }
        if (renewalNeeded) {
            for (int copy = 0; copy < routingTable.size(); copy++) {
                final ShardRouting shardRouting = routingTable.shard(copy);
                if (shardRouting.assignedToNode() && shardRouting.isPromotableToPrimary()) {
                    final RetentionLease retentionLease = retentionLeases.get(getPeerRecoveryRetentionLeaseId(shardRouting));
                    if (retentionLease != null) {
                        final CheckpointState checkpointState = checkpoints.get(shardRouting.allocationId().getId());
                        final long newRetainedSequenceNumber = Math.max(0L, checkpointState.globalCheckpoint + 1L);
                        if (retentionLease.retainingSequenceNumber() <= newRetainedSequenceNumber) {
                            renewRetentionLease(
                                getPeerRecoveryRetentionLeaseId(shardRouting),
                                newRetainedSequenceNumber,
                                PEER_RECOVERY_RETENTION_LEASE_SOURCE
                            );
                        } else {
                            // the retention lease is tied to the node, not the shard copy, so it's possible a copy was removed and now
                            // we are in the process of recovering it again, or maybe we were just promoted and have not yet received the
                            // global checkpoints from our peers.
                            assert checkpointState.globalCheckpoint == SequenceNumbers.UNASSIGNED_SEQ_NO
                                : "cannot renew " + retentionLease + " according to " + checkpointState + " for " + shardRouting;
                        }
                    }
                }
            }
        }

        assert invariant();
    }

    public static class CheckpointState implements Writeable {

        /**
         * the last local checkpoint information that we have for this shard. All operations up to this point are properly fsynced to disk.
         */
        long localCheckpoint;

        /**
         * the last global checkpoint information that we have for this shard. This is the global checkpoint that's fsynced to disk on the
         * respective shard, and all operations up to this point are properly fsynced to disk as well.
         */
        long globalCheckpoint;
        /**
         * whether this shard is treated as in-sync and thus contributes to the global checkpoint calculation
         */
        boolean inSync;

        /**
         * whether this shard is tracked in the replication group, i.e., should receive document updates from the primary.
         */
        boolean tracked;

        public CheckpointState(long localCheckpoint, long globalCheckpoint, boolean inSync, boolean tracked) {
            this.localCheckpoint = localCheckpoint;
            this.globalCheckpoint = globalCheckpoint;
            this.inSync = inSync;
            this.tracked = tracked;
        }

        public CheckpointState(StreamInput in) throws IOException {
            this.localCheckpoint = in.readZLong();
            this.globalCheckpoint = in.readZLong();
            this.inSync = in.readBoolean();
            this.tracked = in.readBoolean();
        }

        @Override
        public void writeTo(StreamOutput out) throws IOException {
            out.writeZLong(localCheckpoint);
            out.writeZLong(globalCheckpoint);
            out.writeBoolean(inSync);
            out.writeBoolean(tracked);
        }

        /**
         * Returns a full copy of this object
         */
        public CheckpointState copy() {
            return new CheckpointState(localCheckpoint, globalCheckpoint, inSync, tracked);
        }

        public long getLocalCheckpoint() {
            return localCheckpoint;
        }

        public long getGlobalCheckpoint() {
            return globalCheckpoint;
        }

        @Override
        public String toString() {
            return "LocalCheckpointState{"
                + "localCheckpoint="
                + localCheckpoint
                + ", globalCheckpoint="
                + globalCheckpoint
                + ", inSync="
                + inSync
                + ", tracked="
                + tracked
                + '}';
        }

        @Override
        public boolean equals(Object o) {
            if (this == o) return true;
            if (o == null || getClass() != o.getClass()) return false;

            CheckpointState that = (CheckpointState) o;

            if (localCheckpoint != that.localCheckpoint) return false;
            if (globalCheckpoint != that.globalCheckpoint) return false;
            if (inSync != that.inSync) return false;
            return tracked == that.tracked;
        }

        @Override
        public int hashCode() {
            int result = Long.hashCode(localCheckpoint);
            result = 31 * result + Long.hashCode(globalCheckpoint);
            result = 31 * result + Boolean.hashCode(inSync);
            result = 31 * result + Boolean.hashCode(tracked);
            return result;
        }
    }

    /**
     * Get the local knowledge of the persisted global checkpoints for all in-sync allocation IDs.
     *
     * @return a map from allocation ID to the local knowledge of the persisted global checkpoint for that allocation ID
     */
    public synchronized Map<String, Long> getInSyncGlobalCheckpoints() {
        assert primaryMode;
        assert handoffInProgress == false;
        // upper bound on the size
        return checkpoints.entrySet()
            .stream()
            .filter(e -> e.getValue().inSync)
            .collect(Collectors.toMap(Map.Entry::getKey, e -> e.getValue().globalCheckpoint));
    }

    /**
     * @return true iff any tracked global checkpoint for an in-sync copy lags behind our global checkpoint
     */
    public synchronized boolean trackedGlobalCheckpointsNeedSync() {
        for (final var checkpointState : checkpoints.values()) {
            if (checkpointState.inSync && checkpointState.globalCheckpoint < globalCheckpoint) {
                return true;
            }
        }
        return false;
    }

    /**
     * Returns whether the replication tracker is in primary mode, i.e., whether the current shard is acting as primary from the point of
     * view of replication.
     */
    public boolean isPrimaryMode() {
        return primaryMode;
    }

    /**
     * Returns the current operation primary term.
     *
     * @return the primary term
     */
    public long getOperationPrimaryTerm() {
        return operationPrimaryTerm;
    }

    /**
     * Sets the current operation primary term. This method should be invoked only when no other operations are possible on the shard. That
     * is, either from the constructor of {@link IndexShard} or while holding all permits on the {@link IndexShard} instance.
     *
     * @param operationPrimaryTerm the new operation primary term
     */
    public void setOperationPrimaryTerm(final long operationPrimaryTerm) {
        this.operationPrimaryTerm = operationPrimaryTerm;
    }

    /**
     * Returns whether the replication tracker has relocated away to another shard copy.
     */
    public boolean isRelocated() {
        return relocated;
    }

    /**
     * Class invariant that should hold before and after every invocation of public methods on this class. As Java lacks implication
     * as a logical operator, many of the invariants are written under the form (!A || B), they should be read as (A implies B) however.
     */
    private boolean invariant() {
        // local checkpoints only set during primary mode
        assert primaryMode || checkpoints.values().stream().allMatch(lcps -> lcps.localCheckpoint == SequenceNumbers.UNASSIGNED_SEQ_NO);

        // global checkpoints only set during primary mode
        assert primaryMode || checkpoints.values().stream().allMatch(cps -> cps.globalCheckpoint == SequenceNumbers.UNASSIGNED_SEQ_NO);

        // relocation handoff can only occur in primary mode
        assert handoffInProgress == false || primaryMode;

        // a relocated copy is not in primary mode
        assert relocated == false || primaryMode == false;

        // the current shard is marked as in-sync when the global checkpoint tracker operates in primary mode
        assert primaryMode == false || checkpoints.get(shardAllocationId).inSync;

        // the routing table and replication group is set when the global checkpoint tracker operates in primary mode
        assert primaryMode == false || (routingTable != null && replicationGroup != null)
            : "primary mode but routing table is " + routingTable + " and replication group is " + replicationGroup;

        // when in primary mode, the current allocation ID is the allocation ID of the primary or the relocation allocation ID
        assert primaryMode == false
            || (routingTable.primaryShard().allocationId().getId().equals(shardAllocationId)
                || routingTable.primaryShard().allocationId().getRelocationId().equals(shardAllocationId));

        // during relocation handoff there are no entries blocking global checkpoint advancement
        assert handoffInProgress == false || pendingInSync.isEmpty()
            : "entries blocking global checkpoint advancement during relocation handoff: " + pendingInSync;

        // entries blocking global checkpoint advancement can only exist in primary mode and when not having a relocation handoff
        assert pendingInSync.isEmpty() || (primaryMode && handoffInProgress == false);

        // the computed global checkpoint is always up-to-date
        assert primaryMode == false || globalCheckpoint == computeGlobalCheckpoint(pendingInSync, checkpoints.values(), globalCheckpoint)
            : "global checkpoint is not up-to-date, expected: "
                + computeGlobalCheckpoint(pendingInSync, checkpoints.values(), globalCheckpoint)
                + " but was: "
                + globalCheckpoint;

        // when in primary mode, the global checkpoint is at most the minimum local checkpoint on all in-sync shard copies
        assert primaryMode == false
            || globalCheckpoint <= inSyncCheckpointStates(checkpoints, CheckpointState::getLocalCheckpoint, LongStream::min)
            : "global checkpoint ["
                + globalCheckpoint
                + "] "
                + "for primary mode allocation ID ["
                + shardAllocationId
                + "] "
                + "more than in-sync local checkpoints ["
                + checkpoints
                + "]";

        // we have a routing table iff we have a replication group
        assert (routingTable == null) == (replicationGroup == null)
            : "routing table is " + routingTable + " but replication group is " + replicationGroup;

        assert replicationGroup == null || replicationGroup.equals(calculateReplicationGroup())
            : "cached replication group out of sync: expected: " + calculateReplicationGroup() + " but was: " + replicationGroup;

        if (replicationGroup != null) {
            assert replicationGroup.getReplicationTargets().stream().allMatch(ShardRouting::isPromotableToPrimary)
                : "expected all replication target shards of the replication group to be promotable to primary";
            assert replicationGroup.getSkippedShards().stream().allMatch(ShardRouting::isPromotableToPrimary)
                : "expected all skipped shards of the replication group to be promotable to primary";
        }

        // all assigned shards from the routing table are tracked
        assert routingTable == null || checkpoints.keySet().containsAll(routingTable.getPromotableAllocationIds())
            : "local checkpoints " + checkpoints + " not in-sync with routing table " + routingTable;

        for (Map.Entry<String, CheckpointState> entry : checkpoints.entrySet()) {
            // blocking global checkpoint advancement only happens for shards that are not in-sync
            assert pendingInSync.contains(entry.getKey()) == false || entry.getValue().inSync == false
                : "shard copy " + entry.getKey() + " blocks global checkpoint advancement but is in-sync";
            // in-sync shard copies are tracked
            assert entry.getValue().inSync == false || entry.getValue().tracked
                : "shard copy " + entry.getKey() + " is in-sync but not tracked";
        }

        // all pending in sync shards are tracked
        for (String aId : pendingInSync) {
            assert checkpoints.get(aId) != null : "aId [" + aId + "] is pending in sync but isn't tracked";
        }

        if (primaryMode && indexSettings.isSoftDeleteEnabled() && hasAllPeerRecoveryRetentionLeases) {
            // all tracked shard copies have a corresponding peer-recovery retention lease
            for (final ShardRouting shardRouting : routingTable.assignedShards()) {
                if (shardRouting.isPromotableToPrimary() && checkpoints.get(shardRouting.allocationId().getId()).tracked) {
                    assert retentionLeases.contains(getPeerRecoveryRetentionLeaseId(shardRouting))
                        : "no retention lease for tracked shard [" + shardRouting + "] in " + retentionLeases;
                    assert PEER_RECOVERY_RETENTION_LEASE_SOURCE.equals(
                        retentionLeases.get(getPeerRecoveryRetentionLeaseId(shardRouting)).source()
                    )
                        : "incorrect source ["
                            + retentionLeases.get(getPeerRecoveryRetentionLeaseId(shardRouting)).source()
                            + "] for ["
                            + shardRouting
                            + "] in "
                            + retentionLeases;
                }
            }
        }

        return true;
    }

    private static long inSyncCheckpointStates(
        final Map<String, CheckpointState> checkpoints,
        ToLongFunction<CheckpointState> function,
        Function<LongStream, OptionalLong> reducer
    ) {
        final OptionalLong value = reducer.apply(
            checkpoints.values().stream().filter(cps -> cps.inSync).mapToLong(function).filter(v -> v != SequenceNumbers.UNASSIGNED_SEQ_NO)
        );
        return value.isPresent() ? value.getAsLong() : SequenceNumbers.UNASSIGNED_SEQ_NO;
    }

    public ReplicationTracker(
        final ShardId shardId,
        final String allocationId,
        final IndexSettings indexSettings,
        final long operationPrimaryTerm,
        final long globalCheckpoint,
        final LongConsumer onGlobalCheckpointUpdated,
        final LongSupplier currentTimeMillisSupplier,
        final BiConsumer<RetentionLeases, ActionListener<ReplicationResponse>> onSyncRetentionLeases,
        final Supplier<SafeCommitInfo> safeCommitInfoSupplier
    ) {
        this(
            shardId,
            allocationId,
            indexSettings,
            operationPrimaryTerm,
            globalCheckpoint,
            onGlobalCheckpointUpdated,
            currentTimeMillisSupplier,
            onSyncRetentionLeases,
            safeCommitInfoSupplier,
            x -> {}
        );
    }

    /**
     * Initialize the global checkpoint service. The specified global checkpoint should be set to the last known global checkpoint, or
     * {@link SequenceNumbers#UNASSIGNED_SEQ_NO}.
     *
     * @param shardId                   the shard ID
     * @param allocationId              the allocation ID
     * @param indexSettings             the index settings
     * @param operationPrimaryTerm      the current primary term
     * @param globalCheckpoint          the last known global checkpoint for this shard, or {@link SequenceNumbers#UNASSIGNED_SEQ_NO}
     * @param onSyncRetentionLeases     a callback when a new retention lease is created or an existing retention lease expires
     * @param onReplicationGroupUpdated a callback when the replica group changes
     */
    public ReplicationTracker(
        final ShardId shardId,
        final String allocationId,
        final IndexSettings indexSettings,
        final long operationPrimaryTerm,
        final long globalCheckpoint,
        final LongConsumer onGlobalCheckpointUpdated,
        final LongSupplier currentTimeMillisSupplier,
        final BiConsumer<RetentionLeases, ActionListener<ReplicationResponse>> onSyncRetentionLeases,
        final Supplier<SafeCommitInfo> safeCommitInfoSupplier,
        final Consumer<ReplicationGroup> onReplicationGroupUpdated
    ) {
        super(shardId, indexSettings);
        assert globalCheckpoint >= SequenceNumbers.UNASSIGNED_SEQ_NO : "illegal initial global checkpoint: " + globalCheckpoint;
        this.shardAllocationId = allocationId;
        this.primaryMode = false;
        this.operationPrimaryTerm = operationPrimaryTerm;
        this.handoffInProgress = false;
        this.appliedClusterStateVersion = -1L;
        this.globalCheckpoint = globalCheckpoint;
        this.checkpoints = Maps.newMapWithExpectedSize(1 + indexSettings.getNumberOfReplicas());
        this.onGlobalCheckpointUpdated = Objects.requireNonNull(onGlobalCheckpointUpdated);
        this.currentTimeMillisSupplier = Objects.requireNonNull(currentTimeMillisSupplier);
        this.onSyncRetentionLeases = Objects.requireNonNull(onSyncRetentionLeases);
        this.pendingInSync = new HashSet<>();
        this.routingTable = null;
        this.replicationGroup = null;
        this.hasAllPeerRecoveryRetentionLeases = indexSettings.getIndexVersionCreated().onOrAfter(IndexVersion.V_7_6_0)
            || (indexSettings.isSoftDeleteEnabled()
                && indexSettings.getIndexVersionCreated().onOrAfter(IndexVersion.V_7_4_0)
                && indexSettings.getIndexMetadata().getState() == IndexMetadata.State.OPEN);

        this.fileBasedRecoveryThreshold = IndexSettings.FILE_BASED_RECOVERY_THRESHOLD_SETTING.get(indexSettings.getSettings());
        this.safeCommitInfoSupplier = safeCommitInfoSupplier;
        this.onReplicationGroupUpdated = onReplicationGroupUpdated;
<<<<<<< HEAD
        this.useFsync = IndexModule.NODE_STORE_USE_FSYNC.get(indexSettings.getNodeSettings());
        assert Version.V_EMPTY.equals(indexSettings.getIndexVersionCreated()) == false;
=======
        assert IndexVersion.ZERO.equals(indexSettings.getIndexVersionCreated()) == false;
>>>>>>> 264abd30
        assert invariant();
    }

    /**
     * Returns the current replication group for the shard.
     *
     * @return the replication group
     */
    public ReplicationGroup getReplicationGroup() {
        assert primaryMode;
        return replicationGroup;
    }

    private void updateReplicationGroupAndNotify() {
        assert Thread.holdsLock(this);
        ReplicationGroup newReplicationGroup = calculateReplicationGroup();
        replicationGroup = newReplicationGroup;
        onReplicationGroupUpdated.accept(newReplicationGroup);
    }

    private ReplicationGroup calculateReplicationGroup() {
        long newVersion;
        if (replicationGroup == null) {
            newVersion = 0;
        } else {
            newVersion = replicationGroup.getVersion() + 1;
        }
        return new ReplicationGroup(
            routingTable,
            checkpoints.entrySet().stream().filter(e -> e.getValue().inSync).map(Map.Entry::getKey).collect(Collectors.toSet()),
            checkpoints.entrySet().stream().filter(e -> e.getValue().tracked).map(Map.Entry::getKey).collect(Collectors.toSet()),
            newVersion
        );
    }

    /**
     * Returns the in-memory global checkpoint for the shard.
     *
     * @return the global checkpoint
     */
    public long getGlobalCheckpoint() {
        return globalCheckpoint;
    }

    @Override
    public long getAsLong() {
        return globalCheckpoint;
    }

    /**
     * Updates the global checkpoint on a replica shard after it has been updated by the primary.
     *
     * @param newGlobalCheckpoint the new global checkpoint
     * @param reason              the reason the global checkpoint was updated
     */
    public synchronized void updateGlobalCheckpointOnReplica(final long newGlobalCheckpoint, final String reason) {
        assert invariant();
        assert primaryMode == false;
        /*
         * The global checkpoint here is a local knowledge which is updated under the mandate of the primary. It can happen that the primary
         * information is lagging compared to a replica (e.g., if a replica is promoted to primary but has stale info relative to other
         * replica shards). In these cases, the local knowledge of the global checkpoint could be higher than the sync from the lagging
         * primary.
         */
        final long previousGlobalCheckpoint = globalCheckpoint;
        if (newGlobalCheckpoint > previousGlobalCheckpoint) {
            globalCheckpoint = newGlobalCheckpoint;
            logger.trace("updated global checkpoint from [{}] to [{}] due to [{}]", previousGlobalCheckpoint, globalCheckpoint, reason);
            onGlobalCheckpointUpdated.accept(globalCheckpoint);
        }
        assert invariant();
    }

    /**
     * Update the local knowledge of the persisted global checkpoint for the specified allocation ID.
     *
     * @param allocationId     the allocation ID to update the global checkpoint for
     * @param globalCheckpoint the global checkpoint
     */
    public synchronized void updateGlobalCheckpointForShard(final String allocationId, final long globalCheckpoint) {
        assert primaryMode;
        assert handoffInProgress == false;
        assert invariant();
        final CheckpointState cps = checkpoints.get(allocationId);
        assert this.shardAllocationId.equals(allocationId) == false || cps != null;
        if (cps != null && globalCheckpoint > cps.globalCheckpoint) {
            final long previousGlobalCheckpoint = cps.globalCheckpoint;
            cps.globalCheckpoint = globalCheckpoint;
            logger.trace(
                "updated local knowledge for [{}] on the primary of the global checkpoint from [{}] to [{}]",
                allocationId,
                previousGlobalCheckpoint,
                globalCheckpoint
            );
        }
        assert invariant();
    }

    /**
     * Initializes the global checkpoint tracker in primary mode (see {@link #primaryMode}. Called on primary activation or promotion.
     */
    public synchronized void activatePrimaryMode(final long localCheckpoint) {
        assert invariant();
        assert primaryMode == false;
        assert checkpoints.get(shardAllocationId) != null
            && checkpoints.get(shardAllocationId).inSync
            && checkpoints.get(shardAllocationId).localCheckpoint == SequenceNumbers.UNASSIGNED_SEQ_NO
            : "expected " + shardAllocationId + " to have initialized entry in " + checkpoints + " when activating primary";
        assert localCheckpoint >= SequenceNumbers.NO_OPS_PERFORMED;
        primaryMode = true;
        updateLocalCheckpoint(shardAllocationId, checkpoints.get(shardAllocationId), localCheckpoint);
        updateGlobalCheckpointOnPrimary();

        addPeerRecoveryRetentionLeaseForSolePrimary();
        assert invariant();
    }

    /**
     * Creates a peer recovery retention lease for this shard, if one does not already exist and this shard is the sole shard copy in the
     * replication group. If one does not already exist and yet there are other shard copies in this group then we must have just done
     * a rolling upgrade from a version before {@link Version#V_7_4_0}, in which case the missing leases should be created asynchronously
     * by the caller using {@link ReplicationTracker#createMissingPeerRecoveryRetentionLeases(ActionListener)}.
     */
    private void addPeerRecoveryRetentionLeaseForSolePrimary() {
        assert primaryMode;
        assert Thread.holdsLock(this);

        final ShardRouting primaryShard = routingTable.primaryShard();
        final String leaseId = getPeerRecoveryRetentionLeaseId(primaryShard);
        if (retentionLeases.get(leaseId) == null) {
            if (replicationGroup.getReplicationTargets().equals(Collections.singletonList(primaryShard))) {
                assert primaryShard.allocationId().getId().equals(shardAllocationId)
                    : routingTable.assignedShards() + " vs " + shardAllocationId;
                // Safe to call innerAddRetentionLease() without a subsequent sync since there are no other members of this replication
                // group.
                logger.trace("addPeerRecoveryRetentionLeaseForSolePrimary: adding lease [{}]", leaseId);
                innerAddRetentionLease(
                    leaseId,
                    Math.max(0L, checkpoints.get(shardAllocationId).globalCheckpoint + 1),
                    PEER_RECOVERY_RETENTION_LEASE_SOURCE
                );
                hasAllPeerRecoveryRetentionLeases = true;
            } else {
                /*
                 * We got here here via a rolling upgrade from an older version that doesn't create peer recovery retention
                 * leases for every shard copy, but in this case we do not expect any leases to exist.
                 */
                assert hasAllPeerRecoveryRetentionLeases == false : routingTable + " vs " + retentionLeases;
                logger.debug("{} becoming primary of {} with missing lease: {}", primaryShard, routingTable, retentionLeases);
            }
        } else if (hasAllPeerRecoveryRetentionLeases == false
            && routingTable.assignedShards()
                .stream()
                .filter(ShardRouting::isPromotableToPrimary)
                .allMatch(
                    shardRouting -> retentionLeases.contains(getPeerRecoveryRetentionLeaseId(shardRouting))
                        || checkpoints.get(shardRouting.allocationId().getId()).tracked == false
                )) {
                    // Although this index is old enough not to have all the expected peer recovery retention leases, in fact it does, so we
                    // don't need to do any more work.
                    hasAllPeerRecoveryRetentionLeases = true;
                }
    }

    /**
     * Notifies the tracker of the current allocation IDs in the cluster state.
     *
     * @param applyingClusterStateVersion the cluster state version being applied when updating the allocation IDs from the master
     * @param inSyncAllocationIds         the allocation IDs of the currently in-sync shard copies
     * @param routingTable                the shard routing table
     */
    public synchronized void updateFromMaster(
        final long applyingClusterStateVersion,
        final Set<String> inSyncAllocationIds,
        final IndexShardRoutingTable routingTable
    ) {
        assert invariant();
        if (applyingClusterStateVersion > appliedClusterStateVersion) {
            // check that the master does not fabricate new in-sync entries out of thin air once we are in primary mode
            assert primaryMode == false
                || inSyncAllocationIds.stream().allMatch(inSyncId -> checkpoints.containsKey(inSyncId) && checkpoints.get(inSyncId).inSync)
                : "update from master in primary mode contains in-sync ids "
                    + inSyncAllocationIds
                    + " that have no matching entries in "
                    + checkpoints;
            // remove entries which don't exist on master
            Set<String> initializingAllocationIds = routingTable.getAllInitializingShards()
                .stream()
                .filter(ShardRouting::isPromotableToPrimary)
                .map(ShardRouting::allocationId)
                .map(AllocationId::getId)
                .collect(Collectors.toSet());
            boolean removedEntries = checkpoints.keySet()
                .removeIf(aid -> inSyncAllocationIds.contains(aid) == false && initializingAllocationIds.contains(aid) == false);

            if (primaryMode) {
                // add new initializingIds that are missing locally. These are fresh shard copies - and not in-sync
                for (String initializingId : initializingAllocationIds) {
                    if (checkpoints.containsKey(initializingId) == false) {
                        final boolean inSync = inSyncAllocationIds.contains(initializingId);
                        assert inSync == false
                            : "update from master in primary mode has " + initializingId + " as in-sync but it does not exist locally";
                        final long localCheckpoint = SequenceNumbers.UNASSIGNED_SEQ_NO;
                        final long globalCheckpoint = localCheckpoint;
                        checkpoints.put(initializingId, new CheckpointState(localCheckpoint, globalCheckpoint, inSync, inSync));
                    }
                }
                if (removedEntries) {
                    pendingInSync.removeIf(aId -> checkpoints.containsKey(aId) == false);
                }
            } else {
                for (String initializingId : initializingAllocationIds) {
                    final long localCheckpoint = SequenceNumbers.UNASSIGNED_SEQ_NO;
                    final long globalCheckpoint = localCheckpoint;
                    checkpoints.put(initializingId, new CheckpointState(localCheckpoint, globalCheckpoint, false, false));
                }
                for (String inSyncId : inSyncAllocationIds) {
                    final long localCheckpoint = SequenceNumbers.UNASSIGNED_SEQ_NO;
                    final long globalCheckpoint = localCheckpoint;
                    checkpoints.put(inSyncId, new CheckpointState(localCheckpoint, globalCheckpoint, true, true));
                }
            }
            appliedClusterStateVersion = applyingClusterStateVersion;
            this.routingTable = routingTable;
            updateReplicationGroupAndNotify();
            if (primaryMode && removedEntries) {
                updateGlobalCheckpointOnPrimary();
                // notify any waiter for local checkpoint advancement to recheck that their shard is still being tracked.
                notifyAllWaiters();
            }
        }
        assert invariant();
    }

    /**
     * Called when the recovery process for a shard has opened the engine on the target shard. Ensures that the right data structures
     * have been set up locally to track local checkpoint information for the shard and that the shard is added to the replication group.
     *
     * @param allocationId  the allocation ID of the shard for which recovery was initiated
     */
    public synchronized void initiateTracking(final String allocationId) {
        assert invariant();
        assert primaryMode;
        assert handoffInProgress == false;
        CheckpointState cps = checkpoints.get(allocationId);
        if (cps == null) {
            // can happen if replica was removed from cluster but recovery process is unaware of it yet
            throw new IllegalStateException("no local checkpoint tracking information available");
        }
        cps.tracked = true;
        updateReplicationGroupAndNotify();
        assert invariant();
    }

    /**
     * Marks the shard with the provided allocation ID as in-sync with the primary shard. This method will block until the local checkpoint
     * on the specified shard advances above the current global checkpoint.
     *
     * @param allocationId    the allocation ID of the shard to mark as in-sync
     * @param localCheckpoint the current local checkpoint on the shard
     */
    public synchronized void markAllocationIdAsInSync(final String allocationId, final long localCheckpoint) throws InterruptedException {
        assert invariant();
        assert primaryMode;
        assert handoffInProgress == false;
        CheckpointState cps = checkpoints.get(allocationId);
        if (cps == null) {
            // can happen if replica was removed from cluster but recovery process is unaware of it yet
            throw new IllegalStateException("no local checkpoint tracking information available for " + allocationId);
        }
        assert localCheckpoint >= SequenceNumbers.NO_OPS_PERFORMED
            : "expected known local checkpoint for " + allocationId + " but was " + localCheckpoint;
        assert pendingInSync.contains(allocationId) == false : "shard copy " + allocationId + " is already marked as pending in-sync";
        assert cps.tracked : "shard copy " + allocationId + " cannot be marked as in-sync as it's not tracked";
        updateLocalCheckpoint(allocationId, cps, localCheckpoint);
        // if it was already in-sync (because of a previously failed recovery attempt), global checkpoint must have been
        // stuck from advancing
        assert cps.inSync == false || (cps.localCheckpoint >= getGlobalCheckpoint())
            : "shard copy "
                + allocationId
                + " that's already in-sync should have a local checkpoint "
                + cps.localCheckpoint
                + " that's above the global checkpoint "
                + getGlobalCheckpoint();
        if (cps.localCheckpoint < getGlobalCheckpoint()) {
            pendingInSync.add(allocationId);
            try {
                while (true) {
                    if (pendingInSync.contains(allocationId)) {
                        waitForLocalCheckpointToAdvance();
                    } else {
                        break;
                    }
                }
            } finally {
                pendingInSync.remove(allocationId);
            }
        } else {
            cps.inSync = true;
            updateReplicationGroupAndNotify();
            logger.trace("marked [{}] as in-sync", allocationId);
            updateGlobalCheckpointOnPrimary();
        }

        assert invariant();
    }

    private boolean updateLocalCheckpoint(String allocationId, CheckpointState cps, long localCheckpoint) {
        // a local checkpoint for a shard copy should be a valid sequence number
        assert localCheckpoint >= SequenceNumbers.NO_OPS_PERFORMED
            : "invalid local checkpoint [" + localCheckpoint + "] for shard copy [" + allocationId + "]";
        if (localCheckpoint > cps.localCheckpoint) {
            logger.trace("updated local checkpoint of [{}] from [{}] to [{}]", allocationId, cps.localCheckpoint, localCheckpoint);
            cps.localCheckpoint = localCheckpoint;
            return true;
        } else {
            logger.trace(
                "skipped updating local checkpoint of [{}] from [{}] to [{}], current checkpoint is higher",
                allocationId,
                cps.localCheckpoint,
                localCheckpoint
            );
            return false;
        }
    }

    /**
     * Notifies the service to update the local checkpoint for the shard with the provided allocation ID. If the checkpoint is lower than
     * the currently known one, this is a no-op. If the allocation ID is not tracked, it is ignored.
     *
     * @param allocationId    the allocation ID of the shard to update the local checkpoint for
     * @param localCheckpoint the local checkpoint for the shard
     */
    public synchronized void updateLocalCheckpoint(final String allocationId, final long localCheckpoint) {
        assert invariant();
        assert primaryMode;
        assert handoffInProgress == false;
        CheckpointState cps = checkpoints.get(allocationId);
        if (cps == null) {
            // can happen if replica was removed from cluster but replication process is unaware of it yet
            return;
        }
        boolean increasedLocalCheckpoint = updateLocalCheckpoint(allocationId, cps, localCheckpoint);
        boolean pending = pendingInSync.contains(allocationId);
        if (pending && cps.localCheckpoint >= getGlobalCheckpoint()) {
            pendingInSync.remove(allocationId);
            pending = false;
            cps.inSync = true;
            updateReplicationGroupAndNotify();
            logger.trace("marked [{}] as in-sync", allocationId);
            notifyAllWaiters();
        }
        if (increasedLocalCheckpoint && pending == false) {
            updateGlobalCheckpointOnPrimary();
        }
        assert invariant();
    }

    /**
     * Computes the global checkpoint based on the given local checkpoints. In case where there are entries preventing the
     * computation to happen (for example due to blocking), it returns the fallback value.
     */
    private static long computeGlobalCheckpoint(
        final Set<String> pendingInSync,
        final Collection<CheckpointState> localCheckpoints,
        final long fallback
    ) {
        long minLocalCheckpoint = Long.MAX_VALUE;
        if (pendingInSync.isEmpty() == false) {
            return fallback;
        }
        for (final CheckpointState cps : localCheckpoints) {
            if (cps.inSync) {
                if (cps.localCheckpoint == SequenceNumbers.UNASSIGNED_SEQ_NO) {
                    // unassigned in-sync replica
                    return fallback;
                } else {
                    minLocalCheckpoint = Math.min(cps.localCheckpoint, minLocalCheckpoint);
                }
            }
        }
        assert minLocalCheckpoint != Long.MAX_VALUE;
        return minLocalCheckpoint;
    }

    /**
     * Scans through the currently known local checkpoint and updates the global checkpoint accordingly.
     */
    private synchronized void updateGlobalCheckpointOnPrimary() {
        assert primaryMode;
        final long computedGlobalCheckpoint = computeGlobalCheckpoint(pendingInSync, checkpoints.values(), getGlobalCheckpoint());
        assert computedGlobalCheckpoint >= globalCheckpoint
            : "new global checkpoint [" + computedGlobalCheckpoint + "] is lower than previous one [" + globalCheckpoint + "]";
        if (globalCheckpoint != computedGlobalCheckpoint) {
            globalCheckpoint = computedGlobalCheckpoint;
            logger.trace("updated global checkpoint to [{}]", computedGlobalCheckpoint);
            onGlobalCheckpointUpdated.accept(computedGlobalCheckpoint);
        }
    }

    /**
     * Initiates a relocation handoff and returns the corresponding primary context.
     */
    public synchronized PrimaryContext startRelocationHandoff(String targetAllocationId) {
        assert invariant();
        assert handoffInProgress == false;
        assert pendingInSync.isEmpty() : "relocation handoff started while there are still shard copies pending in-sync: " + pendingInSync;
        if (checkpoints.containsKey(targetAllocationId) == false) {
            // can happen if the relocation target was removed from cluster but the recovery process isn't aware of that.
            throw new IllegalStateException("relocation target [" + targetAllocationId + "] is no longer part of the replication group");
        }
        assert primaryMode;
        handoffInProgress = true;
        // copy clusterStateVersion and checkpoints and return
        // all the entries from checkpoints that are inSync: the reason we don't need to care about initializing non-insync entries
        // is that they will have to undergo a recovery attempt on the relocation target, and will hence be supplied by the cluster state
        // update on the relocation target once relocation completes). We could alternatively also copy the map as-is (it’s safe), and it
        // would be cleaned up on the target by cluster state updates.
        Map<String, CheckpointState> localCheckpointsCopy = new HashMap<>();
        for (Map.Entry<String, CheckpointState> entry : checkpoints.entrySet()) {
            localCheckpointsCopy.put(entry.getKey(), entry.getValue().copy());
        }
        assert invariant();
        return new PrimaryContext(appliedClusterStateVersion, localCheckpointsCopy, routingTable);
    }

    /**
     * Fails a relocation handoff attempt.
     */
    public synchronized void abortRelocationHandoff() {
        assert invariant();
        assert primaryMode;
        assert handoffInProgress;
        handoffInProgress = false;
        assert invariant();
    }

    /**
     * Marks a relocation handoff attempt as successful. Moves the tracker into replica mode.
     */
    public synchronized void completeRelocationHandoff() {
        assert invariant();
        assert primaryMode;
        assert handoffInProgress;
        assert relocated == false;
        primaryMode = false;
        handoffInProgress = false;
        relocated = true;
        // forget all checkpoint information
        checkpoints.forEach((key, cps) -> {
            cps.localCheckpoint = SequenceNumbers.UNASSIGNED_SEQ_NO;
            cps.globalCheckpoint = SequenceNumbers.UNASSIGNED_SEQ_NO;
        });
        assert invariant();
    }

    /**
     * Activates the global checkpoint tracker in primary mode (see {@link #primaryMode}. Called on primary relocation target during
     * primary relocation handoff.
     *
     * @param primaryContext the primary context used to initialize the state
     */
    public synchronized void activateWithPrimaryContext(PrimaryContext primaryContext) {
        assert invariant();
        assert primaryMode == false;
        final Runnable runAfter = getMasterUpdateOperationFromCurrentState();
        primaryMode = true;
        // capture current state to possibly replay missed cluster state update
        appliedClusterStateVersion = primaryContext.clusterStateVersion();
        checkpoints.clear();
        for (Map.Entry<String, CheckpointState> entry : primaryContext.checkpoints.entrySet()) {
            checkpoints.put(entry.getKey(), entry.getValue().copy());
        }
        routingTable = primaryContext.getRoutingTable();
        updateReplicationGroupAndNotify();
        updateGlobalCheckpointOnPrimary();
        // reapply missed cluster state update
        // note that if there was no cluster state update between start of the engine of this shard and the call to
        // initializeWithPrimaryContext, we might still have missed a cluster state update. This is best effort.
        runAfter.run();
        addPeerRecoveryRetentionLeaseForSolePrimary();
        assert invariant();
    }

    private synchronized void setHasAllPeerRecoveryRetentionLeases() {
        hasAllPeerRecoveryRetentionLeases = true;
        assert invariant();
    }

    public synchronized boolean hasAllPeerRecoveryRetentionLeases() {
        return hasAllPeerRecoveryRetentionLeases;
    }

    /**
     * Create any required peer-recovery retention leases that do not currently exist because we just did a rolling upgrade from a version
     * prior to {@link Version#V_7_4_0} that does not create peer-recovery retention leases.
     */
    public synchronized void createMissingPeerRecoveryRetentionLeases(ActionListener<Void> listener) {
        if (hasAllPeerRecoveryRetentionLeases == false) {
            try (var listeners = new RefCountingListener(listener.safeMap(ignored -> {
                setHasAllPeerRecoveryRetentionLeases();
                return null;
            }))) {
                for (ShardRouting shardRouting : routingTable.assignedShards()) {
                    if (shardRouting.isPromotableToPrimary() == false) {
                        continue;
                    }

                    if (retentionLeases.contains(getPeerRecoveryRetentionLeaseId(shardRouting))) {
                        continue;
                    }

                    final CheckpointState checkpointState = checkpoints.get(shardRouting.allocationId().getId());
                    if (checkpointState.tracked == false) {
                        continue;
                    }

                    logger.trace("createMissingPeerRecoveryRetentionLeases: adding missing lease for {}", shardRouting);
                    ActionListener.run(
                        listeners.acquire((ReplicationResponse replicationResponse) -> {}),
                        l -> addPeerRecoveryRetentionLease(
                            shardRouting.currentNodeId(),
                            Math.max(SequenceNumbers.NO_OPS_PERFORMED, checkpointState.globalCheckpoint),
                            l
                        )
                    );
                }
            }
        } else {
            logger.trace("createMissingPeerRecoveryRetentionLeases: nothing to do");
            listener.onResponse(null);
        }
    }

    private Runnable getMasterUpdateOperationFromCurrentState() {
        assert primaryMode == false;
        final long lastAppliedClusterStateVersion = appliedClusterStateVersion;
        final Set<String> inSyncAllocationIds = new HashSet<>();
        checkpoints.entrySet().forEach(entry -> {
            if (entry.getValue().inSync) {
                inSyncAllocationIds.add(entry.getKey());
            }
        });
        final IndexShardRoutingTable lastAppliedRoutingTable = routingTable;
        return () -> updateFromMaster(lastAppliedClusterStateVersion, inSyncAllocationIds, lastAppliedRoutingTable);
    }

    /**
     * Whether there are shards blocking global checkpoint advancement.
     */
    public synchronized boolean pendingInSync() {
        assert primaryMode;
        return pendingInSync.isEmpty() == false;
    }

    /**
     * Returns the local checkpoint information tracked for a specific shard. Used by tests.
     */
    public synchronized CheckpointState getTrackedLocalCheckpointForShard(String allocationId) {
        assert primaryMode;
        return checkpoints.get(allocationId);
    }

    /**
     * Notify all threads waiting on the monitor on this tracker. These threads should be waiting for the local checkpoint on a specific
     * allocation ID to catch up to the global checkpoint.
     */
    @SuppressForbidden(reason = "Object#notifyAll waiters for local checkpoint advancement")
    private synchronized void notifyAllWaiters() {
        this.notifyAll();
    }

    /**
     * Wait for the local checkpoint to advance to the global checkpoint.
     *
     * @throws InterruptedException if this thread was interrupted before of during waiting
     */
    @SuppressForbidden(reason = "Object#wait for local checkpoint advancement")
    private synchronized void waitForLocalCheckpointToAdvance() throws InterruptedException {
        this.wait();
    }

    /**
     * Represents the sequence number component of the primary context. This is the knowledge on the primary of the in-sync and initializing
     * shards and their local checkpoints.
     */
    public static class PrimaryContext implements Writeable {

        private final long clusterStateVersion;
        private final Map<String, CheckpointState> checkpoints;
        private final IndexShardRoutingTable routingTable;

        public PrimaryContext(long clusterStateVersion, Map<String, CheckpointState> checkpoints, IndexShardRoutingTable routingTable) {
            this.clusterStateVersion = clusterStateVersion;
            this.checkpoints = checkpoints;
            this.routingTable = routingTable;
        }

        public PrimaryContext(StreamInput in) throws IOException {
            clusterStateVersion = in.readVLong();
            checkpoints = in.readMap(CheckpointState::new);
            routingTable = IndexShardRoutingTable.Builder.readFrom(in).build();
        }

        public long clusterStateVersion() {
            return clusterStateVersion;
        }

        public Map<String, CheckpointState> getCheckpointStates() {
            return checkpoints;
        }

        public IndexShardRoutingTable getRoutingTable() {
            return routingTable;
        }

        @Override
        public void writeTo(StreamOutput out) throws IOException {
            out.writeVLong(clusterStateVersion);
            out.writeMap(checkpoints, (streamOutput, s) -> out.writeString(s), (streamOutput, cps) -> cps.writeTo(out));
            IndexShardRoutingTable.Builder.writeTo(routingTable, out);
        }

        @Override
        public String toString() {
            return "PrimaryContext{"
                + "clusterStateVersion="
                + clusterStateVersion
                + ", checkpoints="
                + checkpoints
                + ", routingTable="
                + routingTable
                + '}';
        }

        @Override
        public boolean equals(Object o) {
            if (this == o) return true;
            if (o == null || getClass() != o.getClass()) return false;

            PrimaryContext that = (PrimaryContext) o;

            if (clusterStateVersion != that.clusterStateVersion) return false;
            if (routingTable.equals(that.routingTable)) return false;
            return routingTable.equals(that.routingTable);
        }

        @Override
        public int hashCode() {
            int result = Long.hashCode(clusterStateVersion);
            result = 31 * result + checkpoints.hashCode();
            result = 31 * result + routingTable.hashCode();
            return result;
        }
    }
}<|MERGE_RESOLUTION|>--- conflicted
+++ resolved
@@ -985,12 +985,8 @@
         this.fileBasedRecoveryThreshold = IndexSettings.FILE_BASED_RECOVERY_THRESHOLD_SETTING.get(indexSettings.getSettings());
         this.safeCommitInfoSupplier = safeCommitInfoSupplier;
         this.onReplicationGroupUpdated = onReplicationGroupUpdated;
-<<<<<<< HEAD
         this.useFsync = IndexModule.NODE_STORE_USE_FSYNC.get(indexSettings.getNodeSettings());
-        assert Version.V_EMPTY.equals(indexSettings.getIndexVersionCreated()) == false;
-=======
         assert IndexVersion.ZERO.equals(indexSettings.getIndexVersionCreated()) == false;
->>>>>>> 264abd30
         assert invariant();
     }
 

/*
 * Copyright Elasticsearch B.V. and/or licensed to Elasticsearch B.V. under one
 * or more contributor license agreements. Licensed under the Elastic License
 * 2.0 and the Server Side Public License, v 1; you may not use this file except
 * in compliance with, at your election, the Elastic License 2.0 or the Server
 * Side Public License, v 1.
 */

package org.elasticsearch.index.seqno;

import org.apache.logging.log4j.LogManager;
import org.apache.logging.log4j.Logger;
import org.apache.lucene.store.AlreadyClosedException;
import org.elasticsearch.ExceptionsHelper;
import org.elasticsearch.action.ActionListener;
import org.elasticsearch.action.support.ActionFilters;
import org.elasticsearch.action.support.ActiveShardCount;
import org.elasticsearch.action.support.replication.ReplicationRequest;
import org.elasticsearch.action.support.replication.ReplicationResponse;
import org.elasticsearch.action.support.replication.ReplicationTask;
import org.elasticsearch.action.support.replication.TransportReplicationAction;
import org.elasticsearch.cluster.action.shard.ShardStateAction;
import org.elasticsearch.cluster.service.ClusterService;
import org.elasticsearch.common.inject.Inject;
import org.elasticsearch.common.io.stream.StreamInput;
import org.elasticsearch.common.io.stream.StreamOutput;
import org.elasticsearch.common.settings.Settings;
import org.elasticsearch.common.util.concurrent.ThreadContext;
import org.elasticsearch.index.IndexNotFoundException;
import org.elasticsearch.index.shard.IndexShard;
import org.elasticsearch.index.shard.IndexShardClosedException;
import org.elasticsearch.index.shard.ShardId;
import org.elasticsearch.indices.IndicesService;
import org.elasticsearch.node.NodeClosedException;
import org.elasticsearch.tasks.Task;
import org.elasticsearch.tasks.TaskId;
import org.elasticsearch.threadpool.ThreadPool;
import org.elasticsearch.transport.TransportException;
import org.elasticsearch.transport.TransportResponseHandler;
import org.elasticsearch.transport.TransportService;

import java.io.IOException;
import java.util.Map;
import java.util.Objects;

import static org.elasticsearch.core.Strings.format;

/**
 * Replication action responsible for background syncing retention leases to replicas. This action is deliberately a replication action so
 * that if a replica misses a background retention lease sync then that shard will not be marked as stale. We have some tolerance for a
 * shard copy missing renewals of retention leases since the background sync interval is much smaller than the expected lifetime of
 * retention leases.
 */
public class RetentionLeaseBackgroundSyncAction extends TransportReplicationAction<
    RetentionLeaseBackgroundSyncAction.Request,
    RetentionLeaseBackgroundSyncAction.Request,
    ReplicationResponse> {

    public static final String ACTION_NAME = "indices:admin/seq_no/retention_lease_background_sync";
    private static final Logger LOGGER = LogManager.getLogger(RetentionLeaseSyncAction.class);

    protected static Logger getLogger() {
        return LOGGER;
    }

    @Inject
    public RetentionLeaseBackgroundSyncAction(
        final Settings settings,
        final TransportService transportService,
        final ClusterService clusterService,
        final IndicesService indicesService,
        final ThreadPool threadPool,
        final ShardStateAction shardStateAction,
        final ActionFilters actionFilters
    ) {
        super(
            settings,
            ACTION_NAME,
            transportService,
            clusterService,
            indicesService,
            threadPool,
            shardStateAction,
            actionFilters,
            Request::new,
            Request::new,
            ThreadPool.Names.MANAGEMENT
        );
    }

    @Override
    protected void doExecute(Task task, Request request, ActionListener<ReplicationResponse> listener) {
        assert false : "use RetentionLeaseBackgroundSyncAction#backgroundSync";
    }

    final void backgroundSync(ShardId shardId, String primaryAllocationId, long primaryTerm, RetentionLeases retentionLeases) {
        final ThreadContext threadContext = threadPool.getThreadContext();
        try (ThreadContext.StoredContext ignore = threadContext.stashContext()) {
            // we have to execute under the system context so that if security is enabled the sync is authorized
            threadContext.markAsSystemContext();
            final Request request = new Request(shardId, retentionLeases);
            try (var ignored = threadContext.newTraceContext()) {
                final ReplicationTask task = (ReplicationTask) taskManager.register(
                    "transport",
                    "retention_lease_background_sync",
                    request
                );
                transportService.sendChildRequest(
                    clusterService.localNode(),
                    transportPrimaryAction,
                    new ConcreteShardRequest<>(request, primaryAllocationId, primaryTerm),
                    task,
                    transportOptions,
                    new TransportResponseHandler<ReplicationResponse>() {
                        @Override
                        public ReplicationResponse read(StreamInput in) throws IOException {
                            return newResponseInstance(in);
                        }

                        @Override
                        public void handleResponse(ReplicationResponse response) {
                            task.setPhase("finished");
                            taskManager.unregister(task);
                        }

                        @Override
                        public void handleException(TransportException e) {
                            task.setPhase("finished");
                            taskManager.unregister(task);
                            if (ExceptionsHelper.unwrap(e, NodeClosedException.class) != null) {
                                // node shutting down
                                return;
                            }
                            if (ExceptionsHelper.unwrap(
                                e,
                                IndexNotFoundException.class,
                                AlreadyClosedException.class,
                                IndexShardClosedException.class
                            ) != null) {
                                // the index was deleted or the shard is closed
                                return;
                            }
                            getLogger().warn(new ParameterizedMessage("{} retention lease background sync failed", shardId), e);
                        }
<<<<<<< HEAD
=======
                        getLogger().warn(() -> format("%s retention lease background sync failed", shardId), e);
>>>>>>> f64c75dc
                    }
                );
            }
        }
    }

    @Override
    protected void shardOperationOnPrimary(
        final Request request,
        final IndexShard primary,
        ActionListener<PrimaryResult<Request, ReplicationResponse>> listener
    ) {
        ActionListener.completeWith(listener, () -> {
            assert request.waitForActiveShards().equals(ActiveShardCount.NONE) : request.waitForActiveShards();
            Objects.requireNonNull(request);
            Objects.requireNonNull(primary);
            primary.persistRetentionLeases();
            return new PrimaryResult<>(request, new ReplicationResponse());
        });
    }

    @Override
    protected void shardOperationOnReplica(Request request, IndexShard replica, ActionListener<ReplicaResult> listener) {
        ActionListener.completeWith(listener, () -> {
            Objects.requireNonNull(request);
            Objects.requireNonNull(replica);
            replica.updateRetentionLeasesOnReplica(request.getRetentionLeases());
            replica.persistRetentionLeases();
            return new ReplicaResult();
        });
    }

    public static final class Request extends ReplicationRequest<Request> {

        private final RetentionLeases retentionLeases;

        public RetentionLeases getRetentionLeases() {
            return retentionLeases;
        }

        public Request(StreamInput in) throws IOException {
            super(in);
            retentionLeases = new RetentionLeases(in);
        }

        public Request(final ShardId shardId, final RetentionLeases retentionLeases) {
            super(Objects.requireNonNull(shardId));
            this.retentionLeases = Objects.requireNonNull(retentionLeases);
            waitForActiveShards(ActiveShardCount.NONE);
        }

        @Override
        public void writeTo(final StreamOutput out) throws IOException {
            super.writeTo(Objects.requireNonNull(out));
            retentionLeases.writeTo(out);
        }

        @Override
        public Task createTask(long id, String type, String action, TaskId parentTaskId, Map<String, String> headers) {
            return new ReplicationTask(id, type, action, "retention_lease_background_sync shardId=" + shardId, parentTaskId, headers);
        }

        @Override
        public String toString() {
            return "RetentionLeaseBackgroundSyncAction.Request{"
                + "retentionLeases="
                + retentionLeases
                + ", shardId="
                + shardId
                + ", timeout="
                + timeout
                + ", index='"
                + index
                + '\''
                + ", waitForActiveShards="
                + waitForActiveShards
                + '}';
        }

    }

    @Override
    protected ReplicationResponse newResponseInstance(StreamInput in) throws IOException {
        return new ReplicationResponse(in);
    }

}<|MERGE_RESOLUTION|>--- conflicted
+++ resolved
@@ -140,12 +140,8 @@
                                 // the index was deleted or the shard is closed
                                 return;
                             }
-                            getLogger().warn(new ParameterizedMessage("{} retention lease background sync failed", shardId), e);
+                            getLogger().warn(() -> format("%s retention lease background sync failed", shardId), e);
                         }
-<<<<<<< HEAD
-=======
-                        getLogger().warn(() -> format("%s retention lease background sync failed", shardId), e);
->>>>>>> f64c75dc
                     }
                 );
             }

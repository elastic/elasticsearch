/*
 * Licensed to Elasticsearch under one or more contributor
 * license agreements. See the NOTICE file distributed with
 * this work for additional information regarding copyright
 * ownership. Elasticsearch licenses this file to you under
 * the Apache License, Version 2.0 (the "License"); you may
 * not use this file except in compliance with the License.
 * You may obtain a copy of the License at
 *
 *    http://www.apache.org/licenses/LICENSE-2.0
 *
 * Unless required by applicable law or agreed to in writing,
 * software distributed under the License is distributed on an
 * "AS IS" BASIS, WITHOUT WARRANTIES OR CONDITIONS OF ANY
 * KIND, either express or implied.  See the License for the
 * specific language governing permissions and limitations
 * under the License.
 */

package org.elasticsearch.index.seqno;

import org.apache.logging.log4j.LogManager;
import org.apache.logging.log4j.Logger;
import org.apache.logging.log4j.message.ParameterizedMessage;
import org.apache.lucene.store.AlreadyClosedException;
import org.elasticsearch.ExceptionsHelper;
import org.elasticsearch.action.ActionListener;
import org.elasticsearch.action.support.ActionFilters;
import org.elasticsearch.action.support.WriteResponse;
import org.elasticsearch.action.support.replication.ReplicatedWriteRequest;
import org.elasticsearch.action.support.replication.ReplicationResponse;
import org.elasticsearch.action.support.replication.TransportWriteAction;
import org.elasticsearch.cluster.action.shard.ShardStateAction;
import org.elasticsearch.cluster.block.ClusterBlockLevel;
import org.elasticsearch.cluster.metadata.IndexNameExpressionResolver;
import org.elasticsearch.cluster.service.ClusterService;
import org.elasticsearch.common.inject.Inject;
import org.elasticsearch.common.io.stream.StreamInput;
import org.elasticsearch.common.io.stream.StreamOutput;
import org.elasticsearch.common.settings.Settings;
import org.elasticsearch.common.util.concurrent.ThreadContext;
import org.elasticsearch.gateway.WriteStateException;
import org.elasticsearch.index.shard.IndexShard;
import org.elasticsearch.index.shard.IndexShardClosedException;
import org.elasticsearch.index.shard.ShardId;
import org.elasticsearch.indices.IndicesService;
import org.elasticsearch.threadpool.ThreadPool;
import org.elasticsearch.transport.TransportService;

import java.io.IOException;
import java.util.Objects;

/**
 * Write action responsible for syncing retention leases to replicas. This action is deliberately a write action so that if a replica misses
 * a retention lease sync then that shard will be marked as stale.
 */
public class RetentionLeaseSyncAction extends
        TransportWriteAction<RetentionLeaseSyncAction.Request, RetentionLeaseSyncAction.Request, RetentionLeaseSyncAction.Response> {

    public static String ACTION_NAME = "indices:admin/seq_no/retention_lease_sync";

    private static final Logger LOGGER = LogManager.getLogger(RetentionLeaseSyncAction.class);

    protected Logger getLogger() {
        return LOGGER;
    }

    @Inject
    public RetentionLeaseSyncAction(
            final Settings settings,
            final TransportService transportService,
            final ClusterService clusterService,
            final IndicesService indicesService,
            final ThreadPool threadPool,
            final ShardStateAction shardStateAction,
            final ActionFilters actionFilters,
            final IndexNameExpressionResolver indexNameExpressionResolver) {
        super(
                settings,
                ACTION_NAME,
                transportService,
                clusterService,
                indicesService,
                threadPool,
                shardStateAction,
                actionFilters,
                indexNameExpressionResolver,
                RetentionLeaseSyncAction.Request::new,
                RetentionLeaseSyncAction.Request::new,
                ThreadPool.Names.MANAGEMENT);
    }

    /**
     * Sync the specified retention leases for the specified shard. The callback is invoked when the sync succeeds or fails.
     *
     * @param shardId         the shard to sync
     * @param retentionLeases the retention leases to sync
     * @param listener        the callback to invoke when the sync completes normally or abnormally
     */
    public void sync(
            final ShardId shardId,
            final RetentionLeases retentionLeases,
            final ActionListener<ReplicationResponse> listener) {
        Objects.requireNonNull(shardId);
        Objects.requireNonNull(retentionLeases);
        Objects.requireNonNull(listener);
        final ThreadContext threadContext = threadPool.getThreadContext();
        try (ThreadContext.StoredContext ignore = threadContext.stashContext()) {
            // we have to execute under the system context so that if security is enabled the sync is authorized
            threadContext.markAsSystemContext();
            execute(
                    new RetentionLeaseSyncAction.Request(shardId, retentionLeases),
                    ActionListener.wrap(
                            listener::onResponse,
                            e -> {
                                if (ExceptionsHelper.unwrap(e, AlreadyClosedException.class, IndexShardClosedException.class) == null) {
                                    getLogger().warn(new ParameterizedMessage("{} retention lease sync failed", shardId), e);
                                }
                                listener.onFailure(e);
                            }));
        }
    }

    @Override
<<<<<<< HEAD
    protected WritePrimaryResult<Request, Response> shardOperationOnPrimary(final Request request, final IndexShard primary) {
        return performOnPrimary(request, primary, logger);
    }

    public static WritePrimaryResult<Request, Response> performOnPrimary(final Request request,
                                                                         final IndexShard primary,
                                                                         final Logger logger) {
=======
    protected WritePrimaryResult<Request, Response> shardOperationOnPrimary(
            final Request request,
            final IndexShard primary) throws WriteStateException {
>>>>>>> 237d7559
        Objects.requireNonNull(request);
        Objects.requireNonNull(primary);
        primary.persistRetentionLeases();
        return new WritePrimaryResult<>(request, new Response(), null, null, primary, getLogger());
    }

    @Override
<<<<<<< HEAD
    protected WriteReplicaResult<Request> shardOperationOnReplica(final Request request, final IndexShard replica) {
        return performOnReplica(request, replica, logger);
    }

    public static WriteReplicaResult<Request> performOnReplica(final Request request, final IndexShard replica, final Logger logger) {
=======
    protected WriteReplicaResult<Request> shardOperationOnReplica(
            final Request request,
            final IndexShard replica) throws WriteStateException {
>>>>>>> 237d7559
        Objects.requireNonNull(request);
        Objects.requireNonNull(replica);
        replica.updateRetentionLeasesOnReplica(request.getRetentionLeases());
        replica.persistRetentionLeases();
        return new WriteReplicaResult<>(request, null, null, replica, getLogger());
    }

<<<<<<< HEAD
    private static void flush(final IndexShard indexShard) {
        final FlushRequest flushRequest = new FlushRequest();
        flushRequest.force(true);
        flushRequest.waitIfOngoing(true);
        indexShard.flush(flushRequest);
=======
    @Override
    public ClusterBlockLevel indexBlockLevel() {
        return null;
>>>>>>> 237d7559
    }

    public static final class Request extends ReplicatedWriteRequest<Request> {

        private RetentionLeases retentionLeases;

        public RetentionLeases getRetentionLeases() {
            return retentionLeases;
        }

        public Request() {

        }

        public Request(final ShardId shardId, final RetentionLeases retentionLeases) {
            super(Objects.requireNonNull(shardId));
            this.retentionLeases = Objects.requireNonNull(retentionLeases);
        }

        @Override
        public void readFrom(final StreamInput in) throws IOException {
            super.readFrom(in);
            retentionLeases = new RetentionLeases(in);
        }

        @Override
        public void writeTo(final StreamOutput out) throws IOException {
            super.writeTo(Objects.requireNonNull(out));
            retentionLeases.writeTo(out);
        }

        @Override
        public String toString() {
            return "Request{" +
                    "retentionLeases=" + retentionLeases +
                    ", shardId=" + shardId +
                    ", timeout=" + timeout +
                    ", index='" + index + '\'' +
                    ", waitForActiveShards=" + waitForActiveShards +
                    '}';
        }

    }

    public static final class Response extends ReplicationResponse implements WriteResponse {

        @Override
        public void setForcedRefresh(final boolean forcedRefresh) {
            // ignore
        }

    }

    @Override
    protected Response newResponseInstance() {
        return new Response();
    }

}<|MERGE_RESOLUTION|>--- conflicted
+++ resolved
@@ -122,55 +122,37 @@
     }
 
     @Override
-<<<<<<< HEAD
-    protected WritePrimaryResult<Request, Response> shardOperationOnPrimary(final Request request, final IndexShard primary) {
-        return performOnPrimary(request, primary, logger);
-    }
-
-    public static WritePrimaryResult<Request, Response> performOnPrimary(final Request request,
-                                                                         final IndexShard primary,
-                                                                         final Logger logger) {
-=======
     protected WritePrimaryResult<Request, Response> shardOperationOnPrimary(
             final Request request,
             final IndexShard primary) throws WriteStateException {
->>>>>>> 237d7559
+        performOnPrimary(request, primary);
+        return new WritePrimaryResult<>(request, new Response(), null, null, primary, getLogger());
+    }
+
+    public static void performOnPrimary(final Request request, final IndexShard primary) throws WriteStateException {
         Objects.requireNonNull(request);
         Objects.requireNonNull(primary);
         primary.persistRetentionLeases();
-        return new WritePrimaryResult<>(request, new Response(), null, null, primary, getLogger());
-    }
-
-    @Override
-<<<<<<< HEAD
-    protected WriteReplicaResult<Request> shardOperationOnReplica(final Request request, final IndexShard replica) {
-        return performOnReplica(request, replica, logger);
-    }
-
-    public static WriteReplicaResult<Request> performOnReplica(final Request request, final IndexShard replica, final Logger logger) {
-=======
+    }
+
+    @Override
     protected WriteReplicaResult<Request> shardOperationOnReplica(
             final Request request,
             final IndexShard replica) throws WriteStateException {
->>>>>>> 237d7559
+        performOnReplica(request, replica);
+        return new WriteReplicaResult<>(request, null, null, replica, getLogger());
+    }
+
+    public static void performOnReplica(final Request request, final IndexShard replica) throws WriteStateException {
         Objects.requireNonNull(request);
         Objects.requireNonNull(replica);
         replica.updateRetentionLeasesOnReplica(request.getRetentionLeases());
         replica.persistRetentionLeases();
-        return new WriteReplicaResult<>(request, null, null, replica, getLogger());
-    }
-
-<<<<<<< HEAD
-    private static void flush(final IndexShard indexShard) {
-        final FlushRequest flushRequest = new FlushRequest();
-        flushRequest.force(true);
-        flushRequest.waitIfOngoing(true);
-        indexShard.flush(flushRequest);
-=======
+    }
+
     @Override
     public ClusterBlockLevel indexBlockLevel() {
         return null;
->>>>>>> 237d7559
     }
 
     public static final class Request extends ReplicatedWriteRequest<Request> {

/*
 * Licensed to Elasticsearch under one or more contributor
 * license agreements. See the NOTICE file distributed with
 * this work for additional information regarding copyright
 * ownership. Elasticsearch licenses this file to you under
 * the Apache License, Version 2.0 (the "License"); you may
 * not use this file except in compliance with the License.
 * You may obtain a copy of the License at
 *
 *    http://www.apache.org/licenses/LICENSE-2.0
 *
 * Unless required by applicable law or agreed to in writing,
 * software distributed under the License is distributed on an
 * "AS IS" BASIS, WITHOUT WARRANTIES OR CONDITIONS OF ANY
 * KIND, either express or implied.  See the License for the
 * specific language governing permissions and limitations
 * under the License.
 */

package org.elasticsearch.index.shard;

import com.carrotsearch.hppc.ObjectLongMap;
import org.apache.logging.log4j.Logger;
import org.apache.logging.log4j.message.ParameterizedMessage;
import org.apache.lucene.index.CheckIndex;
import org.apache.lucene.index.IndexCommit;
import org.apache.lucene.index.SegmentInfos;
import org.apache.lucene.index.Term;
import org.apache.lucene.search.Query;
import org.apache.lucene.search.QueryCachingPolicy;
import org.apache.lucene.search.ReferenceManager;
import org.apache.lucene.search.Sort;
import org.apache.lucene.search.UsageTrackingQueryCachingPolicy;
import org.apache.lucene.store.AlreadyClosedException;
import org.apache.lucene.util.SetOnce;
import org.apache.lucene.util.ThreadInterruptedException;
import org.elasticsearch.Assertions;
import org.elasticsearch.ElasticsearchException;
import org.elasticsearch.ExceptionsHelper;
import org.elasticsearch.Version;
import org.elasticsearch.action.ActionListener;
import org.elasticsearch.action.admin.indices.flush.FlushRequest;
import org.elasticsearch.action.admin.indices.forcemerge.ForceMergeRequest;
import org.elasticsearch.action.admin.indices.upgrade.post.UpgradeRequest;
import org.elasticsearch.action.support.replication.ReplicationResponse;
import org.elasticsearch.cluster.metadata.IndexMetaData;
import org.elasticsearch.cluster.metadata.MappingMetaData;
import org.elasticsearch.cluster.routing.IndexShardRoutingTable;
import org.elasticsearch.cluster.routing.RecoverySource;
import org.elasticsearch.cluster.routing.RecoverySource.SnapshotRecoverySource;
import org.elasticsearch.cluster.routing.ShardRouting;
import org.elasticsearch.common.Booleans;
import org.elasticsearch.common.CheckedRunnable;
import org.elasticsearch.common.Nullable;
import org.elasticsearch.common.collect.Tuple;
import org.elasticsearch.common.io.stream.BytesStreamOutput;
import org.elasticsearch.common.lease.Releasable;
import org.elasticsearch.common.lease.Releasables;
import org.elasticsearch.common.lucene.Lucene;
import org.elasticsearch.common.lucene.index.ElasticsearchDirectoryReader;
import org.elasticsearch.common.metrics.CounterMetric;
import org.elasticsearch.common.metrics.MeanMetric;
import org.elasticsearch.common.settings.Settings;
import org.elasticsearch.common.unit.TimeValue;
import org.elasticsearch.common.util.BigArrays;
import org.elasticsearch.common.util.concurrent.AbstractRunnable;
import org.elasticsearch.common.util.concurrent.AsyncIOProcessor;
import org.elasticsearch.common.util.concurrent.RunOnce;
import org.elasticsearch.common.xcontent.XContentHelper;
import org.elasticsearch.core.internal.io.IOUtils;
import org.elasticsearch.gateway.WriteStateException;
import org.elasticsearch.index.Index;
import org.elasticsearch.index.IndexModule;
import org.elasticsearch.index.IndexNotFoundException;
import org.elasticsearch.index.IndexService;
import org.elasticsearch.index.IndexSettings;
import org.elasticsearch.index.VersionType;
import org.elasticsearch.index.cache.IndexCache;
import org.elasticsearch.index.cache.bitset.ShardBitsetFilterCache;
import org.elasticsearch.index.cache.request.ShardRequestCache;
import org.elasticsearch.index.codec.CodecService;
import org.elasticsearch.index.engine.CommitStats;
import org.elasticsearch.index.engine.Engine;
import org.elasticsearch.index.engine.Engine.GetResult;
import org.elasticsearch.index.engine.EngineConfig;
import org.elasticsearch.index.engine.EngineException;
import org.elasticsearch.index.engine.EngineFactory;
import org.elasticsearch.index.engine.ReadOnlyEngine;
import org.elasticsearch.index.engine.RefreshFailedEngineException;
import org.elasticsearch.index.engine.Segment;
import org.elasticsearch.index.engine.SegmentsStats;
import org.elasticsearch.index.fielddata.FieldDataStats;
import org.elasticsearch.index.fielddata.ShardFieldData;
import org.elasticsearch.index.flush.FlushStats;
import org.elasticsearch.index.get.GetStats;
import org.elasticsearch.index.get.ShardGetService;
import org.elasticsearch.index.mapper.DocumentMapper;
import org.elasticsearch.index.mapper.DocumentMapperForType;
import org.elasticsearch.index.mapper.IdFieldMapper;
import org.elasticsearch.index.mapper.MapperParsingException;
import org.elasticsearch.index.mapper.MapperService;
import org.elasticsearch.index.mapper.Mapping;
import org.elasticsearch.index.mapper.ParsedDocument;
import org.elasticsearch.index.mapper.RootObjectMapper;
import org.elasticsearch.index.mapper.SourceToParse;
import org.elasticsearch.index.mapper.Uid;
import org.elasticsearch.index.merge.MergeStats;
import org.elasticsearch.index.recovery.RecoveryStats;
import org.elasticsearch.index.refresh.RefreshStats;
import org.elasticsearch.index.search.stats.SearchStats;
import org.elasticsearch.index.search.stats.ShardSearchStats;
import org.elasticsearch.index.seqno.ReplicationTracker;
import org.elasticsearch.index.seqno.RetentionLease;
import org.elasticsearch.index.seqno.RetentionLeaseStats;
import org.elasticsearch.index.seqno.RetentionLeaseSyncer;
import org.elasticsearch.index.seqno.RetentionLeases;
import org.elasticsearch.index.seqno.SeqNoStats;
import org.elasticsearch.index.seqno.SequenceNumbers;
import org.elasticsearch.index.shard.PrimaryReplicaSyncer.ResyncTask;
import org.elasticsearch.index.similarity.SimilarityService;
import org.elasticsearch.index.store.Store;
import org.elasticsearch.index.store.Store.MetadataSnapshot;
import org.elasticsearch.index.store.StoreFileMetaData;
import org.elasticsearch.index.store.StoreStats;
import org.elasticsearch.index.translog.Translog;
import org.elasticsearch.index.translog.TranslogConfig;
import org.elasticsearch.index.translog.TranslogStats;
import org.elasticsearch.index.warmer.ShardIndexWarmerService;
import org.elasticsearch.index.warmer.WarmerStats;
import org.elasticsearch.indices.IndexingMemoryController;
import org.elasticsearch.indices.IndicesService;
import org.elasticsearch.indices.TypeMissingException;
import org.elasticsearch.indices.breaker.CircuitBreakerService;
import org.elasticsearch.indices.cluster.IndicesClusterStateService;
import org.elasticsearch.indices.recovery.PeerRecoveryTargetService;
import org.elasticsearch.indices.recovery.RecoveryFailedException;
import org.elasticsearch.indices.recovery.RecoveryState;
import org.elasticsearch.indices.recovery.RecoveryTarget;
import org.elasticsearch.repositories.RepositoriesService;
import org.elasticsearch.repositories.Repository;
import org.elasticsearch.rest.RestStatus;
import org.elasticsearch.search.suggest.completion.CompletionStats;
import org.elasticsearch.threadpool.ThreadPool;

import java.io.Closeable;
import java.io.IOException;
import java.io.PrintStream;
import java.io.UncheckedIOException;
import java.nio.channels.ClosedByInterruptException;
import java.nio.charset.StandardCharsets;
import java.util.ArrayList;
import java.util.Collections;
import java.util.EnumSet;
import java.util.List;
import java.util.Locale;
import java.util.Map;
import java.util.Objects;
import java.util.Set;
import java.util.concurrent.CopyOnWriteArrayList;
import java.util.concurrent.CountDownLatch;
import java.util.concurrent.TimeUnit;
import java.util.concurrent.TimeoutException;
import java.util.concurrent.atomic.AtomicBoolean;
import java.util.concurrent.atomic.AtomicLong;
import java.util.concurrent.atomic.AtomicReference;
import java.util.function.BiConsumer;
import java.util.function.Consumer;
import java.util.function.Function;
import java.util.function.Supplier;
import java.util.stream.Collectors;
import java.util.stream.StreamSupport;

import static org.elasticsearch.index.seqno.RetentionLeaseActions.RETAIN_ALL;
import static org.elasticsearch.index.seqno.SequenceNumbers.UNASSIGNED_SEQ_NO;

public class IndexShard extends AbstractIndexShardComponent implements IndicesClusterStateService.Shard {

    private final ThreadPool threadPool;
    private final MapperService mapperService;
    private final IndexCache indexCache;
    private final Store store;
    private final InternalIndexingStats internalIndexingStats;
    private final ShardSearchStats searchStats = new ShardSearchStats();
    private final ShardGetService getService;
    private final ShardIndexWarmerService shardWarmerService;
    private final ShardRequestCache requestCacheStats;
    private final ShardFieldData shardFieldData;
    private final ShardBitsetFilterCache shardBitsetFilterCache;
    private final Object mutex = new Object();
    private final String checkIndexOnStartup;
    private final CodecService codecService;
    private final Engine.Warmer warmer;
    private final SimilarityService similarityService;
    private final TranslogConfig translogConfig;
    private final IndexEventListener indexEventListener;
    private final QueryCachingPolicy cachingPolicy;
    private final Supplier<Sort> indexSortSupplier;
    // Package visible for testing
    final CircuitBreakerService circuitBreakerService;

    private final SearchOperationListener searchOperationListener;

    private final GlobalCheckpointListeners globalCheckpointListeners;
    private final ReplicationTracker replicationTracker;

    protected volatile ShardRouting shardRouting;
    protected volatile IndexShardState state;
    private volatile long pendingPrimaryTerm; // see JavaDocs for getPendingPrimaryTerm
    protected final AtomicReference<Engine> currentEngineReference = new AtomicReference<>();
    final EngineFactory engineFactory;

    private final IndexingOperationListener indexingOperationListeners;
    private final Runnable globalCheckpointSyncer;

    Runnable getGlobalCheckpointSyncer() {
        return globalCheckpointSyncer;
    }

    private final RetentionLeaseSyncer retentionLeaseSyncer;

    @Nullable
    private RecoveryState recoveryState;

    private final RecoveryStats recoveryStats = new RecoveryStats();
    private final MeanMetric refreshMetric = new MeanMetric();
    private final MeanMetric externalRefreshMetric = new MeanMetric();
    private final MeanMetric flushMetric = new MeanMetric();
    private final CounterMetric periodicFlushMetric = new CounterMetric();

    private final ShardEventListener shardEventListener = new ShardEventListener();

    private final ShardPath path;

    private final IndexShardOperationPermits indexShardOperationPermits;

    private static final EnumSet<IndexShardState> readAllowedStates = EnumSet.of(IndexShardState.STARTED, IndexShardState.POST_RECOVERY);
    // for primaries, we only allow to write when actually started (so the cluster has decided we started)
    // in case we have a relocation of a primary, we also allow to write after phase 2 completed, where the shard may be
    // in state RECOVERING or POST_RECOVERY.
    // for replicas, replication is also allowed while recovering, since we index also during recovery to replicas and rely on
    // version checks to make sure its consistent a relocated shard can also be target of a replication if the relocation target has not
    // been marked as active yet and is syncing it's changes back to the relocation source
    private static final EnumSet<IndexShardState> writeAllowedStates = EnumSet.of(IndexShardState.RECOVERING,
        IndexShardState.POST_RECOVERY, IndexShardState.STARTED);

    private final IndexSearcherWrapper searcherWrapper;

    /**
     * True if this shard is still indexing (recently) and false if we've been idle for long enough (as periodically checked by {@link
     * IndexingMemoryController}).
     */
    private final AtomicBoolean active = new AtomicBoolean();
    /**
     * Allows for the registration of listeners that are called when a change becomes visible for search.
     */
    private final RefreshListeners refreshListeners;

    private final AtomicLong lastSearcherAccess = new AtomicLong();
    private final AtomicReference<Translog.Location> pendingRefreshLocation = new AtomicReference<>();

    public IndexShard(
            final ShardRouting shardRouting,
            final IndexSettings indexSettings,
            final ShardPath path,
            final Store store,
            final Supplier<Sort> indexSortSupplier,
            final IndexCache indexCache,
            final MapperService mapperService,
            final SimilarityService similarityService,
            final @Nullable EngineFactory engineFactory,
            final IndexEventListener indexEventListener,
            final IndexSearcherWrapper indexSearcherWrapper,
            final ThreadPool threadPool,
            final BigArrays bigArrays,
            final Engine.Warmer warmer,
            final List<SearchOperationListener> searchOperationListener,
            final List<IndexingOperationListener> listeners,
            final Runnable globalCheckpointSyncer,
            final RetentionLeaseSyncer retentionLeaseSyncer,
            final CircuitBreakerService circuitBreakerService) throws IOException {
        super(shardRouting.shardId(), indexSettings);
        assert shardRouting.initializing();
        this.shardRouting = shardRouting;
        final Settings settings = indexSettings.getSettings();
        this.codecService = new CodecService(mapperService, logger);
        this.warmer = warmer;
        this.similarityService = similarityService;
        Objects.requireNonNull(store, "Store must be provided to the index shard");
        this.engineFactory = Objects.requireNonNull(engineFactory);
        this.store = store;
        this.indexSortSupplier = indexSortSupplier;
        this.indexEventListener = indexEventListener;
        this.threadPool = threadPool;
        this.mapperService = mapperService;
        this.indexCache = indexCache;
        this.internalIndexingStats = new InternalIndexingStats();
        final List<IndexingOperationListener> listenersList = new ArrayList<>(listeners);
        listenersList.add(internalIndexingStats);
        this.indexingOperationListeners = new IndexingOperationListener.CompositeListener(listenersList, logger);
        this.globalCheckpointSyncer = globalCheckpointSyncer;
        this.retentionLeaseSyncer = Objects.requireNonNull(retentionLeaseSyncer);
        final List<SearchOperationListener> searchListenersList = new ArrayList<>(searchOperationListener);
        searchListenersList.add(searchStats);
        this.searchOperationListener = new SearchOperationListener.CompositeListener(searchListenersList, logger);
        this.getService = new ShardGetService(indexSettings, this, mapperService);
        this.shardWarmerService = new ShardIndexWarmerService(shardId, indexSettings);
        this.requestCacheStats = new ShardRequestCache();
        this.shardFieldData = new ShardFieldData();
        this.shardBitsetFilterCache = new ShardBitsetFilterCache(shardId, indexSettings);
        state = IndexShardState.CREATED;
        this.path = path;
        this.circuitBreakerService = circuitBreakerService;
        /* create engine config */
        logger.debug("state: [CREATED]");

        this.checkIndexOnStartup = indexSettings.getValue(IndexSettings.INDEX_CHECK_ON_STARTUP);
        this.translogConfig = new TranslogConfig(shardId, shardPath().resolveTranslog(), indexSettings, bigArrays);
        final String aId = shardRouting.allocationId().getId();
        final long primaryTerm = indexSettings.getIndexMetaData().primaryTerm(shardId.id());
        this.pendingPrimaryTerm = primaryTerm;
        this.globalCheckpointListeners =
                new GlobalCheckpointListeners(shardId, threadPool.executor(ThreadPool.Names.LISTENER), threadPool.scheduler(), logger);
        final ReplicationTracker replicationTracker =
                new ReplicationTracker(
                        shardId,
                        aId,
                        indexSettings,
                        primaryTerm,
                        UNASSIGNED_SEQ_NO,
                        globalCheckpointListeners::globalCheckpointUpdated,
                        threadPool::absoluteTimeInMillis,
                        (retentionLeases, listener) -> retentionLeaseSyncer.sync(shardId, retentionLeases, listener));
        this.replicationTracker = replicationTracker;

        // the query cache is a node-level thing, however we want the most popular filters
        // to be computed on a per-shard basis
        if (IndexModule.INDEX_QUERY_CACHE_EVERYTHING_SETTING.get(settings)) {
            cachingPolicy = new QueryCachingPolicy() {
                @Override
                public void onUse(Query query) {

                }
                @Override
                public boolean shouldCache(Query query) {
                    return true;
                }
            };
        } else {
            cachingPolicy = new UsageTrackingQueryCachingPolicy();
        }
        indexShardOperationPermits = new IndexShardOperationPermits(shardId, threadPool);
        searcherWrapper = indexSearcherWrapper;
        refreshListeners = buildRefreshListeners();
        lastSearcherAccess.set(threadPool.relativeTimeInMillis());
        persistMetadata(path, indexSettings, shardRouting, null, logger);
    }

    public ThreadPool getThreadPool() {
        return this.threadPool;
    }

    public Store store() {
        return this.store;
    }

    /**
     * Return the sort order of this index, or null if the index has no sort.
     */
    public Sort getIndexSort() {
        return indexSortSupplier.get();
    }

    public ShardGetService getService() {
        return this.getService;
    }

    public ShardBitsetFilterCache shardBitsetFilterCache() {
        return shardBitsetFilterCache;
    }

    public MapperService mapperService() {
        return mapperService;
    }

    public SearchOperationListener getSearchOperationListener() {
        return this.searchOperationListener;
    }

    public ShardIndexWarmerService warmerService() {
        return this.shardWarmerService;
    }

    public ShardRequestCache requestCache() {
        return this.requestCacheStats;
    }

    public ShardFieldData fieldData() {
        return this.shardFieldData;
    }

    /**
     * USE THIS METHOD WITH CARE!
     * Returns the primary term the index shard is supposed to be on. In case of primary promotion or when a replica learns about
     * a new term due to a new primary, the term that's exposed here will not be the term that the shard internally uses to assign
     * to operations. The shard will auto-correct its internal operation term, but this might take time.
     * See {@link org.elasticsearch.cluster.metadata.IndexMetaData#primaryTerm(int)}
     */
    public long getPendingPrimaryTerm() {
        return this.pendingPrimaryTerm;
    }

    /** Returns the primary term that is currently being used to assign to operations */
    public long getOperationPrimaryTerm() {
        return replicationTracker.getOperationPrimaryTerm();
    }

    /**
     * Returns the latest cluster routing entry received with this shard.
     */
    @Override
    public ShardRouting routingEntry() {
        return this.shardRouting;
    }

    public QueryCachingPolicy getQueryCachingPolicy() {
        return cachingPolicy;
    }


    @Override
    public void updateShardState(final ShardRouting newRouting,
                                 final long newPrimaryTerm,
                                 final BiConsumer<IndexShard, ActionListener<ResyncTask>> primaryReplicaSyncer,
                                 final long applyingClusterStateVersion,
                                 final Set<String> inSyncAllocationIds,
                                 final IndexShardRoutingTable routingTable,
                                 final Set<String> pre60AllocationIds) throws IOException {
        final ShardRouting currentRouting;
        synchronized (mutex) {
            currentRouting = this.shardRouting;

            if (!newRouting.shardId().equals(shardId())) {
                throw new IllegalArgumentException("Trying to set a routing entry with shardId " +
                    newRouting.shardId() + " on a shard with shardId " + shardId());
            }
            if ((currentRouting == null || newRouting.isSameAllocation(currentRouting)) == false) {
                throw new IllegalArgumentException("Trying to set a routing entry with a different allocation. Current " +
                    currentRouting + ", new " + newRouting);
            }
            if (currentRouting != null && currentRouting.primary() && newRouting.primary() == false) {
                throw new IllegalArgumentException("illegal state: trying to move shard from primary mode to replica mode. Current "
                    + currentRouting + ", new " + newRouting);
            }

            if (newRouting.primary()) {
                replicationTracker.updateFromMaster(applyingClusterStateVersion, inSyncAllocationIds, routingTable, pre60AllocationIds);
            }

            if (state == IndexShardState.POST_RECOVERY && newRouting.active()) {
                assert currentRouting.active() == false : "we are in POST_RECOVERY, but our shard routing is active " + currentRouting;
                assert currentRouting.isRelocationTarget()  == false || currentRouting.primary() == false ||
                        replicationTracker.isPrimaryMode() :
                    "a primary relocation is completed by the master, but primary mode is not active " + currentRouting;

                changeState(IndexShardState.STARTED, "global state is [" + newRouting.state() + "]");
            } else if (currentRouting.primary() && currentRouting.relocating() && replicationTracker.isRelocated() &&
                (newRouting.relocating() == false || newRouting.equalsIgnoringMetaData(currentRouting) == false)) {
                // if the shard is not in primary mode anymore (after primary relocation) we have to fail when any changes in shard
                // routing occur (e.g. due to recovery failure / cancellation). The reason is that at the moment we cannot safely
                // reactivate primary mode without risking two active primaries.
                throw new IndexShardRelocatedException(shardId(), "Shard is marked as relocated, cannot safely move to state " +
                    newRouting.state());
            }
            assert newRouting.active() == false || state == IndexShardState.STARTED || state == IndexShardState.CLOSED :
                "routing is active, but local shard state isn't. routing: " + newRouting + ", local state: " + state;
            persistMetadata(path, indexSettings, newRouting, currentRouting, logger);
            final CountDownLatch shardStateUpdated = new CountDownLatch(1);

            if (newRouting.primary()) {
                if (newPrimaryTerm == pendingPrimaryTerm) {
                    if (currentRouting.initializing() && currentRouting.isRelocationTarget() == false && newRouting.active()) {
                        // the master started a recovering primary, activate primary mode.
                        replicationTracker.activatePrimaryMode(getLocalCheckpoint());
                    }
                } else {
                    assert currentRouting.primary() == false : "term is only increased as part of primary promotion";
                    /* Note that due to cluster state batching an initializing primary shard term can failed and re-assigned
                     * in one state causing it's term to be incremented. Note that if both current shard state and new
                     * shard state are initializing, we could replace the current shard and reinitialize it. It is however
                     * possible that this shard is being started. This can happen if:
                     * 1) Shard is post recovery and sends shard started to the master
                     * 2) Node gets disconnected and rejoins
                     * 3) Master assigns the shard back to the node
                     * 4) Master processes the shard started and starts the shard
                     * 5) The node process the cluster state where the shard is both started and primary term is incremented.
                     *
                     * We could fail the shard in that case, but this will cause it to be removed from the insync allocations list
                     * potentially preventing re-allocation.
                     */
                    assert newRouting.initializing() == false :
                        "a started primary shard should never update its term; "
                            + "shard " + newRouting + ", "
                            + "current term [" + pendingPrimaryTerm + "], "
                            + "new term [" + newPrimaryTerm + "]";
                    assert newPrimaryTerm > pendingPrimaryTerm :
                        "primary terms can only go up; current term [" + pendingPrimaryTerm + "], new term [" + newPrimaryTerm + "]";
                    /*
                     * Before this call returns, we are guaranteed that all future operations are delayed and so this happens before we
                     * increment the primary term. The latch is needed to ensure that we do not unblock operations before the primary
                     * term is incremented.
                     */
                    // to prevent primary relocation handoff while resync is not completed
                    boolean resyncStarted = primaryReplicaResyncInProgress.compareAndSet(false, true);
                    if (resyncStarted == false) {
                        throw new IllegalStateException("cannot start resync while it's already in progress");
                    }
                    bumpPrimaryTerm(newPrimaryTerm,
                        () -> {
                            shardStateUpdated.await();
                            assert pendingPrimaryTerm == newPrimaryTerm :
                                "shard term changed on primary. expected [" + newPrimaryTerm + "] but was [" + pendingPrimaryTerm + "]" +
                                ", current routing: " + currentRouting + ", new routing: " + newRouting;
                            assert getOperationPrimaryTerm() == newPrimaryTerm;
                            try {
                                replicationTracker.activatePrimaryMode(getLocalCheckpoint());
                                /*
                                 * If this shard was serving as a replica shard when another shard was promoted to primary then
                                 * its Lucene index was reset during the primary term transition. In particular, the Lucene index
                                 * on this shard was reset to the global checkpoint and the operations above the local checkpoint
                                 * were reverted. If the other shard that was promoted to primary subsequently fails before the
                                 * primary/replica re-sync completes successfully and we are now being promoted, we have to restore
                                 * the reverted operations on this shard by replaying the translog to avoid losing acknowledged writes.
                                 */
                                final Engine engine = getEngine();
                                engine.restoreLocalHistoryFromTranslog((resettingEngine, snapshot) ->
                                    runTranslogRecovery(resettingEngine, snapshot, Engine.Operation.Origin.LOCAL_RESET, () -> {}));
                                /* Rolling the translog generation is not strictly needed here (as we will never have collisions between
                                 * sequence numbers in a translog generation in a new primary as it takes the last known sequence number
                                 * as a starting point), but it simplifies reasoning about the relationship between primary terms and
                                 * translog generations.
                                 */
                                engine.rollTranslogGeneration();
                                engine.fillSeqNoGaps(newPrimaryTerm);
                                replicationTracker.updateLocalCheckpoint(currentRouting.allocationId().getId(), getLocalCheckpoint());
                                primaryReplicaSyncer.accept(this, new ActionListener<ResyncTask>() {
                                    @Override
                                    public void onResponse(ResyncTask resyncTask) {
                                        logger.info("primary-replica resync completed with {} operations",
                                            resyncTask.getResyncedOperations());
                                        boolean resyncCompleted =
                                            primaryReplicaResyncInProgress.compareAndSet(true, false);
                                        assert resyncCompleted : "primary-replica resync finished but was not started";
                                    }

                                    @Override
                                    public void onFailure(Exception e) {
                                        boolean resyncCompleted =
                                            primaryReplicaResyncInProgress.compareAndSet(true, false);
                                        assert resyncCompleted : "primary-replica resync finished but was not started";
                                        if (state == IndexShardState.CLOSED) {
                                            // ignore, shutting down
                                        } else {
                                            failShard("exception during primary-replica resync", e);
                                        }
                                    }
                                });
                            } catch (final AlreadyClosedException e) {
                                // okay, the index was deleted
                            }
                        }, null);
                }
            }
            // set this last, once we finished updating all internal state.
            this.shardRouting = newRouting;

            assert this.shardRouting.primary() == false ||
                this.shardRouting.started() == false || // note that we use started and not active to avoid relocating shards
                this.indexShardOperationPermits.isBlocked() || // if permits are blocked, we are still transitioning
                this.replicationTracker.isPrimaryMode()
                : "a started primary with non-pending operation term must be in primary mode " + this.shardRouting;
            shardStateUpdated.countDown();
        }
        if (currentRouting != null && currentRouting.active() == false && newRouting.active()) {
            indexEventListener.afterIndexShardStarted(this);
        }
        if (newRouting.equals(currentRouting) == false) {
            indexEventListener.shardRoutingChanged(this, currentRouting, newRouting);
        }
    }

    /**
     * Marks the shard as recovering based on a recovery state, fails with exception is recovering is not allowed to be set.
     */
    public IndexShardState markAsRecovering(String reason, RecoveryState recoveryState) throws IndexShardStartedException,
        IndexShardRelocatedException, IndexShardRecoveringException, IndexShardClosedException {
        synchronized (mutex) {
            if (state == IndexShardState.CLOSED) {
                throw new IndexShardClosedException(shardId);
            }
            if (state == IndexShardState.STARTED) {
                throw new IndexShardStartedException(shardId);
            }
            if (state == IndexShardState.RECOVERING) {
                throw new IndexShardRecoveringException(shardId);
            }
            if (state == IndexShardState.POST_RECOVERY) {
                throw new IndexShardRecoveringException(shardId);
            }
            this.recoveryState = recoveryState;
            return changeState(IndexShardState.RECOVERING, reason);
        }
    }

    private final AtomicBoolean primaryReplicaResyncInProgress = new AtomicBoolean();

    /**
     * Completes the relocation. Operations are blocked and current operations are drained before changing state to relocated. The provided
     * {@link Runnable} is executed after all operations are successfully blocked.
     *
     * @param consumer a {@link Runnable} that is executed after operations are blocked
     * @throws IllegalIndexShardStateException if the shard is not relocating due to concurrent cancellation
     * @throws InterruptedException            if blocking operations is interrupted
     */
    public void relocated(final Consumer<ReplicationTracker.PrimaryContext> consumer)
                                            throws IllegalIndexShardStateException, InterruptedException {
        assert shardRouting.primary() : "only primaries can be marked as relocated: " + shardRouting;
        final Releasable forceRefreshes = refreshListeners.forceRefreshes();
        try {
            indexShardOperationPermits.blockOperations(30, TimeUnit.MINUTES, () -> {
                forceRefreshes.close();
                // no shard operation permits are being held here, move state from started to relocated
                assert indexShardOperationPermits.getActiveOperationsCount() == OPERATIONS_BLOCKED :
                        "in-flight operations in progress while moving shard state to relocated";
                /*
                 * We should not invoke the runnable under the mutex as the expected implementation is to handoff the primary context via a
                 * network operation. Doing this under the mutex can implicitly block the cluster state update thread on network operations.
                 */
                verifyRelocatingState();
                final ReplicationTracker.PrimaryContext primaryContext = replicationTracker.startRelocationHandoff();
                try {
                    consumer.accept(primaryContext);
                    synchronized (mutex) {
                        verifyRelocatingState();
                        replicationTracker.completeRelocationHandoff(); // make changes to primaryMode and relocated flag only under mutex
                    }
                } catch (final Exception e) {
                    try {
                        replicationTracker.abortRelocationHandoff();
                    } catch (final Exception inner) {
                        e.addSuppressed(inner);
                    }
                    throw e;
                }
            });
        } catch (TimeoutException e) {
            logger.warn("timed out waiting for relocation hand-off to complete");
            // This is really bad as ongoing replication operations are preventing this shard from completing relocation hand-off.
            // Fail primary relocation source and target shards.
            failShard("timed out waiting for relocation hand-off to complete", null);
            throw new IndexShardClosedException(shardId(), "timed out waiting for relocation hand-off to complete");
        } finally {
            forceRefreshes.close();
        }
    }

    private void verifyRelocatingState() {
        if (state != IndexShardState.STARTED) {
            throw new IndexShardNotStartedException(shardId, state);
        }
        /*
         * If the master cancelled recovery, the target will be removed and the recovery will be cancelled. However, it is still possible
         * that we concurrently end up here and therefore have to protect that we do not mark the shard as relocated when its shard routing
         * says otherwise.
         */

        if (shardRouting.relocating() == false) {
            throw new IllegalIndexShardStateException(shardId, IndexShardState.STARTED,
                ": shard is no longer relocating " + shardRouting);
        }

        if (primaryReplicaResyncInProgress.get()) {
            throw new IllegalIndexShardStateException(shardId, IndexShardState.STARTED,
                ": primary relocation is forbidden while primary-replica resync is in progress " + shardRouting);
        }
    }

    @Override
    public IndexShardState state() {
        return state;
    }

    /**
     * Changes the state of the current shard
     *
     * @param newState the new shard state
     * @param reason   the reason for the state change
     * @return the previous shard state
     */
    private IndexShardState changeState(IndexShardState newState, String reason) {
        assert Thread.holdsLock(mutex);
        logger.debug("state: [{}]->[{}], reason [{}]", state, newState, reason);
        IndexShardState previousState = state;
        state = newState;
        this.indexEventListener.indexShardStateChanged(this, previousState, newState, reason);
        return previousState;
    }

    public Engine.IndexResult applyIndexOperationOnPrimary(long version, VersionType versionType, SourceToParse sourceToParse,
                                                           long ifSeqNo, long ifPrimaryTerm, long autoGeneratedTimestamp,
                                                           boolean isRetry)
        throws IOException {
        assert versionType.validateVersionForWrites(version);
        return applyIndexOperation(getEngine(), UNASSIGNED_SEQ_NO, getOperationPrimaryTerm(), version, versionType, ifSeqNo,
            ifPrimaryTerm, autoGeneratedTimestamp, isRetry, Engine.Operation.Origin.PRIMARY, sourceToParse);
    }

    public Engine.IndexResult applyIndexOperationOnReplica(long seqNo, long version, long autoGeneratedTimeStamp,
                                                           boolean isRetry, SourceToParse sourceToParse)
        throws IOException {
        return applyIndexOperation(getEngine(), seqNo, getOperationPrimaryTerm(), version, null, UNASSIGNED_SEQ_NO, 0,
            autoGeneratedTimeStamp, isRetry, Engine.Operation.Origin.REPLICA, sourceToParse);
    }

    private Engine.IndexResult applyIndexOperation(Engine engine, long seqNo, long opPrimaryTerm, long version,
                                                   @Nullable VersionType versionType, long ifSeqNo, long ifPrimaryTerm,
                                                   long autoGeneratedTimeStamp, boolean isRetry, Engine.Operation.Origin origin,
                                                   SourceToParse sourceToParse) throws IOException {
        assert opPrimaryTerm <= getOperationPrimaryTerm()
                : "op term [ " + opPrimaryTerm + " ] > shard term [" + getOperationPrimaryTerm() + "]";
        ensureWriteAllowed(origin);
        Engine.Index operation;
        try {
            final String resolvedType = mapperService.resolveDocumentType(sourceToParse.type());
            final SourceToParse sourceWithResolvedType;
            if (resolvedType.equals(sourceToParse.type())) {
                sourceWithResolvedType = sourceToParse;
            } else {
                sourceWithResolvedType = new SourceToParse(sourceToParse.index(), resolvedType, sourceToParse.id(),
                    sourceToParse.source(), sourceToParse.getXContentType(), sourceToParse.routing());
            }
            operation = prepareIndex(docMapper(resolvedType), indexSettings.getIndexVersionCreated(), sourceWithResolvedType,
                seqNo, opPrimaryTerm, version, versionType, origin, autoGeneratedTimeStamp, isRetry, ifSeqNo, ifPrimaryTerm);
            Mapping update = operation.parsedDoc().dynamicMappingsUpdate();
            if (update != null) {
                return new Engine.IndexResult(update);
            }
        } catch (Exception e) {
            // We treat any exception during parsing and or mapping update as a document level failure
            // with the exception side effects of closing the shard. Since we don't have the shard, we
            // can not raise an exception that may block any replication of previous operations to the
            // replicas
            verifyNotClosed(e);
            return new Engine.IndexResult(e, version, opPrimaryTerm, seqNo);
        }

        return index(engine, operation);
    }

    public static Engine.Index prepareIndex(DocumentMapperForType docMapper, Version indexCreatedVersion, SourceToParse source, long seqNo,
                                            long primaryTerm, long version, VersionType versionType, Engine.Operation.Origin origin,
                                            long autoGeneratedIdTimestamp, boolean isRetry,
                                            long ifSeqNo, long ifPrimaryTerm) {
        long startTime = System.nanoTime();
        ParsedDocument doc = docMapper.getDocumentMapper().parse(source);
        if (docMapper.getMapping() != null) {
            doc.addDynamicMappingsUpdate(docMapper.getMapping());
        }
        Term uid = new Term(IdFieldMapper.NAME, Uid.encodeId(doc.id()));
        return new Engine.Index(uid, doc, seqNo, primaryTerm, version, versionType, origin, startTime, autoGeneratedIdTimestamp, isRetry,
            ifSeqNo, ifPrimaryTerm);
    }

    private Engine.IndexResult index(Engine engine, Engine.Index index) throws IOException {
        active.set(true);
        final Engine.IndexResult result;
        index = indexingOperationListeners.preIndex(shardId, index);
        try {
            if (logger.isTraceEnabled()) {
                // don't use index.source().utf8ToString() here source might not be valid UTF-8
                logger.trace("index [{}][{}] seq# [{}] allocation-id [{}] primaryTerm [{}] operationPrimaryTerm [{}] origin [{}]",
                    index.type(), index.id(), index.seqNo(), routingEntry().allocationId(), index.primaryTerm(), getOperationPrimaryTerm(),
                    index.origin());
            }
            result = engine.index(index);
            if (logger.isTraceEnabled()) {
                logger.trace("index-done [{}][{}] seq# [{}] allocation-id [{}] primaryTerm [{}] operationPrimaryTerm [{}] origin [{}] " +
                        "result-seq# [{}] result-term [{}] failure [{}]",
                    index.type(), index.id(), index.seqNo(), routingEntry().allocationId(), index.primaryTerm(), getOperationPrimaryTerm(),
                    index.origin(), result.getSeqNo(), result.getTerm(), result.getFailure());
            }
        } catch (Exception e) {
            if (logger.isTraceEnabled()) {
                logger.trace(new ParameterizedMessage(
                    "index-fail [{}][{}] seq# [{}] allocation-id [{}] primaryTerm [{}] operationPrimaryTerm [{}] origin [{}]",
                    index.type(), index.id(), index.seqNo(), routingEntry().allocationId(), index.primaryTerm(), getOperationPrimaryTerm(),
                    index.origin()
                ), e);
            }
            indexingOperationListeners.postIndex(shardId, index, e);
            throw e;
        }
        indexingOperationListeners.postIndex(shardId, index, result);
        return result;
    }

    public Engine.NoOpResult markSeqNoAsNoop(long seqNo, String reason) throws IOException {
        return markSeqNoAsNoop(getEngine(), seqNo, getOperationPrimaryTerm(), reason, Engine.Operation.Origin.REPLICA);
    }

    private Engine.NoOpResult markSeqNoAsNoop(Engine engine, long seqNo, long opPrimaryTerm, String reason,
                                              Engine.Operation.Origin origin) throws IOException {
        assert opPrimaryTerm <= getOperationPrimaryTerm()
                : "op term [ " + opPrimaryTerm + " ] > shard term [" + getOperationPrimaryTerm() + "]";
        long startTime = System.nanoTime();
        ensureWriteAllowed(origin);
        final Engine.NoOp noOp = new Engine.NoOp(seqNo, opPrimaryTerm, origin, startTime, reason);
        return noOp(engine, noOp);
    }

    private Engine.NoOpResult noOp(Engine engine, Engine.NoOp noOp) throws IOException {
        active.set(true);
        if (logger.isTraceEnabled()) {
            logger.trace("noop (seq# [{}])", noOp.seqNo());
        }
        return engine.noOp(noOp);
    }

    public Engine.IndexResult getFailedIndexResult(Exception e, long version) {
        return new Engine.IndexResult(e, version, getOperationPrimaryTerm());
    }

    public Engine.DeleteResult getFailedDeleteResult(Exception e, long version) {
        return new Engine.DeleteResult(e, version, getOperationPrimaryTerm());
    }

    public Engine.DeleteResult applyDeleteOperationOnPrimary(long version, String type, String id, VersionType versionType,
                                                             long ifSeqNo, long ifPrimaryTerm)
        throws IOException {
        assert versionType.validateVersionForWrites(version);
        return applyDeleteOperation(getEngine(), UNASSIGNED_SEQ_NO, getOperationPrimaryTerm(), version, type, id, versionType,
            ifSeqNo, ifPrimaryTerm, Engine.Operation.Origin.PRIMARY);
    }

    public Engine.DeleteResult applyDeleteOperationOnReplica(long seqNo, long version, String type, String id) throws IOException {
        return applyDeleteOperation(
            getEngine(), seqNo, getOperationPrimaryTerm(), version, type, id, null, UNASSIGNED_SEQ_NO, 0, Engine.Operation.Origin.REPLICA);
    }

    private Engine.DeleteResult applyDeleteOperation(Engine engine, long seqNo, long opPrimaryTerm, long version, String type, String id,
                                                     @Nullable VersionType versionType, long ifSeqNo, long ifPrimaryTerm,
                                                     Engine.Operation.Origin origin) throws IOException {
        assert opPrimaryTerm <= getOperationPrimaryTerm()
                : "op term [ " + opPrimaryTerm + " ] > shard term [" + getOperationPrimaryTerm() + "]";
        ensureWriteAllowed(origin);
        // When there is a single type, the unique identifier is only composed of the _id,
        // so there is no way to differentiate foo#1 from bar#1. This is especially an issue
        // if a user first deletes foo#1 and then indexes bar#1: since we do not encode the
        // _type in the uid it might look like we are reindexing the same document, which
        // would fail if bar#1 is indexed with a lower version than foo#1 was deleted with.
        // In order to work around this issue, we make deletions create types. This way, we
        // fail if index and delete operations do not use the same type.
        // TODO: clean this up when types are gone
        try {
            Mapping update = docMapper(type).getMapping();
            if (update != null) {
                return new Engine.DeleteResult(update);
            }
        } catch (MapperParsingException | IllegalArgumentException | TypeMissingException e) {
            return new Engine.DeleteResult(e, version, getOperationPrimaryTerm(), seqNo, false);
        }
        if (mapperService.resolveDocumentType(type).equals(mapperService.documentMapper().type()) == false) {
            // We should never get there due to the fact that we generate mapping updates on deletes,
            // but we still prefer to have a hard exception here as we would otherwise delete a
            // document in the wrong type.
            throw new IllegalStateException("Deleting document from type [" +
                    mapperService.resolveDocumentType(type) + "] while current type is [" +
                    mapperService.documentMapper().type() + "]");
        }
        final Term uid = new Term(IdFieldMapper.NAME, Uid.encodeId(id));
        final Engine.Delete delete = prepareDelete(type, id, uid, seqNo, opPrimaryTerm, version,
            versionType, origin, ifSeqNo, ifPrimaryTerm);
        return delete(engine, delete);
    }

    private Engine.Delete prepareDelete(String type, String id, Term uid, long seqNo, long primaryTerm, long version,
                                               VersionType versionType, Engine.Operation.Origin origin,
                                               long ifSeqNo, long ifPrimaryTerm) {
        long startTime = System.nanoTime();
        return new Engine.Delete(mapperService.resolveDocumentType(type), id, uid, seqNo, primaryTerm, version, versionType,
            origin, startTime, ifSeqNo, ifPrimaryTerm);
    }

    private Engine.DeleteResult delete(Engine engine, Engine.Delete delete) throws IOException {
        active.set(true);
        final Engine.DeleteResult result;
        delete = indexingOperationListeners.preDelete(shardId, delete);
        try {
            if (logger.isTraceEnabled()) {
                logger.trace("delete [{}] (seq no [{}])", delete.uid().text(), delete.seqNo());
            }
            result = engine.delete(delete);
        } catch (Exception e) {
            indexingOperationListeners.postDelete(shardId, delete, e);
            throw e;
        }
        indexingOperationListeners.postDelete(shardId, delete, result);
        return result;
    }

    public Engine.GetResult get(Engine.Get get) {
        readAllowed();
        DocumentMapper mapper = mapperService.documentMapper();
        if (mapper == null || mapper.type().equals(mapperService.resolveDocumentType(get.type())) == false) {
            return GetResult.NOT_EXISTS;
        }
        return getEngine().get(get, this::acquireSearcher);
    }

    /**
     * Writes all indexing changes to disk and opens a new searcher reflecting all changes.  This can throw {@link AlreadyClosedException}.
     */
    public void refresh(String source) {
        verifyNotClosed();
        if (logger.isTraceEnabled()) {
            logger.trace("refresh with source [{}]", source);
        }
        getEngine().refresh(source);
    }

    /**
     * Returns how many bytes we are currently moving from heap to disk
     */
    public long getWritingBytes() {
        Engine engine = getEngineOrNull();
        if (engine == null) {
            return 0;
        }
        return engine.getWritingBytes();
    }

    public RefreshStats refreshStats() {
        int listeners = refreshListeners.pendingCount();
        return new RefreshStats(
            refreshMetric.count(),
            TimeUnit.NANOSECONDS.toMillis(refreshMetric.sum()),
            externalRefreshMetric.count(),
            TimeUnit.NANOSECONDS.toMillis(externalRefreshMetric.sum()),
            listeners);
    }

    public FlushStats flushStats() {
        return new FlushStats(flushMetric.count(), periodicFlushMetric.count(), TimeUnit.NANOSECONDS.toMillis(flushMetric.sum()));
    }

    public DocsStats docStats() {
        readAllowed();
        return getEngine().docStats();
    }

    /**
     * @return {@link CommitStats}
     * @throws AlreadyClosedException if shard is closed
     */
    public CommitStats commitStats() {
        return getEngine().commitStats();
    }

    /**
     * @return {@link SeqNoStats}
     * @throws AlreadyClosedException if shard is closed
     */
    public SeqNoStats seqNoStats() {
        return getEngine().getSeqNoStats(replicationTracker.getGlobalCheckpoint());
    }

    public IndexingStats indexingStats(String... types) {
        Engine engine = getEngineOrNull();
        final boolean throttled;
        final long throttleTimeInMillis;
        if (engine == null) {
            throttled = false;
            throttleTimeInMillis = 0;
        } else {
            throttled = engine.isThrottled();
            throttleTimeInMillis = engine.getIndexThrottleTimeInMillis();
        }
        return internalIndexingStats.stats(throttled, throttleTimeInMillis, types);
    }

    public SearchStats searchStats(String... groups) {
        return searchStats.stats(groups);
    }

    public GetStats getStats() {
        return getService.stats();
    }

    public StoreStats storeStats() {
        try {
            return store.stats();
        } catch (IOException e) {
            failShard("Failing shard because of exception during storeStats", e);
            throw new ElasticsearchException("io exception while building 'store stats'", e);
        }
    }

    public MergeStats mergeStats() {
        final Engine engine = getEngineOrNull();
        if (engine == null) {
            return new MergeStats();
        }
        return engine.getMergeStats();
    }

    public SegmentsStats segmentStats(boolean includeSegmentFileSizes, boolean includeUnloadedSegments) {
        SegmentsStats segmentsStats = getEngine().segmentsStats(includeSegmentFileSizes, includeUnloadedSegments);
        segmentsStats.addBitsetMemoryInBytes(shardBitsetFilterCache.getMemorySizeInBytes());
        return segmentsStats;
    }

    public WarmerStats warmerStats() {
        return shardWarmerService.stats();
    }

    public FieldDataStats fieldDataStats(String... fields) {
        return shardFieldData.stats(fields);
    }

    public TranslogStats translogStats() {
        return getEngine().getTranslogStats();
    }

    public CompletionStats completionStats(String... fields) {
        readAllowed();
        try {
            return getEngine().completionStats(fields);
        } catch (IOException e) {
            throw new UncheckedIOException(e);
        }
    }

    public Engine.SyncedFlushResult syncFlush(String syncId, Engine.CommitId expectedCommitId) {
        verifyNotClosed();
        logger.trace("trying to sync flush. sync id [{}]. expected commit id [{}]]", syncId, expectedCommitId);
        Engine engine = getEngine();
        if (engine.isRecovering()) {
            throw new IllegalIndexShardStateException(shardId(), state, "syncFlush is only allowed if the engine is not recovery" +
                " from translog");
        }
        return engine.syncFlush(syncId, expectedCommitId);
    }

    /**
     * Executes the given flush request against the engine.
     *
     * @param request the flush request
     * @return the commit ID
     */
    public Engine.CommitId flush(FlushRequest request) {
        final boolean waitIfOngoing = request.waitIfOngoing();
        final boolean force = request.force();
        logger.trace("flush with {}", request);
        /*
         * We allow flushes while recovery since we allow operations to happen while recovering and we want to keep the translog under
         * control (up to deletes, which we do not GC). Yet, we do not use flush internally to clear deletes and flush the index writer
         * since we use Engine#writeIndexingBuffer for this now.
         */
        verifyNotClosed();
        final Engine engine = getEngine();
        if (engine.isRecovering()) {
            throw new IllegalIndexShardStateException(
                    shardId(),
                    state,
                    "flush is only allowed if the engine is not recovery from translog");
        }
        final long time = System.nanoTime();
        final Engine.CommitId commitId = engine.flush(force, waitIfOngoing);
        flushMetric.inc(System.nanoTime() - time);
        return commitId;
    }

    /**
     * checks and removes translog files that no longer need to be retained. See
     * {@link org.elasticsearch.index.translog.TranslogDeletionPolicy} for details
     */
    public void trimTranslog() {
        verifyNotClosed();
        final Engine engine = getEngine();
        engine.trimUnreferencedTranslogFiles();
    }

    /**
     * Rolls the tranlog generation and cleans unneeded.
     */
    private void rollTranslogGeneration() {
        final Engine engine = getEngine();
        engine.rollTranslogGeneration();
    }

    public void forceMerge(ForceMergeRequest forceMerge) throws IOException {
        verifyActive();
        if (logger.isTraceEnabled()) {
            logger.trace("force merge with {}", forceMerge);
        }
        Engine engine = getEngine();
        engine.forceMerge(forceMerge.flush(), forceMerge.maxNumSegments(),
            forceMerge.onlyExpungeDeletes(), false, false);
    }

    /**
     * Upgrades the shard to the current version of Lucene and returns the minimum segment version
     */
    public org.apache.lucene.util.Version upgrade(UpgradeRequest upgrade) throws IOException {
        verifyActive();
        if (logger.isTraceEnabled()) {
            logger.trace("upgrade with {}", upgrade);
        }
        org.apache.lucene.util.Version previousVersion = minimumCompatibleVersion();
        // we just want to upgrade the segments, not actually forge merge to a single segment
        final Engine engine = getEngine();
        engine.forceMerge(true,  // we need to flush at the end to make sure the upgrade is durable
            Integer.MAX_VALUE, // we just want to upgrade the segments, not actually optimize to a single segment
            false, true, upgrade.upgradeOnlyAncientSegments());
        org.apache.lucene.util.Version version = minimumCompatibleVersion();
        if (logger.isTraceEnabled()) {
            logger.trace("upgraded segments for {} from version {} to version {}", shardId, previousVersion, version);
        }

        return version;
    }

    public org.apache.lucene.util.Version minimumCompatibleVersion() {
        org.apache.lucene.util.Version luceneVersion = null;
        for (Segment segment : getEngine().segments(false)) {
            if (luceneVersion == null || luceneVersion.onOrAfter(segment.getVersion())) {
                luceneVersion = segment.getVersion();
            }
        }
        return luceneVersion == null ? indexSettings.getIndexVersionCreated().luceneVersion : luceneVersion;
    }

    /**
     * Creates a new {@link IndexCommit} snapshot from the currently running engine. All resources referenced by this
     * commit won't be freed until the commit / snapshot is closed.
     *
     * @param flushFirst <code>true</code> if the index should first be flushed to disk / a low level lucene commit should be executed
     */
    public Engine.IndexCommitRef acquireLastIndexCommit(boolean flushFirst) throws EngineException {
        final IndexShardState state = this.state; // one time volatile read
        // we allow snapshot on closed index shard, since we want to do one after we close the shard and before we close the engine
        if (state == IndexShardState.STARTED || state == IndexShardState.CLOSED) {
            return getEngine().acquireLastIndexCommit(flushFirst);
        } else {
            throw new IllegalIndexShardStateException(shardId, state, "snapshot is not allowed");
        }
    }

    /**
     * Snapshots the most recent safe index commit from the currently running engine.
     * All index files referenced by this index commit won't be freed until the commit/snapshot is closed.
     */
    public Engine.IndexCommitRef acquireSafeIndexCommit() throws EngineException {
        final IndexShardState state = this.state; // one time volatile read
        // we allow snapshot on closed index shard, since we want to do one after we close the shard and before we close the engine
        if (state == IndexShardState.STARTED || state == IndexShardState.CLOSED) {
            return getEngine().acquireSafeIndexCommit();
        } else {
            throw new IllegalIndexShardStateException(shardId, state, "snapshot is not allowed");
        }
    }

    /**
     * gets a {@link Store.MetadataSnapshot} for the current directory. This method is safe to call in all lifecycle of the index shard,
     * without having to worry about the current state of the engine and concurrent flushes.
     *
     * @throws org.apache.lucene.index.IndexNotFoundException     if no index is found in the current directory
     * @throws org.apache.lucene.index.CorruptIndexException      if the lucene index is corrupted. This can be caused by a checksum
     *                                                            mismatch or an unexpected exception when opening the index reading the
     *                                                            segments file.
     * @throws org.apache.lucene.index.IndexFormatTooOldException if the lucene index is too old to be opened.
     * @throws org.apache.lucene.index.IndexFormatTooNewException if the lucene index is too new to be opened.
     * @throws java.io.FileNotFoundException                      if one or more files referenced by a commit are not present.
     * @throws java.nio.file.NoSuchFileException                  if one or more files referenced by a commit are not present.
     */
    public Store.MetadataSnapshot snapshotStoreMetadata() throws IOException {
        Engine.IndexCommitRef indexCommit = null;
        store.incRef();
        try {
            Engine engine;
            synchronized (mutex) {
                // if the engine is not running, we can access the store directly, but we need to make sure no one starts
                // the engine on us. If the engine is running, we can get a snapshot via the deletion policy which is initialized.
                // That can be done out of mutex, since the engine can be closed half way.
                engine = getEngineOrNull();
                if (engine == null) {
                    return store.getMetadata(null, true);
                }
            }
            indexCommit = engine.acquireLastIndexCommit(false);
            return store.getMetadata(indexCommit.getIndexCommit());
        } finally {
            store.decRef();
            IOUtils.close(indexCommit);
        }
    }

    /**
     * Fails the shard and marks the shard store as corrupted if
     * <code>e</code> is caused by index corruption
     */
    public void failShard(String reason, @Nullable Exception e) {
        // fail the engine. This will cause this shard to also be removed from the node's index service.
        getEngine().failEngine(reason, e);
    }
    public Engine.Searcher acquireSearcher(String source) {
        return acquireSearcher(source, Engine.SearcherScope.EXTERNAL);
    }

    private void markSearcherAccessed() {
        lastSearcherAccess.lazySet(threadPool.relativeTimeInMillis());
    }

    private Engine.Searcher acquireSearcher(String source, Engine.SearcherScope scope) {
        readAllowed();
        markSearcherAccessed();
        final Engine engine = getEngine();
        final Engine.Searcher searcher = engine.acquireSearcher(source, scope);
        assert ElasticsearchDirectoryReader.unwrap(searcher.getDirectoryReader())
            != null : "DirectoryReader must be an instance or ElasticsearchDirectoryReader";
        boolean success = false;
        try {
            final Engine.Searcher wrappedSearcher = searcherWrapper == null ? searcher : searcherWrapper.wrap(searcher);
            assert wrappedSearcher != null;
            success = true;
            return wrappedSearcher;
        } catch (IOException ex) {
            throw new ElasticsearchException("failed to wrap searcher", ex);
        } finally {
            if (success == false) {
                Releasables.close(success, searcher);
            }
        }
    }

    public void close(String reason, boolean flushEngine) throws IOException {
        synchronized (mutex) {
            try {
                changeState(IndexShardState.CLOSED, reason);
            } finally {
                final Engine engine = this.currentEngineReference.getAndSet(null);
                try {
                    if (engine != null && flushEngine) {
                        engine.flushAndClose();
                    }
                } finally {
                    // playing safe here and close the engine even if the above succeeds - close can be called multiple times
                    // Also closing refreshListeners to prevent us from accumulating any more listeners
                    IOUtils.close(engine, globalCheckpointListeners, refreshListeners);
                    indexShardOperationPermits.close();
                }
            }
        }
    }

    public IndexShard postRecovery(String reason)
                throws IndexShardStartedException, IndexShardRelocatedException, IndexShardClosedException {
        synchronized (mutex) {
            if (state == IndexShardState.CLOSED) {
                throw new IndexShardClosedException(shardId);
            }
            if (state == IndexShardState.STARTED) {
                throw new IndexShardStartedException(shardId);
            }
            // we need to refresh again to expose all operations that were index until now. Otherwise
            // we may not expose operations that were indexed with a refresh listener that was immediately
            // responded to in addRefreshListener.
            getEngine().refresh("post_recovery");
            recoveryState.setStage(RecoveryState.Stage.DONE);
            changeState(IndexShardState.POST_RECOVERY, reason);
        }
        return this;
    }

    /**
     * called before starting to copy index files over
     */
    public void prepareForIndexRecovery() {
        if (state != IndexShardState.RECOVERING) {
            throw new IndexShardNotRecoveringException(shardId, state);
        }
        recoveryState.setStage(RecoveryState.Stage.INDEX);
        assert currentEngineReference.get() == null;
    }

    public void trimOperationOfPreviousPrimaryTerms(long aboveSeqNo) {
        getEngine().trimOperationsFromTranslog(getOperationPrimaryTerm(), aboveSeqNo);
    }

    /**
     * Returns the maximum auto_id_timestamp of all append-only requests have been processed by this shard or the auto_id_timestamp received
     * from the primary via {@link #updateMaxUnsafeAutoIdTimestamp(long)} at the beginning of a peer-recovery or a primary-replica resync.
     *
     * @see #updateMaxUnsafeAutoIdTimestamp(long)
     */
    public long getMaxSeenAutoIdTimestamp() {
        return getEngine().getMaxSeenAutoIdTimestamp();
    }

    /**
     * Since operations stored in soft-deletes do not have max_auto_id_timestamp, the primary has to propagate its max_auto_id_timestamp
     * (via {@link #getMaxSeenAutoIdTimestamp()} of all processed append-only requests to replicas at the beginning of a peer-recovery
     * or a primary-replica resync to force a replica to disable optimization for all append-only requests which are replicated via
     * replication while its retry variants are replicated via recovery without auto_id_timestamp.
     * <p>
     * Without this force-update, a replica can generate duplicate documents (for the same id) if it first receives
     * a retry append-only (without timestamp) via recovery, then an original append-only (with timestamp) via replication.
     */
    public void updateMaxUnsafeAutoIdTimestamp(long maxSeenAutoIdTimestampFromPrimary) {
        getEngine().updateMaxUnsafeAutoIdTimestamp(maxSeenAutoIdTimestampFromPrimary);
    }

    public Engine.Result applyTranslogOperation(Translog.Operation operation, Engine.Operation.Origin origin) throws IOException {
        return applyTranslogOperation(getEngine(), operation, origin);
    }

    private Engine.Result applyTranslogOperation(Engine engine, Translog.Operation operation,
                                                 Engine.Operation.Origin origin) throws IOException {
        // If a translog op is replayed on the primary (eg. ccr), we need to use external instead of null for its version type.
        final VersionType versionType = (origin == Engine.Operation.Origin.PRIMARY) ? VersionType.EXTERNAL : null;
        final Engine.Result result;
        switch (operation.opType()) {
            case INDEX:
                final Translog.Index index = (Translog.Index) operation;
                // we set canHaveDuplicates to true all the time such that we de-optimze the translog case and ensure that all
                // autoGeneratedID docs that are coming from the primary are updated correctly.
                result = applyIndexOperation(engine, index.seqNo(), index.primaryTerm(), index.version(),
                    versionType, UNASSIGNED_SEQ_NO, 0, index.getAutoGeneratedIdTimestamp(), true, origin,
                    new SourceToParse(shardId.getIndexName(), index.type(), index.id(), index.source(),
                        XContentHelper.xContentType(index.source()), index.routing()));
                break;
            case DELETE:
                final Translog.Delete delete = (Translog.Delete) operation;
                result = applyDeleteOperation(engine, delete.seqNo(), delete.primaryTerm(), delete.version(), delete.type(), delete.id(),
                    versionType, UNASSIGNED_SEQ_NO, 0, origin);
                break;
            case NO_OP:
                final Translog.NoOp noOp = (Translog.NoOp) operation;
                result = markSeqNoAsNoop(engine, noOp.seqNo(), noOp.primaryTerm(), noOp.reason(), origin);
                break;
            default:
                throw new IllegalStateException("No operation defined for [" + operation + "]");
        }
        return result;
    }

    /**
     * Replays translog operations from the provided translog {@code snapshot} to the current engine using the given {@code origin}.
     * The callback {@code onOperationRecovered} is notified after each translog operation is replayed successfully.
     */
    int runTranslogRecovery(Engine engine, Translog.Snapshot snapshot, Engine.Operation.Origin origin,
                            Runnable onOperationRecovered) throws IOException {
        int opsRecovered = 0;
        Translog.Operation operation;
        while ((operation = snapshot.next()) != null) {
            try {
                logger.trace("[translog] recover op {}", operation);
                Engine.Result result = applyTranslogOperation(engine, operation, origin);
                switch (result.getResultType()) {
                    case FAILURE:
                        throw result.getFailure();
                    case MAPPING_UPDATE_REQUIRED:
                        throw new IllegalArgumentException("unexpected mapping update: " + result.getRequiredMappingUpdate());
                    case SUCCESS:
                        break;
                    default:
                        throw new AssertionError("Unknown result type [" + result.getResultType() + "]");
                }

                opsRecovered++;
                onOperationRecovered.run();
            } catch (Exception e) {
                if (ExceptionsHelper.status(e) == RestStatus.BAD_REQUEST) {
                    // mainly for MapperParsingException and Failure to detect xcontent
                    logger.info("ignoring recovery of a corrupt translog entry", e);
                } else {
                    throw ExceptionsHelper.convertToRuntime(e);
                }
            }
        }
        return opsRecovered;
    }

    /**
     * opens the engine on top of the existing lucene engine and translog.
     * Operations from the translog will be replayed to bring lucene up to date.
     **/
    public void openEngineAndRecoverFromTranslog() throws IOException {
        final RecoveryState.Translog translogRecoveryStats = recoveryState.getTranslog();
        final Engine.TranslogRecoveryRunner translogRecoveryRunner = (engine, snapshot) -> {
            translogRecoveryStats.totalOperations(snapshot.totalOperations());
            translogRecoveryStats.totalOperationsOnStart(snapshot.totalOperations());
            return runTranslogRecovery(engine, snapshot, Engine.Operation.Origin.LOCAL_TRANSLOG_RECOVERY,
                translogRecoveryStats::incrementRecoveredOperations);
        };
        innerOpenEngineAndTranslog();
        getEngine().recoverFromTranslog(translogRecoveryRunner, Long.MAX_VALUE);
    }

    /**
     * Opens the engine on top of the existing lucene engine and translog.
     * The translog is kept but its operations won't be replayed.
     */
    public void openEngineAndSkipTranslogRecovery() throws IOException {
        innerOpenEngineAndTranslog();
        getEngine().skipTranslogRecovery();
    }

    private void innerOpenEngineAndTranslog() throws IOException {
        if (state != IndexShardState.RECOVERING) {
            throw new IndexShardNotRecoveringException(shardId, state);
        }
        recoveryState.setStage(RecoveryState.Stage.VERIFY_INDEX);
        // also check here, before we apply the translog
        if (Booleans.isTrue(checkIndexOnStartup) || "checksum".equals(checkIndexOnStartup)) {
            try {
                checkIndex();
            } catch (IOException ex) {
                throw new RecoveryFailedException(recoveryState, "check index failed", ex);
            }
        }
        recoveryState.setStage(RecoveryState.Stage.TRANSLOG);

        final EngineConfig config = newEngineConfig();

        // we disable deletes since we allow for operations to be executed against the shard while recovering
        // but we need to make sure we don't loose deletes until we are done recovering
        config.setEnableGcDeletes(false);
        // we have to set it before we open an engine and recover from the translog because
        // acquiring a snapshot from the translog causes a sync which causes the global checkpoint to be pulled in,
        // and an engine can be forced to close in ctor which also causes the global checkpoint to be pulled in.
        final String translogUUID = store.readLastCommittedSegmentsInfo().getUserData().get(Translog.TRANSLOG_UUID_KEY);
        final long globalCheckpoint = Translog.readGlobalCheckpoint(translogConfig.getTranslogPath(), translogUUID);
        replicationTracker.updateGlobalCheckpointOnReplica(globalCheckpoint, "read from translog checkpoint");
        updateRetentionLeasesOnReplica(loadRetentionLeases());
        assert recoveryState.getRecoverySource().expectEmptyRetentionLeases() == false || getRetentionLeases().leases().isEmpty()
            : "expected empty set of retention leases with recovery source [" + recoveryState.getRecoverySource()
            + "] but got " + getRetentionLeases();
        synchronized (mutex) {
            verifyNotClosed();
            assert currentEngineReference.get() == null : "engine is running";
            // we must create a new engine under mutex (see IndexShard#snapshotStoreMetadata).
            final Engine newEngine = engineFactory.newReadWriteEngine(config);
            onNewEngine(newEngine);
            currentEngineReference.set(newEngine);
            // We set active because we are now writing operations to the engine; this way,
            // if we go idle after some time and become inactive, we still give sync'd flush a chance to run.
            active.set(true);
        }
        // time elapses after the engine is created above (pulling the config settings) until we set the engine reference, during
        // which settings changes could possibly have happened, so here we forcefully push any config changes to the new engine.
        onSettingsChanged();
        assertSequenceNumbersInCommit();
        assert recoveryState.getStage() == RecoveryState.Stage.TRANSLOG : "TRANSLOG stage expected but was: " + recoveryState.getStage();
    }

    private boolean assertSequenceNumbersInCommit() throws IOException {
        final Map<String, String> userData = SegmentInfos.readLatestCommit(store.directory()).getUserData();
        assert userData.containsKey(SequenceNumbers.LOCAL_CHECKPOINT_KEY) : "commit point doesn't contains a local checkpoint";
        assert userData.containsKey(SequenceNumbers.MAX_SEQ_NO) : "commit point doesn't contains a maximum sequence number";
        assert userData.containsKey(Engine.HISTORY_UUID_KEY) : "commit point doesn't contains a history uuid";
        assert userData.get(Engine.HISTORY_UUID_KEY).equals(getHistoryUUID()) : "commit point history uuid ["
            + userData.get(Engine.HISTORY_UUID_KEY) + "] is different than engine [" + getHistoryUUID() + "]";
        assert userData.containsKey(Engine.MAX_UNSAFE_AUTO_ID_TIMESTAMP_COMMIT_ID) :
            "opening index which was created post 5.5.0 but " + Engine.MAX_UNSAFE_AUTO_ID_TIMESTAMP_COMMIT_ID
                + " is not found in commit";
        return true;
    }

    protected void onNewEngine(Engine newEngine) {
        refreshListeners.setCurrentRefreshLocationSupplier(newEngine::getTranslogLastWriteLocation);
    }

    /**
     * called if recovery has to be restarted after network error / delay **
     */
    public void performRecoveryRestart() throws IOException {
        synchronized (mutex) {
            if (state != IndexShardState.RECOVERING) {
                throw new IndexShardNotRecoveringException(shardId, state);
            }
            assert refreshListeners.pendingCount() == 0 : "we can't restart with pending listeners";
            final Engine engine = this.currentEngineReference.getAndSet(null);
            IOUtils.close(engine);
            recoveryState().setStage(RecoveryState.Stage.INIT);
        }
    }

    /**
     * returns stats about ongoing recoveries, both source and target
     */
    public RecoveryStats recoveryStats() {
        return recoveryStats;
    }

    /**
     * Returns the current {@link RecoveryState} if this shard is recovering or has been recovering.
     * Returns null if the recovery has not yet started or shard was not recovered (created via an API).
     */
    @Override
    public RecoveryState recoveryState() {
        return this.recoveryState;
    }

    /**
     * perform the last stages of recovery once all translog operations are done.
     * note that you should still call {@link #postRecovery(String)}.
     */
    public void finalizeRecovery() {
        recoveryState().setStage(RecoveryState.Stage.FINALIZE);
        Engine engine = getEngine();
        engine.refresh("recovery_finalization");
        engine.config().setEnableGcDeletes(true);
    }

    /**
     * Returns {@code true} if this shard can ignore a recovery attempt made to it (since the already doing/done it)
     */
    public boolean ignoreRecoveryAttempt() {
        IndexShardState state = state(); // one time volatile read
        return state == IndexShardState.POST_RECOVERY || state == IndexShardState.RECOVERING || state == IndexShardState.STARTED ||
            state == IndexShardState.CLOSED;
    }

    public void readAllowed() throws IllegalIndexShardStateException {
        IndexShardState state = this.state; // one time volatile read
        if (readAllowedStates.contains(state) == false) {
            throw new IllegalIndexShardStateException(shardId, state, "operations only allowed when shard state is one of " +
                readAllowedStates.toString());
        }
    }

    /** returns true if the {@link IndexShardState} allows reading */
    public boolean isReadAllowed() {
        return readAllowedStates.contains(state);
    }

    private void ensureWriteAllowed(Engine.Operation.Origin origin) throws IllegalIndexShardStateException {
        IndexShardState state = this.state; // one time volatile read

        if (origin.isRecovery()) {
            if (state != IndexShardState.RECOVERING) {
                throw new IllegalIndexShardStateException(shardId, state,
                    "operation only allowed when recovering, origin [" + origin + "]");
            }
        } else {
            if (origin == Engine.Operation.Origin.PRIMARY) {
                assert assertPrimaryMode();
            } else if (origin == Engine.Operation.Origin.REPLICA) {
                assert assertReplicationTarget();
            } else {
                assert origin == Engine.Operation.Origin.LOCAL_RESET;
                assert getActiveOperationsCount() == OPERATIONS_BLOCKED
                    : "locally resetting without blocking operations, active operations are [" + getActiveOperations() + "]";
            }
            if (writeAllowedStates.contains(state) == false) {
                throw new IllegalIndexShardStateException(shardId, state, "operation only allowed when shard state is one of " +
                    writeAllowedStates + ", origin [" + origin + "]");
            }
        }
    }

    private boolean assertPrimaryMode() {
        assert shardRouting.primary() && replicationTracker.isPrimaryMode() : "shard " + shardRouting +
            " is not a primary shard in primary mode";
        return true;
    }

    private boolean assertReplicationTarget() {
        assert replicationTracker.isPrimaryMode() == false : "shard " + shardRouting + " in primary mode cannot be a replication target";
        return true;
    }

    private void verifyNotClosed() throws IllegalIndexShardStateException {
        verifyNotClosed(null);
    }

    private void verifyNotClosed(Exception suppressed) throws IllegalIndexShardStateException {
        IndexShardState state = this.state; // one time volatile read
        if (state == IndexShardState.CLOSED) {
            final IllegalIndexShardStateException exc = new IndexShardClosedException(shardId, "operation only allowed when not closed");
            if (suppressed != null) {
                exc.addSuppressed(suppressed);
            }
            throw exc;
        }
    }

    protected final void verifyActive() throws IllegalIndexShardStateException {
        IndexShardState state = this.state; // one time volatile read
        if (state != IndexShardState.STARTED) {
            throw new IllegalIndexShardStateException(shardId, state, "operation only allowed when shard is active");
        }
    }

    /**
     * Returns number of heap bytes used by the indexing buffer for this shard, or 0 if the shard is closed
     */
    public long getIndexBufferRAMBytesUsed() {
        Engine engine = getEngineOrNull();
        if (engine == null) {
            return 0;
        }
        try {
            return engine.getIndexBufferRAMBytesUsed();
        } catch (AlreadyClosedException ex) {
            return 0;
        }
    }

    public void addShardFailureCallback(Consumer<ShardFailure> onShardFailure) {
        this.shardEventListener.delegates.add(onShardFailure);
    }

    /**
     * Called by {@link IndexingMemoryController} to check whether more than {@code inactiveTimeNS} has passed since the last
     * indexing operation, and notify listeners that we are now inactive so e.g. sync'd flush can happen.
     */
    public void checkIdle(long inactiveTimeNS) {
        Engine engineOrNull = getEngineOrNull();
        if (engineOrNull != null && System.nanoTime() - engineOrNull.getLastWriteNanos() >= inactiveTimeNS) {
            boolean wasActive = active.getAndSet(false);
            if (wasActive) {
                logger.debug("shard is now inactive");
                try {
                    indexEventListener.onShardInactive(this);
                } catch (Exception e) {
                    logger.warn("failed to notify index event listener", e);
                }
            }
        }
    }

    public boolean isActive() {
        return active.get();
    }

    public ShardPath shardPath() {
        return path;
    }

    public boolean recoverFromLocalShards(BiConsumer<String, MappingMetaData> mappingUpdateConsumer,
                                                List<IndexShard> localShards) throws IOException {
        assert shardRouting.primary() : "recover from local shards only makes sense if the shard is a primary shard";
        assert recoveryState.getRecoverySource().getType() == RecoverySource.Type.LOCAL_SHARDS : "invalid recovery type: " +
            recoveryState.getRecoverySource();
        final List<LocalShardSnapshot> snapshots = new ArrayList<>();
        try {
            for (IndexShard shard : localShards) {
                snapshots.add(new LocalShardSnapshot(shard));
            }

            // we are the first primary, recover from the gateway
            // if its post api allocation, the index should exists
            assert shardRouting.primary() : "recover from local shards only makes sense if the shard is a primary shard";
            StoreRecovery storeRecovery = new StoreRecovery(shardId, logger);
            return storeRecovery.recoverFromLocalShards(mappingUpdateConsumer, this, snapshots);
        } finally {
            IOUtils.close(snapshots);
        }
    }

    public boolean recoverFromStore() {
        // we are the first primary, recover from the gateway
        // if its post api allocation, the index should exists
        assert shardRouting.primary() : "recover from store only makes sense if the shard is a primary shard";
        assert shardRouting.initializing() : "can only start recovery on initializing shard";
        StoreRecovery storeRecovery = new StoreRecovery(shardId, logger);
        return storeRecovery.recoverFromStore(this);
    }

    public boolean restoreFromRepository(Repository repository) {
        assert shardRouting.primary() : "recover from store only makes sense if the shard is a primary shard";
        assert recoveryState.getRecoverySource().getType() == RecoverySource.Type.SNAPSHOT : "invalid recovery type: " +
            recoveryState.getRecoverySource();
        StoreRecovery storeRecovery = new StoreRecovery(shardId, logger);
        return storeRecovery.recoverFromRepository(this, repository);
    }

    /**
     * Tests whether or not the engine should be flushed periodically.
     * This test is based on the current size of the translog compared to the configured flush threshold size.
     *
     * @return {@code true} if the engine should be flushed
     */
    boolean shouldPeriodicallyFlush() {
        final Engine engine = getEngineOrNull();
        if (engine != null) {
            try {
                return engine.shouldPeriodicallyFlush();
            } catch (final AlreadyClosedException e) {
                // we are already closed, no need to flush or roll
            }
        }
        return false;
    }

    /**
     * Tests whether or not the translog generation should be rolled to a new generation. This test is based on the size of the current
     * generation compared to the configured generation threshold size.
     *
     * @return {@code true} if the current generation should be rolled to a new generation
     */
    boolean shouldRollTranslogGeneration() {
        final Engine engine = getEngineOrNull();
        if (engine != null) {
            try {
                return engine.shouldRollTranslogGeneration();
            } catch (final AlreadyClosedException e) {
                // we are already closed, no need to flush or roll
            }
        }
        return false;
    }

    public void onSettingsChanged() {
        Engine engineOrNull = getEngineOrNull();
        if (engineOrNull != null) {
            engineOrNull.onSettingsChanged();
        }
    }

    /**
     * Acquires a lock on the translog files and Lucene soft-deleted documents to prevent them from being trimmed
     */
    public Closeable acquireRetentionLock() {
        return getEngine().acquireRetentionLock();
    }

    /**
     * Returns the estimated number of history operations whose seq# at least the provided seq# in this shard.
     */
    public int estimateNumberOfHistoryOperations(String source, long startingSeqNo) throws IOException {
        return getEngine().estimateNumberOfHistoryOperations(source, mapperService, startingSeqNo);
    }

    /**
     * Creates a new history snapshot for reading operations since the provided starting seqno (inclusive).
     * The returned snapshot can be retrieved from either Lucene index or translog files.
     */
    public Translog.Snapshot getHistoryOperations(String source, long startingSeqNo) throws IOException {
        return getEngine().readHistoryOperations(source, mapperService, startingSeqNo);
    }

    /**
     * Checks if we have a completed history of operations since the given starting seqno (inclusive).
     * This method should be called after acquiring the retention lock; See {@link #acquireRetentionLock()}
     */
    public boolean hasCompleteHistoryOperations(String source, long startingSeqNo) throws IOException {
        return getEngine().hasCompleteOperationHistory(source, mapperService, startingSeqNo);
    }

    /**
     * Gets the minimum retained sequence number for this engine.
     *
     * @return the minimum retained sequence number
     */
    public long getMinRetainedSeqNo() {
        return getEngine().getMinRetainedSeqNo();
    }

    /**
     * Creates a new changes snapshot for reading operations whose seq_no are between {@code fromSeqNo}(inclusive)
     * and {@code toSeqNo}(inclusive). The caller has to close the returned snapshot after finishing the reading.
     *
     * @param source            the source of the request
     * @param fromSeqNo         the from seq_no (inclusive) to read
     * @param toSeqNo           the to seq_no (inclusive) to read
     * @param requiredFullRange if {@code true} then {@link Translog.Snapshot#next()} will throw {@link IllegalStateException}
     *                          if any operation between {@code fromSeqNo} and {@code toSeqNo} is missing.
     *                          This parameter should be only enabled when the entire requesting range is below the global checkpoint.
     */
    public Translog.Snapshot newChangesSnapshot(String source, long fromSeqNo,
                                                    long toSeqNo, boolean requiredFullRange) throws IOException {
        return getEngine().newChangesSnapshot(source, mapperService, fromSeqNo, toSeqNo, requiredFullRange);
    }

    public List<Segment> segments(boolean verbose) {
        return getEngine().segments(verbose);
    }

    public void flushAndCloseEngine() throws IOException {
        getEngine().flushAndClose();
    }

    public String getHistoryUUID() {
        return getEngine().getHistoryUUID();
    }

    public IndexEventListener getIndexEventListener() {
        return indexEventListener;
    }

    public void activateThrottling() {
        try {
            getEngine().activateThrottling();
        } catch (AlreadyClosedException ex) {
            // ignore
        }
    }

    public void deactivateThrottling() {
        try {
            getEngine().deactivateThrottling();
        } catch (AlreadyClosedException ex) {
            // ignore
        }
    }

    private void handleRefreshException(Exception e) {
        if (e instanceof AlreadyClosedException) {
            // ignore
        } else if (e instanceof RefreshFailedEngineException) {
            RefreshFailedEngineException rfee = (RefreshFailedEngineException) e;
            if (rfee.getCause() instanceof InterruptedException) {
                // ignore, we are being shutdown
            } else if (rfee.getCause() instanceof ClosedByInterruptException) {
                // ignore, we are being shutdown
            } else if (rfee.getCause() instanceof ThreadInterruptedException) {
                // ignore, we are being shutdown
            } else {
                if (state != IndexShardState.CLOSED) {
                    logger.warn("Failed to perform engine refresh", e);
                }
            }
        } else {
            if (state != IndexShardState.CLOSED) {
                logger.warn("Failed to perform engine refresh", e);
            }
        }
    }

    /**
     * Called when our shard is using too much heap and should move buffered indexed/deleted documents to disk.
     */
    public void writeIndexingBuffer() {
        try {
            Engine engine = getEngine();
            engine.writeIndexingBuffer();
        } catch (Exception e) {
            handleRefreshException(e);
        }
    }

    /**
     * Notifies the service to update the local checkpoint for the shard with the provided allocation ID. See
     * {@link ReplicationTracker#updateLocalCheckpoint(String, long)} for
     * details.
     *
     * @param allocationId the allocation ID of the shard to update the local checkpoint for
     * @param checkpoint   the local checkpoint for the shard
     */
    public void updateLocalCheckpointForShard(final String allocationId, final long checkpoint) {
        assert assertPrimaryMode();
        verifyNotClosed();
        replicationTracker.updateLocalCheckpoint(allocationId, checkpoint);
    }

    /**
     * Update the local knowledge of the global checkpoint for the specified allocation ID.
     *
     * @param allocationId     the allocation ID to update the global checkpoint for
     * @param globalCheckpoint the global checkpoint
     */
    public void updateGlobalCheckpointForShard(final String allocationId, final long globalCheckpoint) {
        assert assertPrimaryMode();
        verifyNotClosed();
        replicationTracker.updateGlobalCheckpointForShard(allocationId, globalCheckpoint);
    }

    /**
     * Add a global checkpoint listener. If the global checkpoint is equal to or above the global checkpoint the listener is waiting for,
     * then the listener will be notified immediately via an executor (so possibly not on the current thread). If the specified timeout
     * elapses before the listener is notified, the listener will be notified with an {@link TimeoutException}. A caller may pass null to
     * specify no timeout.
     *
     * @param waitingForGlobalCheckpoint the global checkpoint the listener is waiting for
     * @param listener                   the listener
     * @param timeout                    the timeout
     */
    public void addGlobalCheckpointListener(
            final long waitingForGlobalCheckpoint,
            final GlobalCheckpointListeners.GlobalCheckpointListener listener,
            final TimeValue timeout) {
        this.globalCheckpointListeners.add(waitingForGlobalCheckpoint, listener, timeout);
    }

    private void ensureSoftDeletesEnabled(String feature) {
        if (indexSettings.isSoftDeleteEnabled() == false) {
            String message = feature + " requires soft deletes but " + indexSettings.getIndex() + " does not have soft deletes enabled";
            assert false : message;
            throw new IllegalStateException(message);
        }
    }

    /**
     * Get all retention leases tracked on this shard.
     *
     * @return the retention leases
     */
    public RetentionLeases getRetentionLeases() {
        return getRetentionLeases(false).v2();
    }

    /**
     * If the expire leases parameter is false, gets all retention leases tracked on this shard and otherwise first calculates
     * expiration of existing retention leases, and then gets all non-expired retention leases tracked on this shard. Note that only the
     * primary shard calculates which leases are expired, and if any have expired, syncs the retention leases to any replicas. If the
     * expire leases parameter is true, this replication tracker must be in primary mode.
     *
     * @return a tuple indicating whether or not any retention leases were expired, and the non-expired retention leases
     */
    public Tuple<Boolean, RetentionLeases> getRetentionLeases(final boolean expireLeases) {
        assert expireLeases == false || assertPrimaryMode();
        verifyNotClosed();
        return replicationTracker.getRetentionLeases(expireLeases);
    }

    public RetentionLeaseStats getRetentionLeaseStats() {
        verifyNotClosed();
        return new RetentionLeaseStats(getRetentionLeases());
    }

    /**
     * Adds a new retention lease.
     *
     * @param id                      the identifier of the retention lease
     * @param retainingSequenceNumber the retaining sequence number
     * @param source                  the source of the retention lease
     * @param listener                the callback when the retention lease is successfully added and synced to replicas
     * @return the new retention lease
     * @throws IllegalArgumentException if the specified retention lease already exists
     */
    public RetentionLease addRetentionLease(
            final String id,
            final long retainingSequenceNumber,
            final String source,
            final ActionListener<ReplicationResponse> listener) {
        Objects.requireNonNull(listener);
        assert assertPrimaryMode();
        verifyNotClosed();
        ensureSoftDeletesEnabled("retention leases");
        try (Closeable ignore = acquireRetentionLock()) {
            final long actualRetainingSequenceNumber =
                    retainingSequenceNumber == RETAIN_ALL ? getMinRetainedSeqNo() : retainingSequenceNumber;
            return replicationTracker.addRetentionLease(id, actualRetainingSequenceNumber, source, listener);
        } catch (final IOException e) {
            throw new AssertionError(e);
        }
    }

    /**
     * Renews an existing retention lease.
     *
     * @param id                      the identifier of the retention lease
     * @param retainingSequenceNumber the retaining sequence number
     * @param source                  the source of the retention lease
     * @return the renewed retention lease
     * @throws IllegalArgumentException if the specified retention lease does not exist
     */
    public RetentionLease renewRetentionLease(final String id, final long retainingSequenceNumber, final String source) {
        assert assertPrimaryMode();
        verifyNotClosed();
        ensureSoftDeletesEnabled("retention leases");
        try (Closeable ignore = acquireRetentionLock()) {
            final long actualRetainingSequenceNumber =
                    retainingSequenceNumber == RETAIN_ALL ? getMinRetainedSeqNo() : retainingSequenceNumber;
            return replicationTracker.renewRetentionLease(id, actualRetainingSequenceNumber, source);
        } catch (final IOException e) {
            throw new AssertionError(e);
        }
    }

    /**
     * Removes an existing retention lease.
     *
     * @param id       the identifier of the retention lease
     * @param listener the callback when the retention lease is successfully removed and synced to replicas
     */
    public void removeRetentionLease(final String id, final ActionListener<ReplicationResponse> listener) {
        Objects.requireNonNull(listener);
        assert assertPrimaryMode();
        verifyNotClosed();
        ensureSoftDeletesEnabled("retention leases");
        replicationTracker.removeRetentionLease(id, listener);
    }

    /**
     * Updates retention leases on a replica.
     *
     * @param retentionLeases the retention leases
     */
    public void updateRetentionLeasesOnReplica(final RetentionLeases retentionLeases) {
        assert assertReplicationTarget();
        verifyNotClosed();
        replicationTracker.updateRetentionLeasesOnReplica(retentionLeases);
    }

    /**
     * Loads the latest retention leases from their dedicated state file.
     *
     * @return the retention leases
     * @throws IOException if an I/O exception occurs reading the retention leases
     */
    public RetentionLeases loadRetentionLeases() throws IOException {
        verifyNotClosed();
        return replicationTracker.loadRetentionLeases(path.getShardStatePath());
    }

    /**
     * Persists the current retention leases to their dedicated state file.
     *
     * @throws WriteStateException if an exception occurs writing the state file
     */
    public void persistRetentionLeases() throws WriteStateException {
        verifyNotClosed();
        replicationTracker.persistRetentionLeases(path.getShardStatePath());
    }

    public boolean assertRetentionLeasesPersisted() throws IOException {
        return replicationTracker.assertRetentionLeasesPersisted(path.getShardStatePath());
    }

    /**
     * Syncs the current retention leases to all replicas.
     */
    public void syncRetentionLeases() {
        assert assertPrimaryMode();
        verifyNotClosed();
        ensureSoftDeletesEnabled("retention leases");
        final Tuple<Boolean, RetentionLeases> retentionLeases = getRetentionLeases(true);
        if (retentionLeases.v1()) {
            logger.trace("syncing retention leases [{}] after expiration check", retentionLeases.v2());
            retentionLeaseSyncer.sync(
                    shardId,
                    retentionLeases.v2(),
                    ActionListener.wrap(
                            r -> {},
                            e -> logger.warn(new ParameterizedMessage(
                                            "failed to sync retention leases [{}] after expiration check",
                                            retentionLeases),
                                    e)));
        } else {
            logger.trace("background syncing retention leases [{}] after expiration check", retentionLeases.v2());
            retentionLeaseSyncer.backgroundSync(shardId, retentionLeases.v2());
        }
    }

    /**
     * Called when the recovery process for a shard has opened the engine on the target shard. Ensures that the right data structures
     * have been set up locally to track local checkpoint information for the shard and that the shard is added to the replication group.
     *
     * @param allocationId  the allocation ID of the shard for which recovery was initiated
     */
    public void initiateTracking(final String allocationId) {
        assert assertPrimaryMode();
        replicationTracker.initiateTracking(allocationId);
    }

    /**
     * Marks the shard with the provided allocation ID as in-sync with the primary shard. See
     * {@link ReplicationTracker#markAllocationIdAsInSync(String, long)}
     * for additional details.
     *
     * @param allocationId    the allocation ID of the shard to mark as in-sync
     * @param localCheckpoint the current local checkpoint on the shard
     */
    public void markAllocationIdAsInSync(final String allocationId, final long localCheckpoint) throws InterruptedException {
        assert assertPrimaryMode();
        replicationTracker.markAllocationIdAsInSync(allocationId, localCheckpoint);
    }

    /**
     * Returns the local checkpoint for the shard.
     *
     * @return the local checkpoint
     */
    public long getLocalCheckpoint() {
        return getEngine().getLocalCheckpoint();
    }

    /**
     * Returns the global checkpoint for the shard.
     *
     * @return the global checkpoint
     */
    public long getGlobalCheckpoint() {
        return replicationTracker.getGlobalCheckpoint();
    }

    /**
     * Returns the latest global checkpoint value that has been persisted in the underlying storage (i.e. translog's checkpoint)
     */
    public long getLastSyncedGlobalCheckpoint() {
        return getEngine().getLastSyncedGlobalCheckpoint();
    }

    /**
     * Get the local knowledge of the global checkpoints for all in-sync allocation IDs.
     *
     * @return a map from allocation ID to the local knowledge of the global checkpoint for that allocation ID
     */
    public ObjectLongMap<String> getInSyncGlobalCheckpoints() {
        assert assertPrimaryMode();
        verifyNotClosed();
        return replicationTracker.getInSyncGlobalCheckpoints();
    }

    /**
     * Syncs the global checkpoint to the replicas if the global checkpoint on at least one replica is behind the global checkpoint on the
     * primary.
     */
    public void maybeSyncGlobalCheckpoint(final String reason) {
        verifyNotClosed();
        assert shardRouting.primary() : "only call maybeSyncGlobalCheckpoint on primary shard";
        if (replicationTracker.isPrimaryMode() == false) {
            return;
        }
        assert assertPrimaryMode();
        // only sync if there are not operations in flight
        final SeqNoStats stats = getEngine().getSeqNoStats(replicationTracker.getGlobalCheckpoint());
        if (stats.getMaxSeqNo() == stats.getGlobalCheckpoint()) {
            final ObjectLongMap<String> globalCheckpoints = getInSyncGlobalCheckpoints();
            final String allocationId = routingEntry().allocationId().getId();
            assert globalCheckpoints.containsKey(allocationId);
            final long globalCheckpoint = globalCheckpoints.get(allocationId);
            final boolean syncNeeded =
                    StreamSupport
                            .stream(globalCheckpoints.values().spliterator(), false)
                            .anyMatch(v -> v.value < globalCheckpoint);
            // only sync if there is a shard lagging the primary
            if (syncNeeded) {
                logger.trace("syncing global checkpoint for [{}]", reason);
                globalCheckpointSyncer.run();
            }
        }
    }

    /**
     * Returns the current replication group for the shard.
     *
     * @return the replication group
     */
    public ReplicationGroup getReplicationGroup() {
        assert assertPrimaryMode();
        verifyNotClosed();
        return replicationTracker.getReplicationGroup();
    }

    /**
     * Updates the global checkpoint on a replica shard after it has been updated by the primary.
     *
     * @param globalCheckpoint the global checkpoint
     * @param reason           the reason the global checkpoint was updated
     */
    public void updateGlobalCheckpointOnReplica(final long globalCheckpoint, final String reason) {
        assert assertReplicationTarget();
        final long localCheckpoint = getLocalCheckpoint();
        if (globalCheckpoint > localCheckpoint) {
            /*
             * This can happen during recovery when the shard has started its engine but recovery is not finalized and is receiving global
             * checkpoint updates. However, since this shard is not yet contributing to calculating the global checkpoint, it can be the
             * case that the global checkpoint update from the primary is ahead of the local checkpoint on this shard. In this case, we
             * ignore the global checkpoint update. This can happen if we are in the translog stage of recovery. Prior to this, the engine
             * is not opened and this shard will not receive global checkpoint updates, and after this the shard will be contributing to
             * calculations of the global checkpoint. However, we can not assert that we are in the translog stage of recovery here as
             * while the global checkpoint update may have emanated from the primary when we were in that state, we could subsequently move
             * to recovery finalization, or even finished recovery before the update arrives here.
             */
            assert state() != IndexShardState.POST_RECOVERY && state() != IndexShardState.STARTED :
                "supposedly in-sync shard copy received a global checkpoint [" + globalCheckpoint + "] " +
                    "that is higher than its local checkpoint [" + localCheckpoint + "]";
            return;
        }
        replicationTracker.updateGlobalCheckpointOnReplica(globalCheckpoint, reason);
    }

    /**
     * Updates the known allocation IDs and the local checkpoints for the corresponding allocations from a primary relocation source.
     *
     * @param primaryContext the sequence number context
     */
    public void activateWithPrimaryContext(final ReplicationTracker.PrimaryContext primaryContext) {
        assert shardRouting.primary() && shardRouting.isRelocationTarget() :
            "only primary relocation target can update allocation IDs from primary context: " + shardRouting;
        assert primaryContext.getCheckpointStates().containsKey(routingEntry().allocationId().getId()) &&
            getLocalCheckpoint() == primaryContext.getCheckpointStates().get(routingEntry().allocationId().getId()).getLocalCheckpoint();
        synchronized (mutex) {
            replicationTracker.activateWithPrimaryContext(primaryContext); // make changes to primaryMode flag only under mutex
        }
    }

    /**
     * Check if there are any recoveries pending in-sync.
     *
     * @return {@code true} if there is at least one shard pending in-sync, otherwise false
     */
    public boolean pendingInSync() {
        assert assertPrimaryMode();
        return replicationTracker.pendingInSync();
    }

    /**
     * Should be called for each no-op update operation to increment relevant statistics.
     *
     * @param type the doc type of the update
     */
    public void noopUpdate(String type) {
        internalIndexingStats.noopUpdate(type);
    }

    void checkIndex() throws IOException {
        if (store.tryIncRef()) {
            try {
                doCheckIndex();
            } catch (IOException e) {
                store.markStoreCorrupted(e);
                throw e;
            } finally {
                store.decRef();
            }
        }
    }

    private void doCheckIndex() throws IOException {
        long timeNS = System.nanoTime();
        if (!Lucene.indexExists(store.directory())) {
            return;
        }
        BytesStreamOutput os = new BytesStreamOutput();
        PrintStream out = new PrintStream(os, false, StandardCharsets.UTF_8.name());

        if ("checksum".equals(checkIndexOnStartup)) {
            // physical verification only: verify all checksums for the latest commit
            IOException corrupt = null;
            MetadataSnapshot metadata = snapshotStoreMetadata();
            for (Map.Entry<String, StoreFileMetaData> entry : metadata.asMap().entrySet()) {
                try {
                    Store.checkIntegrity(entry.getValue(), store.directory());
                    out.println("checksum passed: " + entry.getKey());
                } catch (IOException exc) {
                    out.println("checksum failed: " + entry.getKey());
                    exc.printStackTrace(out);
                    corrupt = exc;
                }
            }
            out.flush();
            if (corrupt != null) {
                logger.warn("check index [failure]\n{}", os.bytes().utf8ToString());
                throw corrupt;
            }
        } else {
            // full checkindex
            final CheckIndex.Status status = store.checkIndex(out);
            out.flush();
            if (!status.clean) {
                if (state == IndexShardState.CLOSED) {
                    // ignore if closed....
                    return;
                }
                logger.warn("check index [failure]\n{}", os.bytes().utf8ToString());
                throw new IOException("index check failure");
            }
        }

        if (logger.isDebugEnabled()) {
            logger.debug("check index [success]\n{}", os.bytes().utf8ToString());
        }

        recoveryState.getVerifyIndex().checkIndexTime(Math.max(0, TimeValue.nsecToMSec(System.nanoTime() - timeNS)));
    }

    Engine getEngine() {
        Engine engine = getEngineOrNull();
        if (engine == null) {
            throw new AlreadyClosedException("engine is closed");
        }
        return engine;
    }

    /**
     * NOTE: returns null if engine is not yet started (e.g. recovery phase 1, copying over index files, is still running), or if engine is
     * closed.
     */
    protected Engine getEngineOrNull() {
        return this.currentEngineReference.get();
    }

    public void startRecovery(RecoveryState recoveryState, PeerRecoveryTargetService recoveryTargetService,
                              PeerRecoveryTargetService.RecoveryListener recoveryListener, RepositoriesService repositoriesService,
                              BiConsumer<String, MappingMetaData> mappingUpdateConsumer,
                              IndicesService indicesService) {
        // TODO: Create a proper object to encapsulate the recovery context
        // all of the current methods here follow a pattern of:
        // resolve context which isn't really dependent on the local shards and then async
        // call some external method with this pointer.
        // with a proper recovery context object we can simply change this to:
        // startRecovery(RecoveryState recoveryState, ShardRecoverySource source ) {
        //     markAsRecovery("from " + source.getShortDescription(), recoveryState);
        //     threadPool.generic().execute()  {
        //           onFailure () { listener.failure() };
        //           doRun() {
        //                if (source.recover(this)) {
        //                  recoveryListener.onRecoveryDone(recoveryState);
        //                }
        //           }
        //     }}
        // }
        assert recoveryState.getRecoverySource().equals(shardRouting.recoverySource());
        switch (recoveryState.getRecoverySource().getType()) {
            case EMPTY_STORE:
            case EXISTING_STORE:
                markAsRecovering("from store", recoveryState); // mark the shard as recovering on the cluster state thread
                threadPool.generic().execute(() -> {
                    try {
                        if (recoverFromStore()) {
                            recoveryListener.onRecoveryDone(recoveryState);
                        }
                    } catch (Exception e) {
                        recoveryListener.onRecoveryFailure(recoveryState,
                            new RecoveryFailedException(recoveryState, null, e), true);
                    }
                });
                break;
            case PEER:
                try {
                    markAsRecovering("from " + recoveryState.getSourceNode(), recoveryState);
                    recoveryTargetService.startRecovery(this, recoveryState.getSourceNode(), recoveryListener);
                } catch (Exception e) {
                    failShard("corrupted preexisting index", e);
                    recoveryListener.onRecoveryFailure(recoveryState,
                        new RecoveryFailedException(recoveryState, null, e), true);
                }
                break;
            case SNAPSHOT:
                markAsRecovering("from snapshot", recoveryState); // mark the shard as recovering on the cluster state thread
                SnapshotRecoverySource recoverySource = (SnapshotRecoverySource) recoveryState.getRecoverySource();
                threadPool.generic().execute(() -> {
                    try {
                        final Repository repository = repositoriesService.repository(recoverySource.snapshot().getRepository());
                        if (restoreFromRepository(repository)) {
                            recoveryListener.onRecoveryDone(recoveryState);
                        }
                    } catch (Exception e) {
                        recoveryListener.onRecoveryFailure(recoveryState,
                            new RecoveryFailedException(recoveryState, null, e), true);
                    }
                });
                break;
            case LOCAL_SHARDS:
                final IndexMetaData indexMetaData = indexSettings().getIndexMetaData();
                final Index resizeSourceIndex = indexMetaData.getResizeSourceIndex();
                final List<IndexShard> startedShards = new ArrayList<>();
                final IndexService sourceIndexService = indicesService.indexService(resizeSourceIndex);
                final Set<ShardId> requiredShards;
                final int numShards;
                if (sourceIndexService != null) {
                    requiredShards = IndexMetaData.selectRecoverFromShards(shardId().id(),
                        sourceIndexService.getMetaData(), indexMetaData.getNumberOfShards());
                    for (IndexShard shard : sourceIndexService) {
                        if (shard.state() == IndexShardState.STARTED && requiredShards.contains(shard.shardId())) {
                            startedShards.add(shard);
                        }
                    }
                    numShards = requiredShards.size();
                } else {
                    numShards = -1;
                    requiredShards = Collections.emptySet();
                }

                if (numShards == startedShards.size()) {
                    assert requiredShards.isEmpty() == false;
                    markAsRecovering("from local shards", recoveryState); // mark the shard as recovering on the cluster state thread
                    threadPool.generic().execute(() -> {
                        try {
                            if (recoverFromLocalShards(mappingUpdateConsumer, startedShards.stream()
                                .filter((s) -> requiredShards.contains(s.shardId())).collect(Collectors.toList()))) {
                                recoveryListener.onRecoveryDone(recoveryState);
                            }
                        } catch (Exception e) {
                            recoveryListener.onRecoveryFailure(recoveryState,
                                new RecoveryFailedException(recoveryState, null, e), true);
                        }
                    });
                } else {
                    final RuntimeException e;
                    if (numShards == -1) {
                        e = new IndexNotFoundException(resizeSourceIndex);
                    } else {
                        e = new IllegalStateException("not all required shards of index " + resizeSourceIndex
                            + " are started yet, expected " + numShards + " found " + startedShards.size() + " can't recover shard "
                            + shardId());
                    }
                    throw e;
                }
                break;
            default:
                throw new IllegalArgumentException("Unknown recovery source " + recoveryState.getRecoverySource());
        }
    }

    /**
     * Returns whether the shard is a relocated primary, i.e. not in charge anymore of replicating changes (see {@link ReplicationTracker}).
     */
    public boolean isRelocatedPrimary() {
        assert shardRouting.primary() : "only call isRelocatedPrimary on primary shard";
        return replicationTracker.isRelocated();
    }

    class ShardEventListener implements Engine.EventListener {
        private final CopyOnWriteArrayList<Consumer<ShardFailure>> delegates = new CopyOnWriteArrayList<>();

        // called by the current engine
        @Override
        public void onFailedEngine(String reason, @Nullable Exception failure) {
            final ShardFailure shardFailure = new ShardFailure(shardRouting, reason, failure);
            for (Consumer<ShardFailure> listener : delegates) {
                try {
                    listener.accept(shardFailure);
                } catch (Exception inner) {
                    inner.addSuppressed(failure);
                    logger.warn("exception while notifying engine failure", inner);
                }
            }
        }
    }

    private static void persistMetadata(
            final ShardPath shardPath,
            final IndexSettings indexSettings,
            final ShardRouting newRouting,
            final @Nullable ShardRouting currentRouting,
            final Logger logger) throws IOException {
        assert newRouting != null : "newRouting must not be null";

        // only persist metadata if routing information that is persisted in shard state metadata actually changed
        final ShardId shardId = newRouting.shardId();
        if (currentRouting == null
            || currentRouting.primary() != newRouting.primary()
            || currentRouting.allocationId().equals(newRouting.allocationId()) == false) {
            assert currentRouting == null || currentRouting.isSameAllocation(newRouting);
            final String writeReason;
            if (currentRouting == null) {
                writeReason = "initial state with allocation id [" + newRouting.allocationId() + "]";
            } else {
                writeReason = "routing changed from " + currentRouting + " to " + newRouting;
            }
            logger.trace("{} writing shard state, reason [{}]", shardId, writeReason);
            final ShardStateMetaData newShardStateMetadata =
                    new ShardStateMetaData(newRouting.primary(), indexSettings.getUUID(), newRouting.allocationId());
            ShardStateMetaData.FORMAT.writeAndCleanup(newShardStateMetadata, shardPath.getShardStatePath());
        } else {
            logger.trace("{} skip writing shard state, has been written before", shardId);
        }
    }


    private DocumentMapperForType docMapper(String type) {
        return mapperService.documentMapperWithAutoCreate(
            mapperService.resolveDocumentType(type));
    }

    private EngineConfig newEngineConfig() {
        Sort indexSort = indexSortSupplier.get();
        return new EngineConfig(shardId, shardRouting.allocationId().getId(),
                threadPool, indexSettings, warmer, store, indexSettings.getMergePolicy(),
                mapperService != null ? mapperService.indexAnalyzer() : null,
                similarityService.similarity(mapperService), codecService, shardEventListener,
                indexCache != null ? indexCache.query() : null, cachingPolicy, translogConfig,
                IndexingMemoryController.SHARD_INACTIVE_TIME_SETTING.get(indexSettings.getSettings()),
                Collections.singletonList(refreshListeners),
                Collections.singletonList(new RefreshMetricUpdater(refreshMetric)),
                indexSort, circuitBreakerService, replicationTracker, replicationTracker::getRetentionLeases,
                () -> getOperationPrimaryTerm(), tombstoneDocSupplier());
    }

    /**
     * Acquire a primary operation permit whenever the shard is ready for indexing. If a permit is directly available, the provided
     * ActionListener will be called on the calling thread. During relocation hand-off, permit acquisition can be delayed. The provided
     * ActionListener will then be called using the provided executor.
     *
     * @param debugInfo an extra information that can be useful when tracing an unreleased permit. When assertions are enabled
     *                  the tracing will capture the supplied object's {@link Object#toString()} value. Otherwise the object
     *                  isn't used
     */
    public void acquirePrimaryOperationPermit(ActionListener<Releasable> onPermitAcquired, String executorOnDelay, Object debugInfo) {
        verifyNotClosed();
        assert shardRouting.primary() : "acquirePrimaryOperationPermit should only be called on primary shard: " + shardRouting;

        indexShardOperationPermits.acquire(onPermitAcquired, executorOnDelay, false, debugInfo);
    }

    /**
     * Acquire all primary operation permits. Once all permits are acquired, the provided ActionListener is called.
     * It is the responsibility of the caller to close the {@link Releasable}.
     */
    public void acquireAllPrimaryOperationsPermits(final ActionListener<Releasable> onPermitAcquired, final TimeValue timeout) {
        verifyNotClosed();
        assert shardRouting.primary() : "acquireAllPrimaryOperationsPermits should only be called on primary shard: " + shardRouting;

        asyncBlockOperations(onPermitAcquired, timeout.duration(), timeout.timeUnit());
    }

    private void asyncBlockOperations(ActionListener<Releasable> onPermitAcquired, long timeout, TimeUnit timeUnit) {
        final Releasable forceRefreshes = refreshListeners.forceRefreshes();
        final ActionListener<Releasable> wrappedListener = ActionListener.wrap(r -> {
            forceRefreshes.close();
            onPermitAcquired.onResponse(r);
        }, e -> {
            forceRefreshes.close();
            onPermitAcquired.onFailure(e);
        });
        try {
            indexShardOperationPermits.asyncBlockOperations(wrappedListener, timeout, timeUnit);
        } catch (Exception e) {
            forceRefreshes.close();
            throw e;
        }
    }

    /**
     * Runs the specified runnable under a permit and otherwise calling back the specified failure callback. This method is really a
     * convenience for {@link #acquirePrimaryOperationPermit(ActionListener, String, Object)} where the listener equates to
     * try-with-resources closing the releasable after executing the runnable on successfully acquiring the permit, an otherwise calling
     * back the failure callback.
     *
     * @param runnable the runnable to execute under permit
     * @param onFailure the callback on failure
     * @param executorOnDelay the executor to execute the runnable on if permit acquisition is blocked
     * @param debugInfo debug info
     */
    public void runUnderPrimaryPermit(
            final Runnable runnable,
            final Consumer<Exception> onFailure,
            final String executorOnDelay,
            final Object debugInfo) {
        verifyNotClosed();
        assert shardRouting.primary() : "runUnderPrimaryPermit should only be called on primary shard but was " + shardRouting;
        final ActionListener<Releasable> onPermitAcquired = ActionListener.wrap(
                releasable -> {
                    try (Releasable ignore = releasable) {
                        runnable.run();
                    }
                },
                onFailure);
        acquirePrimaryOperationPermit(onPermitAcquired, executorOnDelay, debugInfo);
    }

    private <E extends Exception> void bumpPrimaryTerm(final long newPrimaryTerm,
                                                       final CheckedRunnable<E> onBlocked,
                                                       @Nullable ActionListener<Releasable> combineWithAction) {
        assert Thread.holdsLock(mutex);
        assert newPrimaryTerm > pendingPrimaryTerm || (newPrimaryTerm >= pendingPrimaryTerm && combineWithAction != null);
        assert getOperationPrimaryTerm() <= pendingPrimaryTerm;
        final CountDownLatch termUpdated = new CountDownLatch(1);
        asyncBlockOperations(new ActionListener<Releasable>() {
            @Override
            public void onFailure(final Exception e) {
                try {
                    innerFail(e);
                } finally {
                    if (combineWithAction != null) {
                        combineWithAction.onFailure(e);
                    }
                }
            }

            private void innerFail(final Exception e) {
                try {
                    failShard("exception during primary term transition", e);
                } catch (AlreadyClosedException ace) {
                    // ignore, shard is already closed
                }
            }

            @Override
            public void onResponse(final Releasable releasable) {
                final RunOnce releaseOnce = new RunOnce(releasable::close);
                try {
                    assert getOperationPrimaryTerm() <= pendingPrimaryTerm;
                    termUpdated.await();
                    // indexShardOperationPermits doesn't guarantee that async submissions are executed
                    // in the order submitted. We need to guard against another term bump
                    if (getOperationPrimaryTerm() < newPrimaryTerm) {
                        replicationTracker.setOperationPrimaryTerm(newPrimaryTerm);
                        onBlocked.run();
                    }
                } catch (final Exception e) {
                    if (combineWithAction == null) {
                        // otherwise leave it to combineWithAction to release the permit
                        releaseOnce.run();
                    }
                    innerFail(e);
                } finally {
                    if (combineWithAction != null) {
                        combineWithAction.onResponse(releasable);
                    } else {
                        releaseOnce.run();
                    }
                }
            }
        }, 30, TimeUnit.MINUTES);
        pendingPrimaryTerm = newPrimaryTerm;
        termUpdated.countDown();
    }

    /**
     * Acquire a replica operation permit whenever the shard is ready for indexing (see
     * {@link #acquirePrimaryOperationPermit(ActionListener, String, Object)}). If the given primary term is lower than then one in
     * {@link #shardRouting}, the {@link ActionListener#onFailure(Exception)} method of the provided listener is invoked with an
     * {@link IllegalStateException}. If permit acquisition is delayed, the listener will be invoked on the executor with the specified
     * name.
     *
     * @param opPrimaryTerm              the operation primary term
     * @param globalCheckpoint           the global checkpoint associated with the request
     * @param maxSeqNoOfUpdatesOrDeletes the max seq_no of updates (index operations overwrite Lucene) or deletes captured on the primary
     *                                   after this replication request was executed on it (see {@link #getMaxSeqNoOfUpdatesOrDeletes()}
     * @param onPermitAcquired           the listener for permit acquisition
     * @param executorOnDelay            the name of the executor to invoke the listener on if permit acquisition is delayed
     * @param debugInfo                  an extra information that can be useful when tracing an unreleased permit. When assertions are
     *                                   enabled the tracing will capture the supplied object's {@link Object#toString()} value.
     *                                   Otherwise the object isn't used
     */
    public void acquireReplicaOperationPermit(final long opPrimaryTerm, final long globalCheckpoint, final long maxSeqNoOfUpdatesOrDeletes,
                                              final ActionListener<Releasable> onPermitAcquired, final String executorOnDelay,
                                              final Object debugInfo) {
        innerAcquireReplicaOperationPermit(opPrimaryTerm, globalCheckpoint, maxSeqNoOfUpdatesOrDeletes, onPermitAcquired, false,
            (listener) -> indexShardOperationPermits.acquire(listener, executorOnDelay, true, debugInfo));
    }

    /**
     * Acquire all replica operation permits whenever the shard is ready for indexing (see
     * {@link #acquireAllPrimaryOperationsPermits(ActionListener, TimeValue)}. If the given primary term is lower than then one in
     * {@link #shardRouting}, the {@link ActionListener#onFailure(Exception)} method of the provided listener is invoked with an
     * {@link IllegalStateException}.
     *
     * @param opPrimaryTerm              the operation primary term
     * @param globalCheckpoint           the global checkpoint associated with the request
     * @param maxSeqNoOfUpdatesOrDeletes the max seq_no of updates (index operations overwrite Lucene) or deletes captured on the primary
     *                                   after this replication request was executed on it (see {@link #getMaxSeqNoOfUpdatesOrDeletes()}
     * @param onPermitAcquired           the listener for permit acquisition
     * @param timeout                    the maximum time to wait for the in-flight operations block
     */
    public void acquireAllReplicaOperationsPermits(final long opPrimaryTerm,
                                                   final long globalCheckpoint,
                                                   final long maxSeqNoOfUpdatesOrDeletes,
                                                   final ActionListener<Releasable> onPermitAcquired,
                                                   final TimeValue timeout) {
        innerAcquireReplicaOperationPermit(opPrimaryTerm, globalCheckpoint, maxSeqNoOfUpdatesOrDeletes,
            onPermitAcquired, true,
            listener -> asyncBlockOperations(listener, timeout.duration(), timeout.timeUnit())
        );
    }

    private void innerAcquireReplicaOperationPermit(final long opPrimaryTerm,
                                                    final long globalCheckpoint,
                                                    final long maxSeqNoOfUpdatesOrDeletes,
                                                    final ActionListener<Releasable> onPermitAcquired,
                                                    final boolean allowCombineOperationWithPrimaryTermUpdate,
                                                    final Consumer<ActionListener<Releasable>> operationExecutor) {
        verifyNotClosed();

        // This listener is used for the execution of the operation. If the operation requires all the permits for its
        // execution and the primary term must be updated first, we can combine the operation execution with the
        // primary term update. Since indexShardOperationPermits doesn't guarantee that async submissions are executed
        // in the order submitted, combining both operations ensure that the term is updated before the operation is
        // executed. It also has the side effect of acquiring all the permits one time instead of two.
        final ActionListener<Releasable> operationListener = ActionListener.delegateFailure(onPermitAcquired,
            (delegatedListener, releasable) -> {
                if (opPrimaryTerm < getOperationPrimaryTerm()) {
                    releasable.close();
                    final String message = String.format(
                        Locale.ROOT,
                        "%s operation primary term [%d] is too old (current [%d])",
                        shardId,
                        opPrimaryTerm,
                        getOperationPrimaryTerm());
                    delegatedListener.onFailure(new IllegalStateException(message));
                } else {
                    assert assertReplicationTarget();
                    try {
                        updateGlobalCheckpointOnReplica(globalCheckpoint, "operation");
                        advanceMaxSeqNoOfUpdatesOrDeletes(maxSeqNoOfUpdatesOrDeletes);
                    } catch (Exception e) {
                        releasable.close();
                        delegatedListener.onFailure(e);
                        return;
                    }
                    delegatedListener.onResponse(releasable);
                }
            });

        if (requirePrimaryTermUpdate(opPrimaryTerm, allowCombineOperationWithPrimaryTermUpdate)) {
            synchronized (mutex) {
                if (requirePrimaryTermUpdate(opPrimaryTerm, allowCombineOperationWithPrimaryTermUpdate)) {
                    final IndexShardState shardState = state();
                    // only roll translog and update primary term if shard has made it past recovery
                    // Having a new primary term here means that the old primary failed and that there is a new primary, which again
                    // means that the master will fail this shard as all initializing shards are failed when a primary is selected
                    // We abort early here to prevent an ongoing recovery from the failed primary to mess with the global / local checkpoint
                    if (shardState != IndexShardState.POST_RECOVERY &&
                        shardState != IndexShardState.STARTED) {
                        throw new IndexShardNotStartedException(shardId, shardState);
                    }

                    bumpPrimaryTerm(opPrimaryTerm, () -> {
                        updateGlobalCheckpointOnReplica(globalCheckpoint, "primary term transition");
                        final long currentGlobalCheckpoint = getGlobalCheckpoint();
                        final long maxSeqNo = seqNoStats().getMaxSeqNo();
                        logger.info("detected new primary with primary term [{}], global checkpoint [{}], max_seq_no [{}]",
                            opPrimaryTerm, currentGlobalCheckpoint, maxSeqNo);
                        if (currentGlobalCheckpoint < maxSeqNo) {
                            resetEngineToGlobalCheckpoint();
                        } else {
                            getEngine().rollTranslogGeneration();
                        }
                    }, allowCombineOperationWithPrimaryTermUpdate ? operationListener : null);

                    if (allowCombineOperationWithPrimaryTermUpdate) {
                        logger.debug("operation execution has been combined with primary term update");
                        return;
                    }
                }
            }
        }
        assert opPrimaryTerm <= pendingPrimaryTerm
            : "operation primary term [" + opPrimaryTerm + "] should be at most [" + pendingPrimaryTerm + "]";
        operationExecutor.accept(operationListener);
    }

    private boolean requirePrimaryTermUpdate(final long opPrimaryTerm, final boolean allPermits) {
        return (opPrimaryTerm > pendingPrimaryTerm) || (allPermits && opPrimaryTerm > getOperationPrimaryTerm());
    }

    public static final int OPERATIONS_BLOCKED = -1;

    /**
     * Obtain the active operation count, or {@link IndexShard#OPERATIONS_BLOCKED} if all permits are held (even if there are
     * outstanding operations in flight).
     *
     * @return the active operation count, or {@link IndexShard#OPERATIONS_BLOCKED} when all permits are held.
     */
    public int getActiveOperationsCount() {
        return indexShardOperationPermits.getActiveOperationsCount();
    }

    /**
     * @return a list of describing each permit that wasn't released yet. The description consist of the debugInfo supplied
     *         when the permit was acquired plus a stack traces that was captured when the permit was request.
     */
    public List<String> getActiveOperations() {
        return indexShardOperationPermits.getActiveOperations();
    }

    private final AsyncIOProcessor<Translog.Location> translogSyncProcessor = new AsyncIOProcessor<Translog.Location>(logger, 1024) {
        @Override
        protected void write(List<Tuple<Translog.Location, Consumer<Exception>>> candidates) throws IOException {
            try {
                getEngine().ensureTranslogSynced(candidates.stream().map(Tuple::v1));
            } catch (AlreadyClosedException ex) {
                // that's fine since we already synced everything on engine close - this also is conform with the methods
                // documentation
            } catch (IOException ex) { // if this fails we are in deep shit - fail the request
                logger.debug("failed to sync translog", ex);
                throw ex;
            }
        }
    };

    /**
     * Syncs the given location with the underlying storage unless already synced. This method might return immediately without
     * actually fsyncing the location until the sync listener is called. Yet, unless there is already another thread fsyncing
     * the transaction log the caller thread will be hijacked to run the fsync for all pending fsync operations.
     * This method allows indexing threads to continue indexing without blocking on fsync calls. We ensure that there is only
     * one thread blocking on the sync an all others can continue indexing.
     * NOTE: if the syncListener throws an exception when it's processed the exception will only be logged. Users should make sure that the
     * listener handles all exception cases internally.
     */
    public final void sync(Translog.Location location, Consumer<Exception> syncListener) {
        verifyNotClosed();
        translogSyncProcessor.put(location, syncListener);
    }

    public void sync() throws IOException {
        verifyNotClosed();
        getEngine().syncTranslog();
    }

    /**
     * Checks if the underlying storage sync is required.
     */
    public boolean isSyncNeeded() {
        return getEngine().isTranslogSyncNeeded();
    }

    /**
     * Returns the current translog durability mode
     */
    public Translog.Durability getTranslogDurability() {
        return indexSettings.getTranslogDurability();
    }

    // we can not protect with a lock since we "release" on a different thread
    private final AtomicBoolean flushOrRollRunning = new AtomicBoolean();

    /**
     * Schedules a flush or translog generation roll if needed but will not schedule more than one concurrently. The operation will be
     * executed asynchronously on the flush thread pool.
     */
    public void afterWriteOperation() {
        if (shouldPeriodicallyFlush() || shouldRollTranslogGeneration()) {
            if (flushOrRollRunning.compareAndSet(false, true)) {
                /*
                 * We have to check again since otherwise there is a race when a thread passes the first check next to another thread which
                 * performs the operation quickly enough to  finish before the current thread could flip the flag. In that situation, we
                 * have an extra operation.
                 *
                 * Additionally, a flush implicitly executes a translog generation roll so if we execute a flush then we do not need to
                 * check if we should roll the translog generation.
                 */
                if (shouldPeriodicallyFlush()) {
                    logger.debug("submitting async flush request");
                    final AbstractRunnable flush = new AbstractRunnable() {
                        @Override
                        public void onFailure(final Exception e) {
                            if (state != IndexShardState.CLOSED) {
                                logger.warn("failed to flush index", e);
                            }
                        }

                        @Override
                        protected void doRun() throws IOException {
                            flush(new FlushRequest());
                            periodicFlushMetric.inc();
                        }

                        @Override
                        public void onAfter() {
                            flushOrRollRunning.compareAndSet(true, false);
                            afterWriteOperation();
                        }
                    };
                    threadPool.executor(ThreadPool.Names.FLUSH).execute(flush);
                } else if (shouldRollTranslogGeneration()) {
                    logger.debug("submitting async roll translog generation request");
                    final AbstractRunnable roll = new AbstractRunnable() {
                        @Override
                        public void onFailure(final Exception e) {
                            if (state != IndexShardState.CLOSED) {
                                logger.warn("failed to roll translog generation", e);
                            }
                        }

                        @Override
                        protected void doRun() throws Exception {
                            rollTranslogGeneration();
                        }

                        @Override
                        public void onAfter() {
                            flushOrRollRunning.compareAndSet(true, false);
                            afterWriteOperation();
                        }
                    };
                    threadPool.executor(ThreadPool.Names.FLUSH).execute(roll);
                } else {
                    flushOrRollRunning.compareAndSet(true, false);
                }
            }
        }
    }

    /**
     * Build {@linkplain RefreshListeners} for this shard.
     */
    private RefreshListeners buildRefreshListeners() {
        return new RefreshListeners(
            indexSettings::getMaxRefreshListeners,
            () -> refresh("too_many_listeners"),
            threadPool.executor(ThreadPool.Names.LISTENER)::execute,
            logger, threadPool.getThreadContext(),
            externalRefreshMetric);
    }

    /**
     * Simple struct encapsulating a shard failure
     *
     * @see IndexShard#addShardFailureCallback(Consumer)
     */
    public static final class ShardFailure {
        public final ShardRouting routing;
        public final String reason;
        @Nullable
        public final Exception cause;

        public ShardFailure(ShardRouting routing, String reason, @Nullable Exception cause) {
            this.routing = routing;
            this.reason = reason;
            this.cause = cause;
        }
    }

    EngineFactory getEngineFactory() {
        return engineFactory;
    }

    // for tests
    ReplicationTracker getReplicationTracker() {
        return replicationTracker;
    }

    /**
     * Executes a scheduled refresh if necessary.
     *
     * @return <code>true</code> iff the engine got refreshed otherwise <code>false</code>
     */
    public boolean scheduledRefresh() {
        verifyNotClosed();
        boolean listenerNeedsRefresh = refreshListeners.refreshNeeded();
        if (isReadAllowed() && (listenerNeedsRefresh || getEngine().refreshNeeded())) {
            if (listenerNeedsRefresh == false // if we have a listener that is waiting for a refresh we need to force it
                && isSearchIdle()
                && indexSettings.isExplicitRefresh() == false
                && active.get()) { // it must be active otherwise we might not free up segment memory once the shard became inactive
                // lets skip this refresh since we are search idle and
                // don't necessarily need to refresh. the next searcher access will register a refreshListener and that will
                // cause the next schedule to refresh.
                final Engine engine = getEngine();
                engine.maybePruneDeletes(); // try to prune the deletes in the engine if we accumulated some
                setRefreshPending(engine);
                return false;
            } else {
                if (logger.isTraceEnabled()) {
                    logger.trace("refresh with source [schedule]");
                }
                return getEngine().maybeRefresh("schedule");
            }
        }
        final Engine engine = getEngine();
        engine.maybePruneDeletes(); // try to prune the deletes in the engine if we accumulated some
        return false;
    }

    /**
     * Returns true if this shards is search idle
     */
    final boolean isSearchIdle() {
        return (threadPool.relativeTimeInMillis() - lastSearcherAccess.get()) >= indexSettings.getSearchIdleAfter().getMillis();
    }

    /**
     * Returns the last timestamp the searcher was accessed. This is a relative timestamp in milliseconds.
     */
    final long getLastSearcherAccess() {
        return lastSearcherAccess.get();
    }

    private void setRefreshPending(Engine engine) {
        Translog.Location lastWriteLocation = engine.getTranslogLastWriteLocation();
        Translog.Location location;
        do {
            location = this.pendingRefreshLocation.get();
            if (location != null && lastWriteLocation.compareTo(location) <= 0) {
                break;
            }
        } while (pendingRefreshLocation.compareAndSet(location, lastWriteLocation) == false);
    }

    /**
     * Registers the given listener and invokes it once the shard is active again and all
     * pending refresh translog location has been refreshed. If there is no pending refresh location registered the listener will be
     * invoked immediately.
     * @param listener the listener to invoke once the pending refresh location is visible. The listener will be called with
     *                 <code>true</code> if the listener was registered to wait for a refresh.
     */
    public final void awaitShardSearchActive(Consumer<Boolean> listener) {
        markSearcherAccessed(); // move the shard into non-search idle
        final Translog.Location location = pendingRefreshLocation.get();
        if (location != null) {
            addRefreshListener(location, (b) -> {
                pendingRefreshLocation.compareAndSet(location, null);
                listener.accept(true);
            });
        } else {
            listener.accept(false);
        }
    }

    /**
     * Add a listener for refreshes.
     *
     * @param location the location to listen for
     * @param listener for the refresh. Called with true if registering the listener ran it out of slots and forced a refresh. Called with
     *        false otherwise.
     */
    public void addRefreshListener(Translog.Location location, Consumer<Boolean> listener) {
        final boolean readAllowed;
        if (isReadAllowed()) {
            readAllowed = true;
        } else {
            // check again under mutex. this is important to create a happens before relationship
            // between the switch to POST_RECOVERY + associated refresh. Otherwise we may respond
            // to a listener before a refresh actually happened that contained that operation.
            synchronized (mutex) {
                readAllowed = isReadAllowed();
            }
        }
        if (readAllowed) {
            refreshListeners.addOrNotify(location, listener);
        } else {
            // we're not yet ready fo ready for reads, just ignore refresh cycles
            listener.accept(false);
        }
    }

    private static class RefreshMetricUpdater implements ReferenceManager.RefreshListener {

        private final MeanMetric refreshMetric;
        private long currentRefreshStartTime;
        private Thread callingThread = null;

        private RefreshMetricUpdater(MeanMetric refreshMetric) {
            this.refreshMetric = refreshMetric;
        }

        @Override
        public void beforeRefresh() throws IOException {
            if (Assertions.ENABLED) {
                assert callingThread == null : "beforeRefresh was called by " + callingThread.getName() +
                    " without a corresponding call to afterRefresh";
                callingThread = Thread.currentThread();
            }
            currentRefreshStartTime = System.nanoTime();
        }

        @Override
        public void afterRefresh(boolean didRefresh) throws IOException {
            if (Assertions.ENABLED) {
                assert callingThread != null : "afterRefresh called but not beforeRefresh";
                assert callingThread == Thread.currentThread() : "beforeRefreshed called by a different thread. current ["
                    + Thread.currentThread().getName() + "], thread that called beforeRefresh [" + callingThread.getName() + "]";
                callingThread = null;
            }
            refreshMetric.inc(System.nanoTime() - currentRefreshStartTime);
        }
    }

    private EngineConfig.TombstoneDocSupplier tombstoneDocSupplier() {
        final RootObjectMapper.Builder noopRootMapper = new RootObjectMapper.Builder("__noop");
        final DocumentMapper noopDocumentMapper = mapperService != null ?
            new DocumentMapper.Builder(noopRootMapper, mapperService).build(mapperService) :
            null;
        return new EngineConfig.TombstoneDocSupplier() {
            @Override
            public ParsedDocument newDeleteTombstoneDoc(String type, String id) {
                return docMapper(type).getDocumentMapper().createDeleteTombstoneDoc(shardId.getIndexName(), type, id);
            }
            @Override
            public ParsedDocument newNoopTombstoneDoc(String reason) {
                return noopDocumentMapper.createNoopTombstoneDoc(shardId.getIndexName(), reason);
            }
        };
    }

    /**
     * Rollback the current engine to the safe commit, then replay local translog up to the global checkpoint.
     */
    void resetEngineToGlobalCheckpoint() throws IOException {
        assert getActiveOperationsCount() == OPERATIONS_BLOCKED
            : "resetting engine without blocking operations; active operations are [" + getActiveOperations() + ']';
        sync(); // persist the global checkpoint to disk
        final SeqNoStats seqNoStats = seqNoStats();
        final TranslogStats translogStats = translogStats();
        // flush to make sure the latest commit, which will be opened by the read-only engine, includes all operations.
        flush(new FlushRequest().waitIfOngoing(true));

        SetOnce<Engine> newEngineReference = new SetOnce<>();
        final long globalCheckpoint = getGlobalCheckpoint();
        synchronized (mutex) {
            verifyNotClosed();
            // we must create both new read-only engine and new read-write engine under mutex to ensure snapshotStoreMetadata,
            // acquireXXXCommit and close works.
            final Engine readOnlyEngine =
                new ReadOnlyEngine(newEngineConfig(), seqNoStats, translogStats, false, Function.identity()) {
                    @Override
                    public IndexCommitRef acquireLastIndexCommit(boolean flushFirst) {
                        synchronized (mutex) {
                            // ignore flushFirst since we flushed above and we do not want to interfere with ongoing translog replay
                            return newEngineReference.get().acquireLastIndexCommit(false);
                        }
                    }

                    @Override
                    public IndexCommitRef acquireSafeIndexCommit() {
                        synchronized (mutex) {
                            return newEngineReference.get().acquireSafeIndexCommit();
                        }
                    }

                    @Override
                    public void close() throws IOException {
                        assert Thread.holdsLock(mutex);

                        Engine newEngine = newEngineReference.get();
                        if (newEngine == currentEngineReference.get()) {
                            // we successfully installed the new engine so do not close it.
                            newEngine = null;
                        }
                        IOUtils.close(super::close, newEngine);
                    }
                };
            IOUtils.close(currentEngineReference.getAndSet(readOnlyEngine));
            newEngineReference.set(engineFactory.newReadWriteEngine(newEngineConfig()));
            onNewEngine(newEngineReference.get());
        }
<<<<<<< HEAD

        Engine newEngine = null;
        try {
            final long globalCheckpoint = getGlobalCheckpoint();
            synchronized (mutex) {
                assert currentEngineReference.get() instanceof ReadOnlyEngine : "another write engine is running";
                verifyNotClosed();
                // we must create a new engine under mutex (see IndexShard#snapshotStoreMetadata).
                newEngine = engineFactory.newReadWriteEngine(newEngineConfig());
                onNewEngine(newEngine);
            }
            final Engine.TranslogRecoveryRunner translogRunner = (engine, snapshot) -> runTranslogRecovery(
                engine, snapshot, Engine.Operation.Origin.LOCAL_RESET, () -> {
                    // TODO: add a dedicate recovery stats for the reset translog
                });
            newEngine.recoverFromTranslog(translogRunner, globalCheckpoint);
            synchronized (mutex) {
                verifyNotClosed();
                IOUtils.close(currentEngineReference.getAndSet(newEngine));
                // We set active because we are now writing operations to the engine; this way,
                // if we go idle after some time and become inactive, we still give sync'd flush a chance to run.
                active.set(true);
                newEngine = null;
            }
            // time elapses after the engine is created above (pulling the config settings) until we set the engine reference, during
            // which settings changes could possibly have happened, so here we forcefully push any config changes to the new engine.
            onSettingsChanged();
        } finally {
            IOUtils.close(newEngine);
=======
        newEngineReference.get().advanceMaxSeqNoOfUpdatesOrDeletes(globalCheckpoint);
        final Engine.TranslogRecoveryRunner translogRunner = (engine, snapshot) -> runTranslogRecovery(
            engine, snapshot, Engine.Operation.Origin.LOCAL_RESET, () -> {
                // TODO: add a dedicate recovery stats for the reset translog
            });
        newEngineReference.get().recoverFromTranslog(translogRunner, globalCheckpoint);
        synchronized (mutex) {
            verifyNotClosed();
            IOUtils.close(currentEngineReference.getAndSet(newEngineReference.get()));
            // We set active because we are now writing operations to the engine; this way,
            // if we go idle after some time and become inactive, we still give sync'd flush a chance to run.
            active.set(true);
>>>>>>> 40216b4e
        }
        // time elapses after the engine is created above (pulling the config settings) until we set the engine reference, during
        // which settings changes could possibly have happened, so here we forcefully push any config changes to the new engine.
        onSettingsChanged();
    }

    /**
     * Returns the maximum sequence number of either update or delete operations have been processed in this shard
     * or the sequence number from {@link #advanceMaxSeqNoOfUpdatesOrDeletes(long)}. An index request is considered
     * as an update operation if it overwrites the existing documents in Lucene index with the same document id.
     * <p>
     * The primary captures this value after executes a replication request, then transfers it to a replica before
     * executing that replication request on a replica.
     */
    public long getMaxSeqNoOfUpdatesOrDeletes() {
        return getEngine().getMaxSeqNoOfUpdatesOrDeletes();
    }

    /**
     * A replica calls this method to advance the max_seq_no_of_updates marker of its engine to at least the max_seq_no_of_updates
     * value (piggybacked in a replication request) that it receives from its primary before executing that replication request.
     * The receiving value is at least as high as the max_seq_no_of_updates on the primary was when any of the operations of that
     * replication request were processed on it.
     * <p>
     * A replica shard also calls this method to bootstrap the max_seq_no_of_updates marker with the value that it received from
     * the primary in peer-recovery, before it replays remote translog operations from the primary. The receiving value is at least
     * as high as the max_seq_no_of_updates on the primary was when any of these operations were processed on it.
     * <p>
     * These transfers guarantee that every index/delete operation when executing on a replica engine will observe this marker a value
     * which is at least the value of the max_seq_no_of_updates marker on the primary after that operation was executed on the primary.
     *
     * @see #acquireReplicaOperationPermit(long, long, long, ActionListener, String, Object)
     * @see RecoveryTarget#indexTranslogOperations(List, int, long, long, RetentionLeases, long, ActionListener)
     */
    public void advanceMaxSeqNoOfUpdatesOrDeletes(long seqNo) {
        getEngine().advanceMaxSeqNoOfUpdatesOrDeletes(seqNo);
    }

    /**
     * Performs the pre-closing checks on the {@link IndexShard}.
     *
     * @throws IllegalStateException if the sanity checks failed
     */
    public void verifyShardBeforeIndexClosing() throws IllegalStateException {
        getEngine().verifyEngineBeforeIndexClosing();
    }

    RetentionLeaseSyncer getRetentionLeaseSyncer() {
        return retentionLeaseSyncer;
    }
}<|MERGE_RESOLUTION|>--- conflicted
+++ resolved
@@ -3122,38 +3122,6 @@
             newEngineReference.set(engineFactory.newReadWriteEngine(newEngineConfig()));
             onNewEngine(newEngineReference.get());
         }
-<<<<<<< HEAD
-
-        Engine newEngine = null;
-        try {
-            final long globalCheckpoint = getGlobalCheckpoint();
-            synchronized (mutex) {
-                assert currentEngineReference.get() instanceof ReadOnlyEngine : "another write engine is running";
-                verifyNotClosed();
-                // we must create a new engine under mutex (see IndexShard#snapshotStoreMetadata).
-                newEngine = engineFactory.newReadWriteEngine(newEngineConfig());
-                onNewEngine(newEngine);
-            }
-            final Engine.TranslogRecoveryRunner translogRunner = (engine, snapshot) -> runTranslogRecovery(
-                engine, snapshot, Engine.Operation.Origin.LOCAL_RESET, () -> {
-                    // TODO: add a dedicate recovery stats for the reset translog
-                });
-            newEngine.recoverFromTranslog(translogRunner, globalCheckpoint);
-            synchronized (mutex) {
-                verifyNotClosed();
-                IOUtils.close(currentEngineReference.getAndSet(newEngine));
-                // We set active because we are now writing operations to the engine; this way,
-                // if we go idle after some time and become inactive, we still give sync'd flush a chance to run.
-                active.set(true);
-                newEngine = null;
-            }
-            // time elapses after the engine is created above (pulling the config settings) until we set the engine reference, during
-            // which settings changes could possibly have happened, so here we forcefully push any config changes to the new engine.
-            onSettingsChanged();
-        } finally {
-            IOUtils.close(newEngine);
-=======
-        newEngineReference.get().advanceMaxSeqNoOfUpdatesOrDeletes(globalCheckpoint);
         final Engine.TranslogRecoveryRunner translogRunner = (engine, snapshot) -> runTranslogRecovery(
             engine, snapshot, Engine.Operation.Origin.LOCAL_RESET, () -> {
                 // TODO: add a dedicate recovery stats for the reset translog
@@ -3165,7 +3133,6 @@
             // We set active because we are now writing operations to the engine; this way,
             // if we go idle after some time and become inactive, we still give sync'd flush a chance to run.
             active.set(true);
->>>>>>> 40216b4e
         }
         // time elapses after the engine is created above (pulling the config settings) until we set the engine reference, during
         // which settings changes could possibly have happened, so here we forcefully push any config changes to the new engine.

/*
 * Licensed to Elasticsearch under one or more contributor
 * license agreements. See the NOTICE file distributed with
 * this work for additional information regarding copyright
 * ownership. Elasticsearch licenses this file to you under
 * the Apache License, Version 2.0 (the "License"); you may
 * not use this file except in compliance with the License.
 * You may obtain a copy of the License at
 *
 *    http://www.apache.org/licenses/LICENSE-2.0
 *
 * Unless required by applicable law or agreed to in writing,
 * software distributed under the License is distributed on an
 * "AS IS" BASIS, WITHOUT WARRANTIES OR CONDITIONS OF ANY
 * KIND, either express or implied.  See the License for the
 * specific language governing permissions and limitations
 * under the License.
 */

package org.elasticsearch.index.shard;

import com.carrotsearch.hppc.cursors.ObjectObjectCursor;
import org.apache.logging.log4j.Logger;
import org.apache.lucene.index.IndexWriter;
import org.apache.lucene.index.IndexWriterConfig;
import org.apache.lucene.index.NoMergePolicy;
import org.apache.lucene.index.SegmentInfos;
import org.apache.lucene.search.Sort;
import org.apache.lucene.store.Directory;
import org.apache.lucene.store.FilterDirectory;
import org.apache.lucene.store.IOContext;
import org.apache.lucene.store.IndexInput;
import org.elasticsearch.Assertions;
import org.elasticsearch.ExceptionsHelper;
import org.elasticsearch.Version;
import org.elasticsearch.action.admin.indices.flush.FlushRequest;
import org.elasticsearch.cluster.metadata.IndexMetaData;
import org.elasticsearch.cluster.metadata.MappingMetaData;
import org.elasticsearch.cluster.routing.RecoverySource;
import org.elasticsearch.cluster.routing.RecoverySource.SnapshotRecoverySource;
import org.elasticsearch.common.lucene.Lucene;
import org.elasticsearch.common.unit.ByteSizeValue;
import org.elasticsearch.common.unit.TimeValue;
import org.elasticsearch.index.Index;
import org.elasticsearch.index.engine.Engine;
import org.elasticsearch.index.engine.EngineException;
import org.elasticsearch.index.mapper.MapperService;
import org.elasticsearch.index.seqno.SeqNoStats;
import org.elasticsearch.index.seqno.SequenceNumbers;
import org.elasticsearch.index.snapshots.IndexShardRestoreFailedException;
import org.elasticsearch.index.store.Store;
import org.elasticsearch.index.translog.Translog;
import org.elasticsearch.indices.recovery.RecoveryState;
import org.elasticsearch.repositories.IndexId;
import org.elasticsearch.repositories.Repository;

import java.io.IOException;
import java.util.Arrays;
import java.util.HashMap;
import java.util.List;
import java.util.Set;
import java.util.concurrent.atomic.AtomicBoolean;
import java.util.function.BiConsumer;
import java.util.stream.Collectors;

import static org.elasticsearch.common.unit.TimeValue.timeValueMillis;

/**
 * This package private utility class encapsulates the logic to recover an index shard from either an existing index on
 * disk or from a snapshot in a repository.
 */
final class StoreRecovery {

    private final Logger logger;
    private final ShardId shardId;

    StoreRecovery(ShardId shardId, Logger logger) {
        this.logger = logger;
        this.shardId = shardId;
    }

    /**
     * Recovers a shard from it's local file system store. This method required pre-knowledge about if the shard should
     * exist on disk ie. has been previously allocated or if the shard is a brand new allocation without pre-existing index
     * files / transaction logs. This
     * @param indexShard the index shard instance to recovery the shard into
     * @return  <code>true</code> if the shard has been recovered successfully, <code>false</code> if the recovery
     * has been ignored due to a concurrent modification of if the clusters state has changed due to async updates.
     * @see Store
     */
    boolean recoverFromStore(final IndexShard indexShard) {
        if (canRecover(indexShard)) {
            RecoverySource.Type recoveryType = indexShard.recoveryState().getRecoverySource().getType();
            assert recoveryType == RecoverySource.Type.EMPTY_STORE || recoveryType == RecoverySource.Type.EXISTING_STORE :
                "expected store recovery type but was: " + recoveryType;
            return executeRecovery(indexShard, () -> {
                logger.debug("starting recovery from store ...");
                internalRecoverFromStore(indexShard);
            });
        }
        return false;
    }

    boolean recoverFromLocalShards(BiConsumer<String, MappingMetaData> mappingUpdateConsumer,
                                        final IndexShard indexShard, final List<LocalShardSnapshot> shards) throws IOException {
        if (canRecover(indexShard)) {
            RecoverySource.Type recoveryType = indexShard.recoveryState().getRecoverySource().getType();
            assert recoveryType == RecoverySource.Type.LOCAL_SHARDS: "expected local shards recovery type: " + recoveryType;
            if (shards.isEmpty()) {
                throw new IllegalArgumentException("shards must not be empty");
            }
            Set<Index> indices = shards.stream().map((s) -> s.getIndex()).collect(Collectors.toSet());
            if (indices.size() > 1) {
                throw new IllegalArgumentException("can't add shards from more than one index");
            }
            IndexMetaData sourceMetaData = shards.get(0).getIndexMetaData();
            for (ObjectObjectCursor<String, MappingMetaData> mapping : sourceMetaData.getMappings()) {
                mappingUpdateConsumer.accept(mapping.key, mapping.value);
            }
            indexShard.mapperService().merge(sourceMetaData, MapperService.MergeReason.MAPPING_RECOVERY);
            // now that the mapping is merged we can validate the index sort configuration.
            Sort indexSort = indexShard.getIndexSort();
            final boolean hasNested = indexShard.mapperService().hasNested();
            final boolean isSplit = sourceMetaData.getNumberOfShards() < indexShard.indexSettings().getNumberOfShards();
            assert isSplit == false || sourceMetaData.getCreationVersion().onOrAfter(Version.V_6_0_0_alpha1) : "for split we require a " +
                "single type but the index is created before 6.0.0";
            return executeRecovery(indexShard, () -> {
                logger.debug("starting recovery from local shards {}", shards);
                try {
                    final Directory directory = indexShard.store().directory(); // don't close this directory!!
                    final Directory[] sources = shards.stream().map(LocalShardSnapshot::getSnapshotDirectory).toArray(Directory[]::new);
                    final long maxSeqNo = shards.stream().mapToLong(LocalShardSnapshot::maxSeqNo).max().getAsLong();
                    final long maxUnsafeAutoIdTimestamp =
                            shards.stream().mapToLong(LocalShardSnapshot::maxUnsafeAutoIdTimestamp).max().getAsLong();
                    addIndices(indexShard.recoveryState().getIndex(), directory, indexSort, sources, maxSeqNo, maxUnsafeAutoIdTimestamp,
                        indexShard.indexSettings().getIndexMetaData(), indexShard.shardId().id(), isSplit, hasNested);
                    internalRecoverFromStore(indexShard);
                    // just trigger a merge to do housekeeping on the
                    // copied segments - we will also see them in stats etc.
                    indexShard.getEngine().forceMerge(false, -1, false,
                        false, false);
                } catch (IOException ex) {
                    throw new IndexShardRecoveryException(indexShard.shardId(), "failed to recover from local shards", ex);
                }

            });
        }
        return false;
    }

    void addIndices(final RecoveryState.Index indexRecoveryStats, final Directory target, final Sort indexSort, final Directory[] sources,
            final long maxSeqNo, final long maxUnsafeAutoIdTimestamp, IndexMetaData indexMetaData, int shardId, boolean split,
            boolean hasNested) throws IOException {

        assert sources.length > 0;
        final int luceneIndexCreatedVersionMajor = Lucene.readSegmentInfos(sources[0]).getIndexCreatedVersionMajor();

        final Directory hardLinkOrCopyTarget = new org.apache.lucene.store.HardlinkCopyDirectoryWrapper(target);

        IndexWriterConfig iwc = new IndexWriterConfig(null)
            .setSoftDeletesField(Lucene.SOFT_DELETES_FIELD)
            .setCommitOnClose(false)
            // we don't want merges to happen here - we call maybe merge on the engine
            // later once we stared it up otherwise we would need to wait for it here
            // we also don't specify a codec here and merges should use the engines for this index
            .setMergePolicy(NoMergePolicy.INSTANCE)
            .setOpenMode(IndexWriterConfig.OpenMode.CREATE)
            .setIndexCreatedVersionMajor(luceneIndexCreatedVersionMajor);
        if (indexSort != null) {
            iwc.setIndexSort(indexSort);
        }

        try (IndexWriter writer = new IndexWriter(new StatsDirectoryWrapper(hardLinkOrCopyTarget, indexRecoveryStats), iwc)) {
            writer.addIndexes(sources);
            if (split) {
                writer.deleteDocuments(new ShardSplittingQuery(indexMetaData, shardId, hasNested));
            }
            /*
             * We set the maximum sequence number and the local checkpoint on the target to the maximum of the maximum sequence numbers on
             * the source shards. This ensures that history after this maximum sequence number can advance and we have correct
             * document-level semantics.
             */
            writer.setLiveCommitData(() -> {
                final HashMap<String, String> liveCommitData = new HashMap<>(3);
                liveCommitData.put(SequenceNumbers.MAX_SEQ_NO, Long.toString(maxSeqNo));
                liveCommitData.put(SequenceNumbers.LOCAL_CHECKPOINT_KEY, Long.toString(maxSeqNo));
                liveCommitData.put(Engine.MAX_UNSAFE_AUTO_ID_TIMESTAMP_COMMIT_ID, Long.toString(maxUnsafeAutoIdTimestamp));
                return liveCommitData.entrySet().iterator();
            });
            writer.commit();
        }
    }

    /**
     * Directory wrapper that records copy process for recovery statistics
     */
    static final class StatsDirectoryWrapper extends FilterDirectory {
        private final RecoveryState.Index index;

        StatsDirectoryWrapper(Directory in, RecoveryState.Index indexRecoveryStats) {
            super(in);
            this.index = indexRecoveryStats;
        }

        @Override
        public void copyFrom(Directory from, String src, String dest, IOContext context) throws IOException {
            final long l = from.fileLength(src);
            final AtomicBoolean copies = new AtomicBoolean(false);
            // here we wrap the index input form the source directory to report progress of file copy for the recovery stats.
            // we increment the num bytes recovered in the readBytes method below, if users pull statistics they can see immediately
            // how much has been recovered.
            in.copyFrom(new FilterDirectory(from) {
                @Override
                public IndexInput openInput(String name, IOContext context) throws IOException {
                    index.addFileDetail(dest, l, false);
                    copies.set(true);
                    final IndexInput input = in.openInput(name, context);
                    return new IndexInput("StatsDirectoryWrapper(" + input.toString() + ")") {
                        @Override
                        public void close() throws IOException {
                            input.close();
                        }

                        @Override
                        public long getFilePointer() {
                            throw new UnsupportedOperationException("only straight copies are supported");
                        }

                        @Override
                        public void seek(long pos) throws IOException {
                            throw new UnsupportedOperationException("seeks are not supported");
                        }

                        @Override
                        public long length() {
                            return input.length();
                        }

                        @Override
                        public IndexInput slice(String sliceDescription, long offset, long length) throws IOException {
                            throw new UnsupportedOperationException("slices are not supported");
                        }

                        @Override
                        public byte readByte() throws IOException {
                           throw new UnsupportedOperationException("use a buffer if you wanna perform well");
                        }

                        @Override
                        public void readBytes(byte[] b, int offset, int len) throws IOException {
                            // we rely on the fact that copyFrom uses a buffer
                            input.readBytes(b, offset, len);
                            index.addRecoveredBytesToFile(dest, len);
                        }
                    };
                }
            }, src, dest, context);
            if (copies.get() == false) {
                index.addFileDetail(dest, l, true); // hardlinked - we treat it as reused since the file was already somewhat there
            } else {
                assert index.getFileDetails(dest) != null : "File [" + dest + "] has no file details";
                assert index.getFileDetails(dest).recovered() == l : index.getFileDetails(dest).toString();
            }
        }
    }

    /**
     * Recovers an index from a given {@link Repository}. This method restores a
     * previously created index snapshot into an existing initializing shard.
     * @param indexShard the index shard instance to recovery the snapshot from
     * @param repository the repository holding the physical files the shard should be recovered from
     * @return <code>true</code> if the shard has been recovered successfully, <code>false</code> if the recovery
     * has been ignored due to a concurrent modification of if the clusters state has changed due to async updates.
     */
    boolean recoverFromRepository(final IndexShard indexShard, Repository repository) {
        if (canRecover(indexShard)) {
            RecoverySource.Type recoveryType = indexShard.recoveryState().getRecoverySource().getType();
            assert recoveryType == RecoverySource.Type.SNAPSHOT : "expected snapshot recovery type: " + recoveryType;
            SnapshotRecoverySource recoverySource = (SnapshotRecoverySource) indexShard.recoveryState().getRecoverySource();
            return executeRecovery(indexShard, () -> {
                logger.debug("restoring from {} ...", indexShard.recoveryState().getRecoverySource());
                restore(indexShard, repository, recoverySource);
            });
        }
        return false;

    }

    private boolean canRecover(IndexShard indexShard) {
        if (indexShard.state() == IndexShardState.CLOSED) {
            // got closed on us, just ignore this recovery
            return false;
        }
        if (indexShard.routingEntry().primary() == false) {
            throw new IndexShardRecoveryException(shardId, "Trying to recover when the shard is in backup state", null);
        }
        return true;
    }

    /**
     * Recovers the state of the shard from the store.
     */
    private boolean executeRecovery(final IndexShard indexShard, Runnable recoveryRunnable) throws IndexShardRecoveryException {
        try {
            recoveryRunnable.run();
            // Check that the gateway didn't leave the shard in init or recovering stage. it is up to the gateway
            // to call post recovery.
            final IndexShardState shardState = indexShard.state();
            final RecoveryState recoveryState = indexShard.recoveryState();
            assert shardState != IndexShardState.CREATED && shardState != IndexShardState.RECOVERING :
                "recovery process of " + shardId + " didn't get to post_recovery. shardState [" + shardState + "]";

            if (logger.isTraceEnabled()) {
                RecoveryState.Index index = recoveryState.getIndex();
                StringBuilder sb = new StringBuilder();
                sb.append("    index    : files           [").append(index.totalFileCount()).append("] with total_size [")
                        .append(new ByteSizeValue(index.totalBytes())).append("], took[")
                        .append(TimeValue.timeValueMillis(index.time())).append("]\n");
                sb.append("             : recovered_files [").append(index.recoveredFileCount()).append("] with total_size [")
                        .append(new ByteSizeValue(index.recoveredBytes())).append("]\n");
                sb.append("             : reusing_files   [").append(index.reusedFileCount()).append("] with total_size [")
                        .append(new ByteSizeValue(index.reusedBytes())).append("]\n");
                sb.append("    verify_index    : took [")
                    .append(TimeValue.timeValueMillis(recoveryState.getVerifyIndex().time())).append("], check_index [")
                    .append(timeValueMillis(recoveryState.getVerifyIndex().checkIndexTime())).append("]\n");
                sb.append("    translog : number_of_operations [").append(recoveryState.getTranslog().recoveredOperations())
                        .append("], took [").append(TimeValue.timeValueMillis(recoveryState.getTranslog().time())).append("]");
                logger.trace("recovery completed from [shard_store], took [{}]\n{}",
                    timeValueMillis(recoveryState.getTimer().time()), sb);
            } else if (logger.isDebugEnabled()) {
                logger.debug("recovery completed from [shard_store], took [{}]", timeValueMillis(recoveryState.getTimer().time()));
            }
            return true;
        } catch (IndexShardRecoveryException e) {
            if (indexShard.state() == IndexShardState.CLOSED) {
                // got closed on us, just ignore this recovery
                return false;
            }
            if ((e.getCause() instanceof IndexShardClosedException) || (e.getCause() instanceof IndexShardNotStartedException)) {
                // got closed on us, just ignore this recovery
                return false;
            }
            throw e;
        } catch (IndexShardClosedException | IndexShardNotStartedException e) {
        } catch (Exception e) {
            if (indexShard.state() == IndexShardState.CLOSED) {
                // got closed on us, just ignore this recovery
                return false;
            }
            throw new IndexShardRecoveryException(shardId, "failed recovery", e);
        }
        return false;
    }

    /**
     * Recovers the state of the shard from the store.
     */
    private void internalRecoverFromStore(IndexShard indexShard) throws IndexShardRecoveryException {
        final RecoveryState recoveryState = indexShard.recoveryState();
        final boolean indexShouldExists = recoveryState.getRecoverySource().getType() != RecoverySource.Type.EMPTY_STORE;
        indexShard.prepareForIndexRecovery();
        long version = -1;
        SegmentInfos si = null;
        final Store store = indexShard.store();
        store.incRef();
        try {
            try {
                store.failIfCorrupted();
                try {
                    si = store.readLastCommittedSegmentsInfo();
                } catch (Exception e) {
                    String files = "_unknown_";
                    try {
                        files = Arrays.toString(store.directory().listAll());
                    } catch (Exception inner) {
                        inner.addSuppressed(e);
                        files += " (failure=" + ExceptionsHelper.detailedMessage(inner) + ")";
                    }
                    if (indexShouldExists) {
                        throw new IndexShardRecoveryException(shardId,
                            "shard allocated for local recovery (post api), should exist, but doesn't, current files: " + files, e);
                    }
                }
                if (si != null) {
                    if (indexShouldExists) {
                        version = si.getVersion();
                    } else {
                        // it exists on the directory, but shouldn't exist on the FS, its a leftover (possibly dangling)
                        // its a "new index create" API, we have to do something, so better to clean it than use same data
                        logger.trace("cleaning existing shard, shouldn't exists");
                        Lucene.cleanLuceneIndex(store.directory());
                        si = null;
                    }
                }
            } catch (Exception e) {
                throw new IndexShardRecoveryException(shardId, "failed to fetch index version after copying it over", e);
            }
            recoveryState.getIndex().updateVersion(version);
            if (recoveryState.getRecoverySource().getType() == RecoverySource.Type.LOCAL_SHARDS) {
                assert indexShouldExists;
                store.bootstrapNewHistory();
                final SegmentInfos segmentInfos = store.readLastCommittedSegmentsInfo();
                final long localCheckpoint = Long.parseLong(segmentInfos.userData.get(SequenceNumbers.LOCAL_CHECKPOINT_KEY));
                final String translogUUID = Translog.createEmptyTranslog(
                    indexShard.shardPath().resolveTranslog(), localCheckpoint, shardId, indexShard.getPendingPrimaryTerm());
                store.associateIndexWithNewTranslog(translogUUID);
                writeEmptyRetentionLeasesFile(indexShard);
            } else if (indexShouldExists) {
                if (recoveryState.getRecoverySource().shouldBootstrapNewHistoryUUID()) {
                    store.bootstrapNewHistory();
                    writeEmptyRetentionLeasesFile(indexShard);
                }
                // since we recover from local, just fill the files and size
                try {
                    final RecoveryState.Index index = recoveryState.getIndex();
                    if (si != null) {
                        addRecoveredFileDetails(si, store, index);
                    }
                } catch (IOException e) {
                    logger.debug("failed to list file details", e);
                }
            } else {
                store.createEmpty(indexShard.indexSettings().getIndexVersionCreated().luceneVersion);
                final String translogUUID = Translog.createEmptyTranslog(
                    indexShard.shardPath().resolveTranslog(), SequenceNumbers.NO_OPS_PERFORMED, shardId,
                    indexShard.getPendingPrimaryTerm());
                store.associateIndexWithNewTranslog(translogUUID);
                writeEmptyRetentionLeasesFile(indexShard);
            }
            indexShard.openEngineAndRecoverFromTranslog();
            indexShard.getEngine().fillSeqNoGaps(indexShard.getPendingPrimaryTerm());
            indexShard.finalizeRecovery();
            indexShard.postRecovery("post recovery from shard_store");
        } catch (EngineException | IOException e) {
            throw new IndexShardRecoveryException(shardId, "failed to recover from gateway", e);
        } finally {
            store.decRef();
        }
    }

    private static void writeEmptyRetentionLeasesFile(IndexShard indexShard) throws IOException {
        assert indexShard.getRetentionLeases().leases().isEmpty() : indexShard.getRetentionLeases(); // not loaded yet
        indexShard.persistRetentionLeases();
        assert indexShard.loadRetentionLeases().leases().isEmpty();
    }

    private void addRecoveredFileDetails(SegmentInfos si, Store store, RecoveryState.Index index) throws IOException {
        final Directory directory = store.directory();
        for (String name : Lucene.files(si)) {
            long length = directory.fileLength(name);
            index.addFileDetail(name, length, true);
        }
    }

    /**
     * Restores shard from {@link SnapshotRecoverySource} associated with this shard in routing table
     */
    private void restore(final IndexShard indexShard, final Repository repository, final SnapshotRecoverySource restoreSource) {
        final RecoveryState.Translog translogState = indexShard.recoveryState().getTranslog();
        if (restoreSource == null) {
            throw new IndexShardRestoreFailedException(shardId, "empty restore source");
        }
        if (logger.isTraceEnabled()) {
            logger.trace("[{}] restoring shard [{}]", restoreSource.snapshot(), shardId);
        }
        try {
            indexShard.prepareForIndexRecovery();
            ShardId snapshotShardId = shardId;
            final String indexName = restoreSource.index();
            if (!shardId.getIndexName().equals(indexName)) {
                snapshotShardId = new ShardId(indexName, IndexMetaData.INDEX_UUID_NA_VALUE, shardId.id());
            }
            final IndexId indexId = repository.getRepositoryData().resolveIndexId(indexName);
<<<<<<< HEAD
            try (Translog.Snapshot historySnapshot = repository.restoreShard(indexShard, restoreSource.snapshot().getSnapshotId(),
                restoreSource.version(), indexId, snapshotShardId, indexShard.recoveryState())) {
                final Store store = indexShard.store();
                store.bootstrapNewHistory();
                final SegmentInfos segmentInfos = store.readLastCommittedSegmentsInfo();
                SequenceNumbers.CommitInfo commitInfo = SequenceNumbers.loadSeqNoInfoFromLuceneCommit(segmentInfos.userData.entrySet());
                final String translogUUID = Translog.createEmptyTranslog(
                    indexShard.shardPath().resolveTranslog(), commitInfo.maxSeqNo, shardId, indexShard.getPendingPrimaryTerm());
                store.associateIndexWithNewTranslog(translogUUID);
                assert indexShard.shardRouting.primary() : "only primary shards can recover from store";
                indexShard.openEngineAndSkipTranslogRecovery();
                indexShard.advanceMaxSeqNoOfUpdatesOrDeletes(commitInfo.maxSeqNo);
                translogState.totalOperations(historySnapshot.totalOperations());
                translogState.totalOperationsOnStart(historySnapshot.totalOperations());
                Translog.Operation operation;
                while ((operation = historySnapshot.next()) != null) {
                    final Engine.Result result = indexShard.applyTranslogOperation(operation, Engine.Operation.Origin.SNAPSHOT_RECOVERY);
                    if (result.getResultType() == Engine.Result.Type.MAPPING_UPDATE_REQUIRED) {
                        if (Assertions.ENABLED) {
                            throw new AssertionError("mapping is not ready for [" + operation + "]");
                        }
                        throw new IndexShardRestoreFailedException(shardId, "mapping is not ready for [" + operation + "]");
                    }
                    if (result.getFailure() != null) {
                        if (Assertions.ENABLED) {
                            throw new AssertionError("unexpected failure while applying translog operation", result.getFailure());
                        }
                        ExceptionsHelper.reThrowIfNotNull(result.getFailure());
                    }
                    indexShard.sync();
                    indexShard.afterWriteOperation();
                    translogState.incrementRecoveredOperations();
                }
                indexShard.getEngine().fillSeqNoGaps(indexShard.getPendingPrimaryTerm());
                long syncedGlobalCheckpoint = indexShard.getLastSyncedGlobalCheckpoint();
                final SeqNoStats seqNoStats = indexShard.seqNoStats();
                if (seqNoStats.getMaxSeqNo() != syncedGlobalCheckpoint || seqNoStats.getLocalCheckpoint() != syncedGlobalCheckpoint) {
                    throw new IndexShardRestoreFailedException(shardId, "history is not restored properly: seq_no_stats=" + seqNoStats
                        + " synced_global_checkpoint=" + syncedGlobalCheckpoint);
                }
                /*
                 * If there're gaps in the restoring commit, we won't have every translog entry from the local_checkpoint
                 * to the max_seq_no. Then we won't have a safe commit for the restoring commit is not safe (missing translog).
                 * To maintain the safe commit assumption, we have to forcefully flush a new commit here.
                 */
                indexShard.flush(new FlushRequest().force(true).waitIfOngoing(true));
                final SequenceNumbers.CommitInfo restoredCommitInfo = SequenceNumbers.loadSeqNoInfoFromLuceneCommit(
                    store.readLastCommittedSegmentsInfo().userData.entrySet());
                syncedGlobalCheckpoint = indexShard.getLastSyncedGlobalCheckpoint();
                if (restoredCommitInfo.localCheckpoint != syncedGlobalCheckpoint
                    || restoredCommitInfo.maxSeqNo != syncedGlobalCheckpoint) {
                    throw new IndexShardRestoreFailedException(shardId, "history is not restored properly " +
                        " restored_commit_info=" + restoredCommitInfo + " synced_global_checkpoint=" + syncedGlobalCheckpoint);
                }
            }
=======
            repository.restoreShard(indexShard, restoreSource.snapshot().getSnapshotId(),
                restoreSource.version(), indexId, snapshotShardId, indexShard.recoveryState());
            final Store store = indexShard.store();
            store.bootstrapNewHistory();
            final SegmentInfos segmentInfos = store.readLastCommittedSegmentsInfo();
            final long localCheckpoint = Long.parseLong(segmentInfos.userData.get(SequenceNumbers.LOCAL_CHECKPOINT_KEY));
            final String translogUUID = Translog.createEmptyTranslog(
                indexShard.shardPath().resolveTranslog(), localCheckpoint, shardId, indexShard.getPendingPrimaryTerm());
            store.associateIndexWithNewTranslog(translogUUID);
            assert indexShard.shardRouting.primary() : "only primary shards can recover from store";
            writeEmptyRetentionLeasesFile(indexShard);
            indexShard.openEngineAndRecoverFromTranslog();
            indexShard.getEngine().fillSeqNoGaps(indexShard.getPendingPrimaryTerm());
>>>>>>> 7893aaec
            indexShard.finalizeRecovery();
            indexShard.postRecovery("restore done");
        } catch (Exception e) {
            throw new IndexShardRestoreFailedException(shardId, "restore failed", e);
        }
    }

}<|MERGE_RESOLUTION|>--- conflicted
+++ resolved
@@ -30,7 +30,6 @@
 import org.apache.lucene.store.FilterDirectory;
 import org.apache.lucene.store.IOContext;
 import org.apache.lucene.store.IndexInput;
-import org.elasticsearch.Assertions;
 import org.elasticsearch.ExceptionsHelper;
 import org.elasticsearch.Version;
 import org.elasticsearch.action.admin.indices.flush.FlushRequest;
@@ -471,7 +470,6 @@
                 snapshotShardId = new ShardId(indexName, IndexMetaData.INDEX_UUID_NA_VALUE, shardId.id());
             }
             final IndexId indexId = repository.getRepositoryData().resolveIndexId(indexName);
-<<<<<<< HEAD
             try (Translog.Snapshot historySnapshot = repository.restoreShard(indexShard, restoreSource.snapshot().getSnapshotId(),
                 restoreSource.version(), indexId, snapshotShardId, indexShard.recoveryState())) {
                 final Store store = indexShard.store();
@@ -482,6 +480,7 @@
                     indexShard.shardPath().resolveTranslog(), commitInfo.maxSeqNo, shardId, indexShard.getPendingPrimaryTerm());
                 store.associateIndexWithNewTranslog(translogUUID);
                 assert indexShard.shardRouting.primary() : "only primary shards can recover from store";
+                writeEmptyRetentionLeasesFile(indexShard);
                 indexShard.openEngineAndSkipTranslogRecovery();
                 indexShard.advanceMaxSeqNoOfUpdatesOrDeletes(commitInfo.maxSeqNo);
                 translogState.totalOperations(historySnapshot.totalOperations());
@@ -490,17 +489,11 @@
                 while ((operation = historySnapshot.next()) != null) {
                     final Engine.Result result = indexShard.applyTranslogOperation(operation, Engine.Operation.Origin.SNAPSHOT_RECOVERY);
                     if (result.getResultType() == Engine.Result.Type.MAPPING_UPDATE_REQUIRED) {
-                        if (Assertions.ENABLED) {
-                            throw new AssertionError("mapping is not ready for [" + operation + "]");
-                        }
+                        assert false : "mapping is not ready for [" + operation + "]";
                         throw new IndexShardRestoreFailedException(shardId, "mapping is not ready for [" + operation + "]");
                     }
-                    if (result.getFailure() != null) {
-                        if (Assertions.ENABLED) {
-                            throw new AssertionError("unexpected failure while applying translog operation", result.getFailure());
-                        }
-                        ExceptionsHelper.reThrowIfNotNull(result.getFailure());
-                    }
+                    assert result.getFailure() != null : "unexpected failure while applying translog operation" + result.getFailure();
+                    ExceptionsHelper.reThrowIfNotNull(result.getFailure());
                     indexShard.sync();
                     indexShard.afterWriteOperation();
                     translogState.incrementRecoveredOperations();
@@ -509,7 +502,7 @@
                 long syncedGlobalCheckpoint = indexShard.getLastSyncedGlobalCheckpoint();
                 final SeqNoStats seqNoStats = indexShard.seqNoStats();
                 if (seqNoStats.getMaxSeqNo() != syncedGlobalCheckpoint || seqNoStats.getLocalCheckpoint() != syncedGlobalCheckpoint) {
-                    throw new IndexShardRestoreFailedException(shardId, "history is not restored properly: seq_no_stats=" + seqNoStats
+                    throw new IndexShardRestoreFailedException(shardId, "history is not fully restored: seq_no_stats=" + seqNoStats
                         + " synced_global_checkpoint=" + syncedGlobalCheckpoint);
                 }
                 /*
@@ -523,25 +516,10 @@
                 syncedGlobalCheckpoint = indexShard.getLastSyncedGlobalCheckpoint();
                 if (restoredCommitInfo.localCheckpoint != syncedGlobalCheckpoint
                     || restoredCommitInfo.maxSeqNo != syncedGlobalCheckpoint) {
-                    throw new IndexShardRestoreFailedException(shardId, "history is not restored properly " +
+                    throw new IndexShardRestoreFailedException(shardId, "history is not fully restored " +
                         " restored_commit_info=" + restoredCommitInfo + " synced_global_checkpoint=" + syncedGlobalCheckpoint);
                 }
             }
-=======
-            repository.restoreShard(indexShard, restoreSource.snapshot().getSnapshotId(),
-                restoreSource.version(), indexId, snapshotShardId, indexShard.recoveryState());
-            final Store store = indexShard.store();
-            store.bootstrapNewHistory();
-            final SegmentInfos segmentInfos = store.readLastCommittedSegmentsInfo();
-            final long localCheckpoint = Long.parseLong(segmentInfos.userData.get(SequenceNumbers.LOCAL_CHECKPOINT_KEY));
-            final String translogUUID = Translog.createEmptyTranslog(
-                indexShard.shardPath().resolveTranslog(), localCheckpoint, shardId, indexShard.getPendingPrimaryTerm());
-            store.associateIndexWithNewTranslog(translogUUID);
-            assert indexShard.shardRouting.primary() : "only primary shards can recover from store";
-            writeEmptyRetentionLeasesFile(indexShard);
-            indexShard.openEngineAndRecoverFromTranslog();
-            indexShard.getEngine().fillSeqNoGaps(indexShard.getPendingPrimaryTerm());
->>>>>>> 7893aaec
             indexShard.finalizeRecovery();
             indexShard.postRecovery("restore done");
         } catch (Exception e) {

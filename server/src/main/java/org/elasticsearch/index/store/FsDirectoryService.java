--- conflicted
+++ resolved
@@ -45,16 +45,6 @@
 import java.util.Set;
 
 public class FsDirectoryService extends DirectoryService {
-<<<<<<< HEAD
-    /*
-     * We are mmapping norms, docvalues as well as term dictionaries, all other files are served through NIOFS
-     * this provides good random access performance and does not lead to page cache thrashing.
-     */
-    private static final Set<String> PRIMARY_EXTENSIONS = Collections.unmodifiableSet(Sets.newHashSet("nvd", "dvd", "tim"));
-
-=======
-    protected final IndexStore indexStore;
->>>>>>> 617e2941
     public static final Setting<LockFactory> INDEX_LOCK_FACTOR_SETTING = new Setting<>("index.store.fs.fs_lock", "native", (s) -> {
         switch (s) {
             case "native":

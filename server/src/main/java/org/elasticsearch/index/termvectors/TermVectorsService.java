--- conflicted
+++ resolved
@@ -332,15 +332,10 @@
                 } else {
                     seenFields.add(field.name());
                 }
-                String[] values = getValues(doc.getFields(field.name()));
-                documentFields.add(new DocumentField(field.name(), Arrays.asList((Object[]) values)));
-            }
-<<<<<<< HEAD
-=======
-            @SuppressWarnings("unchecked")
-            List<Object> values = (List) getValues(doc.getFields(field.name()));
-            documentFields.add(new DocumentField(field.name(), values));
->>>>>>> 7650e9f6
+                @SuppressWarnings("unchecked")
+                List<Object> values = (List) getValues(doc.getFields(field.name()));
+                documentFields.add(new DocumentField(field.name(), values));
+            }
         }
         return generateTermVectors(
             indexShard,

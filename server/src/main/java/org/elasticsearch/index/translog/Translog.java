--- conflicted
+++ resolved
@@ -1357,12 +1357,7 @@
         }
 
         @Override
-<<<<<<< HEAD
-        public void writeBody(final StreamOutput out) throws IOException {
-            final int format = SERIALIZATION_FORMAT;
-=======
         protected void writeHeader(int format, StreamOutput out) throws IOException {
->>>>>>> 79e53bf5
             out.writeVInt(format);
             out.writeLong(version);
             out.writeLong(seqNo);
@@ -1375,9 +1370,7 @@
 
         @Override
         public void writeBody(final StreamOutput out) throws IOException {
-            final int format = out.getTransportVersion().onOrAfter(TransportVersions.V_8_0_0)
-                ? out.getTransportVersion().supports(REORDERED_TRANSLOG_OPERATIONS) ? SERIALIZATION_FORMAT : FORMAT_NO_DOC_TYPE
-                : FORMAT_NO_VERSION_TYPE;
+            final int format = out.getTransportVersion().supports(REORDERED_TRANSLOG_OPERATIONS) ? SERIALIZATION_FORMAT : FORMAT_NO_DOC_TYPE;
             if (format < FORMAT_REORDERED) {
                 out.writeVInt(format);
                 out.writeString(Uid.decodeId(uid.bytes, uid.offset, uid.length));
@@ -1577,20 +1570,7 @@
 
         @Override
         public void writeBody(final StreamOutput out) throws IOException {
-<<<<<<< HEAD
-            final int format = SERIALIZATION_FORMAT;
-            out.writeVInt(format);
-            if (format < FORMAT_NO_DOC_TYPE) {
-                out.writeString(MapperService.SINGLE_MAPPING_NAME);
-            }
-            out.writeString(id);
-            if (format < FORMAT_NO_DOC_TYPE) {
-                out.writeString(IdFieldMapper.NAME);
-                out.writeBytesRef(Uid.encodeId(id));
-=======
-            final int format = out.getTransportVersion().onOrAfter(TransportVersions.V_8_0_0)
-                ? out.getTransportVersion().supports(REORDERED_TRANSLOG_OPERATIONS) ? SERIALIZATION_FORMAT : FORMAT_NO_DOC_TYPE
-                : FORMAT_NO_VERSION_TYPE;
+            final int format = out.getTransportVersion().supports(REORDERED_TRANSLOG_OPERATIONS) ? SERIALIZATION_FORMAT : FORMAT_NO_DOC_TYPE;
             if (format < FORMAT_REORDERED) {
                 out.writeVInt(format);
                 if (format < FORMAT_NO_DOC_TYPE) {
@@ -1606,7 +1586,6 @@
                 out.writeLong(primaryTerm);
             } else {
                 writeHeader(format, out);
->>>>>>> 79e53bf5
             }
         }
 

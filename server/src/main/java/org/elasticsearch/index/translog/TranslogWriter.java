/*
 * Copyright Elasticsearch B.V. and/or licensed to Elasticsearch B.V. under one
 * or more contributor license agreements. Licensed under the "Elastic License
 * 2.0", the "GNU Affero General Public License v3.0 only", and the "Server Side
 * Public License v 1"; you may not use this file except in compliance with, at
 * your election, the "Elastic License 2.0", the "GNU Affero General Public
 * License v3.0 only", or the "Server Side Public License, v 1".
 */

package org.elasticsearch.index.translog;

import org.apache.lucene.store.AlreadyClosedException;
import org.apache.lucene.util.BytesRef;
import org.apache.lucene.util.BytesRefIterator;
import org.elasticsearch.common.bytes.BytesArray;
import org.elasticsearch.common.bytes.BytesReference;
import org.elasticsearch.common.bytes.ReleasableBytesReference;
import org.elasticsearch.common.io.Channels;
import org.elasticsearch.common.io.DiskIoBufferPool;
<<<<<<< HEAD
=======
import org.elasticsearch.common.io.stream.RecyclerBytesStreamOutput;
>>>>>>> 763bfe30
import org.elasticsearch.common.unit.ByteSizeValue;
import org.elasticsearch.common.util.BigArrays;
import org.elasticsearch.common.util.concurrent.ReleasableLock;
import org.elasticsearch.core.Assertions;
import org.elasticsearch.core.IOUtils;
import org.elasticsearch.core.Releasables;
import org.elasticsearch.core.SuppressForbidden;
import org.elasticsearch.core.Tuple;
import org.elasticsearch.index.engine.TranslogOperationAsserter;
import org.elasticsearch.index.seqno.SequenceNumbers;
import org.elasticsearch.index.shard.ShardId;
import org.elasticsearch.search.lookup.Source;

import java.io.Closeable;
import java.io.IOException;
import java.nio.ByteBuffer;
import java.nio.channels.FileChannel;
import java.nio.file.Path;
import java.nio.file.StandardOpenOption;
import java.util.ArrayList;
import java.util.HashMap;
import java.util.List;
import java.util.Map;
import java.util.concurrent.atomic.AtomicBoolean;
import java.util.concurrent.locks.ReentrantLock;
import java.util.function.LongConsumer;
import java.util.function.LongSupplier;

public class TranslogWriter extends BaseTranslogReader implements Closeable {

    private final ShardId shardId;
    private final FileChannel checkpointChannel;
    private final Path checkpointPath;
    private final BigArrays bigArrays;
    // the last checkpoint that was written when the translog was last synced
    private volatile Checkpoint lastSyncedCheckpoint;
    /* the number of translog operations written to this file */
    private volatile int operationCounter;
    /* if we hit an exception that we can't recover from we assign it to this var and ship it with every AlreadyClosedException we throw */
    private final TragicExceptionHolder tragedy;
    /* the total offset of this file including the bytes written to the file as well as into the buffer */
    private volatile long totalOffset;

    private volatile long minSeqNo;
    private volatile long maxSeqNo;

    private final LongSupplier globalCheckpointSupplier;
    private final LongSupplier minTranslogGenerationSupplier;

    // callback that's called whenever an operation with a given sequence number is successfully persisted.
    private final LongConsumer persistedSequenceNumberConsumer;
    private final OperationListener operationListener;
    private final TranslogOperationAsserter operationAsserter;
    private final boolean fsync;

    protected final AtomicBoolean closed = new AtomicBoolean(false);
    // lock order try(Releasable lock = writeLock.acquire()) -> synchronized(this)
    private final ReleasableLock writeLock = new ReleasableLock(new ReentrantLock());
    // lock order synchronized(syncLock) -> try(Releasable lock = writeLock.acquire()) -> synchronized(this)
    private final Object syncLock = new Object();

    private List<Long> nonFsyncedSequenceNumbers = new ArrayList<>(64);
    private final int forceWriteThreshold;
    private volatile long bufferedBytes;
<<<<<<< HEAD
    private TranslogStreamOutput buffer;
=======
    private RecyclerBytesStreamOutput buffer;
>>>>>>> 763bfe30

    private final Map<Long, Tuple<BytesReference, Exception>> seenSequenceNumbers;

    private final DiskIoBufferPool diskIoBufferPool;

    // package private for testing
    LastModifiedTimeCache lastModifiedTimeCache;

    // package private for testing
    record LastModifiedTimeCache(long lastModifiedTime, long totalOffset, long syncedOffset) {}

    private TranslogWriter(
        ShardId shardId,
        Checkpoint initialCheckpoint,
        FileChannel channel,
        FileChannel checkpointChannel,
        Path path,
        Path checkpointPath,
        ByteSizeValue bufferSize,
        LongSupplier globalCheckpointSupplier,
        LongSupplier minTranslogGenerationSupplier,
        TranslogHeader header,
        TragicExceptionHolder tragedy,
        LongConsumer persistedSequenceNumberConsumer,
        BigArrays bigArrays,
        DiskIoBufferPool diskIoBufferPool,
        OperationListener operationListener,
        TranslogOperationAsserter operationAsserter,
        boolean fsync
    ) throws IOException {
        super(initialCheckpoint.generation, channel, path, header);
        assert initialCheckpoint.offset == channel.position()
            : "initial checkpoint offset ["
                + initialCheckpoint.offset
                + "] is different than current channel position ["
                + channel.position()
                + "]";
        this.forceWriteThreshold = Math.toIntExact(bufferSize.getBytes());
        this.shardId = shardId;
        this.checkpointChannel = checkpointChannel;
        this.checkpointPath = checkpointPath;
        this.minTranslogGenerationSupplier = minTranslogGenerationSupplier;
        this.lastSyncedCheckpoint = initialCheckpoint;
        this.totalOffset = initialCheckpoint.offset;
        assert initialCheckpoint.minSeqNo == SequenceNumbers.NO_OPS_PERFORMED : initialCheckpoint.minSeqNo;
        this.minSeqNo = initialCheckpoint.minSeqNo;
        assert initialCheckpoint.maxSeqNo == SequenceNumbers.NO_OPS_PERFORMED : initialCheckpoint.maxSeqNo;
        this.maxSeqNo = initialCheckpoint.maxSeqNo;
        assert initialCheckpoint.trimmedAboveSeqNo == SequenceNumbers.UNASSIGNED_SEQ_NO : initialCheckpoint.trimmedAboveSeqNo;
        this.globalCheckpointSupplier = globalCheckpointSupplier;
        this.persistedSequenceNumberConsumer = persistedSequenceNumberConsumer;
        this.bigArrays = bigArrays;
        this.diskIoBufferPool = diskIoBufferPool;
        this.seenSequenceNumbers = Assertions.ENABLED ? new HashMap<>() : null;
        this.tragedy = tragedy;
        this.operationListener = operationListener;
        this.operationAsserter = operationAsserter;
        this.fsync = fsync;
        this.lastModifiedTimeCache = new LastModifiedTimeCache(-1, -1, -1);
    }

    public static TranslogWriter create(
        ShardId shardId,
        String translogUUID,
        long fileGeneration,
        Path file,
        ChannelFactory channelFactory,
        ByteSizeValue bufferSize,
        long initialMinTranslogGen,
        long initialGlobalCheckpoint,
        LongSupplier globalCheckpointSupplier,
        LongSupplier minTranslogGenerationSupplier,
        long primaryTerm,
        TragicExceptionHolder tragedy,
        LongConsumer persistedSequenceNumberConsumer,
        BigArrays bigArrays,
        DiskIoBufferPool diskIoBufferPool,
        OperationListener operationListener,
        TranslogOperationAsserter operationAsserter,
        boolean fsync
    ) throws IOException {
        final Path checkpointFile = file.getParent().resolve(Translog.CHECKPOINT_FILE_NAME);

        final FileChannel channel = channelFactory.open(file);
        FileChannel checkpointChannel = null;
        try {
            checkpointChannel = channelFactory.open(checkpointFile, StandardOpenOption.WRITE);
            final TranslogHeader header = new TranslogHeader(translogUUID, primaryTerm);
            header.write(channel, fsync);
            final Checkpoint checkpoint = Checkpoint.emptyTranslogCheckpoint(
                header.sizeInBytes(),
                fileGeneration,
                initialGlobalCheckpoint,
                initialMinTranslogGen
            );
            Checkpoint.write(checkpointChannel, checkpointFile, checkpoint, fsync);
            final LongSupplier writerGlobalCheckpointSupplier;
            if (Assertions.ENABLED) {
                writerGlobalCheckpointSupplier = () -> {
                    long gcp = globalCheckpointSupplier.getAsLong();
                    assert gcp >= initialGlobalCheckpoint
                        : "global checkpoint [" + gcp + "] lower than initial gcp [" + initialGlobalCheckpoint + "]";
                    return gcp;
                };
            } else {
                writerGlobalCheckpointSupplier = globalCheckpointSupplier;
            }
            return new TranslogWriter(
                shardId,
                checkpoint,
                channel,
                checkpointChannel,
                file,
                checkpointFile,
                bufferSize,
                writerGlobalCheckpointSupplier,
                minTranslogGenerationSupplier,
                header,
                tragedy,
                persistedSequenceNumberConsumer,
                bigArrays,
                diskIoBufferPool,
                operationListener,
                operationAsserter,
                fsync
            );
        } catch (Exception exception) {
            // if we fail to bake the file-generation into the checkpoint we stick with the file and once we recover and that
            // file exists we remove it. We only apply this logic to the checkpoint.generation+1 any other file with a higher generation
            // is an error condition
            IOUtils.closeWhileHandlingException(channel, checkpointChannel);
            throw exception;
        }
    }

    private synchronized void closeWithTragicEvent(final Exception ex) {
        tragedy.setTragicException(ex);
        try {
            close();
        } catch (final IOException | RuntimeException e) {
            ex.addSuppressed(e);
        }
    }

    /**
     * Add the given bytes to the translog with the specified sequence number; returns the location the bytes were written to.
     *
     * @param data  the bytes to write
     * @param seqNo the sequence number associated with the operation
     * @return the location the bytes were written to
     * @throws IOException if writing to the translog resulted in an I/O exception
     */
    public Translog.Location add(final BytesReference data, final long seqNo) throws IOException {
        long bufferedBytesBeforeAdd = this.bufferedBytes;
        if (bufferedBytesBeforeAdd >= forceWriteThreshold) {
            writeBufferedOps(Long.MAX_VALUE, bufferedBytesBeforeAdd >= forceWriteThreshold * 4);
        }

        final Translog.Location location;
        synchronized (this) {
            ensureOpen();
            if (buffer == null) {
<<<<<<< HEAD
                buffer = new TranslogStreamOutput(bigArrays.bytesRefRecycler());
=======
                buffer = new RecyclerBytesStreamOutput(bigArrays.bytesRefRecycler());
>>>>>>> 763bfe30
            }
            assert bufferedBytes == buffer.size();
            final long offset = totalOffset;
            totalOffset += data.length();
            data.writeTo(buffer);

            assert minSeqNo != SequenceNumbers.NO_OPS_PERFORMED || operationCounter == 0;
            assert maxSeqNo != SequenceNumbers.NO_OPS_PERFORMED || operationCounter == 0;

            minSeqNo = SequenceNumbers.min(minSeqNo, seqNo);
            maxSeqNo = SequenceNumbers.max(maxSeqNo, seqNo);

            nonFsyncedSequenceNumbers.add(seqNo);

            operationCounter++;

            // assert assertNoSeqNumberConflict(seqNo, data);

            location = new Translog.Location(generation, offset, data.length());
            operationListener.operationAdded(data, seqNo, location);
            bufferedBytes = buffer.size();
        }

        return location;
    }

    public Translog.Location add(final Translog.WriteOp data, final long seqNo) throws IOException {
        long bufferedBytesBeforeAdd = this.bufferedBytes;
        if (bufferedBytesBeforeAdd >= forceWriteThreshold) {
            writeBufferedOps(Long.MAX_VALUE, bufferedBytesBeforeAdd >= forceWriteThreshold * 4);
        }

        int bytesToAdd = data.length();
        final Translog.Location location;
        synchronized (this) {
            ensureOpen();
            if (buffer == null) {
                buffer = new TranslogStreamOutput(bigArrays.bytesRefRecycler());
            }
            assert bufferedBytes == buffer.size();
            final long offset = totalOffset;
            totalOffset += bytesToAdd;
            buffer.writeFullOperation(data);

            assert minSeqNo != SequenceNumbers.NO_OPS_PERFORMED || operationCounter == 0;
            assert maxSeqNo != SequenceNumbers.NO_OPS_PERFORMED || operationCounter == 0;

            minSeqNo = SequenceNumbers.min(minSeqNo, seqNo);
            maxSeqNo = SequenceNumbers.max(maxSeqNo, seqNo);

            nonFsyncedSequenceNumbers.add(seqNo);

            operationCounter++;

            // assert assertNoSeqNumberConflict(seqNo, header);

            location = new Translog.Location(generation, offset, bytesToAdd);
            operationListener.operationAdded(BytesArray.EMPTY, seqNo, location);
            bufferedBytes = buffer.size();
        }

        return location;
    }

    private synchronized boolean assertNoSeqNumberConflict(long seqNo, BytesReference data) throws IOException {
        if (seqNo == SequenceNumbers.UNASSIGNED_SEQ_NO) {
            // nothing to do
        } else if (seenSequenceNumbers.containsKey(seqNo)) {
            final Tuple<BytesReference, Exception> previous = seenSequenceNumbers.get(seqNo);
            if (previous.v1().equals(data) == false) {
                Translog.Operation newOp = Translog.readOperation(new BufferedChecksumStreamInput(data.streamInput(), "assertion"));
                Translog.Operation prvOp = Translog.readOperation(
                    new BufferedChecksumStreamInput(previous.v1().streamInput(), "assertion")
                );
                final boolean sameOp;
                if (newOp instanceof final Translog.Index o2 && prvOp instanceof final Translog.Index o1) {
                    sameOp = operationAsserter.assertSameIndexOperation(o1, o2);
                } else if (newOp instanceof final Translog.Delete o1 && prvOp instanceof final Translog.Delete o2) {
                    sameOp = o1.equals(o2);
                } else {
                    sameOp = false;
                }
                assert sameOp
                    : new AssertionError(
                        "seqNo ["
                            + seqNo
                            + "] was processed twice in generation ["
                            + generation
                            + "], with different data. "
                            + "prvOp ["
                            + prvOp
                            + (prvOp instanceof Translog.Index index ? " source: " + Source.fromBytes(index.source()).source() : "")
                            + "], newOp ["
                            + newOp
                            + (newOp instanceof Translog.Index index ? " source: " + Source.fromBytes(index.source()).source() : "")
                            + "]",
                        previous.v2()
                    );
            }
        } else {
            seenSequenceNumbers.put(
                seqNo,
                new Tuple<>(new BytesArray(data.toBytesRef(), true), new RuntimeException("stack capture previous op"))
            );
        }
        return true;
    }

    synchronized boolean assertNoSeqAbove(long belowTerm, long aboveSeqNo) {
        seenSequenceNumbers.entrySet().stream().filter(e -> e.getKey().longValue() > aboveSeqNo).forEach(e -> {
            final Translog.Operation op;
            try {
                op = Translog.readOperation(new BufferedChecksumStreamInput(e.getValue().v1().streamInput(), "assertion"));
            } catch (IOException ex) {
                throw new RuntimeException(ex);
            }
            long seqNo = op.seqNo();
            long primaryTerm = op.primaryTerm();
            if (primaryTerm < belowTerm) {
                throw new AssertionError(
                    "current should not have any operations with seq#:primaryTerm ["
                        + seqNo
                        + ":"
                        + primaryTerm
                        + "] > "
                        + aboveSeqNo
                        + ":"
                        + belowTerm
                );
            }
        });
        return true;
    }

    /**
     * write all buffered ops to disk and fsync file.
     *
     * Note: any exception during the sync process will be interpreted as a tragic exception and the writer will be closed before
     * raising the exception.
     */
    public void sync() throws IOException {
        syncUpTo(Long.MAX_VALUE, SequenceNumbers.UNASSIGNED_SEQ_NO);
    }

    /**
     * Returns <code>true</code> if there are buffered operations that have not been flushed and fsynced to disk or if the latest global
     * checkpoint has not yet been fsynced
     */
    public boolean syncNeeded() {
        return totalOffset != lastSyncedCheckpoint.offset
            || globalCheckpointSupplier.getAsLong() != lastSyncedCheckpoint.globalCheckpoint
            || minTranslogGenerationSupplier.getAsLong() != lastSyncedCheckpoint.minTranslogGeneration;
    }

    @Override
    public int totalOperations() {
        return operationCounter;
    }

    @Override
    synchronized Checkpoint getCheckpoint() {
        return new Checkpoint(
            totalOffset,
            operationCounter,
            generation,
            minSeqNo,
            maxSeqNo,
            globalCheckpointSupplier.getAsLong(),
            minTranslogGenerationSupplier.getAsLong(),
            SequenceNumbers.UNASSIGNED_SEQ_NO
        );
    }

    @Override
    public long sizeInBytes() {
        return totalOffset;
    }

    /**
     * Closes this writer and transfers its underlying file channel to a new immutable {@link TranslogReader}
     * @return a new {@link TranslogReader}
     * @throws IOException if any of the file operations resulted in an I/O exception
     */
    public TranslogReader closeIntoReader() throws IOException {
        // make sure to acquire the sync lock first, to prevent dead locks with threads calling
        // syncUpTo() , where the sync lock is acquired first, following by the synchronize(this)
        // After the sync lock we acquire the write lock to avoid deadlocks with threads writing where
        // the write lock is acquired first followed by synchronize(this).
        //
        // Note: While this is not strictly needed as this method is called while blocking all ops on the translog,
        // we do this to for correctness and preventing future issues.
        synchronized (syncLock) {
            try (ReleasableLock toClose = writeLock.acquire()) {
                synchronized (this) {
                    try {
                        sync(); // sync before we close..
                    } catch (final Exception ex) {
                        closeWithTragicEvent(ex);
                        throw ex;
                    }
                    // If we reached this point, all of the buffered ops should have been flushed successfully.
                    assert buffer == null;
                    assert checkChannelPositionWhileHandlingException(totalOffset);
                    assert totalOffset == lastSyncedCheckpoint.offset;
                    if (closed.compareAndSet(false, true)) {
                        try {
                            checkpointChannel.close();
                        } catch (final Exception ex) {
                            closeWithTragicEvent(ex);
                            throw ex;
                        }
                        return new TranslogReader(getLastSyncedCheckpoint(), channel, path, header);
                    } else {
                        throw new AlreadyClosedException(
                            "translog [" + getGeneration() + "] is already closed (path [" + path + "]",
                            tragedy.get()
                        );
                    }
                }
            }
        }
    }

    @Override
    public TranslogSnapshot newSnapshot() {
        // make sure to acquire the sync lock first, to prevent dead locks with threads calling
        // syncUpTo() , where the sync lock is acquired first, following by the synchronize(this)
        // After the sync lock we acquire the write lock to avoid deadlocks with threads writing where
        // the write lock is acquired first followed by synchronize(this).
        synchronized (syncLock) {
            try (ReleasableLock toClose = writeLock.acquire()) {
                synchronized (this) {
                    ensureOpen();
                    try {
                        sync();
                    } catch (IOException e) {
                        throw new TranslogException(shardId, "exception while syncing before creating a snapshot", e);
                    }
                    // If we reached this point, all of the buffered ops should have been flushed successfully.
                    assert buffer == null;
                    assert checkChannelPositionWhileHandlingException(totalOffset);
                    assert totalOffset == lastSyncedCheckpoint.offset;
                    return super.newSnapshot();
                }
            }
        }
    }

    private long getWrittenOffset() throws IOException {
        return channel.position();
    }

    /**
     * Syncs the translog up to at least the given offset unless already synced
     *
     * @return <code>true</code> if this call caused an actual sync operation
     */
    final boolean syncUpTo(long offset, long globalCheckpointToPersist) throws IOException {
        if ((lastSyncedCheckpoint.offset < offset || lastSyncedCheckpoint.globalCheckpoint < globalCheckpointToPersist) && syncNeeded()) {
            assert globalCheckpointToPersist <= globalCheckpointSupplier.getAsLong()
                : "globalCheckpointToPersist ["
                    + globalCheckpointToPersist
                    + "] greater than global checkpoint ["
                    + globalCheckpointSupplier.getAsLong()
                    + "]";
            synchronized (syncLock) { // only one sync/checkpoint should happen concurrently but we wait
                if ((lastSyncedCheckpoint.offset < offset || lastSyncedCheckpoint.globalCheckpoint < globalCheckpointToPersist)
                    && syncNeeded()) {
                    // double checked locking - we don't want to fsync unless we have to and now that we have
                    // the lock we should check again since if this code is busy we might have fsynced enough already
                    final Checkpoint checkpointToSync;
                    final List<Long> flushedSequenceNumbers;
                    final ReleasableBytesReference toWrite;
                    try (ReleasableLock toClose = writeLock.acquire()) {
                        synchronized (this) {
                            ensureOpen();
                            checkpointToSync = getCheckpoint();
                            toWrite = pollOpsToWrite();
                            if (nonFsyncedSequenceNumbers.isEmpty()) {
                                flushedSequenceNumbers = null;
                            } else {
                                flushedSequenceNumbers = nonFsyncedSequenceNumbers;
                                nonFsyncedSequenceNumbers = new ArrayList<>(64);
                            }
                        }

                        try {
                            // Write ops will release operations.
                            writeAndReleaseOps(toWrite);
                            assert channel.position() == checkpointToSync.offset;
                        } catch (final Exception ex) {
                            closeWithTragicEvent(ex);
                            throw ex;
                        }
                    }
                    // now do the actual fsync outside of the synchronized block such that
                    // we can continue writing to the buffer etc.
                    try {
                        assert lastSyncedCheckpoint.offset != checkpointToSync.offset || toWrite.length() == 0;
                        if (lastSyncedCheckpoint.offset != checkpointToSync.offset && fsync) {
                            channel.force(false);
                        }
                        Checkpoint.write(checkpointChannel, checkpointPath, checkpointToSync, fsync);
                    } catch (final Exception ex) {
                        closeWithTragicEvent(ex);
                        throw ex;
                    }
                    if (flushedSequenceNumbers != null) {
                        flushedSequenceNumbers.forEach(persistedSequenceNumberConsumer::accept);
                    }
                    assert lastSyncedCheckpoint.offset <= checkpointToSync.offset
                        : "illegal state: " + lastSyncedCheckpoint.offset + " <= " + checkpointToSync.offset;
                    lastSyncedCheckpoint = checkpointToSync; // write protected by syncLock
                    return true;
                }
            }
        }
        return false;
    }

    private void writeBufferedOps(long offset, boolean blockOnExistingWriter) throws IOException {
        try (ReleasableLock locked = blockOnExistingWriter ? writeLock.acquire() : writeLock.tryAcquire()) {
            try {
                if (locked != null && offset > getWrittenOffset()) {
                    writeAndReleaseOps(pollOpsToWrite());
                }
            } catch (Exception e) {
                closeWithTragicEvent(e);
                throw e;
            }
        }
    }

    private synchronized ReleasableBytesReference pollOpsToWrite() {
        ensureOpen();
        if (this.buffer != null) {
<<<<<<< HEAD
            try (TranslogStreamOutput toWrite = this.buffer) {
=======
            try (RecyclerBytesStreamOutput toWrite = this.buffer) {
>>>>>>> 763bfe30
                this.buffer = null;
                this.bufferedBytes = 0;
                return toWrite.moveToBytesReference();
            }
        } else {
            return ReleasableBytesReference.empty();
        }
    }

    private void writeAndReleaseOps(ReleasableBytesReference toWrite) throws IOException {
        try (ReleasableBytesReference toClose = toWrite) {
            assert writeLock.isHeldByCurrentThread();
            final int length = toWrite.length();
            if (length == 0) {
                return;
            }
            ByteBuffer ioBuffer = diskIoBufferPool.maybeGetDirectIOBuffer();
            if (ioBuffer == null) {
                // not using a direct buffer for writes from the current thread so just write without copying to the io buffer
                BytesRefIterator iterator = toWrite.iterator();
                BytesRef current;
                while ((current = iterator.next()) != null) {
                    Channels.writeToChannel(current.bytes, current.offset, current.length, channel);
                }
                return;
            }
            BytesRefIterator iterator = toWrite.iterator();
            BytesRef current;
            while ((current = iterator.next()) != null) {
                int currentBytesConsumed = 0;
                while (currentBytesConsumed != current.length) {
                    int nBytesToWrite = Math.min(current.length - currentBytesConsumed, ioBuffer.remaining());
                    ioBuffer.put(current.bytes, current.offset + currentBytesConsumed, nBytesToWrite);
                    currentBytesConsumed += nBytesToWrite;
                    if (ioBuffer.hasRemaining() == false) {
                        ioBuffer.flip();
                        writeToFile(ioBuffer);
                        ioBuffer.clear();
                    }
                }
            }
            ioBuffer.flip();
            writeToFile(ioBuffer);
        }
    }

    @SuppressForbidden(reason = "Channel#write")
    private void writeToFile(ByteBuffer ioBuffer) throws IOException {
        while (ioBuffer.remaining() > 0) {
            channel.write(ioBuffer);
        }
    }

    @Override
    protected void readBytes(ByteBuffer targetBuffer, long position) throws IOException {
        try {
            if (position + targetBuffer.remaining() > getWrittenOffset()) {
                // we only flush here if it's really really needed - try to minimize the impact of the read operation
                // in some cases ie. a tragic event we might still be able to read the relevant value
                // which is not really important in production but some test can make most strict assumptions
                // if we don't fail in this call unless absolutely necessary.
                writeBufferedOps(position + targetBuffer.remaining(), true);
            }
        } catch (final Exception ex) {
            closeWithTragicEvent(ex);
            throw ex;
        }
        // we don't have to have a lock here because we only write ahead to the file, so all writes has been complete
        // for the requested location.
        Channels.readFromFileChannelWithEofException(channel, position, targetBuffer);
    }

    /**
     * The last synced checkpoint for this translog.
     *
     * @return the last synced checkpoint
     */
    Checkpoint getLastSyncedCheckpoint() {
        return lastSyncedCheckpoint;
    }

    protected final void ensureOpen() {
        if (isClosed()) {
            throw new AlreadyClosedException("translog [" + getGeneration() + "] is already closed", tragedy.get());
        }
    }

    private boolean checkChannelPositionWhileHandlingException(long expectedOffset) {
        try {
            return expectedOffset == channel.position();
        } catch (IOException e) {
            return true;
        }
    }

    @Override
    public final void close() throws IOException {
        if (closed.compareAndSet(false, true)) {
            synchronized (this) {
                Releasables.closeWhileHandlingException(buffer);
                buffer = null;
                bufferedBytes = 0;
            }
            IOUtils.close(checkpointChannel, channel);
        }
    }

    protected final boolean isClosed() {
        return closed.get();
    }

    @Override
    public long getLastModifiedTime() throws IOException {
        if (lastModifiedTimeCache.totalOffset() != totalOffset || lastModifiedTimeCache.syncedOffset() != lastSyncedCheckpoint.offset) {
            long mtime = super.getLastModifiedTime();
            lastModifiedTimeCache = new LastModifiedTimeCache(mtime, totalOffset, lastSyncedCheckpoint.offset);
        }
        return lastModifiedTimeCache.lastModifiedTime();
    }
}<|MERGE_RESOLUTION|>--- conflicted
+++ resolved
@@ -17,10 +17,6 @@
 import org.elasticsearch.common.bytes.ReleasableBytesReference;
 import org.elasticsearch.common.io.Channels;
 import org.elasticsearch.common.io.DiskIoBufferPool;
-<<<<<<< HEAD
-=======
-import org.elasticsearch.common.io.stream.RecyclerBytesStreamOutput;
->>>>>>> 763bfe30
 import org.elasticsearch.common.unit.ByteSizeValue;
 import org.elasticsearch.common.util.BigArrays;
 import org.elasticsearch.common.util.concurrent.ReleasableLock;
@@ -85,11 +81,7 @@
     private List<Long> nonFsyncedSequenceNumbers = new ArrayList<>(64);
     private final int forceWriteThreshold;
     private volatile long bufferedBytes;
-<<<<<<< HEAD
     private TranslogStreamOutput buffer;
-=======
-    private RecyclerBytesStreamOutput buffer;
->>>>>>> 763bfe30
 
     private final Map<Long, Tuple<BytesReference, Exception>> seenSequenceNumbers;
 
@@ -252,11 +244,7 @@
         synchronized (this) {
             ensureOpen();
             if (buffer == null) {
-<<<<<<< HEAD
                 buffer = new TranslogStreamOutput(bigArrays.bytesRefRecycler());
-=======
-                buffer = new RecyclerBytesStreamOutput(bigArrays.bytesRefRecycler());
->>>>>>> 763bfe30
             }
             assert bufferedBytes == buffer.size();
             final long offset = totalOffset;
@@ -593,11 +581,8 @@
     private synchronized ReleasableBytesReference pollOpsToWrite() {
         ensureOpen();
         if (this.buffer != null) {
-<<<<<<< HEAD
             try (TranslogStreamOutput toWrite = this.buffer) {
-=======
-            try (RecyclerBytesStreamOutput toWrite = this.buffer) {
->>>>>>> 763bfe30
+
                 this.buffer = null;
                 this.bufferedBytes = 0;
                 return toWrite.moveToBytesReference();

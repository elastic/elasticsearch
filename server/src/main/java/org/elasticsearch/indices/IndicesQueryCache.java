--- conflicted
+++ resolved
@@ -100,7 +100,6 @@
         return stats == null ? new QueryCacheStats() : stats.toQueryCacheStats();
     }
 
-<<<<<<< HEAD
     /**
      * This computes the total cache size in bytes, and the total shard count in the cache for all shards.
      * @param indicesService
@@ -117,33 +116,6 @@
                 shardCount++;
                 assert cacheSize >= 0 : "Unexpected cache size of " + cacheSize + " for shard " + indexShard.shardId();
                 totalSize += cacheSize;
-=======
-    private long getShareOfAdditionalRamBytesUsed(long itemsInCacheForShard) {
-        if (sharedRamBytesUsed == 0L) {
-            return 0L;
-        }
-
-        /*
-         * We have some shared ram usage that we try to distribute proportionally to the number of segment-requests in the cache for each
-         * shard.
-         */
-        // TODO avoid looping over all local shards here - see https://github.com/elastic/elasticsearch/issues/97222
-        long totalItemsInCache = 0L;
-        int shardCount = 0;
-        if (itemsInCacheForShard == 0L) {
-            for (final var stats : shardStats.values()) {
-                shardCount += 1;
-                if (stats.cacheSize > 0L) {
-                    // some shard has nonzero cache footprint, so we apportion the shared size by cache footprint, and this shard has none
-                    return 0L;
-                }
-            }
-        } else {
-            // branchless loop for the common case
-            for (final var stats : shardStats.values()) {
-                shardCount += 1;
-                totalItemsInCache += stats.cacheSize;
->>>>>>> 1e1bf28f
             }
         }
         return new CacheTotals(totalSize, shardCount);
@@ -180,11 +152,6 @@
             additionalRamBytesUsed = Math.round((double) sharedRamBytesUsed / shardCount);
         } else {
             /*
-<<<<<<< HEAD
-             * some shards have nonzero cache footprint, so we apportion the size of the shared bytes proportionally to the number of
-             * segment-requests in the cache for this shard (the number and size of documents associated with those requests is irrelevant
-             * for this calculation).
-=======
              * Some shards have nonzero cache footprint, so we apportion the size of the shared bytes proportionally to the number of
              * segment-requests in the cache for this shard (the number and size of documents associated with those requests is irrelevant
              * for this calculation).
@@ -192,7 +159,6 @@
              * it by number of documents weighted by size would also be good, but possibly more expensive. But the decision to attribute
              * memory proportionally to the number of segment-requests was made a long time ago, and we're sticking with that here for the
              * sake of consistency and backwards compatibility.
->>>>>>> 1e1bf28f
              */
             additionalRamBytesUsed = Math.round((double) sharedRamBytesUsed * itemsInCacheForShard / totalItemsInCache);
         }

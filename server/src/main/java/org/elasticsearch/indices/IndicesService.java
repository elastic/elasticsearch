--- conflicted
+++ resolved
@@ -263,11 +263,8 @@
     private final MapperMetrics mapperMetrics;
     private final PostRecoveryMerger postRecoveryMerger;
     private final List<SearchOperationListener> searchOperationListeners;
-<<<<<<< HEAD
-    final SlowLogFieldProvider slowLogFieldProvider; // pkg-private for testing
-=======
     private final QueryRewriteInterceptor queryRewriteInterceptor;
->>>>>>> 8d1f4565
+    final SlowLogFieldProvider slowLogFieldProvider; // pkg-private for testingå
 
     @Override
     protected void doStart() {

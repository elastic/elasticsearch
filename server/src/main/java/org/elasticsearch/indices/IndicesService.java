/*
 * Copyright Elasticsearch B.V. and/or licensed to Elasticsearch B.V. under one
 * or more contributor license agreements. Licensed under the "Elastic License
 * 2.0", the "GNU Affero General Public License v3.0 only", and the "Server Side
 * Public License v 1"; you may not use this file except in compliance with, at
 * your election, the "Elastic License 2.0", the "GNU Affero General Public
 * License v3.0 only", or the "Server Side Public License, v 1".
 */

package org.elasticsearch.indices;

import org.apache.logging.log4j.LogManager;
import org.apache.logging.log4j.Logger;
import org.apache.lucene.index.DirectoryReader;
import org.apache.lucene.index.IndexReader.CacheHelper;
import org.apache.lucene.store.AlreadyClosedException;
import org.apache.lucene.util.CollectionUtil;
import org.apache.lucene.util.RamUsageEstimator;
import org.elasticsearch.ElasticsearchException;
import org.elasticsearch.ResourceAlreadyExistsException;
import org.elasticsearch.action.ActionListener;
import org.elasticsearch.action.ActionRunnable;
import org.elasticsearch.action.ResolvedIndices;
import org.elasticsearch.action.admin.indices.mapping.put.PutMappingRequest;
import org.elasticsearch.action.admin.indices.mapping.put.TransportAutoPutMappingAction;
import org.elasticsearch.action.admin.indices.stats.CommonStats;
import org.elasticsearch.action.admin.indices.stats.CommonStatsFlags;
import org.elasticsearch.action.admin.indices.stats.CommonStatsFlags.Flag;
import org.elasticsearch.action.admin.indices.stats.IndexShardStats;
import org.elasticsearch.action.admin.indices.stats.ShardStats;
import org.elasticsearch.action.search.SearchType;
import org.elasticsearch.action.support.RefCountAwareThreadedActionListener;
import org.elasticsearch.action.support.master.AcknowledgedRequest;
import org.elasticsearch.client.internal.Client;
import org.elasticsearch.cluster.ClusterState;
import org.elasticsearch.cluster.ProjectState;
import org.elasticsearch.cluster.metadata.DataStream;
import org.elasticsearch.cluster.metadata.IndexAbstraction;
import org.elasticsearch.cluster.metadata.IndexMetadata;
import org.elasticsearch.cluster.metadata.IndexNameExpressionResolver;
import org.elasticsearch.cluster.metadata.IndexNameExpressionResolver.ResolvedExpression;
import org.elasticsearch.cluster.metadata.ProjectId;
import org.elasticsearch.cluster.metadata.ProjectMetadata;
import org.elasticsearch.cluster.node.DiscoveryNode;
import org.elasticsearch.cluster.project.ProjectResolver;
import org.elasticsearch.cluster.routing.RecoverySource;
import org.elasticsearch.cluster.routing.ShardRouting;
import org.elasticsearch.cluster.service.ClusterService;
import org.elasticsearch.common.CheckedBiConsumer;
import org.elasticsearch.common.CheckedSupplier;
import org.elasticsearch.common.Strings;
import org.elasticsearch.common.breaker.CircuitBreaker;
import org.elasticsearch.common.bytes.BytesReference;
import org.elasticsearch.common.component.AbstractLifecycleComponent;
import org.elasticsearch.common.io.FileSystemUtils;
import org.elasticsearch.common.io.stream.BytesStreamOutput;
import org.elasticsearch.common.io.stream.NamedWriteableAwareStreamInput;
import org.elasticsearch.common.io.stream.NamedWriteableRegistry;
import org.elasticsearch.common.io.stream.StreamInput;
import org.elasticsearch.common.io.stream.StreamOutput;
import org.elasticsearch.common.settings.IndexScopedSettings;
import org.elasticsearch.common.settings.Setting;
import org.elasticsearch.common.settings.Setting.Property;
import org.elasticsearch.common.settings.Settings;
import org.elasticsearch.common.util.BigArrays;
import org.elasticsearch.common.util.Maps;
import org.elasticsearch.common.util.concurrent.AbstractRunnable;
import org.elasticsearch.common.util.concurrent.ConcurrentCollections;
import org.elasticsearch.common.util.concurrent.EsExecutors;
import org.elasticsearch.common.util.concurrent.EsRejectedExecutionException;
import org.elasticsearch.common.util.concurrent.EsThreadPoolExecutor;
import org.elasticsearch.common.util.iterable.Iterables;
import org.elasticsearch.common.xcontent.LoggingDeprecationHandler;
import org.elasticsearch.common.xcontent.XContentHelper;
import org.elasticsearch.core.AbstractRefCounted;
import org.elasticsearch.core.CheckedConsumer;
import org.elasticsearch.core.CheckedFunction;
import org.elasticsearch.core.IOUtils;
import org.elasticsearch.core.Nullable;
import org.elasticsearch.core.Releasable;
import org.elasticsearch.core.TimeValue;
import org.elasticsearch.env.NodeEnvironment;
import org.elasticsearch.env.ShardLock;
import org.elasticsearch.env.ShardLockObtainFailedException;
import org.elasticsearch.gateway.MetaStateService;
import org.elasticsearch.gateway.MetadataStateFormat;
import org.elasticsearch.index.CloseUtils;
import org.elasticsearch.index.Index;
import org.elasticsearch.index.IndexMode;
import org.elasticsearch.index.IndexModule;
import org.elasticsearch.index.IndexNotFoundException;
import org.elasticsearch.index.IndexService;
import org.elasticsearch.index.IndexSettings;
import org.elasticsearch.index.SlowLogFieldProvider;
import org.elasticsearch.index.analysis.AnalysisRegistry;
import org.elasticsearch.index.bulk.stats.BulkStats;
import org.elasticsearch.index.cache.request.ShardRequestCache;
import org.elasticsearch.index.engine.CommitStats;
import org.elasticsearch.index.engine.EngineFactory;
import org.elasticsearch.index.engine.InternalEngineFactory;
import org.elasticsearch.index.engine.MergeMetrics;
import org.elasticsearch.index.engine.NoOpEngine;
import org.elasticsearch.index.engine.ReadOnlyEngine;
import org.elasticsearch.index.engine.ThreadPoolMergeExecutorService;
import org.elasticsearch.index.fielddata.IndexFieldDataCache;
import org.elasticsearch.index.flush.FlushStats;
import org.elasticsearch.index.get.GetStats;
import org.elasticsearch.index.mapper.IdFieldMapper;
import org.elasticsearch.index.mapper.MapperMetrics;
import org.elasticsearch.index.mapper.MapperRegistry;
import org.elasticsearch.index.mapper.MapperService;
import org.elasticsearch.index.mapper.MappingLookup;
import org.elasticsearch.index.merge.MergeStats;
import org.elasticsearch.index.query.BoolQueryBuilder;
import org.elasticsearch.index.query.CoordinatorRewriteContextProvider;
import org.elasticsearch.index.query.DataRewriteContext;
import org.elasticsearch.index.query.QueryBuilder;
import org.elasticsearch.index.query.QueryRewriteContext;
import org.elasticsearch.index.recovery.RecoveryStats;
import org.elasticsearch.index.refresh.RefreshStats;
import org.elasticsearch.index.search.stats.SearchStats;
import org.elasticsearch.index.search.stats.SearchStatsSettings;
import org.elasticsearch.index.seqno.RetentionLeaseStats;
import org.elasticsearch.index.seqno.RetentionLeaseSyncer;
import org.elasticsearch.index.seqno.SeqNoStats;
import org.elasticsearch.index.shard.GlobalCheckpointSyncer;
import org.elasticsearch.index.shard.IllegalIndexShardStateException;
import org.elasticsearch.index.shard.IndexEventListener;
import org.elasticsearch.index.shard.IndexShard;
import org.elasticsearch.index.shard.IndexShardState;
import org.elasticsearch.index.shard.IndexingOperationListener;
import org.elasticsearch.index.shard.IndexingStats;
import org.elasticsearch.index.shard.IndexingStatsSettings;
import org.elasticsearch.index.shard.SearchOperationListener;
import org.elasticsearch.index.shard.ShardId;
import org.elasticsearch.index.translog.TranslogStats;
import org.elasticsearch.indices.breaker.CircuitBreakerService;
import org.elasticsearch.indices.cluster.IndexRemovalReason;
import org.elasticsearch.indices.cluster.IndicesClusterStateService;
import org.elasticsearch.indices.fielddata.cache.IndicesFieldDataCache;
import org.elasticsearch.indices.recovery.PeerRecoveryTargetService;
import org.elasticsearch.indices.recovery.RecoveryState;
import org.elasticsearch.indices.store.CompositeIndexFoldersDeletionListener;
import org.elasticsearch.node.Node;
import org.elasticsearch.plugins.FieldPredicate;
import org.elasticsearch.plugins.IndexStorePlugin;
import org.elasticsearch.plugins.PluginsService;
import org.elasticsearch.plugins.internal.rewriter.QueryRewriteInterceptor;
import org.elasticsearch.repositories.RepositoriesService;
import org.elasticsearch.script.ScriptService;
import org.elasticsearch.search.aggregations.support.ValuesSourceRegistry;
import org.elasticsearch.search.builder.PointInTimeBuilder;
import org.elasticsearch.search.internal.AliasFilter;
import org.elasticsearch.search.internal.SearchContext;
import org.elasticsearch.search.internal.ShardSearchRequest;
import org.elasticsearch.search.query.QueryPhase;
import org.elasticsearch.search.query.QuerySearchResult;
import org.elasticsearch.threadpool.ThreadPool;
import org.elasticsearch.xcontent.XContentParser;
import org.elasticsearch.xcontent.XContentParserConfiguration;
import org.elasticsearch.xcontent.XContentType;

import java.io.Closeable;
import java.io.IOException;
import java.io.UncheckedIOException;
import java.nio.file.Files;
import java.util.ArrayList;
import java.util.Arrays;
import java.util.Collection;
import java.util.EnumMap;
import java.util.HashMap;
import java.util.Iterator;
import java.util.List;
import java.util.Locale;
import java.util.Map;
import java.util.Objects;
import java.util.Optional;
import java.util.Set;
import java.util.concurrent.CountDownLatch;
import java.util.concurrent.Executor;
import java.util.concurrent.ExecutorService;
import java.util.concurrent.Executors;
import java.util.concurrent.TimeUnit;
import java.util.concurrent.atomic.AtomicBoolean;
import java.util.concurrent.atomic.AtomicInteger;
import java.util.function.Consumer;
import java.util.function.Function;
import java.util.function.LongSupplier;
import java.util.stream.Collectors;

import static java.util.Collections.emptyList;
import static org.elasticsearch.cluster.metadata.IndexMetadataVerifier.isFullySupportedVersion;
import static org.elasticsearch.cluster.metadata.IndexMetadataVerifier.isReadOnlySupportedVersion;
import static org.elasticsearch.common.util.CollectionUtils.arrayAsArrayList;
import static org.elasticsearch.common.util.concurrent.EsExecutors.daemonThreadFactory;
import static org.elasticsearch.core.Strings.format;
import static org.elasticsearch.index.IndexService.IndexCreationContext.CREATE_INDEX;
import static org.elasticsearch.index.IndexService.IndexCreationContext.METADATA_VERIFICATION;
import static org.elasticsearch.index.IndexVersions.MINIMUM_COMPATIBLE;
import static org.elasticsearch.index.IndexVersions.MINIMUM_READONLY_COMPATIBLE;
import static org.elasticsearch.index.query.AbstractQueryBuilder.parseTopLevelQuery;
import static org.elasticsearch.search.SearchService.ALLOW_EXPENSIVE_QUERIES;

public class IndicesService extends AbstractLifecycleComponent
    implements
        IndicesClusterStateService.AllocatedIndices<IndexShard, IndexService>,
        IndexService.ShardStoreDeleter {
    private static final Logger logger = LogManager.getLogger(IndicesService.class);

    public static final Setting<TimeValue> INDICES_CACHE_CLEAN_INTERVAL_SETTING = Setting.positiveTimeSetting(
        "indices.cache.cleanup_interval",
        TimeValue.timeValueMinutes(1),
        Property.NodeScope
    );
    public static final Setting<Boolean> INDICES_ID_FIELD_DATA_ENABLED_SETTING = Setting.boolSetting(
        "indices.id_field_data.enabled",
        false,
        Property.Dynamic,
        Property.NodeScope
    );

    public static final Setting<Boolean> WRITE_DANGLING_INDICES_INFO_SETTING = Setting.boolSetting(
        "gateway.write_dangling_indices_info",
        true,
        Setting.Property.NodeScope
    );

    /**
     * The node's settings.
     */
    private final Settings settings;
    private final PluginsService pluginsService;
    private final NodeEnvironment nodeEnv;
    private final XContentParserConfiguration parserConfig;
    private final AnalysisRegistry analysisRegistry;
    private final IndexNameExpressionResolver indexNameExpressionResolver;
    private final IndexScopedSettings indexScopedSettings;
    private final IndicesFieldDataCache indicesFieldDataCache;
    private final CacheCleaner cacheCleaner;
    private final ThreadPool threadPool;
    @Nullable
    private final ThreadPoolMergeExecutorService threadPoolMergeExecutorService;
    private final CircuitBreakerService circuitBreakerService;
    private final BigArrays bigArrays;
    private final ScriptService scriptService;
    private final ClusterService clusterService;
    private final ProjectResolver projectResolver;
    private final Client client;
    private volatile Map<String, IndexService> indices = Map.of();
    private final Map<Index, List<PendingDelete>> pendingDeletes = new HashMap<>();
    private final AtomicInteger numUncompletedDeletes = new AtomicInteger();
    private final OldShardsStats oldShardsStats = new OldShardsStats();
    private final MapperRegistry mapperRegistry;
    private final NamedWriteableRegistry namedWriteableRegistry;
    private final Map<String, IndexStorePlugin.SnapshotCommitSupplier> snapshotCommitSuppliers;
    private final IndexingMemoryController indexingMemoryController;
    private final TimeValue cleanInterval;
    final IndicesRequestCache indicesRequestCache; // pkg-private for testing
    private final IndicesQueryCache indicesQueryCache;
    private final MetaStateService metaStateService;
    private final Collection<Function<IndexSettings, Optional<EngineFactory>>> engineFactoryProviders;
    private final Map<String, IndexStorePlugin.DirectoryFactory> directoryFactories;
    private final Map<String, IndexStorePlugin.RecoveryStateFactory> recoveryStateFactories;
    private final IndexStorePlugin.IndexFoldersDeletionListener indexFoldersDeletionListeners;
    final AbstractRefCounted indicesRefCount; // pkg-private for testing
    private final CountDownLatch stopLatch = new CountDownLatch(1);
    private final CountDownLatch closeLatch = new CountDownLatch(1);
    private volatile boolean idFieldDataEnabled;
    private volatile boolean allowExpensiveQueries;

    private final Function<IndexMode, IdFieldMapper> idFieldMappers;

    @Nullable
    private final EsThreadPoolExecutor danglingIndicesThreadPoolExecutor;
    private final Set<Index> danglingIndicesToWrite = ConcurrentCollections.newConcurrentSet();
    private final boolean nodeWriteDanglingIndicesInfo;
    private final ValuesSourceRegistry valuesSourceRegistry;
    private final TimestampFieldMapperService timestampFieldMapperService;
    private final CheckedBiConsumer<ShardSearchRequest, StreamOutput, IOException> requestCacheKeyDifferentiator;
    private final MapperMetrics mapperMetrics;
    private final PostRecoveryMerger postRecoveryMerger;
    private final List<SearchOperationListener> searchOperationListeners;
    private final QueryRewriteInterceptor queryRewriteInterceptor;
    final SlowLogFieldProvider slowLogFieldProvider; // pkg-private for testingå
    private final IndexingStatsSettings indexStatsSettings;
<<<<<<< HEAD
    private final MergeMetrics mergeMetrics;
=======
    private final SearchStatsSettings searchStatsSettings;
>>>>>>> 778b8682

    @Override
    protected void doStart() {
        // Start thread that will manage cleaning the field data cache periodically
        threadPool.schedule(this.cacheCleaner, this.cleanInterval, EsExecutors.DIRECT_EXECUTOR_SERVICE);

        // Start watching for timestamp fields
        clusterService.addStateApplier(timestampFieldMapperService);
    }

    @SuppressWarnings("this-escape")
    IndicesService(IndicesServiceBuilder builder) {
        this.settings = builder.settings;
        this.threadPool = builder.threadPool;
        this.pluginsService = builder.pluginsService;
        this.nodeEnv = builder.nodeEnv;
        this.parserConfig = XContentParserConfiguration.EMPTY.withDeprecationHandler(LoggingDeprecationHandler.INSTANCE)
            .withRegistry(builder.xContentRegistry);
        this.valuesSourceRegistry = builder.valuesSourceRegistry;
        this.analysisRegistry = builder.analysisRegistry;
        this.indexNameExpressionResolver = builder.indexNameExpressionResolver;
        this.indicesRequestCache = new IndicesRequestCache(settings);
        this.indicesQueryCache = new IndicesQueryCache(settings);
        this.mapperRegistry = builder.mapperRegistry;
        this.namedWriteableRegistry = builder.namedWriteableRegistry;
        indexingMemoryController = new IndexingMemoryController(
            settings,
            threadPool,
            // ensure we pull an iter with new shards - flatten makes a copy
            () -> Iterables.flatten(this).iterator()
        );
        this.indexScopedSettings = builder.indexScopedSettings;
        this.circuitBreakerService = builder.circuitBreakerService;
        this.bigArrays = builder.bigArrays;
        this.scriptService = builder.scriptService;
        this.clusterService = builder.clusterService;
        this.threadPoolMergeExecutorService = ThreadPoolMergeExecutorService.maybeCreateThreadPoolMergeExecutorService(
            threadPool,
            clusterService.getClusterSettings(),
            nodeEnv
        );
        this.projectResolver = builder.projectResolver;
        this.client = builder.client;
        this.idFieldDataEnabled = INDICES_ID_FIELD_DATA_ENABLED_SETTING.get(clusterService.getSettings());
        clusterService.getClusterSettings().addSettingsUpdateConsumer(INDICES_ID_FIELD_DATA_ENABLED_SETTING, this::setIdFieldDataEnabled);
        this.indicesFieldDataCache = new IndicesFieldDataCache(settings, new IndexFieldDataCache.Listener() {
            @Override
            public void onRemoval(ShardId shardId, String fieldName, boolean wasEvicted, long sizeInBytes) {
                assert sizeInBytes >= 0
                    : "When reducing circuit breaker, it should be adjusted with a number higher or "
                        + "equal to 0 and not ["
                        + sizeInBytes
                        + "]";
                circuitBreakerService.getBreaker(CircuitBreaker.FIELDDATA).addWithoutBreaking(-sizeInBytes);
            }
        });
        this.cleanInterval = INDICES_CACHE_CLEAN_INTERVAL_SETTING.get(settings);
        this.cacheCleaner = new CacheCleaner(indicesFieldDataCache, indicesRequestCache, threadPool, this.cleanInterval);
        this.metaStateService = builder.metaStateService;
        this.engineFactoryProviders = builder.engineFactoryProviders;

        // do not allow any plugin-provided index store type to conflict with a built-in type
        for (final String indexStoreType : builder.directoryFactories.keySet()) {
            if (IndexModule.isBuiltinType(indexStoreType)) {
                throw new IllegalStateException("registered index store type [" + indexStoreType + "] conflicts with a built-in type");
            }
        }

        this.directoryFactories = builder.directoryFactories;
        this.recoveryStateFactories = builder.recoveryStateFactories;
        this.indexFoldersDeletionListeners = new CompositeIndexFoldersDeletionListener(builder.indexFoldersDeletionListeners);
        this.snapshotCommitSuppliers = builder.snapshotCommitSuppliers;
        this.requestCacheKeyDifferentiator = builder.requestCacheKeyDifferentiator;
        this.queryRewriteInterceptor = builder.queryRewriteInterceptor;
        this.mapperMetrics = builder.mapperMetrics;
        this.mergeMetrics = builder.mergeMetrics;
        // doClose() is called when shutting down a node, yet there might still be ongoing requests
        // that we need to wait for before closing some resources such as the caches. In order to
        // avoid closing these resources while ongoing requests are still being processed, we use a
        // ref count which will only close them when both this service and all index services are
        // actually closed
        indicesRefCount = AbstractRefCounted.of(() -> {
            try {
                IOUtils.close(
                    analysisRegistry,
                    indexingMemoryController,
                    indicesFieldDataCache,
                    cacheCleaner,
                    indicesRequestCache,
                    indicesQueryCache,
                    threadPoolMergeExecutorService
                );
            } catch (IOException e) {
                throw new UncheckedIOException(e);
            } finally {
                closeLatch.countDown();
            }
        });

        Map<IndexMode, IdFieldMapper> idFieldMappers = new EnumMap<>(IndexMode.class);
        for (IndexMode mode : IndexMode.values()) {
            idFieldMappers.put(mode, mode.buildIdFieldMapper(() -> idFieldDataEnabled));
        }
        this.idFieldMappers = idFieldMappers::get;

        final String nodeName = Objects.requireNonNull(Node.NODE_NAME_SETTING.get(settings));
        nodeWriteDanglingIndicesInfo = WRITE_DANGLING_INDICES_INFO_SETTING.get(settings);
        danglingIndicesThreadPoolExecutor = nodeWriteDanglingIndicesInfo
            ? EsExecutors.newScaling(
                nodeName + "/" + DANGLING_INDICES_UPDATE_THREAD_NAME,
                1,
                1,
                0,
                TimeUnit.MILLISECONDS,
                true,
                daemonThreadFactory(nodeName, DANGLING_INDICES_UPDATE_THREAD_NAME),
                threadPool.getThreadContext()
            )
            : null;

        this.allowExpensiveQueries = ALLOW_EXPENSIVE_QUERIES.get(clusterService.getSettings());
        clusterService.getClusterSettings().addSettingsUpdateConsumer(ALLOW_EXPENSIVE_QUERIES, this::setAllowExpensiveQueries);

        this.timestampFieldMapperService = new TimestampFieldMapperService(settings, threadPool, this);
        this.postRecoveryMerger = new PostRecoveryMerger(settings, threadPool.executor(ThreadPool.Names.FORCE_MERGE), this::getShardOrNull);
        this.searchOperationListeners = builder.searchOperationListener;
        this.slowLogFieldProvider = builder.slowLogFieldProvider;
        this.indexStatsSettings = new IndexingStatsSettings(clusterService.getClusterSettings());
        this.searchStatsSettings = new SearchStatsSettings(clusterService.getClusterSettings());
    }

    private static final String DANGLING_INDICES_UPDATE_THREAD_NAME = "DanglingIndices#updateTask";

    public ClusterService clusterService() {
        return clusterService;
    }

    @Override
    protected void doStop() {
        stopLatch.countDown();
        clusterService.removeApplier(timestampFieldMapperService);
        timestampFieldMapperService.doStop();

        ThreadPool.terminate(danglingIndicesThreadPoolExecutor, 10, TimeUnit.SECONDS);

        ExecutorService indicesStopExecutor = Executors.newFixedThreadPool(5, daemonThreadFactory(settings, "indices_shutdown"));

        // Copy indices because we modify it asynchronously in the body of the loop
        final Set<Index> indices = this.indices.values().stream().map(s -> s.index()).collect(Collectors.toSet());
        final CountDownLatch latch = new CountDownLatch(indices.size());
        for (final Index index : indices) {
            indicesStopExecutor.execute(
                ActionRunnable.wrap(
                    ActionListener.assertOnce(ActionListener.<Void>releasing(latch::countDown)),
                    l -> removeIndex(
                        index,
                        IndexRemovalReason.SHUTDOWN,
                        "shutdown",
                        EsExecutors.DIRECT_EXECUTOR_SERVICE /* node shutdown can be blocking */,
                        l
                    )
                )
            );
        }
        try {
            latch.await();
        } catch (InterruptedException e) {
            // continue with shutdown
            Thread.currentThread().interrupt();
        } finally {
            indicesStopExecutor.shutdown();
        }
    }

    @Override
    protected void doClose() throws IOException {
        indicesRefCount.decRef();
    }

    /**
     * Wait for this {@link IndicesService} to be effectively closed. When this returns {@code true}, all shards and shard stores
     * are closed and all shard {@link CacheHelper#addClosedListener(org.apache.lucene.index.IndexReader.ClosedListener) closed
     * listeners} have run. However some {@link IndexEventListener#onStoreClosed(ShardId) shard closed listeners} might not have
     * run.
     * @return true if all shards closed within the given timeout, false otherwise
     * @throws InterruptedException if the current thread got interrupted while waiting for shards to close
     */
    public boolean awaitClose(long timeout, TimeUnit timeUnit) throws InterruptedException {
        return closeLatch.await(timeout, timeUnit);
    }

    public NodeIndicesStats stats(CommonStatsFlags flags, boolean includeShardsStats) {
        CommonStats commonStats = new CommonStats(flags);
        // the cumulative statistics also account for shards that are no longer on this node, which is tracked by oldShardsStats
        for (Flag flag : flags.getFlags()) {
            switch (flag) {
                case Get -> commonStats.get.add(oldShardsStats.getStats);
                case Indexing -> commonStats.indexing.add(oldShardsStats.indexingStats);
                case Search -> commonStats.search.add(oldShardsStats.searchStats);
                case Merge -> commonStats.merge.add(oldShardsStats.mergeStats);
                case Refresh -> commonStats.refresh.add(oldShardsStats.refreshStats);
                case Recovery -> commonStats.recoveryStats.add(oldShardsStats.recoveryStats);
                case Flush -> commonStats.flush.add(oldShardsStats.flushStats);
                case Bulk -> commonStats.bulk.add(oldShardsStats.bulkStats);
            }
        }

        return new NodeIndicesStats(
            commonStats,
            statsByIndex(this, flags),
            statsByShard(this, flags),
            projectsByIndex(),
            includeShardsStats
        );
    }

    static Map<Index, CommonStats> statsByIndex(final IndicesService indicesService, final CommonStatsFlags flags) {
        // Currently only the Mappings flag is the only possible index-level flag.
        if (flags.isSet(CommonStatsFlags.Flag.Mappings) == false) {
            return Map.of();
        }

        final Map<Index, CommonStats> statsByIndex = Maps.newHashMapWithExpectedSize(indicesService.indices.size());
        for (final IndexService indexService : indicesService) {
            Index index = indexService.index();
            CommonStats commonStats = new CommonStats(CommonStatsFlags.NONE);
            commonStats.nodeMappings = indexService.getNodeMappingStats();
            var existing = statsByIndex.putIfAbsent(index, commonStats);
            assert existing == null;
        }
        return statsByIndex;
    }

    static Map<Index, List<IndexShardStats>> statsByShard(final IndicesService indicesService, final CommonStatsFlags flags) {
        final Map<Index, List<IndexShardStats>> statsByShard = new HashMap<>();

        for (final IndexService indexService : indicesService) {
            for (final IndexShard indexShard : indexService) {
                try {
                    final IndexShardStats indexShardStats = indicesService.indexShardStats(indicesService, indexShard, flags);

                    if (indexShardStats == null) {
                        continue;
                    }

                    if (statsByShard.containsKey(indexService.index()) == false) {
                        statsByShard.put(indexService.index(), arrayAsArrayList(indexShardStats));
                    } else {
                        statsByShard.get(indexService.index()).add(indexShardStats);
                    }
                } catch (IllegalIndexShardStateException | AlreadyClosedException e) {
                    // we can safely ignore illegal state on ones that are closing for example
                    logger.trace(() -> format("%s ignoring shard stats", indexShard.shardId()), e);
                }
            }
        }

        return statsByShard;
    }

    IndexShardStats indexShardStats(final IndicesService indicesService, final IndexShard indexShard, final CommonStatsFlags flags) {
        if (indexShard.routingEntry() == null) {
            return null;
        }

        CommitStats commitStats;
        SeqNoStats seqNoStats;
        RetentionLeaseStats retentionLeaseStats;
        try {
            commitStats = indexShard.commitStats();
            seqNoStats = indexShard.seqNoStats();
            retentionLeaseStats = indexShard.getRetentionLeaseStats();
        } catch (AlreadyClosedException e) {
            // shard is closed - no stats is fine
            commitStats = null;
            seqNoStats = null;
            retentionLeaseStats = null;
        }

        return new IndexShardStats(
            indexShard.shardId(),
            new ShardStats[] {
                new ShardStats(
                    indexShard.routingEntry(),
                    indexShard.shardPath(),
                    CommonStats.getShardLevelStats(indicesService.getIndicesQueryCache(), indexShard, flags),
                    commitStats,
                    seqNoStats,
                    retentionLeaseStats,
                    indexShard.isSearchIdle(),
                    indexShard.searchIdleTime()
                ) }
        );
    }

    private Map<Index, ProjectId> projectsByIndex() {
        Map<Index, ProjectId> map = new HashMap<>(indices.size());
        for (IndexService indexShards : indices.values()) {
            Index index = indexShards.index();
            clusterService.state().metadata().lookupProject(index).ifPresent(project -> map.put(index, project.id()));
        }
        return map;
    }

    /**
     * Checks if changes (adding / removing) indices, shards and so on are allowed.
     *
     * @throws IllegalStateException if no changes allowed.
     */
    private void ensureChangesAllowed() {
        if (lifecycle.started() == false) {
            throw new IllegalStateException("Can't make changes to indices service, node is closed");
        }
    }

    @Override
    public Iterator<IndexService> iterator() {
        return indices.values().iterator();
    }

    public boolean hasIndex(Index index) {
        return indices.containsKey(index.getUUID());
    }

    /**
     * Returns an IndexService for the specified index if exists otherwise returns <code>null</code>.
     */
    @Override
    @Nullable
    public IndexService indexService(Index index) {
        return indices.get(index.getUUID());
    }

    /**
     * Returns an IndexService for the specified index if exists otherwise a {@link IndexNotFoundException} is thrown.
     */
    public IndexService indexServiceSafe(Index index) {
        IndexService indexService = indices.get(index.getUUID());
        if (indexService == null) {
            throw new IndexNotFoundException(index);
        }
        assert indexService.indexUUID().equals(index.getUUID())
            : "uuid mismatch local: " + indexService.indexUUID() + " incoming: " + index.getUUID();
        return indexService;
    }

    /**
     * Creates a new {@link IndexService} for the given metadata.
     *
     * @param indexMetadata          the index metadata to create the index for
     * @param builtInListeners       a list of built-in lifecycle {@link IndexEventListener} that should be used alongside with the
     *                               per-index listeners
     * @throws ResourceAlreadyExistsException if the index already exists.
     */
    @Override
    public synchronized IndexService createIndex(
        final IndexMetadata indexMetadata,
        final List<IndexEventListener> builtInListeners,
        final boolean writeDanglingIndices
    ) throws IOException {
        ensureChangesAllowed();
        if (indexMetadata.getIndexUUID().equals(IndexMetadata.INDEX_UUID_NA_VALUE)) {
            throw new IllegalArgumentException("index must have a real UUID found value: [" + indexMetadata.getIndexUUID() + "]");
        }
        final Index index = indexMetadata.getIndex();
        if (hasIndex(index)) {
            throw new ResourceAlreadyExistsException(index);
        }
        List<IndexEventListener> finalListeners = new ArrayList<>(builtInListeners);
        final IndexEventListener onStoreClose = new IndexEventListener() {
            @Override
            public void onStoreCreated(ShardId shardId) {
                indicesRefCount.incRef();
            }

            @Override
            public void onStoreClosed(ShardId shardId) {
                try {
                    indicesQueryCache.onClose(shardId);
                } finally {
                    indicesRefCount.decRef();
                }
            }
        };
        final IndexEventListener beforeIndexShardRecovery = new IndexEventListener() {
            volatile boolean reloaded;

            @Override
            public void beforeIndexShardRecovery(IndexShard indexShard, IndexSettings indexSettings, ActionListener<Void> listener) {
                try {
                    if (indexShard.mapperService() != null) {
                        // we need to reload once, not on every shard recovery in case multiple shards are on the same node
                        if (reloaded == false) {
                            synchronized (indexShard.mapperService()) {
                                if (reloaded == false) {
                                    // we finish loading analyzers from resources here
                                    // during shard recovery in the generic thread pool,
                                    // as this may require longer running operations and blocking calls
                                    indexShard.mapperService().reloadSearchAnalyzers(getAnalysis(), null, false);
                                }
                                reloaded = true;
                            }
                        }
                    }
                    listener.onResponse(null);
                } catch (Exception e) {
                    listener.onFailure(e);
                }
            }
        };
        finalListeners.add(onStoreClose);
        finalListeners.add(oldShardsStats);
        finalListeners.add(beforeIndexShardRecovery);
        IndexService indexService;
        try (var ignored = threadPool.getThreadContext().newStoredContext()) {
            indexService = createIndexService(
                CREATE_INDEX,
                indexMetadata,
                indicesQueryCache,
                indicesFieldDataCache,
                finalListeners,
                indexingMemoryController
            );
        }
        boolean success = false;
        try {
            if (writeDanglingIndices && nodeWriteDanglingIndicesInfo) {
                indexService.addMetadataListener(imd -> updateDanglingIndicesInfo(index));
            }
            indexService.getIndexEventListener().afterIndexCreated(indexService);
            indices = Maps.copyMapWithAddedEntry(indices, index.getUUID(), indexService);
            if (writeDanglingIndices) {
                if (nodeWriteDanglingIndicesInfo) {
                    updateDanglingIndicesInfo(index);
                } else {
                    indexService.deleteDanglingIndicesInfo();
                }
            }
            success = true;
            return indexService;
        } finally {
            if (success == false) {
                CloseUtils.executeDirectly(l -> indexService.close("plugins_failed", true, CloseUtils.NO_SHARDS_CREATED_EXECUTOR, l));
            }
        }
    }

    public <T, E extends Exception> T withTempIndexService(
        final IndexMetadata indexMetadata,
        CheckedFunction<IndexService, T, E> indexServiceConsumer
    ) throws IOException, E {
        final Index index = indexMetadata.getIndex();
        List<IndexEventListener> finalListeners = List.of(
            // double check that shard is not created.
            new IndexEventListener() {
                @Override
                public void beforeIndexShardCreated(ShardRouting shardRouting, Settings indexSettings) {
                    assert false : "temp index should not trigger shard creation";
                    throw new ElasticsearchException("temp index should not trigger shard creation [{}]", index);
                }

                @Override
                public void onStoreCreated(ShardId shardId) {
                    assert false : "temp index should not trigger store creation";
                    throw new ElasticsearchException("temp index should not trigger store creation [{}]", index);
                }
            }
        );
        final IndexService indexService = createIndexService(
            CREATE_INDEX,
            indexMetadata,
            indicesQueryCache,
            indicesFieldDataCache,
            finalListeners,
            indexingMemoryController
        );
        try (
            Closeable ignored = () -> CloseUtils.executeDirectly(
                l -> indexService.close("temp", false, CloseUtils.NO_SHARDS_CREATED_EXECUTOR, l)
            )
        ) {
            return indexServiceConsumer.apply(indexService);
        }
    }

    /**
     * This creates a new IndexService without registering it
     */
    private synchronized IndexService createIndexService(
        IndexService.IndexCreationContext indexCreationContext,
        IndexMetadata indexMetadata,
        IndicesQueryCache indicesQueryCache,
        IndicesFieldDataCache indicesFieldDataCache,
        List<IndexEventListener> builtInListeners,
        IndexingOperationListener... indexingOperationListeners
    ) throws IOException {
        final IndexSettings idxSettings = new IndexSettings(indexMetadata, settings, indexScopedSettings);
        // we ignore private settings since they are not registered settings
        indexScopedSettings.validate(indexMetadata.getSettings(), true, true, true);
        logger.debug(
            "creating Index [{}], shards [{}]/[{}] - reason [{}]",
            indexMetadata.getIndex(),
            idxSettings.getNumberOfShards(),
            idxSettings.getNumberOfReplicas(),
            indexCreationContext
        );

        final IndexModule indexModule = new IndexModule(
            idxSettings,
            analysisRegistry,
            getEngineFactory(idxSettings),
            directoryFactories,
            () -> allowExpensiveQueries,
            indexNameExpressionResolver,
            recoveryStateFactories,
            slowLogFieldProvider,
            mapperMetrics,
            searchOperationListeners,
            indexStatsSettings,
<<<<<<< HEAD
            mergeMetrics
=======
            searchStatsSettings
>>>>>>> 778b8682
        );
        for (IndexingOperationListener operationListener : indexingOperationListeners) {
            indexModule.addIndexOperationListener(operationListener);
        }
        pluginsService.forEach(p -> p.onIndexModule(indexModule));
        for (IndexEventListener listener : builtInListeners) {
            indexModule.addIndexEventListener(listener);
        }
        return indexModule.newIndexService(
            indexCreationContext,
            nodeEnv,
            parserConfig,
            this,
            circuitBreakerService,
            bigArrays,
            threadPool,
            threadPoolMergeExecutorService,
            scriptService,
            clusterService,
            client,
            indicesQueryCache,
            mapperRegistry,
            indicesFieldDataCache,
            namedWriteableRegistry,
            idFieldMappers.apply(idxSettings.getMode()),
            valuesSourceRegistry,
            indexFoldersDeletionListeners,
            snapshotCommitSuppliers,
            queryRewriteInterceptor
        );
    }

    private EngineFactory getEngineFactory(final IndexSettings idxSettings) {
        final IndexMetadata indexMetadata = idxSettings.getIndexMetadata();
        if (indexMetadata != null && indexMetadata.getState() == IndexMetadata.State.CLOSE) {
            // NoOpEngine takes precedence as long as the index is closed
            return NoOpEngine::new;
        }

        final List<Optional<EngineFactory>> engineFactories = engineFactoryProviders.stream()
            .map(engineFactoryProvider -> engineFactoryProvider.apply(idxSettings))
            .filter(maybe -> Objects.requireNonNull(maybe).isPresent())
            .toList();
        if (engineFactories.isEmpty()) {
            if (indexMetadata == null || isFullySupportedVersion(indexMetadata, MINIMUM_COMPATIBLE)) {
                return new InternalEngineFactory();
            } else if (isReadOnlySupportedVersion(indexMetadata, MINIMUM_COMPATIBLE, MINIMUM_READONLY_COMPATIBLE)) {
                return config -> {
                    return new ReadOnlyEngine(
                        config,
                        null,
                        config.getTranslogConfig().hasTranslog() ? null : new TranslogStats(0, 0, 0, 0, 0),
                        true,
                        Function.identity(),
                        true,
                        true
                    );
                };
            }
            assert false : "unsupported: " + Strings.toString(indexMetadata);
            return new InternalEngineFactory();
        } else if (engineFactories.size() == 1) {
            assert engineFactories.get(0).isPresent();
            return engineFactories.get(0).get();
        } else {
            final String message = String.format(
                Locale.ROOT,
                "multiple engine factories provided for %s: %s",
                idxSettings.getIndex(),
                engineFactories.stream().map(t -> {
                    assert t.isPresent();
                    return "[" + t.get().getClass().getName() + "]";
                }).collect(Collectors.joining(","))
            );
            throw new IllegalStateException(message);
        }
    }

    /**
     * creates a new mapper service for the given index, in order to do administrative work like mapping updates.
     * This *should not* be used for document parsing. Doing so will result in an exception.
     *
     * Note: the returned {@link MapperService} should be closed when unneeded.
     */
    public synchronized MapperService createIndexMapperServiceForValidation(IndexMetadata indexMetadata) throws IOException {
        final IndexSettings idxSettings = new IndexSettings(indexMetadata, this.settings, indexScopedSettings);
        final IndexModule indexModule = new IndexModule(
            idxSettings,
            analysisRegistry,
            getEngineFactory(idxSettings),
            directoryFactories,
            () -> allowExpensiveQueries,
            indexNameExpressionResolver,
            recoveryStateFactories,
            slowLogFieldProvider,
            mapperMetrics,
            searchOperationListeners,
            indexStatsSettings,
<<<<<<< HEAD
            mergeMetrics
=======
            searchStatsSettings
>>>>>>> 778b8682
        );
        pluginsService.forEach(p -> p.onIndexModule(indexModule));
        return indexModule.newIndexMapperService(clusterService, parserConfig, mapperRegistry, scriptService);
    }

    /**
     * This method verifies that the given {@code metadata} holds sane values to create an {@link IndexService}.
     * This method tries to update the meta data of the created {@link IndexService} if the given {@code metadataUpdate}
     * is different from the given {@code metadata}.
     * This method will throw an exception if the creation or the update fails.
     * The created {@link IndexService} will not be registered and will be closed immediately.
     */
    public synchronized void verifyIndexMetadata(IndexMetadata metadata, IndexMetadata metadataUpdate) throws IOException {
        final List<Closeable> closeables = new ArrayList<>();
        try {
            IndicesFieldDataCache indicesFieldDataCache = new IndicesFieldDataCache(settings, new IndexFieldDataCache.Listener() {
            });
            closeables.add(indicesFieldDataCache);
            IndicesQueryCache indicesQueryCache = new IndicesQueryCache(settings);
            closeables.add(indicesQueryCache);
            // this will also fail if some plugin fails etc. which is nice since we can verify that early
            final IndexService service = createIndexService(
                METADATA_VERIFICATION,
                metadata,
                indicesQueryCache,
                indicesFieldDataCache,
                emptyList()
            );
            closeables.add(
                () -> CloseUtils.executeDirectly(
                    l -> service.close("metadata verification", false, CloseUtils.NO_SHARDS_CREATED_EXECUTOR, l)
                )
            );
            service.mapperService().merge(metadata, MapperService.MergeReason.MAPPING_RECOVERY);
            if (metadata.equals(metadataUpdate) == false) {
                service.updateMetadata(metadata, metadataUpdate);
            }
        } finally {
            IOUtils.close(closeables);
        }
    }

    @Override
    public void createShard(
        final ShardRouting shardRouting,
        final PeerRecoveryTargetService recoveryTargetService,
        final PeerRecoveryTargetService.RecoveryListener recoveryListener,
        final RepositoriesService repositoriesService,
        final Consumer<IndexShard.ShardFailure> onShardFailure,
        final GlobalCheckpointSyncer globalCheckpointSyncer,
        final RetentionLeaseSyncer retentionLeaseSyncer,
        final DiscoveryNode targetNode,
        final DiscoveryNode sourceNode,
        long clusterStateVersion
    ) throws IOException {
        Objects.requireNonNull(retentionLeaseSyncer);
        ensureChangesAllowed();
        IndexService indexService = indexService(shardRouting.index());
        assert indexService != null;
        RecoveryState recoveryState = indexService.createRecoveryState(shardRouting, targetNode, sourceNode);
        IndexShard indexShard = indexService.createShard(shardRouting, globalCheckpointSyncer, retentionLeaseSyncer);
        indexShard.addShardFailureCallback(onShardFailure);
        indexShard.startRecovery(
            recoveryState,
            recoveryTargetService,
            postRecoveryMerger.maybeMergeAfterRecovery(indexService.getMetadata(), shardRouting, recoveryListener),
            repositoriesService,
            (mapping, listener) -> {
                assert recoveryState.getRecoverySource().getType() == RecoverySource.Type.LOCAL_SHARDS
                    : "mapping update consumer only required by local shards recovery";
                AcknowledgedRequest<PutMappingRequest> putMappingRequestAcknowledgedRequest = new PutMappingRequest()
                    // concrete index - no name clash, it uses uuid
                    .setConcreteIndex(shardRouting.index())
                    .source(mapping.source().string(), XContentType.JSON);
                client.execute(
                    TransportAutoPutMappingAction.TYPE,
                    putMappingRequestAcknowledgedRequest.ackTimeout(TimeValue.MAX_VALUE).masterNodeTimeout(TimeValue.MAX_VALUE),
                    new RefCountAwareThreadedActionListener<>(threadPool.generic(), listener.map(ignored -> null))
                );
            },
            this,
            clusterStateVersion
        );
    }

    @Override
    public void removeIndex(
        final Index index,
        final IndexRemovalReason reason,
        final String extraInfo,
        Executor shardCloseExecutor,
        ActionListener<Void> shardsClosedListener
    ) {
        final String indexName = index.getName();
        ActionListener.run(ActionListener.assertOnce(shardsClosedListener.delegateResponse((l, e) -> {
            logger.warn(() -> format("failed to remove index %s ([%s][%s])", index, reason, extraInfo), e);
            l.onResponse(null);
        })), l -> {
            final IndexService indexService;
            final IndexEventListener listener;
            synchronized (this) {
                if (hasIndex(index)) {
                    logger.debug("[{}] closing ... (reason [{}])", indexName, reason);
                    indexService = indices.get(index.getUUID());
                    assert indexService != null : "IndexService is null for index: " + index;
                    indices = Maps.copyMapWithRemovedEntry(indices, index.getUUID());
                    listener = indexService.getIndexEventListener();
                } else {
                    indexService = null;
                    listener = null;
                }
            }

            assert (indexService == null) == (listener == null) : indexService + " vs " + listener;

            if (indexService == null) {
                l.onResponse(null);
                return;
            }

            listener.beforeIndexRemoved(indexService, reason);
            logger.debug("{} closing index service (reason [{}][{}])", index, reason, extraInfo);
            indexService.close(extraInfo, reason == IndexRemovalReason.DELETED, shardCloseExecutor, ActionListener.runBefore(l, () -> {
                logger.debug("{} closed... (reason [{}][{}])", index, reason, extraInfo);
                final IndexSettings indexSettings = indexService.getIndexSettings();
                listener.afterIndexRemoved(indexService.index(), indexSettings, reason);
                if (reason == IndexRemovalReason.DELETED) {
                    // now we are done - try to wipe data on disk if possible
                    deleteIndexStore(extraInfo, indexService.index(), indexSettings, reason);
                }
            }));
        });
    }

    public IndicesFieldDataCache getIndicesFieldDataCache() {
        return indicesFieldDataCache;
    }

    public CircuitBreakerService getCircuitBreakerService() {
        return circuitBreakerService;
    }

    public IndicesQueryCache getIndicesQueryCache() {
        return indicesQueryCache;
    }

    private QueryBuilder parseFilter(BytesReference bytes) throws IOException {
        try (XContentParser parser = XContentHelper.createParser(parserConfig, bytes)) {
            return parseTopLevelQuery(parser);
        }
    }

    static class OldShardsStats implements IndexEventListener {

        final SearchStats searchStats = new SearchStats();
        final GetStats getStats = new GetStats();
        final IndexingStats indexingStats = new IndexingStats();
        final MergeStats mergeStats = new MergeStats();
        final RefreshStats refreshStats = new RefreshStats();
        final FlushStats flushStats = new FlushStats();
        final RecoveryStats recoveryStats = new RecoveryStats();
        final BulkStats bulkStats = new BulkStats();

        @Override
        public synchronized void beforeIndexShardClosed(ShardId shardId, @Nullable IndexShard indexShard, Settings indexSettings) {
            if (indexShard != null) {
                getStats.addTotals(indexShard.getStats());
                indexingStats.addTotals(indexShard.indexingStats());
                // if this index was closed or deleted, we should eliminate the effect of the current scroll for this shard
                searchStats.addTotalsForClosingShard(indexShard.searchStats());
                mergeStats.addTotals(indexShard.mergeStats());
                refreshStats.addTotals(indexShard.refreshStats());
                flushStats.addTotals(indexShard.flushStats());
                recoveryStats.addTotals(indexShard.recoveryStats());
                bulkStats.addTotals(indexShard.bulkStats());
            }
        }

        @Override
        public void afterIndexShardClosed(ShardId shardId, IndexShard indexShard, Settings indexSettings) {

        }
    }

    /**
     * Deletes an index that is not assigned to this node. This method cleans up all disk folders relating to the index
     * but does not deal with in-memory structures. For those call {@link #removeIndex}
     *
     * @param reason the reason why this index should be deleted
     * @param oldIndexMetadata the index metadata of the index that should be deleted
     * @param currentProject the <i>current</i> project metadata which is used to verify that the index does not exist in the project
     *                       anymore - can be null in case the whole project got deleted while there were still indices in it
     */
    @Override
    public void deleteUnassignedIndex(String reason, IndexMetadata oldIndexMetadata, @Nullable ProjectMetadata currentProject) {
        if (nodeEnv.hasNodeFile()) {
            Index index = oldIndexMetadata.getIndex();
            try {
                if (currentProject != null && currentProject.hasIndex(index)) {
                    final IndexMetadata currentMetadata = currentProject.index(index);
                    throw new IllegalStateException(
                        "Can't delete unassigned index store for ["
                            + index.getName()
                            + "] - it's still part of project ["
                            + currentProject.id()
                            + "] with UUIDs ["
                            + currentMetadata.getIndexUUID()
                            + "] ["
                            + oldIndexMetadata.getIndexUUID()
                            + "]"
                    );
                }
                deleteIndexStore(reason, oldIndexMetadata, IndexRemovalReason.DELETED);
            } catch (Exception e) {
                logger.warn(() -> format("[%s] failed to delete unassigned index (reason [%s])", oldIndexMetadata.getIndex(), reason), e);
            }
        }
    }

    /**
     * Deletes the index store trying to acquire all shards locks for this index.
     * This method will delete the metadata for the index even if the actual shards can't be locked.
     *
     * Package private for testing
     */
    void deleteIndexStore(String reasonText, IndexMetadata metadata, IndexRemovalReason reason) throws IOException {
        if (nodeEnv.hasNodeFile()) {
            synchronized (this) {
                Index index = metadata.getIndex();
                if (hasIndex(index)) {
                    String localUUid = indexService(index).indexUUID();
                    throw new IllegalStateException(
                        "Can't delete index store for ["
                            + index.getName()
                            + "] - it's still part of the indices service ["
                            + localUUid
                            + "] ["
                            + metadata.getIndexUUID()
                            + "]"
                    );
                }
            }
            final IndexSettings indexSettings = buildIndexSettings(metadata);
            deleteIndexStore(reasonText, indexSettings.getIndex(), indexSettings, reason);
        }
    }

    private void deleteIndexStore(String reasonText, Index index, IndexSettings indexSettings, IndexRemovalReason reason)
        throws IOException {
        deleteIndexStoreIfDeletionAllowed(reasonText, index, indexSettings, DEFAULT_INDEX_DELETION_PREDICATE, reason);
    }

    private void deleteIndexStoreIfDeletionAllowed(
        final String reasonText,
        final Index index,
        final IndexSettings indexSettings,
        final IndexDeletionAllowedPredicate predicate,
        final IndexRemovalReason reason
    ) throws IOException {
        boolean success = false;
        try {
            // we are trying to delete the index store here - not a big deal if the lock can't be obtained
            // the store metadata gets wiped anyway even without the lock this is just best effort since
            // every shards deletes its content under the shard lock it owns.
            logger.debug("{} deleting index store reason [{}]", index, reasonText);
            if (predicate.apply(index, indexSettings)) {
                // its safe to delete all index metadata and shard data
                nodeEnv.deleteIndexDirectorySafe(
                    index,
                    0,
                    indexSettings,
                    paths -> indexFoldersDeletionListeners.beforeIndexFoldersDeleted(index, indexSettings, paths, reason)
                );
            }
            success = true;
        } catch (ShardLockObtainFailedException ex) {
            logger.debug(() -> format("%s failed to delete index store - at least one shards is still locked", index), ex);
        } catch (Exception ex) {
            logger.warn(() -> format("%s failed to delete index", index), ex);
        } finally {
            if (success == false) {
                addPendingDelete(index, indexSettings, reason);
            }
            // this is a pure protection to make sure this index doesn't get re-imported as a dangling index.
            // we should in the future rather write a tombstone rather than wiping the metadata.
            MetadataStateFormat.deleteMetaState(nodeEnv.indexPaths(index));
        }
    }

    /**
     * Deletes the shard with an already acquired shard lock.
     * @param reasonText the reason for the shard deletion
     * @param lock the lock of the shard to delete
     * @param indexSettings the shards index settings.
     * @param reason the reason for the deletion (as an enum)
     * @throws IOException if an IOException occurs
     */
    @Override
    public void deleteShardStore(String reasonText, ShardLock lock, IndexSettings indexSettings, IndexRemovalReason reason)
        throws IOException {
        ShardId shardId = lock.getShardId();
        logger.trace("{} deleting shard reason [{}]", shardId, reasonText);
        nodeEnv.deleteShardDirectoryUnderLock(
            lock,
            indexSettings,
            paths -> indexFoldersDeletionListeners.beforeShardFoldersDeleted(shardId, indexSettings, paths, reason)
        );
    }

    /**
     * This method deletes the shard contents on disk for the given shard ID. This method will fail if the shard deleting
     * is prevented by {@link #canDeleteShardContent(ShardId, IndexSettings)}
     * of if the shards lock can not be acquired.
     *
     * On data nodes, if the deleted shard is the last shard folder in its index, the method will attempt to remove
     * the index folder as well.
     *
     * @param reasonText the reason for the shard deletion
     * @param shardId the shards ID to delete
     * @param clusterState . This is required to access the indexes settings etc.
     * @param reason The reason for the deletion (as an enum)
     * @throws IOException if an IOException occurs
     */
    public void deleteShardStore(String reasonText, ShardId shardId, ClusterState clusterState, IndexRemovalReason reason)
        throws IOException, ShardLockObtainFailedException {
        final IndexMetadata metadata = clusterState.getMetadata().getProject().indices().get(shardId.getIndexName());

        final IndexSettings indexSettings = buildIndexSettings(metadata);
        ShardDeletionCheckResult shardDeletionCheckResult = canDeleteShardContent(shardId, indexSettings);
        if (shardDeletionCheckResult != ShardDeletionCheckResult.FOLDER_FOUND_CAN_DELETE) {
            throw new IllegalStateException("Can't delete shard " + shardId + " (cause: " + shardDeletionCheckResult + ")");
        }
        nodeEnv.deleteShardDirectorySafe(
            shardId,
            indexSettings,
            paths -> indexFoldersDeletionListeners.beforeShardFoldersDeleted(shardId, indexSettings, paths, reason)
        );
        logger.debug("{} deleted shard reason [{}]", shardId, reasonText);

        if (canDeleteIndexContents(shardId.getIndex())) {
            if (nodeEnv.findAllShardIds(shardId.getIndex()).isEmpty()) {
                try {
                    // note that deleteIndexStore have more safety checks and may throw an exception if index was concurrently created.
                    deleteIndexStore("no longer used", metadata, reason);
                } catch (Exception e) {
                    // wrap the exception to indicate we already deleted the shard
                    throw new ElasticsearchException("failed to delete unused index after deleting its last shard (" + shardId + ")", e);
                }
            } else {
                logger.trace("[{}] still has shard stores, leaving as is", shardId.getIndex());
            }
        }
    }

    /**
     * This method returns true if the current node is allowed to delete the given index.
     * This is the case if the index is deleted in the metadata or there is no allocation
     * on the local node and the index isn't on a shared file system.
     * @param index {@code Index} to check whether deletion is allowed
     * @return true if the index can be deleted on this node
     */
    public boolean canDeleteIndexContents(Index index) {
        // index contents can be deleted if its an already closed index (so all its resources have
        // already been relinquished)
        final IndexService indexService = indexService(index);
        return indexService == null && nodeEnv.hasNodeFile();
    }

    /**
     * Verify that the contents on disk for the given index is deleted; if not, delete the contents.
     * This method assumes that an index is already deleted in the cluster state and/or explicitly
     * through index tombstones.
     * @param index {@code Index} to make sure its deleted from disk
     * @param clusterState {@code ClusterState} to ensure the index is not part of it
     * @return IndexMetadata for the index loaded from disk
     */
    @Override
    @Nullable
    public IndexMetadata verifyIndexIsDeleted(final Index index, final ClusterState clusterState) {
        // this method should only be called when we know the index (name + uuid) is not part of the cluster state
        if (clusterState.metadata().getProject().index(index) != null) {
            throw new IllegalStateException("Cannot delete index [" + index + "], it is still part of the cluster state.");
        }
        if (nodeEnv.hasNodeFile() && FileSystemUtils.exists(nodeEnv.indexPaths(index))) {
            final IndexMetadata metadata;
            try {
                metadata = metaStateService.loadIndexState(index);
                if (metadata == null) {
                    return null;
                }
            } catch (Exception e) {
                logger.warn(
                    () -> format("[%s] failed to load state file from a stale deleted index, " + "folders will be left on disk", index),
                    e
                );
                return null;
            }
            final IndexSettings indexSettings = buildIndexSettings(metadata);
            try {
                deleteIndexStoreIfDeletionAllowed("stale deleted index", index, indexSettings, ALWAYS_TRUE, IndexRemovalReason.DELETED);
            } catch (Exception e) {
                // we just warn about the exception here because if deleteIndexStoreIfDeletionAllowed
                // throws an exception, it gets added to the list of pending deletes to be tried again
                logger.warn(() -> "[" + metadata.getIndex() + "] failed to delete index on disk", e);
            }
            return metadata;
        }
        return null;
    }

    /**
     * result type returned by {@link #canDeleteShardContent signaling different reasons why a shard can / cannot be deleted}
     */
    public enum ShardDeletionCheckResult {
        FOLDER_FOUND_CAN_DELETE, // shard data exists and can be deleted
        STILL_ALLOCATED, // the shard is still allocated / active on this node
        NO_FOLDER_FOUND // the shards data locations do not exist
    }

    /**
     * Returns <code>ShardDeletionCheckResult</code> signaling whether the shards content for the given shard can be deleted.
     *
     * @param shardId the shard to delete.
     * @param indexSettings the shards's relevant {@link IndexSettings}. This is required to access the indexes settings etc.
     */
    public ShardDeletionCheckResult canDeleteShardContent(ShardId shardId, IndexSettings indexSettings) {
        assert shardId.getIndex().equals(indexSettings.getIndex());
        final IndexService indexService = indexService(shardId.getIndex());
        final boolean isAllocated = indexService != null && indexService.hasShard(shardId.id());
        if (isAllocated) {
            return ShardDeletionCheckResult.STILL_ALLOCATED; // we are allocated - can't delete the shard
        } else if (indexSettings.hasCustomDataPath()) {
            // lets see if it's on a custom path (return false if the shard doesn't exist)
            // we don't need to delete anything that is not there
            return Files.exists(nodeEnv.resolveCustomLocation(indexSettings.customDataPath(), shardId))
                ? ShardDeletionCheckResult.FOLDER_FOUND_CAN_DELETE
                : ShardDeletionCheckResult.NO_FOLDER_FOUND;
        } else {
            // lets see if it's path is available (return false if the shard doesn't exist)
            // we don't need to delete anything that is not there
            return FileSystemUtils.exists(nodeEnv.availableShardPaths(shardId))
                ? ShardDeletionCheckResult.FOLDER_FOUND_CAN_DELETE
                : ShardDeletionCheckResult.NO_FOLDER_FOUND;
        }
    }

    private IndexSettings buildIndexSettings(IndexMetadata metadata) {
        // play safe here and make sure that we take node level settings into account.
        // we might run on nodes where we use shard FS and then in the future don't delete
        // actual content.
        return new IndexSettings(metadata, settings);
    }

    /**
     * Adds a pending delete for the given index shard.
     */
    @Override
    public void addPendingDelete(ShardId shardId, IndexSettings settings, IndexRemovalReason reason) {
        if (shardId == null) {
            throw new IllegalArgumentException("shardId must not be null");
        }
        if (settings == null) {
            throw new IllegalArgumentException("settings must not be null");
        }
        PendingDelete pendingDelete = new PendingDelete(shardId, settings, reason);
        addPendingDelete(shardId.getIndex(), pendingDelete);
    }

    /**
     * Adds a pending delete for the given index.
     */
    public void addPendingDelete(Index index, IndexSettings settings, IndexRemovalReason reason) {
        PendingDelete pendingDelete = new PendingDelete(index, settings, reason);
        addPendingDelete(index, pendingDelete);
    }

    private void addPendingDelete(Index index, PendingDelete pendingDelete) {
        synchronized (pendingDeletes) {
            pendingDeletes.computeIfAbsent(index, k -> new ArrayList<>()).add(pendingDelete);
            numUncompletedDeletes.incrementAndGet();
        }
    }

    private static final class PendingDelete implements Comparable<PendingDelete> {
        final Index index;
        final int shardId;
        final IndexSettings settings;
        final boolean deleteIndex;
        final IndexRemovalReason reason;

        /**
         * Creates a new pending delete of an index
         */
        PendingDelete(ShardId shardId, IndexSettings settings, IndexRemovalReason reason) {
            this.index = shardId.getIndex();
            this.shardId = shardId.getId();
            this.settings = settings;
            this.deleteIndex = false;
            this.reason = reason;
        }

        /**
         * Creates a new pending delete of a shard
         */
        PendingDelete(Index index, IndexSettings settings, IndexRemovalReason reason) {
            this.index = index;
            this.shardId = -1;
            this.settings = settings;
            this.deleteIndex = true;
            this.reason = reason;
        }

        @Override
        public String toString() {
            StringBuilder sb = new StringBuilder();
            sb.append("[").append(index).append("]");
            if (shardId != -1) {
                sb.append("[").append(shardId).append("]");
            }
            return sb.toString();
        }

        @Override
        public int compareTo(PendingDelete o) {
            return Integer.compare(shardId, o.shardId);
        }
    }

    /**
     * Processes all pending deletes for the given index. This method will acquire all locks for the given index and will
     * process all pending deletes for this index. Pending deletes might occur if the OS doesn't allow deletion of files because
     * they are used by a different process ie. on Windows where files might still be open by a virus scanner. On a shared
     * filesystem a replica might not have been closed when the primary is deleted causing problems on delete calls so we
     * schedule there deletes later.
     * @param index the index to process the pending deletes for
     * @param timeout the timeout used for processing pending deletes
     */
    @Override
    public void processPendingDeletes(Index index, IndexSettings indexSettings, TimeValue timeout) throws IOException, InterruptedException,
        ShardLockObtainFailedException {
        logger.debug("{} processing pending deletes", index);
        final long startTimeNS = System.nanoTime();
        final List<ShardLock> shardLocks = nodeEnv.lockAllForIndex(index, indexSettings, "process pending deletes", timeout.millis());
        int numRemoved = 0;
        try {
            Map<ShardId, ShardLock> locks = new HashMap<>();
            for (ShardLock lock : shardLocks) {
                locks.put(lock.getShardId(), lock);
            }
            final List<PendingDelete> remove;
            synchronized (pendingDeletes) {
                remove = pendingDeletes.remove(index);
            }
            if (remove != null && remove.isEmpty() == false) {
                numRemoved = remove.size();
                CollectionUtil.timSort(remove); // make sure we delete indices first
                final long maxSleepTimeMs = 10 * 1000; // ensure we retry after 10 sec
                long sleepTime = 10;
                do {
                    if (remove.isEmpty()) {
                        break;
                    }
                    Iterator<PendingDelete> iterator = remove.iterator();
                    while (iterator.hasNext()) {
                        PendingDelete delete = iterator.next();

                        if (delete.deleteIndex) {
                            assert delete.shardId == -1;
                            logger.debug("{} deleting index store reason [{}]", index, "pending delete");
                            try {
                                nodeEnv.deleteIndexDirectoryUnderLock(
                                    index,
                                    indexSettings,
                                    paths -> indexFoldersDeletionListeners.beforeIndexFoldersDeleted(
                                        index,
                                        indexSettings,
                                        paths,
                                        delete.reason
                                    )
                                );
                                iterator.remove();
                            } catch (IOException ex) {
                                logger.debug(() -> format("%s retry pending delete", index), ex);
                            }
                        } else {
                            assert delete.shardId != -1;
                            final ShardId shardId = new ShardId(delete.index, delete.shardId);
                            final ShardLock shardLock = locks.get(shardId);
                            if (shardLock != null) {
                                try {
                                    deleteShardStore("pending delete", shardLock, delete.settings, delete.reason);
                                    iterator.remove();
                                } catch (IOException ex) {
                                    logger.debug(() -> format("%s retry pending delete", shardLock.getShardId()), ex);
                                }
                            } else {
                                logger.warn("{} no shard lock for pending delete", delete.shardId);
                                iterator.remove();
                            }
                        }
                    }
                    if (remove.isEmpty() == false) {
                        logger.warn("{} still pending deletes present for shards {} - retrying", index, remove.toString());
                        if (stopLatch.await(sleepTime, TimeUnit.MILLISECONDS)) {
                            logger.info(
                                "Indices service stopped. {} aborting pending deletes after [{}] for shards {}",
                                index,
                                TimeValue.timeValueNanos(System.nanoTime() - startTimeNS),
                                remove.toString()
                            );
                            break;
                        }
                        sleepTime = Math.min(maxSleepTimeMs, sleepTime * 2); // increase the sleep time gradually
                        logger.debug("{} schedule pending delete retry after {} ms", index, sleepTime);
                    }
                } while ((System.nanoTime() - startTimeNS) < timeout.nanos());
            }
        } finally {
            IOUtils.close(shardLocks);
            if (numRemoved > 0) {
                int remainingUncompletedDeletes = numUncompletedDeletes.addAndGet(-numRemoved);
                assert remainingUncompletedDeletes >= 0;
            }
        }
    }

    int numPendingDeletes(Index index) {
        synchronized (pendingDeletes) {
            List<PendingDelete> deleteList = pendingDeletes.get(index);
            if (deleteList == null) {
                return 0;
            }
            return deleteList.size();
        }
    }

    /**
     * Checks if all pending deletes have completed. Used by tests to ensure we don't check directory contents
     * while deletion still ongoing. * The reason is that, on Windows, browsing the directory contents can interfere
     * with the deletion process and delay it unnecessarily.
     */
    public boolean hasUncompletedPendingDeletes() {
        return numUncompletedDeletes.get() > 0;
    }

    public AnalysisRegistry getAnalysis() {
        return analysisRegistry;
    }

    /**
     * FieldDataCacheCleaner is a scheduled Runnable used to clean a Guava cache
     * periodically. In this case it is the field data cache, because a cache that
     * has an entry invalidated may not clean up the entry if it is not read from
     * or written to after invalidation.
     */
    private static final class CacheCleaner implements Runnable, Releasable {

        private final IndicesFieldDataCache cache;
        private final ThreadPool threadPool;
        private final TimeValue interval;
        private final AtomicBoolean closed = new AtomicBoolean(false);
        private final IndicesRequestCache requestCache;

        CacheCleaner(IndicesFieldDataCache cache, IndicesRequestCache requestCache, ThreadPool threadPool, TimeValue interval) {
            this.cache = cache;
            this.requestCache = requestCache;
            this.threadPool = threadPool;
            this.interval = interval;
        }

        @Override
        public void run() {
            long startTimeNS = System.nanoTime();
            if (logger.isTraceEnabled()) {
                logger.trace("running periodic field data cache cleanup");
            }
            try {
                this.cache.getCache().refresh();
            } catch (Exception e) {
                logger.warn("Exception during periodic field data cache cleanup:", e);
            }
            if (logger.isTraceEnabled()) {
                logger.trace(
                    "periodic field data cache cleanup finished in {} milliseconds",
                    TimeValue.nsecToMSec(System.nanoTime() - startTimeNS)
                );
            }

            try {
                this.requestCache.cleanCache();
            } catch (Exception e) {
                logger.warn("Exception during periodic request cache cleanup:", e);
            }
            // Reschedule itself to run again if not closed
            if (closed.get() == false) {
                threadPool.scheduleUnlessShuttingDown(interval, EsExecutors.DIRECT_EXECUTOR_SERVICE, this);
            }
        }

        @Override
        public void close() {
            closed.compareAndSet(false, true);
        }
    }

    /**
     * Can the shard request be cached at all?
     */
    public static boolean canCache(ShardSearchRequest request, SearchContext context) {
        // Queries that create a scroll context cannot use the cache.
        // They modify the search context during their execution so using the cache
        // may invalidate the scroll for the next query.
        if (request.scroll() != null) {
            return false;
        }

        // We cannot cache with DFS because results depend not only on the content of the index but also
        // on the overridden statistics. So if you ran two queries on the same index with different stats
        // (because an other shard was updated) you would get wrong results because of the scores
        // (think about top_hits aggs or scripts using the score)
        if (SearchType.QUERY_THEN_FETCH != context.searchType()) {
            return false;
        }

        // Profiled queries should not use the cache
        if (request.source() != null && request.source().profile()) {
            return false;
        }

        IndexSettings settings = context.indexShard().indexSettings();
        // if not explicitly set in the request, use the index setting, if not, use the request
        if (request.requestCache() == null) {
            if (settings.getValue(IndicesRequestCache.INDEX_CACHE_REQUEST_ENABLED_SETTING) == false) {
                return false;
            } else if (context.size() != 0) {
                // If no request cache query parameter and shard request cache
                // is enabled in settings don't cache for requests with size > 0
                return false;
            }
        } else if (request.requestCache() == false) {
            return false;
        }
        // We use the cacheKey of the index reader as a part of a key of the IndicesRequestCache.
        assert context.searcher().getIndexReader().getReaderCacheHelper() != null;

        // if now in millis is used (or in the future, a more generic "isDeterministic" flag
        // then we can't cache based on "now" key within the search request, as it is not deterministic
        if (context.getSearchExecutionContext().isCacheable() == false) {
            return false;
        }
        return true;

    }

    /**
     * Loads the cache result, computing it if needed by executing the query phase and otherwise deserializing the cached
     * value into the {@link SearchContext#queryResult() context's query result}. The combination of load + compute allows
     * to have a single load operation that will cause other requests with the same key to wait till its loaded an reuse
     * the same cache.
     */
    public void loadIntoContext(ShardSearchRequest request, SearchContext context) throws Exception {
        assert canCache(request, context);
        final DirectoryReader directoryReader = context.searcher().getDirectoryReader();

        boolean[] loadedFromCache = new boolean[] { true };
        BytesReference cacheKey = request.cacheKey(requestCacheKeyDifferentiator);
        BytesReference bytesReference = cacheShardLevelResult(
            context.indexShard(),
            context.getSearchExecutionContext().mappingCacheKey(),
            directoryReader,
            cacheKey,
            out -> {
                QueryPhase.execute(context);
                context.queryResult().writeToNoId(out);
                loadedFromCache[0] = false;
            }
        );

        if (loadedFromCache[0]) {
            // restore the cached query result into the context
            final QuerySearchResult result = context.queryResult();
            StreamInput in = new NamedWriteableAwareStreamInput(bytesReference.streamInput(), namedWriteableRegistry);
            result.readFromWithId(context.id(), in);
            result.setSearchShardTarget(context.shardTarget());
        } else if (context.queryResult().searchTimedOut()) {
            // we have to invalidate the cache entry if we cached a query result form a request that timed out.
            // we can't really throw exceptions in the loading part to signal a timed out search to the outside world since if there are
            // multiple requests that wait for the cache entry to be calculated they'd fail all with the same exception.
            // instead we all caching such a result for the time being, return the timed out result for all other searches with that cache
            // key invalidate the result in the thread that caused the timeout. This will end up to be simpler and eventually correct since
            // running a search that times out concurrently will likely timeout again if it's run while we have this `stale` result in the
            // cache. One other option is to not cache requests with a timeout at all...
            indicesRequestCache.invalidate(
                new IndexShardCacheEntity(context.indexShard()),
                context.getSearchExecutionContext().mappingCacheKey(),
                directoryReader,
                cacheKey
            );
            if (logger.isTraceEnabled()) {
                logger.trace(
                    "Query timed out, invalidating cache entry for request on shard [{}]:\n {}",
                    request.shardId(),
                    request.source()
                );
            }
        }
    }

    public long getTotalIndexingBufferBytes() {
        return indexingMemoryController.indexingBufferSize();
    }

    /**
     * Cache something calculated at the shard level.
     * @param shard the shard this item is part of
     * @param reader a reader for this shard. Used to invalidate the cache when there are changes.
     * @param cacheKey key for the thing being cached within this shard
     * @param loader loads the data into the cache if needed
     * @return the contents of the cache or the result of calling the loader
     */
    private BytesReference cacheShardLevelResult(
        IndexShard shard,
        MappingLookup.CacheKey mappingCacheKey,
        DirectoryReader reader,
        BytesReference cacheKey,
        CheckedConsumer<StreamOutput, IOException> loader
    ) throws Exception {
        IndexShardCacheEntity cacheEntity = new IndexShardCacheEntity(shard);
        CheckedSupplier<BytesReference, IOException> supplier = () -> {
            /* BytesStreamOutput allows to pass the expected size but by default uses
             * BigArrays.PAGE_SIZE_IN_BYTES which is 16k. A common cached result ie.
             * a date histogram with 3 buckets is ~100byte so 16k might be very wasteful
             * since we don't shrink to the actual size once we are done serializing.
             * By passing 512 as the expected size we will resize the byte array in the stream
             * slowly until we hit the page size and don't waste too much memory for small query
             * results.*/
            final int expectedSizeInBytes = 512;
            try (BytesStreamOutput out = new BytesStreamOutput(expectedSizeInBytes)) {
                loader.accept(out);
                // for now, keep the paged data structure, which might have unused bytes to fill a page, but better to keep
                // the memory properly paged instead of having varied sized bytes
                return out.bytes();
            }
        };
        return indicesRequestCache.getOrCompute(cacheEntity, supplier, mappingCacheKey, reader, cacheKey);
    }

    static final class IndexShardCacheEntity extends AbstractIndexShardCacheEntity {
        private static final long BASE_RAM_BYTES_USED = RamUsageEstimator.shallowSizeOfInstance(IndexShardCacheEntity.class);
        private final IndexShard indexShard;

        protected IndexShardCacheEntity(IndexShard indexShard) {
            this.indexShard = indexShard;
        }

        @Override
        protected ShardRequestCache stats() {
            return indexShard.requestCache();
        }

        @Override
        public boolean isOpen() {
            return indexShard.state() != IndexShardState.CLOSED;
        }

        @Override
        public Object getCacheIdentity() {
            return indexShard;
        }

        @Override
        public long ramBytesUsed() {
            // No need to take the IndexShard into account since it is shared
            // across many entities
            return BASE_RAM_BYTES_USED;
        }
    }

    @FunctionalInterface
    interface IndexDeletionAllowedPredicate {
        boolean apply(Index index, IndexSettings indexSettings);
    }

    private final IndexDeletionAllowedPredicate DEFAULT_INDEX_DELETION_PREDICATE = (
        Index index,
        IndexSettings indexSettings) -> canDeleteIndexContents(index);
    private final IndexDeletionAllowedPredicate ALWAYS_TRUE = (Index index, IndexSettings indexSettings) -> true;

    public AliasFilter buildAliasFilter(ProjectState project, String index, Set<ResolvedExpression> resolvedExpressions) {
        /* Being static, parseAliasFilter doesn't have access to whatever guts it needs to parse a query. Instead of passing in a bunch
         * of dependencies we pass in a function that can perform the parsing. */

        final ProjectMetadata metadata = project.metadata();
        String[] aliases = indexNameExpressionResolver.filteringAliases(metadata, index, resolvedExpressions);
        if (aliases == null) {
            return AliasFilter.EMPTY;
        }

        IndexAbstraction ia = metadata.getIndicesLookup().get(index);
        DataStream dataStream = ia.getParentDataStream();
        final QueryBuilder filter;
        if (dataStream != null) {
            var dsAliases = metadata.dataStreamAliases();
            String dataStreamName = dataStream.getName();
            List<QueryBuilder> filters = Arrays.stream(aliases).map(key -> {
                var f = dsAliases.get(key).getFilter(dataStreamName);
                if (f == null) {
                    return null;
                }
                try {
                    return parseFilter(f.compressedReference());
                } catch (IOException e) {
                    throw new UncheckedIOException(e);
                }
            }).filter(Objects::nonNull).toList();
            if (filters.isEmpty()) {
                filter = null;
            } else if (filters.size() == 1) {
                filter = filters.getFirst();
            } else {
                BoolQueryBuilder bool = new BoolQueryBuilder();
                for (QueryBuilder f : filters) {
                    bool.should(f);
                }
                filter = bool;
            }
        } else {
            filter = ShardSearchRequest.parseAliasFilter(this::parseFilter, metadata.index(index), aliases);
        }
        return AliasFilter.of(filter, aliases);
    }

    /**
     * Returns a new {@link QueryRewriteContext} with the given {@code now} provider
     */
    public QueryRewriteContext getRewriteContext(
        LongSupplier nowInMillis,
        ResolvedIndices resolvedIndices,
        PointInTimeBuilder pit,
        final boolean isExplain
    ) {
        return new QueryRewriteContext(parserConfig, client, nowInMillis, resolvedIndices, pit, queryRewriteInterceptor, isExplain);
    }

    public DataRewriteContext getDataRewriteContext(LongSupplier nowInMillis) {
        return new DataRewriteContext(parserConfig, client, nowInMillis);
    }

    public CoordinatorRewriteContextProvider getCoordinatorRewriteContextProvider(LongSupplier nowInMillis) {
        final var projectId = projectResolver.getProjectId();
        return new CoordinatorRewriteContextProvider(
            parserConfig,
            client,
            nowInMillis,
            () -> clusterService.state().projectState(projectId),
            this::getTimestampFieldTypeInfo
        );
    }

    /**
     * Clears the caches for the given shard id if the shard is still allocated on this node
     */
    public void clearIndexShardCache(ShardId shardId, boolean queryCache, boolean fieldDataCache, boolean requestCache, String... fields) {
        final IndexService service = indexService(shardId.getIndex());
        if (service != null) {
            IndexShard shard = service.getShardOrNull(shardId.id());
            final boolean clearedAtLeastOne = service.clearCaches(queryCache, fieldDataCache, fields);
            if ((requestCache || (clearedAtLeastOne == false && fields.length == 0)) && shard != null) {
                indicesRequestCache.clear(new IndexShardCacheEntity(shard));
            }
        }
    }

    /**
     * Returns a function which given an index name, returns a predicate which fields must match in order to be returned by get mappings,
     * get index, get field mappings and field capabilities API. Useful to filter the fields that such API return.
     * The predicate receives the field name as input argument. In case multiple plugins register a field filter through
     * {@link org.elasticsearch.plugins.MapperPlugin#getFieldFilter()}, only fields that match all the registered filters will be
     * returned by get mappings, get index, get field mappings and field capabilities API.
     */
    public Function<String, FieldPredicate> getFieldFilter() {
        return mapperRegistry.getFieldFilter();
    }

    private void setIdFieldDataEnabled(boolean value) {
        this.idFieldDataEnabled = value;
    }

    private void updateDanglingIndicesInfo(Index index) {
        assert DiscoveryNode.canContainData(settings) : "dangling indices information should only be persisted on data nodes";
        assert nodeWriteDanglingIndicesInfo : "writing dangling indices info is not enabled";
        assert danglingIndicesThreadPoolExecutor != null : "executor for dangling indices info is not available";
        if (danglingIndicesToWrite.add(index)) {
            logger.trace("triggered dangling indices update for {}", index);
            final long triggeredTimeMillis = threadPool.relativeTimeInMillis();
            try {
                danglingIndicesThreadPoolExecutor.execute(new AbstractRunnable() {
                    @Override
                    public void onFailure(Exception e) {
                        logger.warn(() -> format("failed to write dangling indices state for index %s", index), e);
                    }

                    @Override
                    protected void doRun() {
                        final boolean exists = danglingIndicesToWrite.remove(index);
                        assert exists : "removed non-existing item for " + index;
                        final IndexService indexService = indices.get(index.getUUID());
                        if (indexService != null) {
                            final long executedTimeMillis = threadPool.relativeTimeInMillis();
                            logger.trace(
                                "writing out dangling indices state for index {}, triggered {} ago",
                                index,
                                TimeValue.timeValueMillis(Math.min(0L, executedTimeMillis - triggeredTimeMillis))
                            );
                            indexService.writeDanglingIndicesInfo();
                            final long completedTimeMillis = threadPool.relativeTimeInMillis();
                            logger.trace(
                                "writing out of dangling indices state for index {} completed after {}",
                                index,
                                TimeValue.timeValueMillis(Math.min(0L, completedTimeMillis - executedTimeMillis))
                            );
                        } else {
                            logger.trace("omit writing dangling indices state for index {} as index is deallocated on this node", index);
                        }
                    }
                });
            } catch (EsRejectedExecutionException e) {
                // ignore cases where we are shutting down..., there is really nothing interesting to be done here...
                assert danglingIndicesThreadPoolExecutor.isShutdown();
            }
        } else {
            logger.trace("dangling indices update already pending for {}", index);
        }
    }

    private void setAllowExpensiveQueries(Boolean allowExpensiveQueries) {
        this.allowExpensiveQueries = allowExpensiveQueries;
    }

    // visible for testing
    public boolean allPendingDanglingIndicesWritten() {
        return nodeWriteDanglingIndicesInfo == false
            || (danglingIndicesToWrite.isEmpty() && danglingIndicesThreadPoolExecutor.getActiveCount() == 0);
    }

    /**
     * @return DateFieldRangeInfo holding the field types of the {@code @timestamp} and {@code event.ingested} fields of the index.
     * or {@code null} if:
     * - the index is not found,
     * - the field is not found, or
     * - the mapping is not known yet, or
     * - the index does not have a useful timestamp field.
     */
    @Nullable
    public DateFieldRangeInfo getTimestampFieldTypeInfo(Index index) {
        return timestampFieldMapperService.getTimestampFieldTypeInfo(index);
    }

    public IndexScopedSettings getIndexScopedSettings() {
        return indexScopedSettings;
    }

    // TODO move this?
    public BigArrays getBigArrays() {
        return bigArrays;
    }

    @Nullable
    public ThreadPoolMergeExecutorService getThreadPoolMergeExecutorService() {
        return threadPoolMergeExecutorService;
    }
}<|MERGE_RESOLUTION|>--- conflicted
+++ resolved
@@ -283,11 +283,8 @@
     private final QueryRewriteInterceptor queryRewriteInterceptor;
     final SlowLogFieldProvider slowLogFieldProvider; // pkg-private for testingå
     private final IndexingStatsSettings indexStatsSettings;
-<<<<<<< HEAD
+    private final SearchStatsSettings searchStatsSettings;
     private final MergeMetrics mergeMetrics;
-=======
-    private final SearchStatsSettings searchStatsSettings;
->>>>>>> 778b8682
 
     @Override
     protected void doStart() {
@@ -807,11 +804,8 @@
             mapperMetrics,
             searchOperationListeners,
             indexStatsSettings,
-<<<<<<< HEAD
+            searchStatsSettings,
             mergeMetrics
-=======
-            searchStatsSettings
->>>>>>> 778b8682
         );
         for (IndexingOperationListener operationListener : indexingOperationListeners) {
             indexModule.addIndexOperationListener(operationListener);
@@ -910,11 +904,8 @@
             mapperMetrics,
             searchOperationListeners,
             indexStatsSettings,
-<<<<<<< HEAD
+            searchStatsSettings,
             mergeMetrics
-=======
-            searchStatsSettings
->>>>>>> 778b8682
         );
         pluginsService.forEach(p -> p.onIndexModule(indexModule));
         return indexModule.newIndexMapperService(clusterService, parserConfig, mapperRegistry, scriptService);

/*
 * Copyright Elasticsearch B.V. and/or licensed to Elasticsearch B.V. under one
 * or more contributor license agreements. Licensed under the "Elastic License
 * 2.0", the "GNU Affero General Public License v3.0 only", and the "Server Side
 * Public License v 1"; you may not use this file except in compliance with, at
 * your election, the "Elastic License 2.0", the "GNU Affero General Public
 * License v3.0 only", or the "Server Side Public License, v 1".
 */

package org.elasticsearch.indices;

import org.apache.logging.log4j.LogManager;
import org.apache.logging.log4j.Logger;
import org.apache.lucene.index.DirectoryReader;
import org.apache.lucene.index.IndexReader.CacheHelper;
import org.apache.lucene.store.AlreadyClosedException;
import org.apache.lucene.util.CollectionUtil;
import org.apache.lucene.util.RamUsageEstimator;
import org.elasticsearch.ElasticsearchException;
import org.elasticsearch.ResourceAlreadyExistsException;
import org.elasticsearch.action.ActionListener;
import org.elasticsearch.action.ActionRunnable;
import org.elasticsearch.action.ResolvedIndices;
import org.elasticsearch.action.admin.indices.mapping.put.PutMappingRequest;
import org.elasticsearch.action.admin.indices.mapping.put.TransportAutoPutMappingAction;
import org.elasticsearch.action.admin.indices.mapping.put.TransportPutMappingAction;
import org.elasticsearch.action.admin.indices.stats.CommonStats;
import org.elasticsearch.action.admin.indices.stats.CommonStatsFlags;
import org.elasticsearch.action.admin.indices.stats.CommonStatsFlags.Flag;
import org.elasticsearch.action.admin.indices.stats.IndexShardStats;
import org.elasticsearch.action.admin.indices.stats.ShardStats;
import org.elasticsearch.action.search.SearchType;
import org.elasticsearch.action.support.RefCountAwareThreadedActionListener;
import org.elasticsearch.action.support.master.AcknowledgedRequest;
import org.elasticsearch.client.internal.Client;
import org.elasticsearch.cluster.ClusterState;
import org.elasticsearch.cluster.metadata.DataStream;
import org.elasticsearch.cluster.metadata.IndexAbstraction;
import org.elasticsearch.cluster.metadata.IndexMetadata;
import org.elasticsearch.cluster.metadata.IndexNameExpressionResolver;
import org.elasticsearch.cluster.metadata.IndexNameExpressionResolver.ResolvedExpression;
import org.elasticsearch.cluster.metadata.Metadata;
import org.elasticsearch.cluster.node.DiscoveryNode;
import org.elasticsearch.cluster.routing.RecoverySource;
import org.elasticsearch.cluster.routing.ShardRouting;
import org.elasticsearch.cluster.service.ClusterService;
import org.elasticsearch.common.CheckedBiConsumer;
import org.elasticsearch.common.CheckedSupplier;
import org.elasticsearch.common.breaker.CircuitBreaker;
import org.elasticsearch.common.bytes.BytesReference;
import org.elasticsearch.common.component.AbstractLifecycleComponent;
import org.elasticsearch.common.io.FileSystemUtils;
import org.elasticsearch.common.io.stream.BytesStreamOutput;
import org.elasticsearch.common.io.stream.NamedWriteableAwareStreamInput;
import org.elasticsearch.common.io.stream.NamedWriteableRegistry;
import org.elasticsearch.common.io.stream.StreamInput;
import org.elasticsearch.common.io.stream.StreamOutput;
import org.elasticsearch.common.settings.IndexScopedSettings;
import org.elasticsearch.common.settings.Setting;
import org.elasticsearch.common.settings.Setting.Property;
import org.elasticsearch.common.settings.Settings;
import org.elasticsearch.common.util.BigArrays;
import org.elasticsearch.common.util.Maps;
import org.elasticsearch.common.util.concurrent.AbstractRunnable;
import org.elasticsearch.common.util.concurrent.ConcurrentCollections;
import org.elasticsearch.common.util.concurrent.EsExecutors;
import org.elasticsearch.common.util.concurrent.EsRejectedExecutionException;
import org.elasticsearch.common.util.concurrent.EsThreadPoolExecutor;
import org.elasticsearch.common.util.iterable.Iterables;
import org.elasticsearch.common.xcontent.LoggingDeprecationHandler;
import org.elasticsearch.common.xcontent.XContentHelper;
import org.elasticsearch.core.AbstractRefCounted;
import org.elasticsearch.core.CheckedConsumer;
import org.elasticsearch.core.CheckedFunction;
import org.elasticsearch.core.IOUtils;
import org.elasticsearch.core.Nullable;
import org.elasticsearch.core.Releasable;
import org.elasticsearch.core.TimeValue;
import org.elasticsearch.env.NodeEnvironment;
import org.elasticsearch.env.ShardLock;
import org.elasticsearch.env.ShardLockObtainFailedException;
import org.elasticsearch.features.FeatureService;
import org.elasticsearch.features.NodeFeature;
import org.elasticsearch.gateway.MetaStateService;
import org.elasticsearch.gateway.MetadataStateFormat;
import org.elasticsearch.index.CloseUtils;
import org.elasticsearch.index.Index;
import org.elasticsearch.index.IndexMode;
import org.elasticsearch.index.IndexModule;
import org.elasticsearch.index.IndexNotFoundException;
import org.elasticsearch.index.IndexService;
import org.elasticsearch.index.IndexSettings;
import org.elasticsearch.index.SlowLogFieldProvider;
import org.elasticsearch.index.analysis.AnalysisRegistry;
import org.elasticsearch.index.bulk.stats.BulkStats;
import org.elasticsearch.index.cache.request.ShardRequestCache;
import org.elasticsearch.index.engine.CommitStats;
import org.elasticsearch.index.engine.EngineFactory;
import org.elasticsearch.index.engine.InternalEngineFactory;
import org.elasticsearch.index.engine.NoOpEngine;
import org.elasticsearch.index.fielddata.IndexFieldDataCache;
import org.elasticsearch.index.flush.FlushStats;
import org.elasticsearch.index.get.GetStats;
import org.elasticsearch.index.mapper.IdFieldMapper;
import org.elasticsearch.index.mapper.MapperMetrics;
import org.elasticsearch.index.mapper.MapperRegistry;
import org.elasticsearch.index.mapper.MapperService;
import org.elasticsearch.index.mapper.MappingLookup;
import org.elasticsearch.index.merge.MergeStats;
import org.elasticsearch.index.query.BoolQueryBuilder;
import org.elasticsearch.index.query.CoordinatorRewriteContextProvider;
import org.elasticsearch.index.query.DataRewriteContext;
import org.elasticsearch.index.query.QueryBuilder;
import org.elasticsearch.index.query.QueryRewriteContext;
import org.elasticsearch.index.recovery.RecoveryStats;
import org.elasticsearch.index.refresh.RefreshStats;
import org.elasticsearch.index.search.stats.SearchStats;
import org.elasticsearch.index.seqno.RetentionLeaseStats;
import org.elasticsearch.index.seqno.RetentionLeaseSyncer;
import org.elasticsearch.index.seqno.SeqNoStats;
import org.elasticsearch.index.shard.GlobalCheckpointSyncer;
import org.elasticsearch.index.shard.IllegalIndexShardStateException;
import org.elasticsearch.index.shard.IndexEventListener;
import org.elasticsearch.index.shard.IndexShard;
import org.elasticsearch.index.shard.IndexShardState;
import org.elasticsearch.index.shard.IndexingOperationListener;
import org.elasticsearch.index.shard.IndexingStats;
import org.elasticsearch.index.shard.ShardId;
import org.elasticsearch.indices.breaker.CircuitBreakerService;
import org.elasticsearch.indices.cluster.IndicesClusterStateService;
import org.elasticsearch.indices.fielddata.cache.IndicesFieldDataCache;
import org.elasticsearch.indices.recovery.PeerRecoveryTargetService;
import org.elasticsearch.indices.recovery.RecoveryState;
import org.elasticsearch.indices.store.CompositeIndexFoldersDeletionListener;
import org.elasticsearch.node.Node;
import org.elasticsearch.plugins.FieldPredicate;
import org.elasticsearch.plugins.IndexStorePlugin;
import org.elasticsearch.plugins.PluginsService;
import org.elasticsearch.repositories.RepositoriesService;
import org.elasticsearch.script.ScriptService;
import org.elasticsearch.search.aggregations.support.ValuesSourceRegistry;
import org.elasticsearch.search.builder.PointInTimeBuilder;
import org.elasticsearch.search.internal.AliasFilter;
import org.elasticsearch.search.internal.SearchContext;
import org.elasticsearch.search.internal.ShardSearchRequest;
import org.elasticsearch.search.query.QueryPhase;
import org.elasticsearch.search.query.QuerySearchResult;
import org.elasticsearch.threadpool.ThreadPool;
import org.elasticsearch.xcontent.XContentParser;
import org.elasticsearch.xcontent.XContentParserConfiguration;
import org.elasticsearch.xcontent.XContentType;

import java.io.Closeable;
import java.io.IOException;
import java.io.UncheckedIOException;
import java.nio.file.Files;
import java.util.ArrayList;
import java.util.Arrays;
import java.util.Collection;
import java.util.EnumMap;
import java.util.HashMap;
import java.util.Iterator;
import java.util.List;
import java.util.Locale;
import java.util.Map;
import java.util.Objects;
import java.util.Optional;
import java.util.Set;
import java.util.concurrent.CountDownLatch;
import java.util.concurrent.Executor;
import java.util.concurrent.ExecutorService;
import java.util.concurrent.Executors;
import java.util.concurrent.TimeUnit;
import java.util.concurrent.atomic.AtomicBoolean;
import java.util.concurrent.atomic.AtomicInteger;
import java.util.function.Consumer;
import java.util.function.Function;
import java.util.function.LongSupplier;
import java.util.stream.Collectors;

import static java.util.Collections.emptyList;
import static org.elasticsearch.common.util.CollectionUtils.arrayAsArrayList;
import static org.elasticsearch.common.util.concurrent.EsExecutors.daemonThreadFactory;
import static org.elasticsearch.core.Strings.format;
import static org.elasticsearch.index.IndexService.IndexCreationContext.CREATE_INDEX;
import static org.elasticsearch.index.IndexService.IndexCreationContext.METADATA_VERIFICATION;
import static org.elasticsearch.index.query.AbstractQueryBuilder.parseTopLevelQuery;
import static org.elasticsearch.search.SearchService.ALLOW_EXPENSIVE_QUERIES;

public class IndicesService extends AbstractLifecycleComponent
    implements
        IndicesClusterStateService.AllocatedIndices<IndexShard, IndexService>,
        IndexService.ShardStoreDeleter {
    private static final Logger logger = LogManager.getLogger(IndicesService.class);

    public static final Setting<TimeValue> INDICES_CACHE_CLEAN_INTERVAL_SETTING = Setting.positiveTimeSetting(
        "indices.cache.cleanup_interval",
        TimeValue.timeValueMinutes(1),
        Property.NodeScope
    );
    public static final Setting<Boolean> INDICES_ID_FIELD_DATA_ENABLED_SETTING = Setting.boolSetting(
        "indices.id_field_data.enabled",
        false,
        Property.Dynamic,
        Property.NodeScope
    );

    public static final Setting<Boolean> WRITE_DANGLING_INDICES_INFO_SETTING = Setting.boolSetting(
        "gateway.write_dangling_indices_info",
        true,
        Setting.Property.NodeScope
    );

    static final NodeFeature SUPPORTS_AUTO_PUT = new NodeFeature("indices.auto_put_supported");

    /**
     * The node's settings.
     */
    private final Settings settings;
    private final PluginsService pluginsService;
    private final NodeEnvironment nodeEnv;
    private final XContentParserConfiguration parserConfig;
    private final AnalysisRegistry analysisRegistry;
    private final IndexNameExpressionResolver indexNameExpressionResolver;
    private final IndexScopedSettings indexScopedSettings;
    private final IndicesFieldDataCache indicesFieldDataCache;
    private final CacheCleaner cacheCleaner;
    private final ThreadPool threadPool;
    private final CircuitBreakerService circuitBreakerService;
    private final BigArrays bigArrays;
    private final ScriptService scriptService;
    private final ClusterService clusterService;
    private final Client client;
    private final FeatureService featureService;
    private volatile Map<String, IndexService> indices = Map.of();
    private final Map<Index, List<PendingDelete>> pendingDeletes = new HashMap<>();
    private final AtomicInteger numUncompletedDeletes = new AtomicInteger();
    private final OldShardsStats oldShardsStats = new OldShardsStats();
    private final MapperRegistry mapperRegistry;
    private final NamedWriteableRegistry namedWriteableRegistry;
    private final Map<String, IndexStorePlugin.SnapshotCommitSupplier> snapshotCommitSuppliers;
    private final IndexingMemoryController indexingMemoryController;
    private final TimeValue cleanInterval;
    final IndicesRequestCache indicesRequestCache; // pkg-private for testing
    private final IndicesQueryCache indicesQueryCache;
    private final MetaStateService metaStateService;
    private final Collection<Function<IndexSettings, Optional<EngineFactory>>> engineFactoryProviders;
    private final Map<String, IndexStorePlugin.DirectoryFactory> directoryFactories;
    private final Map<String, IndexStorePlugin.RecoveryStateFactory> recoveryStateFactories;
    private final IndexStorePlugin.IndexFoldersDeletionListener indexFoldersDeletionListeners;
    final AbstractRefCounted indicesRefCount; // pkg-private for testing
    private final CountDownLatch closeLatch = new CountDownLatch(1);
    private volatile boolean idFieldDataEnabled;
    private volatile boolean allowExpensiveQueries;

    private final Function<IndexMode, IdFieldMapper> idFieldMappers;

    @Nullable
    private final EsThreadPoolExecutor danglingIndicesThreadPoolExecutor;
    private final Set<Index> danglingIndicesToWrite = ConcurrentCollections.newConcurrentSet();
    private final boolean nodeWriteDanglingIndicesInfo;
    private final ValuesSourceRegistry valuesSourceRegistry;
    private final TimestampFieldMapperService timestampFieldMapperService;
    private final CheckedBiConsumer<ShardSearchRequest, StreamOutput, IOException> requestCacheKeyDifferentiator;
    private final MapperMetrics mapperMetrics;
    private final PostRecoveryMerger postRecoveryMerger;

    @Override
    protected void doStart() {
        // Start thread that will manage cleaning the field data cache periodically
        threadPool.schedule(this.cacheCleaner, this.cleanInterval, EsExecutors.DIRECT_EXECUTOR_SERVICE);

        // Start watching for timestamp fields
        clusterService.addStateApplier(timestampFieldMapperService);
    }

    @SuppressWarnings("this-escape")
    IndicesService(IndicesServiceBuilder builder) {
        this.settings = builder.settings;
        this.threadPool = builder.threadPool;
        this.pluginsService = builder.pluginsService;
        this.nodeEnv = builder.nodeEnv;
        this.parserConfig = XContentParserConfiguration.EMPTY.withDeprecationHandler(LoggingDeprecationHandler.INSTANCE)
            .withRegistry(builder.xContentRegistry);
        this.valuesSourceRegistry = builder.valuesSourceRegistry;
        this.analysisRegistry = builder.analysisRegistry;
        this.indexNameExpressionResolver = builder.indexNameExpressionResolver;
        this.indicesRequestCache = new IndicesRequestCache(settings);
        this.indicesQueryCache = new IndicesQueryCache(settings);
        this.mapperRegistry = builder.mapperRegistry;
        this.namedWriteableRegistry = builder.namedWriteableRegistry;
        indexingMemoryController = new IndexingMemoryController(
            settings,
            threadPool,
            // ensure we pull an iter with new shards - flatten makes a copy
            () -> Iterables.flatten(this).iterator()
        );
        this.indexScopedSettings = builder.indexScopedSettings;
        this.circuitBreakerService = builder.circuitBreakerService;
        this.bigArrays = builder.bigArrays;
        this.scriptService = builder.scriptService;
        this.clusterService = builder.clusterService;
        this.client = builder.client;
        this.featureService = builder.featureService;
        this.idFieldDataEnabled = INDICES_ID_FIELD_DATA_ENABLED_SETTING.get(clusterService.getSettings());
        clusterService.getClusterSettings().addSettingsUpdateConsumer(INDICES_ID_FIELD_DATA_ENABLED_SETTING, this::setIdFieldDataEnabled);
        this.indicesFieldDataCache = new IndicesFieldDataCache(settings, new IndexFieldDataCache.Listener() {
            @Override
            public void onRemoval(ShardId shardId, String fieldName, boolean wasEvicted, long sizeInBytes) {
                assert sizeInBytes >= 0
                    : "When reducing circuit breaker, it should be adjusted with a number higher or "
                        + "equal to 0 and not ["
                        + sizeInBytes
                        + "]";
                circuitBreakerService.getBreaker(CircuitBreaker.FIELDDATA).addWithoutBreaking(-sizeInBytes);
            }
        });
        this.cleanInterval = INDICES_CACHE_CLEAN_INTERVAL_SETTING.get(settings);
        this.cacheCleaner = new CacheCleaner(indicesFieldDataCache, indicesRequestCache, threadPool, this.cleanInterval);
        this.metaStateService = builder.metaStateService;
        this.engineFactoryProviders = builder.engineFactoryProviders;

        // do not allow any plugin-provided index store type to conflict with a built-in type
        for (final String indexStoreType : builder.directoryFactories.keySet()) {
            if (IndexModule.isBuiltinType(indexStoreType)) {
                throw new IllegalStateException("registered index store type [" + indexStoreType + "] conflicts with a built-in type");
            }
        }

        this.directoryFactories = builder.directoryFactories;
        this.recoveryStateFactories = builder.recoveryStateFactories;
        this.indexFoldersDeletionListeners = new CompositeIndexFoldersDeletionListener(builder.indexFoldersDeletionListeners);
        this.snapshotCommitSuppliers = builder.snapshotCommitSuppliers;
        this.requestCacheKeyDifferentiator = builder.requestCacheKeyDifferentiator;
        this.mapperMetrics = builder.mapperMetrics;
        // doClose() is called when shutting down a node, yet there might still be ongoing requests
        // that we need to wait for before closing some resources such as the caches. In order to
        // avoid closing these resources while ongoing requests are still being processed, we use a
        // ref count which will only close them when both this service and all index services are
        // actually closed
        indicesRefCount = AbstractRefCounted.of(() -> {
            try {
                IOUtils.close(
                    analysisRegistry,
                    indexingMemoryController,
                    indicesFieldDataCache,
                    cacheCleaner,
                    indicesRequestCache,
                    indicesQueryCache
                );
            } catch (IOException e) {
                throw new UncheckedIOException(e);
            } finally {
                closeLatch.countDown();
            }
        });

        Map<IndexMode, IdFieldMapper> idFieldMappers = new EnumMap<>(IndexMode.class);
        for (IndexMode mode : IndexMode.values()) {
            idFieldMappers.put(mode, mode.buildIdFieldMapper(() -> idFieldDataEnabled));
        }
        this.idFieldMappers = idFieldMappers::get;

        final String nodeName = Objects.requireNonNull(Node.NODE_NAME_SETTING.get(settings));
        nodeWriteDanglingIndicesInfo = WRITE_DANGLING_INDICES_INFO_SETTING.get(settings);
        danglingIndicesThreadPoolExecutor = nodeWriteDanglingIndicesInfo
            ? EsExecutors.newScaling(
                nodeName + "/" + DANGLING_INDICES_UPDATE_THREAD_NAME,
                1,
                1,
                0,
                TimeUnit.MILLISECONDS,
                true,
                daemonThreadFactory(nodeName, DANGLING_INDICES_UPDATE_THREAD_NAME),
                threadPool.getThreadContext()
            )
            : null;

        this.allowExpensiveQueries = ALLOW_EXPENSIVE_QUERIES.get(clusterService.getSettings());
        clusterService.getClusterSettings().addSettingsUpdateConsumer(ALLOW_EXPENSIVE_QUERIES, this::setAllowExpensiveQueries);

        this.timestampFieldMapperService = new TimestampFieldMapperService(settings, threadPool, this);

        this.postRecoveryMerger = new PostRecoveryMerger(settings, threadPool.executor(ThreadPool.Names.FORCE_MERGE), this::getShardOrNull);
    }

    private static final String DANGLING_INDICES_UPDATE_THREAD_NAME = "DanglingIndices#updateTask";

    public ClusterService clusterService() {
        return clusterService;
    }

    @Override
    protected void doStop() {
        clusterService.removeApplier(timestampFieldMapperService);
        timestampFieldMapperService.doStop();

        ThreadPool.terminate(danglingIndicesThreadPoolExecutor, 10, TimeUnit.SECONDS);

        ExecutorService indicesStopExecutor = Executors.newFixedThreadPool(5, daemonThreadFactory(settings, "indices_shutdown"));

        // Copy indices because we modify it asynchronously in the body of the loop
        final Set<Index> indices = this.indices.values().stream().map(s -> s.index()).collect(Collectors.toSet());
        final CountDownLatch latch = new CountDownLatch(indices.size());
        for (final Index index : indices) {
            indicesStopExecutor.execute(
                ActionRunnable.wrap(
                    ActionListener.assertOnce(ActionListener.<Void>releasing(latch::countDown)),
                    l -> removeIndex(
                        index,
                        IndexRemovalReason.SHUTDOWN,
                        "shutdown",
                        EsExecutors.DIRECT_EXECUTOR_SERVICE /* node shutdown can be blocking */,
                        l
                    )
                )
            );
        }
        try {
            latch.await();
        } catch (InterruptedException e) {
            // continue with shutdown
            Thread.currentThread().interrupt();
        } finally {
            indicesStopExecutor.shutdown();
        }
    }

    @Override
    protected void doClose() throws IOException {
        indicesRefCount.decRef();
    }

    /**
     * Wait for this {@link IndicesService} to be effectively closed. When this returns {@code true}, all shards and shard stores
     * are closed and all shard {@link CacheHelper#addClosedListener(org.apache.lucene.index.IndexReader.ClosedListener) closed
     * listeners} have run. However some {@link IndexEventListener#onStoreClosed(ShardId) shard closed listeners} might not have
     * run.
     * @return true if all shards closed within the given timeout, false otherwise
     * @throws InterruptedException if the current thread got interrupted while waiting for shards to close
     */
    public boolean awaitClose(long timeout, TimeUnit timeUnit) throws InterruptedException {
        return closeLatch.await(timeout, timeUnit);
    }

    public NodeIndicesStats stats(CommonStatsFlags flags, boolean includeShardsStats) {
        CommonStats commonStats = new CommonStats(flags);
        // the cumulative statistics also account for shards that are no longer on this node, which is tracked by oldShardsStats
        for (Flag flag : flags.getFlags()) {
            switch (flag) {
                case Get -> commonStats.get.add(oldShardsStats.getStats);
                case Indexing -> commonStats.indexing.add(oldShardsStats.indexingStats);
                case Search -> commonStats.search.add(oldShardsStats.searchStats);
                case Merge -> commonStats.merge.add(oldShardsStats.mergeStats);
                case Refresh -> commonStats.refresh.add(oldShardsStats.refreshStats);
                case Recovery -> commonStats.recoveryStats.add(oldShardsStats.recoveryStats);
                case Flush -> commonStats.flush.add(oldShardsStats.flushStats);
                case Bulk -> commonStats.bulk.add(oldShardsStats.bulkStats);
            }
        }

        return new NodeIndicesStats(commonStats, statsByIndex(this, flags), statsByShard(this, flags), includeShardsStats);
    }

    static Map<Index, CommonStats> statsByIndex(final IndicesService indicesService, final CommonStatsFlags flags) {
        // Currently only the Mappings flag is the only possible index-level flag.
        if (flags.isSet(CommonStatsFlags.Flag.Mappings) == false) {
            return Map.of();
        }

        final Map<Index, CommonStats> statsByIndex = Maps.newHashMapWithExpectedSize(indicesService.indices.size());
        for (final IndexService indexService : indicesService) {
            Index index = indexService.index();
            CommonStats commonStats = new CommonStats(CommonStatsFlags.NONE);
            commonStats.nodeMappings = indexService.getNodeMappingStats();
            var existing = statsByIndex.putIfAbsent(index, commonStats);
            assert existing == null;
        }
        return statsByIndex;
    }

    static Map<Index, List<IndexShardStats>> statsByShard(final IndicesService indicesService, final CommonStatsFlags flags) {
        final Map<Index, List<IndexShardStats>> statsByShard = new HashMap<>();

        for (final IndexService indexService : indicesService) {
            for (final IndexShard indexShard : indexService) {
                try {
                    final IndexShardStats indexShardStats = indicesService.indexShardStats(indicesService, indexShard, flags);

                    if (indexShardStats == null) {
                        continue;
                    }

                    if (statsByShard.containsKey(indexService.index()) == false) {
                        statsByShard.put(indexService.index(), arrayAsArrayList(indexShardStats));
                    } else {
                        statsByShard.get(indexService.index()).add(indexShardStats);
                    }
                } catch (IllegalIndexShardStateException | AlreadyClosedException e) {
                    // we can safely ignore illegal state on ones that are closing for example
                    logger.trace(() -> format("%s ignoring shard stats", indexShard.shardId()), e);
                }
            }
        }

        return statsByShard;
    }

    IndexShardStats indexShardStats(final IndicesService indicesService, final IndexShard indexShard, final CommonStatsFlags flags) {
        if (indexShard.routingEntry() == null) {
            return null;
        }

        CommitStats commitStats;
        SeqNoStats seqNoStats;
        RetentionLeaseStats retentionLeaseStats;
        try {
            commitStats = indexShard.commitStats();
            seqNoStats = indexShard.seqNoStats();
            retentionLeaseStats = indexShard.getRetentionLeaseStats();
        } catch (AlreadyClosedException e) {
            // shard is closed - no stats is fine
            commitStats = null;
            seqNoStats = null;
            retentionLeaseStats = null;
        }

        return new IndexShardStats(
            indexShard.shardId(),
            new ShardStats[] {
                new ShardStats(
                    indexShard.routingEntry(),
                    indexShard.shardPath(),
                    CommonStats.getShardLevelStats(indicesService.getIndicesQueryCache(), indexShard, flags),
                    commitStats,
                    seqNoStats,
                    retentionLeaseStats,
                    indexShard.isSearchIdle(),
                    indexShard.searchIdleTime()
                ) }
        );
    }

    /**
     * Checks if changes (adding / removing) indices, shards and so on are allowed.
     *
     * @throws IllegalStateException if no changes allowed.
     */
    private void ensureChangesAllowed() {
        if (lifecycle.started() == false) {
            throw new IllegalStateException("Can't make changes to indices service, node is closed");
        }
    }

    @Override
    public Iterator<IndexService> iterator() {
        return indices.values().iterator();
    }

    public boolean hasIndex(Index index) {
        return indices.containsKey(index.getUUID());
    }

    /**
     * Returns an IndexService for the specified index if exists otherwise returns <code>null</code>.
     */
    @Override
    @Nullable
    public IndexService indexService(Index index) {
        return indices.get(index.getUUID());
    }

    /**
     * Returns an IndexService for the specified index if exists otherwise a {@link IndexNotFoundException} is thrown.
     */
    public IndexService indexServiceSafe(Index index) {
        IndexService indexService = indices.get(index.getUUID());
        if (indexService == null) {
            throw new IndexNotFoundException(index);
        }
        assert indexService.indexUUID().equals(index.getUUID())
            : "uuid mismatch local: " + indexService.indexUUID() + " incoming: " + index.getUUID();
        return indexService;
    }

    /**
     * Creates a new {@link IndexService} for the given metadata.
     *
     * @param indexMetadata          the index metadata to create the index for
     * @param builtInListeners       a list of built-in lifecycle {@link IndexEventListener} that should be used alongside with the
     *                               per-index listeners
     * @throws ResourceAlreadyExistsException if the index already exists.
     */
    @Override
    public synchronized IndexService createIndex(
        final IndexMetadata indexMetadata,
        final List<IndexEventListener> builtInListeners,
        final boolean writeDanglingIndices
    ) throws IOException {
        ensureChangesAllowed();
        if (indexMetadata.getIndexUUID().equals(IndexMetadata.INDEX_UUID_NA_VALUE)) {
            throw new IllegalArgumentException("index must have a real UUID found value: [" + indexMetadata.getIndexUUID() + "]");
        }
        final Index index = indexMetadata.getIndex();
        if (hasIndex(index)) {
            throw new ResourceAlreadyExistsException(index);
        }
        List<IndexEventListener> finalListeners = new ArrayList<>(builtInListeners);
        final IndexEventListener onStoreClose = new IndexEventListener() {
            @Override
            public void onStoreCreated(ShardId shardId) {
                indicesRefCount.incRef();
            }

            @Override
            public void onStoreClosed(ShardId shardId) {
                try {
                    indicesQueryCache.onClose(shardId);
                } finally {
                    indicesRefCount.decRef();
                }
            }
        };
        final IndexEventListener beforeIndexShardRecovery = new IndexEventListener() {
            volatile boolean reloaded;

            @Override
            public void beforeIndexShardRecovery(IndexShard indexShard, IndexSettings indexSettings, ActionListener<Void> listener) {
                try {
                    if (indexShard.mapperService() != null) {
                        // we need to reload once, not on every shard recovery in case multiple shards are on the same node
                        if (reloaded == false) {
                            synchronized (indexShard.mapperService()) {
                                if (reloaded == false) {
                                    // we finish loading analyzers from resources here
                                    // during shard recovery in the generic thread pool,
                                    // as this may require longer running operations and blocking calls
                                    indexShard.mapperService().reloadSearchAnalyzers(getAnalysis(), null, false);
                                }
                                reloaded = true;
                            }
                        }
                    }
                    listener.onResponse(null);
                } catch (Exception e) {
                    listener.onFailure(e);
                }
            }
        };
        finalListeners.add(onStoreClose);
        finalListeners.add(oldShardsStats);
        finalListeners.add(beforeIndexShardRecovery);
        IndexService indexService;
        try (var ignored = threadPool.getThreadContext().newStoredContext()) {
            indexService = createIndexService(
                CREATE_INDEX,
                indexMetadata,
                indicesQueryCache,
                indicesFieldDataCache,
                finalListeners,
                indexingMemoryController
            );
        }
        boolean success = false;
        try {
            if (writeDanglingIndices && nodeWriteDanglingIndicesInfo) {
                indexService.addMetadataListener(imd -> updateDanglingIndicesInfo(index));
            }
            indexService.getIndexEventListener().afterIndexCreated(indexService);
            indices = Maps.copyMapWithAddedEntry(indices, index.getUUID(), indexService);
            if (writeDanglingIndices) {
                if (nodeWriteDanglingIndicesInfo) {
                    updateDanglingIndicesInfo(index);
                } else {
                    indexService.deleteDanglingIndicesInfo();
                }
            }
            success = true;
            return indexService;
        } finally {
            if (success == false) {
                CloseUtils.executeDirectly(l -> indexService.close("plugins_failed", true, CloseUtils.NO_SHARDS_CREATED_EXECUTOR, l));
            }
        }
    }

    public <T, E extends Exception> T withTempIndexService(
        final IndexMetadata indexMetadata,
        CheckedFunction<IndexService, T, E> indexServiceConsumer
    ) throws IOException, E {
        final Index index = indexMetadata.getIndex();
        List<IndexEventListener> finalListeners = List.of(
            // double check that shard is not created.
            new IndexEventListener() {
                @Override
                public void beforeIndexShardCreated(ShardRouting shardRouting, Settings indexSettings) {
                    assert false : "temp index should not trigger shard creation";
                    throw new ElasticsearchException("temp index should not trigger shard creation [{}]", index);
                }

                @Override
                public void onStoreCreated(ShardId shardId) {
                    assert false : "temp index should not trigger store creation";
                    throw new ElasticsearchException("temp index should not trigger store creation [{}]", index);
                }
            }
        );
        final IndexService indexService = createIndexService(
            CREATE_INDEX,
            indexMetadata,
            indicesQueryCache,
            indicesFieldDataCache,
            finalListeners,
            indexingMemoryController
        );
        try (
            Closeable ignored = () -> CloseUtils.executeDirectly(
                l -> indexService.close("temp", false, CloseUtils.NO_SHARDS_CREATED_EXECUTOR, l)
            )
        ) {
            return indexServiceConsumer.apply(indexService);
        }
    }

    /**
     * This creates a new IndexService without registering it
     */
    private synchronized IndexService createIndexService(
        IndexService.IndexCreationContext indexCreationContext,
        IndexMetadata indexMetadata,
        IndicesQueryCache indicesQueryCache,
        IndicesFieldDataCache indicesFieldDataCache,
        List<IndexEventListener> builtInListeners,
        IndexingOperationListener... indexingOperationListeners
    ) throws IOException {
        final IndexSettings idxSettings = new IndexSettings(indexMetadata, settings, indexScopedSettings);
        // we ignore private settings since they are not registered settings
        indexScopedSettings.validate(indexMetadata.getSettings(), true, true, true);
        logger.debug(
            "creating Index [{}], shards [{}]/[{}] - reason [{}]",
            indexMetadata.getIndex(),
            idxSettings.getNumberOfShards(),
            idxSettings.getNumberOfReplicas(),
            indexCreationContext
        );

        final IndexModule indexModule = new IndexModule(
            idxSettings,
            analysisRegistry,
            getEngineFactory(idxSettings),
            directoryFactories,
            () -> allowExpensiveQueries,
            indexNameExpressionResolver,
            recoveryStateFactories,
            loadSlowLogFieldProvider(),
            mapperMetrics
        );
        for (IndexingOperationListener operationListener : indexingOperationListeners) {
            indexModule.addIndexOperationListener(operationListener);
        }
        pluginsService.forEach(p -> p.onIndexModule(indexModule));
        for (IndexEventListener listener : builtInListeners) {
            indexModule.addIndexEventListener(listener);
        }
        return indexModule.newIndexService(
            indexCreationContext,
            nodeEnv,
            parserConfig,
            this,
            circuitBreakerService,
            bigArrays,
            threadPool,
            scriptService,
            clusterService,
            client,
            indicesQueryCache,
            mapperRegistry,
            indicesFieldDataCache,
            namedWriteableRegistry,
            idFieldMappers.apply(idxSettings.getMode()),
            valuesSourceRegistry,
            indexFoldersDeletionListeners,
            snapshotCommitSuppliers
        );
    }

    private EngineFactory getEngineFactory(final IndexSettings idxSettings) {
        final IndexMetadata indexMetadata = idxSettings.getIndexMetadata();
        if (indexMetadata != null && indexMetadata.getState() == IndexMetadata.State.CLOSE) {
            // NoOpEngine takes precedence as long as the index is closed
            return NoOpEngine::new;
        }

        final List<Optional<EngineFactory>> engineFactories = engineFactoryProviders.stream()
            .map(engineFactoryProvider -> engineFactoryProvider.apply(idxSettings))
            .filter(maybe -> Objects.requireNonNull(maybe).isPresent())
            .toList();
        if (engineFactories.isEmpty()) {
            return new InternalEngineFactory();
        } else if (engineFactories.size() == 1) {
            assert engineFactories.get(0).isPresent();
            return engineFactories.get(0).get();
        } else {
            final String message = String.format(
                Locale.ROOT,
                "multiple engine factories provided for %s: %s",
                idxSettings.getIndex(),
                engineFactories.stream().map(t -> {
                    assert t.isPresent();
                    return "[" + t.get().getClass().getName() + "]";
                }).collect(Collectors.joining(","))
            );
            throw new IllegalStateException(message);
        }
    }

    /**
     * creates a new mapper service for the given index, in order to do administrative work like mapping updates.
     * This *should not* be used for document parsing. Doing so will result in an exception.
     *
     * Note: the returned {@link MapperService} should be closed when unneeded.
     */
    public synchronized MapperService createIndexMapperServiceForValidation(IndexMetadata indexMetadata) throws IOException {
        final IndexSettings idxSettings = new IndexSettings(indexMetadata, this.settings, indexScopedSettings);
        final IndexModule indexModule = new IndexModule(
            idxSettings,
            analysisRegistry,
            getEngineFactory(idxSettings),
            directoryFactories,
            () -> allowExpensiveQueries,
            indexNameExpressionResolver,
            recoveryStateFactories,
            loadSlowLogFieldProvider(),
            mapperMetrics
        );
        pluginsService.forEach(p -> p.onIndexModule(indexModule));
        return indexModule.newIndexMapperService(clusterService, parserConfig, mapperRegistry, scriptService);
    }

    /**
     * This method verifies that the given {@code metadata} holds sane values to create an {@link IndexService}.
     * This method tries to update the meta data of the created {@link IndexService} if the given {@code metadataUpdate}
     * is different from the given {@code metadata}.
     * This method will throw an exception if the creation or the update fails.
     * The created {@link IndexService} will not be registered and will be closed immediately.
     */
    public synchronized void verifyIndexMetadata(IndexMetadata metadata, IndexMetadata metadataUpdate) throws IOException {
        final List<Closeable> closeables = new ArrayList<>();
        try {
            IndicesFieldDataCache indicesFieldDataCache = new IndicesFieldDataCache(settings, new IndexFieldDataCache.Listener() {
            });
            closeables.add(indicesFieldDataCache);
            IndicesQueryCache indicesQueryCache = new IndicesQueryCache(settings);
            closeables.add(indicesQueryCache);
            // this will also fail if some plugin fails etc. which is nice since we can verify that early
            final IndexService service = createIndexService(
                METADATA_VERIFICATION,
                metadata,
                indicesQueryCache,
                indicesFieldDataCache,
                emptyList()
            );
            closeables.add(
                () -> CloseUtils.executeDirectly(
                    l -> service.close("metadata verification", false, CloseUtils.NO_SHARDS_CREATED_EXECUTOR, l)
                )
            );
            service.mapperService().merge(metadata, MapperService.MergeReason.MAPPING_RECOVERY);
            if (metadata.equals(metadataUpdate) == false) {
                service.updateMetadata(metadata, metadataUpdate);
            }
        } finally {
            IOUtils.close(closeables);
        }
    }

    @Override
    public void createShard(
        final ShardRouting shardRouting,
        final PeerRecoveryTargetService recoveryTargetService,
        final PeerRecoveryTargetService.RecoveryListener recoveryListener,
        final RepositoriesService repositoriesService,
        final Consumer<IndexShard.ShardFailure> onShardFailure,
        final GlobalCheckpointSyncer globalCheckpointSyncer,
        final RetentionLeaseSyncer retentionLeaseSyncer,
        final DiscoveryNode targetNode,
        final DiscoveryNode sourceNode,
        long clusterStateVersion
    ) throws IOException {
        Objects.requireNonNull(retentionLeaseSyncer);
        ensureChangesAllowed();
        IndexService indexService = indexService(shardRouting.index());
        assert indexService != null;
        RecoveryState recoveryState = indexService.createRecoveryState(shardRouting, targetNode, sourceNode);
        IndexShard indexShard = indexService.createShard(shardRouting, globalCheckpointSyncer, retentionLeaseSyncer);
        indexShard.addShardFailureCallback(onShardFailure);
        indexShard.startRecovery(
            recoveryState,
            recoveryTargetService,
            postRecoveryMerger.maybeMergeAfterRecovery(indexService.getMetadata(), shardRouting, recoveryListener),
            repositoriesService,
            (mapping, listener) -> {
                assert recoveryState.getRecoverySource().getType() == RecoverySource.Type.LOCAL_SHARDS
                    : "mapping update consumer only required by local shards recovery";
                AcknowledgedRequest<PutMappingRequest> putMappingRequestAcknowledgedRequest = new PutMappingRequest()
                    // concrete index - no name clash, it uses uuid
                    .setConcreteIndex(shardRouting.index())
                    .source(mapping.source().string(), XContentType.JSON);
                client.execute(
                    featureService.clusterHasFeature(clusterService.state(), SUPPORTS_AUTO_PUT)
                        ? TransportAutoPutMappingAction.TYPE
                        : TransportPutMappingAction.TYPE,
                    putMappingRequestAcknowledgedRequest.ackTimeout(TimeValue.MAX_VALUE).masterNodeTimeout(TimeValue.MAX_VALUE),
                    new RefCountAwareThreadedActionListener<>(threadPool.generic(), listener.map(ignored -> null))
                );
            },
            this,
            clusterStateVersion
        );
    }

    @Override
    public void removeIndex(
        final Index index,
        final IndexRemovalReason reason,
        final String extraInfo,
        Executor shardCloseExecutor,
        ActionListener<Void> shardsClosedListener
    ) {
        final String indexName = index.getName();
        ActionListener.run(ActionListener.assertOnce(shardsClosedListener.delegateResponse((l, e) -> {
            logger.warn(() -> format("failed to remove index %s ([%s][%s])", index, reason, extraInfo), e);
            l.onResponse(null);
        })), l -> {
            final IndexService indexService;
            final IndexEventListener listener;
            synchronized (this) {
                if (hasIndex(index)) {
                    logger.debug("[{}] closing ... (reason [{}])", indexName, reason);
                    indexService = indices.get(index.getUUID());
                    assert indexService != null : "IndexService is null for index: " + index;
                    indices = Maps.copyMapWithRemovedEntry(indices, index.getUUID());
                    listener = indexService.getIndexEventListener();
                } else {
                    indexService = null;
                    listener = null;
                }
            }

            assert (indexService == null) == (listener == null) : indexService + " vs " + listener;

            if (indexService == null) {
                l.onResponse(null);
                return;
            }

            listener.beforeIndexRemoved(indexService, reason);
            logger.debug("{} closing index service (reason [{}][{}])", index, reason, extraInfo);
            indexService.close(extraInfo, reason == IndexRemovalReason.DELETED, shardCloseExecutor, ActionListener.runBefore(l, () -> {
                logger.debug("{} closed... (reason [{}][{}])", index, reason, extraInfo);
                final IndexSettings indexSettings = indexService.getIndexSettings();
                listener.afterIndexRemoved(indexService.index(), indexSettings, reason);
                if (reason == IndexRemovalReason.DELETED) {
                    // now we are done - try to wipe data on disk if possible
                    deleteIndexStore(extraInfo, indexService.index(), indexSettings);
                }
            }));
        });
    }

    public IndicesFieldDataCache getIndicesFieldDataCache() {
        return indicesFieldDataCache;
    }

    public CircuitBreakerService getCircuitBreakerService() {
        return circuitBreakerService;
    }

    public IndicesQueryCache getIndicesQueryCache() {
        return indicesQueryCache;
    }

    static class OldShardsStats implements IndexEventListener {

        final SearchStats searchStats = new SearchStats();
        final GetStats getStats = new GetStats();
        final IndexingStats indexingStats = new IndexingStats();
        final MergeStats mergeStats = new MergeStats();
        final RefreshStats refreshStats = new RefreshStats();
        final FlushStats flushStats = new FlushStats();
        final RecoveryStats recoveryStats = new RecoveryStats();
        final BulkStats bulkStats = new BulkStats();

        @Override
        public synchronized void beforeIndexShardClosed(ShardId shardId, @Nullable IndexShard indexShard, Settings indexSettings) {
            if (indexShard != null) {
                getStats.addTotals(indexShard.getStats());
                indexingStats.addTotals(indexShard.indexingStats());
                // if this index was closed or deleted, we should eliminate the effect of the current scroll for this shard
                searchStats.addTotalsForClosingShard(indexShard.searchStats());
                mergeStats.addTotals(indexShard.mergeStats());
                refreshStats.addTotals(indexShard.refreshStats());
                flushStats.addTotals(indexShard.flushStats());
                recoveryStats.addTotals(indexShard.recoveryStats());
                bulkStats.addTotals(indexShard.bulkStats());
            }
        }

        @Override
        public void afterIndexShardClosed(ShardId shardId, IndexShard indexShard, Settings indexSettings) {

        }
    }

    /**
     * Deletes an index that is not assigned to this node. This method cleans up all disk folders relating to the index
     * but does not deal with in-memory structures. For those call {@link #removeIndex}
     */
    @Override
    public void deleteUnassignedIndex(String reason, IndexMetadata oldIndexMetadata, ClusterState clusterState) {
        if (nodeEnv.hasNodeFile()) {
            Index index = oldIndexMetadata.getIndex();
            try {
                if (clusterState.metadata().hasIndex(index)) {
                    final IndexMetadata currentMetadata = clusterState.metadata().index(index);
                    throw new IllegalStateException(
                        "Can't delete unassigned index store for ["
                            + index.getName()
                            + "] - it's still part "
                            + "of the cluster state ["
                            + currentMetadata.getIndexUUID()
                            + "] ["
                            + oldIndexMetadata.getIndexUUID()
                            + "]"
                    );
                }
                deleteIndexStore(reason, oldIndexMetadata);
            } catch (Exception e) {
                logger.warn(() -> format("[%s] failed to delete unassigned index (reason [%s])", oldIndexMetadata.getIndex(), reason), e);
            }
        }
    }

    /**
     * Deletes the index store trying to acquire all shards locks for this index.
     * This method will delete the metadata for the index even if the actual shards can't be locked.
     *
     * Package private for testing
     */
    void deleteIndexStore(String reason, IndexMetadata metadata) throws IOException {
        if (nodeEnv.hasNodeFile()) {
            synchronized (this) {
                Index index = metadata.getIndex();
                if (hasIndex(index)) {
                    String localUUid = indexService(index).indexUUID();
                    throw new IllegalStateException(
                        "Can't delete index store for ["
                            + index.getName()
                            + "] - it's still part of the indices service ["
                            + localUUid
                            + "] ["
                            + metadata.getIndexUUID()
                            + "]"
                    );
                }
            }
            final IndexSettings indexSettings = buildIndexSettings(metadata);
            deleteIndexStore(reason, indexSettings.getIndex(), indexSettings);
        }
    }

    private void deleteIndexStore(String reason, Index index, IndexSettings indexSettings) throws IOException {
        deleteIndexStoreIfDeletionAllowed(reason, index, indexSettings, DEFAULT_INDEX_DELETION_PREDICATE);
    }

    private void deleteIndexStoreIfDeletionAllowed(
        final String reason,
        final Index index,
        final IndexSettings indexSettings,
        final IndexDeletionAllowedPredicate predicate
    ) throws IOException {
        boolean success = false;
        try {
            // we are trying to delete the index store here - not a big deal if the lock can't be obtained
            // the store metadata gets wiped anyway even without the lock this is just best effort since
            // every shards deletes its content under the shard lock it owns.
            logger.debug("{} deleting index store reason [{}]", index, reason);
            if (predicate.apply(index, indexSettings)) {
                // its safe to delete all index metadata and shard data
                nodeEnv.deleteIndexDirectorySafe(
                    index,
                    0,
                    indexSettings,
                    paths -> indexFoldersDeletionListeners.beforeIndexFoldersDeleted(index, indexSettings, paths)
                );
            }
            success = true;
        } catch (ShardLockObtainFailedException ex) {
            logger.debug(() -> format("%s failed to delete index store - at least one shards is still locked", index), ex);
        } catch (Exception ex) {
            logger.warn(() -> format("%s failed to delete index", index), ex);
        } finally {
            if (success == false) {
                addPendingDelete(index, indexSettings);
            }
            // this is a pure protection to make sure this index doesn't get re-imported as a dangling index.
            // we should in the future rather write a tombstone rather than wiping the metadata.
            MetadataStateFormat.deleteMetaState(nodeEnv.indexPaths(index));
        }
    }

    /**
     * Deletes the shard with an already acquired shard lock.
     * @param reason the reason for the shard deletion
     * @param lock the lock of the shard to delete
     * @param indexSettings the shards index settings.
     * @throws IOException if an IOException occurs
     */
    @Override
    public void deleteShardStore(String reason, ShardLock lock, IndexSettings indexSettings) throws IOException {
        ShardId shardId = lock.getShardId();
        logger.trace("{} deleting shard reason [{}]", shardId, reason);
        nodeEnv.deleteShardDirectoryUnderLock(
            lock,
            indexSettings,
            paths -> indexFoldersDeletionListeners.beforeShardFoldersDeleted(shardId, indexSettings, paths)
        );
    }

    /**
     * This method deletes the shard contents on disk for the given shard ID. This method will fail if the shard deleting
     * is prevented by {@link #canDeleteShardContent(ShardId, IndexSettings)}
     * of if the shards lock can not be acquired.
     *
     * On data nodes, if the deleted shard is the last shard folder in its index, the method will attempt to remove
     * the index folder as well.
     *
     * @param reason the reason for the shard deletion
     * @param shardId the shards ID to delete
     * @param clusterState . This is required to access the indexes settings etc.
     * @throws IOException if an IOException occurs
     */
    public void deleteShardStore(String reason, ShardId shardId, ClusterState clusterState) throws IOException,
        ShardLockObtainFailedException {
        final IndexMetadata metadata = clusterState.getMetadata().indices().get(shardId.getIndexName());

        final IndexSettings indexSettings = buildIndexSettings(metadata);
        ShardDeletionCheckResult shardDeletionCheckResult = canDeleteShardContent(shardId, indexSettings);
        if (shardDeletionCheckResult != ShardDeletionCheckResult.FOLDER_FOUND_CAN_DELETE) {
            throw new IllegalStateException("Can't delete shard " + shardId + " (cause: " + shardDeletionCheckResult + ")");
        }
        nodeEnv.deleteShardDirectorySafe(
            shardId,
            indexSettings,
            paths -> indexFoldersDeletionListeners.beforeShardFoldersDeleted(shardId, indexSettings, paths)
        );
        logger.debug("{} deleted shard reason [{}]", shardId, reason);

        if (canDeleteIndexContents(shardId.getIndex())) {
            if (nodeEnv.findAllShardIds(shardId.getIndex()).isEmpty()) {
                try {
                    // note that deleteIndexStore have more safety checks and may throw an exception if index was concurrently created.
                    deleteIndexStore("no longer used", metadata);
                } catch (Exception e) {
                    // wrap the exception to indicate we already deleted the shard
                    throw new ElasticsearchException("failed to delete unused index after deleting its last shard (" + shardId + ")", e);
                }
            } else {
                logger.trace("[{}] still has shard stores, leaving as is", shardId.getIndex());
            }
        }
    }

    /**
     * This method returns true if the current node is allowed to delete the given index.
     * This is the case if the index is deleted in the metadata or there is no allocation
     * on the local node and the index isn't on a shared file system.
     * @param index {@code Index} to check whether deletion is allowed
     * @return true if the index can be deleted on this node
     */
    public boolean canDeleteIndexContents(Index index) {
        // index contents can be deleted if its an already closed index (so all its resources have
        // already been relinquished)
        final IndexService indexService = indexService(index);
        return indexService == null && nodeEnv.hasNodeFile();
    }

    /**
     * Verify that the contents on disk for the given index is deleted; if not, delete the contents.
     * This method assumes that an index is already deleted in the cluster state and/or explicitly
     * through index tombstones.
     * @param index {@code Index} to make sure its deleted from disk
     * @param clusterState {@code ClusterState} to ensure the index is not part of it
     * @return IndexMetadata for the index loaded from disk
     */
    @Override
    @Nullable
    public IndexMetadata verifyIndexIsDeleted(final Index index, final ClusterState clusterState) {
        // this method should only be called when we know the index (name + uuid) is not part of the cluster state
        if (clusterState.metadata().index(index) != null) {
            throw new IllegalStateException("Cannot delete index [" + index + "], it is still part of the cluster state.");
        }
        if (nodeEnv.hasNodeFile() && FileSystemUtils.exists(nodeEnv.indexPaths(index))) {
            final IndexMetadata metadata;
            try {
                metadata = metaStateService.loadIndexState(index);
                if (metadata == null) {
                    return null;
                }
            } catch (Exception e) {
                logger.warn(
                    () -> format("[%s] failed to load state file from a stale deleted index, " + "folders will be left on disk", index),
                    e
                );
                return null;
            }
            final IndexSettings indexSettings = buildIndexSettings(metadata);
            try {
                deleteIndexStoreIfDeletionAllowed("stale deleted index", index, indexSettings, ALWAYS_TRUE);
            } catch (Exception e) {
                // we just warn about the exception here because if deleteIndexStoreIfDeletionAllowed
                // throws an exception, it gets added to the list of pending deletes to be tried again
                logger.warn(() -> "[" + metadata.getIndex() + "] failed to delete index on disk", e);
            }
            return metadata;
        }
        return null;
    }

    /**
     * result type returned by {@link #canDeleteShardContent signaling different reasons why a shard can / cannot be deleted}
     */
    public enum ShardDeletionCheckResult {
        FOLDER_FOUND_CAN_DELETE, // shard data exists and can be deleted
        STILL_ALLOCATED, // the shard is still allocated / active on this node
        NO_FOLDER_FOUND // the shards data locations do not exist
    }

    /**
     * Returns <code>ShardDeletionCheckResult</code> signaling whether the shards content for the given shard can be deleted.
     *
     * @param shardId the shard to delete.
     * @param indexSettings the shards's relevant {@link IndexSettings}. This is required to access the indexes settings etc.
     */
    public ShardDeletionCheckResult canDeleteShardContent(ShardId shardId, IndexSettings indexSettings) {
        assert shardId.getIndex().equals(indexSettings.getIndex());
        final IndexService indexService = indexService(shardId.getIndex());
        final boolean isAllocated = indexService != null && indexService.hasShard(shardId.id());
        if (isAllocated) {
            return ShardDeletionCheckResult.STILL_ALLOCATED; // we are allocated - can't delete the shard
        } else if (indexSettings.hasCustomDataPath()) {
            // lets see if it's on a custom path (return false if the shard doesn't exist)
            // we don't need to delete anything that is not there
            return Files.exists(nodeEnv.resolveCustomLocation(indexSettings.customDataPath(), shardId))
                ? ShardDeletionCheckResult.FOLDER_FOUND_CAN_DELETE
                : ShardDeletionCheckResult.NO_FOLDER_FOUND;
        } else {
            // lets see if it's path is available (return false if the shard doesn't exist)
            // we don't need to delete anything that is not there
            return FileSystemUtils.exists(nodeEnv.availableShardPaths(shardId))
                ? ShardDeletionCheckResult.FOLDER_FOUND_CAN_DELETE
                : ShardDeletionCheckResult.NO_FOLDER_FOUND;
        }
    }

    private IndexSettings buildIndexSettings(IndexMetadata metadata) {
        // play safe here and make sure that we take node level settings into account.
        // we might run on nodes where we use shard FS and then in the future don't delete
        // actual content.
        return new IndexSettings(metadata, settings);
    }

    /**
     * Adds a pending delete for the given index shard.
     */
    @Override
    public void addPendingDelete(ShardId shardId, IndexSettings settings) {
        if (shardId == null) {
            throw new IllegalArgumentException("shardId must not be null");
        }
        if (settings == null) {
            throw new IllegalArgumentException("settings must not be null");
        }
        PendingDelete pendingDelete = new PendingDelete(shardId, settings);
        addPendingDelete(shardId.getIndex(), pendingDelete);
    }

    /**
     * Adds a pending delete for the given index.
     */
    public void addPendingDelete(Index index, IndexSettings settings) {
        PendingDelete pendingDelete = new PendingDelete(index, settings);
        addPendingDelete(index, pendingDelete);
    }

    private void addPendingDelete(Index index, PendingDelete pendingDelete) {
        synchronized (pendingDeletes) {
            pendingDeletes.computeIfAbsent(index, k -> new ArrayList<>()).add(pendingDelete);
            numUncompletedDeletes.incrementAndGet();
        }
    }

    private static final class PendingDelete implements Comparable<PendingDelete> {
        final Index index;
        final int shardId;
        final IndexSettings settings;
        final boolean deleteIndex;

        /**
         * Creates a new pending delete of an index
         */
        PendingDelete(ShardId shardId, IndexSettings settings) {
            this.index = shardId.getIndex();
            this.shardId = shardId.getId();
            this.settings = settings;
            this.deleteIndex = false;
        }

        /**
         * Creates a new pending delete of a shard
         */
        PendingDelete(Index index, IndexSettings settings) {
            this.index = index;
            this.shardId = -1;
            this.settings = settings;
            this.deleteIndex = true;
        }

        @Override
        public String toString() {
            StringBuilder sb = new StringBuilder();
            sb.append("[").append(index).append("]");
            if (shardId != -1) {
                sb.append("[").append(shardId).append("]");
            }
            return sb.toString();
        }

        @Override
        public int compareTo(PendingDelete o) {
            return Integer.compare(shardId, o.shardId);
        }
    }

    /**
     * Processes all pending deletes for the given index. This method will acquire all locks for the given index and will
     * process all pending deletes for this index. Pending deletes might occur if the OS doesn't allow deletion of files because
     * they are used by a different process ie. on Windows where files might still be open by a virus scanner. On a shared
     * filesystem a replica might not have been closed when the primary is deleted causing problems on delete calls so we
     * schedule there deletes later.
     * @param index the index to process the pending deletes for
     * @param timeout the timeout used for processing pending deletes
     */
    @Override
    public void processPendingDeletes(Index index, IndexSettings indexSettings, TimeValue timeout) throws IOException, InterruptedException,
        ShardLockObtainFailedException {
        logger.debug("{} processing pending deletes", index);
        final long startTimeNS = System.nanoTime();
        final List<ShardLock> shardLocks = nodeEnv.lockAllForIndex(index, indexSettings, "process pending deletes", timeout.millis());
        int numRemoved = 0;
        try {
            Map<ShardId, ShardLock> locks = new HashMap<>();
            for (ShardLock lock : shardLocks) {
                locks.put(lock.getShardId(), lock);
            }
            final List<PendingDelete> remove;
            synchronized (pendingDeletes) {
                remove = pendingDeletes.remove(index);
            }
            if (remove != null && remove.isEmpty() == false) {
                numRemoved = remove.size();
                CollectionUtil.timSort(remove); // make sure we delete indices first
                final long maxSleepTimeMs = 10 * 1000; // ensure we retry after 10 sec
                long sleepTime = 10;
                do {
                    if (remove.isEmpty()) {
                        break;
                    }
                    Iterator<PendingDelete> iterator = remove.iterator();
                    while (iterator.hasNext()) {
                        PendingDelete delete = iterator.next();

                        if (delete.deleteIndex) {
                            assert delete.shardId == -1;
                            logger.debug("{} deleting index store reason [{}]", index, "pending delete");
                            try {
                                nodeEnv.deleteIndexDirectoryUnderLock(
                                    index,
                                    indexSettings,
                                    paths -> indexFoldersDeletionListeners.beforeIndexFoldersDeleted(index, indexSettings, paths)
                                );
                                iterator.remove();
                            } catch (IOException ex) {
                                logger.debug(() -> format("%s retry pending delete", index), ex);
                            }
                        } else {
                            assert delete.shardId != -1;
                            final ShardId shardId = new ShardId(delete.index, delete.shardId);
                            final ShardLock shardLock = locks.get(shardId);
                            if (shardLock != null) {
                                try {
                                    deleteShardStore("pending delete", shardLock, delete.settings);
                                    iterator.remove();
                                } catch (IOException ex) {
                                    logger.debug(() -> format("%s retry pending delete", shardLock.getShardId()), ex);
                                }
                            } else {
                                logger.warn("{} no shard lock for pending delete", delete.shardId);
                                iterator.remove();
                            }
                        }
                    }
                    if (remove.isEmpty() == false) {
                        logger.warn("{} still pending deletes present for shards {} - retrying", index, remove.toString());
                        Thread.sleep(sleepTime);
                        sleepTime = Math.min(maxSleepTimeMs, sleepTime * 2); // increase the sleep time gradually
                        logger.debug("{} schedule pending delete retry after {} ms", index, sleepTime);
                    }
                } while ((System.nanoTime() - startTimeNS) < timeout.nanos());
            }
        } finally {
            IOUtils.close(shardLocks);
            if (numRemoved > 0) {
                int remainingUncompletedDeletes = numUncompletedDeletes.addAndGet(-numRemoved);
                assert remainingUncompletedDeletes >= 0;
            }
        }
    }

    int numPendingDeletes(Index index) {
        synchronized (pendingDeletes) {
            List<PendingDelete> deleteList = pendingDeletes.get(index);
            if (deleteList == null) {
                return 0;
            }
            return deleteList.size();
        }
    }

    // pkg-private for testing
    SlowLogFieldProvider loadSlowLogFieldProvider() {
        List<? extends SlowLogFieldProvider> slowLogFieldProviders = pluginsService.loadServiceProviders(SlowLogFieldProvider.class);
        return new SlowLogFieldProvider() {
            @Override
            public void init(IndexSettings indexSettings) {
                slowLogFieldProviders.forEach(provider -> provider.init(indexSettings));
            }

            @Override
            public Map<String, String> indexSlowLogFields() {
                return slowLogFieldProviders.stream()
                    .flatMap(provider -> provider.indexSlowLogFields().entrySet().stream())
                    .collect(Collectors.toMap(Map.Entry::getKey, Map.Entry::getValue));
            }

            @Override
            public Map<String, String> searchSlowLogFields() {
                return slowLogFieldProviders.stream()
                    .flatMap(provider -> provider.searchSlowLogFields().entrySet().stream())
                    .collect(Collectors.toMap(Map.Entry::getKey, Map.Entry::getValue));
            }
        };
    }

    /**
     * Checks if all pending deletes have completed. Used by tests to ensure we don't check directory contents
     * while deletion still ongoing. * The reason is that, on Windows, browsing the directory contents can interfere
     * with the deletion process and delay it unnecessarily.
     */
    public boolean hasUncompletedPendingDeletes() {
        return numUncompletedDeletes.get() > 0;
    }

    public AnalysisRegistry getAnalysis() {
        return analysisRegistry;
    }

    /**
     * FieldDataCacheCleaner is a scheduled Runnable used to clean a Guava cache
     * periodically. In this case it is the field data cache, because a cache that
     * has an entry invalidated may not clean up the entry if it is not read from
     * or written to after invalidation.
     */
    private static final class CacheCleaner implements Runnable, Releasable {

        private final IndicesFieldDataCache cache;
        private final ThreadPool threadPool;
        private final TimeValue interval;
        private final AtomicBoolean closed = new AtomicBoolean(false);
        private final IndicesRequestCache requestCache;

        CacheCleaner(IndicesFieldDataCache cache, IndicesRequestCache requestCache, ThreadPool threadPool, TimeValue interval) {
            this.cache = cache;
            this.requestCache = requestCache;
            this.threadPool = threadPool;
            this.interval = interval;
        }

        @Override
        public void run() {
            long startTimeNS = System.nanoTime();
            if (logger.isTraceEnabled()) {
                logger.trace("running periodic field data cache cleanup");
            }
            try {
                this.cache.getCache().refresh();
            } catch (Exception e) {
                logger.warn("Exception during periodic field data cache cleanup:", e);
            }
            if (logger.isTraceEnabled()) {
                logger.trace(
                    "periodic field data cache cleanup finished in {} milliseconds",
                    TimeValue.nsecToMSec(System.nanoTime() - startTimeNS)
                );
            }

            try {
                this.requestCache.cleanCache();
            } catch (Exception e) {
                logger.warn("Exception during periodic request cache cleanup:", e);
            }
            // Reschedule itself to run again if not closed
            if (closed.get() == false) {
                threadPool.scheduleUnlessShuttingDown(interval, EsExecutors.DIRECT_EXECUTOR_SERVICE, this);
            }
        }

        @Override
        public void close() {
            closed.compareAndSet(false, true);
        }
    }

    /**
     * Can the shard request be cached at all?
     */
    public static boolean canCache(ShardSearchRequest request, SearchContext context) {
        // Queries that create a scroll context cannot use the cache.
        // They modify the search context during their execution so using the cache
        // may invalidate the scroll for the next query.
        if (request.scroll() != null) {
            return false;
        }

        // We cannot cache with DFS because results depend not only on the content of the index but also
        // on the overridden statistics. So if you ran two queries on the same index with different stats
        // (because an other shard was updated) you would get wrong results because of the scores
        // (think about top_hits aggs or scripts using the score)
        if (SearchType.QUERY_THEN_FETCH != context.searchType()) {
            return false;
        }

        // Profiled queries should not use the cache
        if (request.source() != null && request.source().profile()) {
            return false;
        }

        IndexSettings settings = context.indexShard().indexSettings();
        // if not explicitly set in the request, use the index setting, if not, use the request
        if (request.requestCache() == null) {
            if (settings.getValue(IndicesRequestCache.INDEX_CACHE_REQUEST_ENABLED_SETTING) == false) {
                return false;
            } else if (context.size() != 0) {
                // If no request cache query parameter and shard request cache
                // is enabled in settings don't cache for requests with size > 0
                return false;
            }
        } else if (request.requestCache() == false) {
            return false;
        }
        // We use the cacheKey of the index reader as a part of a key of the IndicesRequestCache.
        assert context.searcher().getIndexReader().getReaderCacheHelper() != null;

        // if now in millis is used (or in the future, a more generic "isDeterministic" flag
        // then we can't cache based on "now" key within the search request, as it is not deterministic
        if (context.getSearchExecutionContext().isCacheable() == false) {
            return false;
        }
        return true;

    }

    /**
     * Loads the cache result, computing it if needed by executing the query phase and otherwise deserializing the cached
     * value into the {@link SearchContext#queryResult() context's query result}. The combination of load + compute allows
     * to have a single load operation that will cause other requests with the same key to wait till its loaded an reuse
     * the same cache.
     */
    public void loadIntoContext(ShardSearchRequest request, SearchContext context) throws Exception {
        assert canCache(request, context);
        final DirectoryReader directoryReader = context.searcher().getDirectoryReader();

        boolean[] loadedFromCache = new boolean[] { true };
        BytesReference cacheKey = request.cacheKey(requestCacheKeyDifferentiator);
        BytesReference bytesReference = cacheShardLevelResult(
            context.indexShard(),
            context.getSearchExecutionContext().mappingCacheKey(),
            directoryReader,
            cacheKey,
            out -> {
                QueryPhase.execute(context);
                context.queryResult().writeToNoId(out);
                loadedFromCache[0] = false;
            }
        );

        if (loadedFromCache[0]) {
            // restore the cached query result into the context
            final QuerySearchResult result = context.queryResult();
            StreamInput in = new NamedWriteableAwareStreamInput(bytesReference.streamInput(), namedWriteableRegistry);
            result.readFromWithId(context.id(), in);
            result.setSearchShardTarget(context.shardTarget());
        } else if (context.queryResult().searchTimedOut()) {
            // we have to invalidate the cache entry if we cached a query result form a request that timed out.
            // we can't really throw exceptions in the loading part to signal a timed out search to the outside world since if there are
            // multiple requests that wait for the cache entry to be calculated they'd fail all with the same exception.
            // instead we all caching such a result for the time being, return the timed out result for all other searches with that cache
            // key invalidate the result in the thread that caused the timeout. This will end up to be simpler and eventually correct since
            // running a search that times out concurrently will likely timeout again if it's run while we have this `stale` result in the
            // cache. One other option is to not cache requests with a timeout at all...
            indicesRequestCache.invalidate(
                new IndexShardCacheEntity(context.indexShard()),
                context.getSearchExecutionContext().mappingCacheKey(),
                directoryReader,
                cacheKey
            );
            if (logger.isTraceEnabled()) {
                logger.trace(
                    "Query timed out, invalidating cache entry for request on shard [{}]:\n {}",
                    request.shardId(),
                    request.source()
                );
            }
        }
    }

    public long getTotalIndexingBufferBytes() {
        return indexingMemoryController.indexingBufferSize();
    }

    /**
     * Cache something calculated at the shard level.
     * @param shard the shard this item is part of
     * @param reader a reader for this shard. Used to invalidate the cache when there are changes.
     * @param cacheKey key for the thing being cached within this shard
     * @param loader loads the data into the cache if needed
     * @return the contents of the cache or the result of calling the loader
     */
    private BytesReference cacheShardLevelResult(
        IndexShard shard,
        MappingLookup.CacheKey mappingCacheKey,
        DirectoryReader reader,
        BytesReference cacheKey,
        CheckedConsumer<StreamOutput, IOException> loader
    ) throws Exception {
        IndexShardCacheEntity cacheEntity = new IndexShardCacheEntity(shard);
        CheckedSupplier<BytesReference, IOException> supplier = () -> {
            /* BytesStreamOutput allows to pass the expected size but by default uses
             * BigArrays.PAGE_SIZE_IN_BYTES which is 16k. A common cached result ie.
             * a date histogram with 3 buckets is ~100byte so 16k might be very wasteful
             * since we don't shrink to the actual size once we are done serializing.
             * By passing 512 as the expected size we will resize the byte array in the stream
             * slowly until we hit the page size and don't waste too much memory for small query
             * results.*/
            final int expectedSizeInBytes = 512;
            try (BytesStreamOutput out = new BytesStreamOutput(expectedSizeInBytes)) {
                loader.accept(out);
                // for now, keep the paged data structure, which might have unused bytes to fill a page, but better to keep
                // the memory properly paged instead of having varied sized bytes
                return out.bytes();
            }
        };
        return indicesRequestCache.getOrCompute(cacheEntity, supplier, mappingCacheKey, reader, cacheKey);
    }

    static final class IndexShardCacheEntity extends AbstractIndexShardCacheEntity {
        private static final long BASE_RAM_BYTES_USED = RamUsageEstimator.shallowSizeOfInstance(IndexShardCacheEntity.class);
        private final IndexShard indexShard;

        protected IndexShardCacheEntity(IndexShard indexShard) {
            this.indexShard = indexShard;
        }

        @Override
        protected ShardRequestCache stats() {
            return indexShard.requestCache();
        }

        @Override
        public boolean isOpen() {
            return indexShard.state() != IndexShardState.CLOSED;
        }

        @Override
        public Object getCacheIdentity() {
            return indexShard;
        }

        @Override
        public long ramBytesUsed() {
            // No need to take the IndexShard into account since it is shared
            // across many entities
            return BASE_RAM_BYTES_USED;
        }
    }

    @FunctionalInterface
    interface IndexDeletionAllowedPredicate {
        boolean apply(Index index, IndexSettings indexSettings);
    }

    private final IndexDeletionAllowedPredicate DEFAULT_INDEX_DELETION_PREDICATE = (
        Index index,
        IndexSettings indexSettings) -> canDeleteIndexContents(index);
    private final IndexDeletionAllowedPredicate ALWAYS_TRUE = (Index index, IndexSettings indexSettings) -> true;

<<<<<<< HEAD
    public AliasFilter buildAliasFilter(
        ClusterState state,
        String index,
        Set<IndexNameExpressionResolver.ResolvedExpression> resolvedExpressions
    ) {
=======
    public AliasFilter buildAliasFilter(ClusterState state, String index, Set<ResolvedExpression> resolvedExpressions) {
>>>>>>> d102659d
        /* Being static, parseAliasFilter doesn't have access to whatever guts it needs to parse a query. Instead of passing in a bunch
         * of dependencies we pass in a function that can perform the parsing. */
        CheckedFunction<BytesReference, QueryBuilder, IOException> filterParser = bytes -> {
            try (
                XContentParser parser = XContentHelper.createParserNotCompressed(parserConfig, bytes, XContentHelper.xContentType(bytes))
            ) {
                return parseTopLevelQuery(parser);
            }
        };
        String[] aliases = indexNameExpressionResolver.filteringAliases(state, index, resolvedExpressions);
        if (aliases == null) {
            return AliasFilter.EMPTY;
        }

        Metadata metadata = state.metadata();
        IndexAbstraction ia = state.metadata().getIndicesLookup().get(index);
        DataStream dataStream = ia.getParentDataStream();
        if (dataStream != null) {
            String dataStreamName = dataStream.getName();
            List<QueryBuilder> filters = Arrays.stream(aliases)
                .map(name -> metadata.dataStreamAliases().get(name))
                .filter(dataStreamAlias -> dataStreamAlias.getFilter(dataStreamName) != null)
                .map(dataStreamAlias -> {
                    try {
                        return filterParser.apply(dataStreamAlias.getFilter(dataStreamName).uncompressed());
                    } catch (IOException e) {
                        throw new UncheckedIOException(e);
                    }
                })
                .toList();
            if (filters.isEmpty()) {
                return AliasFilter.of(null, aliases);
            } else {
                if (filters.size() == 1) {
                    return AliasFilter.of(filters.get(0), aliases);
                } else {
                    BoolQueryBuilder bool = new BoolQueryBuilder();
                    for (QueryBuilder filter : filters) {
                        bool.should(filter);
                    }
                    return AliasFilter.of(bool, aliases);
                }
            }
        } else {
            IndexMetadata indexMetadata = metadata.index(index);
            return AliasFilter.of(ShardSearchRequest.parseAliasFilter(filterParser, indexMetadata, aliases), aliases);
        }
    }

    /**
     * Returns a new {@link QueryRewriteContext} with the given {@code now} provider
     */
    public QueryRewriteContext getRewriteContext(LongSupplier nowInMillis, ResolvedIndices resolvedIndices, PointInTimeBuilder pit) {
        return new QueryRewriteContext(parserConfig, client, nowInMillis, resolvedIndices, pit);
    }

    public DataRewriteContext getDataRewriteContext(LongSupplier nowInMillis) {
        return new DataRewriteContext(parserConfig, client, nowInMillis);
    }

    public CoordinatorRewriteContextProvider getCoordinatorRewriteContextProvider(LongSupplier nowInMillis) {
        return new CoordinatorRewriteContextProvider(
            parserConfig,
            client,
            nowInMillis,
            clusterService::state,
            this::getTimestampFieldTypeInfo
        );
    }

    /**
     * Clears the caches for the given shard id if the shard is still allocated on this node
     */
    public void clearIndexShardCache(ShardId shardId, boolean queryCache, boolean fieldDataCache, boolean requestCache, String... fields) {
        final IndexService service = indexService(shardId.getIndex());
        if (service != null) {
            IndexShard shard = service.getShardOrNull(shardId.id());
            final boolean clearedAtLeastOne = service.clearCaches(queryCache, fieldDataCache, fields);
            if ((requestCache || (clearedAtLeastOne == false && fields.length == 0)) && shard != null) {
                indicesRequestCache.clear(new IndexShardCacheEntity(shard));
            }
        }
    }

    /**
     * Returns a function which given an index name, returns a predicate which fields must match in order to be returned by get mappings,
     * get index, get field mappings and field capabilities API. Useful to filter the fields that such API return.
     * The predicate receives the field name as input argument. In case multiple plugins register a field filter through
     * {@link org.elasticsearch.plugins.MapperPlugin#getFieldFilter()}, only fields that match all the registered filters will be
     * returned by get mappings, get index, get field mappings and field capabilities API.
     */
    public Function<String, FieldPredicate> getFieldFilter() {
        return mapperRegistry.getFieldFilter();
    }

    private void setIdFieldDataEnabled(boolean value) {
        this.idFieldDataEnabled = value;
    }

    private void updateDanglingIndicesInfo(Index index) {
        assert DiscoveryNode.canContainData(settings) : "dangling indices information should only be persisted on data nodes";
        assert nodeWriteDanglingIndicesInfo : "writing dangling indices info is not enabled";
        assert danglingIndicesThreadPoolExecutor != null : "executor for dangling indices info is not available";
        if (danglingIndicesToWrite.add(index)) {
            logger.trace("triggered dangling indices update for {}", index);
            final long triggeredTimeMillis = threadPool.relativeTimeInMillis();
            try {
                danglingIndicesThreadPoolExecutor.execute(new AbstractRunnable() {
                    @Override
                    public void onFailure(Exception e) {
                        logger.warn(() -> format("failed to write dangling indices state for index %s", index), e);
                    }

                    @Override
                    protected void doRun() {
                        final boolean exists = danglingIndicesToWrite.remove(index);
                        assert exists : "removed non-existing item for " + index;
                        final IndexService indexService = indices.get(index.getUUID());
                        if (indexService != null) {
                            final long executedTimeMillis = threadPool.relativeTimeInMillis();
                            logger.trace(
                                "writing out dangling indices state for index {}, triggered {} ago",
                                index,
                                TimeValue.timeValueMillis(Math.min(0L, executedTimeMillis - triggeredTimeMillis))
                            );
                            indexService.writeDanglingIndicesInfo();
                            final long completedTimeMillis = threadPool.relativeTimeInMillis();
                            logger.trace(
                                "writing out of dangling indices state for index {} completed after {}",
                                index,
                                TimeValue.timeValueMillis(Math.min(0L, completedTimeMillis - executedTimeMillis))
                            );
                        } else {
                            logger.trace("omit writing dangling indices state for index {} as index is deallocated on this node", index);
                        }
                    }
                });
            } catch (EsRejectedExecutionException e) {
                // ignore cases where we are shutting down..., there is really nothing interesting to be done here...
                assert danglingIndicesThreadPoolExecutor.isShutdown();
            }
        } else {
            logger.trace("dangling indices update already pending for {}", index);
        }
    }

    private void setAllowExpensiveQueries(Boolean allowExpensiveQueries) {
        this.allowExpensiveQueries = allowExpensiveQueries;
    }

    // visible for testing
    public boolean allPendingDanglingIndicesWritten() {
        return nodeWriteDanglingIndicesInfo == false
            || (danglingIndicesToWrite.isEmpty() && danglingIndicesThreadPoolExecutor.getActiveCount() == 0);
    }

    /**
     * @return DateFieldRangeInfo holding the field types of the {@code @timestamp} and {@code event.ingested} fields of the index.
     * or {@code null} if:
     * - the index is not found,
     * - the field is not found, or
     * - the mapping is not known yet, or
     * - the index does not have a useful timestamp field.
     */
    @Nullable
    public DateFieldRangeInfo getTimestampFieldTypeInfo(Index index) {
        return timestampFieldMapperService.getTimestampFieldTypeInfo(index);
    }

    public IndexScopedSettings getIndexScopedSettings() {
        return indexScopedSettings;
    }

    // TODO move this?
    public BigArrays getBigArrays() {
        return bigArrays;
    }
}<|MERGE_RESOLUTION|>--- conflicted
+++ resolved
@@ -1714,15 +1714,7 @@
         IndexSettings indexSettings) -> canDeleteIndexContents(index);
     private final IndexDeletionAllowedPredicate ALWAYS_TRUE = (Index index, IndexSettings indexSettings) -> true;
 
-<<<<<<< HEAD
-    public AliasFilter buildAliasFilter(
-        ClusterState state,
-        String index,
-        Set<IndexNameExpressionResolver.ResolvedExpression> resolvedExpressions
-    ) {
-=======
     public AliasFilter buildAliasFilter(ClusterState state, String index, Set<ResolvedExpression> resolvedExpressions) {
->>>>>>> d102659d
         /* Being static, parseAliasFilter doesn't have access to whatever guts it needs to parse a query. Instead of passing in a bunch
          * of dependencies we pass in a function that can perform the parsing. */
         CheckedFunction<BytesReference, QueryBuilder, IOException> filterParser = bytes -> {

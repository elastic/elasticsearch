--- conflicted
+++ resolved
@@ -523,14 +523,10 @@
                 + "definition for that version.",
             cause,
             this.getPrimaryIndex(),
-<<<<<<< HEAD
             requiredMinimumMappingVersion,
             actualMinimumMappingsVersion,
             requiredMinimumMappingVersion,
             this.getPrimaryIndex()
-=======
-            actualMinimumMappingsVersion
->>>>>>> 6911227c
         );
     }
 

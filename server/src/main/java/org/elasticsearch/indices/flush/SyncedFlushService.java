--- conflicted
+++ resolved
@@ -22,7 +22,6 @@
 import org.apache.logging.log4j.Logger;
 import org.apache.logging.log4j.message.ParameterizedMessage;
 import org.elasticsearch.ElasticsearchException;
-import org.elasticsearch.Version;
 import org.elasticsearch.action.ActionListener;
 import org.elasticsearch.action.StepListener;
 import org.elasticsearch.action.admin.indices.flush.FlushRequest;
@@ -594,49 +593,20 @@
             this.existingSyncId = existingSyncId;
         }
 
-<<<<<<< HEAD
-        boolean includeNumDocs(Version version) {
-            return version.onOrAfter(Version.V_6_2_2);
-=======
-        boolean includeExistingSyncId(Version version) {
-            return version.onOrAfter(Version.V_6_3_0);
->>>>>>> 2d886917
-        }
-
         @Override
         public void readFrom(StreamInput in) throws IOException {
             super.readFrom(in);
             commitId = new Engine.CommitId(in);
-<<<<<<< HEAD
-            if (includeNumDocs(in.getVersion())) {
-                numDocs = in.readInt();
-            } else {
-                numDocs = UNKNOWN_NUM_DOCS;
-            }
+            numDocs = in.readInt();
             existingSyncId = in.readOptionalString();
-=======
-            numDocs = in.readInt();
-            if (includeExistingSyncId(in.getVersion())) {
-                existingSyncId = in.readOptionalString();
-            }
->>>>>>> 2d886917
         }
 
         @Override
         public void writeTo(StreamOutput out) throws IOException {
             super.writeTo(out);
             commitId.writeTo(out);
-<<<<<<< HEAD
-            if (includeNumDocs(out.getVersion())) {
-                out.writeInt(numDocs);
-            }
+            out.writeInt(numDocs);
             out.writeOptionalString(existingSyncId);
-=======
-            out.writeInt(numDocs);
-            if (includeExistingSyncId(out.getVersion())) {
-                out.writeOptionalString(existingSyncId);
-            }
->>>>>>> 2d886917
         }
     }
 

--- conflicted
+++ resolved
@@ -364,11 +364,7 @@
             final long globalCheckpoint = Translog.readGlobalCheckpoint(recoveryTarget.translogLocation(), translogUUID);
             final List<IndexCommit> existingCommits = DirectoryReader.listCommits(store.directory());
             final IndexCommit safeCommit = CombinedDeletionPolicy.findSafeCommitPoint(existingCommits, globalCheckpoint);
-<<<<<<< HEAD
             final SequenceNumbers.CommitInfo seqNoStats = Store.loadSeqNoInfo(safeCommit);
-=======
-            final SequenceNumbers.CommitInfo seqNoStats = store.loadSeqNoInfo(safeCommit);
->>>>>>> 9eb9ce38
             if (logger.isTraceEnabled()) {
                 final StringJoiner descriptionOfExistingCommits = new StringJoiner(",");
                 for (IndexCommit commit : existingCommits) {

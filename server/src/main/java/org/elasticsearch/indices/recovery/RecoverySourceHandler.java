--- conflicted
+++ resolved
@@ -996,16 +996,7 @@
                 logger.trace("created retention lease with estimated checkpoint of [{}]", estimatedGlobalCheckpoint);
                 return newLease;
             }
-<<<<<<< HEAD
-        }, shard, cancellableThreads, outerListener);
-=======
-        }),
-            shardId + " establishing retention lease for [" + request.targetAllocationId() + "]",
-            shard,
-            cancellableThreads,
-            leaseListener.delegateResponse((l, e) -> outerListener.onFailure(e))
-        );
->>>>>>> 54b70e70
+        }), shard, cancellableThreads, leaseListener.delegateResponse((l, e) -> outerListener.onFailure(e)));
     }
 
     boolean hasSameLegacySyncId(Store.MetadataSnapshot source, Store.MetadataSnapshot target) {

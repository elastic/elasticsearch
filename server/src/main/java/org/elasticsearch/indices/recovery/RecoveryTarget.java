--- conflicted
+++ resolved
@@ -392,15 +392,6 @@
         store.incRef();
         try {
             store.cleanupAndVerify("recovery CleanFilesRequestHandler", sourceMetaData);
-<<<<<<< HEAD
-            if (indexShard.indexSettings().getIndexVersionCreated().before(Version.V_6_0_0_rc1)) {
-                store.ensureIndexHasHistoryUUID();
-            }
-=======
-            assert globalCheckpoint >= Long.parseLong(sourceMetaData.getCommitUserData().get(SequenceNumbers.MAX_SEQ_NO))
-                || indexShard.indexSettings().getIndexVersionCreated().before(Version.V_7_1_0) :
-                "invalid global checkpoint[" + globalCheckpoint + "] source_meta_data [" + sourceMetaData.getCommitUserData() + "]";
->>>>>>> 94f7ee57
             final String translogUUID = Translog.createEmptyTranslog(
                 indexShard.shardPath().resolveTranslog(), globalCheckpoint, shardId, indexShard.getPendingPrimaryTerm());
             store.associateIndexWithNewTranslog(translogUUID);

/*
 * Licensed to Elasticsearch under one or more contributor
 * license agreements. See the NOTICE file distributed with
 * this work for additional information regarding copyright
 * ownership. Elasticsearch licenses this file to you under
 * the Apache License, Version 2.0 (the "License"); you may
 * not use this file except in compliance with the License.
 * You may obtain a copy of the License at
 *
 *    http://www.apache.org/licenses/LICENSE-2.0
 *
 * Unless required by applicable law or agreed to in writing,
 * software distributed under the License is distributed on an
 * "AS IS" BASIS, WITHOUT WARRANTIES OR CONDITIONS OF ANY
 * KIND, either express or implied.  See the License for the
 * specific language governing permissions and limitations
 * under the License.
 */
package org.elasticsearch.indices.recovery;

import org.elasticsearch.action.ActionListener;
import org.elasticsearch.common.bytes.BytesReference;
import org.elasticsearch.index.seqno.ReplicationTracker;
import org.elasticsearch.index.seqno.RetentionLeases;
import org.elasticsearch.index.store.Store;
import org.elasticsearch.index.store.StoreFileMetaData;
import org.elasticsearch.index.translog.Translog;

import java.io.IOException;
import java.util.List;

public interface RecoveryTargetHandler {

    /**
     * Prepares the target to receive translog operations, after all file have been copied
     *
     * @param fileBasedRecovery whether or not this call is part of an file based recovery
     * @param totalTranslogOps  total translog operations expected to be sent
     */
    void prepareForTranslogOperations(boolean fileBasedRecovery, int totalTranslogOps, ActionListener<Void> listener);

    /**
     * The finalize request refreshes the engine now that new segments are available, enables garbage collection of tombstone files, updates
     * the global checkpoint.
     *
     * @param globalCheckpoint the global checkpoint on the recovery source
     * @param listener         the listener which will be notified when this method is completed
     */
    void finalizeRecovery(long globalCheckpoint, ActionListener<Void> listener);

    /**
     * Handoff the primary context between the relocation source and the relocation target.
     *
     * @param primaryContext the primary context from the relocation source
     */
    void handoffPrimaryContext(ReplicationTracker.PrimaryContext primaryContext);

    /**
     * Index a set of translog operations on the target
     *
     * @param operations                          operations to index
     * @param totalTranslogOps                    current number of total operations expected to be indexed
     * @param maxSeenAutoIdTimestampOnPrimary     the maximum auto_id_timestamp of all append-only requests processed by the primary shard
     * @param maxSeqNoOfUpdatesOrDeletesOnPrimary the max seq_no of update operations (index operations overwrite Lucene) or delete ops on
     *                                            the primary shard when capturing these operations. This value is at least as high as the
     *                                            max_seq_no_of_updates on the primary was when any of these ops were processed on it.
     * @param retentionLeases                     the retention leases on the primary
     * @param listener                            a listener which will be notified with the local checkpoint on the target
     *                                            after these operations are successfully indexed on the target.
     */
    void indexTranslogOperations(
            List<Translog.Operation> operations,
            int totalTranslogOps,
            long maxSeenAutoIdTimestampOnPrimary,
            long maxSeqNoOfUpdatesOrDeletesOnPrimary,
            RetentionLeases retentionLeases,
            ActionListener<Long> listener);

    /**
     * Notifies the target of the files it is going to receive
     */
    void receiveFileInfo(List<String> phase1FileNames,
                         List<Long> phase1FileSizes,
                         List<String> phase1ExistingFileNames,
                         List<Long> phase1ExistingFileSizes,
                         int totalTranslogOps);

    /**
     * After all source files has been sent over, this command is sent to the target so it can clean any local
     * files that are not part of the source store
     *
<<<<<<< HEAD
     * @param globalCheckpoint the global checkpoint on the primary
     * @param totalTranslogOps an update number of translog operations that will be replayed later on
=======
     * @param totalTranslogOps an update number of translog operations that will be replayed later on
     * @param globalCheckpoint the global checkpoint on the primary
>>>>>>> b8a4c13e
     * @param sourceMetaData   meta data of the source store
     */
    void cleanFiles(int totalTranslogOps, long globalCheckpoint, Store.MetadataSnapshot sourceMetaData) throws IOException;

    /** writes a partial file chunk to the target store */
    void writeFileChunk(StoreFileMetaData fileMetaData, long position, BytesReference content,
                        boolean lastChunk, int totalTranslogOps, ActionListener<Void> listener);

}<|MERGE_RESOLUTION|>--- conflicted
+++ resolved
@@ -89,13 +89,8 @@
      * After all source files has been sent over, this command is sent to the target so it can clean any local
      * files that are not part of the source store
      *
-<<<<<<< HEAD
-     * @param globalCheckpoint the global checkpoint on the primary
-     * @param totalTranslogOps an update number of translog operations that will be replayed later on
-=======
      * @param totalTranslogOps an update number of translog operations that will be replayed later on
      * @param globalCheckpoint the global checkpoint on the primary
->>>>>>> b8a4c13e
      * @param sourceMetaData   meta data of the source store
      */
     void cleanFiles(int totalTranslogOps, long globalCheckpoint, Store.MetadataSnapshot sourceMetaData) throws IOException;

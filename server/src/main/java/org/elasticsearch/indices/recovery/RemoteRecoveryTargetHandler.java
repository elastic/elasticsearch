/*
 * Copyright Elasticsearch B.V. and/or licensed to Elasticsearch B.V. under one
 * or more contributor license agreements. Licensed under the Elastic License
 * 2.0 and the Server Side Public License, v 1; you may not use this file except
 * in compliance with, at your election, the Elastic License 2.0 or the Server
 * Side Public License, v 1.
 */

package org.elasticsearch.indices.recovery;

import org.apache.logging.log4j.LogManager;
import org.apache.logging.log4j.Logger;
import org.apache.lucene.store.AlreadyClosedException;
import org.apache.lucene.store.RateLimiter;
import org.elasticsearch.ElasticsearchException;
import org.elasticsearch.ExceptionsHelper;
import org.elasticsearch.action.ActionListener;
import org.elasticsearch.action.ActionListenerResponseHandler;
import org.elasticsearch.action.ActionRunnable;
import org.elasticsearch.action.support.RetryableAction;
import org.elasticsearch.cluster.node.DiscoveryNode;
import org.elasticsearch.common.breaker.CircuitBreakingException;
import org.elasticsearch.common.bytes.ReleasableBytesReference;
import org.elasticsearch.common.io.stream.Writeable;
import org.elasticsearch.common.util.CancellableThreads;
import org.elasticsearch.common.util.concurrent.ConcurrentCollections;
import org.elasticsearch.common.util.concurrent.EsRejectedExecutionException;
import org.elasticsearch.core.TimeValue;
import org.elasticsearch.index.seqno.ReplicationTracker;
import org.elasticsearch.index.seqno.RetentionLeases;
import org.elasticsearch.index.shard.ShardId;
import org.elasticsearch.index.snapshots.blobstore.BlobStoreIndexShardSnapshot;
import org.elasticsearch.index.store.Store;
import org.elasticsearch.index.store.StoreFileMetadata;
import org.elasticsearch.index.translog.Translog;
import org.elasticsearch.repositories.IndexId;
import org.elasticsearch.tasks.Task;
import org.elasticsearch.threadpool.ThreadPool;
import org.elasticsearch.transport.ConnectTransportException;
import org.elasticsearch.transport.RemoteTransportException;
import org.elasticsearch.transport.SendRequestTransportException;
import org.elasticsearch.transport.TransportRequestOptions;
import org.elasticsearch.transport.TransportResponse;
import org.elasticsearch.transport.TransportService;

import java.io.IOException;
import java.util.List;
import java.util.Map;
import java.util.concurrent.atomic.AtomicLong;
import java.util.function.Consumer;

public class RemoteRecoveryTargetHandler implements RecoveryTargetHandler {

    private static final Logger logger = LogManager.getLogger(RemoteRecoveryTargetHandler.class);

    private final TransportService transportService;
    private final ThreadPool threadPool;
    private final long recoveryId;
    private final ShardId shardId;
    private final DiscoveryNode targetNode;
    private final RecoverySettings recoverySettings;
    private final Map<Object, RetryableAction<?>> onGoingRetryableActions = ConcurrentCollections.newConcurrentMap();

    private final TransportRequestOptions translogOpsRequestOptions;
    private final TransportRequestOptions fileChunkRequestOptions;
    private final TransportRequestOptions standardTimeoutRequestOptions;

    private final AtomicLong bytesSinceLastPause = new AtomicLong();
    private final AtomicLong requestSeqNoGenerator = new AtomicLong(0);

    private final Consumer<Long> onSourceThrottle;
<<<<<<< HEAD
    private final boolean retriesSupported;
    private final Task task;
=======
>>>>>>> e30a0698
    private volatile boolean isCancelled = false;

    public RemoteRecoveryTargetHandler(
        long recoveryId,
        ShardId shardId,
        TransportService transportService,
        DiscoveryNode targetNode,
        RecoverySettings recoverySettings,
        Consumer<Long> onSourceThrottle,
        Task task
    ) {
        this.transportService = transportService;
        this.threadPool = transportService.getThreadPool();
        this.recoveryId = recoveryId;
        this.shardId = shardId;
        this.targetNode = targetNode;
        this.recoverySettings = recoverySettings;
        this.onSourceThrottle = onSourceThrottle;
        this.translogOpsRequestOptions = TransportRequestOptions.of(
            recoverySettings.internalActionLongTimeout(),
            TransportRequestOptions.Type.RECOVERY
        );
        this.fileChunkRequestOptions = TransportRequestOptions.of(
            recoverySettings.internalActionTimeout(),
            TransportRequestOptions.Type.RECOVERY
        );
        this.standardTimeoutRequestOptions = TransportRequestOptions.timeout(recoverySettings.internalActionTimeout());
<<<<<<< HEAD
        this.retriesSupported = targetNode.getVersion().onOrAfter(Version.V_7_9_0);
        this.task = task;
=======
>>>>>>> e30a0698
    }

    public DiscoveryNode targetNode() {
        return targetNode;
    }

    @Override
    public void prepareForTranslogOperations(int totalTranslogOps, ActionListener<Void> listener) {
        final String action = PeerRecoveryTargetService.Actions.PREPARE_TRANSLOG;
        final long requestSeqNo = requestSeqNoGenerator.getAndIncrement();
        final RecoveryPrepareForTranslogOperationsRequest request = new RecoveryPrepareForTranslogOperationsRequest(
            recoveryId,
            requestSeqNo,
            shardId,
            totalTranslogOps
        );
        final Writeable.Reader<TransportResponse.Empty> reader = in -> TransportResponse.Empty.INSTANCE;
        executeRetryableAction(action, request, standardTimeoutRequestOptions, listener.map(r -> null), reader);
    }

    @Override
    public void finalizeRecovery(final long globalCheckpoint, final long trimAboveSeqNo, final ActionListener<Void> listener) {
        final String action = PeerRecoveryTargetService.Actions.FINALIZE;
        final long requestSeqNo = requestSeqNoGenerator.getAndIncrement();
        final RecoveryFinalizeRecoveryRequest request = new RecoveryFinalizeRecoveryRequest(
            recoveryId,
            requestSeqNo,
            shardId,
            globalCheckpoint,
            trimAboveSeqNo
        );
        final Writeable.Reader<TransportResponse.Empty> reader = in -> TransportResponse.Empty.INSTANCE;
        executeRetryableAction(
            action,
            request,
            TransportRequestOptions.timeout(recoverySettings.internalActionLongTimeout()),
            listener.map(r -> null),
            reader
        );
    }

    @Override
    public void handoffPrimaryContext(final ReplicationTracker.PrimaryContext primaryContext, ActionListener<Void> listener) {
        transportService.sendRequest(
            targetNode,
            PeerRecoveryTargetService.Actions.HANDOFF_PRIMARY_CONTEXT,
            new RecoveryHandoffPrimaryContextRequest(recoveryId, shardId, primaryContext),
            standardTimeoutRequestOptions,
            new ActionListenerResponseHandler<>(listener.map(r -> null), in -> TransportResponse.Empty.INSTANCE, ThreadPool.Names.GENERIC)
        );
    }

    @Override
    public void indexTranslogOperations(
        final List<Translog.Operation> operations,
        final int totalTranslogOps,
        final long maxSeenAutoIdTimestampOnPrimary,
        final long maxSeqNoOfDeletesOrUpdatesOnPrimary,
        final RetentionLeases retentionLeases,
        final long mappingVersionOnPrimary,
        final ActionListener<Long> listener
    ) {
        final String action = PeerRecoveryTargetService.Actions.TRANSLOG_OPS;
        final long requestSeqNo = requestSeqNoGenerator.getAndIncrement();
        final RecoveryTranslogOperationsRequest request = new RecoveryTranslogOperationsRequest(
            recoveryId,
            requestSeqNo,
            shardId,
            operations,
            totalTranslogOps,
            maxSeenAutoIdTimestampOnPrimary,
            maxSeqNoOfDeletesOrUpdatesOnPrimary,
            retentionLeases,
            mappingVersionOnPrimary
        );
        final Writeable.Reader<RecoveryTranslogOperationsResponse> reader = RecoveryTranslogOperationsResponse::new;
        executeRetryableAction(action, request, translogOpsRequestOptions, listener.map(r -> r.localCheckpoint), reader);
    }

    @Override
    public void receiveFileInfo(
        List<String> phase1FileNames,
        List<Long> phase1FileSizes,
        List<String> phase1ExistingFileNames,
        List<Long> phase1ExistingFileSizes,
        int totalTranslogOps,
        ActionListener<Void> listener
    ) {
        final String action = PeerRecoveryTargetService.Actions.FILES_INFO;
        final long requestSeqNo = requestSeqNoGenerator.getAndIncrement();
        RecoveryFilesInfoRequest request = new RecoveryFilesInfoRequest(
            recoveryId,
            requestSeqNo,
            shardId,
            phase1FileNames,
            phase1FileSizes,
            phase1ExistingFileNames,
            phase1ExistingFileSizes,
            totalTranslogOps
        );
        final Writeable.Reader<TransportResponse.Empty> reader = in -> TransportResponse.Empty.INSTANCE;
        executeRetryableAction(action, request, standardTimeoutRequestOptions, listener.map(r -> null), reader);
    }

    @Override
    public void cleanFiles(
        int totalTranslogOps,
        long globalCheckpoint,
        Store.MetadataSnapshot sourceMetadata,
        ActionListener<Void> listener
    ) {
        final String action = PeerRecoveryTargetService.Actions.CLEAN_FILES;
        final long requestSeqNo = requestSeqNoGenerator.getAndIncrement();
        final RecoveryCleanFilesRequest request = new RecoveryCleanFilesRequest(
            recoveryId,
            requestSeqNo,
            shardId,
            sourceMetadata,
            totalTranslogOps,
            globalCheckpoint
        );
        final Writeable.Reader<TransportResponse.Empty> reader = in -> TransportResponse.Empty.INSTANCE;
        final ActionListener<TransportResponse.Empty> responseListener = listener.map(r -> null);
        executeRetryableAction(action, request, TransportRequestOptions.EMPTY, responseListener, reader);
    }

    @Override
    public void restoreFileFromSnapshot(
        String repository,
        IndexId indexId,
        BlobStoreIndexShardSnapshot.FileInfo snapshotFile,
        ActionListener<Void> listener
    ) {
        final String action = PeerRecoveryTargetService.Actions.RESTORE_FILE_FROM_SNAPSHOT;
        final long requestSeqNo = requestSeqNoGenerator.getAndIncrement();
        final RecoverySnapshotFileRequest request = new RecoverySnapshotFileRequest(
            recoveryId,
            requestSeqNo,
            shardId,
            repository,
            indexId,
            snapshotFile
        );
        final Writeable.Reader<TransportResponse.Empty> reader = in -> TransportResponse.Empty.INSTANCE;
        final ActionListener<TransportResponse.Empty> responseListener = listener.map(r -> null);
        executeRetryableAction(action, request, TransportRequestOptions.EMPTY, responseListener, reader);
    }

    @Override
    public void writeFileChunk(
        StoreFileMetadata fileMetadata,
        long position,
        ReleasableBytesReference content,
        boolean lastChunk,
        int totalTranslogOps,
        ActionListener<Void> listener
    ) {
        // Pause using the rate limiter, if desired, to throttle the recovery
        final long throttleTimeInNanos;
        // always fetch the ratelimiter - it might be updated in real-time on the recovery settings
        final RateLimiter rl = recoverySettings.rateLimiter();
        if (rl != null) {
            long bytes = bytesSinceLastPause.addAndGet(content.length());
            if (bytes > rl.getMinPauseCheckBytes()) {
                // Time to pause
                bytesSinceLastPause.addAndGet(-bytes);
                try {
                    throttleTimeInNanos = rl.pause(bytes);
                    onSourceThrottle.accept(throttleTimeInNanos);
                } catch (IOException e) {
                    throw new ElasticsearchException("failed to pause recovery", e);
                }
            } else {
                throttleTimeInNanos = 0;
            }
        } else {
            throttleTimeInNanos = 0;
        }

        final String action = PeerRecoveryTargetService.Actions.FILE_CHUNK;
        final long requestSeqNo = requestSeqNoGenerator.getAndIncrement();
        /* we send estimateTotalOperations with every request since we collect stats on the target and that way we can
         * see how many translog ops we accumulate while copying files across the network. A future optimization
         * would be in to restart file copy again (new deltas) if we have too many translog ops are piling up.
         */
        final RecoveryFileChunkRequest request = new RecoveryFileChunkRequest(
            recoveryId,
            requestSeqNo,
            shardId,
            fileMetadata,
            position,
            content,
            lastChunk,
            totalTranslogOps,
            throttleTimeInNanos
        );
        final Writeable.Reader<TransportResponse.Empty> reader = in -> TransportResponse.Empty.INSTANCE;

        // Fork the actual sending onto a separate thread so we can send them concurrently even if CPU-bound (e.g. using compression).
        // The AsyncIOProcessor and MultiFileWriter both concentrate their work onto fewer threads if possible, but once we have
        // chunks to send we want to increase parallelism again.
        threadPool.generic()
            .execute(
                ActionRunnable.wrap(
                    listener,
                    l -> executeRetryableAction(
                        action,
                        request,
                        fileChunkRequestOptions,
                        ActionListener.runBefore(l.map(r -> null), request::decRef),
                        reader
                    )
                )
            );
    }

    @Override
    public void cancel() {
        isCancelled = true;
        if (onGoingRetryableActions.isEmpty()) {
            return;
        }
        final RuntimeException exception = new CancellableThreads.ExecutionCancelledException("recovery was cancelled");
        // Dispatch to generic as cancellation calls can come on the cluster state applier thread
        threadPool.generic().execute(() -> {
            for (RetryableAction<?> action : onGoingRetryableActions.values()) {
                action.cancel(exception);
            }
            onGoingRetryableActions.clear();
        });
    }

    private <T extends TransportResponse> void executeRetryableAction(
        String action,
        RecoveryTransportRequest request,
        TransportRequestOptions options,
        ActionListener<T> actionListener,
        Writeable.Reader<T> reader
    ) {
        final Object key = new Object();
        final ActionListener<T> removeListener = ActionListener.runBefore(actionListener, () -> onGoingRetryableActions.remove(key));
        final TimeValue initialDelay = TimeValue.timeValueMillis(200);
        final TimeValue timeout = recoverySettings.internalActionRetryTimeout();
        final RetryableAction<T> retryableAction = new RetryableAction<>(logger, threadPool, initialDelay, timeout, removeListener) {

            @Override
            public void tryAction(ActionListener<T> listener) {
                if (request.tryIncRef()) {
                    transportService.sendChildRequest(
                        targetNode,
                        action,
                        request,
                        task,
                        options,
                        new ActionListenerResponseHandler<>(
                            ActionListener.runBefore(listener, request::decRef),
                            reader,
                            ThreadPool.Names.GENERIC
                        )
                    );
                } else {
                    listener.onFailure(new AlreadyClosedException("already closed"));
                }
            }

            @Override
            public boolean shouldRetry(Exception e) {
                return retryableException(e);
            }
        };
        onGoingRetryableActions.put(key, retryableAction);
        retryableAction.run();
        if (isCancelled) {
            retryableAction.cancel(new CancellableThreads.ExecutionCancelledException("recovery was cancelled"));
        }
    }

    private static boolean retryableException(Exception e) {
        if (e instanceof ConnectTransportException) {
            return true;
        } else if (e instanceof SendRequestTransportException) {
            final Throwable cause = ExceptionsHelper.unwrapCause(e);
            return cause instanceof ConnectTransportException;
        } else if (e instanceof RemoteTransportException) {
            final Throwable cause = ExceptionsHelper.unwrapCause(e);
            return cause instanceof CircuitBreakingException || cause instanceof EsRejectedExecutionException;
        }
        return false;
    }
}<|MERGE_RESOLUTION|>--- conflicted
+++ resolved
@@ -69,11 +69,7 @@
     private final AtomicLong requestSeqNoGenerator = new AtomicLong(0);
 
     private final Consumer<Long> onSourceThrottle;
-<<<<<<< HEAD
-    private final boolean retriesSupported;
     private final Task task;
-=======
->>>>>>> e30a0698
     private volatile boolean isCancelled = false;
 
     public RemoteRecoveryTargetHandler(
@@ -101,11 +97,7 @@
             TransportRequestOptions.Type.RECOVERY
         );
         this.standardTimeoutRequestOptions = TransportRequestOptions.timeout(recoverySettings.internalActionTimeout());
-<<<<<<< HEAD
-        this.retriesSupported = targetNode.getVersion().onOrAfter(Version.V_7_9_0);
         this.task = task;
-=======
->>>>>>> e30a0698
     }
 
     public DiscoveryNode targetNode() {

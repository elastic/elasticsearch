/*
 * Licensed to Elasticsearch under one or more contributor
 * license agreements. See the NOTICE file distributed with
 * this work for additional information regarding copyright
 * ownership. Elasticsearch licenses this file to you under
 * the Apache License, Version 2.0 (the "License"); you may
 * not use this file except in compliance with the License.
 * You may obtain a copy of the License at
 *
 *    http://www.apache.org/licenses/LICENSE-2.0
 *
 * Unless required by applicable law or agreed to in writing,
 * software distributed under the License is distributed on an
 * "AS IS" BASIS, WITHOUT WARRANTIES OR CONDITIONS OF ANY
 * KIND, either express or implied.  See the License for the
 * specific language governing permissions and limitations
 * under the License.
 */

package org.elasticsearch.indices.recovery;

import org.apache.logging.log4j.LogManager;
import org.apache.logging.log4j.Logger;
import org.apache.lucene.store.RateLimiter;
import org.elasticsearch.ElasticsearchException;
import org.elasticsearch.ExceptionsHelper;
import org.elasticsearch.Version;
import org.elasticsearch.action.ActionListener;
import org.elasticsearch.action.ActionListenerResponseHandler;
import org.elasticsearch.action.support.RetryableAction;
import org.elasticsearch.cluster.node.DiscoveryNode;
import org.elasticsearch.common.breaker.CircuitBreakingException;
import org.elasticsearch.common.bytes.BytesReference;
import org.elasticsearch.common.io.stream.Writeable;
import org.elasticsearch.common.unit.TimeValue;
import org.elasticsearch.common.util.CancellableThreads;
import org.elasticsearch.common.util.concurrent.ConcurrentCollections;
import org.elasticsearch.common.util.concurrent.EsRejectedExecutionException;
import org.elasticsearch.index.seqno.ReplicationTracker;
import org.elasticsearch.index.seqno.RetentionLeases;
import org.elasticsearch.index.shard.ShardId;
import org.elasticsearch.index.store.Store;
import org.elasticsearch.index.store.StoreFileMetadata;
import org.elasticsearch.index.translog.Translog;
import org.elasticsearch.threadpool.ThreadPool;
import org.elasticsearch.transport.ConnectTransportException;
import org.elasticsearch.transport.EmptyTransportResponseHandler;
import org.elasticsearch.transport.RemoteTransportException;
import org.elasticsearch.transport.SendRequestTransportException;
import org.elasticsearch.transport.TransportFuture;
import org.elasticsearch.transport.TransportRequestOptions;
import org.elasticsearch.transport.TransportResponse;
import org.elasticsearch.transport.TransportService;

import java.io.IOException;
import java.util.List;
import java.util.Map;
import java.util.concurrent.atomic.AtomicLong;
import java.util.function.Consumer;

public class RemoteRecoveryTargetHandler implements RecoveryTargetHandler {

    private static final Logger logger = LogManager.getLogger(RemoteRecoveryTargetHandler.class);

    private final TransportService transportService;
    private final ThreadPool threadPool;
    private final PeerRecoverySourceService peerRecoverySourceService;
    private final long recoveryId;
    private final ShardId shardId;
    final DiscoveryNode targetNode;
    private final RecoverySettings recoverySettings;
    private final Map<Object, RetryableAction<?>> onGoingRetryableActions = ConcurrentCollections.newConcurrentMap();

    private final TransportRequestOptions translogOpsRequestOptions;
    private final TransportRequestOptions fileChunkRequestOptions;

    private final AtomicLong bytesSinceLastPause = new AtomicLong();
    private final AtomicLong requestSeqNoGenerator = new AtomicLong(0);

    private final Consumer<Long> onSourceThrottle;
    private final boolean retriesSupported;
    private volatile boolean isCancelled = false;

    public RemoteRecoveryTargetHandler(long recoveryId, ShardId shardId, TransportService transportService,
                                       PeerRecoverySourceService peerRecoverySourceService, DiscoveryNode targetNode,
                                       RecoverySettings recoverySettings, Consumer<Long> onSourceThrottle) {
        this.transportService = transportService;
        this.peerRecoverySourceService = peerRecoverySourceService;
        this.threadPool = transportService.getThreadPool();
        this.recoveryId = recoveryId;
        this.shardId = shardId;
        this.targetNode = targetNode;
        this.recoverySettings = recoverySettings;
        this.onSourceThrottle = onSourceThrottle;
        this.translogOpsRequestOptions = TransportRequestOptions.builder()
                .withType(TransportRequestOptions.Type.RECOVERY)
                .withTimeout(recoverySettings.internalActionLongTimeout())
                .build();
        this.fileChunkRequestOptions = TransportRequestOptions.builder()
                .withType(TransportRequestOptions.Type.RECOVERY)
                .withTimeout(recoverySettings.internalActionTimeout())
                .build();
<<<<<<< HEAD
        // TODO: Change after backport
        this.retriesSupported = targetNode.getVersion().onOrAfter(Version.V_8_0_0);

=======
        this.retriesSupported = targetNode.getVersion().onOrAfter(Version.V_7_9_0);
>>>>>>> f0f03301
    }

    @Override
    public void prepareForTranslogOperations(int totalTranslogOps, ActionListener<Void> listener) {
        final String action = PeerRecoveryTargetService.Actions.PREPARE_TRANSLOG;
        final long requestSeqNo = requestSeqNoGenerator.getAndIncrement();
        final RecoveryPrepareForTranslogOperationsRequest request =
            new RecoveryPrepareForTranslogOperationsRequest(recoveryId, requestSeqNo, shardId, totalTranslogOps);
        final TransportRequestOptions options =
            TransportRequestOptions.builder().withTimeout(recoverySettings.internalActionTimeout()).build();
        final Writeable.Reader<TransportResponse.Empty> reader = in -> TransportResponse.Empty.INSTANCE;
        final ActionListener<TransportResponse.Empty> responseListener = ActionListener.map(listener, r -> null);
        executeRetryableAction(action, request, options, responseListener, reader);
    }

    @Override
    public void finalizeRecovery(final long globalCheckpoint, final long trimAboveSeqNo, final ActionListener<Void> listener) {
        final String action = PeerRecoveryTargetService.Actions.FINALIZE;
        final long requestSeqNo = requestSeqNoGenerator.getAndIncrement();
        final RecoveryFinalizeRecoveryRequest request =
            new RecoveryFinalizeRecoveryRequest(recoveryId, requestSeqNo, shardId, globalCheckpoint, trimAboveSeqNo);
        final TransportRequestOptions options =
            TransportRequestOptions.builder().withTimeout(recoverySettings.internalActionLongTimeout()).build();
        final Writeable.Reader<TransportResponse.Empty> reader = in -> TransportResponse.Empty.INSTANCE;
        final ActionListener<TransportResponse.Empty> responseListener = ActionListener.map(listener, r -> null);
        executeRetryableAction(action, request, options, responseListener, reader);
    }

    @Override
    public void handoffPrimaryContext(final ReplicationTracker.PrimaryContext primaryContext) {
        TransportFuture<TransportResponse.Empty> handler = new TransportFuture<>(EmptyTransportResponseHandler.INSTANCE_SAME);
        transportService.sendRequest(
            targetNode, PeerRecoveryTargetService.Actions.HANDOFF_PRIMARY_CONTEXT,
            new RecoveryHandoffPrimaryContextRequest(recoveryId, shardId, primaryContext),
            TransportRequestOptions.builder().withTimeout(recoverySettings.internalActionTimeout()).build(), handler);
        handler.txGet();
    }

    @Override
    public void indexTranslogOperations(
            final List<Translog.Operation> operations,
            final int totalTranslogOps,
            final long maxSeenAutoIdTimestampOnPrimary,
            final long maxSeqNoOfDeletesOrUpdatesOnPrimary,
            final RetentionLeases retentionLeases,
            final long mappingVersionOnPrimary,
            final ActionListener<Long> listener) {
        final String action = PeerRecoveryTargetService.Actions.TRANSLOG_OPS;
        final long requestSeqNo = requestSeqNoGenerator.getAndIncrement();
        final RecoveryTranslogOperationsRequest request = new RecoveryTranslogOperationsRequest(
                recoveryId,
                requestSeqNo,
                shardId,
                operations,
                totalTranslogOps,
                maxSeenAutoIdTimestampOnPrimary,
                maxSeqNoOfDeletesOrUpdatesOnPrimary,
                retentionLeases,
                mappingVersionOnPrimary);
        final Writeable.Reader<RecoveryTranslogOperationsResponse> reader = RecoveryTranslogOperationsResponse::new;
        final ActionListener<RecoveryTranslogOperationsResponse> responseListener = ActionListener.map(listener, r -> r.localCheckpoint);
        executeRetryableAction(action, request, translogOpsRequestOptions, responseListener, reader);
    }

    @Override
    public void receiveFileInfo(List<String> phase1FileNames, List<Long> phase1FileSizes, List<String> phase1ExistingFileNames,
                                List<Long> phase1ExistingFileSizes, int totalTranslogOps, ActionListener<Void> listener) {
        final String action = PeerRecoveryTargetService.Actions.FILES_INFO;
        final long requestSeqNo = requestSeqNoGenerator.getAndIncrement();
        RecoveryFilesInfoRequest request = new RecoveryFilesInfoRequest(recoveryId, requestSeqNo, shardId, phase1FileNames, phase1FileSizes,
            phase1ExistingFileNames, phase1ExistingFileSizes, totalTranslogOps);
        final TransportRequestOptions options =
            TransportRequestOptions.builder().withTimeout(recoverySettings.internalActionTimeout()).build();
        final Writeable.Reader<TransportResponse.Empty> reader = in -> TransportResponse.Empty.INSTANCE;
        final ActionListener<TransportResponse.Empty> responseListener = ActionListener.map(listener, r -> null);
        executeRetryableAction(action, request, options, responseListener, reader);
    }

    @Override
    public void cleanFiles(int totalTranslogOps, long globalCheckpoint, Store.MetadataSnapshot sourceMetadata,
                           ActionListener<Void> listener) {
        final String action = PeerRecoveryTargetService.Actions.CLEAN_FILES;
        final long requestSeqNo = requestSeqNoGenerator.getAndIncrement();
        final RecoveryCleanFilesRequest request =
            new RecoveryCleanFilesRequest(recoveryId, requestSeqNo, shardId, sourceMetadata, totalTranslogOps, globalCheckpoint);
        final TransportRequestOptions options =
            TransportRequestOptions.builder().withTimeout(recoverySettings.internalActionTimeout()).build();
        final Writeable.Reader<TransportResponse.Empty> reader = in -> TransportResponse.Empty.INSTANCE;
        final ActionListener<TransportResponse.Empty> responseListener = ActionListener.map(listener, r -> null);
        executeRetryableAction(action, request, options, responseListener, reader);
    }

    @Override
    public void writeFileChunk(StoreFileMetadata fileMetadata, long position, BytesReference content,
                               boolean lastChunk, int totalTranslogOps, ActionListener<Void> listener) {
        // Pause using the rate limiter, if desired, to throttle the recovery
        final long throttleTimeInNanos;
        // always fetch the ratelimiter - it might be updated in real-time on the recovery settings
        final RateLimiter rl = recoverySettings.rateLimiter();
        if (rl != null) {
            long bytes = bytesSinceLastPause.addAndGet(content.length());
            if (bytes > rl.getMinPauseCheckBytes()) {
                // Time to pause
                bytesSinceLastPause.addAndGet(-bytes);
                try {
                    throttleTimeInNanos = rl.pause(bytes);
                    onSourceThrottle.accept(throttleTimeInNanos);
                } catch (IOException e) {
                    throw new ElasticsearchException("failed to pause recovery", e);
                }
            } else {
                throttleTimeInNanos = 0;
            }
        } else {
            throttleTimeInNanos = 0;
        }

        final String action = PeerRecoveryTargetService.Actions.FILE_CHUNK;
        final long requestSeqNo = requestSeqNoGenerator.getAndIncrement();
        /* we send estimateTotalOperations with every request since we collect stats on the target and that way we can
         * see how many translog ops we accumulate while copying files across the network. A future optimization
         * would be in to restart file copy again (new deltas) if we have too many translog ops are piling up.
         */
        final RecoveryFileChunkRequest request = new RecoveryFileChunkRequest(
            recoveryId, requestSeqNo, shardId, fileMetadata, position, content, lastChunk, totalTranslogOps, throttleTimeInNanos);
        final Writeable.Reader<TransportResponse.Empty> reader = in -> TransportResponse.Empty.INSTANCE;
        executeRetryableAction(action, request, fileChunkRequestOptions, ActionListener.map(listener, r -> null), reader);
    }

    @Override
    public void cancel() {
        isCancelled = true;
        if (onGoingRetryableActions.isEmpty()) {
            return;
        }
        final RuntimeException exception = new CancellableThreads.ExecutionCancelledException("recovery was cancelled");
        // Dispatch to generic as cancellation calls can come on the cluster state applier thread
        threadPool.generic().execute(() -> {
            for (RetryableAction<?> action : onGoingRetryableActions.values()) {
                action.cancel(exception);
            }
            onGoingRetryableActions.clear();
        });
    }

    private <T extends TransportResponse> void executeRetryableAction(String action, RecoveryTransportRequest request,
                                                                      TransportRequestOptions options, ActionListener<T> actionListener,
                                                                      Writeable.Reader<T> reader) {
        final Object key = new Object();
        final ActionListener<T> removeListener = ActionListener.runBefore(actionListener, () -> {
            // synchronizing on the action map here to only remove the retry tracking exactly once when the last key is removed
            synchronized (onGoingRetryableActions) {
                onGoingRetryableActions.remove(key);
                if (onGoingRetryableActions.isEmpty()) {
                    peerRecoverySourceService.removeRetryTracking(RemoteRecoveryTargetHandler.this);
                }
            }
        });
        final TimeValue initialDelay = TimeValue.timeValueMillis(200);
        final TimeValue timeout = recoverySettings.internalActionRetryTimeout();
        final RetryableAction<T> retryableAction = new RetryableAction<>(logger, threadPool, initialDelay, timeout, removeListener,
                                                                         ThreadPool.Names.GENERIC) {

            @Override
            public void tryAction(ActionListener<T> listener) {
                transportService.sendRequest(targetNode, action, request, options,
                    new ActionListenerResponseHandler<>(listener, reader, ThreadPool.Names.GENERIC));
            }

            @Override
            public boolean shouldRetry(Exception e) {
                final boolean retry = retriesSupported && peerRecoverySourceService.clusterService().state().nodes().nodeExists(targetNode)
                        && retryableException(e);
                if (retry) {
                    peerRecoverySourceService.trackRetry(RemoteRecoveryTargetHandler.this);
                }
                return retry;
            }
        };
        onGoingRetryableActions.put(key, retryableAction);
        retryableAction.run();
        if (isCancelled) {
            retryableAction.cancel(new CancellableThreads.ExecutionCancelledException("recovery was cancelled"));
        }
    }

    private static boolean retryableException(Exception e) {
        if (e instanceof ConnectTransportException) {
            return true;
        } else if (e instanceof SendRequestTransportException) {
            final Throwable cause = ExceptionsHelper.unwrapCause(e);
            return cause instanceof ConnectTransportException;
        } else if (e instanceof RemoteTransportException) {
            final Throwable cause = ExceptionsHelper.unwrapCause(e);
            return cause instanceof CircuitBreakingException ||
                cause instanceof EsRejectedExecutionException;
        }
        return false;
    }
}<|MERGE_RESOLUTION|>--- conflicted
+++ resolved
@@ -100,13 +100,7 @@
                 .withType(TransportRequestOptions.Type.RECOVERY)
                 .withTimeout(recoverySettings.internalActionTimeout())
                 .build();
-<<<<<<< HEAD
-        // TODO: Change after backport
-        this.retriesSupported = targetNode.getVersion().onOrAfter(Version.V_8_0_0);
-
-=======
         this.retriesSupported = targetNode.getVersion().onOrAfter(Version.V_7_9_0);
->>>>>>> f0f03301
     }
 
     @Override

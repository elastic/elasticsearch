/*
 * Licensed to Elasticsearch under one or more contributor
 * license agreements. See the NOTICE file distributed with
 * this work for additional information regarding copyright
 * ownership. Elasticsearch licenses this file to you under
 * the Apache License, Version 2.0 (the "License"); you may
 * not use this file except in compliance with the License.
 * You may obtain a copy of the License at
 *
 *    http://www.apache.org/licenses/LICENSE-2.0
 *
 * Unless required by applicable law or agreed to in writing,
 * software distributed under the License is distributed on an
 * "AS IS" BASIS, WITHOUT WARRANTIES OR CONDITIONS OF ANY
 * KIND, either express or implied.  See the License for the
 * specific language governing permissions and limitations
 * under the License.
 */

package org.elasticsearch.indices.recovery;

import org.apache.logging.log4j.LogManager;
import org.apache.logging.log4j.Logger;
import org.apache.lucene.store.RateLimiter;
import org.elasticsearch.ElasticsearchException;
import org.elasticsearch.ExceptionsHelper;
<<<<<<< HEAD
import org.elasticsearch.Version;
=======
>>>>>>> 7c367de1
import org.elasticsearch.action.ActionListener;
import org.elasticsearch.action.ActionListenerResponseHandler;
import org.elasticsearch.action.support.RetryableAction;
import org.elasticsearch.cluster.node.DiscoveryNode;
import org.elasticsearch.common.breaker.CircuitBreakingException;
import org.elasticsearch.common.bytes.BytesReference;
<<<<<<< HEAD
=======
import org.elasticsearch.common.io.stream.Writeable;
>>>>>>> 7c367de1
import org.elasticsearch.common.unit.TimeValue;
import org.elasticsearch.common.util.CancellableThreads;
import org.elasticsearch.common.util.concurrent.ConcurrentCollections;
import org.elasticsearch.common.util.concurrent.EsRejectedExecutionException;
import org.elasticsearch.index.seqno.ReplicationTracker;
import org.elasticsearch.index.seqno.RetentionLeases;
import org.elasticsearch.index.shard.ShardId;
import org.elasticsearch.index.store.Store;
import org.elasticsearch.index.store.StoreFileMetadata;
import org.elasticsearch.index.translog.Translog;
import org.elasticsearch.threadpool.ThreadPool;
import org.elasticsearch.transport.ConnectTransportException;
import org.elasticsearch.transport.EmptyTransportResponseHandler;
import org.elasticsearch.transport.RemoteTransportException;
<<<<<<< HEAD
import org.elasticsearch.transport.SendRequestTransportException;
=======
>>>>>>> 7c367de1
import org.elasticsearch.transport.TransportFuture;
import org.elasticsearch.transport.TransportRequest;
import org.elasticsearch.transport.TransportRequestOptions;
import org.elasticsearch.transport.TransportResponse;
import org.elasticsearch.transport.TransportService;

import java.io.IOException;
import java.util.List;
import java.util.Map;
import java.util.concurrent.atomic.AtomicLong;
import java.util.function.Consumer;

public class RemoteRecoveryTargetHandler implements RecoveryTargetHandler {

    private static final Logger logger = LogManager.getLogger(RemoteRecoveryTargetHandler.class);

    private final TransportService transportService;
    private final ThreadPool threadPool;
    private final long recoveryId;
    private final ShardId shardId;
    private final DiscoveryNode targetNode;
    private final RecoverySettings recoverySettings;
    private final Map<Object, RetryableAction<?>> onGoingRetryableActions = ConcurrentCollections.newConcurrentMap();

    private final TransportRequestOptions translogOpsRequestOptions;
    private final TransportRequestOptions fileChunkRequestOptions;

    private final AtomicLong bytesSinceLastPause = new AtomicLong();
    private final AtomicLong requestSeqNoGenerator = new AtomicLong(0);

    private final Consumer<Long> onSourceThrottle;
<<<<<<< HEAD
    private final boolean retriesSupported;
=======
>>>>>>> 7c367de1
    private volatile boolean isCancelled = false;

    public RemoteRecoveryTargetHandler(long recoveryId, ShardId shardId, TransportService transportService,
                                       DiscoveryNode targetNode, RecoverySettings recoverySettings, Consumer<Long> onSourceThrottle) {
        this.transportService = transportService;
        this.threadPool = transportService.getThreadPool();
        this.recoveryId = recoveryId;
        this.shardId = shardId;
        this.targetNode = targetNode;
        this.recoverySettings = recoverySettings;
        this.onSourceThrottle = onSourceThrottle;
        this.translogOpsRequestOptions = TransportRequestOptions.builder()
                .withType(TransportRequestOptions.Type.RECOVERY)
                .withTimeout(recoverySettings.internalActionLongTimeout())
                .build();
        this.fileChunkRequestOptions = TransportRequestOptions.builder()
                .withType(TransportRequestOptions.Type.RECOVERY)
                .withTimeout(recoverySettings.internalActionTimeout())
                .build();
<<<<<<< HEAD
        // TODO: Change after backport
        this.retriesSupported = targetNode.getVersion().onOrAfter(Version.V_8_0_0);

=======
>>>>>>> 7c367de1
    }

    @Override
    public void prepareForTranslogOperations(int totalTranslogOps, ActionListener<Void> listener) {
        final String action = PeerRecoveryTargetService.Actions.PREPARE_TRANSLOG;
        final RecoveryPrepareForTranslogOperationsRequest request =
            new RecoveryPrepareForTranslogOperationsRequest(recoveryId, shardId, totalTranslogOps);
        final TransportRequestOptions options =
            TransportRequestOptions.builder().withTimeout(recoverySettings.internalActionTimeout()).build();
        final Writeable.Reader<TransportResponse.Empty> reader = in -> TransportResponse.Empty.INSTANCE;
        final ActionListener<TransportResponse.Empty> responseListener = ActionListener.map(listener, r -> null);
        executeRetryableAction(action, request, options, responseListener, reader);
    }

    @Override
    public void finalizeRecovery(final long globalCheckpoint, final long trimAboveSeqNo, final ActionListener<Void> listener) {
        final String action = PeerRecoveryTargetService.Actions.FINALIZE;
        final RecoveryFinalizeRecoveryRequest request =
            new RecoveryFinalizeRecoveryRequest(recoveryId, shardId, globalCheckpoint, trimAboveSeqNo);
        final TransportRequestOptions options =
            TransportRequestOptions.builder().withTimeout(recoverySettings.internalActionLongTimeout()).build();
        final Writeable.Reader<TransportResponse.Empty> reader = in -> TransportResponse.Empty.INSTANCE;
        final ActionListener<TransportResponse.Empty> responseListener = ActionListener.map(listener, r -> null);
        executeRetryableAction(action, request, options, responseListener, reader);
    }

    @Override
    public void handoffPrimaryContext(final ReplicationTracker.PrimaryContext primaryContext) {
        TransportFuture<TransportResponse.Empty> handler = new TransportFuture<>(EmptyTransportResponseHandler.INSTANCE_SAME);
        transportService.sendRequest(
            targetNode, PeerRecoveryTargetService.Actions.HANDOFF_PRIMARY_CONTEXT,
            new RecoveryHandoffPrimaryContextRequest(recoveryId, shardId, primaryContext),
            TransportRequestOptions.builder().withTimeout(recoverySettings.internalActionTimeout()).build(), handler);
        handler.txGet();
    }

    @Override
    public void indexTranslogOperations(
            final List<Translog.Operation> operations,
            final int totalTranslogOps,
            final long maxSeenAutoIdTimestampOnPrimary,
            final long maxSeqNoOfDeletesOrUpdatesOnPrimary,
            final RetentionLeases retentionLeases,
            final long mappingVersionOnPrimary,
            final ActionListener<Long> listener) {
<<<<<<< HEAD
        final long requestSeqNo = requestSeqNoGenerator.getAndIncrement();
        final TimeValue initialDelay = TimeValue.timeValueMillis(50);
        final TimeValue timeout = translogOpsRequestOptions.timeout();
        final Object key = new Object();
        final ActionListener<Long> removeListener = ActionListener.runBefore(listener, () -> onGoingRetryableActions.remove(key));
        final RetryableAction<Long> translogAction = new RetryableAction<>(logger, threadPool, initialDelay, timeout, removeListener) {

            @Override
            public void tryAction(ActionListener<Long> listener) {
                final RecoveryTranslogOperationsRequest request = new RecoveryTranslogOperationsRequest(
                    recoveryId,
                    requestSeqNo,
                    shardId,
                    operations,
                    totalTranslogOps,
                    maxSeenAutoIdTimestampOnPrimary,
                    maxSeqNoOfDeletesOrUpdatesOnPrimary,
                    retentionLeases,
                    mappingVersionOnPrimary);
                transportService.sendRequest(targetNode, PeerRecoveryTargetService.Actions.TRANSLOG_OPS, request, translogOpsRequestOptions,
                    new ActionListenerResponseHandler<>(ActionListener.map(listener, r -> r.localCheckpoint),
                        RecoveryTranslogOperationsResponse::new, ThreadPool.Names.GENERIC));
            }

            @Override
            public boolean shouldRetry(Exception e) {
                return retriesSupported && retryableException(e);
            }
        };

        startRetryableAction(key, translogAction);
=======
        final String action = PeerRecoveryTargetService.Actions.TRANSLOG_OPS;
        final RecoveryTranslogOperationsRequest request = new RecoveryTranslogOperationsRequest(
                recoveryId,
                shardId,
                operations,
                totalTranslogOps,
                maxSeenAutoIdTimestampOnPrimary,
                maxSeqNoOfDeletesOrUpdatesOnPrimary,
                retentionLeases,
                mappingVersionOnPrimary);
        final Writeable.Reader<RecoveryTranslogOperationsResponse> reader = RecoveryTranslogOperationsResponse::new;
        final ActionListener<RecoveryTranslogOperationsResponse> responseListener = ActionListener.map(listener, r -> r.localCheckpoint);
        executeRetryableAction(action, request, translogOpsRequestOptions, responseListener, reader);
>>>>>>> 7c367de1
    }

    @Override
    public void receiveFileInfo(List<String> phase1FileNames, List<Long> phase1FileSizes, List<String> phase1ExistingFileNames,
                                List<Long> phase1ExistingFileSizes, int totalTranslogOps, ActionListener<Void> listener) {
        final String action = PeerRecoveryTargetService.Actions.FILES_INFO;
        RecoveryFilesInfoRequest request = new RecoveryFilesInfoRequest(recoveryId, shardId, phase1FileNames, phase1FileSizes,
            phase1ExistingFileNames, phase1ExistingFileSizes, totalTranslogOps);
        final TransportRequestOptions options =
            TransportRequestOptions.builder().withTimeout(recoverySettings.internalActionTimeout()).build();
        final Writeable.Reader<TransportResponse.Empty> reader = in -> TransportResponse.Empty.INSTANCE;
        final ActionListener<TransportResponse.Empty> responseListener = ActionListener.map(listener, r -> null);
        executeRetryableAction(action, request, options, responseListener, reader);
    }

    @Override
    public void cleanFiles(int totalTranslogOps, long globalCheckpoint, Store.MetadataSnapshot sourceMetadata,
                           ActionListener<Void> listener) {
        final String action = PeerRecoveryTargetService.Actions.CLEAN_FILES;
        final RecoveryCleanFilesRequest request =
            new RecoveryCleanFilesRequest(recoveryId, shardId, sourceMetadata, totalTranslogOps, globalCheckpoint);
        final TransportRequestOptions options =
            TransportRequestOptions.builder().withTimeout(recoverySettings.internalActionTimeout()).build();
        final Writeable.Reader<TransportResponse.Empty> reader = in -> TransportResponse.Empty.INSTANCE;
        final ActionListener<TransportResponse.Empty> responseListener = ActionListener.map(listener, r -> null);
        executeRetryableAction(action, request, options, responseListener, reader);
    }

    @Override
    public void writeFileChunk(StoreFileMetadata fileMetadata, long position, BytesReference content,
                               boolean lastChunk, int totalTranslogOps, ActionListener<Void> listener) {
        // Pause using the rate limiter, if desired, to throttle the recovery
        final long throttleTimeInNanos;
        // always fetch the ratelimiter - it might be updated in real-time on the recovery settings
        final RateLimiter rl = recoverySettings.rateLimiter();
        if (rl != null) {
            long bytes = bytesSinceLastPause.addAndGet(content.length());
            if (bytes > rl.getMinPauseCheckBytes()) {
                // Time to pause
                bytesSinceLastPause.addAndGet(-bytes);
                try {
                    throttleTimeInNanos = rl.pause(bytes);
                    onSourceThrottle.accept(throttleTimeInNanos);
                } catch (IOException e) {
                    throw new ElasticsearchException("failed to pause recovery", e);
                }
            } else {
                throttleTimeInNanos = 0;
            }
        } else {
            throttleTimeInNanos = 0;
        }

<<<<<<< HEAD
        final long requestSeqNo = requestSeqNoGenerator.getAndIncrement();
        final TimeValue initialDelay = TimeValue.timeValueMillis(50);
        final TimeValue timeout = fileChunkRequestOptions.timeout();
        final Object key = new Object();
        final ActionListener<Void> removeListener = ActionListener.runBefore(listener, () -> onGoingRetryableActions.remove(key));
        final RetryableAction<Void> fileChunkAction = new RetryableAction<>(logger, threadPool, initialDelay, timeout, removeListener) {

            @Override
            public void tryAction(ActionListener<Void> listener) {
                /* we send estimateTotalOperations with every request since we collect stats on the target and that way we can
                 * see how many translog ops we accumulate while copying files across the network. A future optimization
                 * would be in to restart file copy again (new deltas) if we have too many translog ops are piling up.
                 */
                final RecoveryFileChunkRequest request = new RecoveryFileChunkRequest(recoveryId, requestSeqNo, shardId, fileMetadata,
                    position, content, lastChunk, totalTranslogOps, throttleTimeInNanos);
                transportService.sendRequest(targetNode, PeerRecoveryTargetService.Actions.FILE_CHUNK,
                    request, fileChunkRequestOptions, new ActionListenerResponseHandler<>(
                        ActionListener.map(listener, r -> null), in -> TransportResponse.Empty.INSTANCE, ThreadPool.Names.GENERIC));
            }

            @Override
            public boolean shouldRetry(Exception e) {
                return retriesSupported && retryableException(e);
            }
        };

        startRetryableAction(key, fileChunkAction);
    }

    @Override
    public void cancel() {
        isCancelled = true;
        final RuntimeException exception = new CancellableThreads.ExecutionCancelledException("recovery was cancelled");
        // Dispatch to generic as cancellation calls can come on the cluster state applier thread
        threadPool.generic().execute(() -> {
            for (Map.Entry<Object, RetryableAction<?>> action : onGoingRetryableActions.entrySet()) {
                action.getValue().cancel(exception);
            }
            onGoingRetryableActions.clear();
        });
    }

    private <T> void startRetryableAction(Object key, RetryableAction<T> action) {
        onGoingRetryableActions.put(key, action);
        action.run();
        if (isCancelled) {
            action.cancel(new CancellableThreads.ExecutionCancelledException("recovery was cancelled"));
=======
        final String action = PeerRecoveryTargetService.Actions.FILE_CHUNK;
        /* we send estimateTotalOperations with every request since we collect stats on the target and that way we can
         * see how many translog ops we accumulate while copying files across the network. A future optimization
         * would be in to restart file copy again (new deltas) if we have too many translog ops are piling up.
         */
        final RecoveryFileChunkRequest request = new RecoveryFileChunkRequest(
            recoveryId, shardId, fileMetadata, position, content, lastChunk, totalTranslogOps, throttleTimeInNanos);
        final Writeable.Reader<TransportResponse.Empty> reader = in -> TransportResponse.Empty.INSTANCE;
        executeRetryableAction(action, request, fileChunkRequestOptions, ActionListener.map(listener, r -> null), reader);
    }

    @Override
    public void cancel() {
        isCancelled = true;
        if (onGoingRetryableActions.isEmpty()) {
            return;
        }
        final RuntimeException exception = new CancellableThreads.ExecutionCancelledException("recovery was cancelled");
        // Dispatch to generic as cancellation calls can come on the cluster state applier thread
        threadPool.generic().execute(() -> {
            for (RetryableAction<?> action : onGoingRetryableActions.values()) {
                action.cancel(exception);
            }
            onGoingRetryableActions.clear();
        });
    }

    private <T extends TransportResponse> void executeRetryableAction(String action, TransportRequest request,
                                                                      TransportRequestOptions options, ActionListener<T> actionListener,
                                                                      Writeable.Reader<T> reader) {
        final Object key = new Object();
        final ActionListener<T> removeListener = ActionListener.runBefore(actionListener, () -> onGoingRetryableActions.remove(key));
        final TimeValue initialDelay = TimeValue.timeValueMillis(200);
        final TimeValue timeout = recoverySettings.internalActionRetryTimeout();
        final RetryableAction<T> retryableAction = new RetryableAction<>(logger, threadPool, initialDelay, timeout, removeListener) {

            @Override
            public void tryAction(ActionListener<T> listener) {
                transportService.sendRequest(targetNode, action, request, options,
                    new ActionListenerResponseHandler<>(listener, reader, ThreadPool.Names.GENERIC));
            }

            @Override
            public boolean shouldRetry(Exception e) {
                return retryableException(e);
            }
        };
        onGoingRetryableActions.put(key, retryableAction);
        retryableAction.run();
        if (isCancelled) {
            retryableAction.cancel(new CancellableThreads.ExecutionCancelledException("recovery was cancelled"));
>>>>>>> 7c367de1
        }
    }

    private static boolean retryableException(Exception e) {
<<<<<<< HEAD
        if (e instanceof ConnectTransportException) {
            return true;
        } else if (e instanceof SendRequestTransportException) {
            final Throwable cause = ExceptionsHelper.unwrapCause(e);
            return cause instanceof ConnectTransportException;
        } else if (e instanceof RemoteTransportException) {
=======
        if (e instanceof RemoteTransportException) {
>>>>>>> 7c367de1
            final Throwable cause = ExceptionsHelper.unwrapCause(e);
            return cause instanceof CircuitBreakingException ||
                cause instanceof EsRejectedExecutionException;
        }
        return false;
    }
}<|MERGE_RESOLUTION|>--- conflicted
+++ resolved
@@ -24,20 +24,14 @@
 import org.apache.lucene.store.RateLimiter;
 import org.elasticsearch.ElasticsearchException;
 import org.elasticsearch.ExceptionsHelper;
-<<<<<<< HEAD
 import org.elasticsearch.Version;
-=======
->>>>>>> 7c367de1
 import org.elasticsearch.action.ActionListener;
 import org.elasticsearch.action.ActionListenerResponseHandler;
 import org.elasticsearch.action.support.RetryableAction;
 import org.elasticsearch.cluster.node.DiscoveryNode;
 import org.elasticsearch.common.breaker.CircuitBreakingException;
 import org.elasticsearch.common.bytes.BytesReference;
-<<<<<<< HEAD
-=======
 import org.elasticsearch.common.io.stream.Writeable;
->>>>>>> 7c367de1
 import org.elasticsearch.common.unit.TimeValue;
 import org.elasticsearch.common.util.CancellableThreads;
 import org.elasticsearch.common.util.concurrent.ConcurrentCollections;
@@ -52,10 +46,7 @@
 import org.elasticsearch.transport.ConnectTransportException;
 import org.elasticsearch.transport.EmptyTransportResponseHandler;
 import org.elasticsearch.transport.RemoteTransportException;
-<<<<<<< HEAD
 import org.elasticsearch.transport.SendRequestTransportException;
-=======
->>>>>>> 7c367de1
 import org.elasticsearch.transport.TransportFuture;
 import org.elasticsearch.transport.TransportRequest;
 import org.elasticsearch.transport.TransportRequestOptions;
@@ -87,10 +78,7 @@
     private final AtomicLong requestSeqNoGenerator = new AtomicLong(0);
 
     private final Consumer<Long> onSourceThrottle;
-<<<<<<< HEAD
     private final boolean retriesSupported;
-=======
->>>>>>> 7c367de1
     private volatile boolean isCancelled = false;
 
     public RemoteRecoveryTargetHandler(long recoveryId, ShardId shardId, TransportService transportService,
@@ -110,12 +98,8 @@
                 .withType(TransportRequestOptions.Type.RECOVERY)
                 .withTimeout(recoverySettings.internalActionTimeout())
                 .build();
-<<<<<<< HEAD
         // TODO: Change after backport
         this.retriesSupported = targetNode.getVersion().onOrAfter(Version.V_8_0_0);
-
-=======
->>>>>>> 7c367de1
     }
 
     @Override
@@ -161,42 +145,10 @@
             final RetentionLeases retentionLeases,
             final long mappingVersionOnPrimary,
             final ActionListener<Long> listener) {
-<<<<<<< HEAD
-        final long requestSeqNo = requestSeqNoGenerator.getAndIncrement();
-        final TimeValue initialDelay = TimeValue.timeValueMillis(50);
-        final TimeValue timeout = translogOpsRequestOptions.timeout();
-        final Object key = new Object();
-        final ActionListener<Long> removeListener = ActionListener.runBefore(listener, () -> onGoingRetryableActions.remove(key));
-        final RetryableAction<Long> translogAction = new RetryableAction<>(logger, threadPool, initialDelay, timeout, removeListener) {
-
-            @Override
-            public void tryAction(ActionListener<Long> listener) {
-                final RecoveryTranslogOperationsRequest request = new RecoveryTranslogOperationsRequest(
-                    recoveryId,
-                    requestSeqNo,
-                    shardId,
-                    operations,
-                    totalTranslogOps,
-                    maxSeenAutoIdTimestampOnPrimary,
-                    maxSeqNoOfDeletesOrUpdatesOnPrimary,
-                    retentionLeases,
-                    mappingVersionOnPrimary);
-                transportService.sendRequest(targetNode, PeerRecoveryTargetService.Actions.TRANSLOG_OPS, request, translogOpsRequestOptions,
-                    new ActionListenerResponseHandler<>(ActionListener.map(listener, r -> r.localCheckpoint),
-                        RecoveryTranslogOperationsResponse::new, ThreadPool.Names.GENERIC));
-            }
-
-            @Override
-            public boolean shouldRetry(Exception e) {
-                return retriesSupported && retryableException(e);
-            }
-        };
-
-        startRetryableAction(key, translogAction);
-=======
         final String action = PeerRecoveryTargetService.Actions.TRANSLOG_OPS;
         final RecoveryTranslogOperationsRequest request = new RecoveryTranslogOperationsRequest(
                 recoveryId,
+                -1,
                 shardId,
                 operations,
                 totalTranslogOps,
@@ -207,7 +159,6 @@
         final Writeable.Reader<RecoveryTranslogOperationsResponse> reader = RecoveryTranslogOperationsResponse::new;
         final ActionListener<RecoveryTranslogOperationsResponse> responseListener = ActionListener.map(listener, r -> r.localCheckpoint);
         executeRetryableAction(action, request, translogOpsRequestOptions, responseListener, reader);
->>>>>>> 7c367de1
     }
 
     @Override
@@ -261,62 +212,13 @@
             throttleTimeInNanos = 0;
         }
 
-<<<<<<< HEAD
-        final long requestSeqNo = requestSeqNoGenerator.getAndIncrement();
-        final TimeValue initialDelay = TimeValue.timeValueMillis(50);
-        final TimeValue timeout = fileChunkRequestOptions.timeout();
-        final Object key = new Object();
-        final ActionListener<Void> removeListener = ActionListener.runBefore(listener, () -> onGoingRetryableActions.remove(key));
-        final RetryableAction<Void> fileChunkAction = new RetryableAction<>(logger, threadPool, initialDelay, timeout, removeListener) {
-
-            @Override
-            public void tryAction(ActionListener<Void> listener) {
-                /* we send estimateTotalOperations with every request since we collect stats on the target and that way we can
-                 * see how many translog ops we accumulate while copying files across the network. A future optimization
-                 * would be in to restart file copy again (new deltas) if we have too many translog ops are piling up.
-                 */
-                final RecoveryFileChunkRequest request = new RecoveryFileChunkRequest(recoveryId, requestSeqNo, shardId, fileMetadata,
-                    position, content, lastChunk, totalTranslogOps, throttleTimeInNanos);
-                transportService.sendRequest(targetNode, PeerRecoveryTargetService.Actions.FILE_CHUNK,
-                    request, fileChunkRequestOptions, new ActionListenerResponseHandler<>(
-                        ActionListener.map(listener, r -> null), in -> TransportResponse.Empty.INSTANCE, ThreadPool.Names.GENERIC));
-            }
-
-            @Override
-            public boolean shouldRetry(Exception e) {
-                return retriesSupported && retryableException(e);
-            }
-        };
-
-        startRetryableAction(key, fileChunkAction);
-    }
-
-    @Override
-    public void cancel() {
-        isCancelled = true;
-        final RuntimeException exception = new CancellableThreads.ExecutionCancelledException("recovery was cancelled");
-        // Dispatch to generic as cancellation calls can come on the cluster state applier thread
-        threadPool.generic().execute(() -> {
-            for (Map.Entry<Object, RetryableAction<?>> action : onGoingRetryableActions.entrySet()) {
-                action.getValue().cancel(exception);
-            }
-            onGoingRetryableActions.clear();
-        });
-    }
-
-    private <T> void startRetryableAction(Object key, RetryableAction<T> action) {
-        onGoingRetryableActions.put(key, action);
-        action.run();
-        if (isCancelled) {
-            action.cancel(new CancellableThreads.ExecutionCancelledException("recovery was cancelled"));
-=======
         final String action = PeerRecoveryTargetService.Actions.FILE_CHUNK;
         /* we send estimateTotalOperations with every request since we collect stats on the target and that way we can
          * see how many translog ops we accumulate while copying files across the network. A future optimization
          * would be in to restart file copy again (new deltas) if we have too many translog ops are piling up.
          */
         final RecoveryFileChunkRequest request = new RecoveryFileChunkRequest(
-            recoveryId, shardId, fileMetadata, position, content, lastChunk, totalTranslogOps, throttleTimeInNanos);
+            recoveryId, -1, shardId, fileMetadata, position, content, lastChunk, totalTranslogOps, throttleTimeInNanos);
         final Writeable.Reader<TransportResponse.Empty> reader = in -> TransportResponse.Empty.INSTANCE;
         executeRetryableAction(action, request, fileChunkRequestOptions, ActionListener.map(listener, r -> null), reader);
     }
@@ -354,28 +256,23 @@
 
             @Override
             public boolean shouldRetry(Exception e) {
-                return retryableException(e);
+                return retriesSupported && retryableException(e);
             }
         };
         onGoingRetryableActions.put(key, retryableAction);
         retryableAction.run();
         if (isCancelled) {
             retryableAction.cancel(new CancellableThreads.ExecutionCancelledException("recovery was cancelled"));
->>>>>>> 7c367de1
         }
     }
 
     private static boolean retryableException(Exception e) {
-<<<<<<< HEAD
         if (e instanceof ConnectTransportException) {
             return true;
         } else if (e instanceof SendRequestTransportException) {
             final Throwable cause = ExceptionsHelper.unwrapCause(e);
             return cause instanceof ConnectTransportException;
         } else if (e instanceof RemoteTransportException) {
-=======
-        if (e instanceof RemoteTransportException) {
->>>>>>> 7c367de1
             final Throwable cause = ExceptionsHelper.unwrapCause(e);
             return cause instanceof CircuitBreakingException ||
                 cause instanceof EsRejectedExecutionException;

/*
 * Copyright Elasticsearch B.V. and/or licensed to Elasticsearch B.V. under one
 * or more contributor license agreements. Licensed under the "Elastic License
 * 2.0", the "GNU Affero General Public License v3.0 only", and the "Server Side
 * Public License v 1"; you may not use this file except in compliance with, at
 * your election, the "Elastic License 2.0", the "GNU Affero General Public
 * License v3.0 only", or the "Server Side Public License, v 1".
 */

package org.elasticsearch.inference;

import org.elasticsearch.TransportVersion;
import org.elasticsearch.action.ActionListener;
import org.elasticsearch.client.internal.Client;
import org.elasticsearch.core.Nullable;
import org.elasticsearch.core.TimeValue;

import java.io.Closeable;
import java.util.List;
import java.util.Map;
import java.util.Set;

public interface InferenceService extends Closeable {

    default void init(Client client) {}

    String name();

    /**
     * Parse model configuration from the {@code config map} from a request and return
     * the parsed {@link Model}. This requires that both the secrets and service settings be contained in the
     * {@code service_settings} field.
     * This function modifies {@code config map}, fields are removed
     * from the map as they are read.
     * <p>
     * If the map contains unrecognized configuration option an
     * {@code ElasticsearchStatusException} is thrown.
     *
     * @param modelId               Model Id
     * @param taskType              The model task type
     * @param config                Configuration options including the secrets
     * @param parsedModelListener   A listener which will handle the resulting model or failure
     */
    void parseRequestConfig(String modelId, TaskType taskType, Map<String, Object> config, ActionListener<Model> parsedModelListener);

    /**
     * Parse model configuration from {@code config map} from persisted storage and return the parsed {@link Model}. This requires that
     * secrets and service settings be in two separate maps.
     * This function modifies {@code config map}, fields are removed from the map as they are read.
     *
     * If the map contains unrecognized configuration options, no error is thrown.
     *
     * @param modelId Model Id
     * @param taskType The model task type
     * @param config Configuration options
     * @param secrets Sensitive configuration options (e.g. api key)
     * @return The parsed {@link Model}
     */
    Model parsePersistedConfigWithSecrets(String modelId, TaskType taskType, Map<String, Object> config, Map<String, Object> secrets);

    /**
     * Parse model configuration from {@code config map} from persisted storage and return the parsed {@link Model}.
     * This function modifies {@code config map}, fields are removed from the map as they are read.
     *
     * If the map contains unrecognized configuration options, no error is thrown.
     *
     * @param modelId Model Id
     * @param taskType The model task type
     * @param config Configuration options
     * @return The parsed {@link Model}
     */
    Model parsePersistedConfig(String modelId, TaskType taskType, Map<String, Object> config);

    /**
     * Perform inference on the model.
     *
     * @param model        The model
     * @param query        Inference query, mainly for re-ranking
     * @param input        Inference input
     * @param stream       Stream inference results
     * @param taskSettings Settings in the request to override the model's defaults
     * @param inputType    For search, ingest etc
     * @param timeout      The timeout for the request
     * @param listener     Inference result listener
     */
    void infer(
        Model model,
        @Nullable String query,
        List<String> input,
        boolean stream,
        Map<String, Object> taskSettings,
        InputType inputType,
        TimeValue timeout,
        ActionListener<InferenceServiceResults> listener
    );

    /**
     * Chunk long text according to {@code chunkingOptions} or the
     * model defaults if {@code chunkingOptions} contains unset
     * values.
     *
     * @param model           The model
     * @param query           Inference query, mainly for re-ranking
     * @param input           Inference input
     * @param taskSettings    Settings in the request to override the model's defaults
     * @param inputType       For search, ingest etc
     * @param chunkingOptions The window and span options to apply
     * @param timeout         The timeout for the request
     * @param listener        Chunked Inference result listener
     */
    void chunkedInfer(
        Model model,
        @Nullable String query,
        List<String> input,
        Map<String, Object> taskSettings,
        InputType inputType,
        ChunkingOptions chunkingOptions,
        TimeValue timeout,
        ActionListener<List<ChunkedInferenceServiceResults>> listener
    );

    /**
     * Start or prepare the model for use.
     * @param model The model
     * @param listener The listener
     */
    void start(Model model, ActionListener<Boolean> listener);

    /**
     * Stop the model deployment.
     * The default action does nothing except acknowledge the request (true).
     * @param unparsedModel The unparsed model configuration
     * @param listener The listener
     */
    default void stop(UnparsedModel unparsedModel, ActionListener<Boolean> listener) {
        listener.onResponse(true);
    }

    /**
     * Put the model definition (if applicable)
     * The main purpose of this function is to download ELSER
     * The default action does nothing except acknowledge the request (true).
     * @param modelVariant The configuration of the model variant to be downloaded
     * @param listener The listener
     */
    default void putModel(Model modelVariant, ActionListener<Boolean> listener) {
        listener.onResponse(true);
    }

    /**
     * Optionally test the new model configuration in the inference service.
     * This function should be called when the model is first created, the
     * default action is to do nothing.
     * @param model The new model
     * @param listener The listener
     */
    default void checkModelConfig(Model model, ActionListener<Model> listener) {
        listener.onResponse(model);
    };

    /**
     * Update a text embedding model's dimensions based on a provided embedding
     * size and set the default similarity if required. The default behaviour is to just return the model.
     * @param model The original model without updated embedding details
     * @param embeddingSize The embedding size to update the model with
     * @return The model with updated embedding details
     */
    default Model updateModelWithEmbeddingDetails(Model model, int embeddingSize) {
        return model;
    }

    /**
<<<<<<< HEAD
     * Update a chat completion model's max tokens if required. The default behaviour is to just return the model.
     * @param model The original model without updated embedding details
     * @return The model with updated chat completion details
     */
    default Model updateModelWithChatCompletionDetails(Model model) {
        return model;
    }

    /**
     * Return true if this model is hosted in the local Elasticsearch cluster
     * @return True if in cluster
     */
    default boolean isInClusterService() {
        return false;
    }

    /**
=======
>>>>>>> 831d55fc
     * Defines the version required across all clusters to use this service
     * @return {@link TransportVersion} specifying the version
     */
    TransportVersion getMinimalSupportedVersion();

    /**
     * The set of tasks where this service provider supports using the streaming API.
     * @return set of supported task types. Defaults to empty.
     */
    default Set<TaskType> supportedStreamingTasks() {
        return Set.of();
    }

    /**
     * Checks the task type against the set of supported streaming tasks returned by {@link #supportedStreamingTasks()}.
     * @param taskType the task that supports streaming
     * @return true if the taskType is supported
     */
    default boolean canStream(TaskType taskType) {
        return supportedStreamingTasks().contains(taskType);
    }

    record DefaultConfigId(String inferenceId, TaskType taskType, InferenceService service) {};

    /**
     * Get the Ids and task type of any default configurations provided by this service
     * @return Defaults
     */
    default List<DefaultConfigId> defaultConfigIds() {
        return List.of();
    }

    /**
     * Call the listener with the default model configurations defined by
     * the service
     * @param defaultsListener The listener
     */
    default void defaultConfigs(ActionListener<List<Model>> defaultsListener) {
        defaultsListener.onResponse(List.of());
    }
}<|MERGE_RESOLUTION|>--- conflicted
+++ resolved
@@ -170,7 +170,6 @@
     }
 
     /**
-<<<<<<< HEAD
      * Update a chat completion model's max tokens if required. The default behaviour is to just return the model.
      * @param model The original model without updated embedding details
      * @return The model with updated chat completion details
@@ -188,8 +187,6 @@
     }
 
     /**
-=======
->>>>>>> 831d55fc
      * Defines the version required across all clusters to use this service
      * @return {@link TransportVersion} specifying the version
      */

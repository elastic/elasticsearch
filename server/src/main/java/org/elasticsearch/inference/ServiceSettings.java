--- conflicted
+++ resolved
@@ -18,26 +18,20 @@
      */
     ToXContentObject getFilteredXContentObject();
 
-<<<<<<< HEAD
-=======
     /**
      * Similarity used in the service. Will be null if not applicable.
      *
      * @return similarity
      */
->>>>>>> f3d5a78d
     default SimilarityMeasure similarity() {
         return null;
     }
 
-<<<<<<< HEAD
-=======
     /**
      * Number of dimensions the service works with. Will be null if not applicable.
      *
      * @return number of dimensions
      */
->>>>>>> f3d5a78d
     default Integer dimensions() {
         return null;
     }

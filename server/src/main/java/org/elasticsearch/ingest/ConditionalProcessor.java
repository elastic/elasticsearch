/*
 * Licensed to Elasticsearch under one or more contributor
 * license agreements. See the NOTICE file distributed with
 * this work for additional information regarding copyright
 * ownership. Elasticsearch licenses this file to you under
 * the Apache License, Version 2.0 (the "License"); you may
 * not use this file except in compliance with the License.
 * You may obtain a copy of the License at
 *
 *    http://www.apache.org/licenses/LICENSE-2.0
 *
 * Unless required by applicable law or agreed to in writing,
 * software distributed under the License is distributed on an
 * "AS IS" BASIS, WITHOUT WARRANTIES OR CONDITIONS OF ANY
 * KIND, either express or implied.  See the License for the
 * specific language governing permissions and limitations
 * under the License.
 */

package org.elasticsearch.ingest;

import java.util.ArrayList;
import java.util.Arrays;
import java.util.Collection;
import java.util.Collections;
import java.util.Iterator;
import java.util.List;
import java.util.ListIterator;
import java.util.Map;
import java.util.Set;
import java.util.concurrent.TimeUnit;
import java.util.function.LongSupplier;
import java.util.stream.Collectors;
import org.elasticsearch.script.IngestConditionalScript;
import org.elasticsearch.script.Script;
import org.elasticsearch.script.ScriptService;

public class ConditionalProcessor extends AbstractProcessor {

    static final String TYPE = "conditional";

    private final Script condition;

    private final ScriptService scriptService;

    private final Processor processor;
    private final IngestMetric metric;
    private final LongSupplier relativeTimeProvider;

    ConditionalProcessor(String tag, Script script, ScriptService scriptService, Processor processor) {
        this(tag, script, scriptService, processor, System::nanoTime);
    }

    ConditionalProcessor(String tag, Script script, ScriptService scriptService, Processor processor, LongSupplier relativeTimeProvider) {
        super(tag);
        this.condition = script;
        this.scriptService = scriptService;
        this.processor = processor;
        this.metric = new IngestMetric();
        this.relativeTimeProvider = relativeTimeProvider;
    }


    @Override
    public IngestDocument execute(IngestDocument ingestDocument) throws Exception {
<<<<<<< HEAD
        if (evaluate(ingestDocument)) {
            return processor.execute(ingestDocument);
=======
        IngestConditionalScript script =
            scriptService.compile(condition, IngestConditionalScript.CONTEXT).newInstance(condition.getParams());
        if (script.execute(new UnmodifiableIngestData(ingestDocument.getSourceAndMetadata()))) {
            // Only record metric if the script evaluates to true
            long startTimeInNanos = relativeTimeProvider.getAsLong();
            try {
                metric.preIngest();
                return processor.execute(ingestDocument);
            } catch (Exception e) {
                metric.ingestFailed();
                throw e;
            } finally {
                long ingestTimeInMillis = TimeUnit.NANOSECONDS.toMillis(relativeTimeProvider.getAsLong() - startTimeInNanos);
                metric.postIngest(ingestTimeInMillis);
            }
>>>>>>> 65677296
        }
        return ingestDocument;
    }

<<<<<<< HEAD
    boolean evaluate(IngestDocument ingestDocument) {
        IngestConditionalScript script =
            scriptService.compile(condition, IngestConditionalScript.CONTEXT).newInstance(condition.getParams());
        return script.execute(new UnmodifiableIngestData(ingestDocument.getSourceAndMetadata()));
    }

=======
>>>>>>> 65677296
    Processor getProcessor() {
        return processor;
    }

<<<<<<< HEAD
=======
    IngestMetric getMetric() {
        return metric;
    }

>>>>>>> 65677296
    @Override
    public String getType() {
        return TYPE;
    }

    private static Object wrapUnmodifiable(Object raw) {
        // Wraps all mutable types that the JSON parser can create by immutable wrappers.
        // Any inputs not wrapped are assumed to be immutable
        if (raw instanceof Map) {
            return new UnmodifiableIngestData((Map<String, Object>) raw);
        } else if (raw instanceof List) {
            return new UnmodifiableIngestList((List<Object>) raw);
        } else if (raw instanceof byte[]) {
            return ((byte[]) raw).clone();
        }
        return raw;
    }

    private static UnsupportedOperationException unmodifiableException() {
        return new UnsupportedOperationException("Mutating ingest documents in conditionals is not supported");
    }

    private static final class UnmodifiableIngestData implements Map<String, Object> {

        private final Map<String, Object> data;

        UnmodifiableIngestData(Map<String, Object> data) {
            this.data = data;
        }

        @Override
        public int size() {
            return data.size();
        }

        @Override
        public boolean isEmpty() {
            return data.isEmpty();
        }

        @Override
        public boolean containsKey(final Object key) {
            return data.containsKey(key);
        }

        @Override
        public boolean containsValue(final Object value) {
            return data.containsValue(value);
        }

        @Override
        public Object get(final Object key) {
            return wrapUnmodifiable(data.get(key));
        }

        @Override
        public Object put(final String key, final Object value) {
            throw unmodifiableException();
        }

        @Override
        public Object remove(final Object key) {
            throw unmodifiableException();
        }

        @Override
        public void putAll(final Map<? extends String, ?> m) {
            throw unmodifiableException();
        }

        @Override
        public void clear() {
            throw unmodifiableException();
        }

        @Override
        public Set<String> keySet() {
            return Collections.unmodifiableSet(data.keySet());
        }

        @Override
        public Collection<Object> values() {
            return new UnmodifiableIngestList(new ArrayList<>(data.values()));
        }

        @Override
        public Set<Entry<String, Object>> entrySet() {
            return data.entrySet().stream().map(entry ->
                new Entry<String, Object>() {
                    @Override
                    public String getKey() {
                        return entry.getKey();
                    }

                    @Override
                    public Object getValue() {
                        return wrapUnmodifiable(entry.getValue());
                    }

                    @Override
                    public Object setValue(final Object value) {
                        throw unmodifiableException();
                    }

                    @Override
                    public boolean equals(final Object o) {
                        return entry.equals(o);
                    }

                    @Override
                    public int hashCode() {
                        return entry.hashCode();
                    }
                }).collect(Collectors.toSet());
        }
    }

    private static final class UnmodifiableIngestList implements List<Object> {

        private final List<Object> data;

        UnmodifiableIngestList(List<Object> data) {
            this.data = data;
        }

        @Override
        public int size() {
            return data.size();
        }

        @Override
        public boolean isEmpty() {
            return data.isEmpty();
        }

        @Override
        public boolean contains(final Object o) {
            return data.contains(o);
        }

        @Override
        public Iterator<Object> iterator() {
            Iterator<Object> wrapped = data.iterator();
            return new Iterator<Object>() {
                @Override
                public boolean hasNext() {
                    return wrapped.hasNext();
                }

                @Override
                public Object next() {
                    return wrapped.next();
                }

                @Override
                public void remove() {
                    throw unmodifiableException();
                }
            };
        }

        @Override
        public Object[] toArray() {
            Object[] wrapped = data.toArray(new Object[0]);
            for (int i = 0; i < wrapped.length; i++) {
                wrapped[i] = wrapUnmodifiable(wrapped[i]);
            }
            return wrapped;
        }

        @Override
        public <T> T[] toArray(final T[] a) {
            Object[] raw = data.toArray(new Object[0]);
            T[] wrapped = (T[]) Arrays.copyOf(raw, a.length, a.getClass());
            for (int i = 0; i < wrapped.length; i++) {
                wrapped[i] = (T) wrapUnmodifiable(wrapped[i]);
            }
            return wrapped;
        }

        @Override
        public boolean add(final Object o) {
            throw unmodifiableException();
        }

        @Override
        public boolean remove(final Object o) {
            throw unmodifiableException();
        }

        @Override
        public boolean containsAll(final Collection<?> c) {
            return data.contains(c);
        }

        @Override
        public boolean addAll(final Collection<?> c) {
            throw unmodifiableException();
        }

        @Override
        public boolean addAll(final int index, final Collection<?> c) {
            throw unmodifiableException();
        }

        @Override
        public boolean removeAll(final Collection<?> c) {
            throw unmodifiableException();
        }

        @Override
        public boolean retainAll(final Collection<?> c) {
            throw unmodifiableException();
        }

        @Override
        public void clear() {
            throw unmodifiableException();
        }

        @Override
        public Object get(final int index) {
            return wrapUnmodifiable(data.get(index));
        }

        @Override
        public Object set(final int index, final Object element) {
            throw unmodifiableException();
        }

        @Override
        public void add(final int index, final Object element) {
            throw unmodifiableException();
        }

        @Override
        public Object remove(final int index) {
            throw unmodifiableException();
        }

        @Override
        public int indexOf(final Object o) {
            return data.indexOf(o);
        }

        @Override
        public int lastIndexOf(final Object o) {
            return data.lastIndexOf(o);
        }

        @Override
        public ListIterator<Object> listIterator() {
            return new UnmodifiableListIterator(data.listIterator());
        }

        @Override
        public ListIterator<Object> listIterator(final int index) {
            return new UnmodifiableListIterator(data.listIterator(index));
        }

        @Override
        public List<Object> subList(final int fromIndex, final int toIndex) {
            return new UnmodifiableIngestList(data.subList(fromIndex, toIndex));
        }

        private static final class UnmodifiableListIterator implements ListIterator<Object> {

            private final ListIterator<Object> data;

            UnmodifiableListIterator(ListIterator<Object> data) {
                this.data = data;
            }

            @Override
            public boolean hasNext() {
                return data.hasNext();
            }

            @Override
            public Object next() {
                return wrapUnmodifiable(data.next());
            }

            @Override
            public boolean hasPrevious() {
                return data.hasPrevious();
            }

            @Override
            public Object previous() {
                return wrapUnmodifiable(data.previous());
            }

            @Override
            public int nextIndex() {
                return data.nextIndex();
            }

            @Override
            public int previousIndex() {
                return data.previousIndex();
            }

            @Override
            public void remove() {
                throw unmodifiableException();
            }

            @Override
            public void set(final Object o) {
                throw unmodifiableException();
            }

            @Override
            public void add(final Object o) {
                throw unmodifiableException();
            }
        }
    }
}<|MERGE_RESOLUTION|>--- conflicted
+++ resolved
@@ -63,10 +63,13 @@
 
     @Override
     public IngestDocument execute(IngestDocument ingestDocument) throws Exception {
-<<<<<<< HEAD
         if (evaluate(ingestDocument)) {
             return processor.execute(ingestDocument);
-=======
+        }
+        return ingestDocument;
+    }
+
+    boolean evaluate(IngestDocument ingestDocument) {
         IngestConditionalScript script =
             scriptService.compile(condition, IngestConditionalScript.CONTEXT).newInstance(condition.getParams());
         if (script.execute(new UnmodifiableIngestData(ingestDocument.getSourceAndMetadata()))) {
@@ -82,31 +85,18 @@
                 long ingestTimeInMillis = TimeUnit.NANOSECONDS.toMillis(relativeTimeProvider.getAsLong() - startTimeInNanos);
                 metric.postIngest(ingestTimeInMillis);
             }
->>>>>>> 65677296
         }
         return ingestDocument;
     }
 
-<<<<<<< HEAD
-    boolean evaluate(IngestDocument ingestDocument) {
-        IngestConditionalScript script =
-            scriptService.compile(condition, IngestConditionalScript.CONTEXT).newInstance(condition.getParams());
-        return script.execute(new UnmodifiableIngestData(ingestDocument.getSourceAndMetadata()));
-    }
-
-=======
->>>>>>> 65677296
     Processor getProcessor() {
         return processor;
     }
 
-<<<<<<< HEAD
-=======
     IngestMetric getMetric() {
         return metric;
     }
 
->>>>>>> 65677296
     @Override
     public String getType() {
         return TYPE;

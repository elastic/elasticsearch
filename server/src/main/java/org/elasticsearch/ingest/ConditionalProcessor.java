--- conflicted
+++ resolved
@@ -139,405 +139,4 @@
     public String getCondition() {
         return condition.getIdOrCode();
     }
-
-<<<<<<< HEAD
-=======
-    @SuppressWarnings("unchecked")
-    private static Object wrapUnmodifiable(Object raw) {
-        // Wraps all mutable types that the JSON parser can create by immutable wrappers.
-        // Any inputs not wrapped are assumed to be immutable
-        if (raw instanceof Map) {
-            return new UnmodifiableIngestData((Map<String, Object>) raw);
-        } else if (raw instanceof List) {
-            return new UnmodifiableIngestList((List<Object>) raw);
-        } else if (raw instanceof Set<?> rawSet) {
-            return new UnmodifiableIngestSet((Set<Object>) rawSet);
-        } else if (raw instanceof byte[] bytes) {
-            return bytes.clone();
-        }
-        return raw;
-    }
-
-    private static UnsupportedOperationException unmodifiableException() {
-        return new UnsupportedOperationException("Mutating ingest documents in conditionals is not supported");
-    }
-
-    private static final class UnmodifiableIngestData implements Map<String, Object> {
-
-        private final Map<String, Object> data;
-
-        UnmodifiableIngestData(Map<String, Object> data) {
-            this.data = data;
-        }
-
-        @Override
-        public int size() {
-            return data.size();
-        }
-
-        @Override
-        public boolean isEmpty() {
-            return data.isEmpty();
-        }
-
-        @Override
-        public boolean containsKey(final Object key) {
-            return data.containsKey(key);
-        }
-
-        @Override
-        public boolean containsValue(final Object value) {
-            return data.containsValue(value);
-        }
-
-        @Override
-        public Object get(final Object key) {
-            return wrapUnmodifiable(data.get(key));
-        }
-
-        @Override
-        public Object put(final String key, final Object value) {
-            throw unmodifiableException();
-        }
-
-        @Override
-        public Object remove(final Object key) {
-            throw unmodifiableException();
-        }
-
-        @Override
-        public void putAll(final Map<? extends String, ?> m) {
-            throw unmodifiableException();
-        }
-
-        @Override
-        public void clear() {
-            throw unmodifiableException();
-        }
-
-        @Override
-        public Set<String> keySet() {
-            return Collections.unmodifiableSet(data.keySet());
-        }
-
-        @Override
-        public Collection<Object> values() {
-            return new UnmodifiableIngestList(new ArrayList<>(data.values()));
-        }
-
-        @Override
-        public Set<Entry<String, Object>> entrySet() {
-            return data.entrySet().stream().map(entry -> new Entry<String, Object>() {
-                @Override
-                public String getKey() {
-                    return entry.getKey();
-                }
-
-                @Override
-                public Object getValue() {
-                    return wrapUnmodifiable(entry.getValue());
-                }
-
-                @Override
-                public Object setValue(final Object value) {
-                    throw unmodifiableException();
-                }
-
-                @Override
-                public boolean equals(final Object o) {
-                    return entry.equals(o);
-                }
-
-                @Override
-                public int hashCode() {
-                    return entry.hashCode();
-                }
-            }).collect(Collectors.toSet());
-        }
-    }
-
-    private static final class UnmodifiableIngestList implements List<Object> {
-
-        private final List<Object> data;
-
-        UnmodifiableIngestList(List<Object> data) {
-            this.data = data;
-        }
-
-        @Override
-        public int size() {
-            return data.size();
-        }
-
-        @Override
-        public boolean isEmpty() {
-            return data.isEmpty();
-        }
-
-        @Override
-        public boolean contains(final Object o) {
-            return data.contains(o);
-        }
-
-        @Override
-        public Iterator<Object> iterator() {
-            return new UnmodifiableIterator(data.iterator());
-        }
-
-        @Override
-        public Object[] toArray() {
-            Object[] wrapped = data.toArray(new Object[0]);
-            for (int i = 0; i < wrapped.length; i++) {
-                wrapped[i] = wrapUnmodifiable(wrapped[i]);
-            }
-            return wrapped;
-        }
-
-        @Override
-        @SuppressWarnings("unchecked")
-        public <T> T[] toArray(final T[] a) {
-            Object[] raw = data.toArray(new Object[0]);
-            T[] wrapped = (T[]) Arrays.copyOf(raw, a.length, a.getClass());
-            for (int i = 0; i < wrapped.length; i++) {
-                wrapped[i] = (T) wrapUnmodifiable(wrapped[i]);
-            }
-            return wrapped;
-        }
-
-        @Override
-        public boolean add(final Object o) {
-            throw unmodifiableException();
-        }
-
-        @Override
-        public boolean remove(final Object o) {
-            throw unmodifiableException();
-        }
-
-        @Override
-        public boolean containsAll(final Collection<?> c) {
-            return data.contains(c);
-        }
-
-        @Override
-        public boolean addAll(final Collection<?> c) {
-            throw unmodifiableException();
-        }
-
-        @Override
-        public boolean addAll(final int index, final Collection<?> c) {
-            throw unmodifiableException();
-        }
-
-        @Override
-        public boolean removeAll(final Collection<?> c) {
-            throw unmodifiableException();
-        }
-
-        @Override
-        public boolean retainAll(final Collection<?> c) {
-            throw unmodifiableException();
-        }
-
-        @Override
-        public void clear() {
-            throw unmodifiableException();
-        }
-
-        @Override
-        public Object get(final int index) {
-            return wrapUnmodifiable(data.get(index));
-        }
-
-        @Override
-        public Object set(final int index, final Object element) {
-            throw unmodifiableException();
-        }
-
-        @Override
-        public void add(final int index, final Object element) {
-            throw unmodifiableException();
-        }
-
-        @Override
-        public Object remove(final int index) {
-            throw unmodifiableException();
-        }
-
-        @Override
-        public int indexOf(final Object o) {
-            return data.indexOf(o);
-        }
-
-        @Override
-        public int lastIndexOf(final Object o) {
-            return data.lastIndexOf(o);
-        }
-
-        @Override
-        public ListIterator<Object> listIterator() {
-            return new UnmodifiableListIterator(data.listIterator());
-        }
-
-        @Override
-        public ListIterator<Object> listIterator(final int index) {
-            return new UnmodifiableListIterator(data.listIterator(index));
-        }
-
-        @Override
-        public List<Object> subList(final int fromIndex, final int toIndex) {
-            return new UnmodifiableIngestList(data.subList(fromIndex, toIndex));
-        }
-
-        private static final class UnmodifiableListIterator implements ListIterator<Object> {
-
-            private final ListIterator<Object> data;
-
-            UnmodifiableListIterator(ListIterator<Object> data) {
-                this.data = data;
-            }
-
-            @Override
-            public boolean hasNext() {
-                return data.hasNext();
-            }
-
-            @Override
-            public Object next() {
-                return wrapUnmodifiable(data.next());
-            }
-
-            @Override
-            public boolean hasPrevious() {
-                return data.hasPrevious();
-            }
-
-            @Override
-            public Object previous() {
-                return wrapUnmodifiable(data.previous());
-            }
-
-            @Override
-            public int nextIndex() {
-                return data.nextIndex();
-            }
-
-            @Override
-            public int previousIndex() {
-                return data.previousIndex();
-            }
-
-            @Override
-            public void remove() {
-                throw unmodifiableException();
-            }
-
-            @Override
-            public void set(final Object o) {
-                throw unmodifiableException();
-            }
-
-            @Override
-            public void add(final Object o) {
-                throw unmodifiableException();
-            }
-        }
-    }
-
-    private static final class UnmodifiableIngestSet implements Set<Object> {
-        private final Set<Object> data;
-
-        UnmodifiableIngestSet(Set<Object> data) {
-            this.data = data;
-        }
-
-        @Override
-        public int size() {
-            return data.size();
-        }
-
-        @Override
-        public boolean isEmpty() {
-            return data.isEmpty();
-        }
-
-        @Override
-        public boolean contains(Object o) {
-            return data.contains(o);
-        }
-
-        @Override
-        public Iterator<Object> iterator() {
-            return new UnmodifiableIterator(data.iterator());
-        }
-
-        @Override
-        public Object[] toArray() {
-            return data.toArray();
-        }
-
-        @Override
-        public <T> T[] toArray(T[] a) {
-            return data.toArray(a);
-        }
-
-        @Override
-        public boolean add(Object o) {
-            throw unmodifiableException();
-        }
-
-        @Override
-        public boolean remove(Object o) {
-            throw unmodifiableException();
-        }
-
-        @Override
-        public boolean containsAll(Collection<?> c) {
-            return data.containsAll(c);
-        }
-
-        @Override
-        public boolean addAll(Collection<?> c) {
-            throw unmodifiableException();
-        }
-
-        @Override
-        public boolean retainAll(Collection<?> c) {
-            throw unmodifiableException();
-        }
-
-        @Override
-        public boolean removeAll(Collection<?> c) {
-            throw unmodifiableException();
-        }
-
-        @Override
-        public void clear() {
-            throw unmodifiableException();
-        }
-    }
-
-    private static final class UnmodifiableIterator implements Iterator<Object> {
-        private final Iterator<Object> it;
-
-        UnmodifiableIterator(Iterator<Object> it) {
-            this.it = it;
-        }
-
-        @Override
-        public boolean hasNext() {
-            return it.hasNext();
-        }
-
-        @Override
-        public Object next() {
-            return wrapUnmodifiable(it.next());
-        }
-
-        @Override
-        public void remove() {
-            throw unmodifiableException();
-        }
-    }
->>>>>>> 8258847b
 }
--- conflicted
+++ resolved
@@ -118,19 +118,6 @@
     }
 
     private String getString(int stringLength) {
-<<<<<<< HEAD
-//        if (stringCache != null) {
-//            BytesRef bytes = new BytesRef(this.bytes, offset, stringLength);
-//            String string = stringCache.get(bytes);
-//            if (string != null) {
-//                return string;
-//            }
-//            stringCache.put(bytes, string = new String(this.bytes, offset, stringLength, StandardCharsets.UTF_8));
-//            return string;
-//        } else {
-//        }
-        return new String(bytes, offset, stringLength, StandardCharsets.UTF_8);
-=======
         if (symbolTable != null) {
             int[] quads = bytesToQuads(bytes, offset, stringLength);
             int qlen = (stringLength + 3) / 4;
@@ -147,7 +134,6 @@
         } else {
             return new String(bytes, offset, stringLength, StandardCharsets.UTF_8);
         }
->>>>>>> b0e8060f
     }
 
     private int[] bytesToQuads(byte[] bytes, int offset, int length) {

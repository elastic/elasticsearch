/*
 * Copyright Elasticsearch B.V. and/or licensed to Elasticsearch B.V. under one
 * or more contributor license agreements. Licensed under the "Elastic License
 * 2.0", the "GNU Affero General Public License v3.0 only", and the "Server Side
 * Public License v 1"; you may not use this file except in compliance with, at
 * your election, the "Elastic License 2.0", the "GNU Affero General Public
 * License v3.0 only", or the "Server Side Public License, v 1".
 */

package org.elasticsearch.ingest;

import org.apache.lucene.util.BytesRef;
import org.elasticsearch.common.bytes.BytesReference;
import org.elasticsearch.common.io.stream.BytesStreamOutput;
import org.elasticsearch.common.recycler.Recycler;
import org.elasticsearch.transport.BytesRefRecycler;
import org.elasticsearch.xcontent.ToXContent;
import org.elasticsearch.xcontent.XContentBuilder;
import org.elasticsearch.xcontent.XContentParser;
import org.elasticsearch.xcontent.XContentString;

import java.io.IOException;
<<<<<<< HEAD
=======
import java.math.BigDecimal;
import java.math.BigInteger;
>>>>>>> 759c6322
import java.nio.charset.StandardCharsets;
import java.util.AbstractCollection;
import java.util.AbstractList;
import java.util.AbstractMap;
import java.util.AbstractSet;
import java.util.ArrayList;
import java.util.Collection;
import java.util.Collections;
import java.util.HashMap;
import java.util.Iterator;
import java.util.List;
import java.util.Map;
import java.util.Set;

public class ESONSource {

    public static class Builder {
        private final BytesStreamOutput bytes;
        private final List<KeyEntry> keyArray;

        public Builder() {
            this(0);
        }

        public Builder(int expectedSize) {
            this(BytesRefRecycler.NON_RECYCLING_INSTANCE, expectedSize);
        }

        public Builder(Recycler<BytesRef> refRecycler, int expectedSize) {
            this.bytes = new BytesStreamOutput(expectedSize);
            this.keyArray = new ArrayList<>();
        }

        public ESONObject parse(XContentParser parser) throws IOException {
            XContentParser.Token token = parser.nextToken();
            if (token != XContentParser.Token.START_OBJECT) {
                throw new IllegalArgumentException("Expected START_OBJECT but got " + token);
            }

            parseObject(parser, bytes, keyArray, null);

            return new ESONObject(0, keyArray, new Values(bytes.bytes()));
        }

        private static void parseObject(XContentParser parser, BytesStreamOutput bytes, List<KeyEntry> keyArray, String objectFieldName)
            throws IOException {
            ObjectEntry objEntry = new ObjectEntry(objectFieldName);
            keyArray.add(objEntry);

            int count = 0;
            String fieldName;
            while ((fieldName = parser.nextFieldName()) != null) {
                parseValue(parser, fieldName, bytes, keyArray);
                count++;
            }

            objEntry.fieldCount = count;
        }

        private static void parseArray(XContentParser parser, BytesStreamOutput bytes, List<KeyEntry> keyArray, String arrayFieldName)
            throws IOException {
            ArrayEntry arrEntry = new ArrayEntry(arrayFieldName);
            keyArray.add(arrEntry);

            int count = 0;
            XContentParser.Token token;
            while ((token = parser.nextToken()) != XContentParser.Token.END_ARRAY) {
                switch (token) {
                    case START_OBJECT -> parseObject(parser, bytes, keyArray, null);
                    case START_ARRAY -> parseArray(parser, bytes, keyArray, null);
                    default -> {
                        Type type = parseSimpleValue(parser, bytes, token);
                        keyArray.add(new FieldEntry(null, type));
                    }
                }
                count++;
            }

            arrEntry.elementCount = count;
        }

        private static void parseValue(XContentParser parser, String fieldName, BytesStreamOutput bytes, List<KeyEntry> keyArray)
            throws IOException {
            XContentParser.Token token = parser.nextToken();

            switch (token) {
                case START_OBJECT -> parseObject(parser, bytes, keyArray, fieldName);
                case START_ARRAY -> parseArray(parser, bytes, keyArray, fieldName);
                default -> {
                    Type type = parseSimpleValue(parser, bytes, token);
                    keyArray.add(new FieldEntry(fieldName, type));
                }
            }
        }

        private static Type parseSimpleValue(XContentParser parser, BytesStreamOutput bytes, XContentParser.Token token)
            throws IOException {
            long position = bytes.position();

            return switch (token) {
                case VALUE_STRING -> {
                    XContentString.UTF8Bytes stringBytes = parser.optimizedText().bytes();
                    bytes.write(stringBytes.bytes(), stringBytes.offset(), stringBytes.length());
                    yield new VariableValue((int) position, stringBytes.length(), ValueType.STRING);
                }
                case VALUE_NUMBER -> {
                    XContentParser.NumberType numberType = parser.numberType();
                    yield switch (numberType) {
                        case INT -> {
                            bytes.writeInt(parser.intValue());
                            yield new FixedValue((int) position, ValueType.INT);
                        }
                        case LONG -> {
                            bytes.writeLong(parser.longValue());
                            yield new FixedValue((int) position, ValueType.LONG);
                        }
                        case FLOAT -> {
                            bytes.writeFloat(parser.floatValue());
                            yield new FixedValue((int) position, ValueType.FLOAT);
                        }
                        case DOUBLE -> {
                            bytes.writeDouble(parser.doubleValue());
                            yield new FixedValue((int) position, ValueType.DOUBLE);
                        }
                        case BIG_INTEGER, BIG_DECIMAL -> {
<<<<<<< HEAD
                            String numberString = parser.text();
                            byte[] numberBytes = numberString.getBytes(StandardCharsets.UTF_8);
                            bytes.write(numberBytes);
                            yield new VariableValue((int) position, numberBytes.length, ValueType.STRING);
=======
                            ValueType valueType = numberType == XContentParser.NumberType.BIG_INTEGER
                                ? ValueType.BIG_INTEGER
                                : ValueType.BIG_DECIMAL;
                            byte[] numberBytes = parser.text().getBytes(StandardCharsets.UTF_8);
                            bytes.write(numberBytes);
                            yield new VariableValue((int) position, numberBytes.length, valueType);
>>>>>>> 759c6322
                        }
                    };
                }
                case VALUE_BOOLEAN -> {
                    bytes.writeBoolean(parser.booleanValue());
                    yield new FixedValue((int) position, ValueType.BOOLEAN);
                }
                case VALUE_NULL -> NullValue.INSTANCE;
                case VALUE_EMBEDDED_OBJECT -> {
                    byte[] binaryValue = parser.binaryValue();
                    bytes.write(binaryValue);
                    yield new VariableValue((int) position, binaryValue.length, ValueType.BINARY);
                }
                default -> throw new IllegalArgumentException("Unexpected token: " + token);
            };
        }
    }

    public enum ValueType {
        INT,
        LONG,
        FLOAT,
        DOUBLE,
        BOOLEAN,
        BIG_INTEGER,
        BIG_DECIMAL,
        STRING,
        BINARY
    }

    public interface KeyEntry {

        String key();

    }

    public static class ObjectEntry implements KeyEntry {

        private final String key;
        public int fieldCount = 0;
        private Map<String, Type> mutationMap = null;

        public ObjectEntry(String key) {
            this.key = key;
        }

        @Override
        public String key() {
            return key;
        }

        public boolean hasMutations() {
            return mutationMap != null;
        }

        @Override
        public String toString() {
            return "ObjectEntry{" + "key='" + key + '\'' + ", fieldCount=" + fieldCount + ", hasMutations=" + hasMutations() + '}';
        }
    }

    public static class ArrayEntry implements KeyEntry {

        private final String key;
        public int elementCount = 0;
        private List<Type> mutationArray = null;

        public ArrayEntry(String key) {
            this.key = key;
        }

        @Override
        public String key() {
            return key;
        }

        public boolean hasMutations() {
            return mutationArray != null;
        }

        @Override
        public String toString() {
            return "ArrayEntry{" + "key='" + key + '\'' + ", elementCount=" + elementCount + ", hasMutations=" + hasMutations() + '}';
        }
    }

    public static class FieldEntry implements KeyEntry {
        public final String key;
        public final Type type;

        public FieldEntry(String key, Type type) {
            this.key = key;
            this.type = type;
        }

        @Override
        public String key() {
            return key;
        }

        @Override
        public String toString() {
            return "FieldEntry{" + "key='" + key + '\'' + ", type=" + type + '}';
        }
    }

    public interface Type {}

    public record Mutation(Object object) implements Type {}

    public record ContainerType(int keyArrayIndex) implements Type {}

    public enum NullValue implements Type {
        INSTANCE
    }

    public record FixedValue(int position, ValueType valueType) implements Type {
        public Object getValue(Values source) {
            return switch (valueType) {
                case INT -> source.readInt(position);
                case LONG -> source.readLong(position);
                case FLOAT -> source.readFloat(position);
                case DOUBLE -> source.readDouble(position);
                case BOOLEAN -> source.readBoolean(position);
                default -> throw new IllegalArgumentException("Invalid value type: " + valueType);
            };
        }

        public void writeToXContent(XContentBuilder builder, Values values) throws IOException {
            switch (valueType) {
                case INT -> builder.value(values.readInt(position));
                case LONG -> builder.value(values.readLong(position));
                case FLOAT -> builder.value(values.readFloat(position));
                case DOUBLE -> builder.value(values.readDouble(position));
                case BOOLEAN -> builder.value(values.readBoolean(position));
                default -> throw new IllegalArgumentException("Invalid value type: " + valueType);
            }
        }
    }

    public record VariableValue(int position, int length, ValueType valueType) implements Type {
        public Object getValue(Values source) {
            return switch (valueType) {
                case STRING -> source.readString(position, length);
                case BINARY -> source.readByteArray(position, length);
                case BIG_INTEGER -> new BigInteger(source.readString(position, length));
                case BIG_DECIMAL -> new BigDecimal(source.readString(position, length));
                default -> throw new IllegalArgumentException("Invalid value type: " + valueType);
            };
        }

        public void writeToXContent(XContentBuilder builder, Values values) throws IOException {
            byte[] bytes;
            int offset;
            if (values.data().hasArray()) {
                BytesRef bytesRef = values.data().toBytesRef();
                bytes = bytesRef.bytes;
                offset = bytesRef.offset + position;
            } else {
                bytes = values.readByteArray(position, length);
                offset = 0;
            }
            switch (valueType) {
                case STRING -> builder.utf8Value(bytes, offset, length);
                case BINARY -> builder.value(bytes, offset, length);
                // TODO: Improve?
                case BIG_INTEGER -> builder.value(new BigInteger(new String(bytes, offset, length, StandardCharsets.UTF_8)));
                case BIG_DECIMAL -> builder.value(new BigDecimal(new String(bytes, offset, length, StandardCharsets.UTF_8)));
                default -> throw new IllegalArgumentException("Invalid value type: " + valueType);
            }
        }
    }

    public record Values(BytesReference data) {
        public int readInt(int position) {
            return data.getInt(position);
        }

        public long readLong(int position) {
            long high = readInt(position) & 0xFFFFFFFFL;
            long low = readInt(position + 4) & 0xFFFFFFFFL;
            return (high << 32) | low;
        }

        public float readFloat(int position) {
            return Float.intBitsToFloat(data.getInt(position));
        }

        public double readDouble(int position) {
            return Double.longBitsToDouble(readLong(position));
        }

        public boolean readBoolean(int position) {
            return data.get(position) != 0;
        }

        private byte[] readByteArray(int position, int length) {
            byte[] result = new byte[length];
            for (int i = 0; i < length; i++) {
                result[i] = data.get(position + i);
            }
            return result;
        }

        public String readString(int position, int length) {
            return new String(readByteArray(position, length), java.nio.charset.StandardCharsets.UTF_8);
        }
    }

    public static class ESONObject implements Type, Map<String, Object>, ToXContent {
        private final int keyArrayIndex;
        private final ObjectEntry objEntry;
        private final List<KeyEntry> keyArray;
        private final Values values;
        private Map<String, Type> materializedMap;

        public ESONObject(int keyArrayIndex, List<KeyEntry> keyArray, Values values) {
            this.keyArrayIndex = keyArrayIndex;
            this.objEntry = (ObjectEntry) keyArray.get(keyArrayIndex);
            this.keyArray = keyArray;
            this.values = values;
        }

        public List<KeyEntry> getKeyArray() {
            return keyArray;
        }

        public Values objectValues() {
            return values;
        }

        private void ensureMaterializedMap() {
            if (materializedMap == null) {
                materializedMap = new HashMap<>(objEntry.fieldCount);

                int currentIndex = keyArrayIndex + 1;
                for (int i = 0; i < objEntry.fieldCount; i++) {
                    KeyEntry entry = keyArray.get(currentIndex);
                    if (entry instanceof FieldEntry fieldEntry) {
                        materializedMap.put(fieldEntry.key, fieldEntry.type);
                        currentIndex++;
                    } else {
                        if (entry instanceof ObjectEntry) {
                            materializedMap.put(entry.key(), new ESONObject(currentIndex, keyArray, values));
                        } else {
                            materializedMap.put(entry.key(), new ESONArray(currentIndex, keyArray, values));
                        }
                        currentIndex = skipContainer(keyArray, entry, currentIndex);
                    }
                }
            }
        }

        @Override
        public int size() {
            if (materializedMap == null) {
                return objEntry.fieldCount;
            } else {
                return materializedMap.size();
            }
        }

        @Override
        public boolean isEmpty() {
            return size() == 0;
        }

        @Override
        public boolean containsKey(Object key) {
            ensureMaterializedMap();
            return materializedMap.containsKey(key);
        }

        @Override
        public boolean containsValue(Object value) {
            throw new UnsupportedOperationException("containsValue not supported");
        }

        @Override
        public Object get(Object key) {
            ensureMaterializedMap();
            Type type = materializedMap.get(key);
            if (type == null) {
                return null;
            } else if (type instanceof Mutation mutation) {
                return mutation.object();
            }
            return convertTypeToValue(type, values);
        }

        @Override
        public Object put(String key, Object value) {
            ensureMaterializedMap();
            Object oldValue = get(key);
            materializedMap.put(key, new Mutation(value));
            objEntry.mutationMap = materializedMap;
            return oldValue;
        }

        @Override
        public Object remove(Object key) {
            ensureMaterializedMap();
            Type type = materializedMap.remove(key);
            objEntry.mutationMap = materializedMap;
            if (type == null) {
                return null;
            } else if (type instanceof Mutation mutation) {
                return mutation.object();
            }
            return convertTypeToValue(type, values);
        }

        @Override
        public void putAll(Map<? extends String, ?> m) {
            for (Entry<? extends String, ?> entry : m.entrySet()) {
                put(entry.getKey(), entry.getValue());
            }
        }

        @Override
        public void clear() {
            // TODO: can probably optimize
            ensureMaterializedMap();
            materializedMap.clear();
            objEntry.mutationMap = materializedMap;
        }

        @Override
        public Set<String> keySet() {
            ensureMaterializedMap();
            return materializedMap.keySet();
        }

        @Override
        public Collection<Object> values() {
            return new AbstractCollection<>() {
                @Override
                public Iterator<Object> iterator() {
                    return new Iterator<>() {
                        private final Iterator<String> keyIterator = keySet().iterator();

                        @Override
                        public boolean hasNext() {
                            return keyIterator.hasNext();
                        }

                        @Override
                        public Object next() {
                            return get(keyIterator.next());
                        }
                    };
                }

                @Override
                public int size() {
                    return ESONObject.this.size();
                }
            };
        }

        @Override
        public Set<Entry<String, Object>> entrySet() {
            ensureMaterializedMap();
            return entrySet(false);
        }

        public Set<Entry<String, Object>> entrySetNullInsteadOfRawValues() {
            if (materializedMap == null) {
                Map<String, Object> emptyMap = Collections.emptyMap();
                return emptyMap.entrySet();
            } else {
                return entrySet(true);
            }
        }

        private Set<Entry<String, Object>> entrySet(boolean nullForRawValues) {
            return new AbstractSet<>() {
                @Override
                public Iterator<Entry<String, Object>> iterator() {
                    return new Iterator<>() {
                        private final Iterator<Map.Entry<String, Type>> mapIterator = materializedMap.entrySet().iterator();

                        @Override
                        public boolean hasNext() {
                            return mapIterator.hasNext();
                        }

                        @Override
                        public Entry<String, Object> next() {
                            Map.Entry<String, Type> mapEntry = mapIterator.next();
                            return new LazyEntry(mapEntry.getKey(), mapEntry.getValue(), nullForRawValues);
                        }

                        @Override
                        public void remove() {
                            objEntry.mutationMap = materializedMap;
                            mapIterator.remove();
                        }
                    };
                }

                @Override
                public int size() {
                    return materializedMap.size();
                }

                @Override
                public boolean contains(Object o) {
                    if ((o instanceof Entry<?, ?>) == false) {
                        return false;
                    }
                    Entry<?, ?> entry = (Entry<?, ?>) o;
                    Object key = entry.getKey();
                    if ((key instanceof String) == false) {
                        return false;
                    }
                    String strKey = (String) key;
                    Object expectedValue = entry.getValue();
                    Object actualValue = ESONObject.this.get(strKey);
                    return java.util.Objects.equals(expectedValue, actualValue);
                }

                @Override
                public boolean remove(Object o) {
                    if ((o instanceof Entry<?, ?>) == false) {
                        return false;
                    }
                    Entry<?, ?> entry = (Entry<?, ?>) o;
                    Object key = entry.getKey();
                    if ((key instanceof String) == false) {
                        return false;
                    }
                    String strKey = (String) key;
                    Object expectedValue = entry.getValue();
                    Object actualValue = ESONObject.this.get(strKey);
                    if (java.util.Objects.equals(expectedValue, actualValue)) {
                        ESONObject.this.remove(strKey);
                        return true;
                    }
                    return false;
                }

            };
        }

        private class LazyEntry implements Entry<String, Object> {
            private final String key;
            private final Type type;
            private final boolean nullForRawValues;
            private Object cachedValue;
            private boolean valueComputed = false;

            LazyEntry(String key, Type type, boolean nullForRawValues) {
                this.key = key;
                this.type = type;
                this.nullForRawValues = nullForRawValues;
            }

            @Override
            public String getKey() {
                return key;
            }

            public boolean isRawValue() {
                return type instanceof FixedValue || type instanceof VariableValue;
            }

            @Override
            public Object getValue() {
                if (valueComputed == false) {
                    if (type == null) {
                        cachedValue = null;
                    } else if (type instanceof Mutation mutation) {
                        cachedValue = mutation.object();
                    } else {
                        if (nullForRawValues && isRawValue()) {
                            cachedValue = null;
                        } else {
                            cachedValue = convertTypeToValue(type, values);
                        }
                    }
                    valueComputed = true;
                }
                return cachedValue;
            }

            @Override
            public Object setValue(Object value) {
                Object oldValue = ESONObject.this.put(key, value);
                cachedValue = value;
                return oldValue;
            }

            @Override
            public boolean equals(Object obj) {
                if (this == obj) return true;
                if (obj instanceof Entry<?, ?> other) {
                    return java.util.Objects.equals(getKey(), other.getKey()) && java.util.Objects.equals(getValue(), other.getValue());
                }
                return false;
            }

            @Override
            public int hashCode() {
                return new AbstractMap.SimpleEntry<>(getKey(), getValue()).hashCode();
            }
        }

        @Override
        public XContentBuilder toXContent(XContentBuilder builder, Params params) throws IOException {
            builder.startObject();
            for (Entry<String, Object> entry : entrySet()) {
                builder.field(entry.getKey());
                if (entry.getValue() instanceof ToXContent toXContent) {
                    toXContent.toXContent(builder, params);
                } else {
                    builder.value(entry.getValue());
                }
            }
            return builder.endObject();
        }

    }

    public static class ESONArray extends AbstractList<Object> implements Type, List<Object>, ToXContent {

        private final int keyArrayIndex;
        private final ArrayEntry arrEntry;
        private final List<KeyEntry> keyArray;
        private final Values values;
        private List<Type> materializedList;

        public ESONArray(int keyArrayIndex, List<KeyEntry> keyArray, Values values) {
            this.keyArrayIndex = keyArrayIndex;
            this.arrEntry = (ArrayEntry) keyArray.get(keyArrayIndex);
            this.keyArray = keyArray;
            this.values = values;
        }

        private void ensureMaterializedList() {
            if (materializedList == null) {
                materializedList = new ArrayList<>(arrEntry.elementCount);

                int currentIndex = keyArrayIndex + 1;
                for (int i = 0; i < arrEntry.elementCount; i++) {
                    KeyEntry entry = keyArray.get(currentIndex);
                    if (entry instanceof FieldEntry fieldEntry) {
                        materializedList.add(fieldEntry.type);
                        currentIndex++;
                    } else {
                        if (entry instanceof ObjectEntry) {
                            materializedList.add(new ESONObject(currentIndex, keyArray, values));
                        } else {
                            materializedList.add(new ESONArray(currentIndex, keyArray, values));
                        }
                        currentIndex = skipContainer(keyArray, entry, currentIndex);
                    }
                }
            }
        }

        @Override
        public Object get(int index) {
            // TODO: Can implement this without materializing
            ensureMaterializedList();
            Type type = materializedList.get(index);
            if (type == null) {
                return null;
            } else if (type instanceof Mutation mutation) {
                return mutation.object();
            }

            return convertTypeToValue(type, values);
        }

        @Override
        public void add(int index, Object element) {
            ensureMaterializedList();
            materializedList.add(index, new Mutation(element));
            arrEntry.mutationArray = materializedList;
        }

        @Override
        public Object set(int index, Object element) {
            ensureMaterializedList();
            Object oldValue = get(index);
            materializedList.set(index, new Mutation(element));
            arrEntry.mutationArray = materializedList;
            return oldValue;
        }

        @Override
        public Object remove(int index) {
            ensureMaterializedList();
            Object oldValue = get(index);
            materializedList.remove(index);
            arrEntry.mutationArray = materializedList;
            return oldValue;
        }

        @Override
        public boolean add(Object element) {
            ensureMaterializedList();
            boolean result = materializedList.add(new Mutation(element));
            arrEntry.mutationArray = materializedList;
            return result;
        }

        @Override
        public void clear() {
            // TODO: Can optimize
            ensureMaterializedList();
            materializedList.clear();
            arrEntry.mutationArray = materializedList;
        }

        @Override
        public int size() {
            if (materializedList == null) {
                return arrEntry.elementCount;
            } else {
                return materializedList.size();
            }
        }

        @Override
        public XContentBuilder toXContent(XContentBuilder builder, Params params) throws IOException {
            builder.startArray();
            for (Object element : this) {
                if (element instanceof ToXContent toXContent) {
                    toXContent.toXContent(builder, params);
                } else {
                    builder.value(element);
                }
            }
            return builder.endArray();
        }

        public Iterator<Object> iteratorNullInsteadOfRawValues() {
            if (materializedList == null) {
                return new Iterator<Object>() {
                    @Override
                    public boolean hasNext() {
                        return false;
                    }

                    @Override
                    public Object next() {
                        return null;
                    }
                };
            } else {
                Iterator<Type> typeIterator = materializedList.iterator();
                return new Iterator<>() {
                    @Override
                    public boolean hasNext() {
                        return typeIterator.hasNext();
                    }

                    @Override
                    public Object next() {
                        Type next = typeIterator.next();
                        if (next instanceof VariableValue || next instanceof FixedValue) {
                            return null;
                        } else {
                            return next;
                        }
                    }
                };
            }
        }
    }

    private static Object convertTypeToValue(Type type, Values values) {
        if (type == null) {
            return null;
        }
        return switch (type) {
            case ESONObject obj -> obj;
            case ESONArray arr -> arr;
            case FixedValue val -> val.getValue(values);
            case VariableValue val -> val.getValue(values);
            case NullValue nullVal -> null;
            case Mutation mutation -> mutation.object();
            default -> throw new IllegalStateException("Unknown type: " + type);
        };
    }

    private static int skipContainer(List<KeyEntry> keyArray, KeyEntry entry, int containerIndex) {
        int index = containerIndex + 1;
        final int fieldCount;
        if (entry instanceof ObjectEntry objEntry) {
            fieldCount = objEntry.fieldCount;
        } else {
            fieldCount = ((ArrayEntry) entry).elementCount;
        }

        for (int i = 0; i < fieldCount; i++) {
            KeyEntry fieldKeyEntry = keyArray.get(index);
            if (fieldKeyEntry instanceof FieldEntry) {
                index++;
            } else {
                index = skipContainer(keyArray, fieldKeyEntry, index);
            }
        }

        return index;
    }

    public static ESONObject flatten(ESONObject original) {
        List<KeyEntry> flatKeyArray = new ArrayList<>(original.getKeyArray().size());

        // Start flattening from the root object
        flattenObject(original, null, flatKeyArray);

        // Return new ESONObject with flattened structure
        return new ESONObject(0, flatKeyArray, original.objectValues());
    }

    /**
     * Recursively flattens an ESONObject into the flat key array
     */
    private static void flattenObject(ESONObject obj, String objectFieldName, List<KeyEntry> flatKeyArray) {
        // Create new ObjectEntry for this object
        ObjectEntry newObjEntry = new ObjectEntry(objectFieldName);
        flatKeyArray.add(newObjEntry);

        // Check if object has mutations
        boolean hasMutations = obj.objEntry.hasMutations();

        if (hasMutations == false) {
            // No mutations - just copy the entries directly from original key array
            int currentIndex = obj.keyArrayIndex + 1;
            int fieldCount = 0;

            for (int i = 0; i < obj.objEntry.fieldCount; i++) {
                KeyEntry entry = obj.keyArray.get(currentIndex);

                if (entry instanceof FieldEntry fieldEntry) {
                    // Copy field entry as-is
                    flatKeyArray.add(fieldEntry);
                    currentIndex++;
                    fieldCount++;
                } else if (entry instanceof ObjectEntry) {
                    // Nested object - create new ESONObject and flatten recursively
                    ESONObject nestedObj = new ESONObject(currentIndex, obj.keyArray, obj.values);
                    flattenObject(nestedObj, entry.key(), flatKeyArray);
                    // TODO: Remove Need to skip container
                    currentIndex = skipContainer(obj.keyArray, entry, currentIndex);
                    fieldCount++;
                } else if (entry instanceof ArrayEntry) {
                    // Nested array - create new ESONArray and flatten recursively
                    ESONArray nestedArr = new ESONArray(currentIndex, obj.keyArray, obj.values);
                    flattenArray(nestedArr, entry.key(), flatKeyArray);
                    // TODO: Remove Need to skip container
                    currentIndex = skipContainer(obj.keyArray, entry, currentIndex);
                    fieldCount++;
                }
            }

            newObjEntry.fieldCount = fieldCount;
        } else {
            // Has mutations - need to iterate through materialized map
            obj.ensureMaterializedMap();

            int fieldCount = 0;
            for (Map.Entry<String, Type> entry : obj.objEntry.mutationMap.entrySet()) {
                String key = entry.getKey();
                Type type = entry.getValue();

                switch (type) {
                    case Mutation mutation -> {
                        handleObject(flatKeyArray, mutation.object(), key);
                        fieldCount++;
                    }
                    case ESONObject nestedObj -> {
                        // Nested object - flatten recursively
                        flattenObject(nestedObj, key, flatKeyArray);
                        fieldCount++;
                    }
                    case ESONArray nestedArr -> {
                        // Nested array - flatten recursively
                        flattenArray(nestedArr, key, flatKeyArray);
                        fieldCount++;
                    }
                    case null, default -> {
                        // Regular type (FixedValue, VariableValue, NullValue) - create field entry
                        flatKeyArray.add(new FieldEntry(key, type));
                        fieldCount++;
                    }
                }
            }

            newObjEntry.fieldCount = fieldCount;
        }
    }

    private static void handleObject(List<KeyEntry> flatKeyArray, Object object, String key) {
        if (object instanceof Map<?, ?> map) {
            ObjectEntry objectEntry = new ObjectEntry(key);
            flatKeyArray.add(objectEntry);
            objectEntry.fieldCount = map.size();
            for (Map.Entry<?, ?> entry1 : map.entrySet()) {
                Object value = entry1.getValue();
                handleObject(flatKeyArray, value, entry1.getKey().toString());
            }
        } else if (object instanceof List<?> list) {
            ArrayEntry arrayEntry = new ArrayEntry(key);
            flatKeyArray.add(arrayEntry);
            arrayEntry.elementCount = list.size();
            for (Object value : list) {
                handleObject(flatKeyArray, value, null);
            }
        } else {
            flatKeyArray.add(new FieldEntry(key, ensureOneLevelMutation(object)));
        }
    }

    private static Mutation ensureOneLevelMutation(Object value) {
        final Mutation valueMutation;
        if (value instanceof Mutation m) {
            valueMutation = m;
        } else {
            valueMutation = new Mutation(value);
        }
        return valueMutation;
    }

    /**
     * Recursively flattens an ESONArray into the flat key array
     */
    private static void flattenArray(ESONArray arr, String arrayFieldName, List<KeyEntry> flatKeyArray) {
        // Create new ArrayEntry for this array
        ArrayEntry newArrEntry = new ArrayEntry(arrayFieldName);
        flatKeyArray.add(newArrEntry);

        // Check if array has mutations
        boolean hasMutations = arr.arrEntry.hasMutations();

        if (hasMutations == false) {
            // No mutations - just copy the entries directly from original key array
            int currentIndex = arr.keyArrayIndex + 1;
            int elementCount = 0;

            for (int i = 0; i < arr.arrEntry.elementCount; i++) {
                KeyEntry entry = arr.keyArray.get(currentIndex);

                if (entry instanceof FieldEntry fieldEntry) {
                    // Copy field entry as-is (array element)
                    flatKeyArray.add(fieldEntry);
                    currentIndex++;
                    elementCount++;
                } else if (entry instanceof ObjectEntry) {
                    // Nested object - create new ESONObject and flatten recursively
                    ESONObject nestedObj = new ESONObject(currentIndex, arr.keyArray, arr.values);
                    flattenObject(nestedObj, null, flatKeyArray);
                    currentIndex = skipContainer(arr.keyArray, entry, currentIndex);
                    elementCount++;
                } else if (entry instanceof ArrayEntry) {
                    // Nested array - create new ESONArray and flatten recursively
                    ESONArray nestedArr = new ESONArray(currentIndex, arr.keyArray, arr.values);
                    flattenArray(nestedArr, null, flatKeyArray);
                    currentIndex = skipContainer(arr.keyArray, entry, currentIndex);
                    elementCount++;
                }
            }

            newArrEntry.elementCount = elementCount;
        } else {
            int elementCount = 0;
            for (Type type : arr.arrEntry.mutationArray) {
                if (type instanceof Mutation mutation) {
                    // This is a mutated element - create new FieldEntry with mutation
                    flatKeyArray.add(new FieldEntry(null, mutation));
                    elementCount++;
                } else if (type instanceof ESONObject nestedObj) {
                    // Nested object - flatten recursively
                    flattenObject(nestedObj, null, flatKeyArray);
                    elementCount++;
                } else if (type instanceof ESONArray nestedArr) {
                    // Nested array - flatten recursively
                    flattenArray(nestedArr, null, flatKeyArray);
                    elementCount++;
                } else {
                    // Regular type (FixedValue, VariableValue, NullValue) - create field entry
                    flatKeyArray.add(new FieldEntry(null, type));
                    elementCount++;
                }
            }

            newArrEntry.elementCount = elementCount;
        }
    }
}<|MERGE_RESOLUTION|>--- conflicted
+++ resolved
@@ -20,11 +20,8 @@
 import org.elasticsearch.xcontent.XContentString;
 
 import java.io.IOException;
-<<<<<<< HEAD
-=======
 import java.math.BigDecimal;
 import java.math.BigInteger;
->>>>>>> 759c6322
 import java.nio.charset.StandardCharsets;
 import java.util.AbstractCollection;
 import java.util.AbstractList;
@@ -150,19 +147,12 @@
                             yield new FixedValue((int) position, ValueType.DOUBLE);
                         }
                         case BIG_INTEGER, BIG_DECIMAL -> {
-<<<<<<< HEAD
-                            String numberString = parser.text();
-                            byte[] numberBytes = numberString.getBytes(StandardCharsets.UTF_8);
-                            bytes.write(numberBytes);
-                            yield new VariableValue((int) position, numberBytes.length, ValueType.STRING);
-=======
                             ValueType valueType = numberType == XContentParser.NumberType.BIG_INTEGER
                                 ? ValueType.BIG_INTEGER
                                 : ValueType.BIG_DECIMAL;
                             byte[] numberBytes = parser.text().getBytes(StandardCharsets.UTF_8);
                             bytes.write(numberBytes);
                             yield new VariableValue((int) position, numberBytes.length, valueType);
->>>>>>> 759c6322
                         }
                     };
                 }

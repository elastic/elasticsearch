/*
 * Copyright Elasticsearch B.V. and/or licensed to Elasticsearch B.V. under one
 * or more contributor license agreements. Licensed under the "Elastic License
 * 2.0", the "GNU Affero General Public License v3.0 only", and the "Server Side
 * Public License v 1"; you may not use this file except in compliance with, at
 * your election, the "Elastic License 2.0", the "GNU Affero General Public
 * License v3.0 only", or the "Server Side Public License, v 1".
 */

package org.elasticsearch.ingest;

import org.elasticsearch.common.Strings;
import org.elasticsearch.common.util.CollectionUtils;
import org.elasticsearch.common.util.Maps;
import org.elasticsearch.common.util.concurrent.ConcurrentCollections;
import org.elasticsearch.common.util.set.Sets;
import org.elasticsearch.core.UpdateForV10;
import org.elasticsearch.index.VersionType;
import org.elasticsearch.index.mapper.IdFieldMapper;
import org.elasticsearch.index.mapper.IndexFieldMapper;
import org.elasticsearch.index.mapper.RoutingFieldMapper;
import org.elasticsearch.index.mapper.SourceFieldMapper;
import org.elasticsearch.index.mapper.VersionFieldMapper;
import org.elasticsearch.script.CtxMap;
import org.elasticsearch.script.ScriptService;
import org.elasticsearch.script.TemplateScript;

import java.time.ZoneOffset;
import java.time.ZonedDateTime;
import java.util.ArrayDeque;
import java.util.ArrayList;
import java.util.Arrays;
import java.util.Base64;
import java.util.Collection;
import java.util.Collections;
import java.util.Date;
import java.util.Deque;
import java.util.HashMap;
import java.util.LinkedHashSet;
import java.util.List;
import java.util.Map;
import java.util.Objects;
import java.util.Optional;
import java.util.Set;
import java.util.function.BiConsumer;
import java.util.stream.Collectors;

/**
 * Represents a single document being captured before indexing and holds the source and metadata (like id, type and index).
 */
public final class IngestDocument {

    public static final String INGEST_KEY = "_ingest";
    public static final String SOURCE_KEY = SourceFieldMapper.NAME; // "_source"
    private static final String INGEST_KEY_PREFIX = INGEST_KEY + ".";
    private static final String SOURCE_PREFIX = SOURCE_KEY + ".";

    private static final String PIPELINE_CYCLE_ERROR_MESSAGE = "Cycle detected for pipeline: ";
    static final String TIMESTAMP = "timestamp";
    // This is the maximum number of nested pipelines that can be within a pipeline. If there are more, we bail out with an error
    public static final int MAX_PIPELINES = Integer.parseInt(System.getProperty("es.ingest.max_pipelines", "100"));

    // a 'not found' sentinel value for use in getOrDefault calls in order to avoid containsKey-and-then-get
    private static final Object NOT_FOUND = new Object();

    private final IngestCtxMap ctxMap;
    private final Map<String, Object> ingestMetadata;

    /**
     * Shallowly read-only, very limited, map-like view of the ctxMap and ingestMetadata,
     * for providing as a model to TemplateScript and ValueSource instances. This avoids the cost of
     * constructing a purpose-built map on each template evaluation.
     */
    private final DelegatingMapView templateModel;

    // Contains all pipelines that have been executed for this document
    private final Set<String> executedPipelines = new LinkedHashSet<>();

    /**
     * Maintains the stack of access patterns for each pipeline that this document is currently being processed by.
     * When a pipeline with one access pattern calls another pipeline with a different one, we must ensure the access patterns
     * are correctly restored when returning from a nested pipeline to an enclosing pipeline.
     */
    private final Deque<IngestPipelineFieldAccessPattern> accessPatternStack = new ArrayDeque<>();

    /**
     * An ordered set of the values of the _index that have been used for this document.
     * <p>
     * IMPORTANT: This is only updated after a top-level pipeline has run (see {@code IngestService#executePipelines(...)}).
     * <p>
     * For example, if a processor changes the _index for a document from 'foo' to 'bar',
     * and then another processor changes the value back to 'foo', then the overall effect
     * of the pipeline was that the _index value did not change and so only 'foo' would appear
     * in the index history.
     */
    private final Set<String> indexHistory = new LinkedHashSet<>();

    private boolean doNoSelfReferencesCheck = false;
    private boolean reroute = false;
    private boolean terminate = false;

    public IngestDocument(String index, String id, long version, String routing, VersionType versionType, Map<String, Object> source) {
        this.ctxMap = new IngestCtxMap(index, id, version, routing, versionType, ZonedDateTime.now(ZoneOffset.UTC), source);
        this.ingestMetadata = new HashMap<>();
        this.ingestMetadata.put(TIMESTAMP, ctxMap.getMetadata().getNow());
        this.templateModel = initializeTemplateModel();

        // initialize the index history by putting the current index into it
        this.indexHistory.add(index);
    }

    // note: these rest of these constructors deal with the data-centric view of the IngestDocument, not the execution-centric view.
    // For example, the copy constructor doesn't populate the `indexHistory` (as well as some other fields),
    // because those fields are execution-centric.

    /**
     * Copy constructor that creates a new {@link IngestDocument} which has exactly the same properties as the one provided.
     *
     * @throws IllegalArgumentException if the passed-in ingest document references itself
     */
    public IngestDocument(IngestDocument other) {
        this(
            new IngestCtxMap(deepCopyMap(ensureNoSelfReferences(other.ctxMap.getSource())), other.ctxMap.getMetadata().clone()),
            deepCopyMap(other.ingestMetadata)
        );
        /*
         * The executedPipelines and accessPatternStack fields are clearly execution-centric rather than data centric.
         * Despite what the comment above says, we're copying it here anyway. THe reason is that this constructor is only called from
         * two non-test locations, and both of those involve the simulate pipeline logic. The simulate pipeline logic needs this
         * information. Rather than making the code more complicated, we're just copying them over here since it does no harm.
         */
        this.executedPipelines.addAll(other.executedPipelines);
        this.accessPatternStack.addAll(other.accessPatternStack);
    }

    /**
     * Internal helper utility method to get around the issue that a {@code this(...) } constructor call must be the first statement
     * in a constructor. This is only for use in the {@link IngestDocument#IngestDocument(IngestDocument)} copy constructor, it's not a
     * general purpose method.
     */
    private static Map<String, Object> ensureNoSelfReferences(Map<String, Object> source) {
        CollectionUtils.ensureNoSelfReferences(source, null);
        return source;
    }

    /**
     * Constructor to create an IngestDocument from its constituent maps. The maps are shallow copied.
     */
    public IngestDocument(Map<String, Object> sourceAndMetadata, Map<String, Object> ingestMetadata) {
        Map<String, Object> source;
        Map<String, Object> metadata;
        if (sourceAndMetadata instanceof IngestCtxMap ingestCtxMap) {
            source = new HashMap<>(ingestCtxMap.getSource());
            metadata = new HashMap<>(ingestCtxMap.getMetadata().getMap());
        } else {
            metadata = Maps.newHashMapWithExpectedSize(Metadata.METADATA_NAMES.size());
            source = new HashMap<>(sourceAndMetadata);
            for (String key : Metadata.METADATA_NAMES) {
                if (sourceAndMetadata.containsKey(key)) {
                    metadata.put(key, source.remove(key));
                }
            }
        }
        this.ctxMap = new IngestCtxMap(source, new IngestDocMetadata(metadata, IngestCtxMap.getTimestamp(ingestMetadata)));
        this.ingestMetadata = new HashMap<>(ingestMetadata);
        this.templateModel = initializeTemplateModel();
    }

    /**
     * Constructor to create an IngestDocument from its constituent maps.
     */
    IngestDocument(IngestCtxMap ctxMap, Map<String, Object> ingestMetadata) {
        this.ctxMap = Objects.requireNonNull(ctxMap);
        this.ingestMetadata = Objects.requireNonNull(ingestMetadata);
        this.templateModel = initializeTemplateModel();
    }

    private DelegatingMapView initializeTemplateModel() {
        return new DelegatingMapView(ctxMap, Map.of(SOURCE_KEY, ctxMap, INGEST_KEY, ingestMetadata));
    }

    /**
     * Returns the value contained in the document for the provided path
     * @param path The path within the document in dot-notation
     * @param clazz The expected class of the field value
     * @return the value for the provided path if existing
     * @throws IllegalArgumentException if the path is null, empty, invalid, if the field doesn't exist
     * or if the field that is found at the provided path is not of the expected type.
     */
    public <T> T getFieldValue(String path, Class<T> clazz) {
        return getFieldValue(path, clazz, false);
    }

    /**
     * Returns the value contained in the document for the provided path
     *
     * @param path The path within the document in dot-notation
     * @param clazz The expected class of the field value
     * @param ignoreMissing The flag to determine whether to throw an exception when `path` is not found in the document.
     * @return the value for the provided path if existing, null otherwise.
     * @throws IllegalArgumentException only if ignoreMissing is false and the path is null, empty, invalid, if the field doesn't exist
     * or if the field that is found at the provided path is not of the expected type.
     */
    public <T> T getFieldValue(String path, Class<T> clazz, boolean ignoreMissing) {
        final FieldPath fieldPath = FieldPath.of(path, getCurrentAccessPatternSafe());
        Object context = fieldPath.initialContext(this);
        ResolveResult result = resolve(fieldPath.pathElements, fieldPath.pathElements.length, path, context, getCurrentAccessPatternSafe());
        if (result.wasSuccessful) {
            return cast(path, result.resolvedObject, clazz);
        } else if (ignoreMissing) {
            return null;
        } else {
            // Reconstruct the error message if the resolve result was incomplete
            throw new IllegalArgumentException(
                Objects.requireNonNullElseGet(result.errorMessage, () -> Errors.notPresent(path, result.missingFields))
            );
        }
    }

    /**
     * Returns the value contained in the document for the provided path as a byte array.
     * If the path value is a string, a base64 decode operation will happen.
     * If the path value is a byte array, it is just returned
     * @param path The path within the document in dot-notation
     * @return the byte array for the provided path if existing
     * @throws IllegalArgumentException if the path is null, empty, invalid, if the field doesn't exist
     * or if the field that is found at the provided path is not of the expected type.
     */
    public byte[] getFieldValueAsBytes(String path) {
        return getFieldValueAsBytes(path, false);
    }

    /**
     * Returns the value contained in the document for the provided path as a byte array.
     * If the path value is a string, a base64 decode operation will happen.
     * If the path value is a byte array, it is just returned
     * @param path The path within the document in dot-notation
     * @param ignoreMissing The flag to determine whether to throw an exception when `path` is not found in the document.
     * @return the byte array for the provided path if existing
     * @throws IllegalArgumentException if the path is null, empty, invalid, if the field doesn't exist
     * or if the field that is found at the provided path is not of the expected type.
     */
    public byte[] getFieldValueAsBytes(String path, boolean ignoreMissing) {
        Object object = getFieldValue(path, Object.class, ignoreMissing);
        if (object == null) {
            return null;
        } else if (object instanceof byte[] bytes) {
            return bytes;
        } else if (object instanceof String string) {
            return Base64.getDecoder().decode(string);
        } else {
            throw new IllegalArgumentException(Errors.notStringOrByteArray(path, object));
        }
    }

    /**
     * Checks whether the document contains a value for the provided path
     * @param path The path within the document in dot-notation
     * @return true if the document contains a value for the field, false otherwise
     * @throws IllegalArgumentException if the path is null, empty or invalid.
     */
    public boolean hasField(String path) {
        return hasField(path, false);
    }

    /**
     * Checks whether the document contains a value for the provided path
     * @param path The path within the document in dot-notation
     * @param failOutOfRange Whether to throw an IllegalArgumentException if array is accessed outside of its range
     * @return true if the document contains a value for the field, false otherwise
     * @throws IllegalArgumentException if the path is null, empty or invalid.
     */
    public boolean hasField(String path, boolean failOutOfRange) {
        final FieldPath fieldPath = FieldPath.of(path, getCurrentAccessPatternSafe());
        Object context = fieldPath.initialContext(this);
        int leafKeyIndex = fieldPath.pathElements.length - 1;
        int lastContainerIndex = fieldPath.pathElements.length - 2;
        String leafKey = fieldPath.pathElements[leafKeyIndex];
        for (int i = 0; i <= lastContainerIndex; i++) {
            String pathElement = fieldPath.pathElements[i];
            if (context == null) {
                return false;
            } else if (context instanceof IngestCtxMap map) { // optimization: handle IngestCtxMap separately from Map
                switch (getCurrentAccessPatternSafe()) {
                    case CLASSIC -> context = map.get(pathElement);
                    case FLEXIBLE -> {
                        Object object = map.getOrDefault(pathElement, NOT_FOUND);
                        if (object != NOT_FOUND) {
                            context = object;
                        } else if (i == lastContainerIndex) {
                            // This is the last path element, update the leaf key to use this path element as a dotted prefix.
                            // Leave the context as it is.
                            leafKey = pathElement + "." + leafKey;
                        } else {
                            // Iterate through the remaining path elements, joining them with dots, until we get a hit
                            String combinedPath = pathElement;
                            for (int j = i + 1; j <= lastContainerIndex; j++) {
                                combinedPath = combinedPath + "." + fieldPath.pathElements[j];
                                object = map.getOrDefault(combinedPath, NOT_FOUND); // getOrDefault is faster than containsKey + get
                                if (object != NOT_FOUND) {
                                    // Found one, update the outer loop index to skip past the elements we've used
                                    context = object;
                                    i = j;
                                    break;
                                }
                            }
                            if (object == NOT_FOUND) {
                                // Made it to the last path element without finding the field.
                                // Update the leaf key to use the visited combined path elements as a dotted prefix.
                                leafKey = combinedPath + "." + leafKey;
                                // Update outer loop index to skip past the elements we've used
                                i = lastContainerIndex;
                            }
                        }
                    }
                }
            } else if (context instanceof Map<?, ?> map) {
                switch (getCurrentAccessPatternSafe()) {
                    case CLASSIC -> context = map.get(pathElement);
                    case FLEXIBLE -> {
                        @SuppressWarnings("unchecked")
                        Map<String, Object> typedMap = (Map<String, Object>) context;
                        Object object = typedMap.getOrDefault(pathElement, NOT_FOUND);
                        if (object != NOT_FOUND) {
                            context = object;
                        } else if (i == lastContainerIndex) {
                            // This is the last path element, update the leaf key to use this path element as a dotted prefix.
                            // Leave the context as it is.
                            leafKey = pathElement + "." + leafKey;
                        } else {
                            // Iterate through the remaining path elements, joining them with dots, until we get a hit
                            String combinedPath = pathElement;
                            for (int j = i + 1; j <= lastContainerIndex; j++) {
                                combinedPath = combinedPath + "." + fieldPath.pathElements[j];
                                object = typedMap.getOrDefault(combinedPath, NOT_FOUND); // getOrDefault is faster than containsKey + get
                                if (object != NOT_FOUND) {
                                    // Found one, update the outer loop index to skip past the elements we've used
                                    context = object;
                                    i = j;
                                    break;
                                }
                            }
                            if (object == NOT_FOUND) {
                                // Made it to the last path element without finding the field.
                                // Update the leaf key to use the visited combined path elements as a dotted prefix.
                                leafKey = combinedPath + "." + leafKey;
                                // Update outer loop index to skip past the elements we've used.
                                i = lastContainerIndex;
                            }
                        }
                    }
                }
            } else if (context instanceof List<?> list) {
                if (getCurrentAccessPatternSafe() == IngestPipelineFieldAccessPattern.FLEXIBLE) {
                    // Flexible access pattern cannot yet access array values, new syntax must be added.
                    // Handle this as if the path element was not parsable as an integer in the classic mode
                    return false;
                }
                int index;
                try {
                    index = Integer.parseInt(pathElement);
                } catch (NumberFormatException e) {
                    return false;
                }
                if (index < 0 || index >= list.size()) {
                    if (failOutOfRange) {
                        throw new IllegalArgumentException(Errors.outOfBounds(path, index, list.size()));
                    } else {
                        return false;
                    }
                } else {
                    context = list.get(index);
                }
            } else {
                return false;
            }
        }

        if (context == null) {
            return false;
        } else if (context instanceof IngestCtxMap map) { // optimization: handle IngestCtxMap separately from Map
            return map.containsKey(leafKey);
        } else if (context instanceof Map<?, ?> map) {
            return map.containsKey(leafKey);
        } else if (context instanceof List<?> list) {
            if (getCurrentAccessPatternSafe() == IngestPipelineFieldAccessPattern.FLEXIBLE) {
                // Flexible access pattern cannot yet access array values, new syntax must be added.
                // Handle this as if the path element was not parsable as an integer in the classic mode
                return false;
            }
            try {
                int index = Integer.parseInt(leafKey);
                if (index >= 0 && index < list.size()) {
                    return true;
                } else {
                    if (failOutOfRange) {
                        throw new IllegalArgumentException(Errors.outOfBounds(path, index, list.size()));
                    } else {
                        return false;
                    }
                }
            } catch (NumberFormatException e) {
                return false;
            }
        } else {
            return false;
        }
    }

    /**
     * Removes the field identified by the provided path.
     *
     * @param path the path of the field to be removed
     * @throws IllegalArgumentException if the path is null, empty, invalid or if the field doesn't exist.
     */
    public void removeField(String path) {
        removeField(path, false);
    }

    /**
     * Removes the field identified by the provided path.
     *
     * @param path the path of the field to be removed
     * @param ignoreMissing The flag to determine whether to throw an exception when `path` is not found in the document.
     * @throws IllegalArgumentException if the path is null, empty, or invalid; or if the field doesn't exist (and ignoreMissing is false).
     */
    public void removeField(String path, boolean ignoreMissing) {
        final FieldPath fieldPath = FieldPath.of(path, getCurrentAccessPatternSafe());
        Object context = fieldPath.initialContext(this);
        String leafKey = fieldPath.pathElements[fieldPath.pathElements.length - 1];
        ResolveResult result = resolve(
            fieldPath.pathElements,
            fieldPath.pathElements.length - 1,
            path,
            context,
            getCurrentAccessPatternSafe()
        );
        if (result.wasSuccessful) {
            context = result.resolvedObject;
        } else if (result.missingFields != null) {
            // Incomplete result, update the leaf key and context to continue the operation
            leafKey = result.missingFields + "." + leafKey;
            context = result.resolvedObject;
        } else if (ignoreMissing) {
            return; // nothing was found, so there's nothing to remove :shrug:
        } else {
            throw new IllegalArgumentException(result.errorMessage);
        }

        if (context == null && ignoreMissing == false) {
            throw new IllegalArgumentException(Errors.cannotRemove(path, leafKey, null));
        } else if (context instanceof IngestCtxMap map) { // optimization: handle IngestCtxMap separately from Map
            if (map.containsKey(leafKey)) {
                map.remove(leafKey);
            } else if (ignoreMissing == false) {
                throw new IllegalArgumentException(Errors.notPresent(path, leafKey));
            }
        } else if (context instanceof Map<?, ?> map) {
            if (map.containsKey(leafKey)) {
                map.remove(leafKey);
            } else if (ignoreMissing == false) {
                throw new IllegalArgumentException(Errors.notPresent(path, leafKey));
            }
        } else if (context instanceof List<?> list) {
            if (getCurrentAccessPatternSafe() == IngestPipelineFieldAccessPattern.FLEXIBLE) {
                // Flexible access pattern cannot yet access array values, new syntax must be added.
                if (ignoreMissing == false) {
                    throw new IllegalArgumentException("path [" + path + "] is not valid");
                } else {
                    // ignoreMissing is true, so treat this as if we had just not found the field.
                    return;
                }
            }
            int index = -1;
            try {
                index = Integer.parseInt(leafKey);
            } catch (NumberFormatException e) {
                if (ignoreMissing == false) {
                    throw new IllegalArgumentException(Errors.notInteger(path, leafKey), e);
                }
            }
            if (index < 0 || index >= list.size()) {
                if (ignoreMissing == false) {
                    throw new IllegalArgumentException(Errors.outOfBounds(path, index, list.size()));
                }
            } else {
                list.remove(index);
            }
        } else if (ignoreMissing == false) {
            throw new IllegalArgumentException(Errors.cannotRemove(path, leafKey, context));
        }
    }

    /**
     * Resolves the path elements (up to the limit) within the context. The result of such resolution can either be successful,
     * or can indicate a failure.
     */
    private static ResolveResult resolve(
        final String[] pathElements,
        final int limit,
        final String fullPath,
        Object context,
        IngestPipelineFieldAccessPattern accessPattern
    ) {
        for (int i = 0; i < limit; i++) {
            String pathElement = pathElements[i];
            if (context == null) {
                return ResolveResult.error(Errors.cannotResolve(fullPath, pathElement, null));
            } else if (context instanceof IngestCtxMap map) { // optimization: handle IngestCtxMap separately from Map
                switch (accessPattern) {
                    case CLASSIC -> {
                        Object object = map.getOrDefault(pathElement, NOT_FOUND); // getOrDefault is faster than containsKey + get
                        if (object == NOT_FOUND) {
                            return ResolveResult.error(Errors.notPresent(fullPath, pathElement));
                        } else {
                            context = object;
                        }
                    }
                    case FLEXIBLE -> {
                        Object object = map.getOrDefault(pathElement, NOT_FOUND); // getOrDefault is faster than containsKey + get
                        if (object != NOT_FOUND) {
                            context = object;
                        } else if (i == (limit - 1)) {
                            // This is our last path element, return incomplete
                            return ResolveResult.incomplete(context, pathElement);
                        } else {
                            // Attempt a flexible lookup
                            // Iterate through the remaining elements until we get a hit
                            String combinedPath = pathElement;
                            for (int j = i + 1; j < limit; j++) {
                                combinedPath = combinedPath + "." + pathElements[j];
                                object = map.getOrDefault(combinedPath, NOT_FOUND); // getOrDefault is faster than containsKey + get
                                if (object != NOT_FOUND) {
                                    // Found one, update the outer loop index to skip past the elements we've used
                                    context = object;
                                    i = j;
                                    break;
                                }
                            }
                            if (object == NOT_FOUND) {
                                // Not found, and out of path elements, return an incomplete result
                                return ResolveResult.incomplete(context, combinedPath);
                            }
                        }
                    }
                }
            } else if (context instanceof Map<?, ?>) {
                switch (accessPattern) {
                    case CLASSIC -> {
                        @SuppressWarnings("unchecked")
                        Map<String, Object> map = (Map<String, Object>) context;
                        Object object = map.getOrDefault(pathElement, NOT_FOUND); // getOrDefault is faster than containsKey + get
                        if (object == NOT_FOUND) {
                            return ResolveResult.error(Errors.notPresent(fullPath, pathElement));
                        } else {
                            context = object;
                        }
                    }
                    case FLEXIBLE -> {
                        @SuppressWarnings("unchecked")
                        Map<String, Object> map = (Map<String, Object>) context;
                        Object object = map.getOrDefault(pathElement, NOT_FOUND); // getOrDefault is faster than containsKey + get
                        if (object != NOT_FOUND) {
                            context = object;
                        } else if (i == (limit - 1)) {
                            // This is our last path element, return incomplete
                            return ResolveResult.incomplete(context, pathElement);
                        } else {
                            // Attempt a flexible lookup
                            // Iterate through the remaining elements until we get a hit
                            String combinedPath = pathElement;
                            for (int j = i + 1; j < limit; j++) {
                                combinedPath = combinedPath + "." + pathElements[j];
                                object = map.getOrDefault(combinedPath, NOT_FOUND); // getOrDefault is faster than containsKey + get
                                if (object != NOT_FOUND) {
                                    // Found one, update the outer loop index to skip past the elements we've used
                                    context = object;
                                    i = j;
                                    break;
                                }
                            }
                            if (object == NOT_FOUND) {
                                // Not found, and out of path elements, return an incomplete result
                                return ResolveResult.incomplete(context, combinedPath);
                            }
                        }
                    }
                }
            } else if (context instanceof List<?> list) {
                if (accessPattern == IngestPipelineFieldAccessPattern.FLEXIBLE) {
                    // Flexible access pattern cannot yet access array values, new syntax must be added.
                    return ResolveResult.error(Errors.invalidPath(fullPath));
                }
                int index;
                try {
                    index = Integer.parseInt(pathElement);
                } catch (NumberFormatException e) {
                    return ResolveResult.error(Errors.notInteger(fullPath, pathElement));
                }
                if (index < 0 || index >= list.size()) {
                    return ResolveResult.error(Errors.outOfBounds(fullPath, index, list.size()));
                } else {
                    context = list.get(index);
                }
            } else {
                return ResolveResult.error(Errors.cannotResolve(fullPath, pathElement, context));
            }
        }
        return ResolveResult.success(context);
    }

    /**
     * Appends the provided value to the provided path in the document.
     * Any non existing path element will be created.
     * If the path identifies a list, the value will be appended to the existing list.
     * If the path identifies a scalar, the scalar will be converted to a list and
     * the provided value will be added to the newly created list.
     * Supports multiple values too provided in forms of list, in that case all the values will be appended to the
     * existing (or newly created) list.
     * @param path The path within the document in dot-notation
     * @param value The value or values to append to the existing ones
     * @throws IllegalArgumentException if the path is null, empty or invalid.
     */
    public void appendFieldValue(String path, Object value) {
        appendFieldValue(path, value, true);
    }

    /**
     * Appends the provided value to the provided path in the document.
     * Any non existing path element will be created.
     * If the path identifies a list, the value will be appended to the existing list.
     * If the path identifies a scalar, the scalar will be converted to a list and
     * the provided value will be added to the newly created list.
     * Supports multiple values too provided in forms of list, in that case all the values will be appended to the
     * existing (or newly created) list.
     * @param path The path within the document in dot-notation
     * @param value The value or values to append to the existing ones
     * @param allowDuplicates When false, any values that already exist in the field will not be added
     * @throws IllegalArgumentException if the path is null, empty or invalid.
     */
    public void appendFieldValue(String path, Object value, boolean allowDuplicates) {
        setFieldValue(path, value, true, allowDuplicates);
    }

    /**
     * Appends the provided value to the provided path in the document.
     * Any non existing path element will be created.
     * If the path identifies a list, the value will be appended to the existing list.
     * If the path identifies a scalar, the scalar will be converted to a list and
     * the provided value will be added to the newly created list.
     * Supports multiple values too provided in forms of list, in that case all the values will be appended to the
     * existing (or newly created) list.
     * @param path The path within the document in dot-notation
     * @param valueSource The value source that will produce the value or values to append to the existing ones
     * @param allowDuplicates When false, any values that already exist in the field will not be added
     * @throws IllegalArgumentException if the path is null, empty or invalid.
     */
    public void appendFieldValue(String path, ValueSource valueSource, boolean allowDuplicates) {
        appendFieldValue(path, valueSource.copyAndResolve(templateModel), allowDuplicates);
    }

    /**
     * Sets the provided value to the provided path in the document.
     * Any non existing path element will be created.
     * If the last item in the path is a list, the value will replace the existing list as a whole.
     * Use {@link #appendFieldValue(String, Object)} to append values to lists instead.
     * @param path The path within the document in dot-notation
     * @param value The value to put in for the path key
     * @throws IllegalArgumentException if the path is null, empty, invalid or if the value cannot be set to the
     * item identified by the provided path.
     */
    public void setFieldValue(String path, Object value) {
        setFieldValue(path, value, false, true);
    }

    /**
     * Sets the provided value to the provided path in the document.
     * Any non existing path element will be created. If the last element is a list,
     * the value will replace the existing list.
     * @param path The path within the document in dot-notation
     * @param valueSource The value source that will produce the value to put in for the path key
     * @throws IllegalArgumentException if the path is null, empty, invalid or if the value cannot be set to the
     * item identified by the provided path.
     */
    public void setFieldValue(String path, ValueSource valueSource) {
        setFieldValue(path, valueSource.copyAndResolve(templateModel));
    }

    /**
     * Sets the provided value to the provided path in the document.
     * Any non existing path element will be created. If the last element is a list,
     * the value will replace the existing list.
     * @param path The path within the document in dot-notation
     * @param valueSource The value source that will produce the value to put in for the path key
     * @param ignoreEmptyValue The flag to determine whether to exit quietly when the value produced by TemplatedValue is null or empty
     * @throws IllegalArgumentException if the path is null, empty, invalid or if the value cannot be set to the
     * item identified by the provided path.
     */
    public void setFieldValue(String path, ValueSource valueSource, boolean ignoreEmptyValue) {
        Object value = valueSource.copyAndResolve(templateModel);
        if (ignoreEmptyValue && valueSource instanceof ValueSource.TemplatedValue) {
            if (value == null) {
                return;
            }
            String valueStr = (String) value;
            if (valueStr.isEmpty()) {
                return;
            }
        }
        setFieldValue(path, value);
    }

    /**
     * Sets the provided value to the provided path in the document.
     * Any non existing path element will be created. If the last element is a list,
     * the value will replace the existing list.
     * @param path The path within the document in dot-notation
     * @param value The value to put in for the path key
     * @param ignoreEmptyValue The flag to determine whether to exit quietly when the value produced by TemplatedValue is null or empty
     * @throws IllegalArgumentException if the path is null, empty, invalid or if the value cannot be set to the
     * item identified by the provided path.
     */
    public void setFieldValue(String path, Object value, boolean ignoreEmptyValue) {
        if (ignoreEmptyValue) {
            if (value == null) {
                return;
            }
            if (value instanceof String string) {
                if (string.isEmpty()) {
                    return;
                }
            }
        }
        setFieldValue(path, value);
    }

    private void setFieldValue(String path, Object value, boolean append, boolean allowDuplicates) {
        final FieldPath fieldPath = FieldPath.of(path, getCurrentAccessPatternSafe());
        Object context = fieldPath.initialContext(this);
        int leafKeyIndex = fieldPath.pathElements.length - 1;
        int lastContainerIndex = fieldPath.pathElements.length - 2;
        String leafKey = fieldPath.pathElements[leafKeyIndex];
        for (int i = 0; i <= lastContainerIndex; i++) {
            String pathElement = fieldPath.pathElements[i];
            if (context == null) {
                throw new IllegalArgumentException(Errors.cannotResolve(path, pathElement, null));
            } else if (context instanceof IngestCtxMap map) { // optimization: handle IngestCtxMap separately from Map
                switch (getCurrentAccessPatternSafe()) {
                    case CLASSIC -> {
                        Object object = map.getOrDefault(pathElement, NOT_FOUND); // getOrDefault is faster than containsKey + get
                        if (object == NOT_FOUND) {
                            Map<Object, Object> newMap = new HashMap<>();
                            map.put(pathElement, newMap);
                            context = newMap;
                        } else {
                            context = object;
                        }
                    }
                    case FLEXIBLE -> {
                        Object object = map.getOrDefault(pathElement, NOT_FOUND); // getOrDefault is faster than containsKey + get
                        if (object != NOT_FOUND) {
                            context = object;
                        } else if (i == lastContainerIndex) {
                            // This is our last path element, update the leaf key to use this path element as a dotted prefix.
                            // Leave the context as it is.
                            leafKey = pathElement + "." + leafKey;
                        } else {
                            // Iterate through the remaining path elements, joining them with dots, until we get a hit
                            String combinedPath = pathElement;
                            for (int j = i + 1; j <= lastContainerIndex; j++) {
                                combinedPath = combinedPath + "." + fieldPath.pathElements[j];
                                object = map.getOrDefault(combinedPath, NOT_FOUND); // getOrDefault is faster than containsKey + get
                                if (object != NOT_FOUND) {
                                    // Found one, update the outer loop index to skip past the elements we've used
                                    context = object;
                                    i = j;
                                    break;
                                }
                            }
                            if (object == NOT_FOUND) {
                                // Made it to the last path element without finding the field.
                                // Update the leaf key to use the visited combined path elements as a dotted prefix.
                                leafKey = combinedPath + "." + leafKey;
                                // Update outer loop index to skip past the elements we've used
                                i = lastContainerIndex;
                            }
                        }
                    }
                }
            } else if (context instanceof Map<?, ?>) {
                switch (getCurrentAccessPatternSafe()) {
                    case CLASSIC -> {
                        @SuppressWarnings("unchecked")
                        Map<String, Object> map = (Map<String, Object>) context;
                        Object object = map.getOrDefault(pathElement, NOT_FOUND); // getOrDefault is faster than containsKey + get
                        if (object == NOT_FOUND) {
                            Map<Object, Object> newMap = new HashMap<>();
                            map.put(pathElement, newMap);
                            context = newMap;
                        } else {
                            context = object;
                        }
                    }
                    case FLEXIBLE -> {
                        @SuppressWarnings("unchecked")
                        Map<String, Object> map = (Map<String, Object>) context;
                        Object object = map.getOrDefault(pathElement, NOT_FOUND); // getOrDefault is faster than containsKey + get
                        if (object != NOT_FOUND) {
                            context = object;
                        } else if (i == lastContainerIndex) {
                            // This is our last path element, update the leaf key to use this path element as a dotted prefix.
                            // Leave the context as it is.
                            leafKey = pathElement + "." + leafKey;
                        } else {
                            // Iterate through the remaining path elements, joining them with dots, until we get a hit
                            String combinedPath = pathElement;
                            for (int j = i + 1; j <= lastContainerIndex; j++) {
                                combinedPath = combinedPath + "." + fieldPath.pathElements[j];
                                object = map.getOrDefault(combinedPath, NOT_FOUND); // getOrDefault is faster than containsKey + get
                                if (object != NOT_FOUND) {
                                    // Found one, update the outer loop index to skip past the elements we've used
                                    context = object;
                                    i = j;
                                    break;
                                }
                            }
                            if (object == NOT_FOUND) {
                                // Made it to the last path element without finding the field.
                                // Update the leaf key to use the visited combined path elements as a dotted prefix.
                                leafKey = combinedPath + "." + leafKey;
                                // Update outer loop index to skip past the elements we've used
                                i = lastContainerIndex;
                            }
                        }
                    }
                }
            } else if (context instanceof List<?> list) {
                if (getCurrentAccessPatternSafe() == IngestPipelineFieldAccessPattern.FLEXIBLE) {
                    // Flexible access pattern cannot yet access array values, new syntax must be added.
                    throw new IllegalArgumentException("path [" + path + "] is not valid");
                }
                int index;
                try {
                    index = Integer.parseInt(pathElement);
                } catch (NumberFormatException e) {
                    throw new IllegalArgumentException(Errors.notInteger(path, pathElement), e);
                }
                if (index < 0 || index >= list.size()) {
                    throw new IllegalArgumentException(Errors.outOfBounds(path, index, list.size()));
                } else {
                    context = list.get(index);
                }
            } else {
                throw new IllegalArgumentException(Errors.cannotResolve(path, pathElement, context));
            }
        }

        if (context == null) {
            throw new IllegalArgumentException(Errors.cannotSet(path, leafKey, null));
        } else if (context instanceof IngestCtxMap map) { // optimization: handle IngestCtxMap separately from Map
            if (append) {
                Object object = map.getOrDefault(leafKey, NOT_FOUND); // getOrDefault is faster than containsKey + get
                if (object == NOT_FOUND) {
                    List<Object> list = new ArrayList<>();
                    appendValues(list, value, allowDuplicates);
                    map.put(leafKey, list);
                } else {
                    Object list = appendValues(object, value, allowDuplicates);
                    if (list != object) {
                        map.put(leafKey, list);
                    }
                }
                return;
            }
            map.put(leafKey, value);
        } else if (context instanceof Map<?, ?>) {
            @SuppressWarnings("unchecked")
            Map<String, Object> map = (Map<String, Object>) context;
            if (append) {
                Object object = map.getOrDefault(leafKey, NOT_FOUND); // getOrDefault is faster than containsKey + get
                if (object == NOT_FOUND) {
                    List<Object> list = new ArrayList<>();
                    appendValues(list, value, allowDuplicates);
                    map.put(leafKey, list);
                } else {
                    Object list = appendValues(object, value, allowDuplicates);
                    if (list != object) {
                        map.put(leafKey, list);
                    }
                }
                return;
            }
            map.put(leafKey, value);
        } else if (context instanceof List<?>) {
            if (getCurrentAccessPatternSafe() == IngestPipelineFieldAccessPattern.FLEXIBLE) {
                // Flexible access pattern cannot yet access array values, new syntax must be added.
                throw new IllegalArgumentException("path [" + path + "] is not valid");
            }
            @SuppressWarnings("unchecked")
            List<Object> list = (List<Object>) context;
            int index;
            try {
                index = Integer.parseInt(leafKey);
            } catch (NumberFormatException e) {
                throw new IllegalArgumentException(Errors.notInteger(path, leafKey), e);
            }
            if (index < 0 || index >= list.size()) {
                throw new IllegalArgumentException(Errors.outOfBounds(path, index, list.size()));
            } else {
                if (append) {
                    Object object = list.get(index);
                    Object newList = appendValues(object, value, allowDuplicates);
                    if (newList != object) {
                        list.set(index, newList);
                    }
                    return;
                }
                list.set(index, value);
            }
        } else {
            throw new IllegalArgumentException(Errors.cannotSet(path, leafKey, context));
        }
    }

    @SuppressWarnings("unchecked")
    private static Object appendValues(Object maybeList, Object value, boolean allowDuplicates) {
        List<Object> list;
        if (maybeList instanceof List) {
            // maybeList is already a list, we append the provided values to it
            list = (List<Object>) maybeList;
        } else {
            // maybeList is a scalar, we convert it to a list and append the provided values to it
            list = new ArrayList<>();
            list.add(maybeList);
        }
        if (allowDuplicates) {
            innerAppendValues(list, value);
            return list;
        } else {
            // if no values were appended due to duplication, return the original object so the ingest document remains unmodified
            return innerAppendValuesWithoutDuplicates(list, value) ? list : maybeList;
        }
    }

    // helper method for use in appendValues above, please do not call this directly except from that method
    private static void innerAppendValues(List<Object> list, Object value) {
        if (value instanceof List<?> l) {
            list.addAll(l);
        } else {
            list.add(value);
        }
    }

    // helper method for use in appendValues above, please do not call this directly except from that method
    private static boolean innerAppendValuesWithoutDuplicates(List<Object> list, Object value) {
        boolean valuesWereAppended = false;
        if (value instanceof List<?> valueList) {
            for (Object val : valueList) {
                if (list.contains(val) == false) {
                    list.add(val);
                    valuesWereAppended = true;
                }
            }
        } else {
            if (list.contains(value) == false) {
                list.add(value);
                valuesWereAppended = true;
            }
        }
        return valuesWereAppended;
    }

    private static <T> T cast(String path, Object object, Class<T> clazz) {
        if (object == null) {
            return null;
        }
        if (clazz.isInstance(object)) {
            return clazz.cast(object);
        }
        throw new IllegalArgumentException(Errors.cannotCast(path, object, clazz));
    }

    /**
     * Renders a template into a string. This allows field access via both literal fields like {@code "foo.bar.baz"} and dynamic fields
     * like {@code "{{other_field}}"} (that is, look up the value of the 'other_field' in the document and then use the resulting string as
     * the field to operate on).
     * <p>
     * See {@link ConfigurationUtils#compileTemplate(String, String, String, String, ScriptService)} and associated methods, which
     * create these {@link TemplateScript.Factory} instances.
     * <p>
     * Note: for clarity and efficiency reasons, it is advisable to invoke this method outside IngestDocument itself -- fields should be
     * rendered by a caller (once), and then passed to an ingest document repeatedly. There are enough methods on IngestDocument that
     * operate on String paths already, we don't want to mirror all of them with twin methods that accept a template.
     *
     * @param template the template or literal string to evaluate
     * @return a literal string field path
     */
    public String renderTemplate(TemplateScript.Factory template) {
        return template.newInstance(templateModel).execute();
    }

    /**
     * Get source and metadata map
     */
    public Map<String, Object> getSourceAndMetadata() {
        return ctxMap;
    }

    /**
     * Get the CtxMap
     */
    public CtxMap<?> getCtxMap() {
        return ctxMap;
    }

    /**
     * Get the strongly typed metadata
     */
    public org.elasticsearch.script.Metadata getMetadata() {
        return ctxMap.getMetadata();
    }

    /**
     * Get all source values in a Map
     */
    public Map<String, Object> getSource() {
        return ctxMap.getSource();
    }

    /**
     * Returns the available ingest metadata fields, by default only timestamp, but it is possible to set additional ones.
     * Use only for reading values, modify them instead using {@link #setFieldValue(String, Object)} and {@link #removeField(String)}
     */
    public Map<String, Object> getIngestMetadata() {
        return this.ingestMetadata;
    }

    @SuppressWarnings("unchecked")
    public static <K, V> Map<K, V> deepCopyMap(Map<K, V> source) {
        return (Map<K, V>) deepCopy(source);
    }

    public static Object deepCopy(Object value) {
        if (value instanceof Map<?, ?> mapValue) {
            Map<Object, Object> copy = Maps.newMapWithExpectedSize(mapValue.size());
            for (Map.Entry<?, ?> entry : mapValue.entrySet()) {
                copy.put(entry.getKey(), deepCopy(entry.getValue()));
            }
            // TODO(stu): should this check for IngestCtxMap in addition to Map?
            return copy;
        } else if (value instanceof List<?> listValue) {
            List<Object> copy = new ArrayList<>(listValue.size());
            for (Object itemValue : listValue) {
                copy.add(deepCopy(itemValue));
            }
            return copy;
        } else if (value instanceof Set<?> setValue) {
            Set<Object> copy = Sets.newHashSetWithExpectedSize(setValue.size());
            for (Object itemValue : setValue) {
                copy.add(deepCopy(itemValue));
            }
            return copy;
        } else if (value instanceof byte[] bytes) {
            return Arrays.copyOf(bytes, bytes.length);
        } else if (value instanceof double[][] doubles) {
            double[][] result = new double[doubles.length][];
            for (int i = 0; i < doubles.length; i++) {
                result[i] = Arrays.copyOf(doubles[i], doubles[i].length);
            }
            return result;
        } else if (value instanceof double[] doubles) {
            return Arrays.copyOf(doubles, doubles.length);
        } else if (value == null
            || value instanceof String
            || value instanceof Integer
            || value instanceof Long
            || value instanceof Float
            || value instanceof Double
            || value instanceof Boolean
            || value instanceof ZonedDateTime) {
                return value;
            } else if (value instanceof Date date) {
                return date.clone();
            } else {
                throw new IllegalArgumentException("unexpected value type [" + value.getClass() + "]");
            }
    }

    public static Set<String> getAllFields(Map<String, Object> input) {
        return getAllFields(input, "");
    }

    @SuppressWarnings("unchecked")
    private static Set<String> getAllFields(Map<String, Object> input, String prefix) {
        Set<String> allFields = Sets.newHashSet();
        input.forEach((k, v) -> {
            allFields.add(prefix + k);
            if (v instanceof Map<?, ?> mapValue) {
                allFields.addAll(getAllFields((Map<String, Object>) mapValue, prefix + k + "."));
            }
        });
        return allFields;
    }

    /**
     * Executes the given pipeline with for this document unless the pipeline has already been executed
     * for this document.
     *
     * @param pipeline the pipeline to execute
     * @param handler handles the result or failure
     */
    public void executePipeline(Pipeline pipeline, BiConsumer<IngestDocument, Exception> handler) {
        // shortcut if the pipeline is empty
        if (pipeline.getProcessors().isEmpty()) {
            handler.accept(this, null);
            return;
        }

        if (executedPipelines.size() >= MAX_PIPELINES) {
            handler.accept(
                null,
                new GraphStructureException("Too many nested pipelines. Cannot have more than " + MAX_PIPELINES + " nested pipelines")
            );
        } else if (executedPipelines.add(pipeline.getId())) {
            Object previousPipeline = ingestMetadata.put("pipeline", pipeline.getId());
            IngestPipelineFieldAccessPattern previousAccessPattern = accessPatternStack.peek();
            accessPatternStack.push(pipeline.getFieldAccessPattern());
            pipeline.execute(this, (result, e) -> {
                executedPipelines.remove(pipeline.getId());
                accessPatternStack.poll();
                assert previousAccessPattern == accessPatternStack.peek()
                    : "Cleared access pattern from nested pipeline and found inconsistent stack state. Expected ["
                        + previousAccessPattern
                        + "] but found ["
                        + accessPatternStack.peek()
                        + "]";
                if (previousPipeline != null) {
                    ingestMetadata.put("pipeline", previousPipeline);
                } else {
                    ingestMetadata.remove("pipeline");
                }
                handler.accept(result, e);
            });
        } else {
            handler.accept(null, new GraphStructureException(PIPELINE_CYCLE_ERROR_MESSAGE + pipeline.getId()));
        }
    }

    /**
     * @return a pipeline stack; all pipelines that are in execution by this document in reverse order
     */
    List<String> getPipelineStack() {
        List<String> pipelineStack = new ArrayList<>(executedPipelines);
        Collections.reverse(pipelineStack);
        return pipelineStack;
    }

    /**
     * @return The access pattern for any currently executing pipelines, or empty if no pipelines are in progress for this doc
     */
    public Optional<IngestPipelineFieldAccessPattern> getCurrentAccessPattern() {
        return Optional.ofNullable(accessPatternStack.peek());
    }

    /**
     * @return The access pattern for any currently executing pipelines, or {@link IngestPipelineFieldAccessPattern#CLASSIC} if no
     * pipelines are in progress for this doc for the sake of backwards compatibility
     */
<<<<<<< HEAD
    public IngestPipelineFieldAccessPattern getCurrentAccessPatternSafe() {
        return Objects.requireNonNullElse(getCurrentAccessPattern(), IngestPipelineFieldAccessPattern.CLASSIC);
=======
    private IngestPipelineFieldAccessPattern getCurrentAccessPatternSafe() {
        return getCurrentAccessPattern().orElse(IngestPipelineFieldAccessPattern.CLASSIC);
>>>>>>> 2886ee18
    }

    /**
     * Adds an index to the index history for this document, returning true if the index
     * was added to the index history (i.e. if it wasn't already in the index history).
     *
     * @param index the index to potentially add to the index history
     * @return true if the index history did not already contain the index in question
     */
    public boolean updateIndexHistory(String index) {
        return indexHistory.add(index);
    }

    /**
     * @return an unmodifiable view of the document's index history
     */
    public Set<String> getIndexHistory() {
        return Collections.unmodifiableSet(indexHistory);
    }

    /**
     * @return Whether a self referencing check should be performed
     */
    public boolean doNoSelfReferencesCheck() {
        return doNoSelfReferencesCheck;
    }

    /**
     * Whether the ingest framework should perform a self referencing check after this ingest document
     * has been processed by all pipelines. Doing this check adds an extra tax to ingest and should
     * only be performed when really needed. Only if a processor is executed that could add self referencing
     * maps or lists then this check must be performed. Most processors will not be able to do this, hence
     * the default is <code>false</code>.
     *
     * @param doNoSelfReferencesCheck Whether a self referencing check should be performed
     */
    public void doNoSelfReferencesCheck(boolean doNoSelfReferencesCheck) {
        this.doNoSelfReferencesCheck = doNoSelfReferencesCheck;
    }

    @Override
    public String toString() {
        return "IngestDocument{" + " sourceAndMetadata=" + ctxMap + ", ingestMetadata=" + ingestMetadata + '}';
    }

    public void reroute(String destIndex) {
        getMetadata().setIndex(destIndex);
        reroute = true;
    }

    /**
     * The document is redirected to another target.
     * This implies that we'll skip the current pipeline and invoke the default pipeline of the new target
     *
     * @return whether the document is redirected to another target
     */
    boolean isReroute() {
        return reroute;
    }

    /**
     * Set the {@link #reroute} flag to false so that subsequent calls to {@link #isReroute()} will return false until/unless
     * {@link #reroute(String)} is called.
     */
    void resetReroute() {
        reroute = false;
    }

    /**
     * Sets the terminate flag to true, to indicate that no further processors in the current pipeline should be run for this document.
     */
    public void terminate() {
        terminate = true;
    }

    /**
     * Returns whether the {@link #terminate()} flag was set.
     */
    boolean isTerminate() {
        return terminate;
    }

    /**
     * Resets the {@link #terminate()} flag.
     */
    void resetTerminate() {
        terminate = false;
    }

    // Unconditionally deprecate the _type field once V7 BWC support is removed
    @UpdateForV10(owner = UpdateForV10.Owner.DATA_MANAGEMENT)
    public enum Metadata {
        INDEX(IndexFieldMapper.NAME),
        TYPE("_type"),
        ID(IdFieldMapper.NAME),
        ROUTING(RoutingFieldMapper.NAME),
        VERSION(VersionFieldMapper.NAME),
        VERSION_TYPE("_version_type"),
        IF_SEQ_NO("_if_seq_no"),
        IF_PRIMARY_TERM("_if_primary_term"),
        DYNAMIC_TEMPLATES("_dynamic_templates");

        private static final Set<String> METADATA_NAMES = Arrays.stream(Metadata.values())
            .map(metadata -> metadata.fieldName)
            .collect(Collectors.toSet());

        private final String fieldName;

        Metadata(String fieldName) {
            this.fieldName = fieldName;
        }

        public static boolean isMetadata(String field) {
            return METADATA_NAMES.contains(field);
        }

        public String getFieldName() {
            return fieldName;
        }
    }

    private static final class FieldPath {

        /**
         * A compound cache key for tracking previously parsed field paths
         * @param path The field path as given by the caller
         * @param accessPattern The access pattern used to parse the field path
         */
        private record CacheKey(String path, IngestPipelineFieldAccessPattern accessPattern) {}

        private static final int MAX_SIZE = 512;
        private static final Map<CacheKey, FieldPath> CACHE = ConcurrentCollections.newConcurrentMapWithAggressiveConcurrency();

        // constructing a new FieldPath requires that we parse a String (e.g. "foo.bar.baz") into an array
        // of path elements (e.g. ["foo", "bar", "baz"]). Calling String#split results in the allocation
        // of an ArrayList to hold the results, then a new String is created for each path element, and
        // then finally a String[] is allocated to hold the actual result -- in addition to all that, we
        // do some processing ourselves on the path and path elements to validate and prepare them.
        // the above CACHE and the below 'FieldPath.of' method allow us to almost always avoid this work.

        static FieldPath of(String path, IngestPipelineFieldAccessPattern accessPattern) {
            if (Strings.isEmpty(path)) {
                throw new IllegalArgumentException("path cannot be null nor empty");
            }
            CacheKey cacheKey = new CacheKey(path, accessPattern);
            FieldPath res = CACHE.get(cacheKey);
            if (res != null) {
                return res;
            }
            res = new FieldPath(path, accessPattern);
            if (CACHE.size() > MAX_SIZE) {
                CACHE.clear();
            }
            CACHE.put(cacheKey, res);
            return res;
        }

        private final String[] pathElements;
        private final boolean useIngestContext;

        // you shouldn't call this directly, use the FieldPath.of method above instead!
        private FieldPath(String path, IngestPipelineFieldAccessPattern accessPattern) {
            String newPath;
            if (path.startsWith(INGEST_KEY_PREFIX)) {
                useIngestContext = true;
                newPath = path.substring(INGEST_KEY_PREFIX.length());
            } else {
                useIngestContext = false;
                if (path.startsWith(SOURCE_PREFIX)) {
                    newPath = path.substring(SOURCE_PREFIX.length());
                } else {
                    newPath = path;
                }
            }
            String[] pathParts = newPath.split("\\.");
            this.pathElements = processPathParts(path, pathParts, accessPattern);
        }

        private static String[] processPathParts(String fullPath, String[] pathParts, IngestPipelineFieldAccessPattern accessPattern) {
            return switch (accessPattern) {
                case CLASSIC -> validateClassicFields(fullPath, pathParts);
                case FLEXIBLE -> parseFlexibleFields(fullPath, pathParts);
            };
        }

        /**
         * Parses path syntax that is specific to the {@link IngestPipelineFieldAccessPattern#CLASSIC} ingest doc access pattern. Supports
         * syntax like context aware array access.
         * @param fullPath The un-split path to use for error messages
         * @param pathParts The tokenized field path to parse
         * @return An array of Strings
         */
        private static String[] validateClassicFields(String fullPath, String[] pathParts) {
            for (String pathPart : pathParts) {
                if (pathPart.isEmpty()) {
                    throw new IllegalArgumentException("path [" + fullPath + "] is not valid");
                }
            }
            return pathParts;
        }

        /**
         * Parses path syntax that is specific to the {@link IngestPipelineFieldAccessPattern#FLEXIBLE} ingest doc access pattern. Supports
         * syntax like square bracket array access, which is the only way to index arrays in flexible mode.
         * @param fullPath The un-split path to use for error messages
         * @param pathParts The tokenized field path to parse
         * @return An array of Strings
         */
        private static String[] parseFlexibleFields(String fullPath, String[] pathParts) {
            for (String pathPart : pathParts) {
                if (pathPart.isEmpty() || pathPart.contains("[") || pathPart.contains("]")) {
                    throw new IllegalArgumentException("path [" + fullPath + "] is not valid");
                }
            }
            return pathParts;
        }

        public Object initialContext(IngestDocument document) {
            return useIngestContext ? document.getIngestMetadata() : document.getCtxMap();
        }
    }

    private record ResolveResult(boolean wasSuccessful, Object resolvedObject, String errorMessage, String missingFields) {
        /**
         * The resolve operation ended with a successful result, locating the resolved object at the given path location
         * @param resolvedObject The resolved object
         * @return Successful result
         */
        static ResolveResult success(Object resolvedObject) {
            return new ResolveResult(true, resolvedObject, null, null);
        }

        /**
         * Due to the access pattern, the resolve operation was only partially completed. The last resolved context object is returned,
         * along with the fields that have been tried up until running into the field limit. The result's success flag is set to false,
         * but it contains additional information about further resolving the operation.
         * @param lastResolvedObject The last successfully resolved context object from the document
         * @param missingFields The fields from the given path that have not been located yet
         * @return Incomplete result
         */
        static ResolveResult incomplete(Object lastResolvedObject, String missingFields) {
            return new ResolveResult(false, lastResolvedObject, null, missingFields);
        }

        /**
         * The resolve operation ended with an error. The object at the given path location could not be resolved, either due to it
         * being missing, or the path being invalid.
         * @param errorMessage The error message to be returned.
         * @return Error result
         */
        static ResolveResult error(String errorMessage) {
            return new ResolveResult(false, null, errorMessage, null);
        }
    }

    /**
     * Provides a shallowly read-only, very limited, map-like view of two maps. The only methods that are implemented are
     * {@link Map#get(Object)} and {@link Map#containsKey(Object)}, everything else throws UnsupportedOperationException.
     * <p>
     * The overrides map has higher priority than the primary map -- values in that map under some key will take priority over values
     * in the primary map under the same key.
     *
     * @param primary the primary map
     * @param overrides the overrides map
     */
    private record DelegatingMapView(Map<String, Object> primary, Map<String, Object> overrides) implements Map<String, Object> {

        @Override
        public boolean containsKey(Object key) {
            // most normal uses of this in practice will end up passing in keys that match the primary, rather than the overrides,
            // in which case we can shortcut by checking the primary first
            return primary.containsKey(key) || overrides.containsKey(key);
        }

        @Override
        public Object get(Object key) {
            // null values in the overrides map are treated as *key not present*, so we don't have to do a containsKey check here --
            // if the overrides map returns null we can simply delegate to the primary
            Object result = overrides.get(key);
            return result != null ? result : primary.get(key);
        }

        @Override
        public int size() {
            throw new UnsupportedOperationException();
        }

        @Override
        public boolean isEmpty() {
            throw new UnsupportedOperationException();
        }

        @Override
        public boolean containsValue(Object value) {
            throw new UnsupportedOperationException();
        }

        @Override
        public Object put(String key, Object value) {
            throw new UnsupportedOperationException();
        }

        @Override
        public Object remove(Object key) {
            throw new UnsupportedOperationException();
        }

        @Override
        public void putAll(Map<? extends String, ?> m) {
            throw new UnsupportedOperationException();
        }

        @Override
        public void clear() {
            throw new UnsupportedOperationException();
        }

        @Override
        public Set<String> keySet() {
            throw new UnsupportedOperationException();
        }

        @Override
        public Collection<Object> values() {
            throw new UnsupportedOperationException();
        }

        @Override
        public Set<Entry<String, Object>> entrySet() {
            throw new UnsupportedOperationException();
        }
    }

    private static final class Errors {
        private Errors() {
            // utility class
        }

        private static String cannotCast(String path, Object value, Class<?> clazz) {
            return "field [" + path + "] of type [" + value.getClass().getName() + "] cannot be cast to [" + clazz.getName() + "]";
        }

        private static String cannotRemove(String path, String key, Object value) {
            if (value == null) {
                return "cannot remove [" + key + "] from null as part of path [" + path + "]";
            } else {
                final String type = value.getClass().getName();
                return "cannot remove [" + key + "] from object of type [" + type + "] as part of path [" + path + "]";
            }
        }

        private static String cannotResolve(String path, String key, Object value) {
            if (value == null) {
                return "cannot resolve [" + key + "] from null as part of path [" + path + "]";
            } else {
                final String type = value.getClass().getName();
                return "cannot resolve [" + key + "] from object of type [" + type + "] as part of path [" + path + "]";
            }
        }

        private static String cannotSet(String path, String key, Object value) {
            if (value == null) {
                return "cannot set [" + key + "] with null parent as part of path [" + path + "]";
            } else {
                final String type = value.getClass().getName();
                return "cannot set [" + key + "] with parent object of type [" + type + "] as part of path [" + path + "]";
            }
        }

        private static String outOfBounds(String path, int index, int length) {
            return "[" + index + "] is out of bounds for array with length [" + length + "] as part of path [" + path + "]";
        }

        private static String notInteger(String path, String key) {
            return "[" + key + "] is not an integer, cannot be used as an index as part of path [" + path + "]";
        }

        private static String notPresent(String path, String key) {
            return "field [" + key + "] not present as part of path [" + path + "]";
        }

        private static String notStringOrByteArray(String path, Object value) {
            return "Content field [" + path + "] of unknown type [" + value.getClass().getName() + "], must be string or byte array";
        }

        private static String invalidPath(String fullPath) {
            return "path [" + fullPath + "] is not valid";
        }
    }
}<|MERGE_RESOLUTION|>--- conflicted
+++ resolved
@@ -1166,13 +1166,8 @@
      * @return The access pattern for any currently executing pipelines, or {@link IngestPipelineFieldAccessPattern#CLASSIC} if no
      * pipelines are in progress for this doc for the sake of backwards compatibility
      */
-<<<<<<< HEAD
-    public IngestPipelineFieldAccessPattern getCurrentAccessPatternSafe() {
-        return Objects.requireNonNullElse(getCurrentAccessPattern(), IngestPipelineFieldAccessPattern.CLASSIC);
-=======
     private IngestPipelineFieldAccessPattern getCurrentAccessPatternSafe() {
         return getCurrentAccessPattern().orElse(IngestPipelineFieldAccessPattern.CLASSIC);
->>>>>>> 2886ee18
     }
 
     /**

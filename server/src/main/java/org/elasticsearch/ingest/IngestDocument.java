/*
 * Copyright Elasticsearch B.V. and/or licensed to Elasticsearch B.V. under one
 * or more contributor license agreements. Licensed under the Elastic License
 * 2.0 and the Server Side Public License, v 1; you may not use this file except
 * in compliance with, at your election, the Elastic License 2.0 or the Server
 * Side Public License, v 1.
 */

package org.elasticsearch.ingest;

import org.elasticsearch.common.Strings;
import org.elasticsearch.common.util.LazyMap;
import org.elasticsearch.common.util.Maps;
import org.elasticsearch.common.util.set.Sets;
import org.elasticsearch.index.VersionType;
import org.elasticsearch.index.mapper.SourceFieldMapper;
import org.elasticsearch.script.TemplateScript;

import java.time.ZoneOffset;
import java.time.ZonedDateTime;
import java.util.ArrayList;
import java.util.Arrays;
import java.util.Base64;
import java.util.Collections;
import java.util.Date;
import java.util.EnumMap;
import java.util.HashMap;
import java.util.HashSet;
import java.util.LinkedHashSet;
import java.util.List;
import java.util.Map;
import java.util.Objects;
import java.util.Set;
import java.util.function.BiConsumer;

/**
 * Represents a single document being captured before indexing and holds the source and metadata (like id, type and index).
 */
public final class IngestDocument {

    public static final String INGEST_KEY = "_ingest";
    public static final String PIPELINE_CYCLE_ERROR_MESSAGE = "Cycle detected for pipeline: ";
    private static final String INGEST_KEY_PREFIX = INGEST_KEY + ".";
    private static final String SOURCE_PREFIX = SourceFieldMapper.NAME + ".";

    public static final String TIMESTAMP = "timestamp";

    private final IngestSourceAndMetadata sourceAndMetadata;
    private final Map<String, Object> ingestMetadata;

    // Contains all pipelines that have been executed for this document
    private final Set<String> executedPipelines = new LinkedHashSet<>();

    private boolean doNoSelfReferencesCheck = false;

    public IngestDocument(String index, String id, long version, String routing, VersionType versionType, Map<String, Object> source) {
        // source + at max 5 extra fields
<<<<<<< HEAD
        Map<String, Object> rawSourceAndMetadata = Maps.newMapWithExpectedSize(source.size() + 5);
        rawSourceAndMetadata.putAll(source);
        rawSourceAndMetadata.put(IngestSourceAndMetadata.Metadata.INDEX.getFieldName(), index);
        rawSourceAndMetadata.put(IngestSourceAndMetadata.Metadata.ID.getFieldName(), id);
        rawSourceAndMetadata.put(IngestSourceAndMetadata.Metadata.VERSION.getFieldName(), version);
        if (routing != null) {
            rawSourceAndMetadata.put(IngestSourceAndMetadata.Metadata.ROUTING.getFieldName(), routing);
=======
        this.sourceAndMetadata = Maps.newMapWithExpectedSize(source.size() + 5);
        this.sourceAndMetadata.putAll(source);
        this.sourceAndMetadata.put(Metadata.INDEX.getFieldName(), index);
        this.sourceAndMetadata.put(Metadata.ID.getFieldName(), id);
        this.sourceAndMetadata.put(Metadata.VERSION.getFieldName(), version);
        if (routing != null) {
            this.sourceAndMetadata.put(Metadata.ROUTING.getFieldName(), routing);
>>>>>>> d42211c4
        }
        if (versionType != null) {
            rawSourceAndMetadata.put(IngestSourceAndMetadata.Metadata.VERSION_TYPE.getFieldName(), VersionType.toString(versionType));
        }
        this.sourceAndMetadata = new IngestSourceAndMetadata(rawSourceAndMetadata, ZonedDateTime.now(ZoneOffset.UTC));
        this.ingestMetadata = new HashMap<>();
        this.ingestMetadata.put(TIMESTAMP, sourceAndMetadata.getTimestamp());
    }

    /**
     * Copy constructor that creates a new {@link IngestDocument} which has exactly the same properties as the one provided as argument
     */
    public IngestDocument(IngestDocument other) {
        this(new IngestSourceAndMetadata(deepCopyMap(other.sourceAndMetadata), other.getTimestamp()), deepCopyMap(other.ingestMetadata));
    }

    /**
     * Constructor needed for testing that allows to create a new {@link IngestDocument} given the provided elasticsearch metadata,
     * source and ingest metadata. This is needed because the ingest metadata will be initialized with the current timestamp at
     * init time, which makes equality comparisons impossible in tests.
     */
    public IngestDocument(Map<String, Object> sourceAndMetadata, Map<String, Object> ingestMetadata) {
        ZonedDateTime ts = null;
        if (ingestMetadata.get(TIMESTAMP)instanceof ZonedDateTime zdt) {
            ts = zdt;
        }
        this.sourceAndMetadata = new IngestSourceAndMetadata(sourceAndMetadata, ts);
        this.ingestMetadata = ingestMetadata;
    }

    /**
     * Returns the value contained in the document for the provided path
     * @param path The path within the document in dot-notation
     * @param clazz The expected class of the field value
     * @return the value for the provided path if existing
     * @throws IllegalArgumentException if the path is null, empty, invalid, if the field doesn't exist
     * or if the field that is found at the provided path is not of the expected type.
     */
    public <T> T getFieldValue(String path, Class<T> clazz) {
        return getFieldValue(path, clazz, false);
    }

    /**
     * Returns the value contained in the document for the provided path
     *
     * @param path The path within the document in dot-notation
     * @param clazz The expected class of the field value
     * @param ignoreMissing The flag to determine whether to throw an exception when `path` is not found in the document.
     * @return the value for the provided path if existing, null otherwise.
     * @throws IllegalArgumentException only if ignoreMissing is false and the path is null, empty, invalid, if the field doesn't exist
     * or if the field that is found at the provided path is not of the expected type.
     */
    public <T> T getFieldValue(String path, Class<T> clazz, boolean ignoreMissing) {
        FieldPath fieldPath = new FieldPath(path);
        Object context = fieldPath.initialContext;
        for (String pathElement : fieldPath.pathElements) {
            ResolveResult result = resolve(pathElement, path, context);
            if (result.wasSuccessful) {
                context = result.resolvedObject;
            } else if (ignoreMissing && hasField(path) == false) {
                return null;
            } else {
                throw new IllegalArgumentException(result.errorMessage);
            }
        }
        return cast(path, context, clazz);
    }

    /**
     * Returns the value contained in the document with the provided templated path
     * @param pathTemplate The path within the document in dot-notation
     * @param clazz The expected class fo the field value
     * @return the value fro the provided path if existing, null otherwise
     * @throws IllegalArgumentException if the pathTemplate is null, empty, invalid, if the field doesn't exist,
     * or if the field that is found at the provided path is not of the expected type.
     */
    public <T> T getFieldValue(TemplateScript.Factory pathTemplate, Class<T> clazz) {
        return getFieldValue(renderTemplate(pathTemplate), clazz);
    }

    /**
     * Returns the value contained in the document for the provided path as a byte array.
     * If the path value is a string, a base64 decode operation will happen.
     * If the path value is a byte array, it is just returned
     * @param path The path within the document in dot-notation
     * @return the byte array for the provided path if existing
     * @throws IllegalArgumentException if the path is null, empty, invalid, if the field doesn't exist
     * or if the field that is found at the provided path is not of the expected type.
     */
    public byte[] getFieldValueAsBytes(String path) {
        return getFieldValueAsBytes(path, false);
    }

    /**
     * Returns the value contained in the document for the provided path as a byte array.
     * If the path value is a string, a base64 decode operation will happen.
     * If the path value is a byte array, it is just returned
     * @param path The path within the document in dot-notation
     * @param ignoreMissing The flag to determine whether to throw an exception when `path` is not found in the document.
     * @return the byte array for the provided path if existing
     * @throws IllegalArgumentException if the path is null, empty, invalid, if the field doesn't exist
     * or if the field that is found at the provided path is not of the expected type.
     */
    public byte[] getFieldValueAsBytes(String path, boolean ignoreMissing) {
        Object object = getFieldValue(path, Object.class, ignoreMissing);
        if (object == null) {
            return null;
        } else if (object instanceof byte[] bytes) {
            return bytes;
        } else if (object instanceof String string) {
            return Base64.getDecoder().decode(string);
        } else {
            throw new IllegalArgumentException(
                "Content field [" + path + "] of unknown type [" + object.getClass().getName() + "], must be string or byte array"
            );
        }
    }

    /**
     * Checks whether the document contains a value for the provided templated path
     * @param fieldPathTemplate the template for the path within the document in dot-notation
     * @return true if the document contains a value for the field, false otherwise
     * @throws IllegalArgumentException if the path is null, empty or invalid
     */
    public boolean hasField(TemplateScript.Factory fieldPathTemplate) {
        return hasField(renderTemplate(fieldPathTemplate));
    }

    /**
     * Checks whether the document contains a value for the provided path
     * @param path The path within the document in dot-notation
     * @return true if the document contains a value for the field, false otherwise
     * @throws IllegalArgumentException if the path is null, empty or invalid.
     */
    public boolean hasField(String path) {
        return hasField(path, false);
    }

    /**
     * Checks whether the document contains a value for the provided path
     * @param path The path within the document in dot-notation
     * @param failOutOfRange Whether to throw an IllegalArgumentException if array is accessed outside of its range
     * @return true if the document contains a value for the field, false otherwise
     * @throws IllegalArgumentException if the path is null, empty or invalid.
     */
    public boolean hasField(String path, boolean failOutOfRange) {
        FieldPath fieldPath = new FieldPath(path);
        Object context = fieldPath.initialContext;
        for (int i = 0; i < fieldPath.pathElements.length - 1; i++) {
            String pathElement = fieldPath.pathElements[i];
            if (context == null) {
                return false;
            }
            if (context instanceof Map<?, ?> map) {
                context = map.get(pathElement);
            } else if (context instanceof List<?> list) {
                try {
                    int index = Integer.parseInt(pathElement);
                    if (index < 0 || index >= list.size()) {
                        if (failOutOfRange) {
                            throw new IllegalArgumentException(
                                "["
                                    + index
                                    + "] is out of bounds for array with length ["
                                    + list.size()
                                    + "] as part of path ["
                                    + path
                                    + "]"
                            );
                        } else {
                            return false;
                        }
                    }
                    context = list.get(index);
                } catch (NumberFormatException e) {
                    return false;
                }

            } else {
                return false;
            }
        }

        String leafKey = fieldPath.pathElements[fieldPath.pathElements.length - 1];
        if (context instanceof Map<?, ?> map) {
            return map.containsKey(leafKey);
        }
        if (context instanceof List<?> list) {
            try {
                int index = Integer.parseInt(leafKey);
                if (index >= 0 && index < list.size()) {
                    return true;
                } else {
                    if (failOutOfRange) {
                        throw new IllegalArgumentException(
                            "[" + index + "] is out of bounds for array with length [" + list.size() + "] as part of path [" + path + "]"
                        );
                    } else {
                        return false;
                    }
                }
            } catch (NumberFormatException e) {
                return false;
            }
        }
        return false;
    }

    /**
     * Removes the field identified by the provided path.
     * @param fieldPathTemplate Resolves to the path with dot-notation within the document
     * @throws IllegalArgumentException if the path is null, empty, invalid or if the field doesn't exist.
     */
    public void removeField(TemplateScript.Factory fieldPathTemplate) {
        removeField(renderTemplate(fieldPathTemplate));
    }

    /**
     * Removes the field identified by the provided path.
     * @param path the path of the field to be removed
     * @throws IllegalArgumentException if the path is null, empty, invalid or if the field doesn't exist.
     */
    public void removeField(String path) {
        FieldPath fieldPath = new FieldPath(path);
        Object context = fieldPath.initialContext;
        for (int i = 0; i < fieldPath.pathElements.length - 1; i++) {
            ResolveResult result = resolve(fieldPath.pathElements[i], path, context);
            if (result.wasSuccessful) {
                context = result.resolvedObject;
            } else {
                throw new IllegalArgumentException(result.errorMessage);
            }
        }

        String leafKey = fieldPath.pathElements[fieldPath.pathElements.length - 1];
        if (context instanceof Map<?, ?> map) {
            if (map.containsKey(leafKey)) {
                map.remove(leafKey);
                return;
            }
            throw new IllegalArgumentException("field [" + leafKey + "] not present as part of path [" + path + "]");
        }
        if (context instanceof List<?> list) {
            int index;
            try {
                index = Integer.parseInt(leafKey);
            } catch (NumberFormatException e) {
                throw new IllegalArgumentException(
                    "[" + leafKey + "] is not an integer, cannot be used as an index as part of path [" + path + "]",
                    e
                );
            }
            if (index < 0 || index >= list.size()) {
                throw new IllegalArgumentException(
                    "[" + index + "] is out of bounds for array with length [" + list.size() + "] as part of path [" + path + "]"
                );
            }
            list.remove(index);
            return;
        }

        if (context == null) {
            throw new IllegalArgumentException("cannot remove [" + leafKey + "] from null as part of path [" + path + "]");
        }
        throw new IllegalArgumentException(
            "cannot remove [" + leafKey + "] from object of type [" + context.getClass().getName() + "] as part of path [" + path + "]"
        );
    }

    private static ResolveResult resolve(String pathElement, String fullPath, Object context) {
        if (context == null) {
            return ResolveResult.error("cannot resolve [" + pathElement + "] from null as part of path [" + fullPath + "]");
        }
        if (context instanceof Map<?, ?> map) {
            if (map.containsKey(pathElement)) {
                return ResolveResult.success(map.get(pathElement));
            }
            return ResolveResult.error("field [" + pathElement + "] not present as part of path [" + fullPath + "]");
        }
        if (context instanceof List<?> list) {
            int index;
            try {
                index = Integer.parseInt(pathElement);
            } catch (NumberFormatException e) {
                return ResolveResult.error(
                    "[" + pathElement + "] is not an integer, cannot be used as an index as part of path [" + fullPath + "]"
                );
            }
            if (index < 0 || index >= list.size()) {
                return ResolveResult.error(
                    "[" + index + "] is out of bounds for array with length [" + list.size() + "] as part of path [" + fullPath + "]"
                );
            }
            return ResolveResult.success(list.get(index));
        }
        return ResolveResult.error(
            "cannot resolve ["
                + pathElement
                + "] from object of type ["
                + context.getClass().getName()
                + "] as part of path ["
                + fullPath
                + "]"
        );
    }

    /**
     * Appends the provided value to the provided path in the document.
     * Any non existing path element will be created.
     * If the path identifies a list, the value will be appended to the existing list.
     * If the path identifies a scalar, the scalar will be converted to a list and
     * the provided value will be added to the newly created list.
     * Supports multiple values too provided in forms of list, in that case all the values will be appended to the
     * existing (or newly created) list.
     * @param path The path within the document in dot-notation
     * @param value The value or values to append to the existing ones
     * @throws IllegalArgumentException if the path is null, empty or invalid.
     */
    public void appendFieldValue(String path, Object value) {
        appendFieldValue(path, value, true);
    }

    /**
     * Appends the provided value to the provided path in the document.
     * Any non existing path element will be created.
     * If the path identifies a list, the value will be appended to the existing list.
     * If the path identifies a scalar, the scalar will be converted to a list and
     * the provided value will be added to the newly created list.
     * Supports multiple values too provided in forms of list, in that case all the values will be appended to the
     * existing (or newly created) list.
     * @param path The path within the document in dot-notation
     * @param value The value or values to append to the existing ones
     * @param allowDuplicates When false, any values that already exist in the field will not be added
     * @throws IllegalArgumentException if the path is null, empty or invalid.
     */
    public void appendFieldValue(String path, Object value, boolean allowDuplicates) {
        setFieldValue(path, value, true, allowDuplicates);
    }

    /**
     * Appends the provided value to the provided path in the document.
     * Any non existing path element will be created.
     * If the path identifies a list, the value will be appended to the existing list.
     * If the path identifies a scalar, the scalar will be converted to a list and
     * the provided value will be added to the newly created list.
     * Supports multiple values too provided in forms of list, in that case all the values will be appended to the
     * existing (or newly created) list.
     * @param fieldPathTemplate Resolves to the path with dot-notation within the document
     * @param valueSource The value source that will produce the value or values to append to the existing ones
     * @throws IllegalArgumentException if the path is null, empty or invalid.
     */
    public void appendFieldValue(TemplateScript.Factory fieldPathTemplate, ValueSource valueSource) {
        Map<String, Object> model = createTemplateModel();
        appendFieldValue(fieldPathTemplate.newInstance(model).execute(), valueSource.copyAndResolve(model));
    }

    /**
     * Appends the provided value to the provided path in the document.
     * Any non existing path element will be created.
     * If the path identifies a list, the value will be appended to the existing list.
     * If the path identifies a scalar, the scalar will be converted to a list and
     * the provided value will be added to the newly created list.
     * Supports multiple values too provided in forms of list, in that case all the values will be appended to the
     * existing (or newly created) list.
     * @param fieldPathTemplate Resolves to the path with dot-notation within the document
     * @param valueSource The value source that will produce the value or values to append to the existing ones
     * @param allowDuplicates When false, any values that already exist in the field will not be added
     * @throws IllegalArgumentException if the path is null, empty or invalid.
     */
    public void appendFieldValue(TemplateScript.Factory fieldPathTemplate, ValueSource valueSource, boolean allowDuplicates) {
        Map<String, Object> model = createTemplateModel();
        appendFieldValue(fieldPathTemplate.newInstance(model).execute(), valueSource.copyAndResolve(model), allowDuplicates);
    }

    /**
     * Sets the provided value to the provided path in the document.
     * Any non existing path element will be created.
     * If the last item in the path is a list, the value will replace the existing list as a whole.
     * Use {@link #appendFieldValue(String, Object)} to append values to lists instead.
     * @param path The path within the document in dot-notation
     * @param value The value to put in for the path key
     * @throws IllegalArgumentException if the path is null, empty, invalid or if the value cannot be set to the
     * item identified by the provided path.
     */
    public void setFieldValue(String path, Object value) {
        setFieldValue(path, value, false);
    }

    /**
     * Sets the provided value to the provided path in the document.
     * Any non existing path element will be created. If the last element is a list,
     * the value will replace the existing list.
     * @param fieldPathTemplate Resolves to the path with dot-notation within the document
     * @param valueSource The value source that will produce the value to put in for the path key
     * @throws IllegalArgumentException if the path is null, empty, invalid or if the value cannot be set to the
     * item identified by the provided path.
     */
    public void setFieldValue(TemplateScript.Factory fieldPathTemplate, ValueSource valueSource) {
        Map<String, Object> model = createTemplateModel();
        setFieldValue(fieldPathTemplate.newInstance(model).execute(), valueSource.copyAndResolve(model), false);
    }

    /**
     * Sets the provided value to the provided path in the document.
     * Any non existing path element will be created. If the last element is a list,
     * the value will replace the existing list.
     * @param fieldPathTemplate Resolves to the path with dot-notation within the document
     * @param valueSource The value source that will produce the value to put in for the path key
     * @param ignoreEmptyValue The flag to determine whether to exit quietly when the value produced by TemplatedValue is null or empty
     * @throws IllegalArgumentException if the path is null, empty, invalid or if the value cannot be set to the
     * item identified by the provided path.
     */
    public void setFieldValue(TemplateScript.Factory fieldPathTemplate, ValueSource valueSource, boolean ignoreEmptyValue) {
        Map<String, Object> model = createTemplateModel();
        Object value = valueSource.copyAndResolve(model);
        if (ignoreEmptyValue && valueSource instanceof ValueSource.TemplatedValue) {
            if (value == null) {
                return;
            }
            String valueStr = (String) value;
            if (valueStr.isEmpty()) {
                return;
            }
        }

        setFieldValue(fieldPathTemplate.newInstance(model).execute(), value, false);
    }

    /**
     * Sets the provided value to the provided path in the document.
     * Any non existing path element will be created. If the last element is a list,
     * the value will replace the existing list.
     * @param fieldPathTemplate Resolves to the path with dot-notation within the document
     * @param value The value to put in for the path key
     * @param ignoreEmptyValue The flag to determine whether to exit quietly when the value produced by TemplatedValue is null or empty
     * @throws IllegalArgumentException if the path is null, empty, invalid or if the value cannot be set to the
     * item identified by the provided path.
     */
    public void setFieldValue(TemplateScript.Factory fieldPathTemplate, Object value, boolean ignoreEmptyValue) {
        Map<String, Object> model = createTemplateModel();
        if (ignoreEmptyValue) {
            if (value == null) {
                return;
            }
            if (value instanceof String string) {
                if (string.isEmpty()) {
                    return;
                }
            }
        }

        setFieldValue(fieldPathTemplate.newInstance(model).execute(), value, false);
    }

    private void setFieldValue(String path, Object value, boolean append) {
        setFieldValue(path, value, append, true);
    }

    private void setFieldValue(String path, Object value, boolean append, boolean allowDuplicates) {
        FieldPath fieldPath = new FieldPath(path);
        Object context = fieldPath.initialContext;
        for (int i = 0; i < fieldPath.pathElements.length - 1; i++) {
            String pathElement = fieldPath.pathElements[i];
            if (context == null) {
                throw new IllegalArgumentException("cannot resolve [" + pathElement + "] from null as part of path [" + path + "]");
            }
            if (context instanceof Map) {
                @SuppressWarnings("unchecked")
                Map<String, Object> map = (Map<String, Object>) context;
                if (map.containsKey(pathElement)) {
                    context = map.get(pathElement);
                } else {
                    HashMap<Object, Object> newMap = new HashMap<>();
                    map.put(pathElement, newMap);
                    context = newMap;
                }
            } else if (context instanceof List<?> list) {
                int index;
                try {
                    index = Integer.parseInt(pathElement);
                } catch (NumberFormatException e) {
                    throw new IllegalArgumentException(
                        "[" + pathElement + "] is not an integer, cannot be used as an index as part of path [" + path + "]",
                        e
                    );
                }
                if (index < 0 || index >= list.size()) {
                    throw new IllegalArgumentException(
                        "[" + index + "] is out of bounds for array with length [" + list.size() + "] as part of path [" + path + "]"
                    );
                }
                context = list.get(index);
            } else {
                throw new IllegalArgumentException(
                    "cannot resolve ["
                        + pathElement
                        + "] from object of type ["
                        + context.getClass().getName()
                        + "] as part of path ["
                        + path
                        + "]"
                );
            }
        }

        String leafKey = fieldPath.pathElements[fieldPath.pathElements.length - 1];
        if (context == null) {
            throw new IllegalArgumentException("cannot set [" + leafKey + "] with null parent as part of path [" + path + "]");
        }
        if (context instanceof Map) {
            @SuppressWarnings("unchecked")
            Map<String, Object> map = (Map<String, Object>) context;
            if (append) {
                if (map.containsKey(leafKey)) {
                    Object object = map.get(leafKey);
                    Object list = appendValues(object, value, allowDuplicates);
                    if (list != object) {
                        map.put(leafKey, list);
                    }
                } else {
                    List<Object> list = new ArrayList<>();
                    appendValues(list, value);
                    map.put(leafKey, list);
                }
                return;
            }
            map.put(leafKey, value);
        } else if (context instanceof List) {
            @SuppressWarnings("unchecked")
            List<Object> list = (List<Object>) context;
            int index;
            try {
                index = Integer.parseInt(leafKey);
            } catch (NumberFormatException e) {
                throw new IllegalArgumentException(
                    "[" + leafKey + "] is not an integer, cannot be used as an index as part of path [" + path + "]",
                    e
                );
            }
            if (index < 0 || index >= list.size()) {
                throw new IllegalArgumentException(
                    "[" + index + "] is out of bounds for array with length [" + list.size() + "] as part of path [" + path + "]"
                );
            }
            if (append) {
                Object object = list.get(index);
                Object newList = appendValues(object, value, allowDuplicates);
                if (newList != object) {
                    list.set(index, newList);
                }
                return;
            }
            list.set(index, value);
        } else {
            throw new IllegalArgumentException(
                "cannot set ["
                    + leafKey
                    + "] with parent object of type ["
                    + context.getClass().getName()
                    + "] as part of path ["
                    + path
                    + "]"
            );
        }
    }

    @SuppressWarnings("unchecked")
    private static Object appendValues(Object maybeList, Object value, boolean allowDuplicates) {
        List<Object> list;
        if (maybeList instanceof List) {
            // maybeList is already a list, we append the provided values to it
            list = (List<Object>) maybeList;
        } else {
            // maybeList is a scalar, we convert it to a list and append the provided values to it
            list = new ArrayList<>();
            list.add(maybeList);
        }
        if (allowDuplicates) {
            appendValues(list, value);
            return list;
        } else {
            // if no values were appended due to duplication, return the original object so the ingest document remains unmodified
            return appendValuesWithoutDuplicates(list, value) ? list : maybeList;
        }
    }

    private static void appendValues(List<Object> list, Object value) {
        if (value instanceof List<?> l) {
            list.addAll(l);
        } else {
            list.add(value);
        }
    }

    private static boolean appendValuesWithoutDuplicates(List<Object> list, Object value) {
        boolean valuesWereAppended = false;
        if (value instanceof List<?> valueList) {
            for (Object val : valueList) {
                if (list.contains(val) == false) {
                    list.add(val);
                    valuesWereAppended = true;
                }
            }
        } else {
            if (list.contains(value) == false) {
                list.add(value);
                valuesWereAppended = true;
            }
        }
        return valuesWereAppended;
    }

    private static <T> T cast(String path, Object object, Class<T> clazz) {
        if (object == null) {
            return null;
        }
        if (clazz.isInstance(object)) {
            return clazz.cast(object);
        }
        throw new IllegalArgumentException(
            "field [" + path + "] of type [" + object.getClass().getName() + "] cannot be cast to [" + clazz.getName() + "]"
        );
    }

    public String renderTemplate(TemplateScript.Factory template) {
        return template.newInstance(createTemplateModel()).execute();
    }

    private Map<String, Object> createTemplateModel() {
        return new LazyMap<>(() -> {
            Map<String, Object> model = new HashMap<>(sourceAndMetadata);
            model.put(SourceFieldMapper.NAME, sourceAndMetadata);
            // If there is a field in the source with the name '_ingest' it gets overwritten here,
            // if access to that field is required then it get accessed via '_source._ingest'
            model.put(INGEST_KEY, ingestMetadata);
            return model;
        });
    }

    /**
     * Get all Metadata values in a Map, unless {@link IngestSourceAndMetadata#extractSource()} has been called, in
     * which case the metadata fields will not be present anymore.
     */
    public Map<IngestSourceAndMetadata.Metadata, Object> getMetadata() {
        Map<IngestSourceAndMetadata.Metadata, Object> metadataMap = new EnumMap<>(IngestSourceAndMetadata.Metadata.class);
        for (IngestSourceAndMetadata.Metadata metadata : IngestSourceAndMetadata.Metadata.values()) {
            metadataMap.put(metadata, sourceAndMetadata.get(metadata));
        }
        return metadataMap;
    }

    /**
     * Returns the available ingest metadata fields, by default only timestamp, but it is possible to set additional ones.
     * Use only for reading values, modify them instead using {@link #setFieldValue(String, Object)} and {@link #removeField(String)}
     */
    public Map<String, Object> getIngestMetadata() {
        return this.ingestMetadata;
    }

    /**
     * Returns the document including its metadata fields, unless {@link IngestSourceAndMetadata#extractSource()} has been called, in
     * which case the metadata fields will not be present anymore.
     * Modify the document instead using {@link #setFieldValue(String, Object)} and {@link #removeField(String)}
     */
    public IngestSourceAndMetadata getSourceAndMetadata() {
        return this.sourceAndMetadata;
    }

    /**
     * Fetch the timestamp from the ingestMetadata, if it exists
     * @return the timestamp for the document or null
     */
    public ZonedDateTime getTimestamp() {
        if (ingestMetadata == null) {
            return null;
        }
        if (ingestMetadata.get(TIMESTAMP)instanceof ZonedDateTime timestamp) {
            return timestamp;
        }
        return null;
    }

    @SuppressWarnings("unchecked")
    public static <K, V> Map<K, V> deepCopyMap(Map<K, V> source) {
        return (Map<K, V>) deepCopy(source);
    }

    public static Object deepCopy(Object value) {
        if (value instanceof Map<?, ?> mapValue) {
            Map<Object, Object> copy = Maps.newMapWithExpectedSize(mapValue.size());
            for (Map.Entry<?, ?> entry : mapValue.entrySet()) {
                copy.put(entry.getKey(), deepCopy(entry.getValue()));
            }
            // TODO(stu): should this create a new validating map?
            return copy;
        } else if (value instanceof List<?> listValue) {
            List<Object> copy = new ArrayList<>(listValue.size());
            for (Object itemValue : listValue) {
                copy.add(deepCopy(itemValue));
            }
            return copy;
        } else if (value instanceof Set<?> setValue) {
            Set<Object> copy = new HashSet<>(setValue.size());
            for (Object itemValue : setValue) {
                copy.add(deepCopy(itemValue));
            }
            return copy;
        } else if (value instanceof byte[] bytes) {
            return Arrays.copyOf(bytes, bytes.length);
        } else if (value instanceof double[][] doubles) {
            double[][] result = new double[doubles.length][];
            for (int i = 0; i < doubles.length; i++) {
                result[i] = Arrays.copyOf(doubles[i], doubles[i].length);
            }
            return result;
        } else if (value instanceof double[] doubles) {
            return Arrays.copyOf(doubles, doubles.length);
        } else if (value == null
            || value instanceof String
            || value instanceof Integer
            || value instanceof Long
            || value instanceof Float
            || value instanceof Double
            || value instanceof Boolean
            || value instanceof ZonedDateTime) {
                return value;
            } else if (value instanceof Date date) {
                return date.clone();
            } else {
                throw new IllegalArgumentException("unexpected value type [" + value.getClass() + "]");
            }
    }

    public static Set<String> getAllFields(Map<String, Object> input) {
        return getAllFields(input, "");
    }

    @SuppressWarnings("unchecked")
    private static Set<String> getAllFields(Map<String, Object> input, String prefix) {
        Set<String> allFields = Sets.newHashSet();

        input.forEach((k, v) -> {
            allFields.add(prefix + k);

            if (v instanceof Map<?, ?> mapValue) {
                allFields.addAll(getAllFields((Map<String, Object>) mapValue, prefix + k + "."));
            }
        });

        return allFields;
    }

    /**
     * Executes the given pipeline with for this document unless the pipeline has already been executed
     * for this document.
     *
     * @param pipeline the pipeline to execute
     * @param handler handles the result or failure
     */
    public void executePipeline(Pipeline pipeline, BiConsumer<IngestDocument, Exception> handler) {
        if (executedPipelines.add(pipeline.getId())) {
            Object previousPipeline = ingestMetadata.put("pipeline", pipeline.getId());
            pipeline.execute(this, (result, e) -> {
                executedPipelines.remove(pipeline.getId());
                if (previousPipeline != null) {
                    ingestMetadata.put("pipeline", previousPipeline);
                } else {
                    ingestMetadata.remove("pipeline");
                }
                handler.accept(result, e);
            });
        } else {
            handler.accept(null, new IllegalStateException(PIPELINE_CYCLE_ERROR_MESSAGE + pipeline.getId()));
        }
    }

    /**
     * @return a pipeline stack; all pipelines that are in execution by this document in reverse order
     */
    List<String> getPipelineStack() {
        List<String> pipelineStack = new ArrayList<>(executedPipelines);
        Collections.reverse(pipelineStack);
        return pipelineStack;
    }

    /**
     * @return Whether a self referencing check should be performed
     */
    public boolean doNoSelfReferencesCheck() {
        return doNoSelfReferencesCheck;
    }

    /**
     * Whether the ingest framework should perform a self referencing check after this ingest document
     * has been processed by all pipelines. Doing this check adds an extra tax to ingest and should
     * only be performed when really needed. Only if a processor is executed that could add self referencing
     * maps or lists then this check must be performed. Most processors will not be able to do this, hence
     * the default is <code>false</code>.
     *
     * @param doNoSelfReferencesCheck Whether a self referencing check should be performed
     */
    public void doNoSelfReferencesCheck(boolean doNoSelfReferencesCheck) {
        this.doNoSelfReferencesCheck = doNoSelfReferencesCheck;
    }

    @Override
    public boolean equals(Object obj) {
        if (obj == this) {
            return true;
        }
        if (obj == null || getClass() != obj.getClass()) {
            return false;
        }

        IngestDocument other = (IngestDocument) obj;
        return Objects.equals(sourceAndMetadata, other.sourceAndMetadata) && Objects.equals(ingestMetadata, other.ingestMetadata);
    }

    @Override
    public int hashCode() {
        return Objects.hash(sourceAndMetadata, ingestMetadata);
    }

    @Override
    public String toString() {
        return "IngestDocument{" + " sourceAndMetadata=" + sourceAndMetadata + ", ingestMetadata=" + ingestMetadata + '}';
    }

    private class FieldPath {

        private final String[] pathElements;
        private final Object initialContext;

        private FieldPath(String path) {
            if (Strings.isEmpty(path)) {
                throw new IllegalArgumentException("path cannot be null nor empty");
            }
            String newPath;
            if (path.startsWith(INGEST_KEY_PREFIX)) {
                initialContext = ingestMetadata;
                newPath = path.substring(INGEST_KEY_PREFIX.length(), path.length());
            } else {
                initialContext = sourceAndMetadata;
                if (path.startsWith(SOURCE_PREFIX)) {
                    newPath = path.substring(SOURCE_PREFIX.length(), path.length());
                } else {
                    newPath = path;
                }
            }
            this.pathElements = newPath.split("\\.");
            if (pathElements.length == 1 && pathElements[0].isEmpty()) {
                throw new IllegalArgumentException("path [" + path + "] is not valid");
            }
        }

    }

    private static class ResolveResult {
        boolean wasSuccessful;
        String errorMessage;
        Object resolvedObject;

        static ResolveResult success(Object resolvedObject) {
            ResolveResult result = new ResolveResult();
            result.wasSuccessful = true;
            result.resolvedObject = resolvedObject;
            return result;
        }

        static ResolveResult error(String errorMessage) {
            ResolveResult result = new ResolveResult();
            result.wasSuccessful = false;
            result.errorMessage = errorMessage;
            return result;

        }
    }
}<|MERGE_RESOLUTION|>--- conflicted
+++ resolved
@@ -33,6 +33,8 @@
 import java.util.Set;
 import java.util.function.BiConsumer;
 
+import static org.elasticsearch.ingest.IngestSourceAndMetadata.Metadata;
+
 /**
  * Represents a single document being captured before indexing and holds the source and metadata (like id, type and index).
  */
@@ -43,7 +45,7 @@
     private static final String INGEST_KEY_PREFIX = INGEST_KEY + ".";
     private static final String SOURCE_PREFIX = SourceFieldMapper.NAME + ".";
 
-    public static final String TIMESTAMP = "timestamp";
+    static final String TIMESTAMP = "timestamp";
 
     private final IngestSourceAndMetadata sourceAndMetadata;
     private final Map<String, Object> ingestMetadata;
@@ -55,26 +57,16 @@
 
     public IngestDocument(String index, String id, long version, String routing, VersionType versionType, Map<String, Object> source) {
         // source + at max 5 extra fields
-<<<<<<< HEAD
         Map<String, Object> rawSourceAndMetadata = Maps.newMapWithExpectedSize(source.size() + 5);
         rawSourceAndMetadata.putAll(source);
-        rawSourceAndMetadata.put(IngestSourceAndMetadata.Metadata.INDEX.getFieldName(), index);
-        rawSourceAndMetadata.put(IngestSourceAndMetadata.Metadata.ID.getFieldName(), id);
-        rawSourceAndMetadata.put(IngestSourceAndMetadata.Metadata.VERSION.getFieldName(), version);
+        rawSourceAndMetadata.put(Metadata.INDEX.getFieldName(), index);
+        rawSourceAndMetadata.put(Metadata.ID.getFieldName(), id);
+        rawSourceAndMetadata.put(Metadata.VERSION.getFieldName(), version);
         if (routing != null) {
-            rawSourceAndMetadata.put(IngestSourceAndMetadata.Metadata.ROUTING.getFieldName(), routing);
-=======
-        this.sourceAndMetadata = Maps.newMapWithExpectedSize(source.size() + 5);
-        this.sourceAndMetadata.putAll(source);
-        this.sourceAndMetadata.put(Metadata.INDEX.getFieldName(), index);
-        this.sourceAndMetadata.put(Metadata.ID.getFieldName(), id);
-        this.sourceAndMetadata.put(Metadata.VERSION.getFieldName(), version);
-        if (routing != null) {
-            this.sourceAndMetadata.put(Metadata.ROUTING.getFieldName(), routing);
->>>>>>> d42211c4
+            rawSourceAndMetadata.put(Metadata.ROUTING.getFieldName(), routing);
         }
         if (versionType != null) {
-            rawSourceAndMetadata.put(IngestSourceAndMetadata.Metadata.VERSION_TYPE.getFieldName(), VersionType.toString(versionType));
+            rawSourceAndMetadata.put(Metadata.VERSION_TYPE.getFieldName(), VersionType.toString(versionType));
         }
         this.sourceAndMetadata = new IngestSourceAndMetadata(rawSourceAndMetadata, ZonedDateTime.now(ZoneOffset.UTC));
         this.ingestMetadata = new HashMap<>();

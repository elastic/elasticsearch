--- conflicted
+++ resolved
@@ -752,20 +752,13 @@
         setFieldValue(path, value);
     }
 
-<<<<<<< HEAD
     private void setFieldValue(String path, Object value, boolean append, boolean allowDuplicates, boolean ignoreEmptyValues) {
-        FieldPath fieldPath = new FieldPath(path);
-        Object context = fieldPath.initialContext;
-        for (int i = 0; i < fieldPath.pathElements.length - 1; i++) {
-=======
-    private void setFieldValue(String path, Object value, boolean append, boolean allowDuplicates) {
         final FieldPath fieldPath = FieldPath.of(path);
         Object context = fieldPath.initialContext(this);
         int leafKeyIndex = fieldPath.pathElements.length - 1;
         int lastContainerIndex = fieldPath.pathElements.length - 2;
         String leafKey = fieldPath.pathElements[leafKeyIndex];
         for (int i = 0; i <= lastContainerIndex; i++) {
->>>>>>> 4e610881
             String pathElement = fieldPath.pathElements[i];
             if (context == null) {
                 throw new IllegalArgumentException(Errors.cannotResolve(path, pathElement, null));
@@ -884,19 +877,13 @@
             throw new IllegalArgumentException(Errors.cannotSet(path, leafKey, null));
         } else if (context instanceof IngestCtxMap map) { // optimization: handle IngestCtxMap separately from Map
             if (append) {
-<<<<<<< HEAD
-                if (map.containsKey(leafKey)) {
-                    Object object = map.get(leafKey);
-                    Object list = appendValues(object, value, allowDuplicates, ignoreEmptyValues);
-=======
                 Object object = map.getOrDefault(leafKey, NOT_FOUND); // getOrDefault is faster than containsKey + get
                 if (object == NOT_FOUND) {
                     List<Object> list = new ArrayList<>();
-                    appendValues(list, value);
+                    appendValues(list, value, ignoreEmptyValues);
                     map.put(leafKey, list);
                 } else {
-                    Object list = appendValues(object, value, allowDuplicates);
->>>>>>> 4e610881
+                    Object list = appendValues(object, value, allowDuplicates, ignoreEmptyValues);
                     if (list != object) {
                         map.put(leafKey, list);
                     }
@@ -914,7 +901,7 @@
                     appendValues(list, value, ignoreEmptyValues);
                     map.put(leafKey, list);
                 } else {
-                    Object list = appendValues(object, value, allowDuplicates);
+                    Object list = appendValues(object, value, allowDuplicates, ignoreEmptyValues);
                     if (list != object) {
                         map.put(leafKey, list);
                     }
@@ -936,27 +923,15 @@
                 throw new IllegalArgumentException(Errors.notInteger(path, leafKey), e);
             }
             if (index < 0 || index >= list.size()) {
-<<<<<<< HEAD
-                throw new IllegalArgumentException(
-                    "[" + index + "] is out of bounds for array with length [" + list.size() + "] as part of path [" + path + "]"
-                );
-            }
-            if (append) {
-                Object object = list.get(index);
-                Object newList = appendValues(object, value, allowDuplicates, ignoreEmptyValues);
-                if (newList != object) {
-                    list.set(index, newList);
-=======
                 throw new IllegalArgumentException(Errors.outOfBounds(path, index, list.size()));
             } else {
                 if (append) {
                     Object object = list.get(index);
-                    Object newList = appendValues(object, value, allowDuplicates);
+                    Object newList = appendValues(object, value, allowDuplicates, ignoreEmptyValues);
                     if (newList != object) {
                         list.set(index, newList);
                     }
                     return;
->>>>>>> 4e610881
                 }
                 list.set(index, value);
             }

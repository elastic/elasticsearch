--- conflicted
+++ resolved
@@ -76,20 +76,6 @@
      * Constructor to create an IngestDocument from its constituent maps.  The maps are shallow copied.
      */
     public IngestDocument(Map<String, Object> sourceAndMetadata, Map<String, Object> ingestMetadata) {
-<<<<<<< HEAD
-        Tuple<Map<String, Object>, Map<String, Object>> sm = IngestCtxMap.splitSourceAndMetadata(
-            sourceAndMetadata,
-            Arrays.stream(IngestDocument.Metadata.values()).map(IngestDocument.Metadata::getFieldName).collect(Collectors.toSet())
-        );
-        this.sourceAndMetadata = new IngestCtxMap(
-            sm.v1(),
-            new IngestCtxMap.IngestMetadata(sm.v2(), IngestCtxMap.getTimestamp(ingestMetadata))
-        );
-        this.ingestMetadata = new HashMap<>(ingestMetadata);
-        this.ingestMetadata.computeIfPresent(TIMESTAMP, (k, v) -> {
-            if (v instanceof String) {
-                return this.sourceAndMetadata.getMetadata().getTimestamp();
-=======
         Map<String, Object> source;
         Map<String, Object> metadata;
         if (sourceAndMetadata instanceof IngestCtxMap ingestCtxMap) {
@@ -102,7 +88,6 @@
                 if (sourceAndMetadata.containsKey(key)) {
                     metadata.put(key, source.remove(key));
                 }
->>>>>>> 85b8d3df
             }
         }
         this.ingestMetadata = new HashMap<>(ingestMetadata);

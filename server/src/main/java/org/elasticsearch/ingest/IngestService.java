--- conflicted
+++ resolved
@@ -481,12 +481,7 @@
         nodeInfoListener.accept(ActionListener.wrap(nodeInfos -> {
             validatePipelineRequest(request, nodeInfos);
 
-<<<<<<< HEAD
-            validatePipeline(ingestInfos, request.getId(), config);
             taskQueue.submitTask(
-=======
-            clusterService.submitStateUpdateTask(
->>>>>>> 6d8332ad
                 "put-pipeline-" + request.getId(),
                 new PutPipelineClusterStateUpdateTask(listener, request),
                 request.masterNodeTimeout()

/*
 * Copyright Elasticsearch B.V. and/or licensed to Elasticsearch B.V. under one
 * or more contributor license agreements. Licensed under the "Elastic License
 * 2.0", the "GNU Affero General Public License v3.0 only", and the "Server Side
 * Public License v 1"; you may not use this file except in compliance with, at
 * your election, the "Elastic License 2.0", the "GNU Affero General Public
 * License v3.0 only", or the "Server Side Public License, v 1".
 */

package org.elasticsearch.ingest;

import org.elasticsearch.action.ActionListener;
import org.elasticsearch.action.admin.indices.sampling.SamplingConfiguration;
import org.elasticsearch.action.admin.indices.sampling.SamplingMetadata;
import org.elasticsearch.action.index.IndexRequest;
import org.elasticsearch.action.support.master.AcknowledgedResponse;
import org.elasticsearch.cluster.AckedBatchedClusterStateUpdateTask;
import org.elasticsearch.cluster.ClusterChangedEvent;
import org.elasticsearch.cluster.ClusterState;
import org.elasticsearch.cluster.ClusterStateAckListener;
import org.elasticsearch.cluster.ClusterStateListener;
import org.elasticsearch.cluster.SimpleBatchedAckListenerTaskExecutor;
import org.elasticsearch.cluster.metadata.ProjectId;
import org.elasticsearch.cluster.metadata.ProjectMetadata;
import org.elasticsearch.cluster.project.ProjectResolver;
import org.elasticsearch.cluster.service.ClusterService;
import org.elasticsearch.cluster.service.MasterServiceTaskQueue;
import org.elasticsearch.common.Priority;
import org.elasticsearch.common.bytes.BytesReference;
import org.elasticsearch.common.io.stream.StreamInput;
import org.elasticsearch.common.io.stream.StreamOutput;
import org.elasticsearch.common.io.stream.Writeable;
import org.elasticsearch.common.util.FeatureFlag;
import org.elasticsearch.common.xcontent.LoggingDeprecationHandler;
import org.elasticsearch.common.xcontent.XContentHelper;
import org.elasticsearch.core.TimeValue;
import org.elasticsearch.core.Tuple;
import org.elasticsearch.logging.LogManager;
import org.elasticsearch.logging.Logger;
import org.elasticsearch.script.IngestConditionalScript;
import org.elasticsearch.script.Script;
import org.elasticsearch.script.ScriptService;
import org.elasticsearch.xcontent.ToXContent;
import org.elasticsearch.xcontent.XContentBuilder;
import org.elasticsearch.xcontent.XContentParseException;
import org.elasticsearch.xcontent.XContentParser;
import org.elasticsearch.xcontent.XContentType;
import org.elasticsearch.xcontent.json.JsonXContent;

import java.io.IOException;
import java.lang.ref.SoftReference;
import java.util.Arrays;
import java.util.HashMap;
import java.util.List;
import java.util.Map;
import java.util.Objects;
import java.util.concurrent.ConcurrentHashMap;
import java.util.concurrent.atomic.AtomicInteger;
import java.util.concurrent.atomic.LongAdder;
import java.util.function.LongSupplier;
import java.util.function.Supplier;

public class SamplingService implements ClusterStateListener {
    public static final boolean RANDOM_SAMPLING_FEATURE_FLAG = new FeatureFlag("random_sampling").isEnabled();
    private static final Logger logger = LogManager.getLogger(SamplingService.class);
    private final ScriptService scriptService;
    private final ClusterService clusterService;
    private final ProjectResolver projectResolver;
    private final LongSupplier relativeMillisTimeSupplier;
    private final LongSupplier statsTimeSupplier = System::nanoTime;
<<<<<<< HEAD
    private final MasterServiceTaskQueue<UpdateSamplingConfigurationTask> updateSamplingConfigurationTaskQueue;

=======
>>>>>>> 0b2682bb
    /*
     * This Map contains the samples that exist on this node. They are not persisted to disk. They are stored as SoftReferences so that
     * sampling does not contribute to a node running out of memory. The idea is that access to samples is desirable, but not critical. We
     * make a best effort to keep them around, but do not worry about the complexity or cost of making them durable.
     */
    private final Map<ProjectIndex, SoftReference<SampleInfo>> samples = new ConcurrentHashMap<>();

    public SamplingService(
        ScriptService scriptService,
        ClusterService clusterService,
        ProjectResolver projectResolver,
        LongSupplier relativeMillisTimeSupplier
    ) {
        this.scriptService = scriptService;
        this.clusterService = clusterService;
        this.projectResolver = projectResolver;
        this.relativeMillisTimeSupplier = relativeMillisTimeSupplier;
        this.updateSamplingConfigurationTaskQueue = clusterService.createTaskQueue(
            "update-sampling-configuration",
            Priority.NORMAL,
            new UpdateSamplingConfigurationExecutor(projectResolver)
        );
    }

    /**
     * Potentially samples the given indexRequest, depending on the existing sampling configuration.
     * @param projectMetadata Used to get the sampling configuration
     * @param indexRequest The raw request to potentially sample
     */
    public void maybeSample(ProjectMetadata projectMetadata, IndexRequest indexRequest) {
        maybeSample(projectMetadata, indexRequest.index(), indexRequest, () -> {
            /*
             * The conditional scripts used by random sampling work off of IngestDocuments, in the same way conditionals do in pipelines. In
             * this case, we did not have an IngestDocument (which happens when there are no pipelines). So we construct one with the same
             * fields as this IndexRequest for use in conditionals. It is created in this lambda to avoid the expensive sourceAsMap call
             * if the condition is never executed.
             */
            Map<String, Object> sourceAsMap;
            try {
                sourceAsMap = indexRequest.sourceAsMap();
            } catch (XContentParseException e) {
                sourceAsMap = Map.of();
                logger.trace("Invalid index request source, attempting to sample anyway");
            }
            return new IngestDocument(
                indexRequest.index(),
                indexRequest.id(),
                indexRequest.version(),
                indexRequest.routing(),
                indexRequest.versionType(),
                sourceAsMap
            );
        });
    }

    /**
     * Potentially samples the given indexRequest, depending on the existing sampling configuration.
     * @param projectMetadata Used to get the sampling configuration
     * @param indexRequest The raw request to potentially sample
     * @param ingestDocument The IngestDocument used for evaluating any conditionals that are part of the sample configuration
     */
    public void maybeSample(ProjectMetadata projectMetadata, String indexName, IndexRequest indexRequest, IngestDocument ingestDocument) {
        maybeSample(projectMetadata, indexName, indexRequest, () -> ingestDocument);
    }

    private void maybeSample(
        ProjectMetadata projectMetadata,
        String indexName,
        IndexRequest indexRequest,
        Supplier<IngestDocument> ingestDocumentSupplier
    ) {
        if (RANDOM_SAMPLING_FEATURE_FLAG == false) {
            return;
        }
        long startTime = statsTimeSupplier.getAsLong();
        SamplingConfiguration samplingConfig = getSamplingConfiguration(projectMetadata, indexName);
        if (samplingConfig == null) {
            return;
        }
        SoftReference<SampleInfo> sampleInfoReference = samples.compute(
            new ProjectIndex(projectMetadata.id(), indexName),
            (k, v) -> v == null || v.get() == null
                ? new SoftReference<>(
                    new SampleInfo(samplingConfig.maxSamples(), samplingConfig.timeToLive(), relativeMillisTimeSupplier.getAsLong())
                )
                : v
        );
        SampleInfo sampleInfo = sampleInfoReference.get();
        if (sampleInfo == null) {
            return;
        }
        SampleStats stats = sampleInfo.stats;
        stats.potentialSamples.increment();
        try {
            if (sampleInfo.hasCapacity() == false) {
                stats.samplesRejectedForMaxSamplesExceeded.increment();
                return;
            }
            if (Math.random() >= samplingConfig.rate()) {
                stats.samplesRejectedForRate.increment();
                return;
            }
            String condition = samplingConfig.condition();
            if (condition != null) {
                if (sampleInfo.script == null || sampleInfo.factory == null) {
                    // We don't want to pay for synchronization because worst case, we compile the script twice
                    long compileScriptStartTime = statsTimeSupplier.getAsLong();
                    try {
                        if (sampleInfo.compilationFailed) {
                            // we don't want to waste time -- if the script failed to compile once it will just fail again
                            stats.samplesRejectedForException.increment();
                            return;
                        } else {
                            Script script = getScript(condition);
                            sampleInfo.setScript(script, scriptService.compile(script, IngestConditionalScript.CONTEXT));
                        }
                    } catch (Exception e) {
                        sampleInfo.compilationFailed = true;
                        throw e;
                    } finally {
                        stats.timeCompilingConditionInNanos.add((statsTimeSupplier.getAsLong() - compileScriptStartTime));
                    }
                }
            }
            if (condition != null
                && evaluateCondition(ingestDocumentSupplier, sampleInfo.script, sampleInfo.factory, sampleInfo.stats) == false) {
                stats.samplesRejectedForCondition.increment();
                return;
            }
            RawDocument sample = getRawDocumentForIndexRequest(indexName, indexRequest);
            if (sampleInfo.offer(sample)) {
                stats.samples.increment();
                logger.trace("Sampling " + indexRequest);
            } else {
                stats.samplesRejectedForMaxSamplesExceeded.increment();
            }
        } catch (Exception e) {
            stats.samplesRejectedForException.increment();
            /*
             * We potentially overwrite a previous exception here. But the thinking is that the user will pretty rapidly iterate on
             * exceptions as they come up, and this avoids the overhead and complexity of keeping track of multiple exceptions.
             */
            stats.lastException = e;
            logger.debug("Error performing sampling for " + indexName, e);
        } finally {
            stats.timeSamplingInNanos.add((statsTimeSupplier.getAsLong() - startTime));
        }
    }

    /**
     * Retrieves the sampling configuration for the specified index from the given project metadata.
     *
     * @param projectMetadata The project metadata containing sampling information.
     * @param indexName The name of the index or data stream for which to retrieve the sampling configuration.
     * @return The {@link SamplingConfiguration} for the specified index, or {@code null} if none exists.
     */
    public SamplingConfiguration getSamplingConfiguration(ProjectMetadata projectMetadata, String indexName) {
        SamplingMetadata samplingMetadata = projectMetadata.custom(SamplingMetadata.TYPE);
        if (samplingMetadata == null) {
            return null;
        }
        return samplingMetadata.getIndexToSamplingConfigMap().get(indexName);
    }

    /**
     * Gets the sample for the given projectId and index on this node only. The sample is not persistent.
     * @param projectId The project that this sample is for
     * @param index The index that the sample is for
     * @return The raw documents in the sample on this node, or an empty list if there are none
     */
    public List<RawDocument> getLocalSample(ProjectId projectId, String index) {
        SoftReference<SampleInfo> sampleInfoReference = samples.get(new ProjectIndex(projectId, index));
        SampleInfo sampleInfo = sampleInfoReference == null ? null : sampleInfoReference.get();
        return sampleInfo == null ? List.of() : Arrays.stream(sampleInfo.getRawDocuments()).filter(Objects::nonNull).toList();
    }

    /**
     * Gets the sample stats for the given projectId and index on this node only. The stats are not persistent. They are reset when the
     * node restarts for example.
     * @param projectId The project that this sample is for
     * @param index The index that the sample is for
     * @return Current stats on this node for this sample
     */
    public SampleStats getLocalSampleStats(ProjectId projectId, String index) {
        SoftReference<SampleInfo> sampleInfoReference = samples.get(new ProjectIndex(projectId, index));
        if (sampleInfoReference == null) {
            return new SampleStats();
        }
        SampleInfo sampleInfo = sampleInfoReference.get();
        return sampleInfo == null ? new SampleStats() : sampleInfo.stats;
    }

    public boolean atLeastOneSampleConfigured() {
        if (RANDOM_SAMPLING_FEATURE_FLAG) {
            SamplingMetadata samplingMetadata = clusterService.state()
                .projectState(projectResolver.getProjectId())
                .metadata()
                .custom(SamplingMetadata.TYPE);
            return samplingMetadata != null && samplingMetadata.getIndexToSamplingConfigMap().isEmpty() == false;
        } else {
            return false;
        }
    }

    public void updateSampleConfiguration(
        ProjectId projectId,
        String index,
        SamplingConfiguration samplingConfiguration,
        TimeValue masterNodeTimeout,
        TimeValue ackTimeout,
        ActionListener<AcknowledgedResponse> listener
    ) {
        updateSamplingConfigurationTaskQueue.submitTask(
            "Updating Sampling Configuration",
            new UpdateSamplingConfigurationTask(projectId, index, samplingConfiguration, ackTimeout, listener),
            masterNodeTimeout
        );
    }

    @Override
    public void clusterChanged(ClusterChangedEvent event) {
        // TODO: React to sampling config changes
    }

    private boolean evaluateCondition(
        Supplier<IngestDocument> ingestDocumentSupplier,
        Script script,
        IngestConditionalScript.Factory factory,
        SampleStats stats
    ) {
        long conditionStartTime = statsTimeSupplier.getAsLong();
        boolean passedCondition = factory.newInstance(script.getParams(), ingestDocumentSupplier.get().getUnmodifiableSourceAndMetadata())
            .execute();
        stats.timeEvaluatingConditionInNanos.add((statsTimeSupplier.getAsLong() - conditionStartTime));
        return passedCondition;
    }

    private static Script getScript(String conditional) throws IOException {
        logger.debug("Parsing script for conditional " + conditional);
        try (
            XContentBuilder builder = XContentBuilder.builder(JsonXContent.jsonXContent).map(Map.of("source", conditional));
            XContentParser parser = XContentHelper.createParserNotCompressed(
                LoggingDeprecationHandler.XCONTENT_PARSER_CONFIG,
                BytesReference.bytes(builder),
                XContentType.JSON
            )
        ) {
            return Script.parse(parser);
        }
    }

    /*
     * This represents a raw document as the user sent it to us in an IndexRequest. It only holds onto the information needed for the
     * sampling API, rather than holding all of the fields a user might send in an IndexRequest.
     */
    public record RawDocument(String indexName, byte[] source, XContentType contentType) implements Writeable {

        public RawDocument(StreamInput in) throws IOException {
            this(in.readString(), in.readByteArray(), in.readEnum(XContentType.class));
        }

        @Override
        public void writeTo(StreamOutput out) throws IOException {
            out.writeString(indexName);
            out.writeByteArray(source);
            XContentHelper.writeTo(out, contentType);
        }

        @Override
        public boolean equals(Object o) {
            if (this == o) return true;
            if (o == null || getClass() != o.getClass()) return false;
            RawDocument rawDocument = (RawDocument) o;
            return Objects.equals(indexName, rawDocument.indexName)
                && Arrays.equals(source, rawDocument.source)
                && contentType == rawDocument.contentType;
        }

        @Override
        public int hashCode() {
            int result = Objects.hash(indexName, contentType);
            result = 31 * result + Arrays.hashCode(source);
            return result;
        }
    }

    /*
     * This creates a RawDocument from the indexRequest. The source bytes of the indexRequest are copied into the RawDocument. So the
     * RawDocument might be a relatively expensive object memory-wise. Since the bytes are copied, subsequent changes to the indexRequest
     * are not reflected in the RawDocument
     */
    private RawDocument getRawDocumentForIndexRequest(String indexName, IndexRequest indexRequest) {
        BytesReference sourceReference = indexRequest.source();
        assert sourceReference != null : "Cannot sample an IndexRequest with no source";
        byte[] source = sourceReference.array();
        final byte[] sourceCopy = new byte[sourceReference.length()];
        System.arraycopy(source, sourceReference.arrayOffset(), sourceCopy, 0, sourceReference.length());
        return new RawDocument(indexName, sourceCopy, indexRequest.getContentType());
    }

    public static final class SampleStats implements Writeable, ToXContent {
        // These are all non-private for the sake of unit testing
        final LongAdder samples = new LongAdder();
        final LongAdder potentialSamples = new LongAdder();
        final LongAdder samplesRejectedForMaxSamplesExceeded = new LongAdder();
        final LongAdder samplesRejectedForCondition = new LongAdder();
        final LongAdder samplesRejectedForRate = new LongAdder();
        final LongAdder samplesRejectedForException = new LongAdder();
        final LongAdder timeSamplingInNanos = new LongAdder();
        final LongAdder timeEvaluatingConditionInNanos = new LongAdder();
        final LongAdder timeCompilingConditionInNanos = new LongAdder();
        Exception lastException = null;

        public SampleStats() {}

        public SampleStats(SampleStats other) {
            addAllFields(other, this);
        }

        /*
         * This constructor is only meant for constructing arbitrary SampleStats for testing
         */
        public SampleStats(
            long samples,
            long potentialSamples,
            long samplesRejectedForMaxSamplesExceeded,
            long samplesRejectedForCondition,
            long samplesRejectedForRate,
            long samplesRejectedForException,
            TimeValue timeSampling,
            TimeValue timeEvaluatingCondition,
            TimeValue timeCompilingCondition,
            Exception lastException
        ) {
            this.samples.add(samples);
            this.potentialSamples.add(potentialSamples);
            this.samplesRejectedForMaxSamplesExceeded.add(samplesRejectedForMaxSamplesExceeded);
            this.samplesRejectedForCondition.add(samplesRejectedForCondition);
            this.samplesRejectedForRate.add(samplesRejectedForRate);
            this.samplesRejectedForException.add(samplesRejectedForException);
            this.timeSamplingInNanos.add(timeSampling.nanos());
            this.timeEvaluatingConditionInNanos.add(timeEvaluatingCondition.nanos());
            this.timeCompilingConditionInNanos.add(timeCompilingCondition.nanos());
            this.lastException = lastException;
        }

        public SampleStats(StreamInput in) throws IOException {
            potentialSamples.add(in.readLong());
            samplesRejectedForMaxSamplesExceeded.add(in.readLong());
            samplesRejectedForCondition.add(in.readLong());
            samplesRejectedForRate.add(in.readLong());
            samplesRejectedForException.add(in.readLong());
            samples.add(in.readLong());
            timeSamplingInNanos.add(in.readLong());
            timeEvaluatingConditionInNanos.add(in.readLong());
            timeCompilingConditionInNanos.add(in.readLong());
            if (in.readBoolean()) {
                lastException = in.readException();
            } else {
                lastException = null;
            }
        }

        public long getSamples() {
            return samples.longValue();
        }

        public long getPotentialSamples() {
            return potentialSamples.longValue();
        }

        public long getSamplesRejectedForMaxSamplesExceeded() {
            return samplesRejectedForMaxSamplesExceeded.longValue();
        }

        public long getSamplesRejectedForCondition() {
            return samplesRejectedForCondition.longValue();
        }

        public long getSamplesRejectedForRate() {
            return samplesRejectedForRate.longValue();
        }

        public long getSamplesRejectedForException() {
            return samplesRejectedForException.longValue();
        }

        public TimeValue getTimeSampling() {
            return TimeValue.timeValueNanos(timeSamplingInNanos.longValue());
        }

        public TimeValue getTimeEvaluatingCondition() {
            return TimeValue.timeValueNanos(timeEvaluatingConditionInNanos.longValue());
        }

        public TimeValue getTimeCompilingCondition() {
            return TimeValue.timeValueNanos(timeCompilingConditionInNanos.longValue());
        }

        public Exception getLastException() {
            return lastException;
        }

        @Override
        public String toString() {
            return "potential_samples: "
                + potentialSamples
                + ", samples_rejected_for_max_samples_exceeded: "
                + samplesRejectedForMaxSamplesExceeded
                + ", samples_rejected_for_condition: "
                + samplesRejectedForCondition
                + ", samples_rejected_for_rate: "
                + samplesRejectedForRate
                + ", samples_rejected_for_exception: "
                + samplesRejectedForException
                + ", samples_accepted: "
                + samples
                + ", time_sampling: "
                + TimeValue.timeValueNanos(timeSamplingInNanos.longValue())
                + ", time_evaluating_condition: "
                + TimeValue.timeValueNanos(timeEvaluatingConditionInNanos.longValue())
                + ", time_compiling_condition: "
                + TimeValue.timeValueNanos(timeCompilingConditionInNanos.longValue());
        }

        public SampleStats combine(SampleStats other) {
            SampleStats result = new SampleStats(this);
            addAllFields(other, result);
            return result;
        }

        private static void addAllFields(SampleStats source, SampleStats dest) {
            dest.potentialSamples.add(source.potentialSamples.longValue());
            dest.samplesRejectedForMaxSamplesExceeded.add(source.samplesRejectedForMaxSamplesExceeded.longValue());
            dest.samplesRejectedForCondition.add(source.samplesRejectedForCondition.longValue());
            dest.samplesRejectedForRate.add(source.samplesRejectedForRate.longValue());
            dest.samplesRejectedForException.add(source.samplesRejectedForException.longValue());
            dest.samples.add(source.samples.longValue());
            dest.timeSamplingInNanos.add(source.timeSamplingInNanos.longValue());
            dest.timeEvaluatingConditionInNanos.add(source.timeEvaluatingConditionInNanos.longValue());
            dest.timeCompilingConditionInNanos.add(source.timeCompilingConditionInNanos.longValue());
            if (dest.lastException == null) {
                dest.lastException = source.lastException;
            }
        }

        @Override
        public XContentBuilder toXContent(XContentBuilder builder, ToXContent.Params params) throws IOException {
            builder.startObject();
            builder.field("potential_samples", potentialSamples.longValue());
            builder.field("samples_rejected_for_max_samples_exceeded", samplesRejectedForMaxSamplesExceeded.longValue());
            builder.field("samples_rejected_for_condition", samplesRejectedForCondition.longValue());
            builder.field("samples_rejected_for_rate", samplesRejectedForRate.longValue());
            builder.field("samples_rejected_for_exception", samplesRejectedForException.longValue());
            builder.field("samples_accepted", samples.longValue());
            builder.humanReadableField("time_sampling_millis", "time_sampling", TimeValue.timeValueNanos(timeSamplingInNanos.longValue()));
            builder.humanReadableField(
                "time_evaluating_condition_millis",
                "time_evaluating_condition",
                TimeValue.timeValueNanos(timeEvaluatingConditionInNanos.longValue())
            );
            builder.humanReadableField(
                "time_compiling_condition_millis",
                "time_compiling_condition",
                TimeValue.timeValueNanos(timeCompilingConditionInNanos.longValue())
            );
            builder.endObject();
            return builder;
        }

        @Override
        public void writeTo(StreamOutput out) throws IOException {
            out.writeLong(potentialSamples.longValue());
            out.writeLong(samplesRejectedForMaxSamplesExceeded.longValue());
            out.writeLong(samplesRejectedForCondition.longValue());
            out.writeLong(samplesRejectedForRate.longValue());
            out.writeLong(samplesRejectedForException.longValue());
            out.writeLong(samples.longValue());
            out.writeLong(timeSamplingInNanos.longValue());
            out.writeLong(timeEvaluatingConditionInNanos.longValue());
            out.writeLong(timeCompilingConditionInNanos.longValue());
            if (lastException == null) {
                out.writeBoolean(false);
            } else {
                out.writeBoolean(true);
                out.writeException(lastException);
            }
        }

        /*
         * equals and hashCode are implemented for the sake of testing serialization. Since this class is mutable, these ought to never be
         * used outside of testing.
         */
        @Override
        public boolean equals(Object o) {
            if (this == o) {
                return true;
            }
            if (o == null || getClass() != o.getClass()) {
                return false;
            }
            SampleStats that = (SampleStats) o;
            if (samples.longValue() != that.samples.longValue()) {
                return false;
            }
            if (potentialSamples.longValue() != that.potentialSamples.longValue()) {
                return false;
            }
            if (samplesRejectedForMaxSamplesExceeded.longValue() != that.samplesRejectedForMaxSamplesExceeded.longValue()) {
                return false;
            }
            if (samplesRejectedForCondition.longValue() != that.samplesRejectedForCondition.longValue()) {
                return false;
            }
            if (samplesRejectedForRate.longValue() != that.samplesRejectedForRate.longValue()) {
                return false;
            }
            if (samplesRejectedForException.longValue() != that.samplesRejectedForException.longValue()) {
                return false;
            }
            if (timeSamplingInNanos.longValue() != that.timeSamplingInNanos.longValue()) {
                return false;
            }
            if (timeEvaluatingConditionInNanos.longValue() != that.timeEvaluatingConditionInNanos.longValue()) {
                return false;
            }
            if (timeCompilingConditionInNanos.longValue() != that.timeCompilingConditionInNanos.longValue()) {
                return false;
            }
            return exceptionsAreEqual(lastException, that.lastException);
        }

        /*
         * This is used because most Exceptions do not have an equals or hashCode, and cause trouble when testing for equality in
         * serialization unit tests. This method returns true if the exceptions are the same class and have the same message. This is good
         * enough for serialization unit tests.
         */
        private boolean exceptionsAreEqual(Exception e1, Exception e2) {
            if (e1 == null && e2 == null) {
                return true;
            }
            if (e1 == null || e2 == null) {
                return false;
            }
            return e1.getClass().equals(e2.getClass()) && e1.getMessage().equals(e2.getMessage());
        }

        /*
         * equals and hashCode are implemented for the sake of testing serialization. Since this class is mutable, these ought to never be
         * used outside of testing.
         */
        @Override
        public int hashCode() {
            return Objects.hash(
                samples.longValue(),
                potentialSamples.longValue(),
                samplesRejectedForMaxSamplesExceeded.longValue(),
                samplesRejectedForCondition.longValue(),
                samplesRejectedForRate.longValue(),
                samplesRejectedForException.longValue(),
                timeSamplingInNanos.longValue(),
                timeEvaluatingConditionInNanos.longValue(),
                timeCompilingConditionInNanos.longValue()
            ) + hashException(lastException);
        }

        private int hashException(Exception e) {
            if (e == null) {
                return 0;
            } else {
                return Objects.hash(e.getClass(), e.getMessage());
            }
        }

        /*
         * If the sample stats report more raw documents than the maximum size allowed for this sample, then this method creates a new
         * cloned copy of the stats, but with the reported samples lowered to maxSize, and the reported rejected documents increased by the
         * same amount. This avoids the confusing situation of the stats reporting more samples than the user has configured. This can
         * happen in a multi-node cluster when each node has collected fewer than maxSize raw documents but the total across all nodes is
         * greater than maxSize.
         */
        public SampleStats adjustForMaxSize(int maxSize) {
            long actualSamples = samples.longValue();
            if (actualSamples > maxSize) {
                SampleStats adjusted = new SampleStats().combine(this);
                adjusted.samples.add(maxSize - actualSamples);
                adjusted.samplesRejectedForMaxSamplesExceeded.add(actualSamples - maxSize);
                return adjusted;
            } else {
                return this;
            }
        }
    }

    /*
     * This is used internally to store information about a sample in the samples Map.
     */
    private static final class SampleInfo {
        private final RawDocument[] rawDocuments;
        private final SampleStats stats;
        private final long expiration;
        private final TimeValue timeToLive;
        private volatile Script script;
        private volatile IngestConditionalScript.Factory factory;
        private volatile boolean compilationFailed = false;
        private volatile boolean isFull = false;
        private final AtomicInteger arrayIndex = new AtomicInteger(0);

        SampleInfo(int maxSamples, TimeValue timeToLive, long relativeNowMillis) {
            this.timeToLive = timeToLive;
            this.rawDocuments = new RawDocument[maxSamples];
            this.stats = new SampleStats();
            this.expiration = (timeToLive == null ? TimeValue.timeValueDays(5).millis() : timeToLive.millis()) + relativeNowMillis;
        }

        public boolean hasCapacity() {
            return isFull == false;
        }

        /*
         * This returns the array of raw documents. It's size will be the maximum number of raw documents allowed in this sample. Some (or
         * all) elements could be null.
         */
        public RawDocument[] getRawDocuments() {
            return rawDocuments;
        }

        /*
         * Adds the rawDocument to the sample if there is capacity. Returns true if it adds it, or false if it does not.
         */
        public boolean offer(RawDocument rawDocument) {
            int index = arrayIndex.getAndIncrement();
            if (index < rawDocuments.length) {
                rawDocuments[index] = rawDocument;
                if (index == rawDocuments.length - 1) {
                    isFull = true;
                }
                return true;
            }
            return false;
        }

        void setScript(Script script, IngestConditionalScript.Factory factory) {
            this.script = script;
            this.factory = factory;
        }
    }

    static class UpdateSamplingConfigurationTask extends AckedBatchedClusterStateUpdateTask {
        final ProjectId projectId;
        private final String indexName;
        private final SamplingConfiguration samplingConfiguration;

        UpdateSamplingConfigurationTask(
            ProjectId projectId,
            String indexName,
            SamplingConfiguration samplingConfiguration,
            TimeValue ackTimeout,
            ActionListener<AcknowledgedResponse> listener
        ) {
            super(ackTimeout, listener);
            this.projectId = projectId;
            this.indexName = indexName;
            this.samplingConfiguration = samplingConfiguration;
        }
    }

    static class UpdateSamplingConfigurationExecutor extends SimpleBatchedAckListenerTaskExecutor<UpdateSamplingConfigurationTask> {
        private static final Logger logger = LogManager.getLogger(UpdateSamplingConfigurationExecutor.class);
        private final ProjectResolver projectResolver;

        UpdateSamplingConfigurationExecutor(ProjectResolver projectResolver) {
            this.projectResolver = projectResolver;
        }

        @Override
        public Tuple<ClusterState, ClusterStateAckListener> executeTask(
            UpdateSamplingConfigurationTask updateSamplingConfigurationTask,
            ClusterState clusterState
        ) {
            logger.debug(
                "Updating sampling configuration for index [{}] in project [{}] with rate [{}], maxSamples [{}]",
                updateSamplingConfigurationTask.indexName,
                updateSamplingConfigurationTask.projectId,
                updateSamplingConfigurationTask.samplingConfiguration.rate(),
                updateSamplingConfigurationTask.samplingConfiguration.maxSamples()
            );

            logger.debug(
                "Configuration details: maxSize [{}], timeToLive [{}]",
                updateSamplingConfigurationTask.samplingConfiguration.maxSize(),
                updateSamplingConfigurationTask.samplingConfiguration.timeToLive()
            );

            // Get sampling metadata
            ProjectMetadata projectMetadata = projectResolver.getProjectMetadata(clusterState);
            SamplingMetadata samplingMetadata = projectMetadata.custom(SamplingMetadata.TYPE);

            boolean isNewConfiguration = samplingMetadata == null;
            int existingConfigCount = isNewConfiguration ? 0 : samplingMetadata.getIndexToSamplingConfigMap().size();

            logger.trace(
                "Current sampling metadata state for project [{}]: {} (existing configurations: {})",
                updateSamplingConfigurationTask.projectId,
                isNewConfiguration ? "null" : "exists",
                existingConfigCount
            );

            // Update with new sampling configuration if it exists or create new sampling metadata with the configuration
            Map<String, SamplingConfiguration> updatedConfigMap = new HashMap<>();
            if (samplingMetadata != null) {
                updatedConfigMap.putAll(samplingMetadata.getIndexToSamplingConfigMap());
            }

            boolean isUpdate = updatedConfigMap.containsKey(updateSamplingConfigurationTask.indexName);
            updatedConfigMap.put(updateSamplingConfigurationTask.indexName, updateSamplingConfigurationTask.samplingConfiguration);

            logger.trace(
                "{} sampling configuration for index [{}], total configurations after update: {}",
                isUpdate ? "Updated" : "Added",
                updateSamplingConfigurationTask.indexName,
                updatedConfigMap.size()
            );

            SamplingMetadata newSamplingMetadata = new SamplingMetadata(updatedConfigMap);

            // Update cluster state
            ProjectMetadata.Builder projectMetadataBuilder = ProjectMetadata.builder(projectMetadata);
            projectMetadataBuilder.putCustom(SamplingMetadata.TYPE, newSamplingMetadata);

            // Return tuple with updated cluster state and the original listener
            ClusterState updatedClusterState = ClusterState.builder(clusterState).putProjectMetadata(projectMetadataBuilder).build();

            logger.info(
                "Successfully {} sampling configuration for index [{}] in project [{}]",
                isUpdate ? "updated" : "created",
                updateSamplingConfigurationTask.indexName,
                updateSamplingConfigurationTask.projectId
            );

            return new Tuple<>(updatedClusterState, updateSamplingConfigurationTask);
        }
    }

    /*
     * This is meant to be used internally as the key of the map of samples
     */
    private record ProjectIndex(ProjectId projectId, String indexName) {};

}<|MERGE_RESOLUTION|>--- conflicted
+++ resolved
@@ -68,11 +68,8 @@
     private final ProjectResolver projectResolver;
     private final LongSupplier relativeMillisTimeSupplier;
     private final LongSupplier statsTimeSupplier = System::nanoTime;
-<<<<<<< HEAD
     private final MasterServiceTaskQueue<UpdateSamplingConfigurationTask> updateSamplingConfigurationTaskQueue;
 
-=======
->>>>>>> 0b2682bb
     /*
      * This Map contains the samples that exist on this node. They are not persisted to disk. They are stored as SoftReferences so that
      * sampling does not contribute to a node running out of memory. The idea is that access to samples is desirable, but not critical. We

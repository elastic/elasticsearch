/*
 * Copyright Elasticsearch B.V. and/or licensed to Elasticsearch B.V. under one
 * or more contributor license agreements. Licensed under the "Elastic License
 * 2.0", the "GNU Affero General Public License v3.0 only", and the "Server Side
 * Public License v 1"; you may not use this file except in compliance with, at
 * your election, the "Elastic License 2.0", the "GNU Affero General Public
 * License v3.0 only", or the "Server Side Public License, v 1".
 */

package org.elasticsearch.ingest;

<<<<<<< HEAD
import org.apache.lucene.util.SetOnce;
=======
import org.elasticsearch.ResourceNotFoundException;
>>>>>>> 6ccbbce2
import org.elasticsearch.action.ActionListener;
import org.elasticsearch.action.admin.indices.sampling.SamplingConfiguration;
import org.elasticsearch.action.admin.indices.sampling.SamplingMetadata;
import org.elasticsearch.action.index.IndexRequest;
import org.elasticsearch.action.support.master.AcknowledgedResponse;
import org.elasticsearch.cluster.AckedBatchedClusterStateUpdateTask;
import org.elasticsearch.cluster.ClusterChangedEvent;
import org.elasticsearch.cluster.ClusterState;
import org.elasticsearch.cluster.ClusterStateAckListener;
import org.elasticsearch.cluster.ClusterStateListener;
import org.elasticsearch.cluster.ClusterStateUpdateTask;
import org.elasticsearch.cluster.SimpleBatchedAckListenerTaskExecutor;
import org.elasticsearch.cluster.metadata.Metadata;
import org.elasticsearch.cluster.metadata.ProjectId;
import org.elasticsearch.cluster.metadata.ProjectMetadata;
import org.elasticsearch.cluster.project.ProjectResolver;
import org.elasticsearch.cluster.service.ClusterService;
import org.elasticsearch.cluster.service.MasterServiceTaskQueue;
import org.elasticsearch.common.Priority;
import org.elasticsearch.common.bytes.BytesReference;
import org.elasticsearch.common.component.AbstractLifecycleComponent;
import org.elasticsearch.common.component.Lifecycle;
import org.elasticsearch.common.component.LifecycleListener;
import org.elasticsearch.common.io.stream.StreamInput;
import org.elasticsearch.common.io.stream.StreamOutput;
import org.elasticsearch.common.io.stream.Writeable;
import org.elasticsearch.common.scheduler.SchedulerEngine;
import org.elasticsearch.common.scheduler.TimeValueSchedule;
import org.elasticsearch.common.settings.ClusterSettings;
import org.elasticsearch.common.settings.Setting;
import org.elasticsearch.common.settings.Settings;
import org.elasticsearch.common.util.FeatureFlag;
import org.elasticsearch.common.util.set.Sets;
import org.elasticsearch.common.xcontent.LoggingDeprecationHandler;
import org.elasticsearch.common.xcontent.XContentHelper;
import org.elasticsearch.core.TimeValue;
import org.elasticsearch.core.Tuple;
import org.elasticsearch.logging.LogManager;
import org.elasticsearch.logging.Logger;
import org.elasticsearch.script.IngestConditionalScript;
import org.elasticsearch.script.Script;
import org.elasticsearch.script.ScriptService;
import org.elasticsearch.xcontent.ToXContent;
import org.elasticsearch.xcontent.XContentBuilder;
import org.elasticsearch.xcontent.XContentParseException;
import org.elasticsearch.xcontent.XContentParser;
import org.elasticsearch.xcontent.XContentType;
import org.elasticsearch.xcontent.json.JsonXContent;

import java.io.IOException;
import java.lang.ref.SoftReference;
import java.time.Clock;
import java.time.Instant;
import java.time.ZoneOffset;
import java.time.ZonedDateTime;
import java.util.Arrays;
import java.util.HashMap;
import java.util.HashSet;
import java.util.List;
import java.util.Map;
import java.util.Objects;
import java.util.Optional;
import java.util.Set;
import java.util.concurrent.ConcurrentHashMap;
import java.util.concurrent.atomic.AtomicInteger;
import java.util.concurrent.atomic.LongAdder;
import java.util.function.LongSupplier;
import java.util.function.Supplier;

public class SamplingService extends AbstractLifecycleComponent implements ClusterStateListener, SchedulerEngine.Listener {
    public static final boolean RANDOM_SAMPLING_FEATURE_FLAG = new FeatureFlag("random_sampling").isEnabled();
    private static final Logger logger = LogManager.getLogger(SamplingService.class);
    private static final String TTL_JOB_ID = "sampling_ttl";
    public static final Setting<TimeValue> TTL_POLL_INTERVAL_SETTING = Setting.timeSetting(
        "random.sampling.ttl.poll.interval",
        TimeValue.timeValueMinutes(30),
        TimeValue.timeValueSeconds(1),
        Setting.Property.Dynamic,
        Setting.Property.NodeScope
    );
    private final ScriptService scriptService;
    private final ClusterService clusterService;
    private final ProjectResolver projectResolver;
    private final LongSupplier statsTimeSupplier = System::nanoTime;
    private final MasterServiceTaskQueue<UpdateSamplingConfigurationTask> updateSamplingConfigurationTaskQueue;
    private final MasterServiceTaskQueue<DeleteSampleConfigurationTask> deleteSamplingConfigurationTaskQueue;

    private static final Setting<Integer> MAX_CONFIGURATIONS_SETTING = Setting.intSetting(
        "sampling.max_configurations",
        100,
        1,
        Setting.Property.NodeScope,
        Setting.Property.Dynamic
    );
    private final SetOnce<SchedulerEngine> scheduler = new SetOnce<>();
    private SchedulerEngine.Job scheduledJob;
    private volatile TimeValue pollInterval;
    private final Settings settings;
    private final Clock clock = Clock.systemUTC();
    /*
     * This Map contains the samples that exist on this node. They are not persisted to disk. They are stored as SoftReferences so that
     * sampling does not contribute to a node running out of memory. The idea is that access to samples is desirable, but not critical. We
     * make a best effort to keep them around, but do not worry about the complexity or cost of making them durable.
     */
    private final Map<ProjectIndex, SoftReference<SampleInfo>> samples = new ConcurrentHashMap<>();

    /*
     * This creates a new SamplingService, and configures various listeners on it.
     */
    public static SamplingService create(
        ScriptService scriptService,
        ClusterService clusterService,
        ProjectResolver projectResolver,
        Settings settings
    ) {
        SamplingService samplingService = new SamplingService(scriptService, clusterService, projectResolver, settings);
        samplingService.configureListeners();
        return samplingService;
    }

    private SamplingService(
        ScriptService scriptService,
        ClusterService clusterService,
        ProjectResolver projectResolver,
        Settings settings
    ) {
        this.scriptService = scriptService;
        this.clusterService = clusterService;
        this.projectResolver = projectResolver;
        this.updateSamplingConfigurationTaskQueue = clusterService.createTaskQueue(
            "update-sampling-configuration",
            Priority.NORMAL,
            new UpdateSamplingConfigurationExecutor()
        );
<<<<<<< HEAD
        this.settings = settings;
        this.pollInterval = TTL_POLL_INTERVAL_SETTING.get(settings);
    }

    private void configureListeners() {
        ClusterSettings clusterSettings = clusterService.getClusterSettings();
        clusterSettings.addSettingsUpdateConsumer(TTL_POLL_INTERVAL_SETTING, (v) -> {
            pollInterval = v;
            if (clusterService.state().nodes().isLocalNodeElectedMaster()) {
                maybeScheduleJob();
            }
        });
        this.addLifecycleListener(new LifecycleListener() {
            @Override
            public void afterStop() {
                cancelJob();
            }
        });
=======
        this.deleteSamplingConfigurationTaskQueue = clusterService.createTaskQueue(
            "delete-sampling-configuration",
            Priority.NORMAL,
            new DeleteSampleConfigurationExecutor()
        );
>>>>>>> 6ccbbce2
    }

    /**
     * Potentially samples the given indexRequest, depending on the existing sampling configuration.
     * @param projectMetadata Used to get the sampling configuration
     * @param indexRequest The raw request to potentially sample
     */
    public void maybeSample(ProjectMetadata projectMetadata, IndexRequest indexRequest) {
        maybeSample(projectMetadata, indexRequest.index(), indexRequest, () -> {
            /*
             * The conditional scripts used by random sampling work off of IngestDocuments, in the same way conditionals do in pipelines. In
             * this case, we did not have an IngestDocument (which happens when there are no pipelines). So we construct one with the same
             * fields as this IndexRequest for use in conditionals. It is created in this lambda to avoid the expensive sourceAsMap call
             * if the condition is never executed.
             */
            Map<String, Object> sourceAsMap;
            try {
                sourceAsMap = indexRequest.sourceAsMap();
            } catch (XContentParseException e) {
                sourceAsMap = Map.of();
                logger.trace("Invalid index request source, attempting to sample anyway");
            }
            return new IngestDocument(
                indexRequest.index(),
                indexRequest.id(),
                indexRequest.version(),
                indexRequest.routing(),
                indexRequest.versionType(),
                sourceAsMap
            );
        });
    }

    /**
     * Potentially samples the given indexRequest, depending on the existing sampling configuration.
     * @param projectMetadata Used to get the sampling configuration
     * @param indexRequest The raw request to potentially sample
     * @param ingestDocument The IngestDocument used for evaluating any conditionals that are part of the sample configuration
     */
    public void maybeSample(ProjectMetadata projectMetadata, String indexName, IndexRequest indexRequest, IngestDocument ingestDocument) {
        maybeSample(projectMetadata, indexName, indexRequest, () -> ingestDocument);
    }

    private void maybeSample(
        ProjectMetadata projectMetadata,
        String indexName,
        IndexRequest indexRequest,
        Supplier<IngestDocument> ingestDocumentSupplier
    ) {
        if (RANDOM_SAMPLING_FEATURE_FLAG == false) {
            return;
        }
        long startTime = statsTimeSupplier.getAsLong();
        SamplingConfiguration samplingConfig = getSamplingConfiguration(projectMetadata, indexName);
        if (samplingConfig == null) {
            return;
        }
        SoftReference<SampleInfo> sampleInfoReference = samples.compute(
            new ProjectIndex(projectMetadata.id(), indexName),
            (k, v) -> v == null || v.get() == null ? new SoftReference<>(new SampleInfo(samplingConfig.maxSamples())) : v
        );
        SampleInfo sampleInfo = sampleInfoReference.get();
        if (sampleInfo == null) {
            return;
        }
        SampleStats stats = sampleInfo.stats;
        stats.potentialSamples.increment();
        try {
            if (sampleInfo.isFull) {
                stats.samplesRejectedForMaxSamplesExceeded.increment();
                return;
            }
            if (sampleInfo.getSizeInBytes() + indexRequest.source().length() > samplingConfig.maxSize().getBytes()) {
                stats.samplesRejectedForSize.increment();
                return;
            }
            if (Math.random() >= samplingConfig.rate()) {
                stats.samplesRejectedForRate.increment();
                return;
            }
            String condition = samplingConfig.condition();
            if (condition != null) {
                if (sampleInfo.script == null || sampleInfo.factory == null) {
                    // We don't want to pay for synchronization because worst case, we compile the script twice
                    long compileScriptStartTime = statsTimeSupplier.getAsLong();
                    try {
                        if (sampleInfo.compilationFailed) {
                            // we don't want to waste time -- if the script failed to compile once it will just fail again
                            stats.samplesRejectedForException.increment();
                            return;
                        } else {
                            Script script = getScript(condition);
                            sampleInfo.setScript(script, scriptService.compile(script, IngestConditionalScript.CONTEXT));
                        }
                    } catch (Exception e) {
                        sampleInfo.compilationFailed = true;
                        throw e;
                    } finally {
                        stats.timeCompilingConditionInNanos.add((statsTimeSupplier.getAsLong() - compileScriptStartTime));
                    }
                }
            }
            if (condition != null
                && evaluateCondition(ingestDocumentSupplier, sampleInfo.script, sampleInfo.factory, sampleInfo.stats) == false) {
                stats.samplesRejectedForCondition.increment();
                return;
            }
            RawDocument sample = getRawDocumentForIndexRequest(indexName, indexRequest);
            if (sampleInfo.offer(sample)) {
                stats.samples.increment();
                logger.trace("Sampling " + indexRequest);
            } else {
                stats.samplesRejectedForMaxSamplesExceeded.increment();
            }
        } catch (Exception e) {
            stats.samplesRejectedForException.increment();
            /*
             * We potentially overwrite a previous exception here. But the thinking is that the user will pretty rapidly iterate on
             * exceptions as they come up, and this avoids the overhead and complexity of keeping track of multiple exceptions.
             */
            stats.lastException = e;
            logger.debug("Error performing sampling for " + indexName, e);
        } finally {
            stats.timeSamplingInNanos.add((statsTimeSupplier.getAsLong() - startTime));
        }
    }

    /**
     * Retrieves the sampling configuration for the specified index from the given project metadata.
     *
     * @param projectMetadata The project metadata containing sampling information.
     * @param indexName The name of the index or data stream for which to retrieve the sampling configuration.
     * @return The {@link SamplingConfiguration} for the specified index, or {@code null} if none exists.
     */
    public SamplingConfiguration getSamplingConfiguration(ProjectMetadata projectMetadata, String indexName) {
        SamplingMetadata samplingMetadata = projectMetadata.custom(SamplingMetadata.TYPE);
        if (samplingMetadata == null) {
            return null;
        }
        return samplingMetadata.getIndexToSamplingConfigMap().get(indexName);
    }

    /**
     * Gets the sample for the given projectId and index on this node only. The sample is not persistent.
     * @param projectId The project that this sample is for
     * @param index The index that the sample is for
     * @return The raw documents in the sample on this node, or an empty list if there are none
     */
    public List<RawDocument> getLocalSample(ProjectId projectId, String index) {
        SoftReference<SampleInfo> sampleInfoReference = samples.get(new ProjectIndex(projectId, index));
        SampleInfo sampleInfo = sampleInfoReference == null ? null : sampleInfoReference.get();
        return sampleInfo == null ? List.of() : Arrays.stream(sampleInfo.getRawDocuments()).filter(Objects::nonNull).toList();
    }

    /**
     * Gets the sample stats for the given projectId and index on this node only. The stats are not persistent. They are reset when the
     * node restarts for example.
     * @param projectId The project that this sample is for
     * @param index The index that the sample is for
     * @return Current stats on this node for this sample
     */
    public SampleStats getLocalSampleStats(ProjectId projectId, String index) {
        SoftReference<SampleInfo> sampleInfoReference = samples.get(new ProjectIndex(projectId, index));
        if (sampleInfoReference == null) {
            return new SampleStats();
        }
        SampleInfo sampleInfo = sampleInfoReference.get();
        return sampleInfo == null ? new SampleStats() : sampleInfo.stats;
    }

    public boolean atLeastOneSampleConfigured() {
        if (RANDOM_SAMPLING_FEATURE_FLAG) {
            SamplingMetadata samplingMetadata = clusterService.state()
                .projectState(projectResolver.getProjectId())
                .metadata()
                .custom(SamplingMetadata.TYPE);
            return samplingMetadata != null && samplingMetadata.getIndexToSamplingConfigMap().isEmpty() == false;
        } else {
            return false;
        }
    }

    public void updateSampleConfiguration(
        ProjectId projectId,
        String index,
        SamplingConfiguration samplingConfiguration,
        TimeValue masterNodeTimeout,
        TimeValue ackTimeout,
        ActionListener<AcknowledgedResponse> listener
    ) {
        // Early validation: check if adding a new configuration would exceed the limit
        ClusterState clusterState = clusterService.state();
        boolean maxConfigLimitBreached = checkMaxConfigLimitBreached(projectId, index, clusterState);
        if (maxConfigLimitBreached) {
            Integer maxConfigurations = MAX_CONFIGURATIONS_SETTING.get(clusterState.getMetadata().settings());
            listener.onFailure(
                new IllegalStateException(
                    "Cannot add sampling configuration for index ["
                        + index
                        + "]. Maximum number of sampling configurations ("
                        + maxConfigurations
                        + ") already reached."
                )
            );
            return;
        }

        updateSamplingConfigurationTaskQueue.submitTask(
            "Updating Sampling Configuration",
            new UpdateSamplingConfigurationTask(projectId, index, samplingConfiguration, ackTimeout, listener),
            masterNodeTimeout
        );
    }

    public void deleteSampleConfiguration(
        ProjectId projectId,
        String index,
        TimeValue masterNodeTimeout,
        TimeValue ackTimeout,
        ActionListener<AcknowledgedResponse> listener
    ) {
        deleteSamplingConfigurationTaskQueue.submitTask(
            "deleting sampling configuration for index " + index,
            new DeleteSampleConfigurationTask(projectId, index, ackTimeout, listener),
            masterNodeTimeout
        );
    }

    @Override
    public void clusterChanged(ClusterChangedEvent event) {
        if (RANDOM_SAMPLING_FEATURE_FLAG == false) {
            return;
        }
        final boolean isMaster = event.localNodeMaster();
        final boolean wasMaster = event.previousState().nodes().isLocalNodeElectedMaster();
        if (wasMaster != isMaster) {
            if (isMaster) {
                // we weren't the master, and now we are
                maybeScheduleJob();
            } else {
                // we were the master, and now we aren't
                cancelJob();
            }
        }
        if (samples.isEmpty()) {
            return;
        }
        // We want to remove any samples if their sampling configuration has been deleted or modified.
        if (event.metadataChanged()) {
            /*
             * First, we collect the union of all project ids in the current state and the previous one. We include the project ids from the
             * previous state in case an entire project has been deleted -- in that case we would want to delete all of its samples.
             */
            Set<ProjectId> allProjectIds = Sets.union(
                event.state().metadata().projects().keySet(),
                event.previousState().metadata().projects().keySet()
            );
            for (ProjectId projectId : allProjectIds) {
                if (event.customMetadataChanged(projectId, SamplingMetadata.TYPE)) {
                    Map<String, SamplingConfiguration> oldSampleConfigsMap = Optional.ofNullable(
                        event.previousState().metadata().projects().get(projectId)
                    )
                        .map(p -> (SamplingMetadata) p.custom(SamplingMetadata.TYPE))
                        .map(SamplingMetadata::getIndexToSamplingConfigMap)
                        .orElse(Map.of());
                    Map<String, SamplingConfiguration> newSampleConfigsMap = Optional.ofNullable(
                        event.state().metadata().projects().get(projectId)
                    )
                        .map(p -> (SamplingMetadata) p.custom(SamplingMetadata.TYPE))
                        .map(SamplingMetadata::getIndexToSamplingConfigMap)
                        .orElse(Map.of());
                    Set<String> indicesWithRemovedConfigs = new HashSet<>(oldSampleConfigsMap.keySet());
                    indicesWithRemovedConfigs.removeAll(newSampleConfigsMap.keySet());
                    /*
                     * These index names no longer have sampling configurations associated with them. So we remove their samples. We are OK
                     * with the fact that we have a race condition here -- it is possible that in maybeSample() the configuration still
                     * exists but before the sample is read from samples it is deleted by this method and gets recreated. In the worst case
                     * we'll have a small amount of memory being used until the sampling configuration is recreated or the TTL checker
                     * reclaims it. The advantage is that we can avoid locking here, which could slow down ingestion.
                     */
                    for (String indexName : indicesWithRemovedConfigs) {
                        logger.debug("Removing sample info for {} because its configuration has been removed", indexName);
                        samples.remove(new ProjectIndex(projectId, indexName));
                    }
                    /*
                     * Now we check if any of the sampling configurations have changed. If they have, we remove the existing sample. Same as
                     * above, we have a race condition here that we can live with.
                     */
                    for (Map.Entry<String, SamplingConfiguration> entry : newSampleConfigsMap.entrySet()) {
                        String indexName = entry.getKey();
                        if (entry.getValue().equals(oldSampleConfigsMap.get(indexName)) == false) {
                            logger.debug("Removing sample info for {} because its configuration has changed", indexName);
                            samples.remove(new ProjectIndex(projectId, indexName));
                        }
                    }
                }
            }
            // TODO: If an index has been deleted, we want to remove its sampling configuration
        }
    }

    private void maybeScheduleJob() {
        if (scheduler.get() == null) {
            // don't create scheduler if the node is shutting down
            if (isClusterServiceStoppedOrClosed() == false) {
                scheduler.set(new SchedulerEngine(settings, clock));
                scheduler.get().register(this);
            }
        }
        // scheduler could be null if the node is shutting down
        if (scheduler.get() != null && (lifecycleState() == Lifecycle.State.STARTED || lifecycleState() == Lifecycle.State.INITIALIZED)) {
            scheduledJob = new SchedulerEngine.Job(TTL_JOB_ID, new TimeValueSchedule(pollInterval));
            scheduler.get().add(scheduledJob);
        }
    }

    private void cancelJob() {
        if (scheduler.get() != null) {
            scheduler.get().remove(TTL_JOB_ID);
            scheduledJob = null;
        }
    }

    private boolean isClusterServiceStoppedOrClosed() {
        final Lifecycle.State state = clusterService.lifecycleState();
        return state == Lifecycle.State.STOPPED || state == Lifecycle.State.CLOSED;
    }

    private boolean evaluateCondition(
        Supplier<IngestDocument> ingestDocumentSupplier,
        Script script,
        IngestConditionalScript.Factory factory,
        SampleStats stats
    ) {
        long conditionStartTime = statsTimeSupplier.getAsLong();
        boolean passedCondition = factory.newInstance(script.getParams(), ingestDocumentSupplier.get().getUnmodifiableSourceAndMetadata())
            .execute();
        stats.timeEvaluatingConditionInNanos.add((statsTimeSupplier.getAsLong() - conditionStartTime));
        return passedCondition;
    }

    private static Script getScript(String conditional) throws IOException {
        logger.debug("Parsing script for conditional " + conditional);
        try (
            XContentBuilder builder = XContentBuilder.builder(JsonXContent.jsonXContent).map(Map.of("source", conditional));
            XContentParser parser = XContentHelper.createParserNotCompressed(
                LoggingDeprecationHandler.XCONTENT_PARSER_CONFIG,
                BytesReference.bytes(builder),
                XContentType.JSON
            )
        ) {
            return Script.parse(parser);
        }
    }

    // Checks whether the maximum number of sampling configurations has been reached for the given project.
    // If the limit is breached, it notifies the listener with an IllegalStateException and returns true.
    private static boolean checkMaxConfigLimitBreached(ProjectId projectId, String index, ClusterState currentState) {
        Metadata currentMetadata = currentState.metadata();
        ProjectMetadata projectMetadata = currentMetadata.getProject(projectId);

        if (projectMetadata != null) {
            SamplingMetadata samplingMetadata = projectMetadata.custom(SamplingMetadata.TYPE);
            Map<String, SamplingConfiguration> existingConfigs = samplingMetadata != null
                ? samplingMetadata.getIndexToSamplingConfigMap()
                : Map.of();

            boolean isUpdate = existingConfigs.containsKey(index);
            Integer maxConfigurations = MAX_CONFIGURATIONS_SETTING.get(currentMetadata.settings());

            // Only check limit for new configurations, not updates
            if (isUpdate == false && existingConfigs.size() >= maxConfigurations) {
                return true;
            }
        }
        return false;
    }

    @Override
    public void triggered(SchedulerEngine.Event event) {
        logger.debug("job triggered: {}, {}, {}", event.jobName(), event.scheduledTime(), event.triggeredTime());
        checkTTLs();
    }

    @Override
    protected void doStart() {}

    @Override
    protected void doStop() {
        clusterService.removeListener(this);
        logger.debug("Sampling service is stopping.");
    }

    @Override
    protected void doClose() throws IOException {
        logger.debug("Sampling service is closing.");
        SchedulerEngine engine = scheduler.get();
        if (engine != null) {
            engine.stop();
        }
    }

    private void checkTTLs() {
        long now = Instant.now().toEpochMilli();
        for (ProjectMetadata projectMetadata : clusterService.state().metadata().projects().values()) {
            SamplingMetadata samplingMetadata = projectMetadata.custom(SamplingMetadata.TYPE);
            if (samplingMetadata != null) {
                for (Map.Entry<String, SamplingConfiguration> entry : samplingMetadata.getIndexToSamplingConfigMap().entrySet()) {
                    SamplingConfiguration samplingConfiguration = entry.getValue();
                    if (samplingConfiguration.creationTime() + samplingConfiguration.timeToLive().millis() < now) {
                        logger.debug(
                            "Configuration created at "
                                + ZonedDateTime.ofInstant(Instant.ofEpochMilli(samplingConfiguration.creationTime()), ZoneOffset.UTC)
                                + " is older than "
                                + samplingConfiguration.timeToLive()
                                + " because it is now "
                                + ZonedDateTime.ofInstant(Instant.ofEpochMilli(now), ZoneOffset.UTC)
                        );
                        deleteSampleConfiguration(projectMetadata.id(), entry.getKey());
                    }
                }
            }
        }
    }

    @SuppressWarnings("deprecation")
    public void deleteSampleConfiguration(ProjectId projectId, String index) {
        clusterService.submitUnbatchedStateUpdateTask("delete sample config", new ClusterStateUpdateTask() {
            @Override
            public ClusterState execute(ClusterState currentState) throws Exception {
                ClusterState.Builder clusterStateBuilder = ClusterState.builder(currentState);
                if (currentState.metadata().hasProject(projectId) == false) {
                    return currentState;
                }
                ProjectMetadata currentProjectMetadata = currentState.metadata().getProject(projectId);
                SamplingMetadata samplingMetadata = currentProjectMetadata.custom(SamplingMetadata.TYPE);
                if (samplingMetadata == null) {
                    return currentState;
                }
                ProjectMetadata.Builder projectMetadataBuilder = ProjectMetadata.builder(currentProjectMetadata);
                Map<String, SamplingConfiguration> newSamplingConfigurationMap = new HashMap<>();
                for (Map.Entry<String, SamplingConfiguration> entry : samplingMetadata.getIndexToSamplingConfigMap().entrySet()) {
                    if (entry.getKey().equals(index) == false) {
                        newSamplingConfigurationMap.put(entry.getKey(), entry.getValue());
                    }
                }
                SamplingMetadata newSamplingMetadata = new SamplingMetadata(newSamplingConfigurationMap);
                projectMetadataBuilder.putCustom(SamplingMetadata.TYPE, newSamplingMetadata);
                return clusterStateBuilder.putProjectMetadata(projectMetadataBuilder).build();
            }

            @Override
            public void onFailure(Exception e) {
                logger.error("error deleting configuration for " + index, e);
            }
        });
    }

    /*
     * This represents a raw document as the user sent it to us in an IndexRequest. It only holds onto the information needed for the
     * sampling API, rather than holding all of the fields a user might send in an IndexRequest.
     */
    public record RawDocument(String indexName, byte[] source, XContentType contentType) implements Writeable {

        public RawDocument(StreamInput in) throws IOException {
            this(in.readString(), in.readByteArray(), in.readEnum(XContentType.class));
        }

        @Override
        public void writeTo(StreamOutput out) throws IOException {
            out.writeString(indexName);
            out.writeByteArray(source);
            XContentHelper.writeTo(out, contentType);
        }

        public long getSizeInBytes() {
            return indexName.length() + source.length;
        }

        @Override
        public boolean equals(Object o) {
            if (this == o) return true;
            if (o == null || getClass() != o.getClass()) return false;
            RawDocument rawDocument = (RawDocument) o;
            return Objects.equals(indexName, rawDocument.indexName)
                && Arrays.equals(source, rawDocument.source)
                && contentType == rawDocument.contentType;
        }

        @Override
        public int hashCode() {
            int result = Objects.hash(indexName, contentType);
            result = 31 * result + Arrays.hashCode(source);
            return result;
        }
    }

    /*
     * This creates a RawDocument from the indexRequest. The source bytes of the indexRequest are copied into the RawDocument. So the
     * RawDocument might be a relatively expensive object memory-wise. Since the bytes are copied, subsequent changes to the indexRequest
     * are not reflected in the RawDocument
     */
    private RawDocument getRawDocumentForIndexRequest(String indexName, IndexRequest indexRequest) {
        BytesReference sourceReference = indexRequest.source();
        assert sourceReference != null : "Cannot sample an IndexRequest with no source";
        byte[] source = sourceReference.array();
        final byte[] sourceCopy = new byte[sourceReference.length()];
        System.arraycopy(source, sourceReference.arrayOffset(), sourceCopy, 0, sourceReference.length());
        return new RawDocument(indexName, sourceCopy, indexRequest.getContentType());
    }

    public static final class SampleStats implements Writeable, ToXContent {
        // These are all non-private for the sake of unit testing
        final LongAdder samples = new LongAdder();
        final LongAdder potentialSamples = new LongAdder();
        final LongAdder samplesRejectedForMaxSamplesExceeded = new LongAdder();
        final LongAdder samplesRejectedForCondition = new LongAdder();
        final LongAdder samplesRejectedForRate = new LongAdder();
        final LongAdder samplesRejectedForException = new LongAdder();
        final LongAdder samplesRejectedForSize = new LongAdder();
        final LongAdder timeSamplingInNanos = new LongAdder();
        final LongAdder timeEvaluatingConditionInNanos = new LongAdder();
        final LongAdder timeCompilingConditionInNanos = new LongAdder();
        Exception lastException = null;

        public SampleStats() {}

        public SampleStats(SampleStats other) {
            addAllFields(other, this);
        }

        /*
         * This constructor is only meant for constructing arbitrary SampleStats for testing
         */
        public SampleStats(
            long samples,
            long potentialSamples,
            long samplesRejectedForMaxSamplesExceeded,
            long samplesRejectedForCondition,
            long samplesRejectedForRate,
            long samplesRejectedForException,
            long samplesRejectedForSize,
            TimeValue timeSampling,
            TimeValue timeEvaluatingCondition,
            TimeValue timeCompilingCondition,
            Exception lastException
        ) {
            this.samples.add(samples);
            this.potentialSamples.add(potentialSamples);
            this.samplesRejectedForMaxSamplesExceeded.add(samplesRejectedForMaxSamplesExceeded);
            this.samplesRejectedForCondition.add(samplesRejectedForCondition);
            this.samplesRejectedForRate.add(samplesRejectedForRate);
            this.samplesRejectedForException.add(samplesRejectedForException);
            this.samplesRejectedForSize.add(samplesRejectedForSize);
            this.timeSamplingInNanos.add(timeSampling.nanos());
            this.timeEvaluatingConditionInNanos.add(timeEvaluatingCondition.nanos());
            this.timeCompilingConditionInNanos.add(timeCompilingCondition.nanos());
            this.lastException = lastException;
        }

        public SampleStats(StreamInput in) throws IOException {
            potentialSamples.add(in.readLong());
            samplesRejectedForMaxSamplesExceeded.add(in.readLong());
            samplesRejectedForCondition.add(in.readLong());
            samplesRejectedForRate.add(in.readLong());
            samplesRejectedForException.add(in.readLong());
            samplesRejectedForSize.add(in.readLong());
            samples.add(in.readLong());
            timeSamplingInNanos.add(in.readLong());
            timeEvaluatingConditionInNanos.add(in.readLong());
            timeCompilingConditionInNanos.add(in.readLong());
            if (in.readBoolean()) {
                lastException = in.readException();
            } else {
                lastException = null;
            }
        }

        public long getSamples() {
            return samples.longValue();
        }

        public long getPotentialSamples() {
            return potentialSamples.longValue();
        }

        public long getSamplesRejectedForMaxSamplesExceeded() {
            return samplesRejectedForMaxSamplesExceeded.longValue();
        }

        public long getSamplesRejectedForCondition() {
            return samplesRejectedForCondition.longValue();
        }

        public long getSamplesRejectedForRate() {
            return samplesRejectedForRate.longValue();
        }

        public long getSamplesRejectedForException() {
            return samplesRejectedForException.longValue();
        }

        public long getSamplesRejectedForSize() {
            return samplesRejectedForSize.longValue();
        }

        public TimeValue getTimeSampling() {
            return TimeValue.timeValueNanos(timeSamplingInNanos.longValue());
        }

        public TimeValue getTimeEvaluatingCondition() {
            return TimeValue.timeValueNanos(timeEvaluatingConditionInNanos.longValue());
        }

        public TimeValue getTimeCompilingCondition() {
            return TimeValue.timeValueNanos(timeCompilingConditionInNanos.longValue());
        }

        public Exception getLastException() {
            return lastException;
        }

        @Override
        public String toString() {
            return "potential_samples: "
                + potentialSamples
                + ", samples_rejected_for_max_samples_exceeded: "
                + samplesRejectedForMaxSamplesExceeded
                + ", samples_rejected_for_condition: "
                + samplesRejectedForCondition
                + ", samples_rejected_for_rate: "
                + samplesRejectedForRate
                + ", samples_rejected_for_exception: "
                + samplesRejectedForException
                + ", samples_accepted: "
                + samples
                + ", time_sampling: "
                + TimeValue.timeValueNanos(timeSamplingInNanos.longValue())
                + ", time_evaluating_condition: "
                + TimeValue.timeValueNanos(timeEvaluatingConditionInNanos.longValue())
                + ", time_compiling_condition: "
                + TimeValue.timeValueNanos(timeCompilingConditionInNanos.longValue());
        }

        public SampleStats combine(SampleStats other) {
            SampleStats result = new SampleStats(this);
            addAllFields(other, result);
            return result;
        }

        private static void addAllFields(SampleStats source, SampleStats dest) {
            dest.potentialSamples.add(source.potentialSamples.longValue());
            dest.samplesRejectedForMaxSamplesExceeded.add(source.samplesRejectedForMaxSamplesExceeded.longValue());
            dest.samplesRejectedForCondition.add(source.samplesRejectedForCondition.longValue());
            dest.samplesRejectedForRate.add(source.samplesRejectedForRate.longValue());
            dest.samplesRejectedForException.add(source.samplesRejectedForException.longValue());
            dest.samplesRejectedForSize.add(source.samplesRejectedForSize.longValue());
            dest.samples.add(source.samples.longValue());
            dest.timeSamplingInNanos.add(source.timeSamplingInNanos.longValue());
            dest.timeEvaluatingConditionInNanos.add(source.timeEvaluatingConditionInNanos.longValue());
            dest.timeCompilingConditionInNanos.add(source.timeCompilingConditionInNanos.longValue());
            if (dest.lastException == null) {
                dest.lastException = source.lastException;
            }
        }

        @Override
        public XContentBuilder toXContent(XContentBuilder builder, ToXContent.Params params) throws IOException {
            builder.startObject();
            builder.field("potential_samples", potentialSamples.longValue());
            builder.field("samples_rejected_for_max_samples_exceeded", samplesRejectedForMaxSamplesExceeded.longValue());
            builder.field("samples_rejected_for_condition", samplesRejectedForCondition.longValue());
            builder.field("samples_rejected_for_rate", samplesRejectedForRate.longValue());
            builder.field("samples_rejected_for_exception", samplesRejectedForException.longValue());
            builder.field("samples_rejected_for_size", samplesRejectedForSize.longValue());
            builder.field("samples_accepted", samples.longValue());
            builder.humanReadableField("time_sampling_millis", "time_sampling", TimeValue.timeValueNanos(timeSamplingInNanos.longValue()));
            builder.humanReadableField(
                "time_evaluating_condition_millis",
                "time_evaluating_condition",
                TimeValue.timeValueNanos(timeEvaluatingConditionInNanos.longValue())
            );
            builder.humanReadableField(
                "time_compiling_condition_millis",
                "time_compiling_condition",
                TimeValue.timeValueNanos(timeCompilingConditionInNanos.longValue())
            );
            builder.endObject();
            return builder;
        }

        @Override
        public void writeTo(StreamOutput out) throws IOException {
            out.writeLong(potentialSamples.longValue());
            out.writeLong(samplesRejectedForMaxSamplesExceeded.longValue());
            out.writeLong(samplesRejectedForCondition.longValue());
            out.writeLong(samplesRejectedForRate.longValue());
            out.writeLong(samplesRejectedForException.longValue());
            out.writeLong(samplesRejectedForSize.longValue());
            out.writeLong(samples.longValue());
            out.writeLong(timeSamplingInNanos.longValue());
            out.writeLong(timeEvaluatingConditionInNanos.longValue());
            out.writeLong(timeCompilingConditionInNanos.longValue());
            if (lastException == null) {
                out.writeBoolean(false);
            } else {
                out.writeBoolean(true);
                out.writeException(lastException);
            }
        }

        /*
         * equals and hashCode are implemented for the sake of testing serialization. Since this class is mutable, these ought to never be
         * used outside of testing.
         */
        @Override
        public boolean equals(Object o) {
            if (this == o) {
                return true;
            }
            if (o == null || getClass() != o.getClass()) {
                return false;
            }
            SampleStats that = (SampleStats) o;
            if (samples.longValue() != that.samples.longValue()) {
                return false;
            }
            if (potentialSamples.longValue() != that.potentialSamples.longValue()) {
                return false;
            }
            if (samplesRejectedForMaxSamplesExceeded.longValue() != that.samplesRejectedForMaxSamplesExceeded.longValue()) {
                return false;
            }
            if (samplesRejectedForCondition.longValue() != that.samplesRejectedForCondition.longValue()) {
                return false;
            }
            if (samplesRejectedForRate.longValue() != that.samplesRejectedForRate.longValue()) {
                return false;
            }
            if (samplesRejectedForException.longValue() != that.samplesRejectedForException.longValue()) {
                return false;
            }
            if (samplesRejectedForSize.longValue() != that.samplesRejectedForSize.longValue()) {
                return false;
            }
            if (timeSamplingInNanos.longValue() != that.timeSamplingInNanos.longValue()) {
                return false;
            }
            if (timeEvaluatingConditionInNanos.longValue() != that.timeEvaluatingConditionInNanos.longValue()) {
                return false;
            }
            if (timeCompilingConditionInNanos.longValue() != that.timeCompilingConditionInNanos.longValue()) {
                return false;
            }
            return exceptionsAreEqual(lastException, that.lastException);
        }

        /*
         * This is used because most Exceptions do not have an equals or hashCode, and cause trouble when testing for equality in
         * serialization unit tests. This method returns true if the exceptions are the same class and have the same message. This is good
         * enough for serialization unit tests.
         */
        private boolean exceptionsAreEqual(Exception e1, Exception e2) {
            if (e1 == null && e2 == null) {
                return true;
            }
            if (e1 == null || e2 == null) {
                return false;
            }
            return e1.getClass().equals(e2.getClass()) && e1.getMessage().equals(e2.getMessage());
        }

        /*
         * equals and hashCode are implemented for the sake of testing serialization. Since this class is mutable, these ought to never be
         * used outside of testing.
         */
        @Override
        public int hashCode() {
            return Objects.hash(
                samples.longValue(),
                potentialSamples.longValue(),
                samplesRejectedForMaxSamplesExceeded.longValue(),
                samplesRejectedForCondition.longValue(),
                samplesRejectedForRate.longValue(),
                samplesRejectedForException.longValue(),
                samplesRejectedForSize.longValue(),
                timeSamplingInNanos.longValue(),
                timeEvaluatingConditionInNanos.longValue(),
                timeCompilingConditionInNanos.longValue()
            ) + hashException(lastException);
        }

        private int hashException(Exception e) {
            if (e == null) {
                return 0;
            } else {
                return Objects.hash(e.getClass(), e.getMessage());
            }
        }

        /*
         * If the sample stats report more raw documents than the maximum size allowed for this sample, then this method creates a new
         * cloned copy of the stats, but with the reported samples lowered to maxSize, and the reported rejected documents increased by the
         * same amount. This avoids the confusing situation of the stats reporting more samples than the user has configured. This can
         * happen in a multi-node cluster when each node has collected fewer than maxSize raw documents but the total across all nodes is
         * greater than maxSize.
         */
        public SampleStats adjustForMaxSize(int maxSize) {
            long actualSamples = samples.longValue();
            if (actualSamples > maxSize) {
                SampleStats adjusted = new SampleStats().combine(this);
                adjusted.samples.add(maxSize - actualSamples);
                adjusted.samplesRejectedForMaxSamplesExceeded.add(actualSamples - maxSize);
                return adjusted;
            } else {
                return this;
            }
        }
    }

    /*
     * This is used internally to store information about a sample in the samples Map.
     */
    private static final class SampleInfo {
        private final RawDocument[] rawDocuments;
        /*
         * This stores the maximum index in rawDocuments that has data currently. This is incremented speculatively before writing data to
         * the array, so it is possible that this index is rawDocuments.length or greater.
         */
        private final AtomicInteger rawDocumentsIndex = new AtomicInteger(-1);
        /*
         * This caches the size of all raw documents in the rawDocuments array up to and including the data at the index on the left side
         * of the tuple. The size in bytes is the right side of the tuple.
         */
        private volatile Tuple<Integer, Long> sizeInBytesAtIndex = Tuple.tuple(-1, 0L);
        private final SampleStats stats;
        private volatile Script script;
        private volatile IngestConditionalScript.Factory factory;
        private volatile boolean compilationFailed = false;
        private volatile boolean isFull = false;

        SampleInfo(int maxSamples) {
            this.rawDocuments = new RawDocument[maxSamples];
            this.stats = new SampleStats();
        }

        /*
         * This returns the array of raw documents. It's size will be the maximum number of raw documents allowed in this sample. Some (or
         * all) elements could be null.
         */
        public RawDocument[] getRawDocuments() {
            return rawDocuments;
        }

        /*
         * This gets an approximate size in bytes for this sample. It only takes the size of the raw documents into account, since that is
         * the only part of the sample that is not a fixed size. This method favors speed over 100% correctness -- it is possible during
         * heavy concurrent ingestion that it under-reports the current size.
         */
        public long getSizeInBytes() {
            /*
             * This method could get called very frequently during ingestion. Looping through every RawDocument every time would get
             * expensive. Since the data in the rawDocuments array is immutable once it has been written, we store the index and value of
             * the computed size if all raw documents up to that index are non-null (i.e. no documents were still in flight as we were
             * counting). That way we don't have to re-compute the size for documents we've already looked at.
             */
            Tuple<Integer, Long> knownIndexAndSize = sizeInBytesAtIndex;
            int knownSizeIndex = knownIndexAndSize.v1();
            long knownSize = knownIndexAndSize.v2();
            // It is possible that rawDocumentsIndex is beyond the end of rawDocuments
            int currentRawDocumentsIndex = Math.min(rawDocumentsIndex.get(), rawDocuments.length - 1);
            if (currentRawDocumentsIndex == knownSizeIndex) {
                return knownSize;
            }
            long size = knownSize;
            boolean anyNulls = false;
            for (int i = knownSizeIndex + 1; i <= currentRawDocumentsIndex; i++) {
                RawDocument rawDocument = rawDocuments[i];
                if (rawDocument == null) {
                    /*
                     * Some documents were in flight and haven't been stored in the array yet, so we'll move past this. The size will be a
                     * little low on this method call. So we're going to set this flag so that we don't store this value for future use.
                     */
                    anyNulls = true;
                } else {
                    size += rawDocuments[i].getSizeInBytes();
                }
            }
            /*
             * The most important thing is for this method to be fast. It is OK if we store the same value twice, or even if we store a
             * slightly out-of-date copy, as long as we don't do any locking. The correct size will be calculated next time.
             */
            if (anyNulls == false) {
                sizeInBytesAtIndex = Tuple.tuple(currentRawDocumentsIndex, size);
            }
            return size;
        }

        /*
         * Adds the rawDocument to the sample if there is capacity. Returns true if it adds it, or false if it does not.
         */
        public boolean offer(RawDocument rawDocument) {
            int index = rawDocumentsIndex.incrementAndGet();
            if (index < rawDocuments.length) {
                rawDocuments[index] = rawDocument;
                if (index == rawDocuments.length - 1) {
                    isFull = true;
                }
                return true;
            }
            return false;
        }

        void setScript(Script script, IngestConditionalScript.Factory factory) {
            this.script = script;
            this.factory = factory;
        }
    }

    static class UpdateSamplingConfigurationTask extends AckedBatchedClusterStateUpdateTask {
        private final ProjectId projectId;
        private final String indexName;
        private final SamplingConfiguration samplingConfiguration;

        UpdateSamplingConfigurationTask(
            ProjectId projectId,
            String indexName,
            SamplingConfiguration samplingConfiguration,
            TimeValue ackTimeout,
            ActionListener<AcknowledgedResponse> listener
        ) {
            super(ackTimeout, listener);
            this.projectId = projectId;
            this.indexName = indexName;
            this.samplingConfiguration = samplingConfiguration;
        }
    }

    static class UpdateSamplingConfigurationExecutor extends SimpleBatchedAckListenerTaskExecutor<UpdateSamplingConfigurationTask> {
        private static final Logger logger = LogManager.getLogger(UpdateSamplingConfigurationExecutor.class);

        UpdateSamplingConfigurationExecutor() {}

        @Override
        public Tuple<ClusterState, ClusterStateAckListener> executeTask(
            UpdateSamplingConfigurationTask updateSamplingConfigurationTask,
            ClusterState clusterState
        ) {
            logger.debug(
                "Updating sampling configuration for index [{}] with rate [{}],"
                    + " maxSamples [{}], maxSize [{}], timeToLive [{}], condition [{}], creationTime [{}]",
                updateSamplingConfigurationTask.indexName,
                updateSamplingConfigurationTask.samplingConfiguration.rate(),
                updateSamplingConfigurationTask.samplingConfiguration.maxSamples(),
                updateSamplingConfigurationTask.samplingConfiguration.maxSize(),
                updateSamplingConfigurationTask.samplingConfiguration.timeToLive(),
                updateSamplingConfigurationTask.samplingConfiguration.condition(),
                updateSamplingConfigurationTask.samplingConfiguration.creationTime()
            );

            // Get sampling metadata
            Metadata metadata = clusterState.getMetadata();
            ProjectMetadata projectMetadata = metadata.getProject(updateSamplingConfigurationTask.projectId);
            SamplingMetadata samplingMetadata = projectMetadata.custom(SamplingMetadata.TYPE);

            boolean isNewConfiguration = samplingMetadata == null; // for logging
            int existingConfigCount = isNewConfiguration ? 0 : samplingMetadata.getIndexToSamplingConfigMap().size();
            logger.trace(
                "Current sampling metadata state: {} (number of existing configurations: {})",
                isNewConfiguration ? "null" : "exists",
                existingConfigCount
            );

            // Update with new sampling configuration if it exists or create new sampling metadata with the configuration
            Map<String, SamplingConfiguration> updatedConfigMap = new HashMap<>();
            if (samplingMetadata != null) {
                updatedConfigMap.putAll(samplingMetadata.getIndexToSamplingConfigMap());
            }
            boolean isUpdate = updatedConfigMap.containsKey(updateSamplingConfigurationTask.indexName);

            Integer maxConfigurations = MAX_CONFIGURATIONS_SETTING.get(metadata.settings());
            // check if adding a new configuration would exceed the limit
            boolean maxConfigLimitBreached = checkMaxConfigLimitBreached(
                updateSamplingConfigurationTask.projectId,
                updateSamplingConfigurationTask.indexName,
                clusterState
            );
            if (maxConfigLimitBreached) {
                throw new IllegalStateException(
                    "Cannot add sampling configuration for index ["
                        + updateSamplingConfigurationTask.indexName
                        + "]. Maximum number of sampling configurations ("
                        + maxConfigurations
                        + ") already reached."
                );
            }
            updatedConfigMap.put(updateSamplingConfigurationTask.indexName, updateSamplingConfigurationTask.samplingConfiguration);

            logger.trace(
                "{} sampling configuration for index [{}], total configurations after update: {}",
                isUpdate ? "Updated" : "Added",
                updateSamplingConfigurationTask.indexName,
                updatedConfigMap.size()
            );

            SamplingMetadata newSamplingMetadata = new SamplingMetadata(updatedConfigMap);

            // Update cluster state
            ProjectMetadata.Builder projectMetadataBuilder = ProjectMetadata.builder(projectMetadata);
            projectMetadataBuilder.putCustom(SamplingMetadata.TYPE, newSamplingMetadata);

            // Return tuple with updated cluster state and the original listener
            ClusterState updatedClusterState = ClusterState.builder(clusterState).putProjectMetadata(projectMetadataBuilder).build();

            logger.debug(
                "Successfully {} sampling configuration for index [{}]",
                isUpdate ? "updated" : "created",
                updateSamplingConfigurationTask.indexName
            );
            return new Tuple<>(updatedClusterState, updateSamplingConfigurationTask);
        }
    }

    static final class DeleteSampleConfigurationTask extends AckedBatchedClusterStateUpdateTask {
        private final ProjectId projectId;
        private final String indexName;

        DeleteSampleConfigurationTask(
            ProjectId projectId,
            String indexName,
            TimeValue ackTimeout,
            ActionListener<AcknowledgedResponse> listener
        ) {
            super(ackTimeout, listener);
            this.projectId = projectId;
            this.indexName = indexName;
        }
    }

    static final class DeleteSampleConfigurationExecutor extends SimpleBatchedAckListenerTaskExecutor<DeleteSampleConfigurationTask> {
        private static final Logger logger = LogManager.getLogger(DeleteSampleConfigurationExecutor.class);

        DeleteSampleConfigurationExecutor() {}

        @Override
        public Tuple<ClusterState, ClusterStateAckListener> executeTask(
            DeleteSampleConfigurationTask deleteSampleConfigurationTask,
            ClusterState clusterState
        ) {
            // Get sampling metadata
            Metadata metadata = clusterState.getMetadata();
            ProjectMetadata projectMetadata = metadata.getProject(deleteSampleConfigurationTask.projectId);
            SamplingMetadata samplingMetadata = projectMetadata.custom(SamplingMetadata.TYPE);
            Map<String, SamplingConfiguration> oldConfigMap = validateConfigExists(
                deleteSampleConfigurationTask.indexName,
                samplingMetadata
            );
            logger.debug("Deleting sampling configuration for index [{}]", deleteSampleConfigurationTask.indexName);

            // Delete the sampling configuration if it exists
            Map<String, SamplingConfiguration> updatedConfigMap = new HashMap<>(oldConfigMap);
            updatedConfigMap.remove(deleteSampleConfigurationTask.indexName);
            SamplingMetadata newSamplingMetadata = new SamplingMetadata(updatedConfigMap);

            // Update cluster state
            ProjectMetadata.Builder projectMetadataBuilder = ProjectMetadata.builder(projectMetadata);
            projectMetadataBuilder.putCustom(SamplingMetadata.TYPE, newSamplingMetadata);

            // Return tuple with updated cluster state and the original listener
            ClusterState updatedClusterState = ClusterState.builder(clusterState).putProjectMetadata(projectMetadataBuilder).build();

            logger.debug(
                "Successfully deleted sampling configuration for index [{}], total configurations after deletion: [{}]",
                deleteSampleConfigurationTask.indexName,
                updatedConfigMap.size()
            );
            return new Tuple<>(updatedClusterState, deleteSampleConfigurationTask);
        }

        // Validates that the configuration exists, returns the index to config map if it does.
        private static Map<String, SamplingConfiguration> validateConfigExists(String indexName, SamplingMetadata samplingMetadata) {
            final String exceptionMessage = "provided index [" + indexName + "] has no sampling configuration";
            if (samplingMetadata == null) {
                throw new ResourceNotFoundException(exceptionMessage);
            }
            Map<String, SamplingConfiguration> configMap = samplingMetadata.getIndexToSamplingConfigMap();
            if (configMap == null || configMap.containsKey(indexName) == false) {
                throw new ResourceNotFoundException(exceptionMessage);
            }
            return configMap;
        }
    }

    /*
     * This is meant to be used internally as the key of the map of samples
     */
    private record ProjectIndex(ProjectId projectId, String indexName) {};

}<|MERGE_RESOLUTION|>--- conflicted
+++ resolved
@@ -9,11 +9,8 @@
 
 package org.elasticsearch.ingest;
 
-<<<<<<< HEAD
 import org.apache.lucene.util.SetOnce;
-=======
 import org.elasticsearch.ResourceNotFoundException;
->>>>>>> 6ccbbce2
 import org.elasticsearch.action.ActionListener;
 import org.elasticsearch.action.admin.indices.sampling.SamplingConfiguration;
 import org.elasticsearch.action.admin.indices.sampling.SamplingMetadata;
@@ -24,7 +21,6 @@
 import org.elasticsearch.cluster.ClusterState;
 import org.elasticsearch.cluster.ClusterStateAckListener;
 import org.elasticsearch.cluster.ClusterStateListener;
-import org.elasticsearch.cluster.ClusterStateUpdateTask;
 import org.elasticsearch.cluster.SimpleBatchedAckListenerTaskExecutor;
 import org.elasticsearch.cluster.metadata.Metadata;
 import org.elasticsearch.cluster.metadata.ProjectId;
@@ -148,7 +144,11 @@
             Priority.NORMAL,
             new UpdateSamplingConfigurationExecutor()
         );
-<<<<<<< HEAD
+        this.deleteSamplingConfigurationTaskQueue = clusterService.createTaskQueue(
+            "delete-sampling-configuration",
+            Priority.NORMAL,
+            new DeleteSampleConfigurationExecutor()
+        );
         this.settings = settings;
         this.pollInterval = TTL_POLL_INTERVAL_SETTING.get(settings);
     }
@@ -167,13 +167,6 @@
                 cancelJob();
             }
         });
-=======
-        this.deleteSamplingConfigurationTaskQueue = clusterService.createTaskQueue(
-            "delete-sampling-configuration",
-            Priority.NORMAL,
-            new DeleteSampleConfigurationExecutor()
-        );
->>>>>>> 6ccbbce2
     }
 
     /**
@@ -592,44 +585,17 @@
                                 + " because it is now "
                                 + ZonedDateTime.ofInstant(Instant.ofEpochMilli(now), ZoneOffset.UTC)
                         );
-                        deleteSampleConfiguration(projectMetadata.id(), entry.getKey());
+                        deleteSampleConfiguration(
+                            projectMetadata.id(),
+                            entry.getKey(),
+                            TimeValue.THIRTY_SECONDS,
+                            TimeValue.THIRTY_SECONDS,
+                            ActionListener.noop()
+                        );
                     }
                 }
             }
         }
-    }
-
-    @SuppressWarnings("deprecation")
-    public void deleteSampleConfiguration(ProjectId projectId, String index) {
-        clusterService.submitUnbatchedStateUpdateTask("delete sample config", new ClusterStateUpdateTask() {
-            @Override
-            public ClusterState execute(ClusterState currentState) throws Exception {
-                ClusterState.Builder clusterStateBuilder = ClusterState.builder(currentState);
-                if (currentState.metadata().hasProject(projectId) == false) {
-                    return currentState;
-                }
-                ProjectMetadata currentProjectMetadata = currentState.metadata().getProject(projectId);
-                SamplingMetadata samplingMetadata = currentProjectMetadata.custom(SamplingMetadata.TYPE);
-                if (samplingMetadata == null) {
-                    return currentState;
-                }
-                ProjectMetadata.Builder projectMetadataBuilder = ProjectMetadata.builder(currentProjectMetadata);
-                Map<String, SamplingConfiguration> newSamplingConfigurationMap = new HashMap<>();
-                for (Map.Entry<String, SamplingConfiguration> entry : samplingMetadata.getIndexToSamplingConfigMap().entrySet()) {
-                    if (entry.getKey().equals(index) == false) {
-                        newSamplingConfigurationMap.put(entry.getKey(), entry.getValue());
-                    }
-                }
-                SamplingMetadata newSamplingMetadata = new SamplingMetadata(newSamplingConfigurationMap);
-                projectMetadataBuilder.putCustom(SamplingMetadata.TYPE, newSamplingMetadata);
-                return clusterStateBuilder.putProjectMetadata(projectMetadataBuilder).build();
-            }
-
-            @Override
-            public void onFailure(Exception e) {
-                logger.error("error deleting configuration for " + index, e);
-            }
-        });
     }
 
     /*

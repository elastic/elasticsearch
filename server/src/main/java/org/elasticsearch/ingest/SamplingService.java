/*
 * Copyright Elasticsearch B.V. and/or licensed to Elasticsearch B.V. under one
 * or more contributor license agreements. Licensed under the "Elastic License
 * 2.0", the "GNU Affero General Public License v3.0 only", and the "Server Side
 * Public License v 1"; you may not use this file except in compliance with, at
 * your election, the "Elastic License 2.0", the "GNU Affero General Public
 * License v3.0 only", or the "Server Side Public License, v 1".
 */

package org.elasticsearch.ingest;

<<<<<<< HEAD
import org.apache.lucene.util.SetOnce;
=======
>>>>>>> 30e36ffa
import org.elasticsearch.action.ActionListener;
import org.elasticsearch.action.admin.indices.sampling.SamplingConfiguration;
import org.elasticsearch.action.admin.indices.sampling.SamplingMetadata;
import org.elasticsearch.action.index.IndexRequest;
import org.elasticsearch.action.support.master.AcknowledgedResponse;
import org.elasticsearch.cluster.AckedBatchedClusterStateUpdateTask;
import org.elasticsearch.cluster.ClusterChangedEvent;
import org.elasticsearch.cluster.ClusterState;
import org.elasticsearch.cluster.ClusterStateAckListener;
import org.elasticsearch.cluster.ClusterStateListener;
<<<<<<< HEAD
import org.elasticsearch.cluster.ClusterStateUpdateTask;
=======
>>>>>>> 30e36ffa
import org.elasticsearch.cluster.SimpleBatchedAckListenerTaskExecutor;
import org.elasticsearch.cluster.metadata.Metadata;
import org.elasticsearch.cluster.metadata.ProjectId;
import org.elasticsearch.cluster.metadata.ProjectMetadata;
import org.elasticsearch.cluster.project.ProjectResolver;
import org.elasticsearch.cluster.service.ClusterService;
import org.elasticsearch.cluster.service.MasterServiceTaskQueue;
import org.elasticsearch.common.Priority;
import org.elasticsearch.common.bytes.BytesReference;
import org.elasticsearch.common.component.Lifecycle;
import org.elasticsearch.common.io.stream.StreamInput;
import org.elasticsearch.common.io.stream.StreamOutput;
import org.elasticsearch.common.io.stream.Writeable;
<<<<<<< HEAD
import org.elasticsearch.common.scheduler.SchedulerEngine;
import org.elasticsearch.common.scheduler.TimeValueSchedule;
import org.elasticsearch.common.settings.Setting;
import org.elasticsearch.common.settings.Settings;
=======
import org.elasticsearch.common.settings.Setting;
>>>>>>> 30e36ffa
import org.elasticsearch.common.util.FeatureFlag;
import org.elasticsearch.common.xcontent.LoggingDeprecationHandler;
import org.elasticsearch.common.xcontent.XContentHelper;
import org.elasticsearch.core.TimeValue;
import org.elasticsearch.core.Tuple;
import org.elasticsearch.logging.LogManager;
import org.elasticsearch.logging.Logger;
import org.elasticsearch.script.IngestConditionalScript;
import org.elasticsearch.script.Script;
import org.elasticsearch.script.ScriptService;
import org.elasticsearch.xcontent.ToXContent;
import org.elasticsearch.xcontent.XContentBuilder;
import org.elasticsearch.xcontent.XContentParseException;
import org.elasticsearch.xcontent.XContentParser;
import org.elasticsearch.xcontent.XContentType;
import org.elasticsearch.xcontent.json.JsonXContent;

import java.io.IOException;
import java.lang.ref.SoftReference;
import java.time.Clock;
import java.time.Instant;
import java.time.ZoneOffset;
import java.time.ZonedDateTime;
import java.util.Arrays;
import java.util.HashMap;
<<<<<<< HEAD
import java.util.HashSet;
=======
>>>>>>> 30e36ffa
import java.util.List;
import java.util.Map;
import java.util.Objects;
import java.util.Set;
import java.util.concurrent.ConcurrentHashMap;
import java.util.concurrent.atomic.AtomicInteger;
import java.util.concurrent.atomic.LongAdder;
import java.util.function.LongSupplier;
import java.util.function.Supplier;
import java.util.stream.Collectors;
import java.util.stream.Stream;

public class SamplingService implements ClusterStateListener, SchedulerEngine.Listener {
    public static final boolean RANDOM_SAMPLING_FEATURE_FLAG = new FeatureFlag("random_sampling").isEnabled();
    private static final Logger logger = LogManager.getLogger(SamplingService.class);
    private static final String TTL_JOB_ID = "sampling_ttl";
    private final ScriptService scriptService;
    private final ClusterService clusterService;
    private final ProjectResolver projectResolver;
    private final LongSupplier statsTimeSupplier = System::nanoTime;
    private final MasterServiceTaskQueue<UpdateSamplingConfigurationTask> updateSamplingConfigurationTaskQueue;

    private static final Setting<Integer> MAX_CONFIGURATIONS_SETTING = Setting.intSetting(
        "sampling.max_configurations",
        100,
        1,
        Setting.Property.NodeScope,
        Setting.Property.Dynamic
    );
<<<<<<< HEAD
    private final SetOnce<SchedulerEngine> scheduler = new SetOnce<>();
    private SchedulerEngine.Job scheduledJob;
    private volatile TimeValue pollInterval = TimeValue.timeValueMinutes(30);
    private final Settings settings;
    private final Clock clock = Clock.systemUTC();
=======

>>>>>>> 30e36ffa
    /*
     * This Map contains the samples that exist on this node. They are not persisted to disk. They are stored as SoftReferences so that
     * sampling does not contribute to a node running out of memory. The idea is that access to samples is desirable, but not critical. We
     * make a best effort to keep them around, but do not worry about the complexity or cost of making them durable.
     */
    private final Map<ProjectIndex, SoftReference<SampleInfo>> samples = new ConcurrentHashMap<>();

    public SamplingService(ScriptService scriptService, ClusterService clusterService, ProjectResolver projectResolver, Settings settings) {
        this.scriptService = scriptService;
        this.clusterService = clusterService;
        this.projectResolver = projectResolver;
<<<<<<< HEAD
        this.updateSamplingConfigurationTaskQueue = clusterService.createTaskQueue(
            "update-sampling-configuration",
            Priority.NORMAL,
            new UpdateSamplingConfigurationExecutor(projectResolver, this)
        );
        this.settings = settings;
=======
        this.relativeMillisTimeSupplier = relativeMillisTimeSupplier;
        this.updateSamplingConfigurationTaskQueue = clusterService.createTaskQueue(
            "update-sampling-configuration",
            Priority.NORMAL,
            new UpdateSamplingConfigurationExecutor()
        );
>>>>>>> 30e36ffa
    }

    /**
     * Potentially samples the given indexRequest, depending on the existing sampling configuration.
     * @param projectMetadata Used to get the sampling configuration
     * @param indexRequest The raw request to potentially sample
     */
    public void maybeSample(ProjectMetadata projectMetadata, IndexRequest indexRequest) {
        maybeSample(projectMetadata, indexRequest.index(), indexRequest, () -> {
            /*
             * The conditional scripts used by random sampling work off of IngestDocuments, in the same way conditionals do in pipelines. In
             * this case, we did not have an IngestDocument (which happens when there are no pipelines). So we construct one with the same
             * fields as this IndexRequest for use in conditionals. It is created in this lambda to avoid the expensive sourceAsMap call
             * if the condition is never executed.
             */
            Map<String, Object> sourceAsMap;
            try {
                sourceAsMap = indexRequest.sourceAsMap();
            } catch (XContentParseException e) {
                sourceAsMap = Map.of();
                logger.trace("Invalid index request source, attempting to sample anyway");
            }
            return new IngestDocument(
                indexRequest.index(),
                indexRequest.id(),
                indexRequest.version(),
                indexRequest.routing(),
                indexRequest.versionType(),
                sourceAsMap
            );
        });
    }

    /**
     * Potentially samples the given indexRequest, depending on the existing sampling configuration.
     * @param projectMetadata Used to get the sampling configuration
     * @param indexRequest The raw request to potentially sample
     * @param ingestDocument The IngestDocument used for evaluating any conditionals that are part of the sample configuration
     */
    public void maybeSample(ProjectMetadata projectMetadata, String indexName, IndexRequest indexRequest, IngestDocument ingestDocument) {
        maybeSample(projectMetadata, indexName, indexRequest, () -> ingestDocument);
    }

    private void maybeSample(
        ProjectMetadata projectMetadata,
        String indexName,
        IndexRequest indexRequest,
        Supplier<IngestDocument> ingestDocumentSupplier
    ) {
        if (RANDOM_SAMPLING_FEATURE_FLAG == false) {
            return;
        }
        long startTime = statsTimeSupplier.getAsLong();
        SamplingConfiguration samplingConfig = getSamplingConfiguration(projectMetadata, indexName);
        if (samplingConfig == null) {
            return;
        }
        SoftReference<SampleInfo> sampleInfoReference = samples.compute(
            new ProjectIndex(projectMetadata.id(), indexName),
            (k, v) -> v == null || v.get() == null ? new SoftReference<>(new SampleInfo(samplingConfig.maxSamples())) : v
        );
        SampleInfo sampleInfo = sampleInfoReference.get();
        if (sampleInfo == null) {
            return;
        }
        SampleStats stats = sampleInfo.stats;
        stats.potentialSamples.increment();
        try {
            if (sampleInfo.isFull) {
                stats.samplesRejectedForMaxSamplesExceeded.increment();
                return;
            }
            if (sampleInfo.getSizeInBytes() + indexRequest.source().length() > samplingConfig.maxSize().getBytes()) {
                stats.samplesRejectedForSize.increment();
                return;
            }
            if (Math.random() >= samplingConfig.rate()) {
                stats.samplesRejectedForRate.increment();
                return;
            }
            String condition = samplingConfig.condition();
            if (condition != null) {
                if (sampleInfo.script == null || sampleInfo.factory == null) {
                    // We don't want to pay for synchronization because worst case, we compile the script twice
                    long compileScriptStartTime = statsTimeSupplier.getAsLong();
                    try {
                        if (sampleInfo.compilationFailed) {
                            // we don't want to waste time -- if the script failed to compile once it will just fail again
                            stats.samplesRejectedForException.increment();
                            return;
                        } else {
                            Script script = getScript(condition);
                            sampleInfo.setScript(script, scriptService.compile(script, IngestConditionalScript.CONTEXT));
                        }
                    } catch (Exception e) {
                        sampleInfo.compilationFailed = true;
                        throw e;
                    } finally {
                        stats.timeCompilingConditionInNanos.add((statsTimeSupplier.getAsLong() - compileScriptStartTime));
                    }
                }
            }
            if (condition != null
                && evaluateCondition(ingestDocumentSupplier, sampleInfo.script, sampleInfo.factory, sampleInfo.stats) == false) {
                stats.samplesRejectedForCondition.increment();
                return;
            }
            RawDocument sample = getRawDocumentForIndexRequest(indexName, indexRequest);
            if (sampleInfo.offer(sample)) {
                stats.samples.increment();
                logger.trace("Sampling " + indexRequest);
            } else {
                stats.samplesRejectedForMaxSamplesExceeded.increment();
            }
        } catch (Exception e) {
            stats.samplesRejectedForException.increment();
            /*
             * We potentially overwrite a previous exception here. But the thinking is that the user will pretty rapidly iterate on
             * exceptions as they come up, and this avoids the overhead and complexity of keeping track of multiple exceptions.
             */
            stats.lastException = e;
            logger.debug("Error performing sampling for " + indexName, e);
        } finally {
            stats.timeSamplingInNanos.add((statsTimeSupplier.getAsLong() - startTime));
        }
    }

    /**
     * Retrieves the sampling configuration for the specified index from the given project metadata.
     *
     * @param projectMetadata The project metadata containing sampling information.
     * @param indexName The name of the index or data stream for which to retrieve the sampling configuration.
     * @return The {@link SamplingConfiguration} for the specified index, or {@code null} if none exists.
     */
    public SamplingConfiguration getSamplingConfiguration(ProjectMetadata projectMetadata, String indexName) {
        SamplingMetadata samplingMetadata = projectMetadata.custom(SamplingMetadata.TYPE);
        if (samplingMetadata == null) {
            return null;
        }
        return samplingMetadata.getIndexToSamplingConfigMap().get(indexName);
    }

    /**
     * Gets the sample for the given projectId and index on this node only. The sample is not persistent.
     * @param projectId The project that this sample is for
     * @param index The index that the sample is for
     * @return The raw documents in the sample on this node, or an empty list if there are none
     */
    public List<RawDocument> getLocalSample(ProjectId projectId, String index) {
        SoftReference<SampleInfo> sampleInfoReference = samples.get(new ProjectIndex(projectId, index));
        SampleInfo sampleInfo = sampleInfoReference == null ? null : sampleInfoReference.get();
        return sampleInfo == null ? List.of() : Arrays.stream(sampleInfo.getRawDocuments()).filter(Objects::nonNull).toList();
    }

    /**
     * Gets the sample stats for the given projectId and index on this node only. The stats are not persistent. They are reset when the
     * node restarts for example.
     * @param projectId The project that this sample is for
     * @param index The index that the sample is for
     * @return Current stats on this node for this sample
     */
    public SampleStats getLocalSampleStats(ProjectId projectId, String index) {
        SoftReference<SampleInfo> sampleInfoReference = samples.get(new ProjectIndex(projectId, index));
        if (sampleInfoReference == null) {
            return new SampleStats();
        }
        SampleInfo sampleInfo = sampleInfoReference.get();
        return sampleInfo == null ? new SampleStats() : sampleInfo.stats;
    }

    public boolean atLeastOneSampleConfigured() {
        if (RANDOM_SAMPLING_FEATURE_FLAG) {
            SamplingMetadata samplingMetadata = clusterService.state()
                .projectState(projectResolver.getProjectId())
                .metadata()
                .custom(SamplingMetadata.TYPE);
            return samplingMetadata != null && samplingMetadata.getIndexToSamplingConfigMap().isEmpty() == false;
        } else {
            return false;
        }
    }

    public void updateSampleConfiguration(
        ProjectId projectId,
        String index,
        SamplingConfiguration samplingConfiguration,
        TimeValue masterNodeTimeout,
        TimeValue ackTimeout,
        ActionListener<AcknowledgedResponse> listener
    ) {
        // Early validation: check if adding a new configuration would exceed the limit
<<<<<<< HEAD
        boolean maxConfigLimitBreached = checkMaxConfigLimitBreached(projectId, index);
        if (maxConfigLimitBreached) {
            Integer maxConfigurations = MAX_CONFIGURATIONS_SETTING.get(clusterService.state().getMetadata().settings());
=======
        ClusterState clusterState = clusterService.state();
        boolean maxConfigLimitBreached = checkMaxConfigLimitBreached(projectId, index, clusterState);
        if (maxConfigLimitBreached) {
            Integer maxConfigurations = MAX_CONFIGURATIONS_SETTING.get(clusterState.getMetadata().settings());
>>>>>>> 30e36ffa
            listener.onFailure(
                new IllegalStateException(
                    "Cannot add sampling configuration for index ["
                        + index
                        + "]. Maximum number of sampling configurations ("
                        + maxConfigurations
                        + ") already reached."
                )
            );
            return;
        }

        updateSamplingConfigurationTaskQueue.submitTask(
            "Updating Sampling Configuration",
            new UpdateSamplingConfigurationTask(projectId, index, samplingConfiguration, ackTimeout, listener),
            masterNodeTimeout
        );
    }

    @Override
    public void clusterChanged(ClusterChangedEvent event) {
        if (RANDOM_SAMPLING_FEATURE_FLAG == false) {
            return;
        }
        final boolean isMaster = event.localNodeMaster();
        final boolean wasMaster = event.previousState().nodes().isLocalNodeElectedMaster();
        if (wasMaster != isMaster) {
            if (isMaster) {
                // we weren't the master, and now we are
                maybeScheduleJob();
            } else {
                // we were the master, and now we aren't
                cancelJob();
            }
        }
        if (samples.isEmpty()) {
            return;
        }
        // We want to remove any samples if their sampling configuration has been deleted or modified.
        if (event.metadataChanged()) {
            /*
             * First, we collect the union of all project ids in the current state and the previous one. We include the project ids from the
             * previous state in case an entire project has been deleted -- in that case we would want to delete all of its samples.
             */
            Set<ProjectId> allProjectIds = Stream.concat(
                event.state().metadata().projects().values().stream().map(ProjectMetadata::id),
                event.previousState().metadata().projects().values().stream().map(ProjectMetadata::id)
            ).collect(Collectors.toSet());
            for (ProjectId projectId : allProjectIds) {
                if (event.customMetadataChanged(projectId, SamplingMetadata.TYPE)) {
                    SamplingMetadata oldSamplingConfig = event.previousState().metadata().hasProject(projectId)
                        ? event.previousState().projectState(projectId).metadata().custom(SamplingMetadata.TYPE)
                        : null;
                    SamplingMetadata newSamplingConfig = event.state().metadata().hasProject(projectId)
                        ? event.state().projectState(projectId).metadata().custom(SamplingMetadata.TYPE)
                        : null;
                    Map<String, SamplingConfiguration> newSampleConfigsMap = newSamplingConfig == null
                        ? Map.of()
                        : newSamplingConfig.getIndexToSamplingConfigMap();
                    Set<String> currentlyConfiguredIndexNames = newSampleConfigsMap.keySet();
                    Set<String> previouslyConfiguredIndexNames = oldSamplingConfig == null
                        ? Set.of()
                        : oldSamplingConfig.getIndexToSamplingConfigMap().keySet();
                    Set<String> removedIndexNames = new HashSet<>(previouslyConfiguredIndexNames);
                    removedIndexNames.removeAll(currentlyConfiguredIndexNames);
                    /*
                     * These index names no longer have sampling configurations associated with them. So we remove their samples. We are OK
                     * with the fact that we have a race condition here -- it is possible that in maybeSample() the configuration still
                     * exists but before the sample is read from samples it is deleted by this method and gets recreated. In the worst case
                     * we'll have a small amount of memory being used until the sampling configuration is recreated or the TTL checker
                     * reclaims it. The advantage is that we can avoid locking here, which could slow down ingestion.
                     */
                    for (String indexName : removedIndexNames) {
                        logger.debug("Removing sample info for {} because its configuration has been removed", indexName);
                        samples.remove(new ProjectIndex(projectId, indexName));
                    }
                    ;
                    Map<String, SamplingConfiguration> oldSampleConfigsMap = oldSamplingConfig == null
                        ? Map.of()
                        : oldSamplingConfig.getIndexToSamplingConfigMap();
                    /*
                     * Now we check if any of the sampling configurations have changed. If they have, we remove the existing sample. Same as
                     * above, we have a race condition here that we can live with.
                     */
                    for (Map.Entry<String, SamplingConfiguration> entry : newSampleConfigsMap.entrySet()) {
                        String indexName = entry.getKey();
                        if (entry.getValue().equals(oldSampleConfigsMap.get(indexName)) == false) {
                            logger.debug("Removing sample info for {} because its configuration has changed", indexName);
                            samples.remove(new ProjectIndex(projectId, indexName));
                        }
                    }
                }
            }
            // TODO: If an index has been deleted, we want to remove its sampling configuration
        }
    }

    private void maybeScheduleJob() {
        if (scheduler.get() == null) {
            // don't create scheduler if the node is shutting down
            if (isClusterServiceStoppedOrClosed() == false) {
                scheduler.set(new SchedulerEngine(settings, clock));
                scheduler.get().register(this);
            }
        }
        // scheduler could be null if the node is shutting down
        if (scheduler.get() != null) {
            scheduledJob = new SchedulerEngine.Job(TTL_JOB_ID, new TimeValueSchedule(pollInterval));
            scheduler.get().add(scheduledJob);
        }
    }

    private void cancelJob() {
        if (scheduler.get() != null) {
            scheduler.get().remove(TTL_JOB_ID);
            scheduledJob = null;
        }
    }

    private boolean isClusterServiceStoppedOrClosed() {
        final Lifecycle.State state = clusterService.lifecycleState();
        return state == Lifecycle.State.STOPPED || state == Lifecycle.State.CLOSED;
    }

    private boolean evaluateCondition(
        Supplier<IngestDocument> ingestDocumentSupplier,
        Script script,
        IngestConditionalScript.Factory factory,
        SampleStats stats
    ) {
        long conditionStartTime = statsTimeSupplier.getAsLong();
        boolean passedCondition = factory.newInstance(script.getParams(), ingestDocumentSupplier.get().getUnmodifiableSourceAndMetadata())
            .execute();
        stats.timeEvaluatingConditionInNanos.add((statsTimeSupplier.getAsLong() - conditionStartTime));
        return passedCondition;
    }

    private static Script getScript(String conditional) throws IOException {
        logger.debug("Parsing script for conditional " + conditional);
        try (
            XContentBuilder builder = XContentBuilder.builder(JsonXContent.jsonXContent).map(Map.of("source", conditional));
            XContentParser parser = XContentHelper.createParserNotCompressed(
                LoggingDeprecationHandler.XCONTENT_PARSER_CONFIG,
                BytesReference.bytes(builder),
                XContentType.JSON
            )
        ) {
            return Script.parse(parser);
        }
    }

    // Checks whether the maximum number of sampling configurations has been reached for the given project.
    // If the limit is breached, it notifies the listener with an IllegalStateException and returns true.
<<<<<<< HEAD
    private boolean checkMaxConfigLimitBreached(ProjectId projectId, String index) {
        ClusterState currentState = clusterService.state();
=======
    private static boolean checkMaxConfigLimitBreached(ProjectId projectId, String index, ClusterState currentState) {
>>>>>>> 30e36ffa
        Metadata currentMetadata = currentState.metadata();
        ProjectMetadata projectMetadata = currentMetadata.getProject(projectId);

        if (projectMetadata != null) {
            SamplingMetadata samplingMetadata = projectMetadata.custom(SamplingMetadata.TYPE);
            Map<String, SamplingConfiguration> existingConfigs = samplingMetadata != null
                ? samplingMetadata.getIndexToSamplingConfigMap()
                : Map.of();

            boolean isUpdate = existingConfigs.containsKey(index);
            Integer maxConfigurations = MAX_CONFIGURATIONS_SETTING.get(currentMetadata.settings());

            // Only check limit for new configurations, not updates
            if (isUpdate == false && existingConfigs.size() >= maxConfigurations) {
                return true;
            }
        }
        return false;
    }

<<<<<<< HEAD
    @Override
    public void triggered(SchedulerEngine.Event event) {
        logger.debug("job triggered: {}, {}, {}", event.jobName(), event.scheduledTime(), event.triggeredTime());
        checkTTLs();
    }

    private void checkTTLs() {
        long now = Instant.now().toEpochMilli();
        for (ProjectMetadata projectMetadata : clusterService.state().metadata().projects().values()) {
            SamplingMetadata samplingMetadata = projectMetadata.custom(SamplingMetadata.TYPE);
            if (samplingMetadata != null) {
                for (Map.Entry<String, SamplingConfiguration> entry : samplingMetadata.getIndexToSamplingConfigMap().entrySet()) {
                    SamplingConfiguration samplingConfiguration = entry.getValue();
                    if (samplingConfiguration.creationDate().millis() + samplingConfiguration.timeToLive().millis() < now) {
                        logger.debug(
                            "Configuration created at "
                                + ZonedDateTime.ofInstant(
                                    Instant.ofEpochMilli(samplingConfiguration.creationDate().millis()),
                                    ZoneOffset.UTC
                                )
                                + " is older than "
                                + samplingConfiguration.timeToLive()
                                + " because it is now "
                                + ZonedDateTime.ofInstant(Instant.ofEpochMilli(now), ZoneOffset.UTC)
                        );
                        deleteSampleConfiguration(projectMetadata.id(), entry.getKey());
                    }
                }
            }
        }
    }

    @SuppressWarnings("deprecation")
    public void deleteSampleConfiguration(ProjectId projectId, String index) {
        clusterService.submitUnbatchedStateUpdateTask("delete sample config", new ClusterStateUpdateTask() {
            @Override
            public ClusterState execute(ClusterState currentState) throws Exception {
                ClusterState.Builder clusterStateBuilder = ClusterState.builder(currentState);
                if (currentState.metadata().hasProject(projectId) == false) {
                    return currentState;
                }
                ProjectMetadata currentProjectMetadata = currentState.metadata().getProject(projectId);
                SamplingMetadata samplingMetadata = currentProjectMetadata.custom(SamplingMetadata.TYPE);
                if (samplingMetadata == null) {
                    return currentState;
                }
                ProjectMetadata.Builder projectMetadataBuilder = ProjectMetadata.builder(currentProjectMetadata);
                Map<String, SamplingConfiguration> newSamplingConfigurationMap = new HashMap<>();
                for (Map.Entry<String, SamplingConfiguration> entry : samplingMetadata.getIndexToSamplingConfigMap().entrySet()) {
                    if (entry.getKey().equals(index) == false) {
                        newSamplingConfigurationMap.put(entry.getKey(), entry.getValue());
                    }
                }
                SamplingMetadata newSamplingMetadata = new SamplingMetadata(newSamplingConfigurationMap);
                projectMetadataBuilder.putCustom(SamplingMetadata.TYPE, newSamplingMetadata);
                return clusterStateBuilder.putProjectMetadata(projectMetadataBuilder).build();
            }

            @Override
            public void onFailure(Exception e) {
                logger.error("error deleting configuration for " + index, e);
            }
        });
    }

=======
>>>>>>> 30e36ffa
    /*
     * This represents a raw document as the user sent it to us in an IndexRequest. It only holds onto the information needed for the
     * sampling API, rather than holding all of the fields a user might send in an IndexRequest.
     */
    public record RawDocument(String indexName, byte[] source, XContentType contentType) implements Writeable {

        public RawDocument(StreamInput in) throws IOException {
            this(in.readString(), in.readByteArray(), in.readEnum(XContentType.class));
        }

        @Override
        public void writeTo(StreamOutput out) throws IOException {
            out.writeString(indexName);
            out.writeByteArray(source);
            XContentHelper.writeTo(out, contentType);
        }

        public long getSizeInBytes() {
            return indexName.length() + source.length;
        }

        @Override
        public boolean equals(Object o) {
            if (this == o) return true;
            if (o == null || getClass() != o.getClass()) return false;
            RawDocument rawDocument = (RawDocument) o;
            return Objects.equals(indexName, rawDocument.indexName)
                && Arrays.equals(source, rawDocument.source)
                && contentType == rawDocument.contentType;
        }

        @Override
        public int hashCode() {
            int result = Objects.hash(indexName, contentType);
            result = 31 * result + Arrays.hashCode(source);
            return result;
        }
    }

    /*
     * This creates a RawDocument from the indexRequest. The source bytes of the indexRequest are copied into the RawDocument. So the
     * RawDocument might be a relatively expensive object memory-wise. Since the bytes are copied, subsequent changes to the indexRequest
     * are not reflected in the RawDocument
     */
    private RawDocument getRawDocumentForIndexRequest(String indexName, IndexRequest indexRequest) {
        BytesReference sourceReference = indexRequest.source();
        assert sourceReference != null : "Cannot sample an IndexRequest with no source";
        byte[] source = sourceReference.array();
        final byte[] sourceCopy = new byte[sourceReference.length()];
        System.arraycopy(source, sourceReference.arrayOffset(), sourceCopy, 0, sourceReference.length());
        return new RawDocument(indexName, sourceCopy, indexRequest.getContentType());
    }

    public static final class SampleStats implements Writeable, ToXContent {
        // These are all non-private for the sake of unit testing
        final LongAdder samples = new LongAdder();
        final LongAdder potentialSamples = new LongAdder();
        final LongAdder samplesRejectedForMaxSamplesExceeded = new LongAdder();
        final LongAdder samplesRejectedForCondition = new LongAdder();
        final LongAdder samplesRejectedForRate = new LongAdder();
        final LongAdder samplesRejectedForException = new LongAdder();
        final LongAdder samplesRejectedForSize = new LongAdder();
        final LongAdder timeSamplingInNanos = new LongAdder();
        final LongAdder timeEvaluatingConditionInNanos = new LongAdder();
        final LongAdder timeCompilingConditionInNanos = new LongAdder();
        Exception lastException = null;

        public SampleStats() {}

        public SampleStats(SampleStats other) {
            addAllFields(other, this);
        }

        /*
         * This constructor is only meant for constructing arbitrary SampleStats for testing
         */
        public SampleStats(
            long samples,
            long potentialSamples,
            long samplesRejectedForMaxSamplesExceeded,
            long samplesRejectedForCondition,
            long samplesRejectedForRate,
            long samplesRejectedForException,
            long samplesRejectedForSize,
            TimeValue timeSampling,
            TimeValue timeEvaluatingCondition,
            TimeValue timeCompilingCondition,
            Exception lastException
        ) {
            this.samples.add(samples);
            this.potentialSamples.add(potentialSamples);
            this.samplesRejectedForMaxSamplesExceeded.add(samplesRejectedForMaxSamplesExceeded);
            this.samplesRejectedForCondition.add(samplesRejectedForCondition);
            this.samplesRejectedForRate.add(samplesRejectedForRate);
            this.samplesRejectedForException.add(samplesRejectedForException);
            this.samplesRejectedForSize.add(samplesRejectedForSize);
            this.timeSamplingInNanos.add(timeSampling.nanos());
            this.timeEvaluatingConditionInNanos.add(timeEvaluatingCondition.nanos());
            this.timeCompilingConditionInNanos.add(timeCompilingCondition.nanos());
            this.lastException = lastException;
        }

        public SampleStats(StreamInput in) throws IOException {
            potentialSamples.add(in.readLong());
            samplesRejectedForMaxSamplesExceeded.add(in.readLong());
            samplesRejectedForCondition.add(in.readLong());
            samplesRejectedForRate.add(in.readLong());
            samplesRejectedForException.add(in.readLong());
            samplesRejectedForSize.add(in.readLong());
            samples.add(in.readLong());
            timeSamplingInNanos.add(in.readLong());
            timeEvaluatingConditionInNanos.add(in.readLong());
            timeCompilingConditionInNanos.add(in.readLong());
            if (in.readBoolean()) {
                lastException = in.readException();
            } else {
                lastException = null;
            }
        }

        public long getSamples() {
            return samples.longValue();
        }

        public long getPotentialSamples() {
            return potentialSamples.longValue();
        }

        public long getSamplesRejectedForMaxSamplesExceeded() {
            return samplesRejectedForMaxSamplesExceeded.longValue();
        }

        public long getSamplesRejectedForCondition() {
            return samplesRejectedForCondition.longValue();
        }

        public long getSamplesRejectedForRate() {
            return samplesRejectedForRate.longValue();
        }

        public long getSamplesRejectedForException() {
            return samplesRejectedForException.longValue();
        }

        public long getSamplesRejectedForSize() {
            return samplesRejectedForSize.longValue();
        }

        public TimeValue getTimeSampling() {
            return TimeValue.timeValueNanos(timeSamplingInNanos.longValue());
        }

        public TimeValue getTimeEvaluatingCondition() {
            return TimeValue.timeValueNanos(timeEvaluatingConditionInNanos.longValue());
        }

        public TimeValue getTimeCompilingCondition() {
            return TimeValue.timeValueNanos(timeCompilingConditionInNanos.longValue());
        }

        public Exception getLastException() {
            return lastException;
        }

        @Override
        public String toString() {
            return "potential_samples: "
                + potentialSamples
                + ", samples_rejected_for_max_samples_exceeded: "
                + samplesRejectedForMaxSamplesExceeded
                + ", samples_rejected_for_condition: "
                + samplesRejectedForCondition
                + ", samples_rejected_for_rate: "
                + samplesRejectedForRate
                + ", samples_rejected_for_exception: "
                + samplesRejectedForException
                + ", samples_accepted: "
                + samples
                + ", time_sampling: "
                + TimeValue.timeValueNanos(timeSamplingInNanos.longValue())
                + ", time_evaluating_condition: "
                + TimeValue.timeValueNanos(timeEvaluatingConditionInNanos.longValue())
                + ", time_compiling_condition: "
                + TimeValue.timeValueNanos(timeCompilingConditionInNanos.longValue());
        }

        public SampleStats combine(SampleStats other) {
            SampleStats result = new SampleStats(this);
            addAllFields(other, result);
            return result;
        }

        private static void addAllFields(SampleStats source, SampleStats dest) {
            dest.potentialSamples.add(source.potentialSamples.longValue());
            dest.samplesRejectedForMaxSamplesExceeded.add(source.samplesRejectedForMaxSamplesExceeded.longValue());
            dest.samplesRejectedForCondition.add(source.samplesRejectedForCondition.longValue());
            dest.samplesRejectedForRate.add(source.samplesRejectedForRate.longValue());
            dest.samplesRejectedForException.add(source.samplesRejectedForException.longValue());
            dest.samplesRejectedForSize.add(source.samplesRejectedForSize.longValue());
            dest.samples.add(source.samples.longValue());
            dest.timeSamplingInNanos.add(source.timeSamplingInNanos.longValue());
            dest.timeEvaluatingConditionInNanos.add(source.timeEvaluatingConditionInNanos.longValue());
            dest.timeCompilingConditionInNanos.add(source.timeCompilingConditionInNanos.longValue());
            if (dest.lastException == null) {
                dest.lastException = source.lastException;
            }
        }

        @Override
        public XContentBuilder toXContent(XContentBuilder builder, ToXContent.Params params) throws IOException {
            builder.startObject();
            builder.field("potential_samples", potentialSamples.longValue());
            builder.field("samples_rejected_for_max_samples_exceeded", samplesRejectedForMaxSamplesExceeded.longValue());
            builder.field("samples_rejected_for_condition", samplesRejectedForCondition.longValue());
            builder.field("samples_rejected_for_rate", samplesRejectedForRate.longValue());
            builder.field("samples_rejected_for_exception", samplesRejectedForException.longValue());
            builder.field("samples_rejected_for_size", samplesRejectedForSize.longValue());
            builder.field("samples_accepted", samples.longValue());
            builder.humanReadableField("time_sampling_millis", "time_sampling", TimeValue.timeValueNanos(timeSamplingInNanos.longValue()));
            builder.humanReadableField(
                "time_evaluating_condition_millis",
                "time_evaluating_condition",
                TimeValue.timeValueNanos(timeEvaluatingConditionInNanos.longValue())
            );
            builder.humanReadableField(
                "time_compiling_condition_millis",
                "time_compiling_condition",
                TimeValue.timeValueNanos(timeCompilingConditionInNanos.longValue())
            );
            builder.endObject();
            return builder;
        }

        @Override
        public void writeTo(StreamOutput out) throws IOException {
            out.writeLong(potentialSamples.longValue());
            out.writeLong(samplesRejectedForMaxSamplesExceeded.longValue());
            out.writeLong(samplesRejectedForCondition.longValue());
            out.writeLong(samplesRejectedForRate.longValue());
            out.writeLong(samplesRejectedForException.longValue());
            out.writeLong(samplesRejectedForSize.longValue());
            out.writeLong(samples.longValue());
            out.writeLong(timeSamplingInNanos.longValue());
            out.writeLong(timeEvaluatingConditionInNanos.longValue());
            out.writeLong(timeCompilingConditionInNanos.longValue());
            if (lastException == null) {
                out.writeBoolean(false);
            } else {
                out.writeBoolean(true);
                out.writeException(lastException);
            }
        }

        /*
         * equals and hashCode are implemented for the sake of testing serialization. Since this class is mutable, these ought to never be
         * used outside of testing.
         */
        @Override
        public boolean equals(Object o) {
            if (this == o) {
                return true;
            }
            if (o == null || getClass() != o.getClass()) {
                return false;
            }
            SampleStats that = (SampleStats) o;
            if (samples.longValue() != that.samples.longValue()) {
                return false;
            }
            if (potentialSamples.longValue() != that.potentialSamples.longValue()) {
                return false;
            }
            if (samplesRejectedForMaxSamplesExceeded.longValue() != that.samplesRejectedForMaxSamplesExceeded.longValue()) {
                return false;
            }
            if (samplesRejectedForCondition.longValue() != that.samplesRejectedForCondition.longValue()) {
                return false;
            }
            if (samplesRejectedForRate.longValue() != that.samplesRejectedForRate.longValue()) {
                return false;
            }
            if (samplesRejectedForException.longValue() != that.samplesRejectedForException.longValue()) {
                return false;
            }
            if (samplesRejectedForSize.longValue() != that.samplesRejectedForSize.longValue()) {
                return false;
            }
            if (timeSamplingInNanos.longValue() != that.timeSamplingInNanos.longValue()) {
                return false;
            }
            if (timeEvaluatingConditionInNanos.longValue() != that.timeEvaluatingConditionInNanos.longValue()) {
                return false;
            }
            if (timeCompilingConditionInNanos.longValue() != that.timeCompilingConditionInNanos.longValue()) {
                return false;
            }
            return exceptionsAreEqual(lastException, that.lastException);
        }

        /*
         * This is used because most Exceptions do not have an equals or hashCode, and cause trouble when testing for equality in
         * serialization unit tests. This method returns true if the exceptions are the same class and have the same message. This is good
         * enough for serialization unit tests.
         */
        private boolean exceptionsAreEqual(Exception e1, Exception e2) {
            if (e1 == null && e2 == null) {
                return true;
            }
            if (e1 == null || e2 == null) {
                return false;
            }
            return e1.getClass().equals(e2.getClass()) && e1.getMessage().equals(e2.getMessage());
        }

        /*
         * equals and hashCode are implemented for the sake of testing serialization. Since this class is mutable, these ought to never be
         * used outside of testing.
         */
        @Override
        public int hashCode() {
            return Objects.hash(
                samples.longValue(),
                potentialSamples.longValue(),
                samplesRejectedForMaxSamplesExceeded.longValue(),
                samplesRejectedForCondition.longValue(),
                samplesRejectedForRate.longValue(),
                samplesRejectedForException.longValue(),
                samplesRejectedForSize.longValue(),
                timeSamplingInNanos.longValue(),
                timeEvaluatingConditionInNanos.longValue(),
                timeCompilingConditionInNanos.longValue()
            ) + hashException(lastException);
        }

        private int hashException(Exception e) {
            if (e == null) {
                return 0;
            } else {
                return Objects.hash(e.getClass(), e.getMessage());
            }
        }

        /*
         * If the sample stats report more raw documents than the maximum size allowed for this sample, then this method creates a new
         * cloned copy of the stats, but with the reported samples lowered to maxSize, and the reported rejected documents increased by the
         * same amount. This avoids the confusing situation of the stats reporting more samples than the user has configured. This can
         * happen in a multi-node cluster when each node has collected fewer than maxSize raw documents but the total across all nodes is
         * greater than maxSize.
         */
        public SampleStats adjustForMaxSize(int maxSize) {
            long actualSamples = samples.longValue();
            if (actualSamples > maxSize) {
                SampleStats adjusted = new SampleStats().combine(this);
                adjusted.samples.add(maxSize - actualSamples);
                adjusted.samplesRejectedForMaxSamplesExceeded.add(actualSamples - maxSize);
                return adjusted;
            } else {
                return this;
            }
        }
    }

    /*
     * This is used internally to store information about a sample in the samples Map.
     */
    private static final class SampleInfo {
        private final RawDocument[] rawDocuments;
        /*
         * This stores the maximum index in rawDocuments that has data currently. This is incremented speculatively before writing data to
         * the array, so it is possible that this index is rawDocuments.length or greater.
         */
        private final AtomicInteger rawDocumentsIndex = new AtomicInteger(-1);
        /*
         * This caches the size of all raw documents in the rawDocuments array up to and including the data at the index on the left side
         * of the tuple. The size in bytes is the right side of the tuple.
         */
        private volatile Tuple<Integer, Long> sizeInBytesAtIndex = Tuple.tuple(-1, 0L);
        private final SampleStats stats;
        private volatile Script script;
        private volatile IngestConditionalScript.Factory factory;
        private volatile boolean compilationFailed = false;
        private volatile boolean isFull = false;

        SampleInfo(int maxSamples) {
            this.rawDocuments = new RawDocument[maxSamples];
            this.stats = new SampleStats();
        }

        /*
         * This returns the array of raw documents. It's size will be the maximum number of raw documents allowed in this sample. Some (or
         * all) elements could be null.
         */
        public RawDocument[] getRawDocuments() {
            return rawDocuments;
        }

        /*
         * This gets an approximate size in bytes for this sample. It only takes the size of the raw documents into account, since that is
         * the only part of the sample that is not a fixed size. This method favors speed over 100% correctness -- it is possible during
         * heavy concurrent ingestion that it under-reports the current size.
         */
        public long getSizeInBytes() {
            /*
             * This method could get called very frequently during ingestion. Looping through every RawDocument every time would get
             * expensive. Since the data in the rawDocuments array is immutable once it has been written, we store the index and value of
             * the computed size if all raw documents up to that index are non-null (i.e. no documents were still in flight as we were
             * counting). That way we don't have to re-compute the size for documents we've already looked at.
             */
            Tuple<Integer, Long> knownIndexAndSize = sizeInBytesAtIndex;
            int knownSizeIndex = knownIndexAndSize.v1();
            long knownSize = knownIndexAndSize.v2();
            // It is possible that rawDocumentsIndex is beyond the end of rawDocuments
            int currentRawDocumentsIndex = Math.min(rawDocumentsIndex.get(), rawDocuments.length - 1);
            if (currentRawDocumentsIndex == knownSizeIndex) {
                return knownSize;
            }
            long size = knownSize;
            boolean anyNulls = false;
            for (int i = knownSizeIndex + 1; i <= currentRawDocumentsIndex; i++) {
                RawDocument rawDocument = rawDocuments[i];
                if (rawDocument == null) {
                    /*
                     * Some documents were in flight and haven't been stored in the array yet, so we'll move past this. The size will be a
                     * little low on this method call. So we're going to set this flag so that we don't store this value for future use.
                     */
                    anyNulls = true;
                } else {
                    size += rawDocuments[i].getSizeInBytes();
                }
            }
            /*
             * The most important thing is for this method to be fast. It is OK if we store the same value twice, or even if we store a
             * slightly out-of-date copy, as long as we don't do any locking. The correct size will be calculated next time.
             */
            if (anyNulls == false) {
                sizeInBytesAtIndex = Tuple.tuple(currentRawDocumentsIndex, size);
            }
            return size;
        }

        /*
         * Adds the rawDocument to the sample if there is capacity. Returns true if it adds it, or false if it does not.
         */
        public boolean offer(RawDocument rawDocument) {
            int index = rawDocumentsIndex.incrementAndGet();
            if (index < rawDocuments.length) {
                rawDocuments[index] = rawDocument;
                if (index == rawDocuments.length - 1) {
                    isFull = true;
                }
                return true;
            }
            return false;
        }

        void setScript(Script script, IngestConditionalScript.Factory factory) {
            this.script = script;
            this.factory = factory;
        }
    }

    static class UpdateSamplingConfigurationTask extends AckedBatchedClusterStateUpdateTask {
        private final ProjectId projectId;
        private final String indexName;
        private final SamplingConfiguration samplingConfiguration;

        UpdateSamplingConfigurationTask(
            ProjectId projectId,
            String indexName,
            SamplingConfiguration samplingConfiguration,
            TimeValue ackTimeout,
            ActionListener<AcknowledgedResponse> listener
        ) {
            super(ackTimeout, listener);
            this.projectId = projectId;
            this.indexName = indexName;
            this.samplingConfiguration = samplingConfiguration;
        }
    }

    static class UpdateSamplingConfigurationExecutor extends SimpleBatchedAckListenerTaskExecutor<UpdateSamplingConfigurationTask> {
        private static final Logger logger = LogManager.getLogger(UpdateSamplingConfigurationExecutor.class);
<<<<<<< HEAD
        private final ProjectResolver projectResolver;
        private final SamplingService samplingService;

        UpdateSamplingConfigurationExecutor(ProjectResolver projectResolver, SamplingService samplingService) {
            this.projectResolver = projectResolver;
            this.samplingService = samplingService;
        }
=======

        UpdateSamplingConfigurationExecutor() {}
>>>>>>> 30e36ffa

        @Override
        public Tuple<ClusterState, ClusterStateAckListener> executeTask(
            UpdateSamplingConfigurationTask updateSamplingConfigurationTask,
            ClusterState clusterState
        ) {
            logger.debug(
                "Updating sampling configuration for index [{}] with rate [{}],"
                    + " maxSamples [{}], maxSize [{}], timeToLive [{}], condition[{}]",
                updateSamplingConfigurationTask.indexName,
                updateSamplingConfigurationTask.samplingConfiguration.rate(),
                updateSamplingConfigurationTask.samplingConfiguration.maxSamples(),
                updateSamplingConfigurationTask.samplingConfiguration.maxSize(),
                updateSamplingConfigurationTask.samplingConfiguration.timeToLive(),
                updateSamplingConfigurationTask.samplingConfiguration.condition()
            );

            // Get sampling metadata
            Metadata metadata = clusterState.getMetadata();
            ProjectMetadata projectMetadata = metadata.getProject(updateSamplingConfigurationTask.projectId);
            ;
            SamplingMetadata samplingMetadata = projectMetadata.custom(SamplingMetadata.TYPE);

            boolean isNewConfiguration = samplingMetadata == null; // for logging
            int existingConfigCount = isNewConfiguration ? 0 : samplingMetadata.getIndexToSamplingConfigMap().size();
            logger.trace(
                "Current sampling metadata state: {} (number of existing configurations: {})",
                isNewConfiguration ? "null" : "exists",
                existingConfigCount
            );

            // Update with new sampling configuration if it exists or create new sampling metadata with the configuration
            Map<String, SamplingConfiguration> updatedConfigMap = new HashMap<>();
            if (samplingMetadata != null) {
                updatedConfigMap.putAll(samplingMetadata.getIndexToSamplingConfigMap());
            }
            boolean isUpdate = updatedConfigMap.containsKey(updateSamplingConfigurationTask.indexName);

            Integer maxConfigurations = MAX_CONFIGURATIONS_SETTING.get(metadata.settings());
            // check if adding a new configuration would exceed the limit
<<<<<<< HEAD
            boolean maxConfigLimitBreached = samplingService.checkMaxConfigLimitBreached(
                updateSamplingConfigurationTask.projectId,
                updateSamplingConfigurationTask.indexName
=======
            boolean maxConfigLimitBreached = checkMaxConfigLimitBreached(
                updateSamplingConfigurationTask.projectId,
                updateSamplingConfigurationTask.indexName,
                clusterState
>>>>>>> 30e36ffa
            );
            if (maxConfigLimitBreached) {
                throw new IllegalStateException(
                    "Cannot add sampling configuration for index ["
                        + updateSamplingConfigurationTask.indexName
                        + "]. Maximum number of sampling configurations ("
                        + maxConfigurations
                        + ") already reached."
                );
            }
            updatedConfigMap.put(updateSamplingConfigurationTask.indexName, updateSamplingConfigurationTask.samplingConfiguration);

            logger.trace(
                "{} sampling configuration for index [{}], total configurations after update: {}",
                isUpdate ? "Updated" : "Added",
                updateSamplingConfigurationTask.indexName,
                updatedConfigMap.size()
            );

            SamplingMetadata newSamplingMetadata = new SamplingMetadata(updatedConfigMap);

            // Update cluster state
            ProjectMetadata.Builder projectMetadataBuilder = ProjectMetadata.builder(projectMetadata);
            projectMetadataBuilder.putCustom(SamplingMetadata.TYPE, newSamplingMetadata);

            // Return tuple with updated cluster state and the original listener
            ClusterState updatedClusterState = ClusterState.builder(clusterState).putProjectMetadata(projectMetadataBuilder).build();

            logger.debug(
                "Successfully {} sampling configuration for index [{}]",
                isUpdate ? "updated" : "created",
                updateSamplingConfigurationTask.indexName
            );
            return new Tuple<>(updatedClusterState, updateSamplingConfigurationTask);
        }
    }

    /*
     * This is meant to be used internally as the key of the map of samples
     */
    private record ProjectIndex(ProjectId projectId, String indexName) {};

}<|MERGE_RESOLUTION|>--- conflicted
+++ resolved
@@ -9,10 +9,7 @@
 
 package org.elasticsearch.ingest;
 
-<<<<<<< HEAD
 import org.apache.lucene.util.SetOnce;
-=======
->>>>>>> 30e36ffa
 import org.elasticsearch.action.ActionListener;
 import org.elasticsearch.action.admin.indices.sampling.SamplingConfiguration;
 import org.elasticsearch.action.admin.indices.sampling.SamplingMetadata;
@@ -23,10 +20,7 @@
 import org.elasticsearch.cluster.ClusterState;
 import org.elasticsearch.cluster.ClusterStateAckListener;
 import org.elasticsearch.cluster.ClusterStateListener;
-<<<<<<< HEAD
 import org.elasticsearch.cluster.ClusterStateUpdateTask;
-=======
->>>>>>> 30e36ffa
 import org.elasticsearch.cluster.SimpleBatchedAckListenerTaskExecutor;
 import org.elasticsearch.cluster.metadata.Metadata;
 import org.elasticsearch.cluster.metadata.ProjectId;
@@ -40,14 +34,10 @@
 import org.elasticsearch.common.io.stream.StreamInput;
 import org.elasticsearch.common.io.stream.StreamOutput;
 import org.elasticsearch.common.io.stream.Writeable;
-<<<<<<< HEAD
 import org.elasticsearch.common.scheduler.SchedulerEngine;
 import org.elasticsearch.common.scheduler.TimeValueSchedule;
 import org.elasticsearch.common.settings.Setting;
 import org.elasticsearch.common.settings.Settings;
-=======
-import org.elasticsearch.common.settings.Setting;
->>>>>>> 30e36ffa
 import org.elasticsearch.common.util.FeatureFlag;
 import org.elasticsearch.common.xcontent.LoggingDeprecationHandler;
 import org.elasticsearch.common.xcontent.XContentHelper;
@@ -73,10 +63,7 @@
 import java.time.ZonedDateTime;
 import java.util.Arrays;
 import java.util.HashMap;
-<<<<<<< HEAD
 import java.util.HashSet;
-=======
->>>>>>> 30e36ffa
 import java.util.List;
 import java.util.Map;
 import java.util.Objects;
@@ -106,15 +93,11 @@
         Setting.Property.NodeScope,
         Setting.Property.Dynamic
     );
-<<<<<<< HEAD
     private final SetOnce<SchedulerEngine> scheduler = new SetOnce<>();
     private SchedulerEngine.Job scheduledJob;
     private volatile TimeValue pollInterval = TimeValue.timeValueMinutes(30);
     private final Settings settings;
     private final Clock clock = Clock.systemUTC();
-=======
-
->>>>>>> 30e36ffa
     /*
      * This Map contains the samples that exist on this node. They are not persisted to disk. They are stored as SoftReferences so that
      * sampling does not contribute to a node running out of memory. The idea is that access to samples is desirable, but not critical. We
@@ -126,21 +109,12 @@
         this.scriptService = scriptService;
         this.clusterService = clusterService;
         this.projectResolver = projectResolver;
-<<<<<<< HEAD
-        this.updateSamplingConfigurationTaskQueue = clusterService.createTaskQueue(
-            "update-sampling-configuration",
-            Priority.NORMAL,
-            new UpdateSamplingConfigurationExecutor(projectResolver, this)
-        );
-        this.settings = settings;
-=======
-        this.relativeMillisTimeSupplier = relativeMillisTimeSupplier;
         this.updateSamplingConfigurationTaskQueue = clusterService.createTaskQueue(
             "update-sampling-configuration",
             Priority.NORMAL,
             new UpdateSamplingConfigurationExecutor()
         );
->>>>>>> 30e36ffa
+        this.settings = settings;
     }
 
     /**
@@ -332,16 +306,10 @@
         ActionListener<AcknowledgedResponse> listener
     ) {
         // Early validation: check if adding a new configuration would exceed the limit
-<<<<<<< HEAD
-        boolean maxConfigLimitBreached = checkMaxConfigLimitBreached(projectId, index);
-        if (maxConfigLimitBreached) {
-            Integer maxConfigurations = MAX_CONFIGURATIONS_SETTING.get(clusterService.state().getMetadata().settings());
-=======
         ClusterState clusterState = clusterService.state();
         boolean maxConfigLimitBreached = checkMaxConfigLimitBreached(projectId, index, clusterState);
         if (maxConfigLimitBreached) {
             Integer maxConfigurations = MAX_CONFIGURATIONS_SETTING.get(clusterState.getMetadata().settings());
->>>>>>> 30e36ffa
             listener.onFailure(
                 new IllegalStateException(
                     "Cannot add sampling configuration for index ["
@@ -495,12 +463,7 @@
 
     // Checks whether the maximum number of sampling configurations has been reached for the given project.
     // If the limit is breached, it notifies the listener with an IllegalStateException and returns true.
-<<<<<<< HEAD
-    private boolean checkMaxConfigLimitBreached(ProjectId projectId, String index) {
-        ClusterState currentState = clusterService.state();
-=======
     private static boolean checkMaxConfigLimitBreached(ProjectId projectId, String index, ClusterState currentState) {
->>>>>>> 30e36ffa
         Metadata currentMetadata = currentState.metadata();
         ProjectMetadata projectMetadata = currentMetadata.getProject(projectId);
 
@@ -521,7 +484,6 @@
         return false;
     }
 
-<<<<<<< HEAD
     @Override
     public void triggered(SchedulerEngine.Event event) {
         logger.debug("job triggered: {}, {}, {}", event.jobName(), event.scheduledTime(), event.triggeredTime());
@@ -587,8 +549,6 @@
         });
     }
 
-=======
->>>>>>> 30e36ffa
     /*
      * This represents a raw document as the user sent it to us in an IndexRequest. It only holds onto the information needed for the
      * sampling API, rather than holding all of the fields a user might send in an IndexRequest.
@@ -1071,18 +1031,8 @@
 
     static class UpdateSamplingConfigurationExecutor extends SimpleBatchedAckListenerTaskExecutor<UpdateSamplingConfigurationTask> {
         private static final Logger logger = LogManager.getLogger(UpdateSamplingConfigurationExecutor.class);
-<<<<<<< HEAD
-        private final ProjectResolver projectResolver;
-        private final SamplingService samplingService;
-
-        UpdateSamplingConfigurationExecutor(ProjectResolver projectResolver, SamplingService samplingService) {
-            this.projectResolver = projectResolver;
-            this.samplingService = samplingService;
-        }
-=======
 
         UpdateSamplingConfigurationExecutor() {}
->>>>>>> 30e36ffa
 
         @Override
         public Tuple<ClusterState, ClusterStateAckListener> executeTask(
@@ -1123,16 +1073,10 @@
 
             Integer maxConfigurations = MAX_CONFIGURATIONS_SETTING.get(metadata.settings());
             // check if adding a new configuration would exceed the limit
-<<<<<<< HEAD
-            boolean maxConfigLimitBreached = samplingService.checkMaxConfigLimitBreached(
-                updateSamplingConfigurationTask.projectId,
-                updateSamplingConfigurationTask.indexName
-=======
             boolean maxConfigLimitBreached = checkMaxConfigLimitBreached(
                 updateSamplingConfigurationTask.projectId,
                 updateSamplingConfigurationTask.indexName,
                 clusterState
->>>>>>> 30e36ffa
             );
             if (maxConfigLimitBreached) {
                 throw new IllegalStateException(

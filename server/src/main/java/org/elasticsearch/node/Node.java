--- conflicted
+++ resolved
@@ -905,15 +905,13 @@
             clusterService.addListener(pluginShutdownService);
 
             final RecoveryPlannerService recoveryPlannerService = getRecoveryPlannerService(threadPool, clusterService, repositoryService);
-<<<<<<< HEAD
-            final ThreadLocalBytesRecycler bytesRecycler = new ThreadLocalBytesRecycler(new BytesRefRecycler(pageCacheRecycler));
-=======
             final DesiredNodesSettingsValidator desiredNodesSettingsValidator = new DesiredNodesSettingsValidator(
                 clusterService.getClusterSettings()
             );
 
-            HealthService healthService = createHealthService(clusterService);
->>>>>>> dd39e942
+            final HealthService healthService = createHealthService(clusterService);
+
+            final ThreadLocalBytesRecycler bytesRecycler = new ThreadLocalBytesRecycler(new BytesRefRecycler(pageCacheRecycler));
 
             modules.add(b -> {
                 b.bind(Node.class).toInstance(this);
@@ -994,13 +992,10 @@
                 b.bind(PluginShutdownService.class).toInstance(pluginShutdownService);
                 b.bind(ExecutorSelector.class).toInstance(executorSelector);
                 b.bind(IndexSettingProviders.class).toInstance(indexSettingProviders);
-<<<<<<< HEAD
-                b.bind(ThreadLocalBytesRecycler.class).toInstance(bytesRecycler);
-=======
                 b.bind(DesiredNodesSettingsValidator.class).toInstance(desiredNodesSettingsValidator);
                 b.bind(HealthService.class).toInstance(healthService);
                 b.bind(StatsRequestLimiter.class).toInstance(statsRequestLimiter);
->>>>>>> dd39e942
+                b.bind(ThreadLocalBytesRecycler.class).toInstance(bytesRecycler);
             });
             injector = modules.createInjector();
 

/*
 * Copyright Elasticsearch B.V. and/or licensed to Elasticsearch B.V. under one
 * or more contributor license agreements. Licensed under the Elastic License
 * 2.0 and the Server Side Public License, v 1; you may not use this file except
 * in compliance with, at your election, the Elastic License 2.0 or the Server
 * Side Public License, v 1.
 */

package org.elasticsearch.node;

import org.apache.logging.log4j.LogManager;
import org.apache.logging.log4j.Logger;
import org.apache.lucene.search.IndexSearcher;
import org.apache.lucene.util.Constants;
import org.apache.lucene.util.SetOnce;
import org.elasticsearch.Build;
import org.elasticsearch.ElasticsearchException;
import org.elasticsearch.ElasticsearchTimeoutException;
import org.elasticsearch.TransportVersion;
import org.elasticsearch.Version;
import org.elasticsearch.action.ActionModule;
import org.elasticsearch.action.ActionRequest;
import org.elasticsearch.action.ActionResponse;
import org.elasticsearch.action.ActionType;
import org.elasticsearch.action.admin.cluster.repositories.reservedstate.ReservedRepositoryAction;
import org.elasticsearch.action.admin.indices.template.reservedstate.ReservedComposableIndexTemplateAction;
import org.elasticsearch.action.ingest.ReservedPipelineAction;
import org.elasticsearch.action.search.SearchExecutionStatsCollector;
import org.elasticsearch.action.search.SearchPhaseController;
import org.elasticsearch.action.search.SearchTransportService;
import org.elasticsearch.action.support.TransportAction;
import org.elasticsearch.action.update.UpdateHelper;
import org.elasticsearch.bootstrap.BootstrapCheck;
import org.elasticsearch.bootstrap.BootstrapContext;
import org.elasticsearch.client.internal.Client;
import org.elasticsearch.client.internal.node.NodeClient;
import org.elasticsearch.cluster.ClusterInfoService;
import org.elasticsearch.cluster.ClusterModule;
import org.elasticsearch.cluster.ClusterName;
import org.elasticsearch.cluster.ClusterState;
import org.elasticsearch.cluster.ClusterStateObserver;
import org.elasticsearch.cluster.InternalClusterInfoService;
import org.elasticsearch.cluster.NodeConnectionsService;
import org.elasticsearch.cluster.action.index.MappingUpdatedAction;
import org.elasticsearch.cluster.coordination.CoordinationDiagnosticsService;
import org.elasticsearch.cluster.coordination.Coordinator;
import org.elasticsearch.cluster.coordination.MasterHistoryService;
import org.elasticsearch.cluster.coordination.Reconfigurator;
import org.elasticsearch.cluster.coordination.StableMasterHealthIndicatorService;
import org.elasticsearch.cluster.desirednodes.DesiredNodesSettingsValidator;
import org.elasticsearch.cluster.metadata.IndexMetadataVerifier;
import org.elasticsearch.cluster.metadata.IndexTemplateMetadata;
import org.elasticsearch.cluster.metadata.Metadata;
import org.elasticsearch.cluster.metadata.MetadataCreateDataStreamService;
import org.elasticsearch.cluster.metadata.MetadataCreateIndexService;
import org.elasticsearch.cluster.metadata.MetadataDataStreamsService;
import org.elasticsearch.cluster.metadata.MetadataIndexTemplateService;
import org.elasticsearch.cluster.metadata.MetadataUpdateSettingsService;
import org.elasticsearch.cluster.metadata.SystemIndexMetadataUpgradeService;
import org.elasticsearch.cluster.metadata.TemplateUpgradeService;
import org.elasticsearch.cluster.node.DiscoveryNode;
import org.elasticsearch.cluster.node.DiscoveryNodeRole;
import org.elasticsearch.cluster.routing.BatchedRerouteService;
import org.elasticsearch.cluster.routing.RerouteService;
import org.elasticsearch.cluster.routing.allocation.DiskThresholdMonitor;
import org.elasticsearch.cluster.routing.allocation.ShardsAvailabilityHealthIndicatorService;
import org.elasticsearch.cluster.routing.allocation.WriteLoadForecaster;
import org.elasticsearch.cluster.service.ClusterService;
import org.elasticsearch.cluster.service.TransportVersionsFixupListener;
import org.elasticsearch.cluster.version.CompatibilityVersions;
import org.elasticsearch.common.StopWatch;
import org.elasticsearch.common.breaker.CircuitBreaker;
import org.elasticsearch.common.component.Lifecycle;
import org.elasticsearch.common.component.LifecycleComponent;
import org.elasticsearch.common.inject.Injector;
import org.elasticsearch.common.inject.Key;
import org.elasticsearch.common.inject.ModulesBuilder;
import org.elasticsearch.common.io.stream.NamedWriteableRegistry;
import org.elasticsearch.common.logging.DeprecationCategory;
import org.elasticsearch.common.logging.DeprecationLogger;
import org.elasticsearch.common.logging.HeaderWarning;
import org.elasticsearch.common.logging.NodeAndClusterIdStateListener;
import org.elasticsearch.common.network.NetworkAddress;
import org.elasticsearch.common.network.NetworkModule;
import org.elasticsearch.common.network.NetworkService;
import org.elasticsearch.common.settings.ClusterSettings;
import org.elasticsearch.common.settings.ConsistentSettingsService;
import org.elasticsearch.common.settings.Setting;
import org.elasticsearch.common.settings.Setting.Property;
import org.elasticsearch.common.settings.Settings;
import org.elasticsearch.common.settings.SettingsModule;
import org.elasticsearch.common.transport.BoundTransportAddress;
import org.elasticsearch.common.transport.TransportAddress;
import org.elasticsearch.common.util.BigArrays;
import org.elasticsearch.common.util.PageCacheRecycler;
import org.elasticsearch.core.Assertions;
import org.elasticsearch.core.IOUtils;
import org.elasticsearch.core.PathUtils;
import org.elasticsearch.core.Releasables;
import org.elasticsearch.core.Strings;
import org.elasticsearch.core.SuppressForbidden;
import org.elasticsearch.core.TimeValue;
import org.elasticsearch.discovery.DiscoveryModule;
import org.elasticsearch.env.Environment;
import org.elasticsearch.env.NodeEnvironment;
import org.elasticsearch.env.NodeMetadata;
import org.elasticsearch.gateway.GatewayAllocator;
import org.elasticsearch.gateway.GatewayMetaState;
import org.elasticsearch.gateway.GatewayModule;
import org.elasticsearch.gateway.GatewayService;
import org.elasticsearch.gateway.MetaStateService;
import org.elasticsearch.gateway.PersistedClusterStateService;
import org.elasticsearch.health.HealthPeriodicLogger;
import org.elasticsearch.health.HealthService;
import org.elasticsearch.health.metadata.HealthMetadataService;
import org.elasticsearch.health.node.DiskHealthIndicatorService;
import org.elasticsearch.health.node.HealthInfoCache;
import org.elasticsearch.health.node.LocalHealthMonitor;
import org.elasticsearch.health.node.ShardsCapacityHealthIndicatorService;
import org.elasticsearch.health.node.selection.HealthNodeTaskExecutor;
import org.elasticsearch.health.stats.HealthApiStats;
import org.elasticsearch.http.HttpServerTransport;
import org.elasticsearch.index.IndexSettingProvider;
import org.elasticsearch.index.IndexSettingProviders;
import org.elasticsearch.index.IndexSettings;
import org.elasticsearch.index.IndexingPressure;
import org.elasticsearch.index.analysis.AnalysisRegistry;
import org.elasticsearch.index.engine.EngineFactory;
import org.elasticsearch.indices.ExecutorSelector;
import org.elasticsearch.indices.IndicesModule;
import org.elasticsearch.indices.IndicesService;
import org.elasticsearch.indices.ShardLimitValidator;
import org.elasticsearch.indices.SystemIndexMappingUpdateService;
import org.elasticsearch.indices.SystemIndices;
import org.elasticsearch.indices.analysis.AnalysisModule;
import org.elasticsearch.indices.breaker.BreakerSettings;
import org.elasticsearch.indices.breaker.CircuitBreakerService;
import org.elasticsearch.indices.breaker.HierarchyCircuitBreakerService;
import org.elasticsearch.indices.breaker.NoneCircuitBreakerService;
import org.elasticsearch.indices.cluster.IndicesClusterStateService;
import org.elasticsearch.indices.recovery.PeerRecoverySourceService;
import org.elasticsearch.indices.recovery.PeerRecoveryTargetService;
import org.elasticsearch.indices.recovery.RecoverySettings;
import org.elasticsearch.indices.recovery.SnapshotFilesProvider;
import org.elasticsearch.indices.recovery.plan.PeerOnlyRecoveryPlannerService;
import org.elasticsearch.indices.recovery.plan.RecoveryPlannerService;
import org.elasticsearch.indices.recovery.plan.ShardSnapshotsService;
import org.elasticsearch.indices.store.IndicesStore;
import org.elasticsearch.inference.InferenceServiceRegistry;
import org.elasticsearch.ingest.IngestService;
import org.elasticsearch.monitor.MonitorService;
import org.elasticsearch.monitor.fs.FsHealthService;
import org.elasticsearch.monitor.jvm.JvmInfo;
import org.elasticsearch.node.internal.TerminationHandler;
import org.elasticsearch.node.internal.TerminationHandlerProvider;
import org.elasticsearch.persistent.PersistentTasksClusterService;
import org.elasticsearch.persistent.PersistentTasksExecutor;
import org.elasticsearch.persistent.PersistentTasksExecutorRegistry;
import org.elasticsearch.persistent.PersistentTasksService;
import org.elasticsearch.plugins.ActionPlugin;
import org.elasticsearch.plugins.AnalysisPlugin;
import org.elasticsearch.plugins.CircuitBreakerPlugin;
import org.elasticsearch.plugins.ClusterCoordinationPlugin;
import org.elasticsearch.plugins.ClusterPlugin;
import org.elasticsearch.plugins.DiscoveryPlugin;
import org.elasticsearch.plugins.EnginePlugin;
import org.elasticsearch.plugins.HealthPlugin;
import org.elasticsearch.plugins.IndexStorePlugin;
import org.elasticsearch.plugins.InferenceServicePlugin;
import org.elasticsearch.plugins.IngestPlugin;
import org.elasticsearch.plugins.MapperPlugin;
import org.elasticsearch.plugins.MetadataUpgrader;
import org.elasticsearch.plugins.NetworkPlugin;
import org.elasticsearch.plugins.PersistentTaskPlugin;
import org.elasticsearch.plugins.Plugin;
import org.elasticsearch.plugins.PluginsService;
import org.elasticsearch.plugins.RecoveryPlannerPlugin;
import org.elasticsearch.plugins.ReloadablePlugin;
import org.elasticsearch.plugins.RepositoryPlugin;
import org.elasticsearch.plugins.ScriptPlugin;
import org.elasticsearch.plugins.SearchPlugin;
import org.elasticsearch.plugins.ShutdownAwarePlugin;
import org.elasticsearch.plugins.SystemIndexPlugin;
import org.elasticsearch.plugins.TelemetryPlugin;
import org.elasticsearch.plugins.internal.DocumentParsingObserver;
import org.elasticsearch.plugins.internal.DocumentParsingObserverPlugin;
import org.elasticsearch.plugins.internal.ReloadAwarePlugin;
import org.elasticsearch.plugins.internal.RestExtension;
import org.elasticsearch.plugins.internal.SettingsExtension;
import org.elasticsearch.readiness.ReadinessService;
import org.elasticsearch.repositories.RepositoriesModule;
import org.elasticsearch.repositories.RepositoriesService;
import org.elasticsearch.reservedstate.ReservedClusterStateHandler;
import org.elasticsearch.reservedstate.ReservedClusterStateHandlerProvider;
import org.elasticsearch.reservedstate.action.ReservedClusterSettingsAction;
import org.elasticsearch.reservedstate.service.FileSettingsService;
import org.elasticsearch.rest.RestController;
import org.elasticsearch.script.ScriptContext;
import org.elasticsearch.script.ScriptEngine;
import org.elasticsearch.script.ScriptModule;
import org.elasticsearch.script.ScriptService;
import org.elasticsearch.search.SearchModule;
import org.elasticsearch.search.SearchService;
import org.elasticsearch.search.SearchUtils;
import org.elasticsearch.search.aggregations.support.AggregationUsageService;
import org.elasticsearch.search.fetch.FetchPhase;
import org.elasticsearch.shutdown.PluginShutdownService;
import org.elasticsearch.snapshots.InternalSnapshotsInfoService;
import org.elasticsearch.snapshots.RepositoryIntegrityHealthIndicatorService;
import org.elasticsearch.snapshots.RestoreService;
import org.elasticsearch.snapshots.SnapshotShardsService;
import org.elasticsearch.snapshots.SnapshotsInfoService;
import org.elasticsearch.snapshots.SnapshotsService;
import org.elasticsearch.tasks.Task;
import org.elasticsearch.tasks.TaskCancellationService;
import org.elasticsearch.tasks.TaskManager;
import org.elasticsearch.tasks.TaskResultsService;
import org.elasticsearch.telemetry.TelemetryProvider;
import org.elasticsearch.telemetry.tracing.Tracer;
import org.elasticsearch.threadpool.ExecutorBuilder;
import org.elasticsearch.threadpool.ThreadPool;
import org.elasticsearch.transport.RemoteClusterPortSettings;
import org.elasticsearch.transport.Transport;
import org.elasticsearch.transport.TransportInterceptor;
import org.elasticsearch.transport.TransportService;
import org.elasticsearch.upgrades.SystemIndexMigrationExecutor;
import org.elasticsearch.usage.UsageService;
import org.elasticsearch.watcher.ResourceWatcherService;
import org.elasticsearch.xcontent.NamedXContentRegistry;

import java.io.BufferedWriter;
import java.io.Closeable;
import java.io.File;
import java.io.IOException;
import java.net.InetAddress;
import java.net.InetSocketAddress;
import java.nio.charset.Charset;
import java.nio.file.Files;
import java.nio.file.Path;
import java.nio.file.StandardCopyOption;
import java.util.ArrayList;
import java.util.Arrays;
import java.util.Collection;
import java.util.Collections;
import java.util.HashMap;
import java.util.LinkedHashSet;
import java.util.List;
import java.util.Map;
import java.util.Optional;
import java.util.Set;
import java.util.concurrent.CountDownLatch;
import java.util.concurrent.FutureTask;
import java.util.concurrent.TimeUnit;
import java.util.function.BiConsumer;
import java.util.function.Function;
import java.util.function.LongSupplier;
import java.util.function.Supplier;
import java.util.function.UnaryOperator;
import java.util.stream.Collectors;
import java.util.stream.Stream;

import javax.net.ssl.SNIHostName;

import static java.util.stream.Collectors.toList;
import static org.elasticsearch.common.util.CollectionUtils.concatLists;
import static org.elasticsearch.core.Types.forciblyCast;

/**
 * A node represent a node within a cluster ({@code cluster.name}). The {@link #client()} can be used
 * in order to use a {@link Client} to perform actions/operations against the cluster.
 */
public class Node implements Closeable {
    public static final Setting<Boolean> WRITE_PORTS_FILE_SETTING = Setting.boolSetting("node.portsfile", false, Property.NodeScope);

    public static final Setting<String> NODE_NAME_SETTING = Setting.simpleString("node.name", Property.NodeScope);
    public static final Setting<String> NODE_EXTERNAL_ID_SETTING = Setting.simpleString(
        "node.external_id",
        NODE_NAME_SETTING,
        Property.NodeScope
    );
    public static final Setting.AffixSetting<String> NODE_ATTRIBUTES = Setting.prefixKeySetting(
        "node.attr.",
        (key) -> new Setting<>(key, "", (value) -> {
            if (value.length() > 0
                && (Character.isWhitespace(value.charAt(0)) || Character.isWhitespace(value.charAt(value.length() - 1)))) {
                throw new IllegalArgumentException(key + " cannot have leading or trailing whitespace [" + value + "]");
            }
            if (value.length() > 0 && "node.attr.server_name".equals(key)) {
                try {
                    new SNIHostName(value);
                } catch (IllegalArgumentException e) {
                    throw new IllegalArgumentException("invalid node.attr.server_name [" + value + "]", e);
                }
            }
            return value;
        }, Property.NodeScope)
    );
    public static final Setting<String> BREAKER_TYPE_KEY = new Setting<>("indices.breaker.type", "hierarchy", (s) -> {
        return switch (s) {
            case "hierarchy", "none" -> s;
            default -> throw new IllegalArgumentException("indices.breaker.type must be one of [hierarchy, none] but was: " + s);
        };
    }, Setting.Property.NodeScope);

    public static final Setting<TimeValue> INITIAL_STATE_TIMEOUT_SETTING = Setting.positiveTimeSetting(
        "discovery.initial_state_timeout",
        TimeValue.timeValueSeconds(30),
        Property.NodeScope
    );

    private static final String CLIENT_TYPE = "node";

    private final Lifecycle lifecycle = new Lifecycle();

    /**
     * This logger instance is an instance field as opposed to a static field. This ensures that the field is not
     * initialized until an instance of Node is constructed, which is sure to happen after the logging infrastructure
     * has been initialized to include the hostname. If this field were static, then it would be initialized when the
     * class initializer runs. Alas, this happens too early, before logging is initialized as this class is referred to
     * in InternalSettingsPreparer#finalizeSettings, which runs when creating the Environment, before logging is
     * initialized.
     */
    private final Logger logger = LogManager.getLogger(Node.class);
    private final DeprecationLogger deprecationLogger = DeprecationLogger.getLogger(Node.class);
    private final Injector injector;
    private final Environment environment;
    private final NodeEnvironment nodeEnvironment;
    private final PluginsService pluginsService;
    private final NodeClient client;
    private final Collection<LifecycleComponent> pluginLifecycleComponents;
    private final LocalNodeFactory localNodeFactory;
    private final NodeService nodeService;
    private final SetOnce<TerminationHandler> terminationHandler = new SetOnce<>();
    // for testing
    final NamedWriteableRegistry namedWriteableRegistry;
    final NamedXContentRegistry namedXContentRegistry;

    /**
     * Constructs a node
     *
     * @param environment         the initial environment for this node, which will be added to by plugins
     */
    public Node(Environment environment) {
        this(environment, PluginsService.getPluginsServiceCtor(environment), true);
    }

    /**
     * Constructs a node
     *
     * @param initialEnvironment         the initial environment for this node, which will be added to by plugins
     * @param pluginServiceCtor          a function that takes a {@link Settings} object and returns a {@link PluginsService}
     * @param forbidPrivateIndexSettings whether or not private index settings are forbidden when creating an index; this is used in the
     *                                   test framework for tests that rely on being able to set private settings
     */
    @SuppressWarnings("this-escape")
    protected Node(
        final Environment initialEnvironment,
        final Function<Settings, PluginsService> pluginServiceCtor,
        boolean forbidPrivateIndexSettings
    ) {
        final List<Closeable> resourcesToClose = new ArrayList<>(); // register everything we need to release in the case of an error
        boolean success = false;
        try {
            // Pass the node settings to the DeprecationLogger class so that it can have the deprecation.skip_deprecated_settings setting:
            DeprecationLogger.initialize(initialEnvironment.settings());
            Settings tmpSettings = Settings.builder()
                .put(initialEnvironment.settings())
                .put(Client.CLIENT_TYPE_SETTING_S.getKey(), CLIENT_TYPE)
                .build();

            final JvmInfo jvmInfo = JvmInfo.jvmInfo();
            logger.info(
                "version[{}], pid[{}], build[{}/{}/{}], OS[{}/{}/{}], JVM[{}/{}/{}/{}]",
                Build.current().qualifiedVersion(),
                jvmInfo.pid(),
                Build.current().type().displayName(),
                Build.current().hash(),
                Build.current().date(),
                Constants.OS_NAME,
                Constants.OS_VERSION,
                Constants.OS_ARCH,
                Constants.JVM_VENDOR,
                Constants.JVM_NAME,
                Constants.JAVA_VERSION,
                Constants.JVM_VERSION
            );
            logger.info("JVM home [{}], using bundled JDK [{}]", System.getProperty("java.home"), jvmInfo.getUsingBundledJdk());
            logger.info("JVM arguments {}", Arrays.toString(jvmInfo.getInputArguments()));
            if (Build.current().isProductionRelease() == false) {
                logger.warn(
                    "version [{}] is a pre-release version of Elasticsearch and is not suitable for production",
                    Build.current().qualifiedVersion()
                );
            }
            if (Environment.PATH_SHARED_DATA_SETTING.exists(tmpSettings)) {
                // NOTE: this must be done with an explicit check here because the deprecation property on a path setting will
                // cause ES to fail to start since logging is not yet initialized on first read of the setting
                deprecationLogger.warn(
                    DeprecationCategory.SETTINGS,
                    "shared-data-path",
                    "setting [path.shared_data] is deprecated and will be removed in a future release"
                );
            }

            if (initialEnvironment.dataFiles().length > 1) {
                // NOTE: we use initialEnvironment here, but assertEquivalent below ensures the data paths do not change
                deprecationLogger.warn(
                    DeprecationCategory.SETTINGS,
                    "multiple-data-paths",
                    "Configuring multiple [path.data] paths is deprecated. Use RAID or other system level features for utilizing "
                        + "multiple disks. This feature will be removed in a future release."
                );
            }
            if (Environment.dataPathUsesList(tmpSettings)) {
                // already checked for multiple values above, so if this is a list it is a single valued list
                deprecationLogger.warn(
                    DeprecationCategory.SETTINGS,
                    "multiple-data-paths-list",
                    "Configuring [path.data] with a list is deprecated. Instead specify as a string value."
                );
            }

            if (logger.isDebugEnabled()) {
                logger.debug(
                    "using config [{}], data [{}], logs [{}], plugins [{}]",
                    initialEnvironment.configFile(),
                    Arrays.toString(initialEnvironment.dataFiles()),
                    initialEnvironment.logsFile(),
                    initialEnvironment.pluginsFile()
                );
            }

            deleteTemporaryApmConfig(
                jvmInfo,
                (e, apmConfig) -> logger.error("failed to delete temporary APM config file [{}], reason: [{}]", apmConfig, e.getMessage())
            );

            this.pluginsService = pluginServiceCtor.apply(tmpSettings);
            final Settings settings = mergePluginSettings(pluginsService.pluginMap(), tmpSettings);

            /*
             * Create the environment based on the finalized view of the settings. This is to ensure that components get the same setting
             * values, no matter they ask for them from.
             */
            this.environment = new Environment(settings, initialEnvironment.configFile());
            Environment.assertEquivalent(initialEnvironment, this.environment);

            final List<ExecutorBuilder<?>> executorBuilders = pluginsService.flatMap(p -> p.getExecutorBuilders(settings)).toList();

            final ThreadPool threadPool = new ThreadPool(settings, executorBuilders.toArray(new ExecutorBuilder<?>[0]));
            resourcesToClose.add(() -> ThreadPool.terminate(threadPool, 10, TimeUnit.SECONDS));
            final ResourceWatcherService resourceWatcherService = new ResourceWatcherService(settings, threadPool);
            resourcesToClose.add(resourceWatcherService);
            // adds the context to the DeprecationLogger so that it does not need to be injected everywhere
            HeaderWarning.setThreadContext(threadPool.getThreadContext());
            resourcesToClose.add(() -> HeaderWarning.removeThreadContext(threadPool.getThreadContext()));

            final Set<String> taskHeaders = Stream.concat(
                pluginsService.filterPlugins(ActionPlugin.class).stream().flatMap(p -> p.getTaskHeaders().stream()),
                Task.HEADERS_TO_COPY.stream()
            ).collect(Collectors.toSet());

            final TelemetryProvider telemetryProvider = getTelemetryProvider(pluginsService, settings);
            final Tracer tracer = telemetryProvider.getTracer();

            final TaskManager taskManager = new TaskManager(settings, threadPool, taskHeaders, tracer);

            // register the node.data, node.ingest, node.master, node.remote_cluster_client settings here so we can mark them private
            final List<Setting<?>> additionalSettings = new ArrayList<>(pluginsService.flatMap(Plugin::getSettings).toList());
            for (final ExecutorBuilder<?> builder : threadPool.builders()) {
                additionalSettings.addAll(builder.getRegisteredSettings());
            }
            SettingsExtension.load().forEach(e -> additionalSettings.addAll(e.getSettings()));
            client = new NodeClient(settings, threadPool);

            final ScriptModule scriptModule = new ScriptModule(settings, pluginsService.filterPlugins(ScriptPlugin.class));
            final ScriptService scriptService = newScriptService(
                settings,
                scriptModule.engines,
                scriptModule.contexts,
                threadPool::absoluteTimeInMillis
            );
            AnalysisModule analysisModule = new AnalysisModule(
                this.environment,
                pluginsService.filterPlugins(AnalysisPlugin.class),
                pluginsService.getStablePluginRegistry()
            );
            // this is as early as we can validate settings at this point. we already pass them to ScriptModule as well as ThreadPool
            // so we might be late here already

            final SettingsModule settingsModule = new SettingsModule(
                settings,
                additionalSettings,
                pluginsService.flatMap(Plugin::getSettingsFilter).toList()
            );

            // creating `NodeEnvironment` breaks the ability to rollback to 7.x on an 8.0 upgrade (`upgradeLegacyNodeFolders`) so do this
            // after settings validation.
            nodeEnvironment = new NodeEnvironment(tmpSettings, environment);
            logger.info(
                "node name [{}], node ID [{}], cluster name [{}], roles {}",
                NODE_NAME_SETTING.get(tmpSettings),
                nodeEnvironment.nodeId(),
                ClusterName.CLUSTER_NAME_SETTING.get(tmpSettings).value(),
                DiscoveryNode.getRolesFromSettings(settings)
                    .stream()
                    .map(DiscoveryNodeRole::roleName)
                    .collect(Collectors.toCollection(LinkedHashSet::new))
            );
            resourcesToClose.add(nodeEnvironment);
            localNodeFactory = new LocalNodeFactory(settings, nodeEnvironment.nodeId());

            ScriptModule.registerClusterSettingsListeners(scriptService, settingsModule.getClusterSettings());
            final NetworkService networkService = new NetworkService(
                getCustomNameResolvers(pluginsService.filterPlugins(DiscoveryPlugin.class))
            );

            List<ClusterPlugin> clusterPlugins = pluginsService.filterPlugins(ClusterPlugin.class);
            final ClusterService clusterService = new ClusterService(
                settings,
                settingsModule.getClusterSettings(),
                threadPool,
                taskManager
            );
            clusterService.addStateApplier(scriptService);
            resourcesToClose.add(clusterService);

            final Set<Setting<?>> consistentSettings = settingsModule.getConsistentSettings();
            if (consistentSettings.isEmpty() == false) {
                clusterService.addLocalNodeMasterListener(
                    new ConsistentSettingsService(settings, clusterService, consistentSettings).newHashPublisher()
                );
            }

            Supplier<DocumentParsingObserver> documentParsingObserverSupplier = getDocumentParsingObserverSupplier();

            var factoryContext = new InferenceServicePlugin.InferenceServiceFactoryContext(client);
            final InferenceServiceRegistry inferenceServiceRegistry = new InferenceServiceRegistry(
                pluginsService.filterPlugins(InferenceServicePlugin.class),
                factoryContext
            );

            final IngestService ingestService = new IngestService(
                clusterService,
                threadPool,
                this.environment,
                scriptService,
                analysisModule.getAnalysisRegistry(),
                pluginsService.filterPlugins(IngestPlugin.class),
                client,
                IngestService.createGrokThreadWatchdog(this.environment, threadPool),
                documentParsingObserverSupplier
            );
            final SetOnce<RepositoriesService> repositoriesServiceReference = new SetOnce<>();
            final ClusterInfoService clusterInfoService = newClusterInfoService(settings, clusterService, threadPool, client);
            final UsageService usageService = new UsageService();

            SearchModule searchModule = new SearchModule(settings, pluginsService.filterPlugins(SearchPlugin.class));
            IndexSearcher.setMaxClauseCount(SearchUtils.calculateMaxClauseValue(threadPool));
            List<NamedWriteableRegistry.Entry> namedWriteables = Stream.of(
                NetworkModule.getNamedWriteables().stream(),
                IndicesModule.getNamedWriteables().stream(),
                searchModule.getNamedWriteables().stream(),
                pluginsService.flatMap(Plugin::getNamedWriteables),
                ClusterModule.getNamedWriteables().stream(),
                SystemIndexMigrationExecutor.getNamedWriteables().stream(),
                inferenceServiceRegistry.getNamedWriteables().stream()
            ).flatMap(Function.identity()).toList();
            final NamedWriteableRegistry namedWriteableRegistry = new NamedWriteableRegistry(namedWriteables);
            NamedXContentRegistry xContentRegistry = new NamedXContentRegistry(
                Stream.of(
                    NetworkModule.getNamedXContents().stream(),
                    IndicesModule.getNamedXContents().stream(),
                    searchModule.getNamedXContents().stream(),
                    pluginsService.flatMap(Plugin::getNamedXContent),
                    ClusterModule.getNamedXWriteables().stream(),
                    SystemIndexMigrationExecutor.getNamedXContentParsers().stream(),
                    HealthNodeTaskExecutor.getNamedXContentParsers().stream()
                ).flatMap(Function.identity()).collect(toList())
            );
            final List<SystemIndices.Feature> features = pluginsService.filterPlugins(SystemIndexPlugin.class).stream().map(plugin -> {
                SystemIndices.validateFeatureName(plugin.getFeatureName(), plugin.getClass().getCanonicalName());
                return SystemIndices.Feature.fromSystemIndexPlugin(plugin, settings);
            }).toList();
            final SystemIndices systemIndices = new SystemIndices(features);
            final ExecutorSelector executorSelector = systemIndices.getExecutorSelector();

            ModulesBuilder modules = new ModulesBuilder();
            final MonitorService monitorService = new MonitorService(settings, nodeEnvironment, threadPool);
            final FsHealthService fsHealthService = new FsHealthService(
                settings,
                clusterService.getClusterSettings(),
                threadPool,
                nodeEnvironment
            );
            final SetOnce<RerouteService> rerouteServiceReference = new SetOnce<>();
            final InternalSnapshotsInfoService snapshotsInfoService = new InternalSnapshotsInfoService(
                settings,
                clusterService,
                repositoriesServiceReference::get,
                rerouteServiceReference::get
            );
            final WriteLoadForecaster writeLoadForecaster = getWriteLoadForecaster(
                threadPool,
                settings,
                clusterService.getClusterSettings()
            );
            final ClusterModule clusterModule = new ClusterModule(
                settings,
                clusterService,
                clusterPlugins,
                clusterInfoService,
                snapshotsInfoService,
                threadPool,
                systemIndices,
                writeLoadForecaster
            );
            modules.add(clusterModule);
            IndicesModule indicesModule = new IndicesModule(pluginsService.filterPlugins(MapperPlugin.class));
            modules.add(indicesModule);

            List<BreakerSettings> pluginCircuitBreakers = pluginsService.filterPlugins(CircuitBreakerPlugin.class)
                .stream()
                .map(plugin -> plugin.getCircuitBreaker(settings))
                .toList();
            final CircuitBreakerService circuitBreakerService = createCircuitBreakerService(
                settingsModule.getSettings(),
                pluginCircuitBreakers,
                settingsModule.getClusterSettings()
            );
            pluginsService.filterPlugins(CircuitBreakerPlugin.class).forEach(plugin -> {
                CircuitBreaker breaker = circuitBreakerService.getBreaker(plugin.getCircuitBreaker(settings).getName());
                plugin.setCircuitBreaker(breaker);
            });
            resourcesToClose.add(circuitBreakerService);
            modules.add(new GatewayModule());

            CompatibilityVersions compatibilityVersions = new CompatibilityVersions(
                TransportVersion.current(),
                systemIndices.getMappingsVersions()
            );
            PageCacheRecycler pageCacheRecycler = createPageCacheRecycler(settings);
            BigArrays bigArrays = createBigArrays(pageCacheRecycler, circuitBreakerService);
            modules.add(settingsModule);
            final MetaStateService metaStateService = new MetaStateService(nodeEnvironment, xContentRegistry);
            final PersistedClusterStateService persistedClusterStateService = newPersistedClusterStateService(
                xContentRegistry,
                clusterService.getClusterSettings(),
                threadPool,
                compatibilityVersions
            );

            // collect engine factory providers from plugins
            final Collection<EnginePlugin> enginePlugins = pluginsService.filterPlugins(EnginePlugin.class);
            final Collection<Function<IndexSettings, Optional<EngineFactory>>> engineFactoryProviders = enginePlugins.stream()
                .map(plugin -> (Function<IndexSettings, Optional<EngineFactory>>) plugin::getEngineFactory)
                .toList();

            final Map<String, IndexStorePlugin.DirectoryFactory> indexStoreFactories = pluginsService.filterPlugins(IndexStorePlugin.class)
                .stream()
                .map(IndexStorePlugin::getDirectoryFactories)
                .flatMap(m -> m.entrySet().stream())
                .collect(Collectors.toMap(Map.Entry::getKey, Map.Entry::getValue));

            final Map<String, IndexStorePlugin.RecoveryStateFactory> recoveryStateFactories = pluginsService.filterPlugins(
                IndexStorePlugin.class
            )
                .stream()
                .map(IndexStorePlugin::getRecoveryStateFactories)
                .flatMap(m -> m.entrySet().stream())
                .collect(Collectors.toMap(Map.Entry::getKey, Map.Entry::getValue));

            final List<IndexStorePlugin.IndexFoldersDeletionListener> indexFoldersDeletionListeners = pluginsService.filterPlugins(
                IndexStorePlugin.class
            ).stream().map(IndexStorePlugin::getIndexFoldersDeletionListeners).flatMap(List::stream).toList();

            final Map<String, IndexStorePlugin.SnapshotCommitSupplier> snapshotCommitSuppliers = pluginsService.filterPlugins(
                IndexStorePlugin.class
            )
                .stream()
                .map(IndexStorePlugin::getSnapshotCommitSuppliers)
                .flatMap(m -> m.entrySet().stream())
                .collect(Collectors.toMap(Map.Entry::getKey, Map.Entry::getValue));

            if (DiscoveryNode.isMasterNode(settings)) {
                clusterService.addListener(new SystemIndexMappingUpdateService(systemIndices, client));
                clusterService.addListener(new TransportVersionsFixupListener(clusterService, client.admin().cluster(), threadPool));
            }

            final RerouteService rerouteService = new BatchedRerouteService(clusterService, clusterModule.getAllocationService()::reroute);
            rerouteServiceReference.set(rerouteService);
            clusterService.setRerouteService(rerouteService);

            final IndicesService indicesService = new IndicesService(
                settings,
                pluginsService,
                nodeEnvironment,
                xContentRegistry,
                analysisModule.getAnalysisRegistry(),
                clusterModule.getIndexNameExpressionResolver(),
                indicesModule.getMapperRegistry(),
                namedWriteableRegistry,
                threadPool,
                settingsModule.getIndexScopedSettings(),
                circuitBreakerService,
                bigArrays,
                scriptService,
                clusterService,
                client,
                metaStateService,
                engineFactoryProviders,
                indexStoreFactories,
                searchModule.getValuesSourceRegistry(),
                recoveryStateFactories,
                indexFoldersDeletionListeners,
                snapshotCommitSuppliers,
                searchModule.getRequestCacheKeyDifferentiator(),
                documentParsingObserverSupplier
            );

            final var parameters = new IndexSettingProvider.Parameters(indicesService::createIndexMapperServiceForValidation);
            IndexSettingProviders indexSettingProviders = new IndexSettingProviders(
                pluginsService.flatMap(p -> p.getAdditionalIndexSettingProviders(parameters)).collect(Collectors.toSet())
            );

            final ShardLimitValidator shardLimitValidator = new ShardLimitValidator(settings, clusterService);
            final MetadataCreateIndexService metadataCreateIndexService = new MetadataCreateIndexService(
                settings,
                clusterService,
                indicesService,
                clusterModule.getAllocationService(),
                shardLimitValidator,
                environment,
                settingsModule.getIndexScopedSettings(),
                threadPool,
                xContentRegistry,
                systemIndices,
                forbidPrivateIndexSettings,
                indexSettingProviders
            );

            final MetadataCreateDataStreamService metadataCreateDataStreamService = new MetadataCreateDataStreamService(
                threadPool,
                clusterService,
                metadataCreateIndexService
            );
            final MetadataDataStreamsService metadataDataStreamsService = new MetadataDataStreamsService(clusterService, indicesService);

            final MetadataUpdateSettingsService metadataUpdateSettingsService = new MetadataUpdateSettingsService(
                clusterService,
                clusterModule.getAllocationService(),
                settingsModule.getIndexScopedSettings(),
                indicesService,
                shardLimitValidator,
                threadPool
            );

            Collection<Object> pluginComponents = pluginsService.flatMap(
                p -> p.createComponents(
                    client,
                    clusterService,
                    threadPool,
                    resourceWatcherService,
                    scriptService,
                    xContentRegistry,
                    environment,
                    nodeEnvironment,
                    namedWriteableRegistry,
                    clusterModule.getIndexNameExpressionResolver(),
                    repositoriesServiceReference::get,
                    telemetryProvider,
                    clusterModule.getAllocationService(),
                    indicesService
                )
            ).toList();

            List<ReservedClusterStateHandler<?>> reservedStateHandlers = new ArrayList<>();

            // add all reserved state handlers from server
            reservedStateHandlers.add(new ReservedClusterSettingsAction(settingsModule.getClusterSettings()));

            var templateService = new MetadataIndexTemplateService(
                clusterService,
                metadataCreateIndexService,
                indicesService,
                settingsModule.getIndexScopedSettings(),
                xContentRegistry,
                systemIndices,
                indexSettingProviders
            );

            reservedStateHandlers.add(new ReservedComposableIndexTemplateAction(templateService, settingsModule.getIndexScopedSettings()));

            // add all reserved state handlers from plugins
            List<? extends ReservedClusterStateHandlerProvider> pluginHandlers = pluginsService.loadServiceProviders(
                ReservedClusterStateHandlerProvider.class
            );
            pluginHandlers.forEach(h -> reservedStateHandlers.addAll(h.handlers()));

            List<TerminationHandler> terminationHandlers = pluginsService.loadServiceProviders(TerminationHandlerProvider.class)
                .stream()
                .map(prov -> prov.handler())
                .toList();
            if (terminationHandlers.size() == 1) {
                this.terminationHandler.set(terminationHandlers.get(0));
            } else if (terminationHandlers.size() > 1) {
                throw new IllegalStateException(
                    Strings.format(
                        "expected at most one termination handler, but found %s: [%s]",
                        terminationHandlers.size(),
                        terminationHandlers.stream().map(it -> it.getClass().getCanonicalName())
                    )
                );
            }

            ActionModule actionModule = new ActionModule(
                settings,
                clusterModule.getIndexNameExpressionResolver(),
                settingsModule.getIndexScopedSettings(),
                settingsModule.getClusterSettings(),
                settingsModule.getSettingsFilter(),
                threadPool,
                pluginsService.filterPlugins(ActionPlugin.class),
                client,
                circuitBreakerService,
                usageService,
                systemIndices,
                tracer,
                clusterService,
                reservedStateHandlers,
                pluginsService.loadSingletonServiceProvider(RestExtension.class, RestExtension::allowAll)
            );
            modules.add(actionModule);

            final RestController restController = actionModule.getRestController();
            final NetworkModule networkModule = new NetworkModule(
                settings,
                pluginsService.filterPlugins(NetworkPlugin.class),
                threadPool,
                bigArrays,
                pageCacheRecycler,
                circuitBreakerService,
                namedWriteableRegistry,
                xContentRegistry,
                networkService,
                restController,
                actionModule::copyRequestHeadersToThreadContext,
                clusterService.getClusterSettings(),
                tracer
            );
            Collection<UnaryOperator<Map<String, IndexTemplateMetadata>>> indexTemplateMetadataUpgraders = pluginsService.map(
                Plugin::getIndexTemplateMetadataUpgrader
            ).toList();
            final MetadataUpgrader metadataUpgrader = new MetadataUpgrader(indexTemplateMetadataUpgraders);
            final IndexMetadataVerifier indexMetadataVerifier = new IndexMetadataVerifier(
                settings,
                clusterService,
                xContentRegistry,
                indicesModule.getMapperRegistry(),
                settingsModule.getIndexScopedSettings(),
                scriptService
            );
            if (DiscoveryNode.isMasterNode(settings)) {
                clusterService.addListener(new SystemIndexMetadataUpgradeService(systemIndices, clusterService));
            }
            new TemplateUpgradeService(client, clusterService, threadPool, indexTemplateMetadataUpgraders);
            final Transport transport = networkModule.getTransportSupplier().get();
            final TransportService transportService = newTransportService(
                settings,
                transport,
                threadPool,
                networkModule.getTransportInterceptor(),
                localNodeFactory,
                settingsModule.getClusterSettings(),
                taskManager,
                tracer
            );
            final GatewayMetaState gatewayMetaState = new GatewayMetaState();
            final ResponseCollectorService responseCollectorService = new ResponseCollectorService(clusterService);
            final SearchTransportService searchTransportService = new SearchTransportService(
                transportService,
                client,
                SearchExecutionStatsCollector.makeWrapper(responseCollectorService)
            );
            final HttpServerTransport httpServerTransport = newHttpTransport(networkModule);
            final IndexingPressure indexingLimits = new IndexingPressure(settings);

            final RecoverySettings recoverySettings = new RecoverySettings(settings, settingsModule.getClusterSettings());
            RepositoriesModule repositoriesModule = new RepositoriesModule(
                this.environment,
                pluginsService.filterPlugins(RepositoryPlugin.class),
                transportService,
                clusterService,
                bigArrays,
                xContentRegistry,
                recoverySettings
            );
            RepositoriesService repositoryService = repositoriesModule.getRepositoryService();
            repositoriesServiceReference.set(repositoryService);
            SnapshotsService snapshotsService = new SnapshotsService(
                settings,
                clusterService,
                clusterModule.getIndexNameExpressionResolver(),
                repositoryService,
                transportService,
                actionModule.getActionFilters(),
                systemIndices
            );
            SnapshotShardsService snapshotShardsService = new SnapshotShardsService(
                settings,
                clusterService,
                repositoryService,
                transportService,
                indicesService
            );

            actionModule.getReservedClusterStateService().installStateHandler(new ReservedRepositoryAction(repositoryService));
            actionModule.getReservedClusterStateService().installStateHandler(new ReservedPipelineAction());

            FileSettingsService fileSettingsService = new FileSettingsService(
                clusterService,
                actionModule.getReservedClusterStateService(),
                environment
            );

            RestoreService restoreService = new RestoreService(
                clusterService,
                repositoryService,
                clusterModule.getAllocationService(),
                metadataCreateIndexService,
                indexMetadataVerifier,
                shardLimitValidator,
                systemIndices,
                indicesService,
                fileSettingsService,
                threadPool
            );
            final DiskThresholdMonitor diskThresholdMonitor = new DiskThresholdMonitor(
                settings,
                clusterService::state,
                clusterService.getClusterSettings(),
                client,
                threadPool::relativeTimeInMillis,
                rerouteService
            );
            clusterInfoService.addListener(diskThresholdMonitor::onNewInfo);

            final DiscoveryModule discoveryModule = new DiscoveryModule(
                settings,
                transportService,
                client,
                namedWriteableRegistry,
                networkService,
                clusterService.getMasterService(),
                clusterService.getClusterApplierService(),
                clusterService.getClusterSettings(),
                pluginsService.filterPlugins(DiscoveryPlugin.class),
                pluginsService.filterPlugins(ClusterCoordinationPlugin.class),
                clusterModule.getAllocationService(),
                environment.configFile(),
                gatewayMetaState,
                rerouteService,
                fsHealthService,
                circuitBreakerService,
                compatibilityVersions
            );
            this.nodeService = new NodeService(
                settings,
                threadPool,
                monitorService,
                discoveryModule.getCoordinator(),
                transportService,
                indicesService,
                pluginsService,
                circuitBreakerService,
                scriptService,
                httpServerTransport,
                ingestService,
                clusterService,
                settingsModule.getSettingsFilter(),
                responseCollectorService,
                searchTransportService,
                indexingLimits,
                searchModule.getValuesSourceRegistry().getUsageService(),
                repositoryService
            );

            final SearchService searchService = newSearchService(
                clusterService,
                indicesService,
                threadPool,
                scriptService,
                bigArrays,
                searchModule.getFetchPhase(),
                responseCollectorService,
                circuitBreakerService,
                executorSelector,
                tracer
            );

            final PersistentTasksService persistentTasksService = new PersistentTasksService(clusterService, threadPool, client);
            final SystemIndexMigrationExecutor systemIndexMigrationExecutor = new SystemIndexMigrationExecutor(
                client,
                clusterService,
                systemIndices,
                metadataUpdateSettingsService,
                metadataCreateIndexService,
                settingsModule.getIndexScopedSettings()
            );
            final HealthNodeTaskExecutor healthNodeTaskExecutor = HealthNodeTaskExecutor.create(
                clusterService,
                persistentTasksService,
                settings,
                clusterService.getClusterSettings()
            );
            final List<PersistentTasksExecutor<?>> builtinTaskExecutors = List.of(systemIndexMigrationExecutor, healthNodeTaskExecutor);
            final List<PersistentTasksExecutor<?>> pluginTaskExecutors = pluginsService.filterPlugins(PersistentTaskPlugin.class)
                .stream()
                .map(
                    p -> p.getPersistentTasksExecutor(
                        clusterService,
                        threadPool,
                        client,
                        settingsModule,
                        clusterModule.getIndexNameExpressionResolver()
                    )
                )
                .flatMap(List::stream)
                .collect(toList());
            final PersistentTasksExecutorRegistry registry = new PersistentTasksExecutorRegistry(
                concatLists(pluginTaskExecutors, builtinTaskExecutors)
            );
            final PersistentTasksClusterService persistentTasksClusterService = new PersistentTasksClusterService(
                settings,
                registry,
                clusterService,
                threadPool
            );
            resourcesToClose.add(persistentTasksClusterService);

            final List<ShutdownAwarePlugin> shutdownAwarePlugins = pluginsService.filterPlugins(ShutdownAwarePlugin.class);
            final PluginShutdownService pluginShutdownService = new PluginShutdownService(shutdownAwarePlugins);
            clusterService.addListener(pluginShutdownService);

            final RecoveryPlannerService recoveryPlannerService = getRecoveryPlannerService(threadPool, clusterService, repositoryService);
            final DesiredNodesSettingsValidator desiredNodesSettingsValidator = new DesiredNodesSettingsValidator();

            final MasterHistoryService masterHistoryService = new MasterHistoryService(transportService, threadPool, clusterService);
            final CoordinationDiagnosticsService coordinationDiagnosticsService = new CoordinationDiagnosticsService(
                clusterService,
                transportService,
                discoveryModule.getCoordinator(),
                masterHistoryService
            );
            final HealthService healthService = createHealthService(
                clusterService,
                clusterModule,
                coordinationDiagnosticsService,
                threadPool,
                systemIndices
            );
            HealthPeriodicLogger healthPeriodicLogger = createHealthPeriodicLogger(clusterService, settings, client, healthService);
            healthPeriodicLogger.init();
            HealthMetadataService healthMetadataService = HealthMetadataService.create(clusterService, settings);
            LocalHealthMonitor localHealthMonitor = LocalHealthMonitor.create(settings, clusterService, nodeService, threadPool, client);
            HealthInfoCache nodeHealthOverview = HealthInfoCache.create(clusterService);
            HealthApiStats healthApiStats = new HealthApiStats();

            List<ReloadablePlugin> reloadablePlugins = pluginsService.filterPlugins(ReloadablePlugin.class);
            pluginsService.filterPlugins(ReloadAwarePlugin.class).forEach(p -> p.setReloadCallback(wrapPlugins(reloadablePlugins)));

            modules.add(b -> {
                b.bind(Node.class).toInstance(this);
                b.bind(NodeService.class).toInstance(nodeService);
                b.bind(NamedXContentRegistry.class).toInstance(xContentRegistry);
                b.bind(PluginsService.class).toInstance(pluginsService);
                b.bind(Client.class).toInstance(client);
                b.bind(NodeClient.class).toInstance(client);
                b.bind(Environment.class).toInstance(this.environment);
                b.bind(ThreadPool.class).toInstance(threadPool);
                b.bind(NodeEnvironment.class).toInstance(nodeEnvironment);
                b.bind(ResourceWatcherService.class).toInstance(resourceWatcherService);
                b.bind(CircuitBreakerService.class).toInstance(circuitBreakerService);
                b.bind(BigArrays.class).toInstance(bigArrays);
                b.bind(PageCacheRecycler.class).toInstance(pageCacheRecycler);
                b.bind(ScriptService.class).toInstance(scriptService);
                b.bind(AnalysisRegistry.class).toInstance(analysisModule.getAnalysisRegistry());
                b.bind(IngestService.class).toInstance(ingestService);
                b.bind(IndexingPressure.class).toInstance(indexingLimits);
                b.bind(UsageService.class).toInstance(usageService);
                b.bind(AggregationUsageService.class).toInstance(searchModule.getValuesSourceRegistry().getUsageService());
                b.bind(NamedWriteableRegistry.class).toInstance(namedWriteableRegistry);
                b.bind(MetadataUpgrader.class).toInstance(metadataUpgrader);
                b.bind(MetaStateService.class).toInstance(metaStateService);
                b.bind(PersistedClusterStateService.class).toInstance(persistedClusterStateService);
                b.bind(IndicesService.class).toInstance(indicesService);
                b.bind(MetadataCreateIndexService.class).toInstance(metadataCreateIndexService);
                b.bind(MetadataCreateDataStreamService.class).toInstance(metadataCreateDataStreamService);
                b.bind(MetadataDataStreamsService.class).toInstance(metadataDataStreamsService);
                b.bind(MetadataUpdateSettingsService.class).toInstance(metadataUpdateSettingsService);
                b.bind(SearchService.class).toInstance(searchService);
                b.bind(SearchTransportService.class).toInstance(searchTransportService);
                b.bind(SearchPhaseController.class).toInstance(new SearchPhaseController(searchService::aggReduceContextBuilder));
                b.bind(Transport.class).toInstance(transport);
                b.bind(TransportService.class).toInstance(transportService);
                b.bind(NetworkService.class).toInstance(networkService);
                b.bind(UpdateHelper.class).toInstance(new UpdateHelper(scriptService));
                b.bind(IndexMetadataVerifier.class).toInstance(indexMetadataVerifier);
                b.bind(ClusterInfoService.class).toInstance(clusterInfoService);
                b.bind(SnapshotsInfoService.class).toInstance(snapshotsInfoService);
                b.bind(GatewayMetaState.class).toInstance(gatewayMetaState);
                b.bind(Coordinator.class).toInstance(discoveryModule.getCoordinator());
                b.bind(Reconfigurator.class).toInstance(discoveryModule.getReconfigurator());
                {
                    processRecoverySettings(settingsModule.getClusterSettings(), recoverySettings);
                    final SnapshotFilesProvider snapshotFilesProvider = new SnapshotFilesProvider(repositoryService);
                    b.bind(PeerRecoverySourceService.class)
                        .toInstance(
                            new PeerRecoverySourceService(
                                transportService,
                                indicesService,
                                clusterService,
                                recoverySettings,
                                recoveryPlannerService
                            )
                        );
                    b.bind(PeerRecoveryTargetService.class)
                        .toInstance(
                            new PeerRecoveryTargetService(
                                client,
                                threadPool,
                                transportService,
                                recoverySettings,
                                clusterService,
                                snapshotFilesProvider
                            )
                        );
                }
                b.bind(HttpServerTransport.class).toInstance(httpServerTransport);
                pluginComponents.forEach(p -> {
                    if (p instanceof PluginComponentBinding<?, ?> pcb) {
                        @SuppressWarnings("unchecked")
                        Class<Object> clazz = (Class<Object>) pcb.inter();
                        b.bind(clazz).toInstance(pcb.impl());

                    } else {
                        @SuppressWarnings("unchecked")
                        Class<Object> clazz = (Class<Object>) p.getClass();
                        b.bind(clazz).toInstance(p);
                    }
                });
                b.bind(PersistentTasksService.class).toInstance(persistentTasksService);
                b.bind(PersistentTasksClusterService.class).toInstance(persistentTasksClusterService);
                b.bind(PersistentTasksExecutorRegistry.class).toInstance(registry);
                b.bind(RepositoriesService.class).toInstance(repositoryService);
                b.bind(SnapshotsService.class).toInstance(snapshotsService);
                b.bind(SnapshotShardsService.class).toInstance(snapshotShardsService);
                b.bind(RestoreService.class).toInstance(restoreService);
                b.bind(RerouteService.class).toInstance(rerouteService);
                b.bind(ShardLimitValidator.class).toInstance(shardLimitValidator);
                b.bind(FsHealthService.class).toInstance(fsHealthService);
                b.bind(SystemIndices.class).toInstance(systemIndices);
                b.bind(PluginShutdownService.class).toInstance(pluginShutdownService);
                b.bind(ExecutorSelector.class).toInstance(executorSelector);
                b.bind(IndexSettingProviders.class).toInstance(indexSettingProviders);
                b.bind(DesiredNodesSettingsValidator.class).toInstance(desiredNodesSettingsValidator);
                b.bind(HealthService.class).toInstance(healthService);
                b.bind(MasterHistoryService.class).toInstance(masterHistoryService);
                b.bind(CoordinationDiagnosticsService.class).toInstance(coordinationDiagnosticsService);
                b.bind(HealthNodeTaskExecutor.class).toInstance(healthNodeTaskExecutor);
                b.bind(HealthMetadataService.class).toInstance(healthMetadataService);
                b.bind(LocalHealthMonitor.class).toInstance(localHealthMonitor);
                b.bind(HealthInfoCache.class).toInstance(nodeHealthOverview);
                b.bind(HealthApiStats.class).toInstance(healthApiStats);
                b.bind(Tracer.class).toInstance(tracer);
                b.bind(FileSettingsService.class).toInstance(fileSettingsService);
                b.bind(WriteLoadForecaster.class).toInstance(writeLoadForecaster);
                b.bind(HealthPeriodicLogger.class).toInstance(healthPeriodicLogger);
                b.bind(CompatibilityVersions.class).toInstance(compatibilityVersions);
                b.bind(InferenceServiceRegistry.class).toInstance(inferenceServiceRegistry);
            });

            if (ReadinessService.enabled(environment)) {
                modules.add(b -> b.bind(ReadinessService.class).toInstance(newReadinessService(clusterService, environment)));
            }

            injector = modules.createInjector();

            // We allocate copies of existing shards by looking for a viable copy of the shard in the cluster and assigning the shard there.
            // The search for viable copies is triggered by an allocation attempt (i.e. a reroute) and is performed asynchronously. When it
            // completes we trigger another reroute to try the allocation again. This means there is a circular dependency: the allocation
            // service needs access to the existing shards allocators (e.g. the GatewayAllocator) which need to be able to trigger a
            // reroute, which needs to call into the allocation service. We close the loop here:
            clusterModule.setExistingShardsAllocators(injector.getInstance(GatewayAllocator.class));

            List<LifecycleComponent> pluginLifecycleComponents = pluginComponents.stream().map(p -> {
                if (p instanceof PluginComponentBinding<?, ?> pcb) {
                    return pcb.impl();
                }
                return p;
            }).filter(p -> p instanceof LifecycleComponent).map(p -> (LifecycleComponent) p).toList();
            resourcesToClose.addAll(pluginLifecycleComponents);
            resourcesToClose.add(injector.getInstance(PeerRecoverySourceService.class));
            this.pluginLifecycleComponents = Collections.unmodifiableList(pluginLifecycleComponents);

            // Due to Java's type erasure with generics, the injector can't give us exactly what we need, and we have
            // to resort to some evil casting.
            @SuppressWarnings("rawtypes")
            Map<ActionType<? extends ActionResponse>, TransportAction<? extends ActionRequest, ? extends ActionResponse>> actions =
                forciblyCast(injector.getInstance(new Key<Map<ActionType, TransportAction>>() {
                }));

            client.initialize(
                actions,
                transportService.getTaskManager(),
                () -> clusterService.localNode().getId(),
                transportService.getLocalNodeConnection(),
                transportService.getRemoteClusterService(),
                namedWriteableRegistry
            );
            this.namedWriteableRegistry = namedWriteableRegistry;
            this.namedXContentRegistry = xContentRegistry;

            logger.debug("initializing HTTP handlers ...");
            actionModule.initRestHandlers(() -> clusterService.state().nodesIfRecovered());
            logger.info("initialized");

            success = true;
        } catch (IOException ex) {
            throw new ElasticsearchException("failed to bind service", ex);
        } finally {
            if (success == false) {
                IOUtils.closeWhileHandlingException(resourcesToClose);
            }
        }
    }

    private Supplier<DocumentParsingObserver> getDocumentParsingObserverSupplier() {
        List<DocumentParsingObserverPlugin> plugins = pluginsService.filterPlugins(DocumentParsingObserverPlugin.class);
        if (plugins.size() == 1) {
            return plugins.get(0).getDocumentParsingObserverSupplier();
        } else if (plugins.size() == 0) {
            return () -> DocumentParsingObserver.EMPTY_INSTANCE;
        }
        throw new IllegalStateException("too many DocumentParsingObserverPlugin instances");
    }

    /**
     * If the JVM was started with the Elastic APM agent and a config file argument was specified, then
     * delete the config file. The agent only reads it once, when supplied in this fashion, and it
     * may contain a secret token.
     * <p>
     * Public for testing only
     */
    @SuppressForbidden(reason = "Cannot guarantee that the temp config path is relative to the environment")
    public static void deleteTemporaryApmConfig(JvmInfo jvmInfo, BiConsumer<Exception, Path> errorHandler) {
        for (String inputArgument : jvmInfo.getInputArguments()) {
            if (inputArgument.startsWith("-javaagent:")) {
                final String agentArg = inputArgument.substring(11);
                final String[] parts = agentArg.split("=", 2);
                String APM_AGENT_CONFIG_FILE_REGEX = String.join(
                    "\\" + File.separator,
                    ".*modules",
                    "apm",
                    "elastic-apm-agent-\\d+\\.\\d+\\.\\d+\\.jar"
                );
                if (parts[0].matches(APM_AGENT_CONFIG_FILE_REGEX)) {
                    if (parts.length == 2 && parts[1].startsWith("c=")) {
                        final Path apmConfig = PathUtils.get(parts[1].substring(2));
                        if (apmConfig.getFileName().toString().matches("^\\.elstcapm\\..*\\.tmp")) {
                            try {
                                Files.deleteIfExists(apmConfig);
                            } catch (IOException e) {
                                errorHandler.accept(e, apmConfig);
                            }
                        }
                    }
                    return;
                }
            }
        }
    }

    /**
     * Wrap a group of reloadable plugins into a single reloadable plugin interface
     * @param reloadablePlugins A list of reloadable plugins
     * @return A single ReloadablePlugin that, upon reload, reloads the plugins it wraps
     */
    private static ReloadablePlugin wrapPlugins(List<ReloadablePlugin> reloadablePlugins) {
        return settings -> {
            for (ReloadablePlugin plugin : reloadablePlugins) {
                try {
                    plugin.reload(settings);
                } catch (IOException e) {
                    throw new RuntimeException(e);
                }
            }
        };
    }

<<<<<<< HEAD
    private static Tracer getTracer(PluginsService pluginsService, Settings settings) {
        final List<TracerPlugin> tracerPlugins = pluginsService.filterPlugins(TracerPlugin.class);
=======
    private static TelemetryProvider getTelemetryProvider(PluginsService pluginsService, Settings settings) {
        final List<TelemetryPlugin> telemetryPlugins = pluginsService.filterPlugins(TelemetryPlugin.class);
>>>>>>> b7eafce3

        if (telemetryPlugins.size() > 1) {
            throw new IllegalStateException("A single TelemetryPlugin was expected but got: " + telemetryPlugins);
        }

        return telemetryPlugins.isEmpty() ? TelemetryProvider.NOOP : telemetryPlugins.get(0).getTelemetryProvider(settings);
    }

    private HealthService createHealthService(
        ClusterService clusterService,
        ClusterModule clusterModule,
        CoordinationDiagnosticsService coordinationDiagnosticsService,
        ThreadPool threadPool,
        SystemIndices systemIndices
    ) {
        var serverHealthIndicatorServices = List.of(
            new StableMasterHealthIndicatorService(coordinationDiagnosticsService, clusterService),
            new RepositoryIntegrityHealthIndicatorService(clusterService),
            new ShardsAvailabilityHealthIndicatorService(clusterService, clusterModule.getAllocationService(), systemIndices),
            new DiskHealthIndicatorService(clusterService),
            new ShardsCapacityHealthIndicatorService(clusterService)
        );
        var pluginHealthIndicatorServices = pluginsService.filterPlugins(HealthPlugin.class)
            .stream()
            .flatMap(plugin -> plugin.getHealthIndicatorServices().stream())
            .toList();
        return new HealthService(concatLists(serverHealthIndicatorServices, pluginHealthIndicatorServices), threadPool);
    }

    private static HealthPeriodicLogger createHealthPeriodicLogger(
        ClusterService clusterService,
        Settings settings,
        NodeClient client,
        HealthService healthService
    ) {
        return new HealthPeriodicLogger(settings, clusterService, client, healthService);
    }

    private RecoveryPlannerService getRecoveryPlannerService(
        ThreadPool threadPool,
        ClusterService clusterService,
        RepositoriesService repositoryService
    ) {
        final List<RecoveryPlannerService> recoveryPlannerServices = pluginsService.filterPlugins(RecoveryPlannerPlugin.class)
            .stream()
            .map(
                plugin -> plugin.createRecoveryPlannerService(
                    new ShardSnapshotsService(client, repositoryService, threadPool, clusterService)
                )
            )
            .filter(Optional::isPresent)
            .map(Optional::get)
            .toList();
        if (recoveryPlannerServices.isEmpty()) {
            return new PeerOnlyRecoveryPlannerService();
        } else if (recoveryPlannerServices.size() > 1) {
            throw new IllegalStateException("Expected a single RecoveryPlannerService but got: " + recoveryPlannerServices.size());
        }
        return recoveryPlannerServices.get(0);
    }

    private WriteLoadForecaster getWriteLoadForecaster(ThreadPool threadPool, Settings settings, ClusterSettings clusterSettings) {
        final List<ClusterPlugin> clusterPlugins = pluginsService.filterPlugins(ClusterPlugin.class);
        final List<WriteLoadForecaster> writeLoadForecasters = clusterPlugins.stream()
            .flatMap(clusterPlugin -> clusterPlugin.createWriteLoadForecasters(threadPool, settings, clusterSettings).stream())
            .toList();

        if (writeLoadForecasters.isEmpty()) {
            return WriteLoadForecaster.DEFAULT;
        }

        if (writeLoadForecasters.size() > 1) {
            throw new IllegalStateException("A single WriteLoadForecaster was expected but got: " + writeLoadForecasters);
        }

        return writeLoadForecasters.get(0);
    }

    private PersistedClusterStateService newPersistedClusterStateService(
        NamedXContentRegistry xContentRegistry,
        ClusterSettings clusterSettings,
        ThreadPool threadPool,
        CompatibilityVersions compatibilityVersions
    ) {
        final List<ClusterCoordinationPlugin.PersistedClusterStateServiceFactory> persistedClusterStateServiceFactories = pluginsService
            .filterPlugins(ClusterCoordinationPlugin.class)
            .stream()
            .map(ClusterCoordinationPlugin::getPersistedClusterStateServiceFactory)
            .flatMap(Optional::stream)
            .toList();

        if (persistedClusterStateServiceFactories.size() > 1) {
            throw new IllegalStateException("multiple persisted-state-service factories found: " + persistedClusterStateServiceFactories);
        }

        if (persistedClusterStateServiceFactories.size() == 1) {
            return persistedClusterStateServiceFactories.get(0)
                .newPersistedClusterStateService(nodeEnvironment, xContentRegistry, clusterSettings, threadPool, compatibilityVersions);
        }

        return new PersistedClusterStateService(nodeEnvironment, xContentRegistry, clusterSettings, threadPool::relativeTimeInMillis);
    }

    protected TransportService newTransportService(
        Settings settings,
        Transport transport,
        ThreadPool threadPool,
        TransportInterceptor interceptor,
        Function<BoundTransportAddress, DiscoveryNode> localNodeFactory,
        ClusterSettings clusterSettings,
        TaskManager taskManager,
        Tracer tracer
    ) {
        return new TransportService(settings, transport, threadPool, interceptor, localNodeFactory, clusterSettings, taskManager, tracer);
    }

    protected void processRecoverySettings(ClusterSettings clusterSettings, RecoverySettings recoverySettings) {
        // Noop in production, overridden by tests
    }

    /**
     * The settings that are used by this node. Contains original settings as well as additional settings provided by plugins.
     */
    public Settings settings() {
        return this.environment.settings();
    }

    /**
     * A client that can be used to execute actions (operations) against the cluster.
     */
    public Client client() {
        return client;
    }

    /**
     * Returns the environment of the node
     */
    public Environment getEnvironment() {
        return environment;
    }

    /**
     * Returns the {@link NodeEnvironment} instance of this node
     */
    public NodeEnvironment getNodeEnvironment() {
        return nodeEnvironment;
    }

    /**
     * Start the node. If the node is already started, this method is no-op.
     */
    public Node start() throws NodeValidationException {
        if (lifecycle.moveToStarted() == false) {
            return this;
        }

        logger.info("starting ...");
        pluginLifecycleComponents.forEach(LifecycleComponent::start);

        if (ReadinessService.enabled(environment)) {
            injector.getInstance(ReadinessService.class).start();
        }
        injector.getInstance(MappingUpdatedAction.class).setClient(client);
        injector.getInstance(IndicesService.class).start();
        injector.getInstance(IndicesClusterStateService.class).start();
        injector.getInstance(SnapshotsService.class).start();
        injector.getInstance(SnapshotShardsService.class).start();
        injector.getInstance(RepositoriesService.class).start();
        injector.getInstance(SearchService.class).start();
        injector.getInstance(FsHealthService.class).start();
        nodeService.getMonitorService().start();

        final ClusterService clusterService = injector.getInstance(ClusterService.class);

        final NodeConnectionsService nodeConnectionsService = injector.getInstance(NodeConnectionsService.class);
        nodeConnectionsService.start();
        clusterService.setNodeConnectionsService(nodeConnectionsService);

        injector.getInstance(GatewayService.class).start();
        final Coordinator coordinator = injector.getInstance(Coordinator.class);
        clusterService.getMasterService().setClusterStatePublisher(coordinator);

        // Start the transport service now so the publish address will be added to the local disco node in ClusterService
        TransportService transportService = injector.getInstance(TransportService.class);
        transportService.getTaskManager().setTaskResultsService(injector.getInstance(TaskResultsService.class));
        transportService.getTaskManager().setTaskCancellationService(new TaskCancellationService(transportService));
        transportService.start();
        assert localNodeFactory.getNode() != null;
        assert transportService.getLocalNode().equals(localNodeFactory.getNode())
            : "transportService has a different local node than the factory provided";
        injector.getInstance(PeerRecoverySourceService.class).start();

        // Load (and maybe upgrade) the metadata stored on disk
        final GatewayMetaState gatewayMetaState = injector.getInstance(GatewayMetaState.class);
        gatewayMetaState.start(
            settings(),
            transportService,
            clusterService,
            injector.getInstance(MetaStateService.class),
            injector.getInstance(IndexMetadataVerifier.class),
            injector.getInstance(MetadataUpgrader.class),
            injector.getInstance(PersistedClusterStateService.class),
            pluginsService.filterPlugins(ClusterCoordinationPlugin.class),
            injector.getInstance(CompatibilityVersions.class)
        );
        // TODO: Do not expect that the legacy metadata file is always present https://github.com/elastic/elasticsearch/issues/95211
        if (Assertions.ENABLED && DiscoveryNode.isStateless(settings()) == false) {
            try {
                assert injector.getInstance(MetaStateService.class).loadFullState().v1().isEmpty();
                final NodeMetadata nodeMetadata = NodeMetadata.FORMAT.loadLatestState(
                    logger,
                    NamedXContentRegistry.EMPTY,
                    nodeEnvironment.nodeDataPaths()
                );
                assert nodeMetadata != null;
                assert nodeMetadata.nodeVersion().equals(Version.CURRENT);
                assert nodeMetadata.nodeId().equals(localNodeFactory.getNode().getId());
            } catch (IOException e) {
                assert false : e;
            }
        }
        // we load the global state here (the persistent part of the cluster state stored on disk) to
        // pass it to the bootstrap checks to allow plugins to enforce certain preconditions based on the recovered state.
        final Metadata onDiskMetadata = gatewayMetaState.getPersistedState().getLastAcceptedState().metadata();
        assert onDiskMetadata != null : "metadata is null but shouldn't"; // this is never null
        validateNodeBeforeAcceptingRequests(
            new BootstrapContext(environment, onDiskMetadata),
            transportService.boundAddress(),
            pluginsService.flatMap(Plugin::getBootstrapChecks).toList()
        );

        final FileSettingsService fileSettingsService = injector.getInstance(FileSettingsService.class);
        fileSettingsService.start();
        // if we are using the readiness service, listen for the file settings being applied
        if (ReadinessService.enabled(environment)) {
            fileSettingsService.addFileChangedListener(injector.getInstance(ReadinessService.class));
        }

        clusterService.addStateApplier(transportService.getTaskManager());
        // start after transport service so the local disco is known
        coordinator.start(); // start before cluster service so that it can set initial state on ClusterApplierService
        clusterService.start();
        assert clusterService.localNode().equals(localNodeFactory.getNode())
            : "clusterService has a different local node than the factory provided";
        transportService.acceptIncomingRequests();
        /*
         * CoordinationDiagnosticsService expects to be able to send transport requests and use the cluster state, so it is important to
         * start it here after the clusterService and transportService have been started.
         */
        injector.getInstance(CoordinationDiagnosticsService.class).start();
        coordinator.startInitialJoin();
        final TimeValue initialStateTimeout = INITIAL_STATE_TIMEOUT_SETTING.get(settings());
        configureNodeAndClusterIdStateListener(clusterService);

        if (initialStateTimeout.millis() > 0) {
            final ThreadPool thread = injector.getInstance(ThreadPool.class);
            ClusterState clusterState = clusterService.state();
            ClusterStateObserver observer = new ClusterStateObserver(clusterState, clusterService, null, logger, thread.getThreadContext());

            if (clusterState.nodes().getMasterNodeId() == null) {
                logger.debug("waiting to join the cluster. timeout [{}]", initialStateTimeout);
                final CountDownLatch latch = new CountDownLatch(1);
                observer.waitForNextChange(new ClusterStateObserver.Listener() {
                    @Override
                    public void onNewClusterState(ClusterState state) {
                        latch.countDown();
                    }

                    @Override
                    public void onClusterServiceClose() {
                        latch.countDown();
                    }

                    @Override
                    public void onTimeout(TimeValue timeout) {
                        logger.warn("timed out while waiting for initial discovery state - timeout: {}", initialStateTimeout);
                        latch.countDown();
                    }
                }, state -> state.nodes().getMasterNodeId() != null, initialStateTimeout);

                try {
                    latch.await();
                } catch (InterruptedException e) {
                    throw new ElasticsearchTimeoutException("Interrupted while waiting for initial discovery state");
                }
            }
        }

        injector.getInstance(HttpServerTransport.class).start();

        if (WRITE_PORTS_FILE_SETTING.get(settings())) {
            TransportService transport = injector.getInstance(TransportService.class);
            writePortsFile("transport", transport.boundAddress());
            HttpServerTransport http = injector.getInstance(HttpServerTransport.class);
            writePortsFile("http", http.boundAddress());

            if (ReadinessService.enabled(environment)) {
                ReadinessService readiness = injector.getInstance(ReadinessService.class);
                readiness.addBoundAddressListener(address -> writePortsFile("readiness", address));
            }

            if (RemoteClusterPortSettings.REMOTE_CLUSTER_SERVER_ENABLED.get(environment.settings())) {
                writePortsFile("remote_cluster", transport.boundRemoteAccessAddress());
            }
        }

        logger.info("started {}", transportService.getLocalNode());

        pluginsService.filterPlugins(ClusterPlugin.class).forEach(ClusterPlugin::onNodeStarted);

        return this;
    }

    protected void configureNodeAndClusterIdStateListener(ClusterService clusterService) {
        NodeAndClusterIdStateListener.getAndSetNodeIdAndClusterId(
            clusterService,
            injector.getInstance(ThreadPool.class).getThreadContext()
        );
    }

    private void stop() {
        if (lifecycle.moveToStopped() == false) {
            return;
        }
        logger.info("stopping ...");

        if (ReadinessService.enabled(environment)) {
            stopIfStarted(ReadinessService.class);
        }
        stopIfStarted(FileSettingsService.class);
        injector.getInstance(ResourceWatcherService.class).close();
        stopIfStarted(HttpServerTransport.class);

        stopIfStarted(SnapshotsService.class);
        stopIfStarted(SnapshotShardsService.class);
        stopIfStarted(RepositoriesService.class);
        // stop any changes happening as a result of cluster state changes
        stopIfStarted(IndicesClusterStateService.class);
        // close cluster coordinator early to not react to pings anymore.
        // This can confuse other nodes and delay things - mostly if we're the master and we're running tests.
        stopIfStarted(Coordinator.class);
        // we close indices first, so operations won't be allowed on it
        stopIfStarted(ClusterService.class);
        stopIfStarted(NodeConnectionsService.class);
        stopIfStarted(FsHealthService.class);
        stopIfStarted(nodeService.getMonitorService());
        stopIfStarted(GatewayService.class);
        stopIfStarted(SearchService.class);
        stopIfStarted(TransportService.class);

        pluginLifecycleComponents.forEach(Node::stopIfStarted);
        // we should stop this last since it waits for resources to get released
        // if we had scroll searchers etc or recovery going on we wait for to finish.
        stopIfStarted(IndicesService.class);
        logger.info("stopped");
    }

    private <T extends LifecycleComponent> void stopIfStarted(Class<T> componentClass) {
        stopIfStarted(injector.getInstance(componentClass));
    }

    private static void stopIfStarted(LifecycleComponent component) {
        // if we failed during startup then some of our components might not have started yet
        if (component.lifecycleState() == Lifecycle.State.STARTED) {
            component.stop();
        }
    }

    // During concurrent close() calls we want to make sure that all of them return after the node has completed it's shutdown cycle.
    // If not, the hook that is added in Bootstrap#setup() will be useless:
    // close() might not be executed, in case another (for example api) call to close() has already set some lifecycles to stopped.
    // In this case the process will be terminated even if the first call to close() has not finished yet.
    @Override
    public synchronized void close() throws IOException {
        synchronized (lifecycle) {
            if (lifecycle.started()) {
                stop();
            }
            if (lifecycle.moveToClosed() == false) {
                return;
            }
        }

        logger.info("closing ...");
        List<Closeable> toClose = new ArrayList<>();
        StopWatch stopWatch = new StopWatch("node_close");
        toClose.add(() -> stopWatch.start("node_service"));
        toClose.add(nodeService);
        toClose.add(() -> stopWatch.stop().start("http"));
        toClose.add(injector.getInstance(HttpServerTransport.class));
        toClose.add(() -> stopWatch.stop().start("snapshot_service"));
        toClose.add(injector.getInstance(SnapshotsService.class));
        toClose.add(injector.getInstance(SnapshotShardsService.class));
        toClose.add(injector.getInstance(RepositoriesService.class));
        toClose.add(() -> stopWatch.stop().start("client"));
        Releasables.close(injector.getInstance(Client.class));
        toClose.add(() -> stopWatch.stop().start("indices_cluster"));
        toClose.add(injector.getInstance(IndicesClusterStateService.class));
        toClose.add(() -> stopWatch.stop().start("indices"));
        toClose.add(injector.getInstance(IndicesService.class));
        // close filter/fielddata caches after indices
        toClose.add(injector.getInstance(IndicesStore.class));
        toClose.add(injector.getInstance(PeerRecoverySourceService.class));
        toClose.add(() -> stopWatch.stop().start("cluster"));
        toClose.add(injector.getInstance(ClusterService.class));
        toClose.add(() -> stopWatch.stop().start("node_connections_service"));
        toClose.add(injector.getInstance(NodeConnectionsService.class));
        toClose.add(() -> stopWatch.stop().start("cluster_coordinator"));
        toClose.add(injector.getInstance(Coordinator.class));
        toClose.add(() -> stopWatch.stop().start("monitor"));
        toClose.add(nodeService.getMonitorService());
        toClose.add(() -> stopWatch.stop().start("fsHealth"));
        toClose.add(injector.getInstance(FsHealthService.class));
        toClose.add(() -> stopWatch.stop().start("gateway"));
        toClose.add(injector.getInstance(GatewayService.class));
        toClose.add(() -> stopWatch.stop().start("search"));
        toClose.add(injector.getInstance(SearchService.class));
        toClose.add(() -> stopWatch.stop().start("transport"));
        toClose.add(injector.getInstance(TransportService.class));
        if (ReadinessService.enabled(environment)) {
            toClose.add(injector.getInstance(ReadinessService.class));
        }
        toClose.add(injector.getInstance(FileSettingsService.class));
        toClose.add(injector.getInstance(HealthPeriodicLogger.class));

        for (LifecycleComponent plugin : pluginLifecycleComponents) {
            toClose.add(() -> stopWatch.stop().start("plugin(" + plugin.getClass().getName() + ")"));
            toClose.add(plugin);
        }
        toClose.addAll(pluginsService.filterPlugins(Plugin.class));

        toClose.add(() -> stopWatch.stop().start("script"));
        toClose.add(injector.getInstance(ScriptService.class));

        toClose.add(() -> stopWatch.stop().start("thread_pool"));
        toClose.add(() -> injector.getInstance(ThreadPool.class).shutdown());
        // Don't call shutdownNow here, it might break ongoing operations on Lucene indices.
        // See https://issues.apache.org/jira/browse/LUCENE-7248. We call shutdownNow in
        // awaitClose if the node doesn't finish closing within the specified time.

        toClose.add(() -> stopWatch.stop().start("gateway_meta_state"));
        toClose.add(injector.getInstance(GatewayMetaState.class));

        toClose.add(() -> stopWatch.stop().start("node_environment"));
        toClose.add(injector.getInstance(NodeEnvironment.class));
        toClose.add(stopWatch::stop);

        if (logger.isTraceEnabled()) {
            toClose.add(() -> logger.trace("Close times for each service:\n{}", stopWatch.prettyPrint()));
        }
        IOUtils.close(toClose);
        logger.info("closed");
    }

    /**
     * Invokes hooks to prepare this node to be closed. This should be called when Elasticsearch receives a request to shut down
     * gracefully from the underlying operating system, before system resources are closed. This method will block
     * until the node is ready to shut down.
     *
     * Note that this class is part of infrastructure to react to signals from the operating system - most graceful shutdown
     * logic should use Node Shutdown, see {@link org.elasticsearch.cluster.metadata.NodesShutdownMetadata}.
     */
    public void prepareForClose() {
        HttpServerTransport httpServerTransport = injector.getInstance(HttpServerTransport.class);
        FutureTask<Void> stopper = new FutureTask<>(() -> {
            httpServerTransport.stop();
            return null;
        });
        new Thread(stopper, "http-server-transport-stop").start();

        Optional.ofNullable(terminationHandler.get()).ifPresent(TerminationHandler::handleTermination);

        try {
            stopper.get();
        } catch (Exception e) {
            logger.warn("unexpected exception while waiting for http server to close", e);
        }
    }

    /**
     * Wait for this node to be effectively closed.
     */
    // synchronized to prevent running concurrently with close()
    public synchronized boolean awaitClose(long timeout, TimeUnit timeUnit) throws InterruptedException {
        if (lifecycle.closed() == false) {
            // We don't want to shutdown the threadpool or interrupt threads on a node that is not
            // closed yet.
            throw new IllegalStateException("Call close() first");
        }

        ThreadPool threadPool = injector.getInstance(ThreadPool.class);
        final boolean terminated = ThreadPool.terminate(threadPool, timeout, timeUnit);
        if (terminated) {
            // All threads terminated successfully. Because search, recovery and all other operations
            // that run on shards run in the threadpool, indices should be effectively closed by now.
            if (nodeService.awaitClose(0, TimeUnit.MILLISECONDS) == false) {
                throw new IllegalStateException(
                    "Some shards are still open after the threadpool terminated. "
                        + "Something is leaking index readers or store references."
                );
            }
        }
        return terminated;
    }

    /**
     * Returns {@code true} if the node is closed.
     */
    public boolean isClosed() {
        return lifecycle.closed();
    }

    public Injector injector() {
        return this.injector;
    }

    /**
     * Hook for validating the node after network
     * services are started but before the cluster service is started
     * and before the network service starts accepting incoming network
     * requests.
     *
     * @param context               the bootstrap context for this node
     * @param boundTransportAddress the network addresses the node is
     *                              bound and publishing to
     */
    @SuppressWarnings("unused")
    protected void validateNodeBeforeAcceptingRequests(
        final BootstrapContext context,
        final BoundTransportAddress boundTransportAddress,
        List<BootstrapCheck> bootstrapChecks
    ) throws NodeValidationException {}

    /**
     * Writes a file to the logs dir containing the ports for the given transport type
     */
    private void writePortsFile(String type, BoundTransportAddress boundAddress) {
        Path tmpPortsFile = environment.logsFile().resolve(type + ".ports.tmp");
        try (BufferedWriter writer = Files.newBufferedWriter(tmpPortsFile, Charset.forName("UTF-8"))) {
            for (TransportAddress address : boundAddress.boundAddresses()) {
                InetAddress inetAddress = InetAddress.getByName(address.getAddress());
                writer.write(NetworkAddress.format(new InetSocketAddress(inetAddress, address.getPort())) + "\n");
            }
        } catch (IOException e) {
            throw new RuntimeException("Failed to write ports file", e);
        }
        Path portsFile = environment.logsFile().resolve(type + ".ports");
        try {
            Files.move(tmpPortsFile, portsFile, StandardCopyOption.ATOMIC_MOVE);
        } catch (IOException e) {
            throw new RuntimeException("Failed to rename ports file", e);
        }
    }

    /**
     * The {@link PluginsService} used to build this node's components.
     */
    protected PluginsService getPluginsService() {
        return pluginsService;
    }

    /**
     * Plugins can provide additional settings for the node, but two plugins
     * cannot provide the same setting.
     * @param pluginMap A map of plugin names to plugin instances
     * @param originalSettings The node's original settings, which silently override any setting provided by the plugins.
     * @return A {@link Settings} with the merged node and plugin settings
     * @throws IllegalArgumentException if two plugins provide the same additional setting key
     */
    static Settings mergePluginSettings(Map<String, Plugin> pluginMap, Settings originalSettings) {
        Map<String, String> foundSettings = new HashMap<>();
        final Settings.Builder builder = Settings.builder();
        for (Map.Entry<String, Plugin> entry : pluginMap.entrySet()) {
            Settings settings = entry.getValue().additionalSettings();
            for (String setting : settings.keySet()) {
                String oldPlugin = foundSettings.put(setting, entry.getKey());
                if (oldPlugin != null) {
                    throw new IllegalArgumentException(
                        "Cannot have additional setting ["
                            + setting
                            + "] "
                            + "in plugin ["
                            + entry.getKey()
                            + "], already added in plugin ["
                            + oldPlugin
                            + "]"
                    );
                }
            }
            builder.put(settings);
        }
        return builder.put(originalSettings).build();
    }

    /**
     * Creates a new {@link CircuitBreakerService} based on the settings provided.
     *
     * @see #BREAKER_TYPE_KEY
     */
    private static CircuitBreakerService createCircuitBreakerService(
        Settings settings,
        List<BreakerSettings> breakerSettings,
        ClusterSettings clusterSettings
    ) {
        String type = BREAKER_TYPE_KEY.get(settings);
        if (type.equals("hierarchy")) {
            return new HierarchyCircuitBreakerService(settings, breakerSettings, clusterSettings);
        } else if (type.equals("none")) {
            return new NoneCircuitBreakerService();
        } else {
            throw new IllegalArgumentException("Unknown circuit breaker type [" + type + "]");
        }
    }

    /**
     * Creates a new {@link BigArrays} instance used for this node.
     * This method can be overwritten by subclasses to change their {@link BigArrays} implementation for instance for testing
     */
    BigArrays createBigArrays(PageCacheRecycler pageCacheRecycler, CircuitBreakerService circuitBreakerService) {
        return new BigArrays(pageCacheRecycler, circuitBreakerService, CircuitBreaker.REQUEST);
    }

    /**
     * Creates a new {@link BigArrays} instance used for this node.
     * This method can be overwritten by subclasses to change their {@link BigArrays} implementation for instance for testing
     */
    PageCacheRecycler createPageCacheRecycler(Settings settings) {
        return new PageCacheRecycler(settings);
    }

    /**
     * Creates a new SearchService. This method can be overwritten by tests to inject mock implementations.
     */
    protected SearchService newSearchService(
        ClusterService clusterService,
        IndicesService indicesService,
        ThreadPool threadPool,
        ScriptService scriptService,
        BigArrays bigArrays,
        FetchPhase fetchPhase,
        ResponseCollectorService responseCollectorService,
        CircuitBreakerService circuitBreakerService,
        ExecutorSelector executorSelector,
        Tracer tracer
    ) {
        return new SearchService(
            clusterService,
            indicesService,
            threadPool,
            scriptService,
            bigArrays,
            fetchPhase,
            responseCollectorService,
            circuitBreakerService,
            executorSelector,
            tracer
        );
    }

    /**
     * Creates a new ScriptService. This method can be overwritten by tests to inject mock implementations.
     */
    protected ScriptService newScriptService(
        Settings settings,
        Map<String, ScriptEngine> engines,
        Map<String, ScriptContext<?>> contexts,
        LongSupplier timeProvider
    ) {
        return new ScriptService(settings, engines, contexts, timeProvider);
    }

    /**
     * Creates a new ReadinessService. This method can be overwritten by tests to inject mock implementations.
     */
    protected ReadinessService newReadinessService(ClusterService clusterService, Environment environment) {
        return new ReadinessService(clusterService, environment);
    }

    /**
     * Get Custom Name Resolvers list based on a Discovery Plugins list
     *
     * @param discoveryPlugins Discovery plugins list
     */
    private List<NetworkService.CustomNameResolver> getCustomNameResolvers(List<DiscoveryPlugin> discoveryPlugins) {
        List<NetworkService.CustomNameResolver> customNameResolvers = new ArrayList<>();
        for (DiscoveryPlugin discoveryPlugin : discoveryPlugins) {
            NetworkService.CustomNameResolver customNameResolver = discoveryPlugin.getCustomNameResolver(settings());
            if (customNameResolver != null) {
                customNameResolvers.add(customNameResolver);
            }
        }
        return customNameResolvers;
    }

    /**
     * Constructs a ClusterInfoService which may be mocked for tests.
     */
    protected ClusterInfoService newClusterInfoService(
        Settings settings,
        ClusterService clusterService,
        ThreadPool threadPool,
        NodeClient client
    ) {
        final InternalClusterInfoService service = new InternalClusterInfoService(settings, clusterService, threadPool, client);
        if (DiscoveryNode.isMasterNode(settings)) {
            // listen for state changes (this node starts/stops being the elected master, or new nodes are added)
            clusterService.addListener(service);
        }
        return service;
    }

    /**
     * Constructs a {@link org.elasticsearch.http.HttpServerTransport} which may be mocked for tests.
     */
    protected HttpServerTransport newHttpTransport(NetworkModule networkModule) {
        return networkModule.getHttpServerTransportSupplier().get();
    }

    private static class LocalNodeFactory implements Function<BoundTransportAddress, DiscoveryNode> {
        private final SetOnce<DiscoveryNode> localNode = new SetOnce<>();
        private final String persistentNodeId;
        private final Settings settings;

        private LocalNodeFactory(Settings settings, String persistentNodeId) {
            this.persistentNodeId = persistentNodeId;
            this.settings = settings;
        }

        @Override
        public DiscoveryNode apply(BoundTransportAddress boundTransportAddress) {
            localNode.set(DiscoveryNode.createLocal(settings, boundTransportAddress.publishAddress(), persistentNodeId));
            return localNode.get();
        }

        DiscoveryNode getNode() {
            assert localNode.get() != null;
            return localNode.get();
        }
    }
}<|MERGE_RESOLUTION|>--- conflicted
+++ resolved
@@ -1298,13 +1298,8 @@
         };
     }
 
-<<<<<<< HEAD
-    private static Tracer getTracer(PluginsService pluginsService, Settings settings) {
-        final List<TracerPlugin> tracerPlugins = pluginsService.filterPlugins(TracerPlugin.class);
-=======
     private static TelemetryProvider getTelemetryProvider(PluginsService pluginsService, Settings settings) {
         final List<TelemetryPlugin> telemetryPlugins = pluginsService.filterPlugins(TelemetryPlugin.class);
->>>>>>> b7eafce3
 
         if (telemetryPlugins.size() > 1) {
             throw new IllegalStateException("A single TelemetryPlugin was expected but got: " + telemetryPlugins);

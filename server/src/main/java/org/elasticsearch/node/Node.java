--- conflicted
+++ resolved
@@ -732,12 +732,9 @@
                 circuitBreakerService,
                 usageService,
                 systemIndices,
-<<<<<<< HEAD
+                tracer,
                 clusterService,
                 reservedStateHandlers
-=======
-                tracer
->>>>>>> 7af25f2d
             );
             modules.add(actionModule);
 
@@ -1042,11 +1039,8 @@
                     b.bind(HealthNodeTaskExecutor.class).toInstance(healthNodeTaskExecutor);
                     b.bind(HealthMetadataService.class).toInstance(healthMetadataService);
                 }
-<<<<<<< HEAD
+                b.bind(Tracer.class).toInstance(tracer);
                 b.bind(FileSettingsService.class).toInstance(fileSettingsService);
-=======
-                b.bind(Tracer.class).toInstance(tracer);
->>>>>>> 7af25f2d
             });
 
             if (ReadinessService.enabled(environment)) {

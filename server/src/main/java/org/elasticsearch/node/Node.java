/*
 * Copyright Elasticsearch B.V. and/or licensed to Elasticsearch B.V. under one
 * or more contributor license agreements. Licensed under the Elastic License
 * 2.0 and the Server Side Public License, v 1; you may not use this file except
 * in compliance with, at your election, the Elastic License 2.0 or the Server
 * Side Public License, v 1.
 */

package org.elasticsearch.node;

import org.apache.logging.log4j.LogManager;
import org.apache.logging.log4j.Logger;
import org.apache.lucene.util.SetOnce;
import org.elasticsearch.ElasticsearchTimeoutException;
import org.elasticsearch.Version;
import org.elasticsearch.bootstrap.BootstrapCheck;
import org.elasticsearch.bootstrap.BootstrapContext;
import org.elasticsearch.client.internal.Client;
import org.elasticsearch.client.internal.node.NodeClient;
import org.elasticsearch.cluster.ClusterState;
import org.elasticsearch.cluster.ClusterStateObserver;
import org.elasticsearch.cluster.NodeConnectionsService;
import org.elasticsearch.cluster.action.index.MappingUpdatedAction;
import org.elasticsearch.cluster.coordination.CoordinationDiagnosticsService;
import org.elasticsearch.cluster.coordination.Coordinator;
import org.elasticsearch.cluster.metadata.IndexMetadataVerifier;
import org.elasticsearch.cluster.metadata.Metadata;
import org.elasticsearch.cluster.node.DiscoveryNode;
import org.elasticsearch.cluster.service.ClusterService;
import org.elasticsearch.cluster.version.CompatibilityVersions;
import org.elasticsearch.common.StopWatch;
import org.elasticsearch.common.component.Lifecycle;
import org.elasticsearch.common.component.LifecycleComponent;
import org.elasticsearch.common.inject.Injector;
import org.elasticsearch.common.io.stream.NamedWriteableRegistry;
import org.elasticsearch.common.logging.NodeAndClusterIdStateListener;
import org.elasticsearch.common.network.NetworkAddress;
import org.elasticsearch.common.settings.Setting;
import org.elasticsearch.common.settings.Setting.Property;
import org.elasticsearch.common.settings.Settings;
import org.elasticsearch.common.transport.BoundTransportAddress;
import org.elasticsearch.common.transport.TransportAddress;
import org.elasticsearch.core.Assertions;
import org.elasticsearch.core.IOUtils;
import org.elasticsearch.core.PathUtils;
import org.elasticsearch.core.Releasables;
import org.elasticsearch.core.SuppressForbidden;
import org.elasticsearch.core.TimeValue;
import org.elasticsearch.env.Environment;
import org.elasticsearch.env.NodeEnvironment;
import org.elasticsearch.env.NodeMetadata;
<<<<<<< HEAD
import org.elasticsearch.features.FeatureService;
import org.elasticsearch.features.FeatureSpecification;
import org.elasticsearch.gateway.GatewayAllocator;
=======
>>>>>>> 5ae576fa
import org.elasticsearch.gateway.GatewayMetaState;
import org.elasticsearch.gateway.GatewayService;
import org.elasticsearch.gateway.MetaStateService;
import org.elasticsearch.gateway.PersistedClusterStateService;
import org.elasticsearch.health.HealthPeriodicLogger;
import org.elasticsearch.http.HttpServerTransport;
import org.elasticsearch.indices.IndicesService;
import org.elasticsearch.indices.cluster.IndicesClusterStateService;
import org.elasticsearch.indices.recovery.PeerRecoverySourceService;
import org.elasticsearch.indices.store.IndicesStore;
import org.elasticsearch.monitor.fs.FsHealthService;
import org.elasticsearch.monitor.jvm.JvmInfo;
import org.elasticsearch.node.internal.TerminationHandler;
import org.elasticsearch.plugins.ClusterCoordinationPlugin;
import org.elasticsearch.plugins.ClusterPlugin;
import org.elasticsearch.plugins.MetadataUpgrader;
import org.elasticsearch.plugins.Plugin;
import org.elasticsearch.plugins.PluginsService;
import org.elasticsearch.readiness.ReadinessService;
import org.elasticsearch.repositories.RepositoriesService;
import org.elasticsearch.reservedstate.service.FileSettingsService;
import org.elasticsearch.script.ScriptService;
import org.elasticsearch.search.SearchService;
import org.elasticsearch.snapshots.SnapshotShardsService;
import org.elasticsearch.snapshots.SnapshotsService;
import org.elasticsearch.tasks.TaskCancellationService;
import org.elasticsearch.tasks.TaskResultsService;
import org.elasticsearch.threadpool.ThreadPool;
import org.elasticsearch.transport.RemoteClusterPortSettings;
import org.elasticsearch.transport.TransportService;
import org.elasticsearch.watcher.ResourceWatcherService;
import org.elasticsearch.xcontent.NamedXContentRegistry;

import java.io.BufferedWriter;
import java.io.Closeable;
import java.io.File;
import java.io.IOException;
import java.net.InetAddress;
import java.net.InetSocketAddress;
import java.nio.charset.Charset;
import java.nio.file.Files;
import java.nio.file.Path;
import java.nio.file.StandardCopyOption;
import java.util.ArrayList;
import java.util.Collection;
import java.util.HashMap;
import java.util.List;
import java.util.Map;
import java.util.concurrent.CountDownLatch;
import java.util.concurrent.FutureTask;
import java.util.concurrent.TimeUnit;
import java.util.function.BiConsumer;
import java.util.function.Function;

import javax.net.ssl.SNIHostName;

/**
 * A node represent a node within a cluster ({@code cluster.name}). The {@link #client()} can be used
 * in order to use a {@link Client} to perform actions/operations against the cluster.
 */
public class Node implements Closeable {
    public static final Setting<Boolean> WRITE_PORTS_FILE_SETTING = Setting.boolSetting("node.portsfile", false, Property.NodeScope);

    public static final Setting<String> NODE_NAME_SETTING = Setting.simpleString("node.name", Property.NodeScope);
    public static final Setting<String> NODE_EXTERNAL_ID_SETTING = Setting.simpleString(
        "node.external_id",
        NODE_NAME_SETTING,
        Property.NodeScope
    );
    public static final Setting.AffixSetting<String> NODE_ATTRIBUTES = Setting.prefixKeySetting(
        "node.attr.",
        (key) -> new Setting<>(key, "", (value) -> {
            if (value.length() > 0
                && (Character.isWhitespace(value.charAt(0)) || Character.isWhitespace(value.charAt(value.length() - 1)))) {
                throw new IllegalArgumentException(key + " cannot have leading or trailing whitespace [" + value + "]");
            }
            if (value.length() > 0 && "node.attr.server_name".equals(key)) {
                try {
                    new SNIHostName(value);
                } catch (IllegalArgumentException e) {
                    throw new IllegalArgumentException("invalid node.attr.server_name [" + value + "]", e);
                }
            }
            return value;
        }, Property.NodeScope)
    );
    public static final Setting<String> BREAKER_TYPE_KEY = new Setting<>("indices.breaker.type", "hierarchy", (s) -> {
        return switch (s) {
            case "hierarchy", "none" -> s;
            default -> throw new IllegalArgumentException("indices.breaker.type must be one of [hierarchy, none] but was: " + s);
        };
    }, Setting.Property.NodeScope);

    public static final Setting<TimeValue> INITIAL_STATE_TIMEOUT_SETTING = Setting.positiveTimeSetting(
        "discovery.initial_state_timeout",
        TimeValue.timeValueSeconds(30),
        Property.NodeScope
    );

    private final Lifecycle lifecycle = new Lifecycle();

    /**
     * This logger instance is an instance field as opposed to a static field. This ensures that the field is not
     * initialized until an instance of Node is constructed, which is sure to happen after the logging infrastructure
     * has been initialized to include the hostname. If this field were static, then it would be initialized when the
     * class initializer runs. Alas, this happens too early, before logging is initialized as this class is referred to
     * in InternalSettingsPreparer#finalizeSettings, which runs when creating the Environment, before logging is
     * initialized.
     */
    private final Logger logger = LogManager.getLogger(Node.class);
    private final Injector injector;
    private final Environment environment;
    private final NodeEnvironment nodeEnvironment;
    private final PluginsService pluginsService;
    private final NodeClient client;
    private final Collection<LifecycleComponent> pluginLifecycleComponents;
    private final LocalNodeFactory localNodeFactory;
    private final NodeService nodeService;
    private final TerminationHandler terminationHandler;
    // for testing
    final NamedWriteableRegistry namedWriteableRegistry;
    final NamedXContentRegistry namedXContentRegistry;

    /**
     * Constructs a node
     *
     * @param environment         the initial environment for this node, which will be added to by plugins
     */
    public Node(Environment environment) {
        this(NodeConstruction.prepareConstruction(environment, new NodeServiceProvider(), true));
    }

    /**
     * Constructs a node using information from {@code construction}
     */
<<<<<<< HEAD
    @SuppressWarnings("this-escape")
    protected Node(
        final Environment initialEnvironment,
        final Function<Settings, PluginsService> pluginServiceCtor,
        boolean forbidPrivateIndexSettings
    ) {
        final List<Closeable> resourcesToClose = new ArrayList<>(); // register everything we need to release in the case of an error
        boolean success = false;
        try {
            // Pass the node settings to the DeprecationLogger class so that it can have the deprecation.skip_deprecated_settings setting:
            DeprecationLogger.initialize(initialEnvironment.settings());
            Settings tmpSettings = Settings.builder()
                .put(initialEnvironment.settings())
                .put(Client.CLIENT_TYPE_SETTING_S.getKey(), CLIENT_TYPE)
                .build();

            final JvmInfo jvmInfo = JvmInfo.jvmInfo();
            logger.info(
                "version[{}], pid[{}], build[{}/{}/{}], OS[{}/{}/{}], JVM[{}/{}/{}/{}]",
                Build.current().qualifiedVersion(),
                jvmInfo.pid(),
                Build.current().type().displayName(),
                Build.current().hash(),
                Build.current().date(),
                Constants.OS_NAME,
                Constants.OS_VERSION,
                Constants.OS_ARCH,
                Constants.JVM_VENDOR,
                Constants.JVM_NAME,
                Constants.JAVA_VERSION,
                Constants.JVM_VERSION
            );
            logger.info("JVM home [{}], using bundled JDK [{}]", System.getProperty("java.home"), jvmInfo.getUsingBundledJdk());
            logger.info("JVM arguments {}", Arrays.toString(jvmInfo.getInputArguments()));
            if (Build.current().isProductionRelease() == false) {
                logger.warn(
                    "version [{}] is a pre-release version of Elasticsearch and is not suitable for production",
                    Build.current().qualifiedVersion()
                );
            }
            if (Environment.PATH_SHARED_DATA_SETTING.exists(tmpSettings)) {
                // NOTE: this must be done with an explicit check here because the deprecation property on a path setting will
                // cause ES to fail to start since logging is not yet initialized on first read of the setting
                deprecationLogger.warn(
                    DeprecationCategory.SETTINGS,
                    "shared-data-path",
                    "setting [path.shared_data] is deprecated and will be removed in a future release"
                );
            }

            if (initialEnvironment.dataFiles().length > 1) {
                // NOTE: we use initialEnvironment here, but assertEquivalent below ensures the data paths do not change
                deprecationLogger.warn(
                    DeprecationCategory.SETTINGS,
                    "multiple-data-paths",
                    "Configuring multiple [path.data] paths is deprecated. Use RAID or other system level features for utilizing "
                        + "multiple disks. This feature will be removed in a future release."
                );
            }
            if (Environment.dataPathUsesList(tmpSettings)) {
                // already checked for multiple values above, so if this is a list it is a single valued list
                deprecationLogger.warn(
                    DeprecationCategory.SETTINGS,
                    "multiple-data-paths-list",
                    "Configuring [path.data] with a list is deprecated. Instead specify as a string value."
                );
            }

            if (logger.isDebugEnabled()) {
                logger.debug(
                    "using config [{}], data [{}], logs [{}], plugins [{}]",
                    initialEnvironment.configFile(),
                    Arrays.toString(initialEnvironment.dataFiles()),
                    initialEnvironment.logsFile(),
                    initialEnvironment.pluginsFile()
                );
            }

            deleteTemporaryApmConfig(
                jvmInfo,
                (e, apmConfig) -> logger.error("failed to delete temporary APM config file [{}], reason: [{}]", apmConfig, e.getMessage())
            );

            this.pluginsService = pluginServiceCtor.apply(tmpSettings);
            final Settings settings = mergePluginSettings(pluginsService.pluginMap(), tmpSettings);

            /*
             * Create the environment based on the finalized view of the settings. This is to ensure that components get the same setting
             * values, no matter they ask for them from.
             */
            this.environment = new Environment(settings, initialEnvironment.configFile());
            Environment.assertEquivalent(initialEnvironment, this.environment);

            final List<ExecutorBuilder<?>> executorBuilders = pluginsService.flatMap(p -> p.getExecutorBuilders(settings)).toList();

            final ThreadPool threadPool = new ThreadPool(settings, executorBuilders.toArray(new ExecutorBuilder<?>[0]));
            resourcesToClose.add(() -> ThreadPool.terminate(threadPool, 10, TimeUnit.SECONDS));
            final ResourceWatcherService resourceWatcherService = new ResourceWatcherService(settings, threadPool);
            resourcesToClose.add(resourceWatcherService);
            // adds the context to the DeprecationLogger so that it does not need to be injected everywhere
            HeaderWarning.setThreadContext(threadPool.getThreadContext());
            resourcesToClose.add(() -> HeaderWarning.removeThreadContext(threadPool.getThreadContext()));

            final Set<String> taskHeaders = Stream.concat(
                pluginsService.filterPlugins(ActionPlugin.class).stream().flatMap(p -> p.getTaskHeaders().stream()),
                Task.HEADERS_TO_COPY.stream()
            ).collect(Collectors.toSet());

            final TelemetryProvider telemetryProvider = getTelemetryProvider(pluginsService, settings);
            final Tracer tracer = telemetryProvider.getTracer();

            final TaskManager taskManager = new TaskManager(settings, threadPool, taskHeaders, tracer);

            // register the node.data, node.ingest, node.master, node.remote_cluster_client settings here so we can mark them private
            final List<Setting<?>> additionalSettings = new ArrayList<>(pluginsService.flatMap(Plugin::getSettings).toList());
            for (final ExecutorBuilder<?> builder : threadPool.builders()) {
                additionalSettings.addAll(builder.getRegisteredSettings());
            }
            SettingsExtension.load().forEach(e -> additionalSettings.addAll(e.getSettings()));
            client = new NodeClient(settings, threadPool);

            final ScriptModule scriptModule = new ScriptModule(settings, pluginsService.filterPlugins(ScriptPlugin.class));
            final ScriptService scriptService = newScriptService(
                settings,
                scriptModule.engines,
                scriptModule.contexts,
                threadPool::absoluteTimeInMillis
            );
            AnalysisModule analysisModule = new AnalysisModule(
                this.environment,
                pluginsService.filterPlugins(AnalysisPlugin.class),
                pluginsService.getStablePluginRegistry()
            );
            // this is as early as we can validate settings at this point. we already pass them to ScriptModule as well as ThreadPool
            // so we might be late here already

            final SettingsModule settingsModule = new SettingsModule(
                settings,
                additionalSettings,
                pluginsService.flatMap(Plugin::getSettingsFilter).toList()
            );

            // creating `NodeEnvironment` breaks the ability to rollback to 7.x on an 8.0 upgrade (`upgradeLegacyNodeFolders`) so do this
            // after settings validation.
            nodeEnvironment = new NodeEnvironment(tmpSettings, environment);
            logger.info(
                "node name [{}], node ID [{}], cluster name [{}], roles {}",
                NODE_NAME_SETTING.get(tmpSettings),
                nodeEnvironment.nodeId(),
                ClusterName.CLUSTER_NAME_SETTING.get(tmpSettings).value(),
                DiscoveryNode.getRolesFromSettings(settings)
                    .stream()
                    .map(DiscoveryNodeRole::roleName)
                    .collect(Collectors.toCollection(LinkedHashSet::new))
            );
            resourcesToClose.add(nodeEnvironment);
            localNodeFactory = new LocalNodeFactory(settings, nodeEnvironment.nodeId());

            ScriptModule.registerClusterSettingsListeners(scriptService, settingsModule.getClusterSettings());
            final NetworkService networkService = new NetworkService(
                getCustomNameResolvers(pluginsService.filterPlugins(DiscoveryPlugin.class))
            );

            List<ClusterPlugin> clusterPlugins = pluginsService.filterPlugins(ClusterPlugin.class);
            final ClusterService clusterService = new ClusterService(
                settings,
                settingsModule.getClusterSettings(),
                threadPool,
                taskManager
            );
            clusterService.addStateApplier(scriptService);
            resourcesToClose.add(clusterService);

            final Set<Setting<?>> consistentSettings = settingsModule.getConsistentSettings();
            if (consistentSettings.isEmpty() == false) {
                clusterService.addLocalNodeMasterListener(
                    new ConsistentSettingsService(settings, clusterService, consistentSettings).newHashPublisher()
                );
            }

            Supplier<DocumentParsingObserver> documentParsingObserverSupplier = getDocumentParsingObserverSupplier();

            var factoryContext = new InferenceServicePlugin.InferenceServiceFactoryContext(client);
            final InferenceServiceRegistry inferenceServiceRegistry = new InferenceServiceRegistry(
                pluginsService.filterPlugins(InferenceServicePlugin.class),
                factoryContext
            );

            final IngestService ingestService = new IngestService(
                clusterService,
                threadPool,
                this.environment,
                scriptService,
                analysisModule.getAnalysisRegistry(),
                pluginsService.filterPlugins(IngestPlugin.class),
                client,
                IngestService.createGrokThreadWatchdog(this.environment, threadPool),
                documentParsingObserverSupplier
            );
            final SetOnce<RepositoriesService> repositoriesServiceReference = new SetOnce<>();
            final ClusterInfoService clusterInfoService = newClusterInfoService(settings, clusterService, threadPool, client);
            final UsageService usageService = new UsageService();

            SearchModule searchModule = new SearchModule(settings, pluginsService.filterPlugins(SearchPlugin.class));
            IndexSearcher.setMaxClauseCount(SearchUtils.calculateMaxClauseValue(threadPool));
            List<NamedWriteableRegistry.Entry> namedWriteables = Stream.of(
                NetworkModule.getNamedWriteables().stream(),
                IndicesModule.getNamedWriteables().stream(),
                searchModule.getNamedWriteables().stream(),
                pluginsService.flatMap(Plugin::getNamedWriteables),
                ClusterModule.getNamedWriteables().stream(),
                SystemIndexMigrationExecutor.getNamedWriteables().stream(),
                inferenceServiceRegistry.getNamedWriteables().stream()
            ).flatMap(Function.identity()).toList();
            final NamedWriteableRegistry namedWriteableRegistry = new NamedWriteableRegistry(namedWriteables);
            NamedXContentRegistry xContentRegistry = new NamedXContentRegistry(
                Stream.of(
                    NetworkModule.getNamedXContents().stream(),
                    IndicesModule.getNamedXContents().stream(),
                    searchModule.getNamedXContents().stream(),
                    pluginsService.flatMap(Plugin::getNamedXContent),
                    ClusterModule.getNamedXWriteables().stream(),
                    SystemIndexMigrationExecutor.getNamedXContentParsers().stream(),
                    HealthNodeTaskExecutor.getNamedXContentParsers().stream()
                ).flatMap(Function.identity()).collect(toList())
            );
            final List<SystemIndices.Feature> features = pluginsService.filterPlugins(SystemIndexPlugin.class).stream().map(plugin -> {
                SystemIndices.validateFeatureName(plugin.getFeatureName(), plugin.getClass().getCanonicalName());
                return SystemIndices.Feature.fromSystemIndexPlugin(plugin, settings);
            }).toList();
            final SystemIndices systemIndices = new SystemIndices(features);
            final ExecutorSelector executorSelector = systemIndices.getExecutorSelector();

            ModulesBuilder modules = new ModulesBuilder();
            final MonitorService monitorService = new MonitorService(settings, nodeEnvironment, threadPool);
            final FsHealthService fsHealthService = new FsHealthService(
                settings,
                clusterService.getClusterSettings(),
                threadPool,
                nodeEnvironment
            );
            final SetOnce<RerouteService> rerouteServiceReference = new SetOnce<>();
            final InternalSnapshotsInfoService snapshotsInfoService = new InternalSnapshotsInfoService(
                settings,
                clusterService,
                repositoriesServiceReference::get,
                rerouteServiceReference::get
            );
            final WriteLoadForecaster writeLoadForecaster = getWriteLoadForecaster(
                threadPool,
                settings,
                clusterService.getClusterSettings()
            );
            final ClusterModule clusterModule = new ClusterModule(
                settings,
                clusterService,
                clusterPlugins,
                clusterInfoService,
                snapshotsInfoService,
                threadPool,
                systemIndices,
                writeLoadForecaster
            );
            modules.add(clusterModule);
            IndicesModule indicesModule = new IndicesModule(pluginsService.filterPlugins(MapperPlugin.class));
            modules.add(indicesModule);

            List<BreakerSettings> pluginCircuitBreakers = pluginsService.filterPlugins(CircuitBreakerPlugin.class)
                .stream()
                .map(plugin -> plugin.getCircuitBreaker(settings))
                .toList();
            final CircuitBreakerService circuitBreakerService = createCircuitBreakerService(
                settingsModule.getSettings(),
                pluginCircuitBreakers,
                settingsModule.getClusterSettings()
            );
            pluginsService.filterPlugins(CircuitBreakerPlugin.class).forEach(plugin -> {
                CircuitBreaker breaker = circuitBreakerService.getBreaker(plugin.getCircuitBreaker(settings).getName());
                plugin.setCircuitBreaker(breaker);
            });
            resourcesToClose.add(circuitBreakerService);
            modules.add(new GatewayModule());

            CompatibilityVersions compatibilityVersions = new CompatibilityVersions(
                TransportVersion.current(),
                systemIndices.getMappingsVersions()
            );
            PageCacheRecycler pageCacheRecycler = createPageCacheRecycler(settings);
            BigArrays bigArrays = createBigArrays(pageCacheRecycler, circuitBreakerService);
            modules.add(settingsModule);
            final MetaStateService metaStateService = new MetaStateService(nodeEnvironment, xContentRegistry);
            final PersistedClusterStateService persistedClusterStateService = newPersistedClusterStateService(
                xContentRegistry,
                clusterService.getClusterSettings(),
                threadPool,
                compatibilityVersions
            );

            // collect engine factory providers from plugins
            final Collection<EnginePlugin> enginePlugins = pluginsService.filterPlugins(EnginePlugin.class);
            final Collection<Function<IndexSettings, Optional<EngineFactory>>> engineFactoryProviders = enginePlugins.stream()
                .map(plugin -> (Function<IndexSettings, Optional<EngineFactory>>) plugin::getEngineFactory)
                .toList();

            final Map<String, IndexStorePlugin.DirectoryFactory> indexStoreFactories = pluginsService.filterPlugins(IndexStorePlugin.class)
                .stream()
                .map(IndexStorePlugin::getDirectoryFactories)
                .flatMap(m -> m.entrySet().stream())
                .collect(Collectors.toMap(Map.Entry::getKey, Map.Entry::getValue));

            final Map<String, IndexStorePlugin.RecoveryStateFactory> recoveryStateFactories = pluginsService.filterPlugins(
                IndexStorePlugin.class
            )
                .stream()
                .map(IndexStorePlugin::getRecoveryStateFactories)
                .flatMap(m -> m.entrySet().stream())
                .collect(Collectors.toMap(Map.Entry::getKey, Map.Entry::getValue));

            final List<IndexStorePlugin.IndexFoldersDeletionListener> indexFoldersDeletionListeners = pluginsService.filterPlugins(
                IndexStorePlugin.class
            ).stream().map(IndexStorePlugin::getIndexFoldersDeletionListeners).flatMap(List::stream).toList();

            final Map<String, IndexStorePlugin.SnapshotCommitSupplier> snapshotCommitSuppliers = pluginsService.filterPlugins(
                IndexStorePlugin.class
            )
                .stream()
                .map(IndexStorePlugin::getSnapshotCommitSuppliers)
                .flatMap(m -> m.entrySet().stream())
                .collect(Collectors.toMap(Map.Entry::getKey, Map.Entry::getValue));

            if (DiscoveryNode.isMasterNode(settings)) {
                clusterService.addListener(new SystemIndexMappingUpdateService(systemIndices, client));
                clusterService.addListener(new TransportVersionsFixupListener(clusterService, client.admin().cluster(), threadPool));
            }

            final RerouteService rerouteService = new BatchedRerouteService(clusterService, clusterModule.getAllocationService()::reroute);
            rerouteServiceReference.set(rerouteService);
            clusterService.setRerouteService(rerouteService);

            final IndicesService indicesService = new IndicesService(
                settings,
                pluginsService,
                nodeEnvironment,
                xContentRegistry,
                analysisModule.getAnalysisRegistry(),
                clusterModule.getIndexNameExpressionResolver(),
                indicesModule.getMapperRegistry(),
                namedWriteableRegistry,
                threadPool,
                settingsModule.getIndexScopedSettings(),
                circuitBreakerService,
                bigArrays,
                scriptService,
                clusterService,
                client,
                metaStateService,
                engineFactoryProviders,
                indexStoreFactories,
                searchModule.getValuesSourceRegistry(),
                recoveryStateFactories,
                indexFoldersDeletionListeners,
                snapshotCommitSuppliers,
                searchModule.getRequestCacheKeyDifferentiator(),
                documentParsingObserverSupplier
            );

            final var parameters = new IndexSettingProvider.Parameters(indicesService::createIndexMapperServiceForValidation);
            IndexSettingProviders indexSettingProviders = new IndexSettingProviders(
                pluginsService.flatMap(p -> p.getAdditionalIndexSettingProviders(parameters)).collect(Collectors.toSet())
            );

            final ShardLimitValidator shardLimitValidator = new ShardLimitValidator(settings, clusterService);
            final MetadataCreateIndexService metadataCreateIndexService = new MetadataCreateIndexService(
                settings,
                clusterService,
                indicesService,
                clusterModule.getAllocationService(),
                shardLimitValidator,
                environment,
                settingsModule.getIndexScopedSettings(),
                threadPool,
                xContentRegistry,
                systemIndices,
                forbidPrivateIndexSettings,
                indexSettingProviders
            );

            final MetadataCreateDataStreamService metadataCreateDataStreamService = new MetadataCreateDataStreamService(
                threadPool,
                clusterService,
                metadataCreateIndexService
            );
            final MetadataDataStreamsService metadataDataStreamsService = new MetadataDataStreamsService(clusterService, indicesService);

            final MetadataUpdateSettingsService metadataUpdateSettingsService = new MetadataUpdateSettingsService(
                clusterService,
                clusterModule.getAllocationService(),
                settingsModule.getIndexScopedSettings(),
                indicesService,
                shardLimitValidator,
                threadPool
            );

            Collection<Object> pluginComponents = pluginsService.flatMap(
                p -> p.createComponents(
                    client,
                    clusterService,
                    threadPool,
                    resourceWatcherService,
                    scriptService,
                    xContentRegistry,
                    environment,
                    nodeEnvironment,
                    namedWriteableRegistry,
                    clusterModule.getIndexNameExpressionResolver(),
                    repositoriesServiceReference::get,
                    telemetryProvider,
                    clusterModule.getAllocationService(),
                    indicesService
                )
            ).toList();

            List<ReservedClusterStateHandler<?>> reservedStateHandlers = new ArrayList<>();

            // add all reserved state handlers from server
            reservedStateHandlers.add(new ReservedClusterSettingsAction(settingsModule.getClusterSettings()));

            var templateService = new MetadataIndexTemplateService(
                clusterService,
                metadataCreateIndexService,
                indicesService,
                settingsModule.getIndexScopedSettings(),
                xContentRegistry,
                systemIndices,
                indexSettingProviders
            );

            reservedStateHandlers.add(new ReservedComposableIndexTemplateAction(templateService, settingsModule.getIndexScopedSettings()));

            // add all reserved state handlers from plugins
            List<? extends ReservedClusterStateHandlerProvider> pluginHandlers = pluginsService.loadServiceProviders(
                ReservedClusterStateHandlerProvider.class
            );
            pluginHandlers.forEach(h -> reservedStateHandlers.addAll(h.handlers()));

            List<TerminationHandler> terminationHandlers = pluginsService.loadServiceProviders(TerminationHandlerProvider.class)
                .stream()
                .map(prov -> prov.handler())
                .toList();
            if (terminationHandlers.size() == 1) {
                this.terminationHandler.set(terminationHandlers.get(0));
            } else if (terminationHandlers.size() > 1) {
                throw new IllegalStateException(
                    Strings.format(
                        "expected at most one termination handler, but found %s: [%s]",
                        terminationHandlers.size(),
                        terminationHandlers.stream().map(it -> it.getClass().getCanonicalName())
                    )
                );
            }

            ActionModule actionModule = new ActionModule(
                settings,
                clusterModule.getIndexNameExpressionResolver(),
                settingsModule.getIndexScopedSettings(),
                settingsModule.getClusterSettings(),
                settingsModule.getSettingsFilter(),
                threadPool,
                pluginsService.filterPlugins(ActionPlugin.class),
                client,
                circuitBreakerService,
                usageService,
                systemIndices,
                tracer,
                clusterService,
                reservedStateHandlers,
                pluginsService.loadSingletonServiceProvider(RestExtension.class, RestExtension::allowAll)
            );
            modules.add(actionModule);

            final RestController restController = actionModule.getRestController();
            final NetworkModule networkModule = new NetworkModule(
                settings,
                pluginsService.filterPlugins(NetworkPlugin.class),
                threadPool,
                bigArrays,
                pageCacheRecycler,
                circuitBreakerService,
                namedWriteableRegistry,
                xContentRegistry,
                networkService,
                restController,
                actionModule::copyRequestHeadersToThreadContext,
                clusterService.getClusterSettings(),
                tracer
            );
            Collection<UnaryOperator<Map<String, IndexTemplateMetadata>>> indexTemplateMetadataUpgraders = pluginsService.map(
                Plugin::getIndexTemplateMetadataUpgrader
            ).toList();
            final MetadataUpgrader metadataUpgrader = new MetadataUpgrader(indexTemplateMetadataUpgraders);
            final IndexMetadataVerifier indexMetadataVerifier = new IndexMetadataVerifier(
                settings,
                clusterService,
                xContentRegistry,
                indicesModule.getMapperRegistry(),
                settingsModule.getIndexScopedSettings(),
                scriptService
            );
            if (DiscoveryNode.isMasterNode(settings)) {
                clusterService.addListener(new SystemIndexMetadataUpgradeService(systemIndices, clusterService));
            }
            new TemplateUpgradeService(client, clusterService, threadPool, indexTemplateMetadataUpgraders);
            final Transport transport = networkModule.getTransportSupplier().get();
            final TransportService transportService = newTransportService(
                settings,
                transport,
                threadPool,
                networkModule.getTransportInterceptor(),
                localNodeFactory,
                settingsModule.getClusterSettings(),
                taskManager,
                tracer
            );
            final GatewayMetaState gatewayMetaState = new GatewayMetaState();
            final ResponseCollectorService responseCollectorService = new ResponseCollectorService(clusterService);
            final SearchTransportService searchTransportService = new SearchTransportService(
                transportService,
                client,
                SearchExecutionStatsCollector.makeWrapper(responseCollectorService)
            );
            final HttpServerTransport httpServerTransport = newHttpTransport(networkModule);
            final IndexingPressure indexingLimits = new IndexingPressure(settings);

            final RecoverySettings recoverySettings = new RecoverySettings(settings, settingsModule.getClusterSettings());
            RepositoriesModule repositoriesModule = new RepositoriesModule(
                this.environment,
                pluginsService.filterPlugins(RepositoryPlugin.class),
                transportService,
                clusterService,
                bigArrays,
                xContentRegistry,
                recoverySettings,
                telemetryProvider
            );
            RepositoriesService repositoryService = repositoriesModule.getRepositoryService();
            repositoriesServiceReference.set(repositoryService);
            SnapshotsService snapshotsService = new SnapshotsService(
                settings,
                clusterService,
                clusterModule.getIndexNameExpressionResolver(),
                repositoryService,
                transportService,
                actionModule.getActionFilters(),
                systemIndices
            );
            SnapshotShardsService snapshotShardsService = new SnapshotShardsService(
                settings,
                clusterService,
                repositoryService,
                transportService,
                indicesService
            );

            actionModule.getReservedClusterStateService().installStateHandler(new ReservedRepositoryAction(repositoryService));
            actionModule.getReservedClusterStateService().installStateHandler(new ReservedPipelineAction());

            FileSettingsService fileSettingsService = new FileSettingsService(
                clusterService,
                actionModule.getReservedClusterStateService(),
                environment
            );

            RestoreService restoreService = new RestoreService(
                clusterService,
                repositoryService,
                clusterModule.getAllocationService(),
                metadataCreateIndexService,
                indexMetadataVerifier,
                shardLimitValidator,
                systemIndices,
                indicesService,
                fileSettingsService,
                threadPool
            );
            final DiskThresholdMonitor diskThresholdMonitor = new DiskThresholdMonitor(
                settings,
                clusterService::state,
                clusterService.getClusterSettings(),
                client,
                threadPool::relativeTimeInMillis,
                rerouteService
            );
            clusterInfoService.addListener(diskThresholdMonitor::onNewInfo);

            FeatureService featureService = new FeatureService(pluginsService.filterPlugins(FeatureSpecification.class));

            final DiscoveryModule discoveryModule = new DiscoveryModule(
                settings,
                transportService,
                client,
                namedWriteableRegistry,
                networkService,
                clusterService.getMasterService(),
                clusterService.getClusterApplierService(),
                clusterService.getClusterSettings(),
                pluginsService.filterPlugins(DiscoveryPlugin.class),
                pluginsService.filterPlugins(ClusterCoordinationPlugin.class),
                clusterModule.getAllocationService(),
                environment.configFile(),
                gatewayMetaState,
                rerouteService,
                fsHealthService,
                circuitBreakerService,
                compatibilityVersions,
                featureService.getNodeFeatures()
            );
            this.nodeService = new NodeService(
                settings,
                threadPool,
                monitorService,
                discoveryModule.getCoordinator(),
                transportService,
                indicesService,
                pluginsService,
                circuitBreakerService,
                scriptService,
                httpServerTransport,
                ingestService,
                clusterService,
                settingsModule.getSettingsFilter(),
                responseCollectorService,
                searchTransportService,
                indexingLimits,
                searchModule.getValuesSourceRegistry().getUsageService(),
                repositoryService
            );

            final SearchService searchService = newSearchService(
                clusterService,
                indicesService,
                threadPool,
                scriptService,
                bigArrays,
                searchModule.getFetchPhase(),
                responseCollectorService,
                circuitBreakerService,
                executorSelector,
                tracer
            );

            final PersistentTasksService persistentTasksService = new PersistentTasksService(clusterService, threadPool, client);
            final SystemIndexMigrationExecutor systemIndexMigrationExecutor = new SystemIndexMigrationExecutor(
                client,
                clusterService,
                systemIndices,
                metadataUpdateSettingsService,
                metadataCreateIndexService,
                settingsModule.getIndexScopedSettings()
            );
            final HealthNodeTaskExecutor healthNodeTaskExecutor = HealthNodeTaskExecutor.create(
                clusterService,
                persistentTasksService,
                settings,
                clusterService.getClusterSettings()
            );
            final List<PersistentTasksExecutor<?>> builtinTaskExecutors = List.of(systemIndexMigrationExecutor, healthNodeTaskExecutor);
            final List<PersistentTasksExecutor<?>> pluginTaskExecutors = pluginsService.filterPlugins(PersistentTaskPlugin.class)
                .stream()
                .map(
                    p -> p.getPersistentTasksExecutor(
                        clusterService,
                        threadPool,
                        client,
                        settingsModule,
                        clusterModule.getIndexNameExpressionResolver()
                    )
                )
                .flatMap(List::stream)
                .collect(toList());
            final PersistentTasksExecutorRegistry registry = new PersistentTasksExecutorRegistry(
                concatLists(pluginTaskExecutors, builtinTaskExecutors)
            );
            final PersistentTasksClusterService persistentTasksClusterService = new PersistentTasksClusterService(
                settings,
                registry,
                clusterService,
                threadPool
            );
            resourcesToClose.add(persistentTasksClusterService);

            final List<ShutdownAwarePlugin> shutdownAwarePlugins = pluginsService.filterPlugins(ShutdownAwarePlugin.class);
            final PluginShutdownService pluginShutdownService = new PluginShutdownService(shutdownAwarePlugins);
            clusterService.addListener(pluginShutdownService);

            final RecoveryPlannerService recoveryPlannerService = getRecoveryPlannerService(threadPool, clusterService, repositoryService);
            final DesiredNodesSettingsValidator desiredNodesSettingsValidator = new DesiredNodesSettingsValidator();

            final MasterHistoryService masterHistoryService = new MasterHistoryService(transportService, threadPool, clusterService);
            final CoordinationDiagnosticsService coordinationDiagnosticsService = new CoordinationDiagnosticsService(
                clusterService,
                transportService,
                discoveryModule.getCoordinator(),
                masterHistoryService
            );
            final HealthService healthService = createHealthService(
                clusterService,
                clusterModule,
                coordinationDiagnosticsService,
                threadPool,
                systemIndices
            );
            HealthPeriodicLogger healthPeriodicLogger = createHealthPeriodicLogger(clusterService, settings, client, healthService);
            healthPeriodicLogger.init();
            HealthMetadataService healthMetadataService = HealthMetadataService.create(clusterService, settings);
            LocalHealthMonitor localHealthMonitor = LocalHealthMonitor.create(settings, clusterService, nodeService, threadPool, client);
            HealthInfoCache nodeHealthOverview = HealthInfoCache.create(clusterService);
            HealthApiStats healthApiStats = new HealthApiStats();

            List<ReloadablePlugin> reloadablePlugins = pluginsService.filterPlugins(ReloadablePlugin.class);
            pluginsService.filterPlugins(ReloadAwarePlugin.class).forEach(p -> p.setReloadCallback(wrapPlugins(reloadablePlugins)));

            modules.add(b -> {
                b.bind(Node.class).toInstance(this);
                b.bind(NodeService.class).toInstance(nodeService);
                b.bind(NamedXContentRegistry.class).toInstance(xContentRegistry);
                b.bind(PluginsService.class).toInstance(pluginsService);
                b.bind(Client.class).toInstance(client);
                b.bind(NodeClient.class).toInstance(client);
                b.bind(Environment.class).toInstance(this.environment);
                b.bind(ThreadPool.class).toInstance(threadPool);
                b.bind(NodeEnvironment.class).toInstance(nodeEnvironment);
                b.bind(ResourceWatcherService.class).toInstance(resourceWatcherService);
                b.bind(CircuitBreakerService.class).toInstance(circuitBreakerService);
                b.bind(BigArrays.class).toInstance(bigArrays);
                b.bind(PageCacheRecycler.class).toInstance(pageCacheRecycler);
                b.bind(ScriptService.class).toInstance(scriptService);
                b.bind(AnalysisRegistry.class).toInstance(analysisModule.getAnalysisRegistry());
                b.bind(IngestService.class).toInstance(ingestService);
                b.bind(IndexingPressure.class).toInstance(indexingLimits);
                b.bind(UsageService.class).toInstance(usageService);
                b.bind(AggregationUsageService.class).toInstance(searchModule.getValuesSourceRegistry().getUsageService());
                b.bind(NamedWriteableRegistry.class).toInstance(namedWriteableRegistry);
                b.bind(MetadataUpgrader.class).toInstance(metadataUpgrader);
                b.bind(MetaStateService.class).toInstance(metaStateService);
                b.bind(PersistedClusterStateService.class).toInstance(persistedClusterStateService);
                b.bind(IndicesService.class).toInstance(indicesService);
                b.bind(MetadataCreateIndexService.class).toInstance(metadataCreateIndexService);
                b.bind(MetadataCreateDataStreamService.class).toInstance(metadataCreateDataStreamService);
                b.bind(MetadataDataStreamsService.class).toInstance(metadataDataStreamsService);
                b.bind(MetadataUpdateSettingsService.class).toInstance(metadataUpdateSettingsService);
                b.bind(SearchService.class).toInstance(searchService);
                b.bind(SearchTransportService.class).toInstance(searchTransportService);
                b.bind(SearchPhaseController.class).toInstance(new SearchPhaseController(searchService::aggReduceContextBuilder));
                b.bind(Transport.class).toInstance(transport);
                b.bind(TransportService.class).toInstance(transportService);
                b.bind(NetworkService.class).toInstance(networkService);
                b.bind(UpdateHelper.class).toInstance(new UpdateHelper(scriptService));
                b.bind(IndexMetadataVerifier.class).toInstance(indexMetadataVerifier);
                b.bind(ClusterInfoService.class).toInstance(clusterInfoService);
                b.bind(SnapshotsInfoService.class).toInstance(snapshotsInfoService);
                b.bind(GatewayMetaState.class).toInstance(gatewayMetaState);
                b.bind(FeatureService.class).toInstance(featureService);
                b.bind(Coordinator.class).toInstance(discoveryModule.getCoordinator());
                b.bind(Reconfigurator.class).toInstance(discoveryModule.getReconfigurator());
                {
                    processRecoverySettings(settingsModule.getClusterSettings(), recoverySettings);
                    final SnapshotFilesProvider snapshotFilesProvider = new SnapshotFilesProvider(repositoryService);
                    b.bind(PeerRecoverySourceService.class)
                        .toInstance(
                            new PeerRecoverySourceService(
                                transportService,
                                indicesService,
                                clusterService,
                                recoverySettings,
                                recoveryPlannerService
                            )
                        );
                    b.bind(PeerRecoveryTargetService.class)
                        .toInstance(
                            new PeerRecoveryTargetService(
                                client,
                                threadPool,
                                transportService,
                                recoverySettings,
                                clusterService,
                                snapshotFilesProvider
                            )
                        );
                }
                b.bind(HttpServerTransport.class).toInstance(httpServerTransport);
                pluginComponents.forEach(p -> {
                    if (p instanceof PluginComponentBinding<?, ?> pcb) {
                        @SuppressWarnings("unchecked")
                        Class<Object> clazz = (Class<Object>) pcb.inter();
                        b.bind(clazz).toInstance(pcb.impl());

                    } else {
                        @SuppressWarnings("unchecked")
                        Class<Object> clazz = (Class<Object>) p.getClass();
                        b.bind(clazz).toInstance(p);
                    }
                });
                b.bind(PersistentTasksService.class).toInstance(persistentTasksService);
                b.bind(PersistentTasksClusterService.class).toInstance(persistentTasksClusterService);
                b.bind(PersistentTasksExecutorRegistry.class).toInstance(registry);
                b.bind(RepositoriesService.class).toInstance(repositoryService);
                b.bind(SnapshotsService.class).toInstance(snapshotsService);
                b.bind(SnapshotShardsService.class).toInstance(snapshotShardsService);
                b.bind(RestoreService.class).toInstance(restoreService);
                b.bind(RerouteService.class).toInstance(rerouteService);
                b.bind(ShardLimitValidator.class).toInstance(shardLimitValidator);
                b.bind(FsHealthService.class).toInstance(fsHealthService);
                b.bind(SystemIndices.class).toInstance(systemIndices);
                b.bind(PluginShutdownService.class).toInstance(pluginShutdownService);
                b.bind(ExecutorSelector.class).toInstance(executorSelector);
                b.bind(IndexSettingProviders.class).toInstance(indexSettingProviders);
                b.bind(DesiredNodesSettingsValidator.class).toInstance(desiredNodesSettingsValidator);
                b.bind(HealthService.class).toInstance(healthService);
                b.bind(MasterHistoryService.class).toInstance(masterHistoryService);
                b.bind(CoordinationDiagnosticsService.class).toInstance(coordinationDiagnosticsService);
                b.bind(HealthNodeTaskExecutor.class).toInstance(healthNodeTaskExecutor);
                b.bind(HealthMetadataService.class).toInstance(healthMetadataService);
                b.bind(LocalHealthMonitor.class).toInstance(localHealthMonitor);
                b.bind(HealthInfoCache.class).toInstance(nodeHealthOverview);
                b.bind(HealthApiStats.class).toInstance(healthApiStats);
                b.bind(Tracer.class).toInstance(tracer);
                b.bind(FileSettingsService.class).toInstance(fileSettingsService);
                b.bind(WriteLoadForecaster.class).toInstance(writeLoadForecaster);
                b.bind(HealthPeriodicLogger.class).toInstance(healthPeriodicLogger);
                b.bind(CompatibilityVersions.class).toInstance(compatibilityVersions);
                b.bind(InferenceServiceRegistry.class).toInstance(inferenceServiceRegistry);
            });

            if (ReadinessService.enabled(environment)) {
                modules.add(b -> b.bind(ReadinessService.class).toInstance(newReadinessService(clusterService, environment)));
            }

            injector = modules.createInjector();

            // We allocate copies of existing shards by looking for a viable copy of the shard in the cluster and assigning the shard there.
            // The search for viable copies is triggered by an allocation attempt (i.e. a reroute) and is performed asynchronously. When it
            // completes we trigger another reroute to try the allocation again. This means there is a circular dependency: the allocation
            // service needs access to the existing shards allocators (e.g. the GatewayAllocator) which need to be able to trigger a
            // reroute, which needs to call into the allocation service. We close the loop here:
            clusterModule.setExistingShardsAllocators(injector.getInstance(GatewayAllocator.class));

            List<LifecycleComponent> pluginLifecycleComponents = pluginComponents.stream().map(p -> {
                if (p instanceof PluginComponentBinding<?, ?> pcb) {
                    return pcb.impl();
                }
                return p;
            }).filter(p -> p instanceof LifecycleComponent).map(p -> (LifecycleComponent) p).toList();
            resourcesToClose.addAll(pluginLifecycleComponents);
            resourcesToClose.add(injector.getInstance(PeerRecoverySourceService.class));
            this.pluginLifecycleComponents = Collections.unmodifiableList(pluginLifecycleComponents);

            // Due to Java's type erasure with generics, the injector can't give us exactly what we need, and we have
            // to resort to some evil casting.
            @SuppressWarnings("rawtypes")
            Map<ActionType<? extends ActionResponse>, TransportAction<? extends ActionRequest, ? extends ActionResponse>> actions =
                forciblyCast(injector.getInstance(new Key<Map<ActionType, TransportAction>>() {
                }));

            client.initialize(
                actions,
                transportService.getTaskManager(),
                () -> clusterService.localNode().getId(),
                transportService.getLocalNodeConnection(),
                transportService.getRemoteClusterService(),
                namedWriteableRegistry
            );
            this.namedWriteableRegistry = namedWriteableRegistry;
            this.namedXContentRegistry = xContentRegistry;

            logger.debug("initializing HTTP handlers ...");
            actionModule.initRestHandlers(() -> clusterService.state().nodesIfRecovered());
            logger.info("initialized");

            success = true;
        } catch (IOException ex) {
            throw new ElasticsearchException("failed to bind service", ex);
        } finally {
            if (success == false) {
                IOUtils.closeWhileHandlingException(resourcesToClose);
            }
        }
    }

    private Supplier<DocumentParsingObserver> getDocumentParsingObserverSupplier() {
        List<DocumentParsingObserverPlugin> plugins = pluginsService.filterPlugins(DocumentParsingObserverPlugin.class);
        if (plugins.size() == 1) {
            return plugins.get(0).getDocumentParsingObserverSupplier();
        } else if (plugins.size() == 0) {
            return () -> DocumentParsingObserver.EMPTY_INSTANCE;
        }
        throw new IllegalStateException("too many DocumentParsingObserverPlugin instances");
=======
    Node(NodeConstruction construction) {
        injector = construction.injector();
        environment = construction.environment();
        nodeEnvironment = construction.nodeEnvironment();
        pluginsService = construction.pluginsService();
        client = construction.client();
        pluginLifecycleComponents = construction.pluginLifecycleComponents();
        localNodeFactory = construction.localNodeFactory();
        nodeService = construction.nodeService();
        terminationHandler = construction.terminationHandler();
        namedWriteableRegistry = construction.namedWriteableRegistry();
        namedXContentRegistry = construction.namedXContentRegistry();
>>>>>>> 5ae576fa
    }

    /**
     * If the JVM was started with the Elastic APM agent and a config file argument was specified, then
     * delete the config file. The agent only reads it once, when supplied in this fashion, and it
     * may contain a secret token.
     * <p>
     * Public for testing only
     */
    @SuppressForbidden(reason = "Cannot guarantee that the temp config path is relative to the environment")
    public static void deleteTemporaryApmConfig(JvmInfo jvmInfo, BiConsumer<Exception, Path> errorHandler) {
        for (String inputArgument : jvmInfo.getInputArguments()) {
            if (inputArgument.startsWith("-javaagent:")) {
                final String agentArg = inputArgument.substring(11);
                final String[] parts = agentArg.split("=", 2);
                String APM_AGENT_CONFIG_FILE_REGEX = String.join(
                    "\\" + File.separator,
                    ".*modules",
                    "apm",
                    "elastic-apm-agent-\\d+\\.\\d+\\.\\d+\\.jar"
                );
                if (parts[0].matches(APM_AGENT_CONFIG_FILE_REGEX)) {
                    if (parts.length == 2 && parts[1].startsWith("c=")) {
                        final Path apmConfig = PathUtils.get(parts[1].substring(2));
                        if (apmConfig.getFileName().toString().matches("^\\.elstcapm\\..*\\.tmp")) {
                            try {
                                Files.deleteIfExists(apmConfig);
                            } catch (IOException e) {
                                errorHandler.accept(e, apmConfig);
                            }
                        }
                    }
                    return;
                }
            }
        }
    }

    /**
     * The settings that are used by this node. Contains original settings as well as additional settings provided by plugins.
     */
    public Settings settings() {
        return this.environment.settings();
    }

    /**
     * A client that can be used to execute actions (operations) against the cluster.
     */
    public Client client() {
        return client;
    }

    /**
     * Returns the environment of the node
     */
    public Environment getEnvironment() {
        return environment;
    }

    /**
     * Returns the {@link NodeEnvironment} instance of this node
     */
    public NodeEnvironment getNodeEnvironment() {
        return nodeEnvironment;
    }

    /**
     * Start the node. If the node is already started, this method is no-op.
     */
    public Node start() throws NodeValidationException {
        if (lifecycle.moveToStarted() == false) {
            return this;
        }

        logger.info("starting ...");
        pluginLifecycleComponents.forEach(LifecycleComponent::start);

        if (ReadinessService.enabled(environment)) {
            injector.getInstance(ReadinessService.class).start();
        }
        injector.getInstance(MappingUpdatedAction.class).setClient(client);
        injector.getInstance(IndicesService.class).start();
        injector.getInstance(IndicesClusterStateService.class).start();
        injector.getInstance(SnapshotsService.class).start();
        injector.getInstance(SnapshotShardsService.class).start();
        injector.getInstance(RepositoriesService.class).start();
        injector.getInstance(SearchService.class).start();
        injector.getInstance(FsHealthService.class).start();
        nodeService.getMonitorService().start();

        final ClusterService clusterService = injector.getInstance(ClusterService.class);

        final NodeConnectionsService nodeConnectionsService = injector.getInstance(NodeConnectionsService.class);
        nodeConnectionsService.start();
        clusterService.setNodeConnectionsService(nodeConnectionsService);

        injector.getInstance(GatewayService.class).start();
        final Coordinator coordinator = injector.getInstance(Coordinator.class);
        clusterService.getMasterService().setClusterStatePublisher(coordinator);

        // Start the transport service now so the publish address will be added to the local disco node in ClusterService
        TransportService transportService = injector.getInstance(TransportService.class);
        transportService.getTaskManager().setTaskResultsService(injector.getInstance(TaskResultsService.class));
        transportService.getTaskManager().setTaskCancellationService(new TaskCancellationService(transportService));
        transportService.start();
        assert localNodeFactory.getNode() != null;
        assert transportService.getLocalNode().equals(localNodeFactory.getNode())
            : "transportService has a different local node than the factory provided";
        injector.getInstance(PeerRecoverySourceService.class).start();

        // Load (and maybe upgrade) the metadata stored on disk
        final GatewayMetaState gatewayMetaState = injector.getInstance(GatewayMetaState.class);
        gatewayMetaState.start(
            settings(),
            transportService,
            clusterService,
            injector.getInstance(MetaStateService.class),
            injector.getInstance(IndexMetadataVerifier.class),
            injector.getInstance(MetadataUpgrader.class),
            injector.getInstance(PersistedClusterStateService.class),
            pluginsService.filterPlugins(ClusterCoordinationPlugin.class),
            injector.getInstance(CompatibilityVersions.class)
        );
        // TODO: Do not expect that the legacy metadata file is always present https://github.com/elastic/elasticsearch/issues/95211
        if (Assertions.ENABLED && DiscoveryNode.isStateless(settings()) == false) {
            try {
                assert injector.getInstance(MetaStateService.class).loadFullState().v1().isEmpty();
                final NodeMetadata nodeMetadata = NodeMetadata.FORMAT.loadLatestState(
                    logger,
                    NamedXContentRegistry.EMPTY,
                    nodeEnvironment.nodeDataPaths()
                );
                assert nodeMetadata != null;
                assert nodeMetadata.nodeVersion().equals(Version.CURRENT);
                assert nodeMetadata.nodeId().equals(localNodeFactory.getNode().getId());
            } catch (IOException e) {
                assert false : e;
            }
        }
        // we load the global state here (the persistent part of the cluster state stored on disk) to
        // pass it to the bootstrap checks to allow plugins to enforce certain preconditions based on the recovered state.
        final Metadata onDiskMetadata = gatewayMetaState.getPersistedState().getLastAcceptedState().metadata();
        assert onDiskMetadata != null : "metadata is null but shouldn't"; // this is never null
        validateNodeBeforeAcceptingRequests(
            new BootstrapContext(environment, onDiskMetadata),
            transportService.boundAddress(),
            pluginsService.flatMap(Plugin::getBootstrapChecks).toList()
        );

        final FileSettingsService fileSettingsService = injector.getInstance(FileSettingsService.class);
        fileSettingsService.start();
        // if we are using the readiness service, listen for the file settings being applied
        if (ReadinessService.enabled(environment)) {
            fileSettingsService.addFileChangedListener(injector.getInstance(ReadinessService.class));
        }

        clusterService.addStateApplier(transportService.getTaskManager());
        // start after transport service so the local disco is known
        coordinator.start(); // start before cluster service so that it can set initial state on ClusterApplierService
        clusterService.start();
        assert clusterService.localNode().equals(localNodeFactory.getNode())
            : "clusterService has a different local node than the factory provided";
        transportService.acceptIncomingRequests();
        /*
         * CoordinationDiagnosticsService expects to be able to send transport requests and use the cluster state, so it is important to
         * start it here after the clusterService and transportService have been started.
         */
        injector.getInstance(CoordinationDiagnosticsService.class).start();
        coordinator.startInitialJoin();
        final TimeValue initialStateTimeout = INITIAL_STATE_TIMEOUT_SETTING.get(settings());
        configureNodeAndClusterIdStateListener(clusterService);

        if (initialStateTimeout.millis() > 0) {
            final ThreadPool thread = injector.getInstance(ThreadPool.class);
            ClusterState clusterState = clusterService.state();
            ClusterStateObserver observer = new ClusterStateObserver(clusterState, clusterService, null, logger, thread.getThreadContext());

            if (clusterState.nodes().getMasterNodeId() == null) {
                logger.debug("waiting to join the cluster. timeout [{}]", initialStateTimeout);
                final CountDownLatch latch = new CountDownLatch(1);
                observer.waitForNextChange(new ClusterStateObserver.Listener() {
                    @Override
                    public void onNewClusterState(ClusterState state) {
                        latch.countDown();
                    }

                    @Override
                    public void onClusterServiceClose() {
                        latch.countDown();
                    }

                    @Override
                    public void onTimeout(TimeValue timeout) {
                        logger.warn("timed out while waiting for initial discovery state - timeout: {}", initialStateTimeout);
                        latch.countDown();
                    }
                }, state -> state.nodes().getMasterNodeId() != null, initialStateTimeout);

                try {
                    latch.await();
                } catch (InterruptedException e) {
                    throw new ElasticsearchTimeoutException("Interrupted while waiting for initial discovery state");
                }
            }
        }

        injector.getInstance(HttpServerTransport.class).start();

        if (WRITE_PORTS_FILE_SETTING.get(settings())) {
            TransportService transport = injector.getInstance(TransportService.class);
            writePortsFile("transport", transport.boundAddress());
            HttpServerTransport http = injector.getInstance(HttpServerTransport.class);
            writePortsFile("http", http.boundAddress());

            if (ReadinessService.enabled(environment)) {
                ReadinessService readiness = injector.getInstance(ReadinessService.class);
                readiness.addBoundAddressListener(address -> writePortsFile("readiness", address));
            }

            if (RemoteClusterPortSettings.REMOTE_CLUSTER_SERVER_ENABLED.get(environment.settings())) {
                writePortsFile("remote_cluster", transport.boundRemoteAccessAddress());
            }
        }

        logger.info("started {}", transportService.getLocalNode());

        pluginsService.filterPlugins(ClusterPlugin.class).forEach(ClusterPlugin::onNodeStarted);

        return this;
    }

    protected void configureNodeAndClusterIdStateListener(ClusterService clusterService) {
        NodeAndClusterIdStateListener.getAndSetNodeIdAndClusterId(
            clusterService,
            injector.getInstance(ThreadPool.class).getThreadContext()
        );
    }

    private void stop() {
        if (lifecycle.moveToStopped() == false) {
            return;
        }
        logger.info("stopping ...");

        if (ReadinessService.enabled(environment)) {
            stopIfStarted(ReadinessService.class);
        }
        stopIfStarted(FileSettingsService.class);
        injector.getInstance(ResourceWatcherService.class).close();
        stopIfStarted(HttpServerTransport.class);

        stopIfStarted(SnapshotsService.class);
        stopIfStarted(SnapshotShardsService.class);
        stopIfStarted(RepositoriesService.class);
        // stop any changes happening as a result of cluster state changes
        stopIfStarted(IndicesClusterStateService.class);
        // close cluster coordinator early to not react to pings anymore.
        // This can confuse other nodes and delay things - mostly if we're the master and we're running tests.
        stopIfStarted(Coordinator.class);
        // we close indices first, so operations won't be allowed on it
        stopIfStarted(ClusterService.class);
        stopIfStarted(NodeConnectionsService.class);
        stopIfStarted(FsHealthService.class);
        stopIfStarted(nodeService.getMonitorService());
        stopIfStarted(GatewayService.class);
        stopIfStarted(SearchService.class);
        stopIfStarted(TransportService.class);

        pluginLifecycleComponents.forEach(Node::stopIfStarted);
        // we should stop this last since it waits for resources to get released
        // if we had scroll searchers etc or recovery going on we wait for to finish.
        stopIfStarted(IndicesService.class);
        logger.info("stopped");
    }

    private <T extends LifecycleComponent> void stopIfStarted(Class<T> componentClass) {
        stopIfStarted(injector.getInstance(componentClass));
    }

    private static void stopIfStarted(LifecycleComponent component) {
        // if we failed during startup then some of our components might not have started yet
        if (component.lifecycleState() == Lifecycle.State.STARTED) {
            component.stop();
        }
    }

    // During concurrent close() calls we want to make sure that all of them return after the node has completed it's shutdown cycle.
    // If not, the hook that is added in Bootstrap#setup() will be useless:
    // close() might not be executed, in case another (for example api) call to close() has already set some lifecycles to stopped.
    // In this case the process will be terminated even if the first call to close() has not finished yet.
    @Override
    public synchronized void close() throws IOException {
        synchronized (lifecycle) {
            if (lifecycle.started()) {
                stop();
            }
            if (lifecycle.moveToClosed() == false) {
                return;
            }
        }

        logger.info("closing ...");
        List<Closeable> toClose = new ArrayList<>();
        StopWatch stopWatch = new StopWatch("node_close");
        toClose.add(() -> stopWatch.start("node_service"));
        toClose.add(nodeService);
        toClose.add(() -> stopWatch.stop().start("http"));
        toClose.add(injector.getInstance(HttpServerTransport.class));
        toClose.add(() -> stopWatch.stop().start("snapshot_service"));
        toClose.add(injector.getInstance(SnapshotsService.class));
        toClose.add(injector.getInstance(SnapshotShardsService.class));
        toClose.add(injector.getInstance(RepositoriesService.class));
        toClose.add(() -> stopWatch.stop().start("client"));
        Releasables.close(injector.getInstance(Client.class));
        toClose.add(() -> stopWatch.stop().start("indices_cluster"));
        toClose.add(injector.getInstance(IndicesClusterStateService.class));
        toClose.add(() -> stopWatch.stop().start("indices"));
        toClose.add(injector.getInstance(IndicesService.class));
        // close filter/fielddata caches after indices
        toClose.add(injector.getInstance(IndicesStore.class));
        toClose.add(injector.getInstance(PeerRecoverySourceService.class));
        toClose.add(() -> stopWatch.stop().start("cluster"));
        toClose.add(injector.getInstance(ClusterService.class));
        toClose.add(() -> stopWatch.stop().start("node_connections_service"));
        toClose.add(injector.getInstance(NodeConnectionsService.class));
        toClose.add(() -> stopWatch.stop().start("cluster_coordinator"));
        toClose.add(injector.getInstance(Coordinator.class));
        toClose.add(() -> stopWatch.stop().start("monitor"));
        toClose.add(nodeService.getMonitorService());
        toClose.add(() -> stopWatch.stop().start("fsHealth"));
        toClose.add(injector.getInstance(FsHealthService.class));
        toClose.add(() -> stopWatch.stop().start("gateway"));
        toClose.add(injector.getInstance(GatewayService.class));
        toClose.add(() -> stopWatch.stop().start("search"));
        toClose.add(injector.getInstance(SearchService.class));
        toClose.add(() -> stopWatch.stop().start("transport"));
        toClose.add(injector.getInstance(TransportService.class));
        if (ReadinessService.enabled(environment)) {
            toClose.add(injector.getInstance(ReadinessService.class));
        }
        toClose.add(injector.getInstance(FileSettingsService.class));
        toClose.add(injector.getInstance(HealthPeriodicLogger.class));

        for (LifecycleComponent plugin : pluginLifecycleComponents) {
            toClose.add(() -> stopWatch.stop().start("plugin(" + plugin.getClass().getName() + ")"));
            toClose.add(plugin);
        }
        toClose.addAll(pluginsService.filterPlugins(Plugin.class));

        toClose.add(() -> stopWatch.stop().start("script"));
        toClose.add(injector.getInstance(ScriptService.class));

        toClose.add(() -> stopWatch.stop().start("thread_pool"));
        toClose.add(() -> injector.getInstance(ThreadPool.class).shutdown());
        // Don't call shutdownNow here, it might break ongoing operations on Lucene indices.
        // See https://issues.apache.org/jira/browse/LUCENE-7248. We call shutdownNow in
        // awaitClose if the node doesn't finish closing within the specified time.

        toClose.add(() -> stopWatch.stop().start("gateway_meta_state"));
        toClose.add(injector.getInstance(GatewayMetaState.class));

        toClose.add(() -> stopWatch.stop().start("node_environment"));
        toClose.add(injector.getInstance(NodeEnvironment.class));
        toClose.add(stopWatch::stop);

        if (logger.isTraceEnabled()) {
            toClose.add(() -> logger.trace("Close times for each service:\n{}", stopWatch.prettyPrint()));
        }
        IOUtils.close(toClose);
        logger.info("closed");
    }

    /**
     * Invokes hooks to prepare this node to be closed. This should be called when Elasticsearch receives a request to shut down
     * gracefully from the underlying operating system, before system resources are closed. This method will block
     * until the node is ready to shut down.
     *
     * Note that this class is part of infrastructure to react to signals from the operating system - most graceful shutdown
     * logic should use Node Shutdown, see {@link org.elasticsearch.cluster.metadata.NodesShutdownMetadata}.
     */
    public void prepareForClose() {
        HttpServerTransport httpServerTransport = injector.getInstance(HttpServerTransport.class);
        FutureTask<Void> stopper = new FutureTask<>(() -> {
            httpServerTransport.stop();
            return null;
        });
        new Thread(stopper, "http-server-transport-stop").start();

        if (terminationHandler != null) {
            terminationHandler.handleTermination();
        }

        try {
            stopper.get();
        } catch (Exception e) {
            logger.warn("unexpected exception while waiting for http server to close", e);
        }
    }

    /**
     * Wait for this node to be effectively closed.
     */
    // synchronized to prevent running concurrently with close()
    public synchronized boolean awaitClose(long timeout, TimeUnit timeUnit) throws InterruptedException {
        if (lifecycle.closed() == false) {
            // We don't want to shutdown the threadpool or interrupt threads on a node that is not
            // closed yet.
            throw new IllegalStateException("Call close() first");
        }

        ThreadPool threadPool = injector.getInstance(ThreadPool.class);
        final boolean terminated = ThreadPool.terminate(threadPool, timeout, timeUnit);
        if (terminated) {
            // All threads terminated successfully. Because search, recovery and all other operations
            // that run on shards run in the threadpool, indices should be effectively closed by now.
            if (nodeService.awaitClose(0, TimeUnit.MILLISECONDS) == false) {
                throw new IllegalStateException(
                    "Some shards are still open after the threadpool terminated. "
                        + "Something is leaking index readers or store references."
                );
            }
        }
        return terminated;
    }

    /**
     * Returns {@code true} if the node is closed.
     */
    public boolean isClosed() {
        return lifecycle.closed();
    }

    public Injector injector() {
        return this.injector;
    }

    /**
     * Hook for validating the node after network
     * services are started but before the cluster service is started
     * and before the network service starts accepting incoming network
     * requests.
     *
     * @param context               the bootstrap context for this node
     * @param boundTransportAddress the network addresses the node is
     *                              bound and publishing to
     */
    @SuppressWarnings("unused")
    protected void validateNodeBeforeAcceptingRequests(
        final BootstrapContext context,
        final BoundTransportAddress boundTransportAddress,
        List<BootstrapCheck> bootstrapChecks
    ) throws NodeValidationException {}

    /**
     * Writes a file to the logs dir containing the ports for the given transport type
     */
    private void writePortsFile(String type, BoundTransportAddress boundAddress) {
        Path tmpPortsFile = environment.logsFile().resolve(type + ".ports.tmp");
        try (BufferedWriter writer = Files.newBufferedWriter(tmpPortsFile, Charset.forName("UTF-8"))) {
            for (TransportAddress address : boundAddress.boundAddresses()) {
                InetAddress inetAddress = InetAddress.getByName(address.getAddress());
                writer.write(NetworkAddress.format(new InetSocketAddress(inetAddress, address.getPort())) + "\n");
            }
        } catch (IOException e) {
            throw new RuntimeException("Failed to write ports file", e);
        }
        Path portsFile = environment.logsFile().resolve(type + ".ports");
        try {
            Files.move(tmpPortsFile, portsFile, StandardCopyOption.ATOMIC_MOVE);
        } catch (IOException e) {
            throw new RuntimeException("Failed to rename ports file", e);
        }
    }

    /**
     * The {@link PluginsService} used to build this node's components.
     */
    protected PluginsService getPluginsService() {
        return pluginsService;
    }

    /**
     * Plugins can provide additional settings for the node, but two plugins
     * cannot provide the same setting.
     * @param pluginMap A map of plugin names to plugin instances
     * @param originalSettings The node's original settings, which silently override any setting provided by the plugins.
     * @return A {@link Settings} with the merged node and plugin settings
     * @throws IllegalArgumentException if two plugins provide the same additional setting key
     */
    static Settings mergePluginSettings(Map<String, Plugin> pluginMap, Settings originalSettings) {
        Map<String, String> foundSettings = new HashMap<>();
        final Settings.Builder builder = Settings.builder();
        for (Map.Entry<String, Plugin> entry : pluginMap.entrySet()) {
            Settings settings = entry.getValue().additionalSettings();
            for (String setting : settings.keySet()) {
                String oldPlugin = foundSettings.put(setting, entry.getKey());
                if (oldPlugin != null) {
                    throw new IllegalArgumentException(
                        "Cannot have additional setting ["
                            + setting
                            + "] "
                            + "in plugin ["
                            + entry.getKey()
                            + "], already added in plugin ["
                            + oldPlugin
                            + "]"
                    );
                }
            }
            builder.put(settings);
        }
        return builder.put(originalSettings).build();
    }

    static class LocalNodeFactory implements Function<BoundTransportAddress, DiscoveryNode> {
        private final SetOnce<DiscoveryNode> localNode = new SetOnce<>();
        private final String persistentNodeId;
        private final Settings settings;

        LocalNodeFactory(Settings settings, String persistentNodeId) {
            this.persistentNodeId = persistentNodeId;
            this.settings = settings;
        }

        @Override
        public DiscoveryNode apply(BoundTransportAddress boundTransportAddress) {
            localNode.set(DiscoveryNode.createLocal(settings, boundTransportAddress.publishAddress(), persistentNodeId));
            return localNode.get();
        }

        DiscoveryNode getNode() {
            assert localNode.get() != null;
            return localNode.get();
        }
    }
}<|MERGE_RESOLUTION|>--- conflicted
+++ resolved
@@ -49,12 +49,6 @@
 import org.elasticsearch.env.Environment;
 import org.elasticsearch.env.NodeEnvironment;
 import org.elasticsearch.env.NodeMetadata;
-<<<<<<< HEAD
-import org.elasticsearch.features.FeatureService;
-import org.elasticsearch.features.FeatureSpecification;
-import org.elasticsearch.gateway.GatewayAllocator;
-=======
->>>>>>> 5ae576fa
 import org.elasticsearch.gateway.GatewayMetaState;
 import org.elasticsearch.gateway.GatewayService;
 import org.elasticsearch.gateway.MetaStateService;
@@ -190,904 +184,6 @@
     /**
      * Constructs a node using information from {@code construction}
      */
-<<<<<<< HEAD
-    @SuppressWarnings("this-escape")
-    protected Node(
-        final Environment initialEnvironment,
-        final Function<Settings, PluginsService> pluginServiceCtor,
-        boolean forbidPrivateIndexSettings
-    ) {
-        final List<Closeable> resourcesToClose = new ArrayList<>(); // register everything we need to release in the case of an error
-        boolean success = false;
-        try {
-            // Pass the node settings to the DeprecationLogger class so that it can have the deprecation.skip_deprecated_settings setting:
-            DeprecationLogger.initialize(initialEnvironment.settings());
-            Settings tmpSettings = Settings.builder()
-                .put(initialEnvironment.settings())
-                .put(Client.CLIENT_TYPE_SETTING_S.getKey(), CLIENT_TYPE)
-                .build();
-
-            final JvmInfo jvmInfo = JvmInfo.jvmInfo();
-            logger.info(
-                "version[{}], pid[{}], build[{}/{}/{}], OS[{}/{}/{}], JVM[{}/{}/{}/{}]",
-                Build.current().qualifiedVersion(),
-                jvmInfo.pid(),
-                Build.current().type().displayName(),
-                Build.current().hash(),
-                Build.current().date(),
-                Constants.OS_NAME,
-                Constants.OS_VERSION,
-                Constants.OS_ARCH,
-                Constants.JVM_VENDOR,
-                Constants.JVM_NAME,
-                Constants.JAVA_VERSION,
-                Constants.JVM_VERSION
-            );
-            logger.info("JVM home [{}], using bundled JDK [{}]", System.getProperty("java.home"), jvmInfo.getUsingBundledJdk());
-            logger.info("JVM arguments {}", Arrays.toString(jvmInfo.getInputArguments()));
-            if (Build.current().isProductionRelease() == false) {
-                logger.warn(
-                    "version [{}] is a pre-release version of Elasticsearch and is not suitable for production",
-                    Build.current().qualifiedVersion()
-                );
-            }
-            if (Environment.PATH_SHARED_DATA_SETTING.exists(tmpSettings)) {
-                // NOTE: this must be done with an explicit check here because the deprecation property on a path setting will
-                // cause ES to fail to start since logging is not yet initialized on first read of the setting
-                deprecationLogger.warn(
-                    DeprecationCategory.SETTINGS,
-                    "shared-data-path",
-                    "setting [path.shared_data] is deprecated and will be removed in a future release"
-                );
-            }
-
-            if (initialEnvironment.dataFiles().length > 1) {
-                // NOTE: we use initialEnvironment here, but assertEquivalent below ensures the data paths do not change
-                deprecationLogger.warn(
-                    DeprecationCategory.SETTINGS,
-                    "multiple-data-paths",
-                    "Configuring multiple [path.data] paths is deprecated. Use RAID or other system level features for utilizing "
-                        + "multiple disks. This feature will be removed in a future release."
-                );
-            }
-            if (Environment.dataPathUsesList(tmpSettings)) {
-                // already checked for multiple values above, so if this is a list it is a single valued list
-                deprecationLogger.warn(
-                    DeprecationCategory.SETTINGS,
-                    "multiple-data-paths-list",
-                    "Configuring [path.data] with a list is deprecated. Instead specify as a string value."
-                );
-            }
-
-            if (logger.isDebugEnabled()) {
-                logger.debug(
-                    "using config [{}], data [{}], logs [{}], plugins [{}]",
-                    initialEnvironment.configFile(),
-                    Arrays.toString(initialEnvironment.dataFiles()),
-                    initialEnvironment.logsFile(),
-                    initialEnvironment.pluginsFile()
-                );
-            }
-
-            deleteTemporaryApmConfig(
-                jvmInfo,
-                (e, apmConfig) -> logger.error("failed to delete temporary APM config file [{}], reason: [{}]", apmConfig, e.getMessage())
-            );
-
-            this.pluginsService = pluginServiceCtor.apply(tmpSettings);
-            final Settings settings = mergePluginSettings(pluginsService.pluginMap(), tmpSettings);
-
-            /*
-             * Create the environment based on the finalized view of the settings. This is to ensure that components get the same setting
-             * values, no matter they ask for them from.
-             */
-            this.environment = new Environment(settings, initialEnvironment.configFile());
-            Environment.assertEquivalent(initialEnvironment, this.environment);
-
-            final List<ExecutorBuilder<?>> executorBuilders = pluginsService.flatMap(p -> p.getExecutorBuilders(settings)).toList();
-
-            final ThreadPool threadPool = new ThreadPool(settings, executorBuilders.toArray(new ExecutorBuilder<?>[0]));
-            resourcesToClose.add(() -> ThreadPool.terminate(threadPool, 10, TimeUnit.SECONDS));
-            final ResourceWatcherService resourceWatcherService = new ResourceWatcherService(settings, threadPool);
-            resourcesToClose.add(resourceWatcherService);
-            // adds the context to the DeprecationLogger so that it does not need to be injected everywhere
-            HeaderWarning.setThreadContext(threadPool.getThreadContext());
-            resourcesToClose.add(() -> HeaderWarning.removeThreadContext(threadPool.getThreadContext()));
-
-            final Set<String> taskHeaders = Stream.concat(
-                pluginsService.filterPlugins(ActionPlugin.class).stream().flatMap(p -> p.getTaskHeaders().stream()),
-                Task.HEADERS_TO_COPY.stream()
-            ).collect(Collectors.toSet());
-
-            final TelemetryProvider telemetryProvider = getTelemetryProvider(pluginsService, settings);
-            final Tracer tracer = telemetryProvider.getTracer();
-
-            final TaskManager taskManager = new TaskManager(settings, threadPool, taskHeaders, tracer);
-
-            // register the node.data, node.ingest, node.master, node.remote_cluster_client settings here so we can mark them private
-            final List<Setting<?>> additionalSettings = new ArrayList<>(pluginsService.flatMap(Plugin::getSettings).toList());
-            for (final ExecutorBuilder<?> builder : threadPool.builders()) {
-                additionalSettings.addAll(builder.getRegisteredSettings());
-            }
-            SettingsExtension.load().forEach(e -> additionalSettings.addAll(e.getSettings()));
-            client = new NodeClient(settings, threadPool);
-
-            final ScriptModule scriptModule = new ScriptModule(settings, pluginsService.filterPlugins(ScriptPlugin.class));
-            final ScriptService scriptService = newScriptService(
-                settings,
-                scriptModule.engines,
-                scriptModule.contexts,
-                threadPool::absoluteTimeInMillis
-            );
-            AnalysisModule analysisModule = new AnalysisModule(
-                this.environment,
-                pluginsService.filterPlugins(AnalysisPlugin.class),
-                pluginsService.getStablePluginRegistry()
-            );
-            // this is as early as we can validate settings at this point. we already pass them to ScriptModule as well as ThreadPool
-            // so we might be late here already
-
-            final SettingsModule settingsModule = new SettingsModule(
-                settings,
-                additionalSettings,
-                pluginsService.flatMap(Plugin::getSettingsFilter).toList()
-            );
-
-            // creating `NodeEnvironment` breaks the ability to rollback to 7.x on an 8.0 upgrade (`upgradeLegacyNodeFolders`) so do this
-            // after settings validation.
-            nodeEnvironment = new NodeEnvironment(tmpSettings, environment);
-            logger.info(
-                "node name [{}], node ID [{}], cluster name [{}], roles {}",
-                NODE_NAME_SETTING.get(tmpSettings),
-                nodeEnvironment.nodeId(),
-                ClusterName.CLUSTER_NAME_SETTING.get(tmpSettings).value(),
-                DiscoveryNode.getRolesFromSettings(settings)
-                    .stream()
-                    .map(DiscoveryNodeRole::roleName)
-                    .collect(Collectors.toCollection(LinkedHashSet::new))
-            );
-            resourcesToClose.add(nodeEnvironment);
-            localNodeFactory = new LocalNodeFactory(settings, nodeEnvironment.nodeId());
-
-            ScriptModule.registerClusterSettingsListeners(scriptService, settingsModule.getClusterSettings());
-            final NetworkService networkService = new NetworkService(
-                getCustomNameResolvers(pluginsService.filterPlugins(DiscoveryPlugin.class))
-            );
-
-            List<ClusterPlugin> clusterPlugins = pluginsService.filterPlugins(ClusterPlugin.class);
-            final ClusterService clusterService = new ClusterService(
-                settings,
-                settingsModule.getClusterSettings(),
-                threadPool,
-                taskManager
-            );
-            clusterService.addStateApplier(scriptService);
-            resourcesToClose.add(clusterService);
-
-            final Set<Setting<?>> consistentSettings = settingsModule.getConsistentSettings();
-            if (consistentSettings.isEmpty() == false) {
-                clusterService.addLocalNodeMasterListener(
-                    new ConsistentSettingsService(settings, clusterService, consistentSettings).newHashPublisher()
-                );
-            }
-
-            Supplier<DocumentParsingObserver> documentParsingObserverSupplier = getDocumentParsingObserverSupplier();
-
-            var factoryContext = new InferenceServicePlugin.InferenceServiceFactoryContext(client);
-            final InferenceServiceRegistry inferenceServiceRegistry = new InferenceServiceRegistry(
-                pluginsService.filterPlugins(InferenceServicePlugin.class),
-                factoryContext
-            );
-
-            final IngestService ingestService = new IngestService(
-                clusterService,
-                threadPool,
-                this.environment,
-                scriptService,
-                analysisModule.getAnalysisRegistry(),
-                pluginsService.filterPlugins(IngestPlugin.class),
-                client,
-                IngestService.createGrokThreadWatchdog(this.environment, threadPool),
-                documentParsingObserverSupplier
-            );
-            final SetOnce<RepositoriesService> repositoriesServiceReference = new SetOnce<>();
-            final ClusterInfoService clusterInfoService = newClusterInfoService(settings, clusterService, threadPool, client);
-            final UsageService usageService = new UsageService();
-
-            SearchModule searchModule = new SearchModule(settings, pluginsService.filterPlugins(SearchPlugin.class));
-            IndexSearcher.setMaxClauseCount(SearchUtils.calculateMaxClauseValue(threadPool));
-            List<NamedWriteableRegistry.Entry> namedWriteables = Stream.of(
-                NetworkModule.getNamedWriteables().stream(),
-                IndicesModule.getNamedWriteables().stream(),
-                searchModule.getNamedWriteables().stream(),
-                pluginsService.flatMap(Plugin::getNamedWriteables),
-                ClusterModule.getNamedWriteables().stream(),
-                SystemIndexMigrationExecutor.getNamedWriteables().stream(),
-                inferenceServiceRegistry.getNamedWriteables().stream()
-            ).flatMap(Function.identity()).toList();
-            final NamedWriteableRegistry namedWriteableRegistry = new NamedWriteableRegistry(namedWriteables);
-            NamedXContentRegistry xContentRegistry = new NamedXContentRegistry(
-                Stream.of(
-                    NetworkModule.getNamedXContents().stream(),
-                    IndicesModule.getNamedXContents().stream(),
-                    searchModule.getNamedXContents().stream(),
-                    pluginsService.flatMap(Plugin::getNamedXContent),
-                    ClusterModule.getNamedXWriteables().stream(),
-                    SystemIndexMigrationExecutor.getNamedXContentParsers().stream(),
-                    HealthNodeTaskExecutor.getNamedXContentParsers().stream()
-                ).flatMap(Function.identity()).collect(toList())
-            );
-            final List<SystemIndices.Feature> features = pluginsService.filterPlugins(SystemIndexPlugin.class).stream().map(plugin -> {
-                SystemIndices.validateFeatureName(plugin.getFeatureName(), plugin.getClass().getCanonicalName());
-                return SystemIndices.Feature.fromSystemIndexPlugin(plugin, settings);
-            }).toList();
-            final SystemIndices systemIndices = new SystemIndices(features);
-            final ExecutorSelector executorSelector = systemIndices.getExecutorSelector();
-
-            ModulesBuilder modules = new ModulesBuilder();
-            final MonitorService monitorService = new MonitorService(settings, nodeEnvironment, threadPool);
-            final FsHealthService fsHealthService = new FsHealthService(
-                settings,
-                clusterService.getClusterSettings(),
-                threadPool,
-                nodeEnvironment
-            );
-            final SetOnce<RerouteService> rerouteServiceReference = new SetOnce<>();
-            final InternalSnapshotsInfoService snapshotsInfoService = new InternalSnapshotsInfoService(
-                settings,
-                clusterService,
-                repositoriesServiceReference::get,
-                rerouteServiceReference::get
-            );
-            final WriteLoadForecaster writeLoadForecaster = getWriteLoadForecaster(
-                threadPool,
-                settings,
-                clusterService.getClusterSettings()
-            );
-            final ClusterModule clusterModule = new ClusterModule(
-                settings,
-                clusterService,
-                clusterPlugins,
-                clusterInfoService,
-                snapshotsInfoService,
-                threadPool,
-                systemIndices,
-                writeLoadForecaster
-            );
-            modules.add(clusterModule);
-            IndicesModule indicesModule = new IndicesModule(pluginsService.filterPlugins(MapperPlugin.class));
-            modules.add(indicesModule);
-
-            List<BreakerSettings> pluginCircuitBreakers = pluginsService.filterPlugins(CircuitBreakerPlugin.class)
-                .stream()
-                .map(plugin -> plugin.getCircuitBreaker(settings))
-                .toList();
-            final CircuitBreakerService circuitBreakerService = createCircuitBreakerService(
-                settingsModule.getSettings(),
-                pluginCircuitBreakers,
-                settingsModule.getClusterSettings()
-            );
-            pluginsService.filterPlugins(CircuitBreakerPlugin.class).forEach(plugin -> {
-                CircuitBreaker breaker = circuitBreakerService.getBreaker(plugin.getCircuitBreaker(settings).getName());
-                plugin.setCircuitBreaker(breaker);
-            });
-            resourcesToClose.add(circuitBreakerService);
-            modules.add(new GatewayModule());
-
-            CompatibilityVersions compatibilityVersions = new CompatibilityVersions(
-                TransportVersion.current(),
-                systemIndices.getMappingsVersions()
-            );
-            PageCacheRecycler pageCacheRecycler = createPageCacheRecycler(settings);
-            BigArrays bigArrays = createBigArrays(pageCacheRecycler, circuitBreakerService);
-            modules.add(settingsModule);
-            final MetaStateService metaStateService = new MetaStateService(nodeEnvironment, xContentRegistry);
-            final PersistedClusterStateService persistedClusterStateService = newPersistedClusterStateService(
-                xContentRegistry,
-                clusterService.getClusterSettings(),
-                threadPool,
-                compatibilityVersions
-            );
-
-            // collect engine factory providers from plugins
-            final Collection<EnginePlugin> enginePlugins = pluginsService.filterPlugins(EnginePlugin.class);
-            final Collection<Function<IndexSettings, Optional<EngineFactory>>> engineFactoryProviders = enginePlugins.stream()
-                .map(plugin -> (Function<IndexSettings, Optional<EngineFactory>>) plugin::getEngineFactory)
-                .toList();
-
-            final Map<String, IndexStorePlugin.DirectoryFactory> indexStoreFactories = pluginsService.filterPlugins(IndexStorePlugin.class)
-                .stream()
-                .map(IndexStorePlugin::getDirectoryFactories)
-                .flatMap(m -> m.entrySet().stream())
-                .collect(Collectors.toMap(Map.Entry::getKey, Map.Entry::getValue));
-
-            final Map<String, IndexStorePlugin.RecoveryStateFactory> recoveryStateFactories = pluginsService.filterPlugins(
-                IndexStorePlugin.class
-            )
-                .stream()
-                .map(IndexStorePlugin::getRecoveryStateFactories)
-                .flatMap(m -> m.entrySet().stream())
-                .collect(Collectors.toMap(Map.Entry::getKey, Map.Entry::getValue));
-
-            final List<IndexStorePlugin.IndexFoldersDeletionListener> indexFoldersDeletionListeners = pluginsService.filterPlugins(
-                IndexStorePlugin.class
-            ).stream().map(IndexStorePlugin::getIndexFoldersDeletionListeners).flatMap(List::stream).toList();
-
-            final Map<String, IndexStorePlugin.SnapshotCommitSupplier> snapshotCommitSuppliers = pluginsService.filterPlugins(
-                IndexStorePlugin.class
-            )
-                .stream()
-                .map(IndexStorePlugin::getSnapshotCommitSuppliers)
-                .flatMap(m -> m.entrySet().stream())
-                .collect(Collectors.toMap(Map.Entry::getKey, Map.Entry::getValue));
-
-            if (DiscoveryNode.isMasterNode(settings)) {
-                clusterService.addListener(new SystemIndexMappingUpdateService(systemIndices, client));
-                clusterService.addListener(new TransportVersionsFixupListener(clusterService, client.admin().cluster(), threadPool));
-            }
-
-            final RerouteService rerouteService = new BatchedRerouteService(clusterService, clusterModule.getAllocationService()::reroute);
-            rerouteServiceReference.set(rerouteService);
-            clusterService.setRerouteService(rerouteService);
-
-            final IndicesService indicesService = new IndicesService(
-                settings,
-                pluginsService,
-                nodeEnvironment,
-                xContentRegistry,
-                analysisModule.getAnalysisRegistry(),
-                clusterModule.getIndexNameExpressionResolver(),
-                indicesModule.getMapperRegistry(),
-                namedWriteableRegistry,
-                threadPool,
-                settingsModule.getIndexScopedSettings(),
-                circuitBreakerService,
-                bigArrays,
-                scriptService,
-                clusterService,
-                client,
-                metaStateService,
-                engineFactoryProviders,
-                indexStoreFactories,
-                searchModule.getValuesSourceRegistry(),
-                recoveryStateFactories,
-                indexFoldersDeletionListeners,
-                snapshotCommitSuppliers,
-                searchModule.getRequestCacheKeyDifferentiator(),
-                documentParsingObserverSupplier
-            );
-
-            final var parameters = new IndexSettingProvider.Parameters(indicesService::createIndexMapperServiceForValidation);
-            IndexSettingProviders indexSettingProviders = new IndexSettingProviders(
-                pluginsService.flatMap(p -> p.getAdditionalIndexSettingProviders(parameters)).collect(Collectors.toSet())
-            );
-
-            final ShardLimitValidator shardLimitValidator = new ShardLimitValidator(settings, clusterService);
-            final MetadataCreateIndexService metadataCreateIndexService = new MetadataCreateIndexService(
-                settings,
-                clusterService,
-                indicesService,
-                clusterModule.getAllocationService(),
-                shardLimitValidator,
-                environment,
-                settingsModule.getIndexScopedSettings(),
-                threadPool,
-                xContentRegistry,
-                systemIndices,
-                forbidPrivateIndexSettings,
-                indexSettingProviders
-            );
-
-            final MetadataCreateDataStreamService metadataCreateDataStreamService = new MetadataCreateDataStreamService(
-                threadPool,
-                clusterService,
-                metadataCreateIndexService
-            );
-            final MetadataDataStreamsService metadataDataStreamsService = new MetadataDataStreamsService(clusterService, indicesService);
-
-            final MetadataUpdateSettingsService metadataUpdateSettingsService = new MetadataUpdateSettingsService(
-                clusterService,
-                clusterModule.getAllocationService(),
-                settingsModule.getIndexScopedSettings(),
-                indicesService,
-                shardLimitValidator,
-                threadPool
-            );
-
-            Collection<Object> pluginComponents = pluginsService.flatMap(
-                p -> p.createComponents(
-                    client,
-                    clusterService,
-                    threadPool,
-                    resourceWatcherService,
-                    scriptService,
-                    xContentRegistry,
-                    environment,
-                    nodeEnvironment,
-                    namedWriteableRegistry,
-                    clusterModule.getIndexNameExpressionResolver(),
-                    repositoriesServiceReference::get,
-                    telemetryProvider,
-                    clusterModule.getAllocationService(),
-                    indicesService
-                )
-            ).toList();
-
-            List<ReservedClusterStateHandler<?>> reservedStateHandlers = new ArrayList<>();
-
-            // add all reserved state handlers from server
-            reservedStateHandlers.add(new ReservedClusterSettingsAction(settingsModule.getClusterSettings()));
-
-            var templateService = new MetadataIndexTemplateService(
-                clusterService,
-                metadataCreateIndexService,
-                indicesService,
-                settingsModule.getIndexScopedSettings(),
-                xContentRegistry,
-                systemIndices,
-                indexSettingProviders
-            );
-
-            reservedStateHandlers.add(new ReservedComposableIndexTemplateAction(templateService, settingsModule.getIndexScopedSettings()));
-
-            // add all reserved state handlers from plugins
-            List<? extends ReservedClusterStateHandlerProvider> pluginHandlers = pluginsService.loadServiceProviders(
-                ReservedClusterStateHandlerProvider.class
-            );
-            pluginHandlers.forEach(h -> reservedStateHandlers.addAll(h.handlers()));
-
-            List<TerminationHandler> terminationHandlers = pluginsService.loadServiceProviders(TerminationHandlerProvider.class)
-                .stream()
-                .map(prov -> prov.handler())
-                .toList();
-            if (terminationHandlers.size() == 1) {
-                this.terminationHandler.set(terminationHandlers.get(0));
-            } else if (terminationHandlers.size() > 1) {
-                throw new IllegalStateException(
-                    Strings.format(
-                        "expected at most one termination handler, but found %s: [%s]",
-                        terminationHandlers.size(),
-                        terminationHandlers.stream().map(it -> it.getClass().getCanonicalName())
-                    )
-                );
-            }
-
-            ActionModule actionModule = new ActionModule(
-                settings,
-                clusterModule.getIndexNameExpressionResolver(),
-                settingsModule.getIndexScopedSettings(),
-                settingsModule.getClusterSettings(),
-                settingsModule.getSettingsFilter(),
-                threadPool,
-                pluginsService.filterPlugins(ActionPlugin.class),
-                client,
-                circuitBreakerService,
-                usageService,
-                systemIndices,
-                tracer,
-                clusterService,
-                reservedStateHandlers,
-                pluginsService.loadSingletonServiceProvider(RestExtension.class, RestExtension::allowAll)
-            );
-            modules.add(actionModule);
-
-            final RestController restController = actionModule.getRestController();
-            final NetworkModule networkModule = new NetworkModule(
-                settings,
-                pluginsService.filterPlugins(NetworkPlugin.class),
-                threadPool,
-                bigArrays,
-                pageCacheRecycler,
-                circuitBreakerService,
-                namedWriteableRegistry,
-                xContentRegistry,
-                networkService,
-                restController,
-                actionModule::copyRequestHeadersToThreadContext,
-                clusterService.getClusterSettings(),
-                tracer
-            );
-            Collection<UnaryOperator<Map<String, IndexTemplateMetadata>>> indexTemplateMetadataUpgraders = pluginsService.map(
-                Plugin::getIndexTemplateMetadataUpgrader
-            ).toList();
-            final MetadataUpgrader metadataUpgrader = new MetadataUpgrader(indexTemplateMetadataUpgraders);
-            final IndexMetadataVerifier indexMetadataVerifier = new IndexMetadataVerifier(
-                settings,
-                clusterService,
-                xContentRegistry,
-                indicesModule.getMapperRegistry(),
-                settingsModule.getIndexScopedSettings(),
-                scriptService
-            );
-            if (DiscoveryNode.isMasterNode(settings)) {
-                clusterService.addListener(new SystemIndexMetadataUpgradeService(systemIndices, clusterService));
-            }
-            new TemplateUpgradeService(client, clusterService, threadPool, indexTemplateMetadataUpgraders);
-            final Transport transport = networkModule.getTransportSupplier().get();
-            final TransportService transportService = newTransportService(
-                settings,
-                transport,
-                threadPool,
-                networkModule.getTransportInterceptor(),
-                localNodeFactory,
-                settingsModule.getClusterSettings(),
-                taskManager,
-                tracer
-            );
-            final GatewayMetaState gatewayMetaState = new GatewayMetaState();
-            final ResponseCollectorService responseCollectorService = new ResponseCollectorService(clusterService);
-            final SearchTransportService searchTransportService = new SearchTransportService(
-                transportService,
-                client,
-                SearchExecutionStatsCollector.makeWrapper(responseCollectorService)
-            );
-            final HttpServerTransport httpServerTransport = newHttpTransport(networkModule);
-            final IndexingPressure indexingLimits = new IndexingPressure(settings);
-
-            final RecoverySettings recoverySettings = new RecoverySettings(settings, settingsModule.getClusterSettings());
-            RepositoriesModule repositoriesModule = new RepositoriesModule(
-                this.environment,
-                pluginsService.filterPlugins(RepositoryPlugin.class),
-                transportService,
-                clusterService,
-                bigArrays,
-                xContentRegistry,
-                recoverySettings,
-                telemetryProvider
-            );
-            RepositoriesService repositoryService = repositoriesModule.getRepositoryService();
-            repositoriesServiceReference.set(repositoryService);
-            SnapshotsService snapshotsService = new SnapshotsService(
-                settings,
-                clusterService,
-                clusterModule.getIndexNameExpressionResolver(),
-                repositoryService,
-                transportService,
-                actionModule.getActionFilters(),
-                systemIndices
-            );
-            SnapshotShardsService snapshotShardsService = new SnapshotShardsService(
-                settings,
-                clusterService,
-                repositoryService,
-                transportService,
-                indicesService
-            );
-
-            actionModule.getReservedClusterStateService().installStateHandler(new ReservedRepositoryAction(repositoryService));
-            actionModule.getReservedClusterStateService().installStateHandler(new ReservedPipelineAction());
-
-            FileSettingsService fileSettingsService = new FileSettingsService(
-                clusterService,
-                actionModule.getReservedClusterStateService(),
-                environment
-            );
-
-            RestoreService restoreService = new RestoreService(
-                clusterService,
-                repositoryService,
-                clusterModule.getAllocationService(),
-                metadataCreateIndexService,
-                indexMetadataVerifier,
-                shardLimitValidator,
-                systemIndices,
-                indicesService,
-                fileSettingsService,
-                threadPool
-            );
-            final DiskThresholdMonitor diskThresholdMonitor = new DiskThresholdMonitor(
-                settings,
-                clusterService::state,
-                clusterService.getClusterSettings(),
-                client,
-                threadPool::relativeTimeInMillis,
-                rerouteService
-            );
-            clusterInfoService.addListener(diskThresholdMonitor::onNewInfo);
-
-            FeatureService featureService = new FeatureService(pluginsService.filterPlugins(FeatureSpecification.class));
-
-            final DiscoveryModule discoveryModule = new DiscoveryModule(
-                settings,
-                transportService,
-                client,
-                namedWriteableRegistry,
-                networkService,
-                clusterService.getMasterService(),
-                clusterService.getClusterApplierService(),
-                clusterService.getClusterSettings(),
-                pluginsService.filterPlugins(DiscoveryPlugin.class),
-                pluginsService.filterPlugins(ClusterCoordinationPlugin.class),
-                clusterModule.getAllocationService(),
-                environment.configFile(),
-                gatewayMetaState,
-                rerouteService,
-                fsHealthService,
-                circuitBreakerService,
-                compatibilityVersions,
-                featureService.getNodeFeatures()
-            );
-            this.nodeService = new NodeService(
-                settings,
-                threadPool,
-                monitorService,
-                discoveryModule.getCoordinator(),
-                transportService,
-                indicesService,
-                pluginsService,
-                circuitBreakerService,
-                scriptService,
-                httpServerTransport,
-                ingestService,
-                clusterService,
-                settingsModule.getSettingsFilter(),
-                responseCollectorService,
-                searchTransportService,
-                indexingLimits,
-                searchModule.getValuesSourceRegistry().getUsageService(),
-                repositoryService
-            );
-
-            final SearchService searchService = newSearchService(
-                clusterService,
-                indicesService,
-                threadPool,
-                scriptService,
-                bigArrays,
-                searchModule.getFetchPhase(),
-                responseCollectorService,
-                circuitBreakerService,
-                executorSelector,
-                tracer
-            );
-
-            final PersistentTasksService persistentTasksService = new PersistentTasksService(clusterService, threadPool, client);
-            final SystemIndexMigrationExecutor systemIndexMigrationExecutor = new SystemIndexMigrationExecutor(
-                client,
-                clusterService,
-                systemIndices,
-                metadataUpdateSettingsService,
-                metadataCreateIndexService,
-                settingsModule.getIndexScopedSettings()
-            );
-            final HealthNodeTaskExecutor healthNodeTaskExecutor = HealthNodeTaskExecutor.create(
-                clusterService,
-                persistentTasksService,
-                settings,
-                clusterService.getClusterSettings()
-            );
-            final List<PersistentTasksExecutor<?>> builtinTaskExecutors = List.of(systemIndexMigrationExecutor, healthNodeTaskExecutor);
-            final List<PersistentTasksExecutor<?>> pluginTaskExecutors = pluginsService.filterPlugins(PersistentTaskPlugin.class)
-                .stream()
-                .map(
-                    p -> p.getPersistentTasksExecutor(
-                        clusterService,
-                        threadPool,
-                        client,
-                        settingsModule,
-                        clusterModule.getIndexNameExpressionResolver()
-                    )
-                )
-                .flatMap(List::stream)
-                .collect(toList());
-            final PersistentTasksExecutorRegistry registry = new PersistentTasksExecutorRegistry(
-                concatLists(pluginTaskExecutors, builtinTaskExecutors)
-            );
-            final PersistentTasksClusterService persistentTasksClusterService = new PersistentTasksClusterService(
-                settings,
-                registry,
-                clusterService,
-                threadPool
-            );
-            resourcesToClose.add(persistentTasksClusterService);
-
-            final List<ShutdownAwarePlugin> shutdownAwarePlugins = pluginsService.filterPlugins(ShutdownAwarePlugin.class);
-            final PluginShutdownService pluginShutdownService = new PluginShutdownService(shutdownAwarePlugins);
-            clusterService.addListener(pluginShutdownService);
-
-            final RecoveryPlannerService recoveryPlannerService = getRecoveryPlannerService(threadPool, clusterService, repositoryService);
-            final DesiredNodesSettingsValidator desiredNodesSettingsValidator = new DesiredNodesSettingsValidator();
-
-            final MasterHistoryService masterHistoryService = new MasterHistoryService(transportService, threadPool, clusterService);
-            final CoordinationDiagnosticsService coordinationDiagnosticsService = new CoordinationDiagnosticsService(
-                clusterService,
-                transportService,
-                discoveryModule.getCoordinator(),
-                masterHistoryService
-            );
-            final HealthService healthService = createHealthService(
-                clusterService,
-                clusterModule,
-                coordinationDiagnosticsService,
-                threadPool,
-                systemIndices
-            );
-            HealthPeriodicLogger healthPeriodicLogger = createHealthPeriodicLogger(clusterService, settings, client, healthService);
-            healthPeriodicLogger.init();
-            HealthMetadataService healthMetadataService = HealthMetadataService.create(clusterService, settings);
-            LocalHealthMonitor localHealthMonitor = LocalHealthMonitor.create(settings, clusterService, nodeService, threadPool, client);
-            HealthInfoCache nodeHealthOverview = HealthInfoCache.create(clusterService);
-            HealthApiStats healthApiStats = new HealthApiStats();
-
-            List<ReloadablePlugin> reloadablePlugins = pluginsService.filterPlugins(ReloadablePlugin.class);
-            pluginsService.filterPlugins(ReloadAwarePlugin.class).forEach(p -> p.setReloadCallback(wrapPlugins(reloadablePlugins)));
-
-            modules.add(b -> {
-                b.bind(Node.class).toInstance(this);
-                b.bind(NodeService.class).toInstance(nodeService);
-                b.bind(NamedXContentRegistry.class).toInstance(xContentRegistry);
-                b.bind(PluginsService.class).toInstance(pluginsService);
-                b.bind(Client.class).toInstance(client);
-                b.bind(NodeClient.class).toInstance(client);
-                b.bind(Environment.class).toInstance(this.environment);
-                b.bind(ThreadPool.class).toInstance(threadPool);
-                b.bind(NodeEnvironment.class).toInstance(nodeEnvironment);
-                b.bind(ResourceWatcherService.class).toInstance(resourceWatcherService);
-                b.bind(CircuitBreakerService.class).toInstance(circuitBreakerService);
-                b.bind(BigArrays.class).toInstance(bigArrays);
-                b.bind(PageCacheRecycler.class).toInstance(pageCacheRecycler);
-                b.bind(ScriptService.class).toInstance(scriptService);
-                b.bind(AnalysisRegistry.class).toInstance(analysisModule.getAnalysisRegistry());
-                b.bind(IngestService.class).toInstance(ingestService);
-                b.bind(IndexingPressure.class).toInstance(indexingLimits);
-                b.bind(UsageService.class).toInstance(usageService);
-                b.bind(AggregationUsageService.class).toInstance(searchModule.getValuesSourceRegistry().getUsageService());
-                b.bind(NamedWriteableRegistry.class).toInstance(namedWriteableRegistry);
-                b.bind(MetadataUpgrader.class).toInstance(metadataUpgrader);
-                b.bind(MetaStateService.class).toInstance(metaStateService);
-                b.bind(PersistedClusterStateService.class).toInstance(persistedClusterStateService);
-                b.bind(IndicesService.class).toInstance(indicesService);
-                b.bind(MetadataCreateIndexService.class).toInstance(metadataCreateIndexService);
-                b.bind(MetadataCreateDataStreamService.class).toInstance(metadataCreateDataStreamService);
-                b.bind(MetadataDataStreamsService.class).toInstance(metadataDataStreamsService);
-                b.bind(MetadataUpdateSettingsService.class).toInstance(metadataUpdateSettingsService);
-                b.bind(SearchService.class).toInstance(searchService);
-                b.bind(SearchTransportService.class).toInstance(searchTransportService);
-                b.bind(SearchPhaseController.class).toInstance(new SearchPhaseController(searchService::aggReduceContextBuilder));
-                b.bind(Transport.class).toInstance(transport);
-                b.bind(TransportService.class).toInstance(transportService);
-                b.bind(NetworkService.class).toInstance(networkService);
-                b.bind(UpdateHelper.class).toInstance(new UpdateHelper(scriptService));
-                b.bind(IndexMetadataVerifier.class).toInstance(indexMetadataVerifier);
-                b.bind(ClusterInfoService.class).toInstance(clusterInfoService);
-                b.bind(SnapshotsInfoService.class).toInstance(snapshotsInfoService);
-                b.bind(GatewayMetaState.class).toInstance(gatewayMetaState);
-                b.bind(FeatureService.class).toInstance(featureService);
-                b.bind(Coordinator.class).toInstance(discoveryModule.getCoordinator());
-                b.bind(Reconfigurator.class).toInstance(discoveryModule.getReconfigurator());
-                {
-                    processRecoverySettings(settingsModule.getClusterSettings(), recoverySettings);
-                    final SnapshotFilesProvider snapshotFilesProvider = new SnapshotFilesProvider(repositoryService);
-                    b.bind(PeerRecoverySourceService.class)
-                        .toInstance(
-                            new PeerRecoverySourceService(
-                                transportService,
-                                indicesService,
-                                clusterService,
-                                recoverySettings,
-                                recoveryPlannerService
-                            )
-                        );
-                    b.bind(PeerRecoveryTargetService.class)
-                        .toInstance(
-                            new PeerRecoveryTargetService(
-                                client,
-                                threadPool,
-                                transportService,
-                                recoverySettings,
-                                clusterService,
-                                snapshotFilesProvider
-                            )
-                        );
-                }
-                b.bind(HttpServerTransport.class).toInstance(httpServerTransport);
-                pluginComponents.forEach(p -> {
-                    if (p instanceof PluginComponentBinding<?, ?> pcb) {
-                        @SuppressWarnings("unchecked")
-                        Class<Object> clazz = (Class<Object>) pcb.inter();
-                        b.bind(clazz).toInstance(pcb.impl());
-
-                    } else {
-                        @SuppressWarnings("unchecked")
-                        Class<Object> clazz = (Class<Object>) p.getClass();
-                        b.bind(clazz).toInstance(p);
-                    }
-                });
-                b.bind(PersistentTasksService.class).toInstance(persistentTasksService);
-                b.bind(PersistentTasksClusterService.class).toInstance(persistentTasksClusterService);
-                b.bind(PersistentTasksExecutorRegistry.class).toInstance(registry);
-                b.bind(RepositoriesService.class).toInstance(repositoryService);
-                b.bind(SnapshotsService.class).toInstance(snapshotsService);
-                b.bind(SnapshotShardsService.class).toInstance(snapshotShardsService);
-                b.bind(RestoreService.class).toInstance(restoreService);
-                b.bind(RerouteService.class).toInstance(rerouteService);
-                b.bind(ShardLimitValidator.class).toInstance(shardLimitValidator);
-                b.bind(FsHealthService.class).toInstance(fsHealthService);
-                b.bind(SystemIndices.class).toInstance(systemIndices);
-                b.bind(PluginShutdownService.class).toInstance(pluginShutdownService);
-                b.bind(ExecutorSelector.class).toInstance(executorSelector);
-                b.bind(IndexSettingProviders.class).toInstance(indexSettingProviders);
-                b.bind(DesiredNodesSettingsValidator.class).toInstance(desiredNodesSettingsValidator);
-                b.bind(HealthService.class).toInstance(healthService);
-                b.bind(MasterHistoryService.class).toInstance(masterHistoryService);
-                b.bind(CoordinationDiagnosticsService.class).toInstance(coordinationDiagnosticsService);
-                b.bind(HealthNodeTaskExecutor.class).toInstance(healthNodeTaskExecutor);
-                b.bind(HealthMetadataService.class).toInstance(healthMetadataService);
-                b.bind(LocalHealthMonitor.class).toInstance(localHealthMonitor);
-                b.bind(HealthInfoCache.class).toInstance(nodeHealthOverview);
-                b.bind(HealthApiStats.class).toInstance(healthApiStats);
-                b.bind(Tracer.class).toInstance(tracer);
-                b.bind(FileSettingsService.class).toInstance(fileSettingsService);
-                b.bind(WriteLoadForecaster.class).toInstance(writeLoadForecaster);
-                b.bind(HealthPeriodicLogger.class).toInstance(healthPeriodicLogger);
-                b.bind(CompatibilityVersions.class).toInstance(compatibilityVersions);
-                b.bind(InferenceServiceRegistry.class).toInstance(inferenceServiceRegistry);
-            });
-
-            if (ReadinessService.enabled(environment)) {
-                modules.add(b -> b.bind(ReadinessService.class).toInstance(newReadinessService(clusterService, environment)));
-            }
-
-            injector = modules.createInjector();
-
-            // We allocate copies of existing shards by looking for a viable copy of the shard in the cluster and assigning the shard there.
-            // The search for viable copies is triggered by an allocation attempt (i.e. a reroute) and is performed asynchronously. When it
-            // completes we trigger another reroute to try the allocation again. This means there is a circular dependency: the allocation
-            // service needs access to the existing shards allocators (e.g. the GatewayAllocator) which need to be able to trigger a
-            // reroute, which needs to call into the allocation service. We close the loop here:
-            clusterModule.setExistingShardsAllocators(injector.getInstance(GatewayAllocator.class));
-
-            List<LifecycleComponent> pluginLifecycleComponents = pluginComponents.stream().map(p -> {
-                if (p instanceof PluginComponentBinding<?, ?> pcb) {
-                    return pcb.impl();
-                }
-                return p;
-            }).filter(p -> p instanceof LifecycleComponent).map(p -> (LifecycleComponent) p).toList();
-            resourcesToClose.addAll(pluginLifecycleComponents);
-            resourcesToClose.add(injector.getInstance(PeerRecoverySourceService.class));
-            this.pluginLifecycleComponents = Collections.unmodifiableList(pluginLifecycleComponents);
-
-            // Due to Java's type erasure with generics, the injector can't give us exactly what we need, and we have
-            // to resort to some evil casting.
-            @SuppressWarnings("rawtypes")
-            Map<ActionType<? extends ActionResponse>, TransportAction<? extends ActionRequest, ? extends ActionResponse>> actions =
-                forciblyCast(injector.getInstance(new Key<Map<ActionType, TransportAction>>() {
-                }));
-
-            client.initialize(
-                actions,
-                transportService.getTaskManager(),
-                () -> clusterService.localNode().getId(),
-                transportService.getLocalNodeConnection(),
-                transportService.getRemoteClusterService(),
-                namedWriteableRegistry
-            );
-            this.namedWriteableRegistry = namedWriteableRegistry;
-            this.namedXContentRegistry = xContentRegistry;
-
-            logger.debug("initializing HTTP handlers ...");
-            actionModule.initRestHandlers(() -> clusterService.state().nodesIfRecovered());
-            logger.info("initialized");
-
-            success = true;
-        } catch (IOException ex) {
-            throw new ElasticsearchException("failed to bind service", ex);
-        } finally {
-            if (success == false) {
-                IOUtils.closeWhileHandlingException(resourcesToClose);
-            }
-        }
-    }
-
-    private Supplier<DocumentParsingObserver> getDocumentParsingObserverSupplier() {
-        List<DocumentParsingObserverPlugin> plugins = pluginsService.filterPlugins(DocumentParsingObserverPlugin.class);
-        if (plugins.size() == 1) {
-            return plugins.get(0).getDocumentParsingObserverSupplier();
-        } else if (plugins.size() == 0) {
-            return () -> DocumentParsingObserver.EMPTY_INSTANCE;
-        }
-        throw new IllegalStateException("too many DocumentParsingObserverPlugin instances");
-=======
     Node(NodeConstruction construction) {
         injector = construction.injector();
         environment = construction.environment();
@@ -1100,7 +196,6 @@
         terminationHandler = construction.terminationHandler();
         namedWriteableRegistry = construction.namedWriteableRegistry();
         namedXContentRegistry = construction.namedXContentRegistry();
->>>>>>> 5ae576fa
     }
 
     /**

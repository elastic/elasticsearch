/*
 * Copyright Elasticsearch B.V. and/or licensed to Elasticsearch B.V. under one
 * or more contributor license agreements. Licensed under the Elastic License
 * 2.0 and the Server Side Public License, v 1; you may not use this file except
 * in compliance with, at your election, the Elastic License 2.0 or the Server
 * Side Public License, v 1.
 */

package org.elasticsearch.node;

import org.apache.logging.log4j.LogManager;
import org.apache.logging.log4j.Logger;
import org.apache.lucene.search.IndexSearcher;
import org.apache.lucene.util.Constants;
import org.apache.lucene.util.SetOnce;
import org.elasticsearch.Assertions;
import org.elasticsearch.Build;
import org.elasticsearch.ElasticsearchException;
import org.elasticsearch.ElasticsearchTimeoutException;
import org.elasticsearch.Version;
import org.elasticsearch.action.ActionModule;
import org.elasticsearch.action.ActionRequest;
import org.elasticsearch.action.ActionResponse;
import org.elasticsearch.action.ActionType;
import org.elasticsearch.action.search.SearchExecutionStatsCollector;
import org.elasticsearch.action.search.SearchPhaseController;
import org.elasticsearch.action.search.SearchTransportService;
import org.elasticsearch.action.support.TransportAction;
import org.elasticsearch.action.update.UpdateHelper;
import org.elasticsearch.bootstrap.BootstrapCheck;
import org.elasticsearch.bootstrap.BootstrapContext;
import org.elasticsearch.client.internal.Client;
import org.elasticsearch.client.internal.node.NodeClient;
import org.elasticsearch.cluster.ClusterInfoService;
import org.elasticsearch.cluster.ClusterModule;
import org.elasticsearch.cluster.ClusterName;
import org.elasticsearch.cluster.ClusterState;
import org.elasticsearch.cluster.ClusterStateObserver;
import org.elasticsearch.cluster.InternalClusterInfoService;
import org.elasticsearch.cluster.NodeConnectionsService;
import org.elasticsearch.cluster.action.index.MappingUpdatedAction;
import org.elasticsearch.cluster.coordination.Coordinator;
import org.elasticsearch.cluster.coordination.InstanceHasMasterHealthIndicatorService;
import org.elasticsearch.cluster.coordination.MasterHistoryService;
import org.elasticsearch.cluster.desirednodes.DesiredNodesSettingsValidator;
import org.elasticsearch.cluster.metadata.DesiredNodesMembershipService;
import org.elasticsearch.cluster.metadata.IndexMetadataVerifier;
import org.elasticsearch.cluster.metadata.IndexTemplateMetadata;
import org.elasticsearch.cluster.metadata.InternalDesiredNodesMembershipService;
import org.elasticsearch.cluster.metadata.Metadata;
import org.elasticsearch.cluster.metadata.MetadataCreateDataStreamService;
import org.elasticsearch.cluster.metadata.MetadataCreateIndexService;
import org.elasticsearch.cluster.metadata.MetadataDataStreamsService;
import org.elasticsearch.cluster.metadata.MetadataUpdateSettingsService;
import org.elasticsearch.cluster.metadata.SystemIndexMetadataUpgradeService;
import org.elasticsearch.cluster.metadata.TemplateUpgradeService;
import org.elasticsearch.cluster.node.DiscoveryNode;
import org.elasticsearch.cluster.node.DiscoveryNodeRole;
import org.elasticsearch.cluster.routing.BatchedRerouteService;
import org.elasticsearch.cluster.routing.RerouteService;
import org.elasticsearch.cluster.routing.allocation.DiskThresholdMonitor;
import org.elasticsearch.cluster.routing.allocation.ShardsAvailabilityHealthIndicatorService;
import org.elasticsearch.cluster.service.ClusterService;
import org.elasticsearch.common.StopWatch;
import org.elasticsearch.common.breaker.CircuitBreaker;
import org.elasticsearch.common.component.Lifecycle;
import org.elasticsearch.common.component.LifecycleComponent;
import org.elasticsearch.common.inject.Injector;
import org.elasticsearch.common.inject.Key;
import org.elasticsearch.common.inject.ModulesBuilder;
import org.elasticsearch.common.io.stream.NamedWriteableRegistry;
import org.elasticsearch.common.logging.DeprecationCategory;
import org.elasticsearch.common.logging.DeprecationLogger;
import org.elasticsearch.common.logging.HeaderWarning;
import org.elasticsearch.common.logging.NodeAndClusterIdStateListener;
import org.elasticsearch.common.network.NetworkAddress;
import org.elasticsearch.common.network.NetworkModule;
import org.elasticsearch.common.network.NetworkService;
import org.elasticsearch.common.settings.ClusterSettings;
import org.elasticsearch.common.settings.ConsistentSettingsService;
import org.elasticsearch.common.settings.Setting;
import org.elasticsearch.common.settings.Setting.Property;
import org.elasticsearch.common.settings.SettingUpgrader;
import org.elasticsearch.common.settings.Settings;
import org.elasticsearch.common.settings.SettingsModule;
import org.elasticsearch.common.transport.BoundTransportAddress;
import org.elasticsearch.common.transport.TransportAddress;
import org.elasticsearch.common.util.BigArrays;
import org.elasticsearch.common.util.PageCacheRecycler;
import org.elasticsearch.core.IOUtils;
import org.elasticsearch.core.Releasables;
import org.elasticsearch.core.TimeValue;
import org.elasticsearch.discovery.DiscoveryModule;
import org.elasticsearch.env.Environment;
import org.elasticsearch.env.NodeEnvironment;
import org.elasticsearch.env.NodeMetadata;
import org.elasticsearch.gateway.GatewayAllocator;
import org.elasticsearch.gateway.GatewayMetaState;
import org.elasticsearch.gateway.GatewayModule;
import org.elasticsearch.gateway.GatewayService;
import org.elasticsearch.gateway.MetaStateService;
import org.elasticsearch.gateway.PersistedClusterStateService;
import org.elasticsearch.health.HealthIndicatorService;
import org.elasticsearch.health.HealthService;
import org.elasticsearch.http.HttpServerTransport;
import org.elasticsearch.index.IndexSettingProvider;
import org.elasticsearch.index.IndexSettingProviders;
import org.elasticsearch.index.IndexSettings;
import org.elasticsearch.index.IndexingPressure;
import org.elasticsearch.index.analysis.AnalysisRegistry;
import org.elasticsearch.index.engine.EngineFactory;
import org.elasticsearch.indices.ExecutorSelector;
import org.elasticsearch.indices.IndicesModule;
import org.elasticsearch.indices.IndicesService;
import org.elasticsearch.indices.ShardLimitValidator;
import org.elasticsearch.indices.SystemIndexManager;
import org.elasticsearch.indices.SystemIndices;
import org.elasticsearch.indices.analysis.AnalysisModule;
import org.elasticsearch.indices.breaker.BreakerSettings;
import org.elasticsearch.indices.breaker.CircuitBreakerService;
import org.elasticsearch.indices.breaker.HierarchyCircuitBreakerService;
import org.elasticsearch.indices.breaker.NoneCircuitBreakerService;
import org.elasticsearch.indices.cluster.IndicesClusterStateService;
import org.elasticsearch.indices.recovery.PeerRecoverySourceService;
import org.elasticsearch.indices.recovery.PeerRecoveryTargetService;
import org.elasticsearch.indices.recovery.RecoverySettings;
import org.elasticsearch.indices.recovery.SnapshotFilesProvider;
import org.elasticsearch.indices.recovery.plan.RecoveryPlannerService;
import org.elasticsearch.indices.recovery.plan.ShardSnapshotsService;
import org.elasticsearch.indices.recovery.plan.SourceOnlyRecoveryPlannerService;
import org.elasticsearch.indices.store.IndicesStore;
import org.elasticsearch.ingest.IngestService;
import org.elasticsearch.monitor.MonitorService;
import org.elasticsearch.monitor.fs.FsHealthService;
import org.elasticsearch.monitor.jvm.JvmInfo;
import org.elasticsearch.persistent.PersistentTasksClusterService;
import org.elasticsearch.persistent.PersistentTasksExecutor;
import org.elasticsearch.persistent.PersistentTasksExecutorRegistry;
import org.elasticsearch.persistent.PersistentTasksService;
import org.elasticsearch.plugins.ActionPlugin;
import org.elasticsearch.plugins.AnalysisPlugin;
import org.elasticsearch.plugins.CircuitBreakerPlugin;
import org.elasticsearch.plugins.ClusterPlugin;
import org.elasticsearch.plugins.DiscoveryPlugin;
import org.elasticsearch.plugins.EnginePlugin;
import org.elasticsearch.plugins.HealthPlugin;
import org.elasticsearch.plugins.IndexStorePlugin;
import org.elasticsearch.plugins.IngestPlugin;
import org.elasticsearch.plugins.MapperPlugin;
import org.elasticsearch.plugins.MetadataUpgrader;
import org.elasticsearch.plugins.NetworkPlugin;
import org.elasticsearch.plugins.PersistentTaskPlugin;
import org.elasticsearch.plugins.Plugin;
import org.elasticsearch.plugins.PluginsService;
import org.elasticsearch.plugins.RecoveryPlannerPlugin;
import org.elasticsearch.plugins.RepositoryPlugin;
import org.elasticsearch.plugins.ScriptPlugin;
import org.elasticsearch.plugins.SearchPlugin;
import org.elasticsearch.plugins.ShutdownAwarePlugin;
import org.elasticsearch.plugins.SystemIndexPlugin;
import org.elasticsearch.readiness.ReadinessService;
import org.elasticsearch.repositories.RepositoriesModule;
import org.elasticsearch.repositories.RepositoriesService;
import org.elasticsearch.rest.RestController;
import org.elasticsearch.script.ScriptContext;
import org.elasticsearch.script.ScriptEngine;
import org.elasticsearch.script.ScriptModule;
import org.elasticsearch.script.ScriptService;
import org.elasticsearch.search.SearchModule;
import org.elasticsearch.search.SearchService;
import org.elasticsearch.search.SearchUtils;
import org.elasticsearch.search.aggregations.support.AggregationUsageService;
import org.elasticsearch.search.fetch.FetchPhase;
import org.elasticsearch.shutdown.PluginShutdownService;
import org.elasticsearch.snapshots.InternalSnapshotsInfoService;
import org.elasticsearch.snapshots.RepositoryIntegrityHealthIndicatorService;
import org.elasticsearch.snapshots.RestoreService;
import org.elasticsearch.snapshots.SnapshotShardsService;
import org.elasticsearch.snapshots.SnapshotsInfoService;
import org.elasticsearch.snapshots.SnapshotsService;
import org.elasticsearch.tasks.Task;
import org.elasticsearch.tasks.TaskCancellationService;
import org.elasticsearch.tasks.TaskResultsService;
import org.elasticsearch.threadpool.ExecutorBuilder;
import org.elasticsearch.threadpool.ThreadPool;
import org.elasticsearch.transport.Transport;
import org.elasticsearch.transport.TransportInterceptor;
import org.elasticsearch.transport.TransportService;
import org.elasticsearch.upgrades.SystemIndexMigrationExecutor;
import org.elasticsearch.usage.UsageService;
import org.elasticsearch.watcher.ResourceWatcherService;
import org.elasticsearch.xcontent.NamedXContentRegistry;

import java.io.BufferedWriter;
import java.io.Closeable;
import java.io.IOException;
import java.net.InetAddress;
import java.net.InetSocketAddress;
import java.nio.charset.Charset;
import java.nio.file.Files;
import java.nio.file.Path;
import java.nio.file.StandardCopyOption;
import java.util.ArrayList;
import java.util.Arrays;
import java.util.Collection;
import java.util.Collections;
import java.util.HashMap;
import java.util.LinkedHashSet;
import java.util.List;
import java.util.Map;
import java.util.Optional;
import java.util.Set;
import java.util.concurrent.CountDownLatch;
import java.util.concurrent.TimeUnit;
import java.util.function.Function;
import java.util.function.LongSupplier;
import java.util.function.UnaryOperator;
import java.util.stream.Collectors;
import java.util.stream.Stream;

import javax.net.ssl.SNIHostName;

import static java.util.stream.Collectors.toList;
import static org.elasticsearch.common.util.CollectionUtils.concatLists;
import static org.elasticsearch.core.Types.forciblyCast;

/**
 * A node represent a node within a cluster ({@code cluster.name}). The {@link #client()} can be used
 * in order to use a {@link Client} to perform actions/operations against the cluster.
 */
public class Node implements Closeable {
    public static final Setting<Boolean> WRITE_PORTS_FILE_SETTING = Setting.boolSetting("node.portsfile", false, Property.NodeScope);

    public static final Setting<String> NODE_NAME_SETTING = Setting.simpleString("node.name", Property.NodeScope);
    public static final Setting<String> NODE_EXTERNAL_ID_SETTING = Setting.simpleString(
        "node.external_id",
        NODE_NAME_SETTING,
        Property.NodeScope
    );
    public static final Setting.AffixSetting<String> NODE_ATTRIBUTES = Setting.prefixKeySetting(
        "node.attr.",
        (key) -> new Setting<>(key, "", (value) -> {
            if (value.length() > 0
                && (Character.isWhitespace(value.charAt(0)) || Character.isWhitespace(value.charAt(value.length() - 1)))) {
                throw new IllegalArgumentException(key + " cannot have leading or trailing whitespace " + "[" + value + "]");
            }
            if (value.length() > 0 && "node.attr.server_name".equals(key)) {
                try {
                    new SNIHostName(value);
                } catch (IllegalArgumentException e) {
                    throw new IllegalArgumentException("invalid node.attr.server_name [" + value + "]", e);
                }
            }
            return value;
        }, Property.NodeScope)
    );
    public static final Setting<String> BREAKER_TYPE_KEY = new Setting<>("indices.breaker.type", "hierarchy", (s) -> {
        return switch (s) {
            case "hierarchy", "none" -> s;
            default -> throw new IllegalArgumentException("indices.breaker.type must be one of [hierarchy, none] but was: " + s);
        };
    }, Setting.Property.NodeScope);

    public static final Setting<TimeValue> INITIAL_STATE_TIMEOUT_SETTING = Setting.positiveTimeSetting(
        "discovery.initial_state_timeout",
        TimeValue.timeValueSeconds(30),
        Property.NodeScope
    );

    private static final String CLIENT_TYPE = "node";

    private final Lifecycle lifecycle = new Lifecycle();

    /**
     * This logger instance is an instance field as opposed to a static field. This ensures that the field is not
     * initialized until an instance of Node is constructed, which is sure to happen after the logging infrastructure
     * has been initialized to include the hostname. If this field were static, then it would be initialized when the
     * class initializer runs. Alas, this happens too early, before logging is initialized as this class is referred to
     * in InternalSettingsPreparer#finalizeSettings, which runs when creating the Environment, before logging is
     * initialized.
     */
    private final Logger logger = LogManager.getLogger(Node.class);
    private final DeprecationLogger deprecationLogger = DeprecationLogger.getLogger(Node.class);
    private final Injector injector;
    private final Environment environment;
    private final NodeEnvironment nodeEnvironment;
    private final PluginsService pluginsService;
    private final NodeClient client;
    private final Collection<LifecycleComponent> pluginLifecycleComponents;
    private final LocalNodeFactory localNodeFactory;
    private final NodeService nodeService;
    // for testing
    final NamedWriteableRegistry namedWriteableRegistry;
    final NamedXContentRegistry namedXContentRegistry;

    /**
     * Constructs a node
     *
     * @param environment         the initial environment for this node, which will be added to by plugins
     */
    public Node(Environment environment) {
        this(environment, PluginsService.getPluginsServiceCtor(environment), true);
    }

    /**
     * Constructs a node
     *
     * @param initialEnvironment         the initial environment for this node, which will be added to by plugins
     * @param pluginServiceCtor          a function that takes a {@link Settings} object and returns a {@link PluginsService}
     * @param forbidPrivateIndexSettings whether or not private index settings are forbidden when creating an index; this is used in the
     *                                   test framework for tests that rely on being able to set private settings
     */
    protected Node(
        final Environment initialEnvironment,
        final Function<Settings, PluginsService> pluginServiceCtor,
        boolean forbidPrivateIndexSettings
    ) {
        final List<Closeable> resourcesToClose = new ArrayList<>(); // register everything we need to release in the case of an error
        boolean success = false;
        try {
            // Pass the node settings to the DeprecationLogger class so that it can have the deprecation.skip_deprecated_settings setting:
            DeprecationLogger.initialize(initialEnvironment.settings());
            Settings tmpSettings = Settings.builder()
                .put(initialEnvironment.settings())
                .put(Client.CLIENT_TYPE_SETTING_S.getKey(), CLIENT_TYPE)
                .build();

            final JvmInfo jvmInfo = JvmInfo.jvmInfo();
            logger.info(
                "version[{}], pid[{}], build[{}/{}/{}], OS[{}/{}/{}], JVM[{}/{}/{}/{}]",
                Build.CURRENT.qualifiedVersion(),
                jvmInfo.pid(),
                Build.CURRENT.type().displayName(),
                Build.CURRENT.hash(),
                Build.CURRENT.date(),
                Constants.OS_NAME,
                Constants.OS_VERSION,
                Constants.OS_ARCH,
                Constants.JVM_VENDOR,
                Constants.JVM_NAME,
                Constants.JAVA_VERSION,
                Constants.JVM_VERSION
            );
            logger.info("JVM home [{}], using bundled JDK [{}]", System.getProperty("java.home"), jvmInfo.getUsingBundledJdk());
            logger.info("JVM arguments {}", Arrays.toString(jvmInfo.getInputArguments()));
            if (Build.CURRENT.isProductionRelease() == false) {
                logger.warn(
                    "version [{}] is a pre-release version of Elasticsearch and is not suitable for production",
                    Build.CURRENT.qualifiedVersion()
                );
            }
            if (Environment.PATH_SHARED_DATA_SETTING.exists(tmpSettings)) {
                // NOTE: this must be done with an explicit check here because the deprecation property on a path setting will
                // cause ES to fail to start since logging is not yet initialized on first read of the setting
                deprecationLogger.warn(
                    DeprecationCategory.SETTINGS,
                    "shared-data-path",
                    "setting [path.shared_data] is deprecated and will be removed in a future release"
                );
            }

            if (initialEnvironment.dataFiles().length > 1) {
                // NOTE: we use initialEnvironment here, but assertEquivalent below ensures the data paths do not change
                deprecationLogger.warn(
                    DeprecationCategory.SETTINGS,
                    "multiple-data-paths",
                    "Configuring multiple [path.data] paths is deprecated. Use RAID or other system level features for utilizing "
                        + "multiple disks. This feature will be removed in a future release."
                );
            }
            if (Environment.dataPathUsesList(tmpSettings)) {
                // already checked for multiple values above, so if this is a list it is a single valued list
                deprecationLogger.warn(
                    DeprecationCategory.SETTINGS,
                    "multiple-data-paths-list",
                    "Configuring [path.data] with a list is deprecated. Instead specify as a string value."
                );
            }

            if (logger.isDebugEnabled()) {
                logger.debug(
                    "using config [{}], data [{}], logs [{}], plugins [{}]",
                    initialEnvironment.configFile(),
                    Arrays.toString(initialEnvironment.dataFiles()),
                    initialEnvironment.logsFile(),
                    initialEnvironment.pluginsFile()
                );
            }

            this.pluginsService = pluginServiceCtor.apply(tmpSettings);
            final Settings settings = mergePluginSettings(pluginsService.pluginMap(), tmpSettings);

            /*
             * Create the environment based on the finalized view of the settings. This is to ensure that components get the same setting
             * values, no matter they ask for them from.
             */
            this.environment = new Environment(settings, initialEnvironment.configFile());
            Environment.assertEquivalent(initialEnvironment, this.environment);
            nodeEnvironment = new NodeEnvironment(tmpSettings, environment);
            logger.info(
                "node name [{}], node ID [{}], cluster name [{}], roles {}",
                NODE_NAME_SETTING.get(tmpSettings),
                nodeEnvironment.nodeId(),
                ClusterName.CLUSTER_NAME_SETTING.get(tmpSettings).value(),
                DiscoveryNode.getRolesFromSettings(settings)
                    .stream()
                    .map(DiscoveryNodeRole::roleName)
                    .collect(Collectors.toCollection(LinkedHashSet::new))
            );
            resourcesToClose.add(nodeEnvironment);
            localNodeFactory = new LocalNodeFactory(settings, nodeEnvironment.nodeId());

            final List<ExecutorBuilder<?>> executorBuilders = pluginsService.flatMap(p -> p.getExecutorBuilders(settings)).toList();

            final ThreadPool threadPool = new ThreadPool(settings, executorBuilders.toArray(new ExecutorBuilder<?>[0]));
            resourcesToClose.add(() -> ThreadPool.terminate(threadPool, 10, TimeUnit.SECONDS));
            final ResourceWatcherService resourceWatcherService = new ResourceWatcherService(settings, threadPool);
            resourcesToClose.add(resourceWatcherService);
            // adds the context to the DeprecationLogger so that it does not need to be injected everywhere
            HeaderWarning.setThreadContext(threadPool.getThreadContext());
            resourcesToClose.add(() -> HeaderWarning.removeThreadContext(threadPool.getThreadContext()));

            // register the node.data, node.ingest, node.master, node.remote_cluster_client settings here so we can mark them private
            final List<Setting<?>> additionalSettings = new ArrayList<>(pluginsService.flatMap(Plugin::getSettings).toList());
            for (final ExecutorBuilder<?> builder : threadPool.builders()) {
                additionalSettings.addAll(builder.getRegisteredSettings());
            }
            client = new NodeClient(settings, threadPool);

            final ScriptModule scriptModule = new ScriptModule(settings, pluginsService.filterPlugins(ScriptPlugin.class));
            final ScriptService scriptService = newScriptService(
                settings,
                scriptModule.engines,
                scriptModule.contexts,
                threadPool::absoluteTimeInMillis
            );
            AnalysisModule analysisModule = new AnalysisModule(this.environment, pluginsService.filterPlugins(AnalysisPlugin.class));
            // this is as early as we can validate settings at this point. we already pass them to ScriptModule as well as ThreadPool
            // so we might be late here already

            final Set<SettingUpgrader<?>> settingsUpgraders = pluginsService.flatMap(Plugin::getSettingUpgraders)
                .collect(Collectors.toSet());

            final SettingsModule settingsModule = new SettingsModule(
                settings,
                additionalSettings,
                pluginsService.flatMap(Plugin::getSettingsFilter).toList(),
                settingsUpgraders
            );
            ScriptModule.registerClusterSettingsListeners(scriptService, settingsModule.getClusterSettings());
            final NetworkService networkService = new NetworkService(
                getCustomNameResolvers(pluginsService.filterPlugins(DiscoveryPlugin.class))
            );

            List<ClusterPlugin> clusterPlugins = pluginsService.filterPlugins(ClusterPlugin.class);
            final ClusterService clusterService = new ClusterService(settings, settingsModule.getClusterSettings(), threadPool);
            clusterService.addStateApplier(scriptService);
            resourcesToClose.add(clusterService);

            final Set<Setting<?>> consistentSettings = settingsModule.getConsistentSettings();
            if (consistentSettings.isEmpty() == false) {
                clusterService.addLocalNodeMasterListener(
                    new ConsistentSettingsService(settings, clusterService, consistentSettings).newHashPublisher()
                );
            }
            final IngestService ingestService = new IngestService(
                clusterService,
                threadPool,
                this.environment,
                scriptService,
                analysisModule.getAnalysisRegistry(),
                pluginsService.filterPlugins(IngestPlugin.class),
                client
            );
            final SetOnce<RepositoriesService> repositoriesServiceReference = new SetOnce<>();
            final ClusterInfoService clusterInfoService = newClusterInfoService(settings, clusterService, threadPool, client);
            final UsageService usageService = new UsageService();

            SearchModule searchModule = new SearchModule(settings, pluginsService.filterPlugins(SearchPlugin.class));
            IndexSearcher.setMaxClauseCount(SearchUtils.calculateMaxClauseValue(threadPool));
            List<NamedWriteableRegistry.Entry> namedWriteables = Stream.of(
                NetworkModule.getNamedWriteables().stream(),
                IndicesModule.getNamedWriteables().stream(),
                searchModule.getNamedWriteables().stream(),
                pluginsService.flatMap(Plugin::getNamedWriteables),
                ClusterModule.getNamedWriteables().stream(),
                SystemIndexMigrationExecutor.getNamedWriteables().stream()
            ).flatMap(Function.identity()).toList();
            final NamedWriteableRegistry namedWriteableRegistry = new NamedWriteableRegistry(namedWriteables);
            NamedXContentRegistry xContentRegistry = new NamedXContentRegistry(
                Stream.of(
                    NetworkModule.getNamedXContents().stream(),
                    IndicesModule.getNamedXContents().stream(),
                    searchModule.getNamedXContents().stream(),
                    pluginsService.flatMap(Plugin::getNamedXContent),
                    ClusterModule.getNamedXWriteables().stream(),
                    SystemIndexMigrationExecutor.getNamedXContentParsers().stream()
                ).flatMap(Function.identity()).collect(toList())
            );
            final List<SystemIndices.Feature> features = pluginsService.filterPlugins(SystemIndexPlugin.class).stream().map(plugin -> {
                SystemIndices.validateFeatureName(plugin.getFeatureName(), plugin.getClass().getCanonicalName());
                return SystemIndices.Feature.fromSystemIndexPlugin(plugin, settings);
            }).toList();
            final SystemIndices systemIndices = new SystemIndices(features);
            final ExecutorSelector executorSelector = systemIndices.getExecutorSelector();

            ModulesBuilder modules = new ModulesBuilder();
            final MonitorService monitorService = new MonitorService(settings, nodeEnvironment, threadPool);
            final FsHealthService fsHealthService = new FsHealthService(
                settings,
                clusterService.getClusterSettings(),
                threadPool,
                nodeEnvironment
            );
            final SetOnce<RerouteService> rerouteServiceReference = new SetOnce<>();
            final InternalSnapshotsInfoService snapshotsInfoService = new InternalSnapshotsInfoService(
                settings,
                clusterService,
                repositoriesServiceReference::get,
                rerouteServiceReference::get
            );
            final DesiredNodesMembershipService desiredNodesMembershipService = new InternalDesiredNodesMembershipService(clusterService);
            final ClusterModule clusterModule = new ClusterModule(
                settings,
                clusterService,
                clusterPlugins,
                clusterInfoService,
                snapshotsInfoService,
                threadPool.getThreadContext(),
                systemIndices,
                desiredNodesMembershipService
            );
            modules.add(clusterModule);
            IndicesModule indicesModule = new IndicesModule(pluginsService.filterPlugins(MapperPlugin.class));
            modules.add(indicesModule);

            List<BreakerSettings> pluginCircuitBreakers = pluginsService.filterPlugins(CircuitBreakerPlugin.class)
                .stream()
                .map(plugin -> plugin.getCircuitBreaker(settings))
                .toList();
            final CircuitBreakerService circuitBreakerService = createCircuitBreakerService(
                settingsModule.getSettings(),
                pluginCircuitBreakers,
                settingsModule.getClusterSettings()
            );
            pluginsService.filterPlugins(CircuitBreakerPlugin.class).forEach(plugin -> {
                CircuitBreaker breaker = circuitBreakerService.getBreaker(plugin.getCircuitBreaker(settings).getName());
                plugin.setCircuitBreaker(breaker);
            });
            resourcesToClose.add(circuitBreakerService);
            modules.add(new GatewayModule());

            PageCacheRecycler pageCacheRecycler = createPageCacheRecycler(settings);
            BigArrays bigArrays = createBigArrays(pageCacheRecycler, circuitBreakerService);
            modules.add(settingsModule);
            final MetaStateService metaStateService = new MetaStateService(nodeEnvironment, xContentRegistry);
            final PersistedClusterStateService persistedClusterStateService = new PersistedClusterStateService(
                nodeEnvironment,
                xContentRegistry,
                clusterService.getClusterSettings(),
                threadPool::relativeTimeInMillis
            );

            // collect engine factory providers from plugins
            final Collection<EnginePlugin> enginePlugins = pluginsService.filterPlugins(EnginePlugin.class);
            final Collection<Function<IndexSettings, Optional<EngineFactory>>> engineFactoryProviders = enginePlugins.stream()
                .map(plugin -> (Function<IndexSettings, Optional<EngineFactory>>) plugin::getEngineFactory)
                .toList();

            final Map<String, IndexStorePlugin.DirectoryFactory> indexStoreFactories = pluginsService.filterPlugins(IndexStorePlugin.class)
                .stream()
                .map(IndexStorePlugin::getDirectoryFactories)
                .flatMap(m -> m.entrySet().stream())
                .collect(Collectors.toMap(Map.Entry::getKey, Map.Entry::getValue));

            final Map<String, IndexStorePlugin.RecoveryStateFactory> recoveryStateFactories = pluginsService.filterPlugins(
                IndexStorePlugin.class
            )
                .stream()
                .map(IndexStorePlugin::getRecoveryStateFactories)
                .flatMap(m -> m.entrySet().stream())
                .collect(Collectors.toMap(Map.Entry::getKey, Map.Entry::getValue));

            final List<IndexStorePlugin.IndexFoldersDeletionListener> indexFoldersDeletionListeners = pluginsService.filterPlugins(
                IndexStorePlugin.class
            ).stream().map(IndexStorePlugin::getIndexFoldersDeletionListeners).flatMap(List::stream).toList();

            final Map<String, IndexStorePlugin.SnapshotCommitSupplier> snapshotCommitSuppliers = pluginsService.filterPlugins(
                IndexStorePlugin.class
            )
                .stream()
                .map(IndexStorePlugin::getSnapshotCommitSuppliers)
                .flatMap(m -> m.entrySet().stream())
                .collect(Collectors.toMap(Map.Entry::getKey, Map.Entry::getValue));

            if (DiscoveryNode.isMasterNode(settings)) {
                clusterService.addListener(new SystemIndexManager(systemIndices, client));
            }

            final RerouteService rerouteService = new BatchedRerouteService(clusterService, clusterModule.getAllocationService()::reroute);
            rerouteServiceReference.set(rerouteService);
            clusterService.setRerouteService(rerouteService);

            final IndicesService indicesService = new IndicesService(
                settings,
                pluginsService,
                nodeEnvironment,
                xContentRegistry,
                analysisModule.getAnalysisRegistry(),
                clusterModule.getIndexNameExpressionResolver(),
                indicesModule.getMapperRegistry(),
                namedWriteableRegistry,
                threadPool,
                settingsModule.getIndexScopedSettings(),
                circuitBreakerService,
                bigArrays,
                scriptService,
                clusterService,
                client,
                metaStateService,
                engineFactoryProviders,
                indexStoreFactories,
                searchModule.getValuesSourceRegistry(),
                recoveryStateFactories,
                indexFoldersDeletionListeners,
                snapshotCommitSuppliers,
                searchModule.getRequestCacheKeyDifferentiator()
            );

            final var parameters = new IndexSettingProvider.Parameters(indicesService::createIndexMapperServiceForValidation);
            IndexSettingProviders indexSettingProviders = new IndexSettingProviders(
                pluginsService.flatMap(p -> p.getAdditionalIndexSettingProviders(parameters)).collect(Collectors.toSet())
            );

            final ShardLimitValidator shardLimitValidator = new ShardLimitValidator(settings, clusterService);
            final MetadataCreateIndexService metadataCreateIndexService = new MetadataCreateIndexService(
                settings,
                clusterService,
                indicesService,
                clusterModule.getAllocationService(),
                shardLimitValidator,
                environment,
                settingsModule.getIndexScopedSettings(),
                threadPool,
                xContentRegistry,
                systemIndices,
                forbidPrivateIndexSettings,
                indexSettingProviders
            );

            final MetadataCreateDataStreamService metadataCreateDataStreamService = new MetadataCreateDataStreamService(
                threadPool,
                clusterService,
                metadataCreateIndexService
            );
            final MetadataDataStreamsService metadataDataStreamsService = new MetadataDataStreamsService(clusterService, indicesService);

            final MetadataUpdateSettingsService metadataUpdateSettingsService = new MetadataUpdateSettingsService(
                clusterService,
                clusterModule.getAllocationService(),
                settingsModule.getIndexScopedSettings(),
                indicesService,
                shardLimitValidator,
                threadPool
            );

            Collection<Object> pluginComponents = pluginsService.flatMap(
                p -> p.createComponents(
                    client,
                    clusterService,
                    threadPool,
                    resourceWatcherService,
                    scriptService,
                    xContentRegistry,
                    environment,
                    nodeEnvironment,
                    namedWriteableRegistry,
                    clusterModule.getIndexNameExpressionResolver(),
                    repositoriesServiceReference::get
                )
            ).toList();

            ActionModule actionModule = new ActionModule(
                settings,
                clusterModule.getIndexNameExpressionResolver(),
                settingsModule.getIndexScopedSettings(),
                settingsModule.getClusterSettings(),
                settingsModule.getSettingsFilter(),
                threadPool,
                pluginsService.filterPlugins(ActionPlugin.class),
                client,
                circuitBreakerService,
                usageService,
                systemIndices
            );
            modules.add(actionModule);

            final RestController restController = actionModule.getRestController();
            final NetworkModule networkModule = new NetworkModule(
                settings,
                pluginsService.filterPlugins(NetworkPlugin.class),
                threadPool,
                bigArrays,
                pageCacheRecycler,
                circuitBreakerService,
                namedWriteableRegistry,
                xContentRegistry,
                networkService,
                restController,
                clusterService.getClusterSettings()
            );
            Collection<UnaryOperator<Map<String, IndexTemplateMetadata>>> indexTemplateMetadataUpgraders = pluginsService.map(
                Plugin::getIndexTemplateMetadataUpgrader
            ).toList();
            final MetadataUpgrader metadataUpgrader = new MetadataUpgrader(indexTemplateMetadataUpgraders);
            final IndexMetadataVerifier indexMetadataVerifier = new IndexMetadataVerifier(
                settings,
                xContentRegistry,
                indicesModule.getMapperRegistry(),
                settingsModule.getIndexScopedSettings(),
                scriptService
            );
            if (DiscoveryNode.isMasterNode(settings)) {
                clusterService.addListener(new SystemIndexMetadataUpgradeService(systemIndices, clusterService));
            }
            new TemplateUpgradeService(client, clusterService, threadPool, indexTemplateMetadataUpgraders);
            final Transport transport = networkModule.getTransportSupplier().get();
            Set<String> taskHeaders = Stream.concat(
                pluginsService.filterPlugins(ActionPlugin.class).stream().flatMap(p -> p.getTaskHeaders().stream()),
                Task.HEADERS_TO_COPY.stream()
            ).collect(Collectors.toSet());
            final TransportService transportService = newTransportService(
                settings,
                transport,
                threadPool,
                networkModule.getTransportInterceptor(),
                localNodeFactory,
                settingsModule.getClusterSettings(),
                taskHeaders
            );
            final GatewayMetaState gatewayMetaState = new GatewayMetaState();
            final ResponseCollectorService responseCollectorService = new ResponseCollectorService(clusterService);
            final SearchTransportService searchTransportService = new SearchTransportService(
                transportService,
                client,
                SearchExecutionStatsCollector.makeWrapper(responseCollectorService)
            );
            final HttpServerTransport httpServerTransport = newHttpTransport(networkModule);
            final IndexingPressure indexingLimits = new IndexingPressure(settings);

            final RecoverySettings recoverySettings = new RecoverySettings(settings, settingsModule.getClusterSettings());
            RepositoriesModule repositoriesModule = new RepositoriesModule(
                this.environment,
                pluginsService.filterPlugins(RepositoryPlugin.class),
                transportService,
                clusterService,
                bigArrays,
                xContentRegistry,
                recoverySettings
            );
            RepositoriesService repositoryService = repositoriesModule.getRepositoryService();
            repositoriesServiceReference.set(repositoryService);
            SnapshotsService snapshotsService = new SnapshotsService(
                settings,
                clusterService,
                clusterModule.getIndexNameExpressionResolver(),
                repositoryService,
                transportService,
                actionModule.getActionFilters(),
                systemIndices
            );
            SnapshotShardsService snapshotShardsService = new SnapshotShardsService(
                settings,
                clusterService,
                repositoryService,
                transportService,
                indicesService
            );
            RestoreService restoreService = new RestoreService(
                clusterService,
                repositoryService,
                clusterModule.getAllocationService(),
                metadataCreateIndexService,
                clusterModule.getMetadataDeleteIndexService(),
                indexMetadataVerifier,
                shardLimitValidator,
                systemIndices,
                indicesService
            );
            final DiskThresholdMonitor diskThresholdMonitor = new DiskThresholdMonitor(
                settings,
                clusterService::state,
                clusterService.getClusterSettings(),
                client,
                threadPool::relativeTimeInMillis,
                rerouteService
            );
            clusterInfoService.addListener(diskThresholdMonitor::onNewInfo);

            final DiscoveryModule discoveryModule = new DiscoveryModule(
                settings,
                transportService,
                client,
                namedWriteableRegistry,
                networkService,
                clusterService.getMasterService(),
                clusterService.getClusterApplierService(),
                clusterService.getClusterSettings(),
                pluginsService.filterPlugins(DiscoveryPlugin.class),
                clusterModule.getAllocationService(),
                environment.configFile(),
                gatewayMetaState,
                rerouteService,
                fsHealthService
            );
            this.nodeService = new NodeService(
                settings,
                threadPool,
                monitorService,
                discoveryModule.getCoordinator(),
                transportService,
                indicesService,
                pluginsService,
                circuitBreakerService,
                scriptService,
                httpServerTransport,
                ingestService,
                clusterService,
                settingsModule.getSettingsFilter(),
                responseCollectorService,
                searchTransportService,
                indexingLimits,
                searchModule.getValuesSourceRegistry().getUsageService()
            );

            final SearchService searchService = newSearchService(
                clusterService,
                indicesService,
                threadPool,
                scriptService,
                bigArrays,
                searchModule.getFetchPhase(),
                responseCollectorService,
                circuitBreakerService,
                executorSelector
            );

            final SystemIndexMigrationExecutor systemIndexMigrationExecutor = new SystemIndexMigrationExecutor(
                client,
                clusterService,
                systemIndices,
                metadataUpdateSettingsService,
                metadataCreateIndexService,
                settingsModule.getIndexScopedSettings()
            );
            final List<PersistentTasksExecutor<?>> builtinTaskExecutors = List.of(systemIndexMigrationExecutor);
            final List<PersistentTasksExecutor<?>> pluginTaskExectors = pluginsService.filterPlugins(PersistentTaskPlugin.class)
                .stream()
                .map(
                    p -> p.getPersistentTasksExecutor(
                        clusterService,
                        threadPool,
                        client,
                        settingsModule,
                        clusterModule.getIndexNameExpressionResolver()
                    )
                )
                .flatMap(List::stream)
                .collect(toList());
            final PersistentTasksExecutorRegistry registry = new PersistentTasksExecutorRegistry(
                concatLists(pluginTaskExectors, builtinTaskExecutors)
            );
            final PersistentTasksClusterService persistentTasksClusterService = new PersistentTasksClusterService(
                settings,
                registry,
                clusterService,
                threadPool
            );
            resourcesToClose.add(persistentTasksClusterService);
            final PersistentTasksService persistentTasksService = new PersistentTasksService(clusterService, threadPool, client);

            final List<ShutdownAwarePlugin> shutdownAwarePlugins = pluginsService.filterPlugins(ShutdownAwarePlugin.class);
            final PluginShutdownService pluginShutdownService = new PluginShutdownService(shutdownAwarePlugins);
            clusterService.addListener(pluginShutdownService);

            final RecoveryPlannerService recoveryPlannerService = getRecoveryPlannerService(threadPool, clusterService, repositoryService);
            final DesiredNodesSettingsValidator desiredNodesSettingsValidator = new DesiredNodesSettingsValidator(
                clusterService.getClusterSettings()
            );

            MasterHistoryService masterHistoryService = new MasterHistoryService(transportService, threadPool, clusterService);
            HealthService healthService = createHealthService(
                clusterService,
                clusterModule,
                masterHistoryService,
                desiredNodesMembershipService
            );

            modules.add(b -> {
                b.bind(Node.class).toInstance(this);
                b.bind(NodeService.class).toInstance(nodeService);
                b.bind(NamedXContentRegistry.class).toInstance(xContentRegistry);
                b.bind(PluginsService.class).toInstance(pluginsService);
                b.bind(Client.class).toInstance(client);
                b.bind(NodeClient.class).toInstance(client);
                b.bind(Environment.class).toInstance(this.environment);
                b.bind(ThreadPool.class).toInstance(threadPool);
                b.bind(NodeEnvironment.class).toInstance(nodeEnvironment);
                b.bind(ResourceWatcherService.class).toInstance(resourceWatcherService);
                b.bind(CircuitBreakerService.class).toInstance(circuitBreakerService);
                b.bind(BigArrays.class).toInstance(bigArrays);
                b.bind(PageCacheRecycler.class).toInstance(pageCacheRecycler);
                b.bind(ScriptService.class).toInstance(scriptService);
                b.bind(AnalysisRegistry.class).toInstance(analysisModule.getAnalysisRegistry());
                b.bind(IngestService.class).toInstance(ingestService);
                b.bind(IndexingPressure.class).toInstance(indexingLimits);
                b.bind(UsageService.class).toInstance(usageService);
                b.bind(AggregationUsageService.class).toInstance(searchModule.getValuesSourceRegistry().getUsageService());
                b.bind(NamedWriteableRegistry.class).toInstance(namedWriteableRegistry);
                b.bind(MetadataUpgrader.class).toInstance(metadataUpgrader);
                b.bind(MetaStateService.class).toInstance(metaStateService);
                b.bind(PersistedClusterStateService.class).toInstance(persistedClusterStateService);
                b.bind(IndicesService.class).toInstance(indicesService);
                b.bind(MetadataCreateIndexService.class).toInstance(metadataCreateIndexService);
                b.bind(MetadataCreateDataStreamService.class).toInstance(metadataCreateDataStreamService);
                b.bind(MetadataDataStreamsService.class).toInstance(metadataDataStreamsService);
                b.bind(MetadataUpdateSettingsService.class).toInstance(metadataUpdateSettingsService);
                b.bind(SearchService.class).toInstance(searchService);
                b.bind(SearchTransportService.class).toInstance(searchTransportService);
                b.bind(SearchPhaseController.class).toInstance(new SearchPhaseController(searchService::aggReduceContextBuilder));
                b.bind(Transport.class).toInstance(transport);
                b.bind(TransportService.class).toInstance(transportService);
                b.bind(NetworkService.class).toInstance(networkService);
                b.bind(UpdateHelper.class).toInstance(new UpdateHelper(scriptService));
                b.bind(IndexMetadataVerifier.class).toInstance(indexMetadataVerifier);
                b.bind(ClusterInfoService.class).toInstance(clusterInfoService);
                b.bind(SnapshotsInfoService.class).toInstance(snapshotsInfoService);
                b.bind(GatewayMetaState.class).toInstance(gatewayMetaState);
                b.bind(Coordinator.class).toInstance(discoveryModule.getCoordinator());
                {
                    processRecoverySettings(settingsModule.getClusterSettings(), recoverySettings);
                    final SnapshotFilesProvider snapshotFilesProvider = new SnapshotFilesProvider(repositoryService);
                    b.bind(PeerRecoverySourceService.class)
                        .toInstance(
                            new PeerRecoverySourceService(transportService, indicesService, recoverySettings, recoveryPlannerService)
                        );
                    b.bind(PeerRecoveryTargetService.class)
                        .toInstance(
                            new PeerRecoveryTargetService(
                                threadPool,
                                transportService,
                                recoverySettings,
                                clusterService,
                                snapshotFilesProvider
                            )
                        );
                }
                b.bind(HttpServerTransport.class).toInstance(httpServerTransport);
                pluginComponents.forEach(p -> {
                    @SuppressWarnings("unchecked")
                    Class<Object> pluginClass = (Class<Object>) p.getClass();
                    b.bind(pluginClass).toInstance(p);
                });
                b.bind(PersistentTasksService.class).toInstance(persistentTasksService);
                b.bind(PersistentTasksClusterService.class).toInstance(persistentTasksClusterService);
                b.bind(PersistentTasksExecutorRegistry.class).toInstance(registry);
                b.bind(RepositoriesService.class).toInstance(repositoryService);
                b.bind(SnapshotsService.class).toInstance(snapshotsService);
                b.bind(SnapshotShardsService.class).toInstance(snapshotShardsService);
                b.bind(RestoreService.class).toInstance(restoreService);
                b.bind(RerouteService.class).toInstance(rerouteService);
                b.bind(ShardLimitValidator.class).toInstance(shardLimitValidator);
                b.bind(FsHealthService.class).toInstance(fsHealthService);
                b.bind(SystemIndices.class).toInstance(systemIndices);
                b.bind(PluginShutdownService.class).toInstance(pluginShutdownService);
                b.bind(ExecutorSelector.class).toInstance(executorSelector);
                b.bind(IndexSettingProviders.class).toInstance(indexSettingProviders);
                b.bind(DesiredNodesSettingsValidator.class).toInstance(desiredNodesSettingsValidator);
                b.bind(HealthService.class).toInstance(healthService);
                b.bind(MasterHistoryService.class).toInstance(masterHistoryService);
<<<<<<< HEAD
                b.bind(StatsRequestLimiter.class).toInstance(statsRequestLimiter);
                b.bind(DesiredNodesMembershipService.class).toInstance(desiredNodesMembershipService);
=======
>>>>>>> 172906d1
            });

            if (ReadinessService.enabled(environment)) {
                modules.add(b -> b.bind(ReadinessService.class).toInstance(new ReadinessService(clusterService, environment)));
            }

            injector = modules.createInjector();

            // We allocate copies of existing shards by looking for a viable copy of the shard in the cluster and assigning the shard there.
            // The search for viable copies is triggered by an allocation attempt (i.e. a reroute) and is performed asynchronously. When it
            // completes we trigger another reroute to try the allocation again. This means there is a circular dependency: the allocation
            // service needs access to the existing shards allocators (e.g. the GatewayAllocator) which need to be able to trigger a
            // reroute, which needs to call into the allocation service. We close the loop here:
            clusterModule.setExistingShardsAllocators(injector.getInstance(GatewayAllocator.class));

            List<LifecycleComponent> pluginLifecycleComponents = pluginComponents.stream()
                .filter(p -> p instanceof LifecycleComponent)
                .map(p -> (LifecycleComponent) p)
                .toList();
            resourcesToClose.addAll(pluginLifecycleComponents);
            resourcesToClose.add(injector.getInstance(PeerRecoverySourceService.class));
            this.pluginLifecycleComponents = Collections.unmodifiableList(pluginLifecycleComponents);

            // Due to Java's type erasure with generics, the injector can't give us exactly what we need, and we have
            // to resort to some evil casting.
            @SuppressWarnings("rawtypes")
            Map<ActionType<? extends ActionResponse>, TransportAction<? extends ActionRequest, ? extends ActionResponse>> actions =
                forciblyCast(injector.getInstance(new Key<Map<ActionType, TransportAction>>() {
                }));

            client.initialize(
                actions,
                transportService.getTaskManager(),
                () -> clusterService.localNode().getId(),
                transportService.getLocalNodeConnection(),
                transportService.getRemoteClusterService(),
                namedWriteableRegistry
            );
            this.namedWriteableRegistry = namedWriteableRegistry;
            this.namedXContentRegistry = xContentRegistry;

            logger.debug("initializing HTTP handlers ...");
            actionModule.initRestHandlers(() -> clusterService.state().nodesIfRecovered());
            logger.info("initialized");

            success = true;
        } catch (IOException ex) {
            throw new ElasticsearchException("failed to bind service", ex);
        } finally {
            if (success == false) {
                IOUtils.closeWhileHandlingException(resourcesToClose);
            }
        }
    }

    private HealthService createHealthService(
        ClusterService clusterService,
        ClusterModule clusterModule,
        MasterHistoryService masterHistoryService,
        DesiredNodesMembershipService desiredNodesMembershipService
    ) {
        List<HealthIndicatorService> preflightHealthIndicatorServices = Collections.singletonList(
            new InstanceHasMasterHealthIndicatorService(clusterService)
        );
        var serverHealthIndicatorServices = List.of(
            new RepositoryIntegrityHealthIndicatorService(clusterService),
            new ShardsAvailabilityHealthIndicatorService(
                clusterService,
                clusterModule.getAllocationService(),
                desiredNodesMembershipService
            )
        );
        var pluginHealthIndicatorServices = pluginsService.filterPlugins(HealthPlugin.class)
            .stream()
            .flatMap(plugin -> plugin.getHealthIndicatorServices().stream())
            .toList();
        return new HealthService(
            preflightHealthIndicatorServices,
            concatLists(serverHealthIndicatorServices, pluginHealthIndicatorServices),
            clusterService
        );
    }

    private RecoveryPlannerService getRecoveryPlannerService(
        ThreadPool threadPool,
        ClusterService clusterService,
        RepositoriesService repositoryService
    ) {
        final List<RecoveryPlannerPlugin> recoveryPlannerPlugins = pluginsService.filterPlugins(RecoveryPlannerPlugin.class);
        if (recoveryPlannerPlugins.isEmpty()) {
            return new SourceOnlyRecoveryPlannerService();
        }

        if (recoveryPlannerPlugins.size() > 1) {
            throw new IllegalStateException("A single RecoveryPlannerPlugin was expected but got: " + recoveryPlannerPlugins);
        }

        final ShardSnapshotsService shardSnapshotsService = new ShardSnapshotsService(
            client,
            repositoryService,
            threadPool,
            clusterService
        );
        return recoveryPlannerPlugins.get(0).createRecoveryPlannerService(shardSnapshotsService);
    }

    protected TransportService newTransportService(
        Settings settings,
        Transport transport,
        ThreadPool threadPool,
        TransportInterceptor interceptor,
        Function<BoundTransportAddress, DiscoveryNode> localNodeFactory,
        ClusterSettings clusterSettings,
        Set<String> taskHeaders
    ) {
        return new TransportService(settings, transport, threadPool, interceptor, localNodeFactory, clusterSettings, taskHeaders);
    }

    protected void processRecoverySettings(ClusterSettings clusterSettings, RecoverySettings recoverySettings) {
        // Noop in production, overridden by tests
    }

    /**
     * The settings that are used by this node. Contains original settings as well as additional settings provided by plugins.
     */
    public Settings settings() {
        return this.environment.settings();
    }

    /**
     * A client that can be used to execute actions (operations) against the cluster.
     */
    public Client client() {
        return client;
    }

    /**
     * Returns the environment of the node
     */
    public Environment getEnvironment() {
        return environment;
    }

    /**
     * Returns the {@link NodeEnvironment} instance of this node
     */
    public NodeEnvironment getNodeEnvironment() {
        return nodeEnvironment;
    }

    /**
     * Start the node. If the node is already started, this method is no-op.
     */
    public Node start() throws NodeValidationException {
        if (lifecycle.moveToStarted() == false) {
            return this;
        }

        logger.info("starting ...");
        pluginLifecycleComponents.forEach(LifecycleComponent::start);

        if (ReadinessService.enabled(environment)) {
            injector.getInstance(ReadinessService.class).start();
        }
        injector.getInstance(MappingUpdatedAction.class).setClient(client);
        injector.getInstance(IndicesService.class).start();
        injector.getInstance(IndicesClusterStateService.class).start();
        injector.getInstance(SnapshotsService.class).start();
        injector.getInstance(SnapshotShardsService.class).start();
        injector.getInstance(RepositoriesService.class).start();
        injector.getInstance(SearchService.class).start();
        injector.getInstance(FsHealthService.class).start();
        nodeService.getMonitorService().start();

        final ClusterService clusterService = injector.getInstance(ClusterService.class);

        final NodeConnectionsService nodeConnectionsService = injector.getInstance(NodeConnectionsService.class);
        nodeConnectionsService.start();
        clusterService.setNodeConnectionsService(nodeConnectionsService);

        injector.getInstance(GatewayService.class).start();
        final Coordinator coordinator = injector.getInstance(Coordinator.class);
        clusterService.getMasterService().setClusterStatePublisher(coordinator);

        // Start the transport service now so the publish address will be added to the local disco node in ClusterService
        TransportService transportService = injector.getInstance(TransportService.class);
        transportService.getTaskManager().setTaskResultsService(injector.getInstance(TaskResultsService.class));
        transportService.getTaskManager().setTaskCancellationService(new TaskCancellationService(transportService));
        transportService.start();
        assert localNodeFactory.getNode() != null;
        assert transportService.getLocalNode().equals(localNodeFactory.getNode())
            : "transportService has a different local node than the factory provided";
        injector.getInstance(PeerRecoverySourceService.class).start();

        // Load (and maybe upgrade) the metadata stored on disk
        final GatewayMetaState gatewayMetaState = injector.getInstance(GatewayMetaState.class);
        gatewayMetaState.start(
            settings(),
            transportService,
            clusterService,
            injector.getInstance(MetaStateService.class),
            injector.getInstance(IndexMetadataVerifier.class),
            injector.getInstance(MetadataUpgrader.class),
            injector.getInstance(PersistedClusterStateService.class)
        );
        if (Assertions.ENABLED) {
            try {
                assert injector.getInstance(MetaStateService.class).loadFullState().v1().isEmpty();
                final NodeMetadata nodeMetadata = NodeMetadata.FORMAT.loadLatestState(
                    logger,
                    NamedXContentRegistry.EMPTY,
                    nodeEnvironment.nodeDataPaths()
                );
                assert nodeMetadata != null;
                assert nodeMetadata.nodeVersion().equals(Version.CURRENT);
                assert nodeMetadata.nodeId().equals(localNodeFactory.getNode().getId());
            } catch (IOException e) {
                assert false : e;
            }
        }
        // we load the global state here (the persistent part of the cluster state stored on disk) to
        // pass it to the bootstrap checks to allow plugins to enforce certain preconditions based on the recovered state.
        final Metadata onDiskMetadata = gatewayMetaState.getPersistedState().getLastAcceptedState().metadata();
        assert onDiskMetadata != null : "metadata is null but shouldn't"; // this is never null
        validateNodeBeforeAcceptingRequests(
            new BootstrapContext(environment, onDiskMetadata),
            transportService.boundAddress(),
            pluginsService.flatMap(Plugin::getBootstrapChecks).toList()
        );

        clusterService.addStateApplier(transportService.getTaskManager());
        // start after transport service so the local disco is known
        coordinator.start(); // start before cluster service so that it can set initial state on ClusterApplierService
        clusterService.start();
        assert clusterService.localNode().equals(localNodeFactory.getNode())
            : "clusterService has a different local node than the factory provided";
        transportService.acceptIncomingRequests();
        coordinator.startInitialJoin();
        final TimeValue initialStateTimeout = INITIAL_STATE_TIMEOUT_SETTING.get(settings());
        configureNodeAndClusterIdStateListener(clusterService);

        if (initialStateTimeout.millis() > 0) {
            final ThreadPool thread = injector.getInstance(ThreadPool.class);
            ClusterState clusterState = clusterService.state();
            ClusterStateObserver observer = new ClusterStateObserver(clusterState, clusterService, null, logger, thread.getThreadContext());

            if (clusterState.nodes().getMasterNodeId() == null) {
                logger.debug("waiting to join the cluster. timeout [{}]", initialStateTimeout);
                final CountDownLatch latch = new CountDownLatch(1);
                observer.waitForNextChange(new ClusterStateObserver.Listener() {
                    @Override
                    public void onNewClusterState(ClusterState state) {
                        latch.countDown();
                    }

                    @Override
                    public void onClusterServiceClose() {
                        latch.countDown();
                    }

                    @Override
                    public void onTimeout(TimeValue timeout) {
                        logger.warn("timed out while waiting for initial discovery state - timeout: {}", initialStateTimeout);
                        latch.countDown();
                    }
                }, state -> state.nodes().getMasterNodeId() != null, initialStateTimeout);

                try {
                    latch.await();
                } catch (InterruptedException e) {
                    throw new ElasticsearchTimeoutException("Interrupted while waiting for initial discovery state");
                }
            }
        }

        injector.getInstance(HttpServerTransport.class).start();

        if (WRITE_PORTS_FILE_SETTING.get(settings())) {
            TransportService transport = injector.getInstance(TransportService.class);
            writePortsFile("transport", transport.boundAddress());
            HttpServerTransport http = injector.getInstance(HttpServerTransport.class);
            writePortsFile("http", http.boundAddress());

            if (ReadinessService.enabled(environment)) {
                ReadinessService readiness = injector.getInstance(ReadinessService.class);
                readiness.addBoundAddressListener(address -> writePortsFile("readiness", address));
            }
        }

        logger.info("started {}", transportService.getLocalNode());

        pluginsService.filterPlugins(ClusterPlugin.class).forEach(ClusterPlugin::onNodeStarted);

        return this;
    }

    protected void configureNodeAndClusterIdStateListener(ClusterService clusterService) {
        NodeAndClusterIdStateListener.getAndSetNodeIdAndClusterId(
            clusterService,
            injector.getInstance(ThreadPool.class).getThreadContext()
        );
    }

    private Node stop() {
        if (lifecycle.moveToStopped() == false) {
            return this;
        }
        logger.info("stopping ...");

        if (ReadinessService.enabled(environment)) {
            injector.getInstance(ReadinessService.class).stop();
        }
        injector.getInstance(ResourceWatcherService.class).close();
        injector.getInstance(HttpServerTransport.class).stop();

        injector.getInstance(SnapshotsService.class).stop();
        injector.getInstance(SnapshotShardsService.class).stop();
        injector.getInstance(RepositoriesService.class).stop();
        // stop any changes happening as a result of cluster state changes
        injector.getInstance(IndicesClusterStateService.class).stop();
        // close cluster coordinator early to not react to pings anymore.
        // This can confuse other nodes and delay things - mostly if we're the master and we're running tests.
        injector.getInstance(Coordinator.class).stop();
        // we close indices first, so operations won't be allowed on it
        injector.getInstance(ClusterService.class).stop();
        injector.getInstance(NodeConnectionsService.class).stop();
        injector.getInstance(FsHealthService.class).stop();
        nodeService.getMonitorService().stop();
        injector.getInstance(GatewayService.class).stop();
        injector.getInstance(SearchService.class).stop();
        injector.getInstance(TransportService.class).stop();

        pluginLifecycleComponents.forEach(LifecycleComponent::stop);
        // we should stop this last since it waits for resources to get released
        // if we had scroll searchers etc or recovery going on we wait for to finish.
        injector.getInstance(IndicesService.class).stop();
        logger.info("stopped");

        return this;
    }

    // During concurrent close() calls we want to make sure that all of them return after the node has completed it's shutdown cycle.
    // If not, the hook that is added in Bootstrap#setup() will be useless:
    // close() might not be executed, in case another (for example api) call to close() has already set some lifecycles to stopped.
    // In this case the process will be terminated even if the first call to close() has not finished yet.
    @Override
    public synchronized void close() throws IOException {
        synchronized (lifecycle) {
            if (lifecycle.started()) {
                stop();
            }
            if (lifecycle.moveToClosed() == false) {
                return;
            }
        }

        logger.info("closing ...");
        List<Closeable> toClose = new ArrayList<>();
        StopWatch stopWatch = new StopWatch("node_close");
        toClose.add(() -> stopWatch.start("node_service"));
        toClose.add(nodeService);
        toClose.add(() -> stopWatch.stop().start("http"));
        toClose.add(injector.getInstance(HttpServerTransport.class));
        toClose.add(() -> stopWatch.stop().start("snapshot_service"));
        toClose.add(injector.getInstance(SnapshotsService.class));
        toClose.add(injector.getInstance(SnapshotShardsService.class));
        toClose.add(injector.getInstance(RepositoriesService.class));
        toClose.add(() -> stopWatch.stop().start("client"));
        Releasables.close(injector.getInstance(Client.class));
        toClose.add(() -> stopWatch.stop().start("indices_cluster"));
        toClose.add(injector.getInstance(IndicesClusterStateService.class));
        toClose.add(() -> stopWatch.stop().start("indices"));
        toClose.add(injector.getInstance(IndicesService.class));
        // close filter/fielddata caches after indices
        toClose.add(injector.getInstance(IndicesStore.class));
        toClose.add(injector.getInstance(PeerRecoverySourceService.class));
        toClose.add(() -> stopWatch.stop().start("cluster"));
        toClose.add(injector.getInstance(ClusterService.class));
        toClose.add(() -> stopWatch.stop().start("node_connections_service"));
        toClose.add(injector.getInstance(NodeConnectionsService.class));
        toClose.add(() -> stopWatch.stop().start("cluster_coordinator"));
        toClose.add(injector.getInstance(Coordinator.class));
        toClose.add(() -> stopWatch.stop().start("monitor"));
        toClose.add(nodeService.getMonitorService());
        toClose.add(() -> stopWatch.stop().start("fsHealth"));
        toClose.add(injector.getInstance(FsHealthService.class));
        toClose.add(() -> stopWatch.stop().start("gateway"));
        toClose.add(injector.getInstance(GatewayService.class));
        toClose.add(() -> stopWatch.stop().start("search"));
        toClose.add(injector.getInstance(SearchService.class));
        toClose.add(() -> stopWatch.stop().start("transport"));
        toClose.add(injector.getInstance(TransportService.class));
        if (ReadinessService.enabled(environment)) {
            toClose.add(injector.getInstance(ReadinessService.class));
        }

        for (LifecycleComponent plugin : pluginLifecycleComponents) {
            toClose.add(() -> stopWatch.stop().start("plugin(" + plugin.getClass().getName() + ")"));
            toClose.add(plugin);
        }
        toClose.addAll(pluginsService.filterPlugins(Plugin.class));

        toClose.add(() -> stopWatch.stop().start("script"));
        toClose.add(injector.getInstance(ScriptService.class));

        toClose.add(() -> stopWatch.stop().start("thread_pool"));
        toClose.add(() -> injector.getInstance(ThreadPool.class).shutdown());
        // Don't call shutdownNow here, it might break ongoing operations on Lucene indices.
        // See https://issues.apache.org/jira/browse/LUCENE-7248. We call shutdownNow in
        // awaitClose if the node doesn't finish closing within the specified time.

        toClose.add(() -> stopWatch.stop().start("gateway_meta_state"));
        toClose.add(injector.getInstance(GatewayMetaState.class));

        toClose.add(() -> stopWatch.stop().start("node_environment"));
        toClose.add(injector.getInstance(NodeEnvironment.class));
        toClose.add(stopWatch::stop);

        if (logger.isTraceEnabled()) {
            toClose.add(() -> logger.trace("Close times for each service:\n{}", stopWatch.prettyPrint()));
        }
        IOUtils.close(toClose);
        logger.info("closed");
    }

    /**
     * Wait for this node to be effectively closed.
     */
    // synchronized to prevent running concurrently with close()
    public synchronized boolean awaitClose(long timeout, TimeUnit timeUnit) throws InterruptedException {
        if (lifecycle.closed() == false) {
            // We don't want to shutdown the threadpool or interrupt threads on a node that is not
            // closed yet.
            throw new IllegalStateException("Call close() first");
        }

        ThreadPool threadPool = injector.getInstance(ThreadPool.class);
        final boolean terminated = ThreadPool.terminate(threadPool, timeout, timeUnit);
        if (terminated) {
            // All threads terminated successfully. Because search, recovery and all other operations
            // that run on shards run in the threadpool, indices should be effectively closed by now.
            if (nodeService.awaitClose(0, TimeUnit.MILLISECONDS) == false) {
                throw new IllegalStateException(
                    "Some shards are still open after the threadpool terminated. "
                        + "Something is leaking index readers or store references."
                );
            }
        }
        return terminated;
    }

    /**
     * Returns {@code true} if the node is closed.
     */
    public boolean isClosed() {
        return lifecycle.closed();
    }

    public Injector injector() {
        return this.injector;
    }

    /**
     * Hook for validating the node after network
     * services are started but before the cluster service is started
     * and before the network service starts accepting incoming network
     * requests.
     *
     * @param context               the bootstrap context for this node
     * @param boundTransportAddress the network addresses the node is
     *                              bound and publishing to
     */
    @SuppressWarnings("unused")
    protected void validateNodeBeforeAcceptingRequests(
        final BootstrapContext context,
        final BoundTransportAddress boundTransportAddress,
        List<BootstrapCheck> bootstrapChecks
    ) throws NodeValidationException {}

    /**
     * Writes a file to the logs dir containing the ports for the given transport type
     */
    private void writePortsFile(String type, BoundTransportAddress boundAddress) {
        Path tmpPortsFile = environment.logsFile().resolve(type + ".ports.tmp");
        try (BufferedWriter writer = Files.newBufferedWriter(tmpPortsFile, Charset.forName("UTF-8"))) {
            for (TransportAddress address : boundAddress.boundAddresses()) {
                InetAddress inetAddress = InetAddress.getByName(address.getAddress());
                writer.write(NetworkAddress.format(new InetSocketAddress(inetAddress, address.getPort())) + "\n");
            }
        } catch (IOException e) {
            throw new RuntimeException("Failed to write ports file", e);
        }
        Path portsFile = environment.logsFile().resolve(type + ".ports");
        try {
            Files.move(tmpPortsFile, portsFile, StandardCopyOption.ATOMIC_MOVE);
        } catch (IOException e) {
            throw new RuntimeException("Failed to rename ports file", e);
        }
    }

    /**
     * The {@link PluginsService} used to build this node's components.
     */
    protected PluginsService getPluginsService() {
        return pluginsService;
    }

    /**
     * Plugins can provide additional settings for the node, but two plugins
     * cannot provide the same setting.
     * @param pluginMap A map of plugin names to plugin instances
     * @param originalSettings The node's original settings, which silently override any setting provided by the plugins.
     * @return A {@link Settings} with the merged node and plugin settings
     * @throws IllegalArgumentException if two plugins provide the same additional setting key
     */
    static Settings mergePluginSettings(Map<String, Plugin> pluginMap, Settings originalSettings) {
        Map<String, String> foundSettings = new HashMap<>();
        final Settings.Builder builder = Settings.builder();
        for (Map.Entry<String, Plugin> entry : pluginMap.entrySet()) {
            Settings settings = entry.getValue().additionalSettings();
            for (String setting : settings.keySet()) {
                String oldPlugin = foundSettings.put(setting, entry.getKey());
                if (oldPlugin != null) {
                    throw new IllegalArgumentException(
                        "Cannot have additional setting ["
                            + setting
                            + "] "
                            + "in plugin ["
                            + entry.getKey()
                            + "], already added in plugin ["
                            + oldPlugin
                            + "]"
                    );
                }
            }
            builder.put(settings);
        }
        return builder.put(originalSettings).build();
    }

    /**
     * Creates a new {@link CircuitBreakerService} based on the settings provided.
     *
     * @see #BREAKER_TYPE_KEY
     */
    private static CircuitBreakerService createCircuitBreakerService(
        Settings settings,
        List<BreakerSettings> breakerSettings,
        ClusterSettings clusterSettings
    ) {
        String type = BREAKER_TYPE_KEY.get(settings);
        if (type.equals("hierarchy")) {
            return new HierarchyCircuitBreakerService(settings, breakerSettings, clusterSettings);
        } else if (type.equals("none")) {
            return new NoneCircuitBreakerService();
        } else {
            throw new IllegalArgumentException("Unknown circuit breaker type [" + type + "]");
        }
    }

    /**
     * Creates a new {@link BigArrays} instance used for this node.
     * This method can be overwritten by subclasses to change their {@link BigArrays} implementation for instance for testing
     */
    BigArrays createBigArrays(PageCacheRecycler pageCacheRecycler, CircuitBreakerService circuitBreakerService) {
        return new BigArrays(pageCacheRecycler, circuitBreakerService, CircuitBreaker.REQUEST);
    }

    /**
     * Creates a new {@link BigArrays} instance used for this node.
     * This method can be overwritten by subclasses to change their {@link BigArrays} implementation for instance for testing
     */
    PageCacheRecycler createPageCacheRecycler(Settings settings) {
        return new PageCacheRecycler(settings);
    }

    /**
     * Creates a new the SearchService. This method can be overwritten by tests to inject mock implementations.
     */
    protected SearchService newSearchService(
        ClusterService clusterService,
        IndicesService indicesService,
        ThreadPool threadPool,
        ScriptService scriptService,
        BigArrays bigArrays,
        FetchPhase fetchPhase,
        ResponseCollectorService responseCollectorService,
        CircuitBreakerService circuitBreakerService,
        ExecutorSelector executorSelector
    ) {
        return new SearchService(
            clusterService,
            indicesService,
            threadPool,
            scriptService,
            bigArrays,
            fetchPhase,
            responseCollectorService,
            circuitBreakerService,
            executorSelector
        );
    }

    /**
     * Creates a new the ScriptService. This method can be overwritten by tests to inject mock implementations.
     */
    protected ScriptService newScriptService(
        Settings settings,
        Map<String, ScriptEngine> engines,
        Map<String, ScriptContext<?>> contexts,
        LongSupplier timeProvider
    ) {
        return new ScriptService(settings, engines, contexts, timeProvider);
    }

    /**
     * Get Custom Name Resolvers list based on a Discovery Plugins list
     *
     * @param discoveryPlugins Discovery plugins list
     */
    private List<NetworkService.CustomNameResolver> getCustomNameResolvers(List<DiscoveryPlugin> discoveryPlugins) {
        List<NetworkService.CustomNameResolver> customNameResolvers = new ArrayList<>();
        for (DiscoveryPlugin discoveryPlugin : discoveryPlugins) {
            NetworkService.CustomNameResolver customNameResolver = discoveryPlugin.getCustomNameResolver(settings());
            if (customNameResolver != null) {
                customNameResolvers.add(customNameResolver);
            }
        }
        return customNameResolvers;
    }

    /**
     * Constructs a ClusterInfoService which may be mocked for tests.
     */
    protected ClusterInfoService newClusterInfoService(
        Settings settings,
        ClusterService clusterService,
        ThreadPool threadPool,
        NodeClient client
    ) {
        final InternalClusterInfoService service = new InternalClusterInfoService(settings, clusterService, threadPool, client);
        if (DiscoveryNode.isMasterNode(settings)) {
            // listen for state changes (this node starts/stops being the elected master, or new nodes are added)
            clusterService.addListener(service);
        }
        return service;
    }

    /**
     * Constructs a {@link org.elasticsearch.http.HttpServerTransport} which may be mocked for tests.
     */
    protected HttpServerTransport newHttpTransport(NetworkModule networkModule) {
        return networkModule.getHttpServerTransportSupplier().get();
    }

    private static class LocalNodeFactory implements Function<BoundTransportAddress, DiscoveryNode> {
        private final SetOnce<DiscoveryNode> localNode = new SetOnce<>();
        private final String persistentNodeId;
        private final Settings settings;

        private LocalNodeFactory(Settings settings, String persistentNodeId) {
            this.persistentNodeId = persistentNodeId;
            this.settings = settings;
        }

        @Override
        public DiscoveryNode apply(BoundTransportAddress boundTransportAddress) {
            localNode.set(DiscoveryNode.createLocal(settings, boundTransportAddress.publishAddress(), persistentNodeId));
            return localNode.get();
        }

        DiscoveryNode getNode() {
            assert localNode.get() != null;
            return localNode.get();
        }
    }
}<|MERGE_RESOLUTION|>--- conflicted
+++ resolved
@@ -978,11 +978,7 @@
                 b.bind(DesiredNodesSettingsValidator.class).toInstance(desiredNodesSettingsValidator);
                 b.bind(HealthService.class).toInstance(healthService);
                 b.bind(MasterHistoryService.class).toInstance(masterHistoryService);
-<<<<<<< HEAD
-                b.bind(StatsRequestLimiter.class).toInstance(statsRequestLimiter);
                 b.bind(DesiredNodesMembershipService.class).toInstance(desiredNodesMembershipService);
-=======
->>>>>>> 172906d1
             });
 
             if (ReadinessService.enabled(environment)) {

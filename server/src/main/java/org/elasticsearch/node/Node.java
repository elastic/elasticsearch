/*
 * Copyright Elasticsearch B.V. and/or licensed to Elasticsearch B.V. under one
 * or more contributor license agreements. Licensed under the Elastic License
 * 2.0 and the Server Side Public License, v 1; you may not use this file except
 * in compliance with, at your election, the Elastic License 2.0 or the Server
 * Side Public License, v 1.
 */

package org.elasticsearch.node;

import org.apache.logging.log4j.LogManager;
import org.apache.logging.log4j.Logger;
import org.apache.lucene.util.Constants;
import org.apache.lucene.util.SetOnce;
import org.elasticsearch.Assertions;
import org.elasticsearch.Build;
import org.elasticsearch.ElasticsearchException;
import org.elasticsearch.ElasticsearchTimeoutException;
import org.elasticsearch.Version;
import org.elasticsearch.action.ActionModule;
import org.elasticsearch.action.ActionType;
import org.elasticsearch.action.search.SearchExecutionStatsCollector;
import org.elasticsearch.action.search.SearchPhaseController;
import org.elasticsearch.action.search.SearchTransportService;
import org.elasticsearch.action.support.TransportAction;
import org.elasticsearch.action.update.UpdateHelper;
import org.elasticsearch.bootstrap.BootstrapCheck;
import org.elasticsearch.bootstrap.BootstrapContext;
import org.elasticsearch.client.Client;
import org.elasticsearch.client.node.NodeClient;
import org.elasticsearch.cluster.ClusterInfoService;
import org.elasticsearch.cluster.ClusterModule;
import org.elasticsearch.cluster.ClusterName;
import org.elasticsearch.cluster.ClusterState;
import org.elasticsearch.cluster.ClusterStateObserver;
import org.elasticsearch.cluster.InternalClusterInfoService;
import org.elasticsearch.cluster.NodeConnectionsService;
import org.elasticsearch.cluster.action.index.MappingUpdatedAction;
import org.elasticsearch.cluster.metadata.AliasValidator;
import org.elasticsearch.cluster.metadata.IndexTemplateMetadata;
import org.elasticsearch.cluster.metadata.Metadata;
import org.elasticsearch.cluster.metadata.MetadataCreateDataStreamService;
import org.elasticsearch.cluster.metadata.MetadataCreateIndexService;
import org.elasticsearch.cluster.metadata.IndexMetadataVerifier;
import org.elasticsearch.cluster.metadata.SystemIndexMetadataUpgradeService;
import org.elasticsearch.cluster.metadata.TemplateUpgradeService;
import org.elasticsearch.cluster.node.DiscoveryNode;
import org.elasticsearch.cluster.node.DiscoveryNodeRole;
import org.elasticsearch.cluster.routing.BatchedRerouteService;
import org.elasticsearch.cluster.routing.RerouteService;
import org.elasticsearch.cluster.routing.allocation.DiskThresholdMonitor;
import org.elasticsearch.cluster.service.ClusterService;
import org.elasticsearch.common.StopWatch;
import org.elasticsearch.common.breaker.CircuitBreaker;
import org.elasticsearch.common.component.Lifecycle;
import org.elasticsearch.common.component.LifecycleComponent;
import org.elasticsearch.common.inject.Injector;
import org.elasticsearch.common.inject.Key;
import org.elasticsearch.common.inject.ModulesBuilder;
import org.elasticsearch.common.io.stream.NamedWriteableRegistry;
import org.elasticsearch.common.lease.Releasables;
import org.elasticsearch.common.logging.DeprecationCategory;
import org.elasticsearch.common.logging.DeprecationLogger;
import org.elasticsearch.common.logging.HeaderWarning;
import org.elasticsearch.common.logging.NodeAndClusterIdStateListener;
import org.elasticsearch.common.network.NetworkAddress;
import org.elasticsearch.common.network.NetworkModule;
import org.elasticsearch.common.network.NetworkService;
import org.elasticsearch.common.settings.ClusterSettings;
import org.elasticsearch.common.settings.ConsistentSettingsService;
import org.elasticsearch.common.settings.Setting;
import org.elasticsearch.common.settings.Setting.Property;
import org.elasticsearch.common.settings.SettingUpgrader;
import org.elasticsearch.common.settings.Settings;
import org.elasticsearch.common.settings.SettingsModule;
import org.elasticsearch.common.transport.BoundTransportAddress;
import org.elasticsearch.common.transport.TransportAddress;
import org.elasticsearch.common.unit.TimeValue;
import org.elasticsearch.common.util.BigArrays;
import org.elasticsearch.common.util.PageCacheRecycler;
import org.elasticsearch.common.xcontent.NamedXContentRegistry;
import org.elasticsearch.core.internal.io.IOUtils;
import org.elasticsearch.discovery.Discovery;
import org.elasticsearch.discovery.DiscoveryModule;
import org.elasticsearch.env.Environment;
import org.elasticsearch.env.NodeEnvironment;
import org.elasticsearch.env.NodeMetadata;
import org.elasticsearch.gateway.GatewayAllocator;
import org.elasticsearch.gateway.GatewayMetaState;
import org.elasticsearch.gateway.GatewayModule;
import org.elasticsearch.gateway.GatewayService;
import org.elasticsearch.gateway.MetaStateService;
import org.elasticsearch.gateway.PersistedClusterStateService;
import org.elasticsearch.http.HttpServerTransport;
import org.elasticsearch.index.IndexSettings;
import org.elasticsearch.index.IndexingPressure;
import org.elasticsearch.index.analysis.AnalysisRegistry;
import org.elasticsearch.index.engine.EngineFactory;
import org.elasticsearch.indices.IndicesModule;
import org.elasticsearch.indices.IndicesService;
import org.elasticsearch.indices.ShardLimitValidator;
import org.elasticsearch.indices.SystemIndexManager;
import org.elasticsearch.indices.SystemIndices;
import org.elasticsearch.indices.analysis.AnalysisModule;
import org.elasticsearch.indices.breaker.BreakerSettings;
import org.elasticsearch.indices.breaker.CircuitBreakerService;
import org.elasticsearch.indices.breaker.HierarchyCircuitBreakerService;
import org.elasticsearch.indices.breaker.NoneCircuitBreakerService;
import org.elasticsearch.indices.cluster.IndicesClusterStateService;
import org.elasticsearch.indices.recovery.PeerRecoverySourceService;
import org.elasticsearch.indices.recovery.PeerRecoveryTargetService;
import org.elasticsearch.indices.recovery.RecoverySettings;
import org.elasticsearch.indices.store.IndicesStore;
import org.elasticsearch.ingest.IngestService;
import org.elasticsearch.monitor.MonitorService;
import org.elasticsearch.monitor.fs.FsHealthService;
import org.elasticsearch.monitor.jvm.JvmInfo;
import org.elasticsearch.persistent.PersistentTasksClusterService;
import org.elasticsearch.persistent.PersistentTasksExecutor;
import org.elasticsearch.persistent.PersistentTasksExecutorRegistry;
import org.elasticsearch.persistent.PersistentTasksService;
import org.elasticsearch.plugins.ActionPlugin;
import org.elasticsearch.plugins.AnalysisPlugin;
import org.elasticsearch.plugins.CircuitBreakerPlugin;
import org.elasticsearch.plugins.ClusterPlugin;
import org.elasticsearch.plugins.DiscoveryPlugin;
import org.elasticsearch.plugins.EnginePlugin;
import org.elasticsearch.plugins.IndexStorePlugin;
import org.elasticsearch.plugins.IngestPlugin;
import org.elasticsearch.plugins.MapperPlugin;
import org.elasticsearch.plugins.MetadataUpgrader;
import org.elasticsearch.plugins.NetworkPlugin;
import org.elasticsearch.plugins.PersistentTaskPlugin;
import org.elasticsearch.plugins.Plugin;
import org.elasticsearch.plugins.PluginsService;
import org.elasticsearch.plugins.RepositoryPlugin;
import org.elasticsearch.plugins.ScriptPlugin;
import org.elasticsearch.plugins.SearchPlugin;
import org.elasticsearch.plugins.SystemIndexPlugin;
import org.elasticsearch.repositories.RepositoriesModule;
import org.elasticsearch.repositories.RepositoriesService;
import org.elasticsearch.rest.RestController;
import org.elasticsearch.script.ScriptContext;
import org.elasticsearch.script.ScriptEngine;
import org.elasticsearch.script.ScriptModule;
import org.elasticsearch.script.ScriptService;
import org.elasticsearch.search.SearchModule;
import org.elasticsearch.search.SearchService;
import org.elasticsearch.search.aggregations.support.AggregationUsageService;
import org.elasticsearch.search.fetch.FetchPhase;
import org.elasticsearch.snapshots.InternalSnapshotsInfoService;
import org.elasticsearch.snapshots.RestoreService;
import org.elasticsearch.snapshots.SnapshotShardsService;
import org.elasticsearch.snapshots.SnapshotsInfoService;
import org.elasticsearch.snapshots.SnapshotsService;
import org.elasticsearch.tasks.Task;
import org.elasticsearch.tasks.TaskCancellationService;
import org.elasticsearch.tasks.TaskResultsService;
import org.elasticsearch.threadpool.ExecutorBuilder;
import org.elasticsearch.threadpool.ThreadPool;
import org.elasticsearch.transport.Transport;
import org.elasticsearch.transport.TransportInterceptor;
import org.elasticsearch.transport.TransportService;
import org.elasticsearch.usage.UsageService;
import org.elasticsearch.watcher.ResourceWatcherService;

import javax.net.ssl.SNIHostName;
import java.io.BufferedWriter;
import java.io.Closeable;
import java.io.IOException;
import java.net.InetAddress;
import java.net.InetSocketAddress;
import java.nio.charset.Charset;
import java.nio.file.Files;
import java.nio.file.Path;
import java.nio.file.StandardCopyOption;
import java.util.ArrayList;
import java.util.Arrays;
import java.util.Collection;
import java.util.Collections;
import java.util.LinkedHashSet;
import java.util.List;
import java.util.Map;
import java.util.Optional;
import java.util.Set;
import java.util.concurrent.CountDownLatch;
import java.util.concurrent.TimeUnit;
import java.util.function.Function;
import java.util.function.UnaryOperator;
import java.util.stream.Collectors;
import java.util.stream.Stream;

import static java.util.stream.Collectors.toList;

/**
 * A node represent a node within a cluster ({@code cluster.name}). The {@link #client()} can be used
 * in order to use a {@link Client} to perform actions/operations against the cluster.
 */
public class Node implements Closeable {
    public static final Setting<Boolean> WRITE_PORTS_FILE_SETTING =
        Setting.boolSetting("node.portsfile", false, Property.NodeScope);
    private static final Setting<Boolean> NODE_DATA_SETTING =
        Setting.boolSetting("node.data", true, Property.Deprecated, Property.NodeScope);
    private static final Setting<Boolean> NODE_MASTER_SETTING =
        Setting.boolSetting("node.master", true, Property.Deprecated, Property.NodeScope);
    private static final Setting<Boolean> NODE_INGEST_SETTING =
        Setting.boolSetting("node.ingest", true, Property.Deprecated, Property.NodeScope);
    private static final Setting<Boolean> NODE_REMOTE_CLUSTER_CLIENT =
        Setting.boolSetting("node.remote_cluster_client", true, Property.Deprecated, Property.NodeScope);

    public static final Setting<String> NODE_NAME_SETTING = Setting.simpleString("node.name", Property.NodeScope);
    public static final Setting.AffixSetting<String> NODE_ATTRIBUTES = Setting.prefixKeySetting("node.attr.", (key) ->
        new Setting<>(key, "", (value) -> {
            if (value.length() > 0
                && (Character.isWhitespace(value.charAt(0)) || Character.isWhitespace(value.charAt(value.length() - 1)))) {
                throw new IllegalArgumentException(key + " cannot have leading or trailing whitespace " +
                    "[" + value + "]");
            }
            if (value.length() > 0 && "node.attr.server_name".equals(key)) {
                try {
                    new SNIHostName(value);
                } catch (IllegalArgumentException e) {
                    throw new IllegalArgumentException("invalid node.attr.server_name [" + value + "]", e);
                }
            }
            return value;
        }, Property.NodeScope));
    public static final Setting<String> BREAKER_TYPE_KEY = new Setting<>("indices.breaker.type", "hierarchy", (s) -> {
        switch (s) {
            case "hierarchy":
            case "none":
                return s;
            default:
                throw new IllegalArgumentException("indices.breaker.type must be one of [hierarchy, none] but was: " + s);
        }
    }, Setting.Property.NodeScope);

    public static final Setting<TimeValue> INITIAL_STATE_TIMEOUT_SETTING =
        Setting.positiveTimeSetting("discovery.initial_state_timeout", TimeValue.timeValueSeconds(30), Property.NodeScope);

    private static final String CLIENT_TYPE = "node";

    private final Lifecycle lifecycle = new Lifecycle();

    /**
     * This logger instance is an instance field as opposed to a static field. This ensures that the field is not
     * initialized until an instance of Node is constructed, which is sure to happen after the logging infrastructure
     * has been initialized to include the hostname. If this field were static, then it would be initialized when the
     * class initializer runs. Alas, this happens too early, before logging is initialized as this class is referred to
     * in InternalSettingsPreparer#finalizeSettings, which runs when creating the Environment, before logging is
     * initialized.
     */
    private final Logger logger = LogManager.getLogger(Node.class);
    private final DeprecationLogger deprecationLogger = DeprecationLogger.getLogger(Node.class);
    private final Injector injector;
    private final Environment environment;
    private final NodeEnvironment nodeEnvironment;
    private final PluginsService pluginsService;
    private final NodeClient client;
    private final Collection<LifecycleComponent> pluginLifecycleComponents;
    private final LocalNodeFactory localNodeFactory;
    private final NodeService nodeService;
    final NamedWriteableRegistry namedWriteableRegistry;

    public Node(Environment environment) {
        this(environment, Collections.emptyList(), true);
    }

    /**
     * Constructs a node
     *
     * @param initialEnvironment         the initial environment for this node, which will be added to by plugins
     * @param classpathPlugins           the plugins to be loaded from the classpath
     * @param forbidPrivateIndexSettings whether or not private index settings are forbidden when creating an index; this is used in the
     *                                   test framework for tests that rely on being able to set private settings
     */
    protected Node(final Environment initialEnvironment,
                   Collection<Class<? extends Plugin>> classpathPlugins, boolean forbidPrivateIndexSettings) {
        final List<Closeable> resourcesToClose = new ArrayList<>(); // register everything we need to release in the case of an error
        boolean success = false;
        try {
            Settings tmpSettings = Settings.builder().put(initialEnvironment.settings())
                .put(Client.CLIENT_TYPE_SETTING_S.getKey(), CLIENT_TYPE).build();

            final JvmInfo jvmInfo = JvmInfo.jvmInfo();
            logger.info(
                "version[{}], pid[{}], build[{}/{}/{}/{}], OS[{}/{}/{}], JVM[{}/{}/{}/{}]",
                Build.CURRENT.getQualifiedVersion(),
                jvmInfo.pid(),
                Build.CURRENT.flavor().displayName(),
                Build.CURRENT.type().displayName(),
                Build.CURRENT.hash(),
                Build.CURRENT.date(),
                Constants.OS_NAME,
                Constants.OS_VERSION,
                Constants.OS_ARCH,
                Constants.JVM_VENDOR,
                Constants.JVM_NAME,
                Constants.JAVA_VERSION,
                Constants.JVM_VERSION);
            if (jvmInfo.getBundledJdk()) {
                logger.info("JVM home [{}], using bundled JDK [{}]", System.getProperty("java.home"), jvmInfo.getUsingBundledJdk());
            } else {
                logger.info("JVM home [{}]", System.getProperty("java.home"));
                deprecationLogger.deprecate(
                    DeprecationCategory.OTHER,
                    "no-jdk",
                    "no-jdk distributions that do not bundle a JDK are deprecated and will be removed in a future release");
            }
            logger.info("JVM arguments {}", Arrays.toString(jvmInfo.getInputArguments()));
            if (Build.CURRENT.isProductionRelease() == false) {
                logger.warn(
                    "version [{}] is a pre-release version of Elasticsearch and is not suitable for production",
                    Build.CURRENT.getQualifiedVersion());
            }

            if (logger.isDebugEnabled()) {
                logger.debug("using config [{}], data [{}], logs [{}], plugins [{}]",
                    initialEnvironment.configFile(), Arrays.toString(initialEnvironment.dataFiles()),
                    initialEnvironment.logsFile(), initialEnvironment.pluginsFile());
            }

            this.pluginsService = new PluginsService(tmpSettings, initialEnvironment.configFile(), initialEnvironment.modulesFile(),
                initialEnvironment.pluginsFile(), classpathPlugins);
            final Settings settings = pluginsService.updatedSettings();

            final Set<DiscoveryNodeRole> additionalRoles = pluginsService.filterPlugins(Plugin.class)
                .stream()
                .map(Plugin::getRoles)
                .flatMap(Set::stream)
                .collect(Collectors.toSet());
            DiscoveryNode.setAdditionalRoles(additionalRoles);

            /*
             * Create the environment based on the finalized view of the settings. This is to ensure that components get the same setting
             * values, no matter they ask for them from.
             */
            this.environment = new Environment(settings, initialEnvironment.configFile());
            Environment.assertEquivalent(initialEnvironment, this.environment);
            nodeEnvironment = new NodeEnvironment(tmpSettings, environment);
            logger.info("node name [{}], node ID [{}], cluster name [{}], roles {}",
                NODE_NAME_SETTING.get(tmpSettings), nodeEnvironment.nodeId(), ClusterName.CLUSTER_NAME_SETTING.get(tmpSettings).value(),
                DiscoveryNode.getRolesFromSettings(settings).stream()
                    .map(DiscoveryNodeRole::roleName)
                    .collect(Collectors.toCollection(LinkedHashSet::new)));
            resourcesToClose.add(nodeEnvironment);
            localNodeFactory = new LocalNodeFactory(settings, nodeEnvironment.nodeId());

            final List<ExecutorBuilder<?>> executorBuilders = pluginsService.getExecutorBuilders(settings);

            final ThreadPool threadPool = new ThreadPool(settings, executorBuilders.toArray(new ExecutorBuilder[0]));
            resourcesToClose.add(() -> ThreadPool.terminate(threadPool, 10, TimeUnit.SECONDS));
            final ResourceWatcherService resourceWatcherService = new ResourceWatcherService(settings, threadPool);
            resourcesToClose.add(resourceWatcherService);
            // adds the context to the DeprecationLogger so that it does not need to be injected everywhere
            HeaderWarning.setThreadContext(threadPool.getThreadContext());
            resourcesToClose.add(() -> HeaderWarning.removeThreadContext(threadPool.getThreadContext()));

            final List<Setting<?>> additionalSettings = new ArrayList<>();
            // register the node.data, node.ingest, node.master, node.remote_cluster_client settings here so we can mark them private
            additionalSettings.add(NODE_DATA_SETTING);
            additionalSettings.add(NODE_INGEST_SETTING);
            additionalSettings.add(NODE_MASTER_SETTING);
            additionalSettings.add(NODE_REMOTE_CLUSTER_CLIENT);
            additionalSettings.addAll(pluginsService.getPluginSettings());
            final List<String> additionalSettingsFilter = new ArrayList<>(pluginsService.getPluginSettingsFilter());
            for (final ExecutorBuilder<?> builder : threadPool.builders()) {
                additionalSettings.addAll(builder.getRegisteredSettings());
            }
            client = new NodeClient(settings, threadPool);

            final ScriptModule scriptModule = new ScriptModule(settings, pluginsService.filterPlugins(ScriptPlugin.class));
            final ScriptService scriptService = newScriptService(settings, scriptModule.engines, scriptModule.contexts);
            AnalysisModule analysisModule = new AnalysisModule(this.environment, pluginsService.filterPlugins(AnalysisPlugin.class));
            // this is as early as we can validate settings at this point. we already pass them to ScriptModule as well as ThreadPool
            // so we might be late here already

            final Set<SettingUpgrader<?>> settingsUpgraders = pluginsService.filterPlugins(Plugin.class)
                .stream()
                .map(Plugin::getSettingUpgraders)
                .flatMap(List::stream)
                .collect(Collectors.toSet());

            final SettingsModule settingsModule =
                new SettingsModule(settings, additionalSettings, additionalSettingsFilter, settingsUpgraders);
            scriptModule.registerClusterSettingsListeners(scriptService, settingsModule.getClusterSettings());
            final NetworkService networkService = new NetworkService(
                getCustomNameResolvers(pluginsService.filterPlugins(DiscoveryPlugin.class)));

            List<ClusterPlugin> clusterPlugins = pluginsService.filterPlugins(ClusterPlugin.class);
            final ClusterService clusterService = new ClusterService(settings, settingsModule.getClusterSettings(), threadPool);
            clusterService.addStateApplier(scriptService);
            resourcesToClose.add(clusterService);
            final Set<Setting<?>> consistentSettings = settingsModule.getConsistentSettings();
            if (consistentSettings.isEmpty() == false) {
                clusterService.addLocalNodeMasterListener(
                    new ConsistentSettingsService(settings, clusterService, consistentSettings).newHashPublisher());
            }
            final IngestService ingestService = new IngestService(clusterService, threadPool, this.environment,
                scriptService, analysisModule.getAnalysisRegistry(),
                pluginsService.filterPlugins(IngestPlugin.class), client);
            final SetOnce<RepositoriesService> repositoriesServiceReference = new SetOnce<>();
            final ClusterInfoService clusterInfoService = newClusterInfoService(settings, clusterService, threadPool, client);
            final UsageService usageService = new UsageService();

            final Map<String, Collection<SystemIndexDescriptor>> systemIndexDescriptorMap = pluginsService
                .filterPlugins(SystemIndexPlugin.class)
                .stream()
                .collect(Collectors.toUnmodifiableMap(
                    plugin -> plugin.getClass().getSimpleName(),
                    plugin -> plugin.getSystemIndexDescriptors(settings)));
            final SystemIndices systemIndices = new SystemIndices(systemIndexDescriptorMap);

            ModulesBuilder modules = new ModulesBuilder();
            final MonitorService monitorService = new MonitorService(settings, nodeEnvironment, threadPool);
            final FsHealthService fsHealthService = new FsHealthService(settings, clusterService.getClusterSettings(), threadPool,
                nodeEnvironment);
            final SetOnce<RerouteService> rerouteServiceReference = new SetOnce<>();
            final InternalSnapshotsInfoService snapshotsInfoService = new InternalSnapshotsInfoService(settings, clusterService,
                repositoriesServiceReference::get, rerouteServiceReference::get);
            final ClusterModule clusterModule = new ClusterModule(settings, clusterService, clusterPlugins, clusterInfoService,
                snapshotsInfoService, threadPool.getThreadContext(), systemIndices);
            modules.add(clusterModule);
            IndicesModule indicesModule = new IndicesModule(pluginsService.filterPlugins(MapperPlugin.class));
            modules.add(indicesModule);

            SearchModule searchModule = new SearchModule(settings, pluginsService.filterPlugins(SearchPlugin.class));
            List<BreakerSettings> pluginCircuitBreakers = pluginsService.filterPlugins(CircuitBreakerPlugin.class)
                .stream()
                .map(plugin -> plugin.getCircuitBreaker(settings))
                .collect(Collectors.toList());
            final CircuitBreakerService circuitBreakerService = createCircuitBreakerService(settingsModule.getSettings(),
                pluginCircuitBreakers,
                settingsModule.getClusterSettings());
            pluginsService.filterPlugins(CircuitBreakerPlugin.class)
                .forEach(plugin -> {
                    CircuitBreaker breaker = circuitBreakerService.getBreaker(plugin.getCircuitBreaker(settings).getName());
                    plugin.setCircuitBreaker(breaker);
                });
            resourcesToClose.add(circuitBreakerService);
            modules.add(new GatewayModule());


            PageCacheRecycler pageCacheRecycler = createPageCacheRecycler(settings);
            BigArrays bigArrays = createBigArrays(pageCacheRecycler, circuitBreakerService);
            modules.add(settingsModule);
            List<NamedWriteableRegistry.Entry> namedWriteables = Stream.of(
                NetworkModule.getNamedWriteables().stream(),
                IndicesModule.getNamedWriteables().stream(),
                searchModule.getNamedWriteables().stream(),
                pluginsService.filterPlugins(Plugin.class).stream()
                    .flatMap(p -> p.getNamedWriteables().stream()),
                ClusterModule.getNamedWriteables().stream())
                .flatMap(Function.identity()).collect(Collectors.toList());
            final NamedWriteableRegistry namedWriteableRegistry = new NamedWriteableRegistry(namedWriteables);
            NamedXContentRegistry xContentRegistry = new NamedXContentRegistry(Stream.of(
                NetworkModule.getNamedXContents().stream(),
                IndicesModule.getNamedXContents().stream(),
                searchModule.getNamedXContents().stream(),
                pluginsService.filterPlugins(Plugin.class).stream()
                    .flatMap(p -> p.getNamedXContent().stream()),
                ClusterModule.getNamedXWriteables().stream())
                .flatMap(Function.identity()).collect(toList()),
                getCompatibleNamedXContents()
                );
            final MetaStateService metaStateService = new MetaStateService(nodeEnvironment, xContentRegistry);
            final PersistedClusterStateService lucenePersistedStateFactory
                = new PersistedClusterStateService(nodeEnvironment, xContentRegistry, bigArrays, clusterService.getClusterSettings(),
                threadPool::relativeTimeInMillis);

            // collect engine factory providers from plugins
            final Collection<EnginePlugin> enginePlugins = pluginsService.filterPlugins(EnginePlugin.class);
            final Collection<Function<IndexSettings, Optional<EngineFactory>>> engineFactoryProviders =
                enginePlugins.stream().map(plugin -> (Function<IndexSettings, Optional<EngineFactory>>) plugin::getEngineFactory)
                    .collect(Collectors.toList());


            final Map<String, IndexStorePlugin.DirectoryFactory> indexStoreFactories =
                pluginsService.filterPlugins(IndexStorePlugin.class)
                    .stream()
                    .map(IndexStorePlugin::getDirectoryFactories)
                    .flatMap(m -> m.entrySet().stream())
                    .collect(Collectors.toMap(Map.Entry::getKey, Map.Entry::getValue));

            final Map<String, IndexStorePlugin.RecoveryStateFactory> recoveryStateFactories =
                pluginsService.filterPlugins(IndexStorePlugin.class)
                    .stream()
                    .map(IndexStorePlugin::getRecoveryStateFactories)
                    .flatMap(m -> m.entrySet().stream())
                    .collect(Collectors.toMap(Map.Entry::getKey, Map.Entry::getValue));

            final List<IndexStorePlugin.IndexFoldersDeletionListener> indexFoldersDeletionListeners =
                pluginsService.filterPlugins(IndexStorePlugin.class)
                    .stream()
                    .map(IndexStorePlugin::getIndexFoldersDeletionListeners)
                    .flatMap(List::stream)
                    .collect(Collectors.toList());

            final Map<String, IndexStorePlugin.SnapshotCommitSupplier> snapshotCommitSuppliers =
                pluginsService.filterPlugins(IndexStorePlugin.class)
                    .stream()
                    .map(IndexStorePlugin::getSnapshotCommitSuppliers)
                    .flatMap(m -> m.entrySet().stream())
                    .collect(Collectors.toMap(Map.Entry::getKey, Map.Entry::getValue));

<<<<<<< HEAD
=======
            final Map<String, SystemIndices.Feature> featuresMap = pluginsService
                .filterPlugins(SystemIndexPlugin.class)
                .stream()
                .peek(plugin -> SystemIndices.validateFeatureName(plugin.getFeatureName(), plugin.getClass().getCanonicalName()))
                .collect(Collectors.toUnmodifiableMap(
                    plugin -> plugin.getFeatureName(),
                    plugin -> new SystemIndices.Feature(
                        plugin.getFeatureDescription(),
                        plugin.getSystemIndexDescriptors(settings),
                        plugin.getAssociatedIndexPatterns()
                    ))
                );
            final SystemIndices systemIndices = new SystemIndices(featuresMap);

>>>>>>> 67cfa635
            final SystemIndexManager systemIndexManager = new SystemIndexManager(systemIndices, client);
            clusterService.addListener(systemIndexManager);

            final RerouteService rerouteService
                = new BatchedRerouteService(clusterService, clusterModule.getAllocationService()::reroute);
            rerouteServiceReference.set(rerouteService);
            clusterService.setRerouteService(rerouteService);

            final IndicesService indicesService =
                new IndicesService(settings, pluginsService, nodeEnvironment, xContentRegistry, analysisModule.getAnalysisRegistry(),
                    clusterModule.getIndexNameExpressionResolver(), indicesModule.getMapperRegistry(), namedWriteableRegistry,
                    threadPool, settingsModule.getIndexScopedSettings(), circuitBreakerService, bigArrays, scriptService,
                    clusterService, client, metaStateService, engineFactoryProviders, indexStoreFactories,
                    searchModule.getValuesSourceRegistry(), recoveryStateFactories, indexFoldersDeletionListeners,
                    snapshotCommitSuppliers);

            final AliasValidator aliasValidator = new AliasValidator();

            final ShardLimitValidator shardLimitValidator = new ShardLimitValidator(settings, clusterService);
            final MetadataCreateIndexService metadataCreateIndexService = new MetadataCreateIndexService(
                settings,
                clusterService,
                indicesService,
                clusterModule.getAllocationService(),
                aliasValidator,
                shardLimitValidator,
                environment,
                settingsModule.getIndexScopedSettings(),
                threadPool,
                xContentRegistry,
                systemIndices,
                forbidPrivateIndexSettings
            );
            pluginsService.filterPlugins(Plugin.class)
                .forEach(p -> p.getAdditionalIndexSettingProviders()
                    .forEach(metadataCreateIndexService::addAdditionalIndexSettingProvider));

            final MetadataCreateDataStreamService metadataCreateDataStreamService =
                new MetadataCreateDataStreamService(threadPool, clusterService, metadataCreateIndexService);

            Collection<Object> pluginComponents = pluginsService.filterPlugins(Plugin.class).stream()
                .flatMap(p -> p.createComponents(client, clusterService, threadPool, resourceWatcherService,
                    scriptService, xContentRegistry, environment, nodeEnvironment,
                    namedWriteableRegistry, clusterModule.getIndexNameExpressionResolver(),
                    repositoriesServiceReference::get).stream())
                .collect(Collectors.toList());

            ActionModule actionModule = new ActionModule(settings, clusterModule.getIndexNameExpressionResolver(),
                settingsModule.getIndexScopedSettings(), settingsModule.getClusterSettings(), settingsModule.getSettingsFilter(),
                threadPool, pluginsService.filterPlugins(ActionPlugin.class), client, circuitBreakerService, usageService, systemIndices);
            modules.add(actionModule);

            final RestController restController = actionModule.getRestController();
            final NetworkModule networkModule = new NetworkModule(settings, pluginsService.filterPlugins(NetworkPlugin.class),
                threadPool, bigArrays, pageCacheRecycler, circuitBreakerService, namedWriteableRegistry, xContentRegistry,
                networkService, restController, clusterService.getClusterSettings());
            Collection<UnaryOperator<Map<String, IndexTemplateMetadata>>> indexTemplateMetadataUpgraders =
                pluginsService.filterPlugins(Plugin.class).stream()
                    .map(Plugin::getIndexTemplateMetadataUpgrader)
                    .collect(Collectors.toList());
            final MetadataUpgrader metadataUpgrader = new MetadataUpgrader(indexTemplateMetadataUpgraders);
            final IndexMetadataVerifier indexMetadataVerifier = new IndexMetadataVerifier(settings, xContentRegistry,
                indicesModule.getMapperRegistry(), settingsModule.getIndexScopedSettings(), scriptService);
            if (DiscoveryNode.isMasterNode(settings)) {
                clusterService.addListener(new SystemIndexMetadataUpgradeService(systemIndices, clusterService));
            }
            new TemplateUpgradeService(client, clusterService, threadPool, indexTemplateMetadataUpgraders);
            final Transport transport = networkModule.getTransportSupplier().get();
            Set<String> taskHeaders = Stream.concat(
                pluginsService.filterPlugins(ActionPlugin.class).stream().flatMap(p -> p.getTaskHeaders().stream()),
                Stream.of(Task.X_OPAQUE_ID)
            ).collect(Collectors.toSet());
            final TransportService transportService = newTransportService(settings, transport, threadPool,
                networkModule.getTransportInterceptor(), localNodeFactory, settingsModule.getClusterSettings(), taskHeaders);
            final GatewayMetaState gatewayMetaState = new GatewayMetaState();
            final ResponseCollectorService responseCollectorService = new ResponseCollectorService(clusterService);
            final SearchTransportService searchTransportService = new SearchTransportService(transportService, client,
                SearchExecutionStatsCollector.makeWrapper(responseCollectorService));
            final HttpServerTransport httpServerTransport = newHttpTransport(networkModule);
            final IndexingPressure indexingLimits = new IndexingPressure(settings);

            final RecoverySettings recoverySettings = new RecoverySettings(settings, settingsModule.getClusterSettings());
            RepositoriesModule repositoriesModule = new RepositoriesModule(this.environment,
                pluginsService.filterPlugins(RepositoryPlugin.class), transportService, clusterService, bigArrays, xContentRegistry,
                recoverySettings);
            RepositoriesService repositoryService = repositoriesModule.getRepositoryService();
            repositoriesServiceReference.set(repositoryService);
            SnapshotsService snapshotsService = new SnapshotsService(settings, clusterService,
                clusterModule.getIndexNameExpressionResolver(), repositoryService, transportService, actionModule.getActionFilters(),
                    systemIndices.getFeatures());
            SnapshotShardsService snapshotShardsService = new SnapshotShardsService(settings, clusterService, repositoryService,
                transportService, indicesService);
            RestoreService restoreService = new RestoreService(clusterService, repositoryService, clusterModule.getAllocationService(),
                    metadataCreateIndexService, clusterModule.getMetadataDeleteIndexService(), indexMetadataVerifier,
                 shardLimitValidator, systemIndices);
            final DiskThresholdMonitor diskThresholdMonitor = new DiskThresholdMonitor(settings, clusterService::state,
                clusterService.getClusterSettings(), client, threadPool::relativeTimeInMillis, rerouteService);
            clusterInfoService.addListener(diskThresholdMonitor::onNewInfo);

            final DiscoveryModule discoveryModule = new DiscoveryModule(settings, transportService, namedWriteableRegistry,
                networkService, clusterService.getMasterService(), clusterService.getClusterApplierService(),
                clusterService.getClusterSettings(), pluginsService.filterPlugins(DiscoveryPlugin.class),
                clusterModule.getAllocationService(), environment.configFile(), gatewayMetaState, rerouteService,
                fsHealthService);
            this.nodeService = new NodeService(settings, threadPool, monitorService, discoveryModule.getDiscovery(),
                transportService, indicesService, pluginsService, circuitBreakerService, scriptService,
                httpServerTransport, ingestService, clusterService, settingsModule.getSettingsFilter(), responseCollectorService,
                searchTransportService, indexingLimits, searchModule.getValuesSourceRegistry().getUsageService());

            final SearchService searchService = newSearchService(clusterService, indicesService,
                threadPool, scriptService, bigArrays, searchModule.getFetchPhase(),
                responseCollectorService, circuitBreakerService);

            final List<PersistentTasksExecutor<?>> tasksExecutors = pluginsService
                .filterPlugins(PersistentTaskPlugin.class).stream()
                .map(p -> p.getPersistentTasksExecutor(clusterService, threadPool, client, settingsModule,
                    clusterModule.getIndexNameExpressionResolver()))
                .flatMap(List::stream)
                .collect(toList());

            final PersistentTasksExecutorRegistry registry = new PersistentTasksExecutorRegistry(tasksExecutors);
            final PersistentTasksClusterService persistentTasksClusterService =
                new PersistentTasksClusterService(settings, registry, clusterService, threadPool);
            resourcesToClose.add(persistentTasksClusterService);
            final PersistentTasksService persistentTasksService = new PersistentTasksService(clusterService, threadPool, client);

            modules.add(b -> {
                    b.bind(Node.class).toInstance(this);
                    b.bind(NodeService.class).toInstance(nodeService);
                    b.bind(NamedXContentRegistry.class).toInstance(xContentRegistry);
                    b.bind(PluginsService.class).toInstance(pluginsService);
                    b.bind(Client.class).toInstance(client);
                    b.bind(NodeClient.class).toInstance(client);
                    b.bind(Environment.class).toInstance(this.environment);
                    b.bind(ThreadPool.class).toInstance(threadPool);
                    b.bind(NodeEnvironment.class).toInstance(nodeEnvironment);
                    b.bind(ResourceWatcherService.class).toInstance(resourceWatcherService);
                    b.bind(CircuitBreakerService.class).toInstance(circuitBreakerService);
                    b.bind(BigArrays.class).toInstance(bigArrays);
                    b.bind(PageCacheRecycler.class).toInstance(pageCacheRecycler);
                    b.bind(ScriptService.class).toInstance(scriptService);
                    b.bind(AnalysisRegistry.class).toInstance(analysisModule.getAnalysisRegistry());
                    b.bind(IngestService.class).toInstance(ingestService);
                    b.bind(IndexingPressure.class).toInstance(indexingLimits);
                    b.bind(UsageService.class).toInstance(usageService);
                    b.bind(AggregationUsageService.class).toInstance(searchModule.getValuesSourceRegistry().getUsageService());
                    b.bind(NamedWriteableRegistry.class).toInstance(namedWriteableRegistry);
                    b.bind(MetadataUpgrader.class).toInstance(metadataUpgrader);
                    b.bind(MetaStateService.class).toInstance(metaStateService);
                    b.bind(PersistedClusterStateService.class).toInstance(lucenePersistedStateFactory);
                    b.bind(IndicesService.class).toInstance(indicesService);
                    b.bind(AliasValidator.class).toInstance(aliasValidator);
                    b.bind(MetadataCreateIndexService.class).toInstance(metadataCreateIndexService);
                    b.bind(MetadataCreateDataStreamService.class).toInstance(metadataCreateDataStreamService);
                    b.bind(SearchService.class).toInstance(searchService);
                    b.bind(SearchTransportService.class).toInstance(searchTransportService);
                    b.bind(SearchPhaseController.class).toInstance(new SearchPhaseController(
                        namedWriteableRegistry, searchService::aggReduceContextBuilder));
                    b.bind(Transport.class).toInstance(transport);
                    b.bind(TransportService.class).toInstance(transportService);
                    b.bind(NetworkService.class).toInstance(networkService);
                    b.bind(UpdateHelper.class).toInstance(new UpdateHelper(scriptService));
                    b.bind(IndexMetadataVerifier.class).toInstance(indexMetadataVerifier);
                    b.bind(ClusterInfoService.class).toInstance(clusterInfoService);
                    b.bind(SnapshotsInfoService.class).toInstance(snapshotsInfoService);
                    b.bind(GatewayMetaState.class).toInstance(gatewayMetaState);
                    b.bind(Discovery.class).toInstance(discoveryModule.getDiscovery());
                    {
                        processRecoverySettings(settingsModule.getClusterSettings(), recoverySettings);
                        b.bind(PeerRecoverySourceService.class).toInstance(new PeerRecoverySourceService(transportService,
                            indicesService, recoverySettings));
                        b.bind(PeerRecoveryTargetService.class).toInstance(new PeerRecoveryTargetService(threadPool,
                            transportService, recoverySettings, clusterService));
                    }
                    b.bind(HttpServerTransport.class).toInstance(httpServerTransport);
                    pluginComponents.stream().forEach(p -> b.bind((Class) p.getClass()).toInstance(p));
                    b.bind(PersistentTasksService.class).toInstance(persistentTasksService);
                    b.bind(PersistentTasksClusterService.class).toInstance(persistentTasksClusterService);
                    b.bind(PersistentTasksExecutorRegistry.class).toInstance(registry);
                    b.bind(RepositoriesService.class).toInstance(repositoryService);
                    b.bind(SnapshotsService.class).toInstance(snapshotsService);
                    b.bind(SnapshotShardsService.class).toInstance(snapshotShardsService);
                    b.bind(RestoreService.class).toInstance(restoreService);
                    b.bind(RerouteService.class).toInstance(rerouteService);
                    b.bind(ShardLimitValidator.class).toInstance(shardLimitValidator);
                    b.bind(FsHealthService.class).toInstance(fsHealthService);
                    b.bind(SystemIndices.class).toInstance(systemIndices);
                }
            );
            injector = modules.createInjector();

            // We allocate copies of existing shards by looking for a viable copy of the shard in the cluster and assigning the shard there.
            // The search for viable copies is triggered by an allocation attempt (i.e. a reroute) and is performed asynchronously. When it
            // completes we trigger another reroute to try the allocation again. This means there is a circular dependency: the allocation
            // service needs access to the existing shards allocators (e.g. the GatewayAllocator) which need to be able to trigger a
            // reroute, which needs to call into the allocation service. We close the loop here:
            clusterModule.setExistingShardsAllocators(injector.getInstance(GatewayAllocator.class));

            List<LifecycleComponent> pluginLifecycleComponents = pluginComponents.stream()
                .filter(p -> p instanceof LifecycleComponent)
                .map(p -> (LifecycleComponent) p).collect(Collectors.toList());
            resourcesToClose.addAll(pluginLifecycleComponents);
            resourcesToClose.add(injector.getInstance(PeerRecoverySourceService.class));
            this.pluginLifecycleComponents = Collections.unmodifiableList(pluginLifecycleComponents);
            client.initialize(injector.getInstance(new Key<Map<ActionType, TransportAction>>() {
                }),
                transportService.getTaskManager(),
                () -> clusterService.localNode().getId(),
                transportService.getLocalNodeConnection(),
                transportService.getRemoteClusterService(),
                namedWriteableRegistry);
            this.namedWriteableRegistry = namedWriteableRegistry;

            logger.debug("initializing HTTP handlers ...");
            actionModule.initRestHandlers(() -> clusterService.state().nodes());
            logger.info("initialized");

            success = true;
        } catch (IOException ex) {
            throw new ElasticsearchException("failed to bind service", ex);
        } finally {
            if (success == false) {
                IOUtils.closeWhileHandlingException(resourcesToClose);
            }
        }
    }

    // package scope for testing
    List<NamedXContentRegistry.Entry> getCompatibleNamedXContents() {
        return pluginsService.filterPlugins(Plugin.class).stream()
            .flatMap(p -> p.getNamedXContentForCompatibility().stream()).collect(toList());
    }

    protected TransportService newTransportService(Settings settings, Transport transport, ThreadPool threadPool,
                                                   TransportInterceptor interceptor,
                                                   Function<BoundTransportAddress, DiscoveryNode> localNodeFactory,
                                                   ClusterSettings clusterSettings, Set<String> taskHeaders) {
        return new TransportService(settings, transport, threadPool, interceptor, localNodeFactory, clusterSettings, taskHeaders);
    }

    protected void processRecoverySettings(ClusterSettings clusterSettings, RecoverySettings recoverySettings) {
        // Noop in production, overridden by tests
    }

    /**
     * The settings that are used by this node. Contains original settings as well as additional settings provided by plugins.
     */
    public Settings settings() {
        return this.environment.settings();
    }

    /**
     * A client that can be used to execute actions (operations) against the cluster.
     */
    public Client client() {
        return client;
    }

    /**
     * Returns the environment of the node
     */
    public Environment getEnvironment() {
        return environment;
    }

    /**
     * Returns the {@link NodeEnvironment} instance of this node
     */
    public NodeEnvironment getNodeEnvironment() {
        return nodeEnvironment;
    }


    /**
     * Start the node. If the node is already started, this method is no-op.
     */
    public Node start() throws NodeValidationException {
        if (lifecycle.moveToStarted() == false) {
            return this;
        }

        logger.info("starting ...");
        pluginLifecycleComponents.forEach(LifecycleComponent::start);

        injector.getInstance(MappingUpdatedAction.class).setClient(client);
        injector.getInstance(IndicesService.class).start();
        injector.getInstance(IndicesClusterStateService.class).start();
        injector.getInstance(SnapshotsService.class).start();
        injector.getInstance(SnapshotShardsService.class).start();
        injector.getInstance(RepositoriesService.class).start();
        injector.getInstance(SearchService.class).start();
        injector.getInstance(FsHealthService.class).start();
        nodeService.getMonitorService().start();

        final ClusterService clusterService = injector.getInstance(ClusterService.class);

        final NodeConnectionsService nodeConnectionsService = injector.getInstance(NodeConnectionsService.class);
        nodeConnectionsService.start();
        clusterService.setNodeConnectionsService(nodeConnectionsService);

        injector.getInstance(GatewayService.class).start();
        Discovery discovery = injector.getInstance(Discovery.class);
        clusterService.getMasterService().setClusterStatePublisher(discovery::publish);

        // Start the transport service now so the publish address will be added to the local disco node in ClusterService
        TransportService transportService = injector.getInstance(TransportService.class);
        transportService.getTaskManager().setTaskResultsService(injector.getInstance(TaskResultsService.class));
        transportService.getTaskManager().setTaskCancellationService(new TaskCancellationService(transportService));
        transportService.start();
        assert localNodeFactory.getNode() != null;
        assert transportService.getLocalNode().equals(localNodeFactory.getNode())
            : "transportService has a different local node than the factory provided";
        injector.getInstance(PeerRecoverySourceService.class).start();

        // Load (and maybe upgrade) the metadata stored on disk
        final GatewayMetaState gatewayMetaState = injector.getInstance(GatewayMetaState.class);
        gatewayMetaState.start(settings(), transportService, clusterService, injector.getInstance(MetaStateService.class),
            injector.getInstance(IndexMetadataVerifier.class), injector.getInstance(MetadataUpgrader.class),
            injector.getInstance(PersistedClusterStateService.class));
        if (Assertions.ENABLED) {
            try {
                assert injector.getInstance(MetaStateService.class).loadFullState().v1().isEmpty();
                final NodeMetadata nodeMetadata = NodeMetadata.FORMAT.loadLatestState(logger, NamedXContentRegistry.EMPTY,
                    nodeEnvironment.nodeDataPaths());
                assert nodeMetadata != null;
                assert nodeMetadata.nodeVersion().equals(Version.CURRENT);
                assert nodeMetadata.nodeId().equals(localNodeFactory.getNode().getId());
            } catch (IOException e) {
                assert false : e;
            }
        }
        // we load the global state here (the persistent part of the cluster state stored on disk) to
        // pass it to the bootstrap checks to allow plugins to enforce certain preconditions based on the recovered state.
        final Metadata onDiskMetadata = gatewayMetaState.getPersistedState().getLastAcceptedState().metadata();
        assert onDiskMetadata != null : "metadata is null but shouldn't"; // this is never null
        validateNodeBeforeAcceptingRequests(new BootstrapContext(environment, onDiskMetadata), transportService.boundAddress(),
            pluginsService.filterPlugins(Plugin.class).stream()
                .flatMap(p -> p.getBootstrapChecks().stream()).collect(Collectors.toList()));

        clusterService.addStateApplier(transportService.getTaskManager());
        // start after transport service so the local disco is known
        discovery.start(); // start before cluster service so that it can set initial state on ClusterApplierService
        clusterService.start();
        assert clusterService.localNode().equals(localNodeFactory.getNode())
            : "clusterService has a different local node than the factory provided";
        transportService.acceptIncomingRequests();
        discovery.startInitialJoin();
        final TimeValue initialStateTimeout = INITIAL_STATE_TIMEOUT_SETTING.get(settings());
        configureNodeAndClusterIdStateListener(clusterService);

        if (initialStateTimeout.millis() > 0) {
            final ThreadPool thread = injector.getInstance(ThreadPool.class);
            ClusterState clusterState = clusterService.state();
            ClusterStateObserver observer =
                new ClusterStateObserver(clusterState, clusterService, null, logger, thread.getThreadContext());

            if (clusterState.nodes().getMasterNodeId() == null) {
                logger.debug("waiting to join the cluster. timeout [{}]", initialStateTimeout);
                final CountDownLatch latch = new CountDownLatch(1);
                observer.waitForNextChange(new ClusterStateObserver.Listener() {
                    @Override
                    public void onNewClusterState(ClusterState state) {
                        latch.countDown();
                    }

                    @Override
                    public void onClusterServiceClose() {
                        latch.countDown();
                    }

                    @Override
                    public void onTimeout(TimeValue timeout) {
                        logger.warn("timed out while waiting for initial discovery state - timeout: {}",
                            initialStateTimeout);
                        latch.countDown();
                    }
                }, state -> state.nodes().getMasterNodeId() != null, initialStateTimeout);

                try {
                    latch.await();
                } catch (InterruptedException e) {
                    throw new ElasticsearchTimeoutException("Interrupted while waiting for initial discovery state");
                }
            }
        }

        injector.getInstance(HttpServerTransport.class).start();

        if (WRITE_PORTS_FILE_SETTING.get(settings())) {
            TransportService transport = injector.getInstance(TransportService.class);
            writePortsFile("transport", transport.boundAddress());
            HttpServerTransport http = injector.getInstance(HttpServerTransport.class);
            writePortsFile("http", http.boundAddress());
        }

        logger.info("started");

        pluginsService.filterPlugins(ClusterPlugin.class).forEach(ClusterPlugin::onNodeStarted);

        return this;
    }

    protected void configureNodeAndClusterIdStateListener(ClusterService clusterService) {
        NodeAndClusterIdStateListener.getAndSetNodeIdAndClusterId(clusterService,
            injector.getInstance(ThreadPool.class).getThreadContext());
    }

    private Node stop() {
        if (lifecycle.moveToStopped() == false) {
            return this;
        }
        logger.info("stopping ...");

        injector.getInstance(ResourceWatcherService.class).close();
        injector.getInstance(HttpServerTransport.class).stop();

        injector.getInstance(SnapshotsService.class).stop();
        injector.getInstance(SnapshotShardsService.class).stop();
        injector.getInstance(RepositoriesService.class).stop();
        // stop any changes happening as a result of cluster state changes
        injector.getInstance(IndicesClusterStateService.class).stop();
        // close discovery early to not react to pings anymore.
        // This can confuse other nodes and delay things - mostly if we're the master and we're running tests.
        injector.getInstance(Discovery.class).stop();
        // we close indices first, so operations won't be allowed on it
        injector.getInstance(ClusterService.class).stop();
        injector.getInstance(NodeConnectionsService.class).stop();
        injector.getInstance(FsHealthService.class).stop();
        nodeService.getMonitorService().stop();
        injector.getInstance(GatewayService.class).stop();
        injector.getInstance(SearchService.class).stop();
        injector.getInstance(TransportService.class).stop();

        pluginLifecycleComponents.forEach(LifecycleComponent::stop);
        // we should stop this last since it waits for resources to get released
        // if we had scroll searchers etc or recovery going on we wait for to finish.
        injector.getInstance(IndicesService.class).stop();
        logger.info("stopped");

        return this;
    }

    // During concurrent close() calls we want to make sure that all of them return after the node has completed it's shutdown cycle.
    // If not, the hook that is added in Bootstrap#setup() will be useless:
    // close() might not be executed, in case another (for example api) call to close() has already set some lifecycles to stopped.
    // In this case the process will be terminated even if the first call to close() has not finished yet.
    @Override
    public synchronized void close() throws IOException {
        synchronized (lifecycle) {
            if (lifecycle.started()) {
                stop();
            }
            if (lifecycle.moveToClosed() == false) {
                return;
            }
        }

        logger.info("closing ...");
        List<Closeable> toClose = new ArrayList<>();
        StopWatch stopWatch = new StopWatch("node_close");
        toClose.add(() -> stopWatch.start("node_service"));
        toClose.add(nodeService);
        toClose.add(() -> stopWatch.stop().start("http"));
        toClose.add(injector.getInstance(HttpServerTransport.class));
        toClose.add(() -> stopWatch.stop().start("snapshot_service"));
        toClose.add(injector.getInstance(SnapshotsService.class));
        toClose.add(injector.getInstance(SnapshotShardsService.class));
        toClose.add(injector.getInstance(RepositoriesService.class));
        toClose.add(() -> stopWatch.stop().start("client"));
        Releasables.close(injector.getInstance(Client.class));
        toClose.add(() -> stopWatch.stop().start("indices_cluster"));
        toClose.add(injector.getInstance(IndicesClusterStateService.class));
        toClose.add(() -> stopWatch.stop().start("indices"));
        toClose.add(injector.getInstance(IndicesService.class));
        // close filter/fielddata caches after indices
        toClose.add(injector.getInstance(IndicesStore.class));
        toClose.add(injector.getInstance(PeerRecoverySourceService.class));
        toClose.add(() -> stopWatch.stop().start("cluster"));
        toClose.add(injector.getInstance(ClusterService.class));
        toClose.add(() -> stopWatch.stop().start("node_connections_service"));
        toClose.add(injector.getInstance(NodeConnectionsService.class));
        toClose.add(() -> stopWatch.stop().start("discovery"));
        toClose.add(injector.getInstance(Discovery.class));
        toClose.add(() -> stopWatch.stop().start("monitor"));
        toClose.add(nodeService.getMonitorService());
        toClose.add(() -> stopWatch.stop().start("fsHealth"));
        toClose.add(injector.getInstance(FsHealthService.class));
        toClose.add(() -> stopWatch.stop().start("gateway"));
        toClose.add(injector.getInstance(GatewayService.class));
        toClose.add(() -> stopWatch.stop().start("search"));
        toClose.add(injector.getInstance(SearchService.class));
        toClose.add(() -> stopWatch.stop().start("transport"));
        toClose.add(injector.getInstance(TransportService.class));

        for (LifecycleComponent plugin : pluginLifecycleComponents) {
            toClose.add(() -> stopWatch.stop().start("plugin(" + plugin.getClass().getName() + ")"));
            toClose.add(plugin);
        }
        toClose.addAll(pluginsService.filterPlugins(Plugin.class));

        toClose.add(() -> stopWatch.stop().start("script"));
        toClose.add(injector.getInstance(ScriptService.class));

        toClose.add(() -> stopWatch.stop().start("thread_pool"));
        toClose.add(() -> injector.getInstance(ThreadPool.class).shutdown());
        // Don't call shutdownNow here, it might break ongoing operations on Lucene indices.
        // See https://issues.apache.org/jira/browse/LUCENE-7248. We call shutdownNow in
        // awaitClose if the node doesn't finish closing within the specified time.

        toClose.add(() -> stopWatch.stop().start("gateway_meta_state"));
        toClose.add(injector.getInstance(GatewayMetaState.class));

        toClose.add(() -> stopWatch.stop().start("node_environment"));
        toClose.add(injector.getInstance(NodeEnvironment.class));
        toClose.add(stopWatch::stop);

        if (logger.isTraceEnabled()) {
            toClose.add(() -> logger.trace("Close times for each service:\n{}", stopWatch.prettyPrint()));
        }
        IOUtils.close(toClose);
        logger.info("closed");
    }

    /**
     * Wait for this node to be effectively closed.
     */
    // synchronized to prevent running concurrently with close()
    public synchronized boolean awaitClose(long timeout, TimeUnit timeUnit) throws InterruptedException {
        if (lifecycle.closed() == false) {
            // We don't want to shutdown the threadpool or interrupt threads on a node that is not
            // closed yet.
            throw new IllegalStateException("Call close() first");
        }


        ThreadPool threadPool = injector.getInstance(ThreadPool.class);
        final boolean terminated = ThreadPool.terminate(threadPool, timeout, timeUnit);
        if (terminated) {
            // All threads terminated successfully. Because search, recovery and all other operations
            // that run on shards run in the threadpool, indices should be effectively closed by now.
            if (nodeService.awaitClose(0, TimeUnit.MILLISECONDS) == false) {
                throw new IllegalStateException("Some shards are still open after the threadpool terminated. " +
                    "Something is leaking index readers or store references.");
            }
        }
        return terminated;
    }

    /**
     * Returns {@code true} if the node is closed.
     */
    public boolean isClosed() {
        return lifecycle.closed();
    }

    public Injector injector() {
        return this.injector;
    }

    /**
     * Hook for validating the node after network
     * services are started but before the cluster service is started
     * and before the network service starts accepting incoming network
     * requests.
     *
     * @param context               the bootstrap context for this node
     * @param boundTransportAddress the network addresses the node is
     *                              bound and publishing to
     */
    @SuppressWarnings("unused")
    protected void validateNodeBeforeAcceptingRequests(
        final BootstrapContext context,
        final BoundTransportAddress boundTransportAddress, List<BootstrapCheck> bootstrapChecks) throws NodeValidationException {
    }

    /**
     * Writes a file to the logs dir containing the ports for the given transport type
     */
    private void writePortsFile(String type, BoundTransportAddress boundAddress) {
        Path tmpPortsFile = environment.logsFile().resolve(type + ".ports.tmp");
        try (BufferedWriter writer = Files.newBufferedWriter(tmpPortsFile, Charset.forName("UTF-8"))) {
            for (TransportAddress address : boundAddress.boundAddresses()) {
                InetAddress inetAddress = InetAddress.getByName(address.getAddress());
                writer.write(NetworkAddress.format(new InetSocketAddress(inetAddress, address.getPort())) + "\n");
            }
        } catch (IOException e) {
            throw new RuntimeException("Failed to write ports file", e);
        }
        Path portsFile = environment.logsFile().resolve(type + ".ports");
        try {
            Files.move(tmpPortsFile, portsFile, StandardCopyOption.ATOMIC_MOVE);
        } catch (IOException e) {
            throw new RuntimeException("Failed to rename ports file", e);
        }
    }

    /**
     * The {@link PluginsService} used to build this node's components.
     */
    protected PluginsService getPluginsService() {
        return pluginsService;
    }

    /**
     * Creates a new {@link CircuitBreakerService} based on the settings provided.
     *
     * @see #BREAKER_TYPE_KEY
     */
    private static CircuitBreakerService createCircuitBreakerService(Settings settings,
                                                                     List<BreakerSettings> breakerSettings,
                                                                     ClusterSettings clusterSettings) {
        String type = BREAKER_TYPE_KEY.get(settings);
        if (type.equals("hierarchy")) {
            return new HierarchyCircuitBreakerService(settings, breakerSettings, clusterSettings);
        } else if (type.equals("none")) {
            return new NoneCircuitBreakerService();
        } else {
            throw new IllegalArgumentException("Unknown circuit breaker type [" + type + "]");
        }
    }

    /**
     * Creates a new {@link BigArrays} instance used for this node.
     * This method can be overwritten by subclasses to change their {@link BigArrays} implementation for instance for testing
     */
    BigArrays createBigArrays(PageCacheRecycler pageCacheRecycler, CircuitBreakerService circuitBreakerService) {
        return new BigArrays(pageCacheRecycler, circuitBreakerService, CircuitBreaker.REQUEST);
    }

    /**
     * Creates a new {@link BigArrays} instance used for this node.
     * This method can be overwritten by subclasses to change their {@link BigArrays} implementation for instance for testing
     */
    PageCacheRecycler createPageCacheRecycler(Settings settings) {
        return new PageCacheRecycler(settings);
    }

    /**
     * Creates a new the SearchService. This method can be overwritten by tests to inject mock implementations.
     */
    protected SearchService newSearchService(ClusterService clusterService, IndicesService indicesService,
                                             ThreadPool threadPool, ScriptService scriptService, BigArrays bigArrays,
                                             FetchPhase fetchPhase, ResponseCollectorService responseCollectorService,
                                             CircuitBreakerService circuitBreakerService) {
        return new SearchService(clusterService, indicesService, threadPool,
            scriptService, bigArrays, fetchPhase, responseCollectorService, circuitBreakerService);
    }

    /**
     * Creates a new the ScriptService. This method can be overwritten by tests to inject mock implementations.
     */
    protected ScriptService newScriptService(Settings settings, Map<String, ScriptEngine> engines, Map<String, ScriptContext<?>> contexts) {
        return new ScriptService(settings, engines, contexts);
    }

    /**
     * Get Custom Name Resolvers list based on a Discovery Plugins list
     *
     * @param discoveryPlugins Discovery plugins list
     */
    private List<NetworkService.CustomNameResolver> getCustomNameResolvers(List<DiscoveryPlugin> discoveryPlugins) {
        List<NetworkService.CustomNameResolver> customNameResolvers = new ArrayList<>();
        for (DiscoveryPlugin discoveryPlugin : discoveryPlugins) {
            NetworkService.CustomNameResolver customNameResolver = discoveryPlugin.getCustomNameResolver(settings());
            if (customNameResolver != null) {
                customNameResolvers.add(customNameResolver);
            }
        }
        return customNameResolvers;
    }

    /**
     * Constructs a ClusterInfoService which may be mocked for tests.
     */
    protected ClusterInfoService newClusterInfoService(Settings settings, ClusterService clusterService,
                                                       ThreadPool threadPool, NodeClient client) {
        final InternalClusterInfoService service = new InternalClusterInfoService(settings, clusterService, threadPool, client);
        if (DiscoveryNode.isMasterNode(settings)) {
            // listen for state changes (this node starts/stops being the elected master, or new nodes are added)
            clusterService.addListener(service);
        }
        return service;
    }

    /**
     * Constructs a {@link org.elasticsearch.http.HttpServerTransport} which may be mocked for tests.
     */
    protected HttpServerTransport newHttpTransport(NetworkModule networkModule) {
        return networkModule.getHttpServerTransportSupplier().get();
    }

    private static class LocalNodeFactory implements Function<BoundTransportAddress, DiscoveryNode> {
        private final SetOnce<DiscoveryNode> localNode = new SetOnce<>();
        private final String persistentNodeId;
        private final Settings settings;

        private LocalNodeFactory(Settings settings, String persistentNodeId) {
            this.persistentNodeId = persistentNodeId;
            this.settings = settings;
        }

        @Override
        public DiscoveryNode apply(BoundTransportAddress boundTransportAddress) {
            localNode.set(DiscoveryNode.createLocal(settings, boundTransportAddress.publishAddress(), persistentNodeId));
            return localNode.get();
        }

        DiscoveryNode getNode() {
            assert localNode.get() != null;
            return localNode.get();
        }
    }
}<|MERGE_RESOLUTION|>--- conflicted
+++ resolved
@@ -403,13 +403,19 @@
             final ClusterInfoService clusterInfoService = newClusterInfoService(settings, clusterService, threadPool, client);
             final UsageService usageService = new UsageService();
 
-            final Map<String, Collection<SystemIndexDescriptor>> systemIndexDescriptorMap = pluginsService
+            final Map<String, SystemIndices.Feature> featuresMap = pluginsService
                 .filterPlugins(SystemIndexPlugin.class)
                 .stream()
+                .peek(plugin -> SystemIndices.validateFeatureName(plugin.getFeatureName(), plugin.getClass().getCanonicalName()))
                 .collect(Collectors.toUnmodifiableMap(
-                    plugin -> plugin.getClass().getSimpleName(),
-                    plugin -> plugin.getSystemIndexDescriptors(settings)));
-            final SystemIndices systemIndices = new SystemIndices(systemIndexDescriptorMap);
+                    plugin -> plugin.getFeatureName(),
+                    plugin -> new SystemIndices.Feature(
+                        plugin.getFeatureDescription(),
+                        plugin.getSystemIndexDescriptors(settings),
+                        plugin.getAssociatedIndexPatterns()
+                    ))
+                );
+            final SystemIndices systemIndices = new SystemIndices(featuresMap);
 
             ModulesBuilder modules = new ModulesBuilder();
             final MonitorService monitorService = new MonitorService(settings, nodeEnvironment, threadPool);
@@ -503,23 +509,6 @@
                     .flatMap(m -> m.entrySet().stream())
                     .collect(Collectors.toMap(Map.Entry::getKey, Map.Entry::getValue));
 
-<<<<<<< HEAD
-=======
-            final Map<String, SystemIndices.Feature> featuresMap = pluginsService
-                .filterPlugins(SystemIndexPlugin.class)
-                .stream()
-                .peek(plugin -> SystemIndices.validateFeatureName(plugin.getFeatureName(), plugin.getClass().getCanonicalName()))
-                .collect(Collectors.toUnmodifiableMap(
-                    plugin -> plugin.getFeatureName(),
-                    plugin -> new SystemIndices.Feature(
-                        plugin.getFeatureDescription(),
-                        plugin.getSystemIndexDescriptors(settings),
-                        plugin.getAssociatedIndexPatterns()
-                    ))
-                );
-            final SystemIndices systemIndices = new SystemIndices(featuresMap);
-
->>>>>>> 67cfa635
             final SystemIndexManager systemIndexManager = new SystemIndexManager(systemIndices, client);
             clusterService.addListener(systemIndexManager);
 

/*
 * Licensed to Elasticsearch under one or more contributor
 * license agreements. See the NOTICE file distributed with
 * this work for additional information regarding copyright
 * ownership. Elasticsearch licenses this file to you under
 * the Apache License, Version 2.0 (the "License"); you may
 * not use this file except in compliance with the License.
 * You may obtain a copy of the License at
 *
 *    http://www.apache.org/licenses/LICENSE-2.0
 *
 * Unless required by applicable law or agreed to in writing,
 * software distributed under the License is distributed on an
 * "AS IS" BASIS, WITHOUT WARRANTIES OR CONDITIONS OF ANY
 * KIND, either express or implied.  See the License for the
 * specific language governing permissions and limitations
 * under the License.
 */

package org.elasticsearch.persistent;

<<<<<<< HEAD
=======
import org.apache.logging.log4j.LogManager;
import org.apache.logging.log4j.Logger;
>>>>>>> 0c7f6570
import org.elasticsearch.ResourceAlreadyExistsException;
import org.elasticsearch.ResourceNotFoundException;
import org.elasticsearch.action.ActionListener;
import org.elasticsearch.cluster.ClusterChangedEvent;
import org.elasticsearch.cluster.ClusterState;
import org.elasticsearch.cluster.ClusterStateListener;
import org.elasticsearch.cluster.ClusterStateUpdateTask;
import org.elasticsearch.cluster.metadata.MetaData;
import org.elasticsearch.cluster.node.DiscoveryNodes;
import org.elasticsearch.cluster.service.ClusterService;
import org.elasticsearch.common.settings.Settings;
import org.elasticsearch.persistent.PersistentTasksCustomMetaData.Assignment;
import org.elasticsearch.persistent.PersistentTasksCustomMetaData.PersistentTask;
import org.elasticsearch.persistent.decider.AssignmentDecision;
import org.elasticsearch.persistent.decider.EnableAssignmentDecider;
<<<<<<< HEAD
import org.elasticsearch.tasks.Task;
=======
>>>>>>> 0c7f6570

import java.util.Objects;

/**
 * Component that runs only on the master node and is responsible for assigning running tasks to nodes
 */
public class PersistentTasksClusterService implements ClusterStateListener {

    private static final Logger logger = LogManager.getLogger(PersistentTasksClusterService.class);

    private final ClusterService clusterService;
    private final PersistentTasksExecutorRegistry registry;
    private final EnableAssignmentDecider decider;

    public PersistentTasksClusterService(Settings settings, PersistentTasksExecutorRegistry registry, ClusterService clusterService) {
        this.clusterService = clusterService;
        clusterService.addListener(this);
        this.registry = registry;
        this.decider = new EnableAssignmentDecider(settings, clusterService.getClusterSettings());
    }

    /**
     * Creates a new persistent task on master node
     *
     * @param taskId     the task's id
     * @param taskName   the task's name
     * @param taskParams the task's parameters
     * @param listener   the listener that will be called when task is started
     */
<<<<<<< HEAD
    public <Params extends PersistentTaskParams> void createPersistentTask(String taskId, String taskName, @Nullable Params taskParams,
=======
    public <Params extends PersistentTaskParams> void createPersistentTask(String taskId, String taskName, Params taskParams,
>>>>>>> 0c7f6570
                                                                           ActionListener<PersistentTask<?>> listener) {
        clusterService.submitStateUpdateTask("create persistent task", new ClusterStateUpdateTask() {
            @Override
            public ClusterState execute(ClusterState currentState) {
                PersistentTasksCustomMetaData.Builder builder = builder(currentState);
                if (builder.hasTask(taskId)) {
                    throw new ResourceAlreadyExistsException("task with id {" + taskId + "} already exist");
                }

                PersistentTasksExecutor<Params> taskExecutor = registry.getPersistentTaskExecutorSafe(taskName);
                taskExecutor.validate(taskParams, currentState);

                Assignment assignment = createAssignment(taskName, taskParams, currentState);
                return update(currentState, builder.addTask(taskId, taskName, taskParams, assignment));
            }

            @Override
            public void onFailure(String source, Exception e) {
                listener.onFailure(e);
            }

            @SuppressWarnings("unchecked")
            @Override
            public void clusterStateProcessed(String source, ClusterState oldState, ClusterState newState) {
                PersistentTasksCustomMetaData tasks = newState.getMetaData().custom(PersistentTasksCustomMetaData.TYPE);
                if (tasks != null) {
                    listener.onResponse(tasks.getTask(taskId));
                } else {
                    listener.onResponse(null);
                }
            }
        });
    }

    /**
     * Restarts a record about a running persistent task from cluster state
     *
     * @param id           the id of the persistent task
     * @param allocationId the allocation id of the persistent task
     * @param failure      the reason for restarting the task or null if the task completed successfully
     * @param listener     the listener that will be called when task is removed
     */
    public void completePersistentTask(String id, long allocationId, Exception failure, ActionListener<PersistentTask<?>> listener) {
        final String source;
        if (failure != null) {
            logger.warn("persistent task " + id + " failed", failure);
            source = "finish persistent task (failed)";
        } else {
            source = "finish persistent task (success)";
        }
        clusterService.submitStateUpdateTask(source, new ClusterStateUpdateTask() {
            @Override
            public ClusterState execute(ClusterState currentState) {
                PersistentTasksCustomMetaData.Builder tasksInProgress = builder(currentState);
                if (tasksInProgress.hasTask(id, allocationId)) {
                    tasksInProgress.removeTask(id);
                    return update(currentState, tasksInProgress);
                } else {
                    if (tasksInProgress.hasTask(id)) {
                        logger.warn("The task [{}] with id [{}] was found but it has a different allocation id [{}], status is not updated",
                                PersistentTasksCustomMetaData.getTaskWithId(currentState, id).getTaskName(), id, allocationId);
                    } else {
                        logger.warn("The task [{}] wasn't found, status is not updated", id);
                    }
                    throw new ResourceNotFoundException("the task with id [" + id + "] and allocation id [" + allocationId + "] not found");
                }
            }

            @Override
            public void onFailure(String source, Exception e) {
                listener.onFailure(e);
            }

            @Override
            public void clusterStateProcessed(String source, ClusterState oldState, ClusterState newState) {
                // Using old state since in the new state the task is already gone
                listener.onResponse(PersistentTasksCustomMetaData.getTaskWithId(oldState, id));
            }
        });
    }

    /**
     * Removes the persistent task
     *
     * @param id       the id of a persistent task
     * @param listener the listener that will be called when task is removed
     */
    public void removePersistentTask(String id, ActionListener<PersistentTask<?>> listener) {
        clusterService.submitStateUpdateTask("remove persistent task", new ClusterStateUpdateTask() {
            @Override
            public ClusterState execute(ClusterState currentState) throws Exception {
                PersistentTasksCustomMetaData.Builder tasksInProgress = builder(currentState);
                if (tasksInProgress.hasTask(id)) {
                    return update(currentState, tasksInProgress.removeTask(id));
                } else {
                    throw new ResourceNotFoundException("the task with id {} doesn't exist", id);
                }
            }

            @Override
            public void onFailure(String source, Exception e) {
                listener.onFailure(e);
            }

            @Override
            public void clusterStateProcessed(String source, ClusterState oldState, ClusterState newState) {
                // Using old state since in the new state the task is already gone
                listener.onResponse(PersistentTasksCustomMetaData.getTaskWithId(oldState, id));
            }
        });
    }

    /**
     * Update the state of a persistent task
     *
     * @param taskId           the id of a persistent task
     * @param taskAllocationId the expected allocation id of the persistent task
     * @param taskState        new state
     * @param listener         the listener that will be called when task is removed
     */
    public void updatePersistentTaskState(final String taskId,
                                          final long taskAllocationId,
                                          final PersistentTaskState taskState,
                                          final ActionListener<PersistentTask<?>> listener) {
        clusterService.submitStateUpdateTask("update task state", new ClusterStateUpdateTask() {
            @Override
            public ClusterState execute(ClusterState currentState) {
                PersistentTasksCustomMetaData.Builder tasksInProgress = builder(currentState);
                if (tasksInProgress.hasTask(taskId, taskAllocationId)) {
                    return update(currentState, tasksInProgress.updateTaskState(taskId, taskState));
                } else {
                    if (tasksInProgress.hasTask(taskId)) {
                        logger.warn("trying to update state on task {} with unexpected allocation id {}", taskId, taskAllocationId);
                    } else {
                        logger.warn("trying to update state on non-existing task {}", taskId);
                    }
                    throw new ResourceNotFoundException("the task with id {} and allocation id {} doesn't exist", taskId, taskAllocationId);
                }
            }

            @Override
            public void onFailure(String source, Exception e) {
                listener.onFailure(e);
            }

            @Override
            public void clusterStateProcessed(String source, ClusterState oldState, ClusterState newState) {
                listener.onResponse(PersistentTasksCustomMetaData.getTaskWithId(newState, taskId));
            }
        });
    }

    /**
     * Creates a new {@link Assignment} for the given persistent task.
     *
     * @param taskName the task's name
     * @param taskParams the task's parameters
     * @param currentState the current {@link ClusterState}

     * @return a new {@link Assignment}
     */
    private <Params extends PersistentTaskParams> Assignment createAssignment(final String taskName,
<<<<<<< HEAD
                                                                              final @Nullable Params taskParams,
=======
                                                                              final Params taskParams,
>>>>>>> 0c7f6570
                                                                              final ClusterState currentState) {
        PersistentTasksExecutor<Params> persistentTasksExecutor = registry.getPersistentTaskExecutorSafe(taskName);

        AssignmentDecision decision = decider.canAssign();
        if (decision.getType() == AssignmentDecision.Type.NO) {
            return new Assignment(null, "persistent task [" + taskName + "] cannot be assigned [" + decision.getReason() + "]");
        }

        return persistentTasksExecutor.getAssignment(taskParams, currentState);
    }

    @Override
    public void clusterChanged(ClusterChangedEvent event) {
        if (event.localNodeMaster()) {
            if (shouldReassignPersistentTasks(event)) {
                logger.trace("checking task reassignment for cluster state {}", event.state().getVersion());
                clusterService.submitStateUpdateTask("reassign persistent tasks", new ClusterStateUpdateTask() {
                    @Override
                    public ClusterState execute(ClusterState currentState) {
                        return reassignTasks(currentState);
                    }

                    @Override
                    public void onFailure(String source, Exception e) {
                        logger.warn("failed to reassign persistent tasks", e);
                    }
                });
            }
        }
    }

    /**
     * Returns true if the cluster state change(s) require to reassign some persistent tasks. It can happen in the following
     * situations: a node left or is added, the routing table changed, the master node changed, the metadata changed or the
     * persistent tasks changed.
     */
    boolean shouldReassignPersistentTasks(final ClusterChangedEvent event) {
        final PersistentTasksCustomMetaData tasks = event.state().getMetaData().custom(PersistentTasksCustomMetaData.TYPE);
        if (tasks == null) {
            return false;
        }

        boolean masterChanged = event.previousState().nodes().isLocalNodeElectedMaster() == false;

        if (persistentTasksChanged(event)
            || event.nodesChanged()
            || event.routingTableChanged()
            || event.metaDataChanged()
            || masterChanged) {

            for (PersistentTask<?> task : tasks.tasks()) {
                if (needsReassignment(task.getAssignment(), event.state().nodes())) {
                    Assignment assignment = createAssignment(task.getTaskName(), task.getParams(), event.state());
                    if (Objects.equals(assignment, task.getAssignment()) == false) {
                        return true;
                    }
                }
            }
        }
        return false;
    }

    /**
     * Evaluates the cluster state and tries to assign tasks to nodes.
     *
     * @param currentState the cluster state to analyze
     * @return an updated version of the cluster state
     */
    ClusterState reassignTasks(final ClusterState currentState) {
        ClusterState clusterState = currentState;

        final PersistentTasksCustomMetaData tasks = currentState.getMetaData().custom(PersistentTasksCustomMetaData.TYPE);
        if (tasks != null) {
            logger.trace("reassigning {} persistent tasks", tasks.tasks().size());
            final DiscoveryNodes nodes = currentState.nodes();

            // We need to check if removed nodes were running any of the tasks and reassign them
            for (PersistentTask<?> task : tasks.tasks()) {
                if (needsReassignment(task.getAssignment(), nodes)) {
                    Assignment assignment = createAssignment(task.getTaskName(), task.getParams(), clusterState);
                    if (Objects.equals(assignment, task.getAssignment()) == false) {
                        logger.trace("reassigning task {} from node {} to node {}", task.getId(),
                                task.getAssignment().getExecutorNode(), assignment.getExecutorNode());
                        clusterState = update(clusterState, builder(clusterState).reassignTask(task.getId(), assignment));
                    } else {
                        logger.trace("ignoring task {} because assignment is the same {}", task.getId(), assignment);
                    }
                } else {
                    logger.trace("ignoring task {} because it is still running", task.getId());
                }
            }
        }
        return clusterState;
    }

    /** Returns true if the persistent tasks are not equal between the previous and the current cluster state **/
    static boolean persistentTasksChanged(final ClusterChangedEvent event) {
        String type = PersistentTasksCustomMetaData.TYPE;
        return Objects.equals(event.state().metaData().custom(type), event.previousState().metaData().custom(type)) == false;
    }

    /** Returns true if the task is not assigned or is assigned to a non-existing node */
    public static boolean needsReassignment(final Assignment assignment, final DiscoveryNodes nodes) {
        return (assignment.isAssigned() == false || nodes.nodeExists(assignment.getExecutorNode()) == false);
    }

    private static PersistentTasksCustomMetaData.Builder builder(ClusterState currentState) {
        return PersistentTasksCustomMetaData.builder(currentState.getMetaData().custom(PersistentTasksCustomMetaData.TYPE));
    }

    private static ClusterState update(ClusterState currentState, PersistentTasksCustomMetaData.Builder tasksInProgress) {
        if (tasksInProgress.isChanged()) {
            return ClusterState.builder(currentState).metaData(
                    MetaData.builder(currentState.metaData()).putCustom(PersistentTasksCustomMetaData.TYPE, tasksInProgress.build())
            ).build();
        } else {
            return currentState;
        }
    }
}<|MERGE_RESOLUTION|>--- conflicted
+++ resolved
@@ -19,11 +19,8 @@
 
 package org.elasticsearch.persistent;
 
-<<<<<<< HEAD
-=======
 import org.apache.logging.log4j.LogManager;
 import org.apache.logging.log4j.Logger;
->>>>>>> 0c7f6570
 import org.elasticsearch.ResourceAlreadyExistsException;
 import org.elasticsearch.ResourceNotFoundException;
 import org.elasticsearch.action.ActionListener;
@@ -39,10 +36,6 @@
 import org.elasticsearch.persistent.PersistentTasksCustomMetaData.PersistentTask;
 import org.elasticsearch.persistent.decider.AssignmentDecision;
 import org.elasticsearch.persistent.decider.EnableAssignmentDecider;
-<<<<<<< HEAD
-import org.elasticsearch.tasks.Task;
-=======
->>>>>>> 0c7f6570
 
 import java.util.Objects;
 
@@ -72,11 +65,7 @@
      * @param taskParams the task's parameters
      * @param listener   the listener that will be called when task is started
      */
-<<<<<<< HEAD
-    public <Params extends PersistentTaskParams> void createPersistentTask(String taskId, String taskName, @Nullable Params taskParams,
-=======
     public <Params extends PersistentTaskParams> void createPersistentTask(String taskId, String taskName, Params taskParams,
->>>>>>> 0c7f6570
                                                                            ActionListener<PersistentTask<?>> listener) {
         clusterService.submitStateUpdateTask("create persistent task", new ClusterStateUpdateTask() {
             @Override
@@ -239,11 +228,7 @@
      * @return a new {@link Assignment}
      */
     private <Params extends PersistentTaskParams> Assignment createAssignment(final String taskName,
-<<<<<<< HEAD
-                                                                              final @Nullable Params taskParams,
-=======
                                                                               final Params taskParams,
->>>>>>> 0c7f6570
                                                                               final ClusterState currentState) {
         PersistentTasksExecutor<Params> persistentTasksExecutor = registry.getPersistentTaskExecutorSafe(taskName);
 

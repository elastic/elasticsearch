/*
 * Copyright Elasticsearch B.V. and/or licensed to Elasticsearch B.V. under one
 * or more contributor license agreements. Licensed under the "Elastic License
 * 2.0", the "GNU Affero General Public License v3.0 only", and the "Server Side
 * Public License v 1"; you may not use this file except in compliance with, at
 * your election, the "Elastic License 2.0", the "GNU Affero General Public
 * License v3.0 only", or the "Server Side Public License, v 1".
 */

package org.elasticsearch.plugins;

import org.apache.logging.log4j.LogManager;
import org.apache.logging.log4j.Logger;
import org.elasticsearch.core.PathUtils;
import org.elasticsearch.core.SuppressForbidden;
import org.elasticsearch.jdk.JarHell;
import org.elasticsearch.jdk.ModuleQualifiedExportsService;

import java.io.IOException;
import java.lang.ModuleLayer.Controller;
import java.lang.module.Configuration;
import java.lang.module.ModuleFinder;
import java.net.URI;
import java.net.URISyntaxException;
import java.net.URL;
import java.net.URLClassLoader;
import java.nio.file.Path;
import java.security.AccessController;
import java.security.PrivilegedAction;
import java.util.ArrayList;
import java.util.Collections;
import java.util.HashMap;
import java.util.LinkedHashMap;
import java.util.LinkedHashSet;
import java.util.List;
import java.util.Locale;
import java.util.Map;
import java.util.Objects;
import java.util.Set;
import java.util.function.Function;
import java.util.stream.Stream;

import static org.elasticsearch.common.io.FileSystemUtils.isAccessibleDirectory;
import static org.elasticsearch.jdk.ModuleQualifiedExportsService.addExportsService;
import static org.elasticsearch.jdk.ModuleQualifiedExportsService.exposeQualifiedExportsAndOpens;

/**
 * This class is used to load modules and module layers for each plugin during
 * node initialization prior to enablement of entitlements. This allows entitlements
 * to have all the plugin information they need prior to starting.
 */
public class PluginsLoader {

    /**
     * Contains information about the {@link ClassLoader} required to load a plugin
     */
    public interface PluginLayer {
        /**
         * @return Information about the bundle of jars used in this plugin
         */
        PluginBundle pluginBundle();

        /**
         * @return The {@link ClassLoader} used to instantiate the main class for the plugin
         */
        ClassLoader pluginClassLoader();
    }

    /**
     * Contains information about the {@link ClassLoader}s and {@link ModuleLayer} required for loading a plugin
     *
     * @param pluginBundle      Information about the bundle of jars used in this plugin
     * @param pluginClassLoader The {@link ClassLoader} used to instantiate the main class for the plugin
     * @param pluginModuleLayer The {@link ModuleLayer} containing the Java modules of the plugin
     * @param spiClassLoader    The exported {@link ClassLoader} visible to other Java modules
     * @param spiModuleLayer    The exported {@link ModuleLayer} visible to other Java modules
     */
    private record LoadedPluginLayer(
        PluginBundle pluginBundle,
        ClassLoader pluginClassLoader,
        ModuleLayer pluginModuleLayer,
        ClassLoader spiClassLoader,
        ModuleLayer spiModuleLayer
    ) implements PluginLayer {

        public LoadedPluginLayer {
            Objects.requireNonNull(pluginBundle);
            Objects.requireNonNull(pluginClassLoader);
            Objects.requireNonNull(spiClassLoader);
            Objects.requireNonNull(spiModuleLayer);
        }
    }

    /**
     * Tuple of module layer and loader.
     * Modular Plugins have a plugin specific loader and layer.
     * Non-Modular plugins have a plugin specific loader and the boot layer.
     */
    public record LayerAndLoader(ModuleLayer layer, ClassLoader loader) {

        public LayerAndLoader {
            Objects.requireNonNull(layer);
            Objects.requireNonNull(loader);
        }

        public static LayerAndLoader ofLoader(ClassLoader loader) {
            return new LayerAndLoader(ModuleLayer.boot(), loader);
        }
    }

    private static final Logger logger = LogManager.getLogger(PluginsLoader.class);
    private static final Module serverModule = PluginsLoader.class.getModule();

    private final List<PluginDescriptor> moduleDescriptors;
    private final List<PluginDescriptor> pluginDescriptors;
    private final Set<PluginBundle> allBundles;
    private final Map<String, LoadedPluginLayer> loadedPluginLayers;

    private final Map<ModuleLayer, PluginDescriptor> modularPluginDescriptorByLayer = new HashMap<>();
    private final Map<ClassLoader, PluginDescriptor> nonModularPluginDescriptorByClassLoader = new HashMap<>();

    /**
     * Constructs a new PluginsLoader
     *
     * @param modulesDirectory The directory modules exist in, or null if modules should not be loaded from the filesystem
     * @param pluginsDirectory The directory plugins exist in, or null if plugins should not be loaded from the filesystem
     */
    public static PluginsLoader createPluginsLoader(Path modulesDirectory, Path pluginsDirectory) {
        return createPluginsLoader(modulesDirectory, pluginsDirectory, true);
    }

    /**
     * Constructs a new PluginsLoader
     *
     * @param modulesDirectory The directory modules exist in, or null if modules should not be loaded from the filesystem
     * @param pluginsDirectory The directory plugins exist in, or null if plugins should not be loaded from the filesystem
     * @param withServerExports {@code true} to add server module exports
     */
    public static PluginsLoader createPluginsLoader(Path modulesDirectory, Path pluginsDirectory, boolean withServerExports) {
        Map<String, List<ModuleQualifiedExportsService>> qualifiedExports;
        if (withServerExports) {
            qualifiedExports = new HashMap<>(ModuleQualifiedExportsService.getBootServices());
            addServerExportsService(qualifiedExports);
        } else {
            qualifiedExports = Collections.emptyMap();
        }

        Set<PluginBundle> seenBundles = new LinkedHashSet<>();

        // load (elasticsearch) module layers
        List<PluginDescriptor> moduleDescriptors;
        if (modulesDirectory != null) {
            try {
                Set<PluginBundle> modules = PluginsUtils.getModuleBundles(modulesDirectory);
                moduleDescriptors = modules.stream().map(PluginBundle::pluginDescriptor).toList();
                seenBundles.addAll(modules);
            } catch (IOException ex) {
                throw new IllegalStateException("Unable to initialize modules", ex);
            }
        } else {
            moduleDescriptors = Collections.emptyList();
        }

        // load plugin layers
        List<PluginDescriptor> pluginDescriptors;
        if (pluginsDirectory != null) {
            try {
                // TODO: remove this leniency, but tests bogusly rely on it
                if (isAccessibleDirectory(pluginsDirectory, logger)) {
                    PluginsUtils.checkForFailedPluginRemovals(pluginsDirectory);
                    Set<PluginBundle> plugins = PluginsUtils.getPluginBundles(pluginsDirectory);
                    pluginDescriptors = plugins.stream().map(PluginBundle::pluginDescriptor).toList();
                    seenBundles.addAll(plugins);
                } else {
                    pluginDescriptors = Collections.emptyList();
                }
            } catch (IOException ex) {
                throw new IllegalStateException("Unable to initialize plugins", ex);
            }
        } else {
            pluginDescriptors = Collections.emptyList();
        }

<<<<<<< HEAD
        this.allBundles = Collections.unmodifiableSet(seenBundles);
        this.loadedPluginLayers = Collections.unmodifiableMap(loadPluginLayers(seenBundles, qualifiedExports));
=======
        Map<String, LoadedPluginLayer> loadedPluginLayers = new LinkedHashMap<>();
        Map<String, Set<URL>> transitiveUrls = new HashMap<>();
        List<PluginBundle> sortedBundles = PluginsUtils.sortBundles(seenBundles);
        if (sortedBundles.isEmpty() == false) {
            Set<URL> systemLoaderURLs = JarHell.parseModulesAndClassPath();
            for (PluginBundle bundle : sortedBundles) {
                PluginsUtils.checkBundleJarHell(systemLoaderURLs, bundle, transitiveUrls);
                loadPluginLayer(bundle, loadedPluginLayers, qualifiedExports);
            }
        }

        return new PluginsLoader(moduleDescriptors, pluginDescriptors, loadedPluginLayers);
    }

    PluginsLoader(
        List<PluginDescriptor> moduleDescriptors,
        List<PluginDescriptor> pluginDescriptors,
        Map<String, LoadedPluginLayer> loadedPluginLayers
    ) {
        this.moduleDescriptors = moduleDescriptors;
        this.pluginDescriptors = pluginDescriptors;
        this.loadedPluginLayers = loadedPluginLayers;
>>>>>>> 64dfed4e
    }

    public List<PluginDescriptor> moduleDescriptors() {
        return moduleDescriptors;
    }

    public List<PluginDescriptor> pluginDescriptors() {
        return pluginDescriptors;
    }

    public Set<PluginBundle> allBundles() {
        return allBundles;
    }

    public String resolveClassToPluginName(Class<?> clazz) {
        var module = clazz.getModule();
        var layer = module.getLayer();

        final PluginDescriptor pluginDescriptor;
        if (module.isNamed() && layer != ModuleLayer.boot()) {
            // Potentially a modular plugin
            pluginDescriptor = modularPluginDescriptorByLayer.get(layer);
            assert pluginDescriptor == null || pluginDescriptor.isModular();
        } else {
            pluginDescriptor = nonModularPluginDescriptorByClassLoader.get(clazz.getClassLoader());
            assert pluginDescriptor == null || pluginDescriptor.isModular() == false;
        }
        return pluginDescriptor == null ? null : pluginDescriptor.getName();
    }

    public Stream<PluginLayer> pluginLayers() {
        return loadedPluginLayers.values().stream().map(Function.identity());
    }

    private static void loadPluginLayer(
        PluginBundle bundle,
        Map<String, LoadedPluginLayer> loaded,
        Map<String, List<ModuleQualifiedExportsService>> qualifiedExports
    ) {
        String name = bundle.plugin.getName();
        logger.debug(() -> "Loading bundle: " + name);

        PluginsUtils.verifyCompatibility(bundle.plugin);

        // collect the list of extended plugins
        List<LoadedPluginLayer> extendedPlugins = new ArrayList<>();
        for (String extendedPluginName : bundle.plugin.getExtendedPlugins()) {
            LoadedPluginLayer extendedPlugin = loaded.get(extendedPluginName);
            assert extendedPlugin != null;
            assert extendedPlugin.spiClassLoader() != null : "All non-classpath plugins should be loaded with a classloader";
            extendedPlugins.add(extendedPlugin);
        }

        final ClassLoader parentLoader = ExtendedPluginsClassLoader.create(
            PluginsLoader.class.getClassLoader(),
            extendedPlugins.stream().map(LoadedPluginLayer::spiClassLoader).toList()
        );
        LayerAndLoader spiLayerAndLoader = null;
        if (bundle.hasSPI()) {
            spiLayerAndLoader = createSPI(bundle, parentLoader, extendedPlugins, qualifiedExports);
        }

        final ClassLoader pluginParentLoader = spiLayerAndLoader == null ? parentLoader : spiLayerAndLoader.loader();
        final LayerAndLoader pluginLayerAndLoader = createPluginLayerAndLoader(
            bundle,
            pluginParentLoader,
            extendedPlugins,
            spiLayerAndLoader,
            qualifiedExports
        );
        final ClassLoader pluginClassLoader = pluginLayerAndLoader.loader();

        if (spiLayerAndLoader == null) {
            // use full implementation for plugins extending this one
            spiLayerAndLoader = pluginLayerAndLoader;
        }

        loaded.put(
            name,
            new LoadedPluginLayer(
                bundle,
                pluginClassLoader,
                pluginLayerAndLoader.layer(),
                spiLayerAndLoader.loader,
                spiLayerAndLoader.layer
            )
        );
    }

    static LayerAndLoader createSPI(
        PluginBundle bundle,
        ClassLoader parentLoader,
        List<LoadedPluginLayer> extendedPlugins,
        Map<String, List<ModuleQualifiedExportsService>> qualifiedExports
    ) {
        final PluginDescriptor plugin = bundle.plugin;
        if (plugin.getModuleName().isPresent()) {
            logger.debug(() -> "Loading bundle: " + plugin.getName() + ", creating spi, modular");
            return createSpiModuleLayer(
                bundle.spiUrls,
                parentLoader,
                extendedPlugins.stream().map(LoadedPluginLayer::spiModuleLayer).toList(),
                qualifiedExports
            );
        } else {
            logger.debug(() -> "Loading bundle: " + plugin.getName() + ", creating spi, non-modular");
            return LayerAndLoader.ofLoader(URLClassLoader.newInstance(bundle.spiUrls.toArray(new URL[0]), parentLoader));
        }
    }

    private LayerAndLoader createPluginLayerAndLoader(
        PluginBundle bundle,
        ClassLoader pluginParentLoader,
        List<LoadedPluginLayer> extendedPlugins,
        LayerAndLoader spiLayerAndLoader,
        Map<String, List<ModuleQualifiedExportsService>> qualifiedExports
    ) {
        final PluginDescriptor plugin = bundle.plugin;
        if (plugin.getModuleName().isPresent()) {
            logger.debug(() -> "Loading bundle: " + plugin.getName() + ", modular");
            var parentLayers = Stream.concat(
                Stream.ofNullable(spiLayerAndLoader != null ? spiLayerAndLoader.layer() : null),
                extendedPlugins.stream().map(LoadedPluginLayer::spiModuleLayer)
            ).toList();
            var layerAndLoader = createPluginModuleLayer(bundle, pluginParentLoader, parentLayers, qualifiedExports);
            modularPluginDescriptorByLayer.put(layerAndLoader.layer(), plugin);
            return layerAndLoader;
        } else if (plugin.isStable()) {
            logger.debug(() -> "Loading bundle: " + plugin.getName() + ", non-modular as synthetic module");
            var layerAndLoader = LayerAndLoader.ofLoader(
                UberModuleClassLoader.getInstance(
                    pluginParentLoader,
                    ModuleLayer.boot(),
                    "synthetic." + toModuleName(plugin.getName()),
                    bundle.allUrls,
                    Set.of("org.elasticsearch.server") // TODO: instead of denying server, allow only jvm + stable API modules
                )
            );
            nonModularPluginDescriptorByClassLoader.put(layerAndLoader.loader(), plugin);
            return layerAndLoader;
        } else {
            logger.debug(() -> "Loading bundle: " + plugin.getName() + ", non-modular");
            var layerAndLoader = LayerAndLoader.ofLoader(URLClassLoader.newInstance(bundle.urls.toArray(URL[]::new), pluginParentLoader));
            nonModularPluginDescriptorByClassLoader.put(layerAndLoader.loader(), plugin);
            return layerAndLoader;
        }
    }

    static LayerAndLoader createSpiModuleLayer(
        Set<URL> urls,
        ClassLoader parentLoader,
        List<ModuleLayer> parentLayers,
        Map<String, List<ModuleQualifiedExportsService>> qualifiedExports
    ) {
        // assert bundle.plugin.getModuleName().isPresent();
        return createModuleLayer(
            null,  // no entry point
            spiModuleName(urls),
            urlsToPaths(urls),
            parentLoader,
            parentLayers,
            qualifiedExports
        );
    }

    static LayerAndLoader createPluginModuleLayer(
        PluginBundle bundle,
        ClassLoader parentLoader,
        List<ModuleLayer> parentLayers,
        Map<String, List<ModuleQualifiedExportsService>> qualifiedExports
    ) {
        assert bundle.plugin.getModuleName().isPresent();
        return createModuleLayer(
            bundle.plugin.getClassname(),
            bundle.plugin.getModuleName().get(),
            urlsToPaths(bundle.urls),
            parentLoader,
            parentLayers,
            qualifiedExports
        );
    }

    static LayerAndLoader createModuleLayer(
        String className,
        String moduleName,
        Path[] paths,
        ClassLoader parentLoader,
        List<ModuleLayer> parentLayers,
        Map<String, List<ModuleQualifiedExportsService>> qualifiedExports
    ) {
        logger.debug(() -> "Loading bundle: creating module layer and loader for module " + moduleName);
        var finder = ModuleFinder.of(paths);

        var configuration = Configuration.resolveAndBind(
            ModuleFinder.of(),
            parentConfigurationOrBoot(parentLayers),
            finder,
            Set.of(moduleName)
        );
        var controller = privilegedDefineModulesWithOneLoader(configuration, parentLayersOrBoot(parentLayers), parentLoader);
        var pluginModule = controller.layer().findModule(moduleName).get();
        ensureEntryPointAccessible(controller, pluginModule, className);
        // export/open upstream modules to this plugin module
        exposeQualifiedExportsAndOpens(pluginModule, qualifiedExports);
        // configure qualified exports/opens to other modules/plugins
        addPluginExportsServices(qualifiedExports, controller);
        logger.debug(() -> "Loading bundle: created module layer and loader for module " + moduleName);
        return new LayerAndLoader(controller.layer(), privilegedFindLoader(controller.layer(), moduleName));
    }

    /** Determines the module name of the SPI module, given its URL. */
    static String spiModuleName(Set<URL> spiURLS) {
        ModuleFinder finder = ModuleFinder.of(urlsToPaths(spiURLS));
        var mrefs = finder.findAll();
        assert mrefs.size() == 1 : "Expected a single module, got:" + mrefs;
        return mrefs.stream().findFirst().get().descriptor().name();
    }

    // package-visible for testing
    static String toModuleName(String name) {
        String result = name.replaceAll("\\W+", ".") // replace non-alphanumeric character strings with dots
            .replaceAll("(^[^A-Za-z_]*)", "") // trim non-alpha or underscore characters from start
            .replaceAll("\\.$", "") // trim trailing dot
            .toLowerCase(Locale.getDefault());
        assert ModuleSupport.isPackageName(result);
        return result;
    }

    static final String toPackageName(String className) {
        assert className.endsWith(".") == false;
        int index = className.lastIndexOf('.');
        if (index == -1) {
            throw new IllegalStateException("invalid class name:" + className);
        }
        return className.substring(0, index);
    }

    @SuppressForbidden(reason = "I need to convert URL's to Paths")
    static final Path[] urlsToPaths(Set<URL> urls) {
        return urls.stream().map(PluginsLoader::uncheckedToURI).map(PathUtils::get).toArray(Path[]::new);
    }

    static final URI uncheckedToURI(URL url) {
        try {
            return url.toURI();
        } catch (URISyntaxException e) {
            throw new AssertionError(new IOException(e));
        }
    }

    private static List<Configuration> parentConfigurationOrBoot(List<ModuleLayer> parentLayers) {
        if (parentLayers == null || parentLayers.isEmpty()) {
            return List.of(ModuleLayer.boot().configuration());
        } else {
            return parentLayers.stream().map(ModuleLayer::configuration).toList();
        }
    }

    /** Ensures that the plugins main class (its entry point), if any, is accessible to the server. */
    private static void ensureEntryPointAccessible(Controller controller, Module pluginModule, String className) {
        if (className != null) {
            controller.addOpens(pluginModule, toPackageName(className), serverModule);
        }
    }

    @SuppressWarnings("removal")
    static Controller privilegedDefineModulesWithOneLoader(Configuration cf, List<ModuleLayer> parentLayers, ClassLoader parentLoader) {
        return AccessController.doPrivileged(
            (PrivilegedAction<Controller>) () -> ModuleLayer.defineModulesWithOneLoader(cf, parentLayers, parentLoader)
        );
    }

    @SuppressWarnings("removal")
    static ClassLoader privilegedFindLoader(ModuleLayer layer, String name) {
        return AccessController.doPrivileged((PrivilegedAction<ClassLoader>) () -> layer.findLoader(name));
    }

    private static List<ModuleLayer> parentLayersOrBoot(List<ModuleLayer> parentLayers) {
        if (parentLayers == null || parentLayers.isEmpty()) {
            return List.of(ModuleLayer.boot());
        } else {
            return parentLayers;
        }
    }

    private static void addServerExportsService(Map<String, List<ModuleQualifiedExportsService>> qualifiedExports) {
        var exportsService = new ModuleQualifiedExportsService(serverModule) {
            @Override
            protected void addExports(String pkg, Module target) {
                serverModule.addExports(pkg, target);
            }

            @Override
            protected void addOpens(String pkg, Module target) {
                serverModule.addOpens(pkg, target);
            }
        };
        addExportsService(qualifiedExports, exportsService, serverModule.getName());
    }

    private static void addPluginExportsServices(Map<String, List<ModuleQualifiedExportsService>> qualifiedExports, Controller controller) {
        for (Module module : controller.layer().modules()) {
            var exportsService = new ModuleQualifiedExportsService(module) {
                @Override
                protected void addExports(String pkg, Module target) {
                    controller.addExports(module, pkg, target);
                }

                @Override
                protected void addOpens(String pkg, Module target) {
                    controller.addOpens(module, pkg, target);
                }
            };
            addExportsService(qualifiedExports, exportsService, module.getName());
        }
    }
}<|MERGE_RESOLUTION|>--- conflicted
+++ resolved
@@ -181,10 +181,8 @@
             pluginDescriptors = Collections.emptyList();
         }
 
-<<<<<<< HEAD
         this.allBundles = Collections.unmodifiableSet(seenBundles);
         this.loadedPluginLayers = Collections.unmodifiableMap(loadPluginLayers(seenBundles, qualifiedExports));
-=======
         Map<String, LoadedPluginLayer> loadedPluginLayers = new LinkedHashMap<>();
         Map<String, Set<URL>> transitiveUrls = new HashMap<>();
         List<PluginBundle> sortedBundles = PluginsUtils.sortBundles(seenBundles);
@@ -207,7 +205,6 @@
         this.moduleDescriptors = moduleDescriptors;
         this.pluginDescriptors = pluginDescriptors;
         this.loadedPluginLayers = loadedPluginLayers;
->>>>>>> 64dfed4e
     }
 
     public List<PluginDescriptor> moduleDescriptors() {
@@ -346,7 +343,7 @@
                     Set.of("org.elasticsearch.server") // TODO: instead of denying server, allow only jvm + stable API modules
                 )
             );
-            nonModularPluginDescriptorByClassLoader.put(layerAndLoader.loader(), plugin);
+            modularPluginDescriptorByLayer.put(layerAndLoader.layer(), plugin);
             return layerAndLoader;
         } else {
             logger.debug(() -> "Loading bundle: " + plugin.getName() + ", non-modular");

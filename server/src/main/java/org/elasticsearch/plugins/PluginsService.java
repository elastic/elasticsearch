/*
 * Copyright Elasticsearch B.V. and/or licensed to Elasticsearch B.V. under one
 * or more contributor license agreements. Licensed under the Elastic License
 * 2.0 and the Server Side Public License, v 1; you may not use this file except
 * in compliance with, at your election, the Elastic License 2.0 or the Server
 * Side Public License, v 1.
 */

package org.elasticsearch.plugins;

import org.apache.logging.log4j.LogManager;
import org.apache.logging.log4j.Logger;
import org.apache.lucene.codecs.Codec;
import org.apache.lucene.codecs.DocValuesFormat;
import org.apache.lucene.codecs.PostingsFormat;
import org.elasticsearch.ElasticsearchException;
import org.elasticsearch.Version;
import org.elasticsearch.action.admin.cluster.node.info.PluginsAndModules;
import org.elasticsearch.common.Strings;
import org.elasticsearch.common.settings.Setting;
import org.elasticsearch.common.settings.Setting.Property;
import org.elasticsearch.common.settings.Settings;
import org.elasticsearch.core.Tuple;
import org.elasticsearch.index.IndexModule;
import org.elasticsearch.jdk.JarHell;
import org.elasticsearch.node.ReportingService;
import org.elasticsearch.plugins.spi.SPIClassIterator;
import org.elasticsearch.threadpool.ExecutorBuilder;

import java.io.IOException;
import java.lang.reflect.Constructor;
import java.net.URL;
import java.net.URLClassLoader;
import java.nio.file.Path;
import java.security.AccessController;
import java.security.PrivilegedAction;
import java.util.ArrayList;
import java.util.Collection;
import java.util.Collections;
import java.util.HashMap;
import java.util.HashSet;
import java.util.LinkedHashSet;
import java.util.List;
import java.util.Locale;
import java.util.Map;
import java.util.Set;
import java.util.function.Function;
import java.util.stream.Collectors;

import static org.elasticsearch.common.io.FileSystemUtils.isAccessibleDirectory;

public class PluginsService implements ReportingService<PluginsAndModules> {

    /**
     * A loaded plugin is one for which Elasticsearch has successfully constructed an instance of the plugin's class
     * @param info Metadata about the plugin, usually loaded from plugin properties
     * @param instance The constructed instance of the plugin's main class
     * @param loader   The classloader for the plugin
     */
    record LoadedPlugin(PluginInfo info, Plugin instance, ClassLoader loader) {}

    private static final Logger logger = LogManager.getLogger(PluginsService.class);

    private final Settings settings;
    private final Path configPath;

    /**
     * We keep around a list of plugins and modules
     */
    private final List<LoadedPlugin> plugins;
    private final PluginsAndModules info;

    public static final Setting<List<String>> MANDATORY_SETTING = Setting.listSetting(
        "plugin.mandatory",
        Collections.emptyList(),
        Function.identity(),
        Property.NodeScope
    );

    public List<Setting<?>> getPluginSettings() {
        return plugins.stream().flatMap(p -> p.instance().getSettings().stream()).toList();
    }

    public List<String> getPluginSettingsFilter() {
        return plugins.stream().flatMap(p -> p.instance().getSettingsFilter().stream()).toList();
    }

    /**
     * Constructs a new PluginService
     * @param settings The settings of the system
     * @param modulesDirectory The directory modules exist in, or null if modules should not be loaded from the filesystem
     * @param pluginsDirectory The directory plugins exist in, or null if plugins should not be loaded from the filesystem
     * @param classpathPlugins Plugins that exist in the classpath which should be loaded
     */
    public PluginsService(
        Settings settings,
        Path configPath,
        Path modulesDirectory,
        Path pluginsDirectory,
        Collection<Class<? extends Plugin>> classpathPlugins
    ) {
        this.settings = settings;
        this.configPath = configPath;

        List<LoadedPlugin> pluginsLoaded = new ArrayList<>();
        List<PluginInfo> pluginsList = new ArrayList<>();
        // we need to build a List of plugins for checking mandatory plugins
        final List<String> pluginsNames = new ArrayList<>();

        // first we load plugins that are on the classpath. this is for tests
        for (Class<? extends Plugin> pluginClass : classpathPlugins) {
            Plugin plugin = loadPlugin(pluginClass, settings, configPath);
            PluginInfo pluginInfo = new PluginInfo(
                pluginClass.getName(),
                "classpath plugin",
                "NA",
                Version.CURRENT,
                "1.8",
                pluginClass.getName(),
                null,
                Collections.emptyList(),
                false,
                PluginType.ISOLATED,
                "",
                false
            );
            if (logger.isTraceEnabled()) {
                logger.trace("plugin loaded from classpath [{}]", pluginInfo);
            }
            pluginsLoaded.add(new LoadedPlugin(pluginInfo, plugin, null));
            pluginsList.add(pluginInfo);
            pluginsNames.add(pluginInfo.getName());
        }

        Set<PluginBundle> seenBundles = new LinkedHashSet<>();
        List<PluginInfo> modulesList = new ArrayList<>();
        // load modules
        if (modulesDirectory != null) {
            try {
                Set<PluginBundle> modules = PluginsUtils.getModuleBundles(modulesDirectory);
                for (PluginBundle bundle : modules) {
                    modulesList.add(bundle.plugin);
                }
                seenBundles.addAll(modules);
            } catch (IOException ex) {
                throw new IllegalStateException("Unable to initialize modules", ex);
            }
        }

        // now, find all the ones that are in plugins/
        if (pluginsDirectory != null) {
            try {
                // TODO: remove this leniency, but tests bogusly rely on it
                if (isAccessibleDirectory(pluginsDirectory, logger)) {
                    PluginsUtils.checkForFailedPluginRemovals(pluginsDirectory);
                    Set<PluginBundle> plugins = PluginsUtils.getPluginBundles(pluginsDirectory);
                    for (final PluginBundle bundle : plugins) {
                        pluginsList.add(bundle.plugin);
                        pluginsNames.add(bundle.plugin.getName());
                    }
                    seenBundles.addAll(plugins);
                }
            } catch (IOException ex) {
                throw new IllegalStateException("Unable to initialize plugins", ex);
            }
        }

        Collection<LoadedPlugin> loaded = loadBundles(seenBundles);
        pluginsLoaded.addAll(loaded);

        this.info = new PluginsAndModules(pluginsList, modulesList);
        this.plugins = Collections.unmodifiableList(pluginsLoaded);

        // Checking expected plugins
        List<String> mandatoryPlugins = MANDATORY_SETTING.get(settings);
        if (mandatoryPlugins.isEmpty() == false) {
            Set<String> missingPlugins = new HashSet<>();
            for (String mandatoryPlugin : mandatoryPlugins) {
                if (pluginsNames.contains(mandatoryPlugin) == false && missingPlugins.contains(mandatoryPlugin) == false) {
                    missingPlugins.add(mandatoryPlugin);
                }
            }
            if (missingPlugins.isEmpty() == false) {
                final String message = String.format(
                    Locale.ROOT,
                    "missing mandatory plugins [%s], found plugins [%s]",
                    Strings.collectionToDelimitedString(missingPlugins, ", "),
                    Strings.collectionToDelimitedString(pluginsNames, ", ")
                );
                throw new IllegalStateException(message);
            }
        }

        // we don't log jars in lib/ we really shouldn't log modules,
        // but for now: just be transparent so we can debug any potential issues
        logPluginInfo(info.getModuleInfos(), "module", logger);
        logPluginInfo(info.getPluginInfos(), "plugin", logger);
    }

    private static void logPluginInfo(final List<PluginInfo> pluginInfos, final String type, final Logger logger) {
        assert pluginInfos != null;
        if (pluginInfos.isEmpty()) {
            logger.info("no " + type + "s loaded");
        } else {
            for (final String name : pluginInfos.stream().map(PluginInfo::getName).sorted().toList()) {
                logger.info("loaded " + type + " [" + name + "]");
            }
        }
    }

    public Settings updatedSettings() {
        Map<String, String> foundSettings = new HashMap<>();
        final Settings.Builder builder = Settings.builder();
        for (LoadedPlugin plugin : plugins) {
            Settings settings = plugin.instance().additionalSettings();
            for (String setting : settings.keySet()) {
                String oldPlugin = foundSettings.put(setting, plugin.info().getName());
                if (oldPlugin != null) {
                    throw new IllegalArgumentException(
                        "Cannot have additional setting ["
                            + setting
                            + "] "
                            + "in plugin ["
                            + plugin.info().getName()
                            + "], already added in plugin ["
                            + oldPlugin
                            + "]"
                    );
                }
            }
            builder.put(settings);
        }
        return builder.put(this.settings).build();
    }

    public List<ExecutorBuilder<?>> getExecutorBuilders(Settings settings) {
        final ArrayList<ExecutorBuilder<?>> builders = new ArrayList<>();
        for (final LoadedPlugin plugin : plugins) {
            builders.addAll(plugin.instance().getExecutorBuilders(settings));
        }
        return builders;
    }

    public void onIndexModule(IndexModule indexModule) {
        for (LoadedPlugin plugin : plugins) {
            plugin.instance().onIndexModule(indexModule);
        }
    }

    /**
     * Get information about plugins and modules
     */
    @Override
    public PluginsAndModules info() {
        return info;
    }

    private Collection<LoadedPlugin> loadBundles(Set<PluginBundle> bundles) {
        Map<String, LoadedPlugin> loaded = new HashMap<>();
        Map<String, Set<URL>> transitiveUrls = new HashMap<>();
<<<<<<< HEAD
        List<Bundle> sortedBundles = sortBundles(bundles);
        Set<URL> systemLoaderURLs = JarHell.parseModulesAndClassPath();
        for (Bundle bundle : sortedBundles) {
            if (bundle.plugin.getType() != PluginType.BOOTSTRAP) {
                checkBundleJarHell(systemLoaderURLs, bundle, transitiveUrls);
=======
        List<PluginBundle> sortedBundles = PluginsUtils.sortBundles(bundles);
        for (PluginBundle bundle : sortedBundles) {
            if (bundle.plugin.getType() != PluginType.BOOTSTRAP) {
                PluginsUtils.checkBundleJarHell(JarHell.parseClassPath(), bundle, transitiveUrls);
>>>>>>> 852bfb76
                loadBundle(bundle, loaded);
            }
        }

        loadExtensions(loaded.values());
        return loaded.values();
    }

    // package-private for test visibility
    static void loadExtensions(Collection<LoadedPlugin> plugins) {

        Map<String, List<Plugin>> extendingPluginsByName = plugins.stream()
            .flatMap(t -> t.info().getExtendedPlugins().stream().map(extendedPlugin -> Tuple.tuple(extendedPlugin, t.instance())))
            .collect(Collectors.groupingBy(Tuple::v1, Collectors.mapping(Tuple::v2, Collectors.toList())));
        for (LoadedPlugin pluginTuple : plugins) {
            if (pluginTuple.instance() instanceof ExtensiblePlugin) {
                loadExtensionsForPlugin(
                    (ExtensiblePlugin) pluginTuple.instance(),
                    extendingPluginsByName.getOrDefault(pluginTuple.info().getName(), List.of())
                );
            }
        }
    }

    private static void loadExtensionsForPlugin(ExtensiblePlugin extensiblePlugin, List<Plugin> extendingPlugins) {
        ExtensiblePlugin.ExtensionLoader extensionLoader = new ExtensiblePlugin.ExtensionLoader() {
            @Override
            public <T> List<T> loadExtensions(Class<T> extensionPointType) {
                List<T> result = new ArrayList<>();
                for (Plugin extendingPlugin : extendingPlugins) {
                    result.addAll(createExtensions(extensionPointType, extendingPlugin));
                }
                return Collections.unmodifiableList(result);
            }
        };

        extensiblePlugin.loadExtensions(extensionLoader);
    }

    private static <T> List<? extends T> createExtensions(Class<T> extensionPointType, Plugin plugin) {
        SPIClassIterator<T> classIterator = SPIClassIterator.get(extensionPointType, plugin.getClass().getClassLoader());
        List<T> extensions = new ArrayList<>();
        while (classIterator.hasNext()) {
            Class<? extends T> extensionClass = classIterator.next();
            extensions.add(createExtension(extensionClass, extensionPointType, plugin));
        }
        return extensions;
    }

    // package-private for test visibility
    static <T> T createExtension(Class<? extends T> extensionClass, Class<T> extensionPointType, Plugin plugin) {
        @SuppressWarnings("unchecked")
        Constructor<T>[] constructors = (Constructor<T>[]) extensionClass.getConstructors();
        if (constructors.length == 0) {
            throw new IllegalStateException("no public " + extensionConstructorMessage(extensionClass, extensionPointType));
        }

        if (constructors.length > 1) {
            throw new IllegalStateException("no unique public " + extensionConstructorMessage(extensionClass, extensionPointType));
        }

        final Constructor<T> constructor = constructors[0];
        if (constructor.getParameterCount() > 1) {
            throw new IllegalStateException(extensionSignatureMessage(extensionClass, extensionPointType, plugin));
        }

        if (constructor.getParameterCount() == 1 && constructor.getParameterTypes()[0] != plugin.getClass()) {
            throw new IllegalStateException(
                extensionSignatureMessage(extensionClass, extensionPointType, plugin)
                    + ", not ("
                    + constructor.getParameterTypes()[0].getName()
                    + ")"
            );
        }

        try {
            if (constructor.getParameterCount() == 0) {
                return constructor.newInstance();
            } else {
                return constructor.newInstance(plugin);
            }
        } catch (ReflectiveOperationException e) {
            throw new IllegalStateException(
                "failed to create extension [" + extensionClass.getName() + "] of type [" + extensionPointType.getName() + "]",
                e
            );
        }
    }

    private static <T> String extensionSignatureMessage(Class<? extends T> extensionClass, Class<T> extensionPointType, Plugin plugin) {
        return "signature of "
            + extensionConstructorMessage(extensionClass, extensionPointType)
            + " must be either () or ("
            + plugin.getClass().getName()
            + ")";
    }

    private static <T> String extensionConstructorMessage(Class<? extends T> extensionClass, Class<T> extensionPointType) {
        return "constructor for extension [" + extensionClass.getName() + "] of type [" + extensionPointType.getName() + "]";
    }

<<<<<<< HEAD
    // jar-hell check the bundle against the parent classloader and extended plugins
    // the plugin cli does it, but we do it again, in case users mess with jar files manually
    public static void checkBundleJarHell(Set<URL> systemLoaderURLs, Bundle bundle, Map<String, Set<URL>> transitiveUrls) {
        // invariant: any plugins this plugin bundle extends have already been added to transitiveUrls
        List<String> exts = bundle.plugin.getExtendedPlugins();

        try {
            final Logger logger = LogManager.getLogger(JarHell.class);
            Set<URL> extendedPluginUrls = new HashSet<>();
            for (String extendedPlugin : exts) {
                Set<URL> pluginUrls = transitiveUrls.get(extendedPlugin);
                assert pluginUrls != null : "transitive urls should have already been set for " + extendedPlugin;

                // consistency check: extended plugins should not have duplicate codebases with each other
                Set<URL> intersection = new HashSet<>(extendedPluginUrls);
                intersection.retainAll(pluginUrls);
                if (intersection.isEmpty() == false) {
                    throw new IllegalStateException(
                        "jar hell! extended plugins " + exts + " have duplicate codebases with each other: " + intersection
                    );
                }

                // jar hell check: extended plugins (so far) do not have jar hell with each other
                extendedPluginUrls.addAll(pluginUrls);
                JarHell.checkJarHell(extendedPluginUrls, logger::debug);

                // consistency check: each extended plugin should not have duplicate codebases with implementation+spi of this plugin
                intersection = new HashSet<>(bundle.allUrls);
                intersection.retainAll(pluginUrls);
                if (intersection.isEmpty() == false) {
                    throw new IllegalStateException(
                        "jar hell! duplicate codebases with extended plugin [" + extendedPlugin + "]: " + intersection
                    );
                }

                // jar hell check: extended plugins (so far) do not have jar hell with implementation+spi of this plugin
                Set<URL> implementation = new HashSet<>(bundle.allUrls);
                implementation.addAll(extendedPluginUrls);
                JarHell.checkJarHell(implementation, logger::debug);
            }

            // Set transitive urls for other plugins to extend this plugin. Note that jarhell has already been checked above.
            // This uses the extension urls (spi if set) since the implementation will not be in the transitive classpath at runtime.
            extendedPluginUrls.addAll(bundle.getExtensionUrls());
            transitiveUrls.put(bundle.plugin.getName(), extendedPluginUrls);

            // check we don't have conflicting codebases with core
            Set<URL> intersection = new HashSet<>(systemLoaderURLs);
            intersection.retainAll(bundle.allUrls);
            if (intersection.isEmpty() == false) {
                throw new IllegalStateException("jar hell! duplicate codebases between plugin and core: " + intersection);
            }
            // check we don't have conflicting classes
            Set<URL> union = new HashSet<>(systemLoaderURLs);
            union.addAll(bundle.allUrls);
            JarHell.checkJarHell(union, logger::debug);
        } catch (final IllegalStateException ise) {
            throw new IllegalStateException("failed to load plugin " + bundle.plugin.getName() + " due to jar hell", ise);
        } catch (final Exception e) {
            throw new IllegalStateException("failed to load plugin " + bundle.plugin.getName() + " while checking for jar hell", e);
        }
    }

    private Plugin loadBundle(Bundle bundle, Map<String, LoadedPlugin> loaded) {
=======
    private Plugin loadBundle(PluginBundle bundle, Map<String, LoadedPlugin> loaded) {
>>>>>>> 852bfb76
        String name = bundle.plugin.getName();

        PluginsUtils.verifyCompatibility(bundle.plugin);

        // collect loaders of extended plugins
        List<ClassLoader> extendedLoaders = new ArrayList<>();
        for (String extendedPluginName : bundle.plugin.getExtendedPlugins()) {
            LoadedPlugin extendedPlugin = loaded.get(extendedPluginName);
            assert extendedPlugin != null;
            if (ExtensiblePlugin.class.isInstance(extendedPlugin.instance()) == false) {
                throw new IllegalStateException("Plugin [" + name + "] cannot extend non-extensible plugin [" + extendedPluginName + "]");
            }
            assert extendedPlugin.loader() != null : "All non-classpath plugins should be loaded with a classloader";
            extendedLoaders.add(extendedPlugin.loader());
        }

        ClassLoader parentLoader = PluginLoaderIndirection.createLoader(getClass().getClassLoader(), extendedLoaders);
        ClassLoader spiLoader = null;
        if (bundle.spiUrls != null) {
            spiLoader = URLClassLoader.newInstance(bundle.spiUrls.toArray(new URL[0]), parentLoader);
        }

        ClassLoader loader = URLClassLoader.newInstance(bundle.urls.toArray(new URL[0]), spiLoader == null ? parentLoader : spiLoader);
        if (spiLoader == null) {
            // use full implementation for plugins extending this one
            spiLoader = loader;
        }

        // reload SPI with any new services from the plugin
        reloadLuceneSPI(loader);

        ClassLoader cl = Thread.currentThread().getContextClassLoader();
        try {
            // Set context class loader to plugin's class loader so that plugins
            // that have dependencies with their own SPI endpoints have a chance to load
            // and initialize them appropriately.
            AccessController.doPrivileged((PrivilegedAction<Void>) () -> {
                Thread.currentThread().setContextClassLoader(loader);
                return null;
            });

            Class<? extends Plugin> pluginClass = loadPluginClass(bundle.plugin.getClassname(), loader);
            if (loader != pluginClass.getClassLoader()) {
                throw new IllegalStateException(
                    "Plugin ["
                        + name
                        + "] must reference a class loader local Plugin class ["
                        + bundle.plugin.getClassname()
                        + "] (class loader ["
                        + pluginClass.getClassLoader()
                        + "])"
                );
            }
            Plugin plugin = loadPlugin(pluginClass, settings, configPath);
            loaded.put(name, new LoadedPlugin(bundle.plugin, plugin, spiLoader));
            return plugin;
        } finally {
            AccessController.doPrivileged((PrivilegedAction<Void>) () -> {
                Thread.currentThread().setContextClassLoader(cl);
                return null;
            });
        }
    }

    /**
     * Reloads all Lucene SPI implementations using the new classloader.
     * This method must be called after the new classloader has been created to
     * register the services for use.
     */
    static void reloadLuceneSPI(ClassLoader loader) {
        // do NOT change the order of these method calls!

        // Codecs:
        PostingsFormat.reloadPostingsFormats(loader);
        DocValuesFormat.reloadDocValuesFormats(loader);
        Codec.reloadCodecs(loader);
    }

    private static Class<? extends Plugin> loadPluginClass(String className, ClassLoader loader) {
        try {
            return Class.forName(className, false, loader).asSubclass(Plugin.class);
        } catch (ClassNotFoundException e) {
            throw new ElasticsearchException("Could not find plugin class [" + className + "]", e);
        }
    }

    private static Plugin loadPlugin(Class<? extends Plugin> pluginClass, Settings settings, Path configPath) {
        final Constructor<?>[] constructors = pluginClass.getConstructors();
        if (constructors.length == 0) {
            throw new IllegalStateException("no public constructor for [" + pluginClass.getName() + "]");
        }

        if (constructors.length > 1) {
            throw new IllegalStateException("no unique public constructor for [" + pluginClass.getName() + "]");
        }

        final Constructor<?> constructor = constructors[0];
        if (constructor.getParameterCount() > 2) {
            throw new IllegalStateException(signatureMessage(pluginClass));
        }

        final Class<?>[] parameterTypes = constructor.getParameterTypes();
        try {
            if (constructor.getParameterCount() == 2 && parameterTypes[0] == Settings.class && parameterTypes[1] == Path.class) {
                return (Plugin) constructor.newInstance(settings, configPath);
            } else if (constructor.getParameterCount() == 1 && parameterTypes[0] == Settings.class) {
                return (Plugin) constructor.newInstance(settings);
            } else if (constructor.getParameterCount() == 0) {
                return (Plugin) constructor.newInstance();
            } else {
                throw new IllegalStateException(signatureMessage(pluginClass));
            }
        } catch (final ReflectiveOperationException e) {
            throw new IllegalStateException("failed to load plugin class [" + pluginClass.getName() + "]", e);
        }
    }

    private static String signatureMessage(final Class<? extends Plugin> clazz) {
        return String.format(
            Locale.ROOT,
            "no public constructor of correct signature for [%s]; must be [%s], [%s], or [%s]",
            clazz.getName(),
            "(org.elasticsearch.common.settings.Settings,java.nio.file.Path)",
            "(org.elasticsearch.common.settings.Settings)",
            "()"
        );
    }

    @SuppressWarnings("unchecked")
    public <T> List<T> filterPlugins(Class<T> type) {
        return plugins.stream().filter(x -> type.isAssignableFrom(x.instance().getClass())).map(p -> ((T) p.instance())).toList();
    }
}<|MERGE_RESOLUTION|>--- conflicted
+++ resolved
@@ -258,18 +258,11 @@
     private Collection<LoadedPlugin> loadBundles(Set<PluginBundle> bundles) {
         Map<String, LoadedPlugin> loaded = new HashMap<>();
         Map<String, Set<URL>> transitiveUrls = new HashMap<>();
-<<<<<<< HEAD
-        List<Bundle> sortedBundles = sortBundles(bundles);
+        List<PluginBundle> sortedBundles = PluginsUtils.sortBundles(bundles);
         Set<URL> systemLoaderURLs = JarHell.parseModulesAndClassPath();
-        for (Bundle bundle : sortedBundles) {
+        for (PluginBundle bundle : sortedBundles) {
             if (bundle.plugin.getType() != PluginType.BOOTSTRAP) {
                 checkBundleJarHell(systemLoaderURLs, bundle, transitiveUrls);
-=======
-        List<PluginBundle> sortedBundles = PluginsUtils.sortBundles(bundles);
-        for (PluginBundle bundle : sortedBundles) {
-            if (bundle.plugin.getType() != PluginType.BOOTSTRAP) {
-                PluginsUtils.checkBundleJarHell(JarHell.parseClassPath(), bundle, transitiveUrls);
->>>>>>> 852bfb76
                 loadBundle(bundle, loaded);
             }
         }
@@ -371,10 +364,9 @@
         return "constructor for extension [" + extensionClass.getName() + "] of type [" + extensionPointType.getName() + "]";
     }
 
-<<<<<<< HEAD
     // jar-hell check the bundle against the parent classloader and extended plugins
     // the plugin cli does it, but we do it again, in case users mess with jar files manually
-    public static void checkBundleJarHell(Set<URL> systemLoaderURLs, Bundle bundle, Map<String, Set<URL>> transitiveUrls) {
+    public static void checkBundleJarHell(Set<URL> systemLoaderURLs, PluginBundle bundle, Map<String, Set<URL>> transitiveUrls) {
         // invariant: any plugins this plugin bundle extends have already been added to transitiveUrls
         List<String> exts = bundle.plugin.getExtendedPlugins();
 
@@ -435,10 +427,7 @@
         }
     }
 
-    private Plugin loadBundle(Bundle bundle, Map<String, LoadedPlugin> loaded) {
-=======
     private Plugin loadBundle(PluginBundle bundle, Map<String, LoadedPlugin> loaded) {
->>>>>>> 852bfb76
         String name = bundle.plugin.getName();
 
         PluginsUtils.verifyCompatibility(bundle.plugin);

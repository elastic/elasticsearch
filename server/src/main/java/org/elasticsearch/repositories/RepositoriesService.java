--- conflicted
+++ resolved
@@ -105,7 +105,7 @@
 
         // Trying to create the new repository on master to make sure it works
         try {
-            closeRepository(createRepository(newRepositoryMetaData));
+            closeRepository(createRepository(newRepositoryMetaData, typesRegistry));
         } catch (Exception e) {
             registrationListener.onFailure(e);
             return;
@@ -366,7 +366,6 @@
         throw new RepositoryMissingException(repositoryName);
     }
 
-<<<<<<< HEAD
     public void registerInternalRepository(String name, String type) {
         RepositoryMetaData metaData = new RepositoryMetaData(name, type, Settings.EMPTY);
         Repository repository = internalRepositories.computeIfAbsent(name, (n) -> {
@@ -391,37 +390,6 @@
         }
     }
 
-    /**
-     * Creates a new repository and adds it to the list of registered repositories.
-     * <p>
-     * If a repository with the same name but different types or settings already exists, it will be closed and
-     * replaced with the new repository. If a repository with the same name exists but it has the same type and settings
-     * the new repository is ignored.
-     *
-     * @param repositoryMetaData new repository metadata
-     * @return {@code true} if new repository was added or {@code false} if it was ignored
-     */
-    private boolean registerRepository(RepositoryMetaData repositoryMetaData) throws IOException {
-        Repository previous = repositories.get(repositoryMetaData.name());
-        if (previous != null) {
-            RepositoryMetaData previousMetadata = previous.getMetadata();
-            if (previousMetadata.equals(repositoryMetaData)) {
-                // Previous version is the same as this one - ignore it
-                return false;
-            }
-        }
-        Repository newRepo = createRepository(repositoryMetaData, typesRegistry);
-        if (previous != null) {
-            closeRepository(previous);
-        }
-        Map<String, Repository> newRepositories = new HashMap<>(repositories);
-        newRepositories.put(repositoryMetaData.name(), newRepo);
-        repositories = newRepositories;
-        return true;
-    }
-
-=======
->>>>>>> 3c54b413
     /** Closes the given repository. */
     private void closeRepository(Repository repository) {
         logger.debug("closing repository [{}][{}]", repository.getMetadata().type(), repository.getMetadata().name());

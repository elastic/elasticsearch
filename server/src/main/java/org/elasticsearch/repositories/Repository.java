/*
 * Licensed to Elasticsearch under one or more contributor
 * license agreements. See the NOTICE file distributed with
 * this work for additional information regarding copyright
 * ownership. Elasticsearch licenses this file to you under
 * the Apache License, Version 2.0 (the "License"); you may
 * not use this file except in compliance with the License.
 * You may obtain a copy of the License at
 *
 *    http://www.apache.org/licenses/LICENSE-2.0
 *
 * Unless required by applicable law or agreed to in writing,
 * software distributed under the License is distributed on an
 * "AS IS" BASIS, WITHOUT WARRANTIES OR CONDITIONS OF ANY
 * KIND, either express or implied.  See the License for the
 * specific language governing permissions and limitations
 * under the License.
 */
package org.elasticsearch.repositories;

import org.apache.lucene.index.IndexCommit;
import org.elasticsearch.Version;
import org.elasticsearch.action.ActionListener;
import org.elasticsearch.cluster.ClusterState;
import org.elasticsearch.cluster.SnapshotsInProgress;
import org.elasticsearch.cluster.metadata.IndexMetadata;
import org.elasticsearch.cluster.metadata.Metadata;
import org.elasticsearch.cluster.metadata.RepositoryMetadata;
import org.elasticsearch.cluster.node.DiscoveryNode;
import org.elasticsearch.common.Nullable;
import org.elasticsearch.common.collect.Tuple;
import org.elasticsearch.common.component.LifecycleComponent;
import org.elasticsearch.index.mapper.MapperService;
import org.elasticsearch.index.shard.ShardId;
import org.elasticsearch.index.snapshots.IndexShardSnapshotStatus;
import org.elasticsearch.index.store.Store;
import org.elasticsearch.indices.recovery.RecoveryState;
import org.elasticsearch.snapshots.SnapshotId;
import org.elasticsearch.snapshots.SnapshotInfo;
import org.elasticsearch.snapshots.SnapshotShardFailure;

import java.io.IOException;
import java.util.Collection;
import java.util.List;
import java.util.Map;
import java.util.function.Function;

/**
 * An interface for interacting with a repository in snapshot and restore.
 * <p>
 * Implementations are responsible for reading and writing both metadata and shard data to and from
 * a repository backend.
 * <p>
 * To perform a snapshot:
 * <ul>
 * <li>Data nodes call {@link Repository#snapshotShard}
 * for each shard</li>
 * <li>When all shard calls return master calls {@link #finalizeSnapshot} with possible list of failures</li>
 * </ul>
 */
public interface Repository extends LifecycleComponent {

    /**
     * An factory interface for constructing repositories.
     * See {@link org.elasticsearch.plugins.RepositoryPlugin}.
     */
    interface Factory {
        /**
         * Constructs a repository.
         * @param metadata    metadata for the repository including name and settings
         */
        Repository create(RepositoryMetadata metadata) throws Exception;

        default Repository create(RepositoryMetadata metadata, Function<String, Repository.Factory> typeLookup) throws Exception {
            return create(metadata);
        }
    }

    /**
     * Returns metadata about this repository.
     */
    RepositoryMetadata getMetadata();

    /**
     * Reads snapshot description from repository.
     *
     * @param snapshotId  snapshot id
     * @return information about snapshot
     */
    SnapshotInfo getSnapshotInfo(SnapshotId snapshotId);

    /**
     * Returns global metadata associated with the snapshot.
     *
     * @param snapshotId the snapshot id to load the global metadata from
     * @return the global metadata about the snapshot
     */
    Metadata getSnapshotGlobalMetadata(SnapshotId snapshotId);

    /**
     * Returns the index metadata associated with the snapshot.
     *
     * @param repositoryData current {@link RepositoryData}
     * @param snapshotId the snapshot id to load the index metadata from
     * @param index      the {@link IndexId} to load the metadata from
     * @return the index metadata about the given index for the given snapshot
     */
<<<<<<< HEAD
    IndexMetaData getSnapshotIndexMetaData(RepositoryData repositoryData, SnapshotId snapshotId, IndexId index) throws IOException;
=======
    IndexMetadata getSnapshotIndexMetadata(SnapshotId snapshotId, IndexId index) throws IOException;
>>>>>>> 25af9397

    /**
     * Returns a {@link RepositoryData} to describe the data in the repository, including the snapshots
     * and the indices across all snapshots found in the repository.  Throws a {@link RepositoryException}
     * if there was an error in reading the data.
     */
    void getRepositoryData(ActionListener<RepositoryData> listener);

    /**
     * Finalizes snapshotting process
     * <p>
     * This method is called on master after all shards are snapshotted.
     *
     * @param snapshotId            snapshot id
     * @param shardGenerations      updated shard generations
     * @param startTime             start time of the snapshot
     * @param failure               global failure reason or null
     * @param totalShards           total number of shards
     * @param shardFailures         list of shard failures
     * @param repositoryStateId     the unique id identifying the state of the repository when the snapshot began
     * @param includeGlobalState    include cluster global state
     * @param clusterMetadata       cluster metadata
     * @param userMetadata          user metadata
     * @param repositoryMetaVersion version of the updated repository metadata to write
     * @param stateTransformer      a function that filters the last cluster state update that the snapshot finalization will execute and
     *                              is used to remove any state tracked for the in-progress snapshot from the cluster state
     * @param listener              listener to be invoked with the new {@link RepositoryData} and the snapshot's {@link SnapshotInfo}
     *                              completion of the snapshot
     */
    void finalizeSnapshot(SnapshotId snapshotId, ShardGenerations shardGenerations, long startTime, String failure,
                          int totalShards, List<SnapshotShardFailure> shardFailures, long repositoryStateId,
                          boolean includeGlobalState, Metadata clusterMetadata, Map<String, Object> userMetadata,
                          Version repositoryMetaVersion, Function<ClusterState, ClusterState> stateTransformer,
                          ActionListener<Tuple<RepositoryData, SnapshotInfo>> listener);

    /**
     * Deletes snapshots
     *
     * @param snapshotIds           snapshot ids
     * @param repositoryStateId     the unique id identifying the state of the repository when the snapshot deletion began
     * @param repositoryMetaVersion version of the updated repository metadata to write
     * @param listener              completion listener
     */
    void deleteSnapshots(Collection<SnapshotId> snapshotIds, long repositoryStateId, Version repositoryMetaVersion,
                         ActionListener<Void> listener);
    /**
     * Returns snapshot throttle time in nanoseconds
     */
    long getSnapshotThrottleTimeInNanos();

    /**
     * Returns restore throttle time in nanoseconds
     */
    long getRestoreThrottleTimeInNanos();

    /**
     * Returns stats on the repository usage
     */
    default RepositoryStats stats() {
        return RepositoryStats.EMPTY_STATS;
    }

    /**
     * Verifies repository on the master node and returns the verification token.
     * <p>
     * If the verification token is not null, it's passed to all data nodes for verification. If it's null - no
     * additional verification is required
     *
     * @return verification token that should be passed to all Index Shard Repositories for additional verification or null
     */
    String startVerification();

    /**
     * Called at the end of repository verification process.
     * <p>
     * This method should perform all necessary cleanup of the temporary files created in the repository
     *
     * @param verificationToken verification request generated by {@link #startVerification} command
     */
    void endVerification(String verificationToken);

    /**
     * Verifies repository settings on data node.
     * @param verificationToken value returned by {@link org.elasticsearch.repositories.Repository#startVerification()}
     * @param localNode         the local node information, for inclusion in verification errors
     */
    void verify(String verificationToken, DiscoveryNode localNode);

    /**
     * Returns true if the repository supports only read operations
     * @return true if the repository is read/only
     */
    boolean isReadOnly();

    /**
     * Creates a snapshot of the shard based on the index commit point.
     * <p>
     * The index commit point can be obtained by using {@link org.elasticsearch.index.engine.Engine#acquireLastIndexCommit} method.
     * Repository implementations shouldn't release the snapshot index commit point. It is done by the method caller.
     * <p>
     * As snapshot process progresses, implementation of this method should update {@link IndexShardSnapshotStatus} object and check
     * {@link IndexShardSnapshotStatus#isAborted()} to see if the snapshot process should be aborted.
     * @param store                 store to be snapshotted
     * @param mapperService         the shards mapper service
     * @param snapshotId            snapshot id
     * @param indexId               id for the index being snapshotted
     * @param snapshotIndexCommit   commit point
     * @param shardStateIdentifier  a unique identifier of the state of the shard that is stored with the shard's snapshot and used
     *                              to detect if the shard has changed between snapshots. If {@code null} is passed as the identifier
     *                              snapshotting will be done by inspecting the physical files referenced by {@code snapshotIndexCommit}
     * @param snapshotStatus        snapshot status
     * @param repositoryMetaVersion version of the updated repository metadata to write
     * @param userMetadata          user metadata of the snapshot found in {@link SnapshotsInProgress.Entry#userMetadata()}
     * @param listener              listener invoked on completion
     */
    void snapshotShard(Store store, MapperService mapperService, SnapshotId snapshotId, IndexId indexId, IndexCommit snapshotIndexCommit,
                       @Nullable String shardStateIdentifier, IndexShardSnapshotStatus snapshotStatus, Version repositoryMetaVersion,
                       Map<String, Object> userMetadata, ActionListener<String> listener);

    /**
     * Restores snapshot of the shard.
     * <p>
     * The index can be renamed on restore, hence different {@code shardId} and {@code snapshotShardId} are supplied.
     * @param store           the store to restore the index into
     * @param snapshotId      snapshot id
     * @param indexId         id of the index in the repository from which the restore is occurring
     * @param snapshotShardId shard id (in the snapshot)
     * @param recoveryState   recovery state
     * @param listener        listener to invoke once done
     */
    void restoreShard(Store store, SnapshotId snapshotId, IndexId indexId, ShardId snapshotShardId, RecoveryState recoveryState,
                      ActionListener<Void> listener);
    /**
     * Retrieve shard snapshot status for the stored snapshot
     *
     * @param snapshotId snapshot id
     * @param indexId    the snapshotted index id for the shard to get status for
     * @param shardId    shard id
     * @return snapshot status
     */
    IndexShardSnapshotStatus getShardSnapshotStatus(SnapshotId snapshotId, IndexId indexId, ShardId shardId);

    /**
     * Update the repository with the incoming cluster state. This method is invoked from {@link RepositoriesService#applyClusterState} and
     * thus the same semantics as with {@link org.elasticsearch.cluster.ClusterStateApplier#applyClusterState} apply for the
     * {@link ClusterState} that is passed here.
     *
     * @param state new cluster state
     */
    void updateState(ClusterState state);

    /**
     * Hook that allows a repository to filter the user supplied snapshot metadata in {@link SnapshotsInProgress.Entry#userMetadata()}
     * during snapshot initialization.
     */
    default Map<String, Object> adaptUserMetadata(Map<String, Object> userMetadata) {
        return userMetadata;
    }
}<|MERGE_RESOLUTION|>--- conflicted
+++ resolved
@@ -105,11 +105,7 @@
      * @param index      the {@link IndexId} to load the metadata from
      * @return the index metadata about the given index for the given snapshot
      */
-<<<<<<< HEAD
-    IndexMetaData getSnapshotIndexMetaData(RepositoryData repositoryData, SnapshotId snapshotId, IndexId index) throws IOException;
-=======
-    IndexMetadata getSnapshotIndexMetadata(SnapshotId snapshotId, IndexId index) throws IOException;
->>>>>>> 25af9397
+    IndexMetadata getSnapshotIndexMetaData(RepositoryData repositoryData, SnapshotId snapshotId, IndexId index) throws IOException;
 
     /**
      * Returns a {@link RepositoryData} to describe the data in the repository, including the snapshots

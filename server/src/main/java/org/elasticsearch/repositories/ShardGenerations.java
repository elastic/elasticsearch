/*
 * Copyright Elasticsearch B.V. and/or licensed to Elasticsearch B.V. under one
 * or more contributor license agreements. Licensed under the Elastic License
 * 2.0 and the Server Side Public License, v 1; you may not use this file except
 * in compliance with, at your election, the Elastic License 2.0 or the Server
 * Side Public License, v 1.
 */

package org.elasticsearch.repositories;

import org.elasticsearch.cluster.SnapshotsInProgress;
import org.elasticsearch.core.Nullable;
import org.elasticsearch.index.snapshots.IndexShardSnapshotStatus;

import java.util.Arrays;
import java.util.Collection;
import java.util.Collections;
import java.util.HashMap;
import java.util.Iterator;
import java.util.List;
import java.util.Map;
import java.util.Objects;
import java.util.Set;
import java.util.regex.Pattern;
import java.util.stream.Collectors;

/**
 * Represents the current {@link ShardGeneration} for each shard in a repository.
 */
public final class ShardGenerations {

    public static final ShardGenerations EMPTY = new ShardGenerations(Collections.emptyMap());

    /**
     * Special generation that signifies that a shard is new and the repository does not yet contain a valid
     * {@link org.elasticsearch.index.snapshots.blobstore.BlobStoreIndexShardSnapshots} blob for it.
     */
    public static final ShardGeneration NEW_SHARD_GEN = new ShardGeneration("_new");

    /**
     * Special generation that signifies that the shard has been deleted from the repository.
     * This generation is only used during computations. It should never be written to disk.
     */
    public static final ShardGeneration DELETED_SHARD_GEN = new ShardGeneration("_deleted");

    /**
     * For each index, the list of shard generations for its shards (i.e. the generation for shard i is at the i'th position of the list)
     */
    private final Map<IndexId, List<ShardGeneration>> shardGenerations;

    private ShardGenerations(Map<IndexId, List<ShardGeneration>> shardGenerations) {
        this.shardGenerations = Map.copyOf(shardGenerations);
    }

    private static final Pattern IS_NUMBER = Pattern.compile("^\\d+$");

    /**
     * Filters out unreliable numeric shard generations read from {@link RepositoryData} or {@link IndexShardSnapshotStatus}, returning
     * {@code null} in their place.
     * @see <a href="https://github.com/elastic/elasticsearch/issues/57798">Issue #57988</a>
     *
     * @param shardGeneration shard generation to fix
     * @return given shard generation or {@code null} if it was filtered out or {@code null} was passed
     */
    @Nullable
    public static ShardGeneration fixShardGeneration(@Nullable ShardGeneration shardGeneration) {
        if (shardGeneration == null) {
            return null;
        }
        return IS_NUMBER.matcher(shardGeneration.toString()).matches() ? null : shardGeneration;
    }

    /**
     * Returns the total number of shards tracked by this instance.
     */
    public int totalShards() {
        return shardGenerations.values().stream().mapToInt(List::size).sum();
    }

    /**
     * Returns all indices for which shard generations are tracked.
     *
     * @return indices for which shard generations are tracked
     */
    public Collection<IndexId> indices() {
        return shardGenerations.keySet();
    }

    /**
     * Computes the obsolete shard index generations that can be deleted once this instance was written to the repository.
     * Note: This method should only be used when finalizing a snapshot and we can safely assume that data has only been added but not
     *       removed from shard paths.
     *
     * @param previous Previous {@code ShardGenerations}
     * @return Map of obsolete shard index generations in indices that are still tracked by this instance
     */
    public Map<IndexId, Map<Integer, ShardGeneration>> obsoleteShardGenerations(ShardGenerations previous) {
        final Map<IndexId, Map<Integer, ShardGeneration>> result = new HashMap<>();
        previous.shardGenerations.forEach(((indexId, oldGens) -> {
            final List<ShardGeneration> updatedGenerations = shardGenerations.get(indexId);
            final Map<Integer, ShardGeneration> obsoleteShardIndices = new HashMap<>();
            assert updatedGenerations != null
                : "Index [" + indexId + "] present in previous shard generations, but missing from updated generations";
            for (int i = 0; i < Math.min(oldGens.size(), updatedGenerations.size()); i++) {
                final ShardGeneration oldGeneration = oldGens.get(i);
                final ShardGeneration updatedGeneration = updatedGenerations.get(i);
                // If we had a previous generation that is different from an updated generation it's obsolete
                // Since this method assumes only additions and no removals of shards, a null updated generation means no update
                if (updatedGeneration != null && oldGeneration != null && oldGeneration.equals(updatedGeneration) == false) {
                    obsoleteShardIndices.put(i, oldGeneration);
                }
            }
            result.put(indexId, Collections.unmodifiableMap(obsoleteShardIndices));
        }));
        return Collections.unmodifiableMap(result);
    }

    /**
     * Get the generation of the {@link org.elasticsearch.index.snapshots.blobstore.BlobStoreIndexShardSnapshots} blob for a given index
     * and shard.
     * There are three special kinds of generations that can be returned here.
     * <ul>
     *     <li>{@link #DELETED_SHARD_GEN} a deleted shard that isn't referenced by any snapshot in the repository any longer</li>
     *     <li>{@link #NEW_SHARD_GEN} a new shard that we know doesn't hold any valid data yet in the repository</li>
     *     <li>{@code null} unknown state. The shard either does not exist at all or it was created by a node older than
     *     {@link org.elasticsearch.snapshots.SnapshotsService#SHARD_GEN_IN_REPO_DATA_VERSION}. If a caller expects a shard to exist in the
     *     repository but sees a {@code null} return, it should try to recover the generation by falling back to listing the contents
     *     of the respective shard directory.</li>
     * </ul>
     *
     * @param indexId IndexId
     * @param shardId Shard Id
     * @return generation of the {@link org.elasticsearch.index.snapshots.blobstore.BlobStoreIndexShardSnapshots} blob
     */
    @Nullable
    public ShardGeneration getShardGen(IndexId indexId, int shardId) {
        final List<ShardGeneration> generations = shardGenerations.get(indexId);
        if (generations == null || generations.size() < shardId + 1) {
            return null;
        }
        return generations.get(shardId);
    }

    public List<ShardGeneration> getGens(IndexId indexId) {
        return shardGenerations.getOrDefault(indexId, Collections.emptyList());
    }

    @Override
    public boolean equals(final Object o) {
        if (this == o) {
            return true;
        }
        if (o == null || getClass() != o.getClass()) {
            return false;
        }
        final ShardGenerations that = (ShardGenerations) o;
        return shardGenerations.equals(that.shardGenerations);
    }

    @Override
    public int hashCode() {
        return Objects.hash(shardGenerations);
    }

    @Override
    public String toString() {
        return "ShardGenerations{generations:" + this.shardGenerations + "}";
    }

    public static Builder builder() {
        return new Builder();
    }

    public static final class Builder {

        private final Map<IndexId, Map<Integer, ShardGeneration>> generations = new HashMap<>();

        /**
         * Filters out all generations that don't belong to any of the supplied {@code indices} and prunes all {@link #DELETED_SHARD_GEN}
         * entries from the builder.
         *
         * @param indices indices to filter for
         * @return builder that contains only the given {@code indices} and no {@link #DELETED_SHARD_GEN} entries
         */
        public Builder retainIndicesAndPruneDeletes(Set<IndexId> indices) {
            generations.keySet().retainAll(indices);
            for (IndexId index : indices) {
                final Map<Integer, ShardGeneration> shards = generations.getOrDefault(index, Collections.emptyMap());
                final Iterator<Map.Entry<Integer, ShardGeneration>> iterator = shards.entrySet().iterator();
                while (iterator.hasNext()) {
                    Map.Entry<Integer, ShardGeneration> entry = iterator.next();
                    final ShardGeneration generation = entry.getValue();
                    if (generation.equals(DELETED_SHARD_GEN)) {
                        iterator.remove();
                    }
                }
                if (shards.isEmpty()) {
                    generations.remove(index);
                }
            }
            return this;
        }

        public Builder putAll(ShardGenerations shardGenerations) {
            shardGenerations.shardGenerations.forEach((indexId, gens) -> {
                for (int i = 0; i < gens.size(); i++) {
                    final ShardGeneration gen = gens.get(i);
                    if (gen != null) {
                        put(indexId, i, gen);
                    }
                }
            });
            return this;
        }

<<<<<<< HEAD
        public Builder put(IndexId indexId, int shardId, ShardGeneration generation) {
            ShardGeneration existingGeneration = generations.computeIfAbsent(indexId, i -> new HashMap<>()).put(shardId, generation);
=======
        public Builder put(IndexId indexId, int shardId, SnapshotsInProgress.ShardSnapshotStatus status) {
            // only track generations for successful shard status values
            return put(indexId, shardId, status.state().failed() ? null : status.generation());
        }

        public Builder put(IndexId indexId, int shardId, String generation) {
            String existingGeneration = generations.computeIfAbsent(indexId, i -> new HashMap<>()).put(shardId, generation);
>>>>>>> 63ada767
            assert generation != null || existingGeneration == null
                : "must not overwrite existing generation with null generation [" + existingGeneration + "]";
            return this;
        }

        public ShardGenerations build() {
            return new ShardGenerations(generations.entrySet().stream().collect(Collectors.toMap(Map.Entry::getKey, entry -> {
                final Set<Integer> shardIds = entry.getValue().keySet();
                assert shardIds.isEmpty() == false;
                final int size = shardIds.stream().mapToInt(i -> i).max().getAsInt() + 1;
                // Create a list that can hold the highest shard id as index and leave null values for shards that don't have
                // a map entry.
                final ShardGeneration[] gens = new ShardGeneration[size];
                entry.getValue().forEach((shardId, generation) -> gens[shardId] = generation);
                return Collections.unmodifiableList(Arrays.asList(gens));
            })));
        }
    }
}<|MERGE_RESOLUTION|>--- conflicted
+++ resolved
@@ -213,18 +213,13 @@
             return this;
         }
 
-<<<<<<< HEAD
-        public Builder put(IndexId indexId, int shardId, ShardGeneration generation) {
-            ShardGeneration existingGeneration = generations.computeIfAbsent(indexId, i -> new HashMap<>()).put(shardId, generation);
-=======
         public Builder put(IndexId indexId, int shardId, SnapshotsInProgress.ShardSnapshotStatus status) {
             // only track generations for successful shard status values
             return put(indexId, shardId, status.state().failed() ? null : status.generation());
         }
 
-        public Builder put(IndexId indexId, int shardId, String generation) {
-            String existingGeneration = generations.computeIfAbsent(indexId, i -> new HashMap<>()).put(shardId, generation);
->>>>>>> 63ada767
+        public Builder put(IndexId indexId, int shardId, ShardGeneration generation) {
+            ShardGeneration existingGeneration = generations.computeIfAbsent(indexId, i -> new HashMap<>()).put(shardId, generation);
             assert generation != null || existingGeneration == null
                 : "must not overwrite existing generation with null generation [" + existingGeneration + "]";
             return this;

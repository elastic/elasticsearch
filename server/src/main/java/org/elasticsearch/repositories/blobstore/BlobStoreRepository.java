/*
 * Copyright Elasticsearch B.V. and/or licensed to Elasticsearch B.V. under one
 * or more contributor license agreements. Licensed under the Elastic License
 * 2.0 and the Server Side Public License, v 1; you may not use this file except
 * in compliance with, at your election, the Elastic License 2.0 or the Server
 * Side Public License, v 1.
 */

package org.elasticsearch.repositories.blobstore;

import org.apache.logging.log4j.LogManager;
import org.apache.logging.log4j.Logger;
import org.apache.logging.log4j.message.ParameterizedMessage;
import org.apache.lucene.index.CorruptIndexException;
import org.apache.lucene.index.IndexCommit;
import org.apache.lucene.index.IndexFormatTooNewException;
import org.apache.lucene.index.IndexFormatTooOldException;
import org.apache.lucene.store.AlreadyClosedException;
import org.apache.lucene.store.IOContext;
import org.apache.lucene.store.IndexInput;
import org.apache.lucene.store.IndexOutput;
import org.apache.lucene.store.RateLimiter;
import org.apache.lucene.util.BytesRef;
import org.apache.lucene.util.SetOnce;
import org.elasticsearch.ExceptionsHelper;
import org.elasticsearch.Version;
import org.elasticsearch.action.ActionListener;
import org.elasticsearch.action.ActionRunnable;
import org.elasticsearch.action.ResultDeduplicator;
import org.elasticsearch.action.StepListener;
import org.elasticsearch.action.support.GroupedActionListener;
import org.elasticsearch.action.support.ListenableActionFuture;
import org.elasticsearch.action.support.ThreadedActionListener;
import org.elasticsearch.cluster.ClusterState;
import org.elasticsearch.cluster.ClusterStateUpdateTask;
import org.elasticsearch.cluster.RepositoryCleanupInProgress;
import org.elasticsearch.cluster.SnapshotDeletionsInProgress;
import org.elasticsearch.cluster.SnapshotsInProgress;
import org.elasticsearch.cluster.metadata.IndexMetadata;
import org.elasticsearch.cluster.metadata.Metadata;
import org.elasticsearch.cluster.metadata.RepositoriesMetadata;
import org.elasticsearch.cluster.metadata.RepositoryMetadata;
import org.elasticsearch.cluster.node.DiscoveryNode;
import org.elasticsearch.cluster.routing.allocation.AllocationService;
import org.elasticsearch.cluster.service.ClusterService;
import org.elasticsearch.core.Nullable;
import org.elasticsearch.common.Numbers;
import org.elasticsearch.common.Strings;
import org.elasticsearch.common.UUIDs;
import org.elasticsearch.common.blobstore.BlobContainer;
import org.elasticsearch.common.blobstore.BlobMetadata;
import org.elasticsearch.common.blobstore.BlobPath;
import org.elasticsearch.common.blobstore.BlobStore;
import org.elasticsearch.common.blobstore.DeleteResult;
import org.elasticsearch.common.blobstore.fs.FsBlobContainer;
import org.elasticsearch.common.bytes.BytesArray;
import org.elasticsearch.common.bytes.BytesReference;
import org.elasticsearch.core.Tuple;
import org.elasticsearch.common.component.AbstractLifecycleComponent;
import org.elasticsearch.common.compress.NotXContentException;
import org.elasticsearch.common.io.Streams;
import org.elasticsearch.common.io.stream.ReleasableBytesStreamOutput;
import org.elasticsearch.core.Releasable;
import org.elasticsearch.common.lucene.Lucene;
import org.elasticsearch.common.lucene.store.InputStreamIndexInput;
import org.elasticsearch.common.metrics.CounterMetric;
import org.elasticsearch.common.settings.Setting;
import org.elasticsearch.common.settings.Settings;
import org.elasticsearch.common.unit.ByteSizeUnit;
import org.elasticsearch.common.unit.ByteSizeValue;
import org.elasticsearch.common.util.BigArrays;
import org.elasticsearch.common.util.concurrent.AbstractRunnable;
import org.elasticsearch.common.util.concurrent.ConcurrentCollections;
import org.elasticsearch.common.xcontent.LoggingDeprecationHandler;
import org.elasticsearch.common.xcontent.NamedXContentRegistry;
import org.elasticsearch.common.xcontent.XContentBuilder;
import org.elasticsearch.common.xcontent.XContentFactory;
import org.elasticsearch.common.xcontent.XContentParser;
import org.elasticsearch.common.xcontent.XContentType;
import org.elasticsearch.index.shard.ShardId;
import org.elasticsearch.index.snapshots.IndexShardRestoreFailedException;
import org.elasticsearch.index.snapshots.IndexShardSnapshotFailedException;
import org.elasticsearch.index.snapshots.IndexShardSnapshotStatus;
import org.elasticsearch.index.snapshots.blobstore.BlobStoreIndexShardSnapshot;
import org.elasticsearch.index.snapshots.blobstore.BlobStoreIndexShardSnapshots;
import org.elasticsearch.index.snapshots.blobstore.RateLimitingInputStream;
import org.elasticsearch.index.snapshots.blobstore.SlicedInputStream;
import org.elasticsearch.index.snapshots.blobstore.SnapshotFiles;
import org.elasticsearch.index.store.Store;
import org.elasticsearch.index.store.StoreFileMetadata;
import org.elasticsearch.indices.recovery.RecoverySettings;
import org.elasticsearch.indices.recovery.RecoveryState;
import org.elasticsearch.repositories.GetSnapshotInfoContext;
import org.elasticsearch.repositories.IndexId;
import org.elasticsearch.repositories.IndexMetaDataGenerations;
import org.elasticsearch.repositories.RepositoriesService;
import org.elasticsearch.repositories.Repository;
import org.elasticsearch.repositories.RepositoryCleanupResult;
import org.elasticsearch.repositories.RepositoryData;
import org.elasticsearch.repositories.RepositoryData.SnapshotDetails;
import org.elasticsearch.repositories.RepositoryException;
import org.elasticsearch.repositories.RepositoryOperation;
import org.elasticsearch.repositories.RepositoryShardId;
import org.elasticsearch.repositories.RepositoryStats;
import org.elasticsearch.repositories.RepositoryVerificationException;
import org.elasticsearch.repositories.ShardGenerations;
import org.elasticsearch.repositories.ShardSnapshotResult;
import org.elasticsearch.repositories.SnapshotShardContext;
import org.elasticsearch.snapshots.AbortedSnapshotException;
import org.elasticsearch.snapshots.SnapshotException;
import org.elasticsearch.snapshots.SnapshotId;
import org.elasticsearch.snapshots.SnapshotInfo;
import org.elasticsearch.snapshots.SnapshotMissingException;
import org.elasticsearch.snapshots.SnapshotsService;
import org.elasticsearch.tasks.TaskCancelledException;
import org.elasticsearch.threadpool.ThreadPool;

import java.io.FilterInputStream;
import java.io.IOException;
import java.io.InputStream;
import java.nio.file.NoSuchFileException;
import java.util.ArrayList;
import java.util.Collection;
import java.util.Collections;
import java.util.HashSet;
import java.util.Iterator;
import java.util.List;
import java.util.Map;
import java.util.Objects;
import java.util.Optional;
import java.util.Set;
import java.util.concurrent.BlockingQueue;
import java.util.concurrent.ConcurrentHashMap;
import java.util.concurrent.Executor;
import java.util.concurrent.LinkedBlockingQueue;
import java.util.concurrent.TimeUnit;
import java.util.concurrent.atomic.AtomicLong;
import java.util.concurrent.atomic.AtomicReference;
import java.util.function.Consumer;
import java.util.function.Function;
import java.util.function.Supplier;
import java.util.stream.Collectors;
import java.util.stream.LongStream;
import java.util.stream.Stream;

import static org.elasticsearch.index.snapshots.blobstore.BlobStoreIndexShardSnapshot.FileInfo.canonicalName;

/**
 * BlobStore - based implementation of Snapshot Repository
 * <p>
 * This repository works with any {@link BlobStore} implementation. The blobStore could be (and preferred) lazy initialized in
 * {@link #createBlobStore()}.
 * </p>
 * For in depth documentation on how exactly implementations of this class interact with the snapshot functionality please refer to the
 * documentation of the package {@link org.elasticsearch.repositories.blobstore}.
 */
public abstract class BlobStoreRepository extends AbstractLifecycleComponent implements Repository {
    private static final Logger logger = LogManager.getLogger(BlobStoreRepository.class);

    protected volatile RepositoryMetadata metadata;

    protected final ThreadPool threadPool;

    public static final String SNAPSHOT_PREFIX = "snap-";

    public static final String INDEX_FILE_PREFIX = "index-";

    public static final String INDEX_LATEST_BLOB = "index.latest";

    private static final String TESTS_FILE = "tests-";

    public static final String METADATA_PREFIX = "meta-";

    public static final String METADATA_NAME_FORMAT = METADATA_PREFIX + "%s.dat";

    public static final String SNAPSHOT_NAME_FORMAT = SNAPSHOT_PREFIX + "%s.dat";

    private static final String SNAPSHOT_INDEX_PREFIX = "index-";

    private static final String SNAPSHOT_INDEX_NAME_FORMAT = SNAPSHOT_INDEX_PREFIX + "%s";

    public static final String UPLOADED_DATA_BLOB_PREFIX = "__";

    // Expose a copy of URLRepository#TYPE here too, for a better error message until https://github.com/elastic/elasticsearch/issues/68918
    // is resolved.
    public static final String URL_REPOSITORY_TYPE = "url";

    /**
     * All {@link BlobStoreRepository} implementations can be made read-only by setting this key to {@code true} in their settings.
     */
    public static final String READONLY_SETTING_KEY = "readonly";

    /**
     * Prefix used for the identifiers of data blobs that were not actually written to the repository physically because their contents are
     * already stored in the metadata referencing them, i.e. in {@link BlobStoreIndexShardSnapshot} and
     * {@link BlobStoreIndexShardSnapshots}. This is the case for files for which {@link StoreFileMetadata#hashEqualsContents()} is
     * {@code true}.
     */
    private static final String VIRTUAL_DATA_BLOB_PREFIX = "v__";

    /**
     * When set to true metadata files are stored in compressed format. This setting doesn’t affect index
     * files that are already compressed by default. Changing the setting does not invalidate existing files since reads
     * do not observe the setting, instead they examine the file to see if it is compressed or not.
     */
    public static final Setting<Boolean> COMPRESS_SETTING = Setting.boolSetting("compress", true, Setting.Property.NodeScope);

    /**
     * Setting to disable caching of the latest repository data.
     */
    public static final Setting<Boolean> CACHE_REPOSITORY_DATA = Setting.boolSetting(
        "cache_repository_data",
        true,
        Setting.Property.Deprecated
    );

    /**
     * Size hint for the IO buffer size to use when reading from and writing to the repository.
     */
    public static final Setting<ByteSizeValue> BUFFER_SIZE_SETTING = Setting.byteSizeSetting(
        "io_buffer_size",
        ByteSizeValue.parseBytesSizeValue("128kb", "io_buffer_size"),
        ByteSizeValue.parseBytesSizeValue("8kb", "buffer_size"),
        ByteSizeValue.parseBytesSizeValue("16mb", "io_buffer_size"),
        Setting.Property.NodeScope
    );

    /**
     * Setting to disable writing the {@code index.latest} blob which enables the contents of this repository to be used with a
     * url-repository.
     */
    public static final Setting<Boolean> SUPPORT_URL_REPO = Setting.boolSetting("support_url_repo", true, Setting.Property.NodeScope);

    /**
     * Setting that defines the maximum number of snapshots to which the repository may grow. Trying to create a snapshot into the
     * repository that would move it above this size will throw an exception.
     */
    public static final Setting<Integer> MAX_SNAPSHOTS_SETTING = Setting.intSetting(
        "max_number_of_snapshots",
        500,
        1,
        Setting.Property.NodeScope
    );

    protected final boolean supportURLRepo;

    private final boolean compress;

    private final boolean cacheRepositoryData;

    private volatile RateLimiter snapshotRateLimiter;

    private volatile RateLimiter restoreRateLimiter;

    private final CounterMetric snapshotRateLimitingTimeInNanos = new CounterMetric();

    private final CounterMetric restoreRateLimitingTimeInNanos = new CounterMetric();

    public static final ChecksumBlobStoreFormat<Metadata> GLOBAL_METADATA_FORMAT = new ChecksumBlobStoreFormat<>(
        "metadata",
        METADATA_NAME_FORMAT,
        Metadata::fromXContent
    );

    public static final ChecksumBlobStoreFormat<IndexMetadata> INDEX_METADATA_FORMAT = new ChecksumBlobStoreFormat<>(
        "index-metadata",
        METADATA_NAME_FORMAT,
        IndexMetadata::fromXContent
    );

    private static final String SNAPSHOT_CODEC = "snapshot";

    public static final ChecksumBlobStoreFormat<SnapshotInfo> SNAPSHOT_FORMAT = new ChecksumBlobStoreFormat<>(
        SNAPSHOT_CODEC,
        SNAPSHOT_NAME_FORMAT,
        SnapshotInfo::fromXContentInternal
    );

    public static final ChecksumBlobStoreFormat<BlobStoreIndexShardSnapshot> INDEX_SHARD_SNAPSHOT_FORMAT = new ChecksumBlobStoreFormat<>(
        SNAPSHOT_CODEC,
        SNAPSHOT_NAME_FORMAT,
        BlobStoreIndexShardSnapshot::fromXContent
    );

    public static final ChecksumBlobStoreFormat<BlobStoreIndexShardSnapshots> INDEX_SHARD_SNAPSHOTS_FORMAT = new ChecksumBlobStoreFormat<>(
        "snapshots",
        SNAPSHOT_INDEX_NAME_FORMAT,
        BlobStoreIndexShardSnapshots::fromXContent
    );

    public static final Setting<ByteSizeValue> MAX_SNAPSHOT_BYTES_PER_SEC = Setting.byteSizeSetting(
        "max_snapshot_bytes_per_sec",
        new ByteSizeValue(40, ByteSizeUnit.MB),
        Setting.Property.Dynamic,
        Setting.Property.NodeScope
    );

    public static final Setting<ByteSizeValue> MAX_RESTORE_BYTES_PER_SEC = Setting.byteSizeSetting(
        "max_restore_bytes_per_sec",
        ByteSizeValue.ZERO,
        Setting.Property.Dynamic,
        Setting.Property.NodeScope
    );

    /**
     * Repository settings that can be updated dynamically without having to create a new repository.
     */
    private static final Set<String> DYNAMIC_SETTING_NAMES = Set.of(
        MAX_SNAPSHOT_BYTES_PER_SEC.getKey(),
        MAX_RESTORE_BYTES_PER_SEC.getKey()
    );

    private final boolean readOnly;

    private final Object lock = new Object();

    private final SetOnce<BlobContainer> blobContainer = new SetOnce<>();

    private final SetOnce<BlobStore> blobStore = new SetOnce<>();

    private final BlobPath basePath;

    private final ClusterService clusterService;

    private final RecoverySettings recoverySettings;

    private final NamedXContentRegistry namedXContentRegistry;

    protected final BigArrays bigArrays;

    /**
     * Flag that is set to {@code true} if this instance is started with {@link #metadata} that has a higher value for
     * {@link RepositoryMetadata#pendingGeneration()} than for {@link RepositoryMetadata#generation()} indicating a full cluster restart
     * potentially accounting for the the last {@code index-N} write in the cluster state.
     * Note: While it is true that this value could also be set to {@code true} for an instance on a node that is just joining the cluster
     * during a new {@code index-N} write, this does not present a problem. The node will still load the correct {@link RepositoryData} in
     * all cases and simply do a redundant listing of the repository contents if it tries to load {@link RepositoryData} and falls back
     * to {@link #latestIndexBlobId()} to validate the value of {@link RepositoryMetadata#generation()}.
     */
    private boolean uncleanStart;

    /**
     * This flag indicates that the repository can not exclusively rely on the value stored in {@link #latestKnownRepoGen} to determine the
     * latest repository generation but must inspect its physical contents as well via {@link #latestIndexBlobId()}.
     * This flag is set in the following situations:
     * <ul>
     *     <li>All repositories that are read-only, i.e. for which {@link #isReadOnly()} returns {@code true} because there are no
     *     guarantees that another cluster is not writing to the repository at the same time</li>
     *     <li>The value of {@link RepositoryMetadata#generation()} for this repository is {@link RepositoryData#UNKNOWN_REPO_GEN}
     *     indicating that no consistent repository generation is tracked in the cluster state yet.</li>
     *     <li>The {@link #uncleanStart} flag is set to {@code true}</li>
     * </ul>
     */
    private volatile boolean bestEffortConsistency;

    /**
     * IO buffer size hint for reading and writing to the underlying blob store.
     */
    protected final int bufferSize;

    /**
     * Maximum number of snapshots that this repository can hold.
     */
    private final int maxSnapshotCount;

    /**
     * Constructs new BlobStoreRepository
     * @param metadata   The metadata for this repository including name and settings
     * @param clusterService ClusterService
     */
    protected BlobStoreRepository(
        final RepositoryMetadata metadata,
        final NamedXContentRegistry namedXContentRegistry,
        final ClusterService clusterService,
        final BigArrays bigArrays,
        final RecoverySettings recoverySettings,
        final BlobPath basePath
    ) {
        this.metadata = metadata;
        this.threadPool = clusterService.getClusterApplierService().threadPool();
        this.clusterService = clusterService;
        this.bigArrays = bigArrays;
        this.recoverySettings = recoverySettings;
        this.compress = COMPRESS_SETTING.get(metadata.settings());
        this.supportURLRepo = SUPPORT_URL_REPO.get(metadata.settings());
        snapshotRateLimiter = getRateLimiter(metadata.settings(), MAX_SNAPSHOT_BYTES_PER_SEC);
        restoreRateLimiter = getRateLimiter(metadata.settings(), MAX_RESTORE_BYTES_PER_SEC);
        readOnly = metadata.settings().getAsBoolean(READONLY_SETTING_KEY, false);
        cacheRepositoryData = CACHE_REPOSITORY_DATA.get(metadata.settings());
        bufferSize = Math.toIntExact(BUFFER_SIZE_SETTING.get(metadata.settings()).getBytes());
        this.namedXContentRegistry = namedXContentRegistry;
        this.basePath = basePath;
        this.maxSnapshotCount = MAX_SNAPSHOTS_SETTING.get(metadata.settings());
    }

    @Override
    protected void doStart() {
        uncleanStart = metadata.pendingGeneration() > RepositoryData.EMPTY_REPO_GEN
            && metadata.generation() != metadata.pendingGeneration();
        ByteSizeValue chunkSize = chunkSize();
        if (chunkSize != null && chunkSize.getBytes() <= 0) {
            throw new IllegalArgumentException("the chunk size cannot be negative: [" + chunkSize + "]");
        }
    }

    @Override
    protected void doStop() {}

    @Override
    protected void doClose() {
        BlobStore store;
        // to close blobStore if blobStore initialization is started during close
        synchronized (lock) {
            store = blobStore.get();
        }
        if (store != null) {
            try {
                store.close();
            } catch (Exception t) {
                logger.warn("cannot close blob store", t);
            }
        }
    }

    @Override
    public void executeConsistentStateUpdate(
        Function<RepositoryData, ClusterStateUpdateTask> createUpdateTask,
        String source,
        Consumer<Exception> onFailure
    ) {
        final RepositoryMetadata repositoryMetadataStart = metadata;
        getRepositoryData(ActionListener.wrap(repositoryData -> {
            final ClusterStateUpdateTask updateTask = createUpdateTask.apply(repositoryData);
            clusterService.submitStateUpdateTask(source, new ClusterStateUpdateTask(updateTask.priority(), updateTask.timeout()) {

                private boolean executedTask = false;

                @Override
                public ClusterState execute(ClusterState currentState) throws Exception {
                    // Comparing the full metadata here on purpose instead of simply comparing the safe generation.
                    // If the safe generation has changed, then we have to reload repository data and start over.
                    // If the pending generation has changed we are in the midst of a write operation and might pick up the
                    // updated repository data and state on the retry. We don't want to wait for the write to finish though
                    // because it could fail for any number of reasons so we just retry instead of waiting on the cluster state
                    // to change in any form.
                    if (repositoryMetadataStart.equals(getRepoMetadata(currentState))) {
                        executedTask = true;
                        return updateTask.execute(currentState);
                    }
                    return currentState;
                }

                @Override
                public void onFailure(String source, Exception e) {
                    if (executedTask) {
                        updateTask.onFailure(source, e);
                    } else {
                        onFailure.accept(e);
                    }
                }

                @Override
                public void clusterStateProcessed(String source, ClusterState oldState, ClusterState newState) {
                    if (executedTask) {
                        updateTask.clusterStateProcessed(source, oldState, newState);
                    } else {
                        executeConsistentStateUpdate(createUpdateTask, source, onFailure);
                    }
                }
            });
        }, onFailure));
    }

    @Override
    public void cloneShardSnapshot(
        SnapshotId source,
        SnapshotId target,
        RepositoryShardId shardId,
        @Nullable String shardGeneration,
        ActionListener<ShardSnapshotResult> listener
    ) {
        if (isReadOnly()) {
            listener.onFailure(new RepositoryException(metadata.name(), "cannot clone shard snapshot on a readonly repository"));
            return;
        }
        final IndexId index = shardId.index();
        final int shardNum = shardId.shardId();
        final Executor executor = threadPool.executor(ThreadPool.Names.SNAPSHOT);
        executor.execute(ActionRunnable.supply(listener, () -> {
            final long startTime = threadPool.absoluteTimeInMillis();
            final BlobContainer shardContainer = shardContainer(index, shardNum);
            final BlobStoreIndexShardSnapshots existingSnapshots;
            final String newGen;
            final String existingShardGen;
            if (shardGeneration == null) {
                Tuple<BlobStoreIndexShardSnapshots, Long> tuple = buildBlobStoreIndexShardSnapshots(
                    shardContainer.listBlobsByPrefix(INDEX_FILE_PREFIX).keySet(),
                    shardContainer
                );
                existingShardGen = String.valueOf(tuple.v2());
                newGen = String.valueOf(tuple.v2() + 1);
                existingSnapshots = tuple.v1();
            } else {
                newGen = UUIDs.randomBase64UUID();
                existingSnapshots = buildBlobStoreIndexShardSnapshots(Collections.emptySet(), shardContainer, shardGeneration).v1();
                existingShardGen = shardGeneration;
            }
            SnapshotFiles existingTargetFiles = null;
            SnapshotFiles sourceFiles = null;
            for (SnapshotFiles existingSnapshot : existingSnapshots) {
                final String snapshotName = existingSnapshot.snapshot();
                if (snapshotName.equals(target.getName())) {
                    existingTargetFiles = existingSnapshot;
                } else if (snapshotName.equals(source.getName())) {
                    sourceFiles = existingSnapshot;
                }
                if (sourceFiles != null && existingTargetFiles != null) {
                    break;
                }
            }
            if (sourceFiles == null) {
                throw new RepositoryException(
                    metadata.name(),
                    "Can't create clone of ["
                        + shardId
                        + "] for snapshot ["
                        + target
                        + "]. The source snapshot ["
                        + source
                        + "] was not found in the shard metadata."
                );
            }
            if (existingTargetFiles != null) {
                if (existingTargetFiles.isSame(sourceFiles)) {
                    return new ShardSnapshotResult(
                        existingShardGen,
                        ByteSizeValue.ofBytes(existingTargetFiles.totalSize()),
                        getSegmentInfoFileCount(existingTargetFiles.indexFiles())
                    );
                }
                throw new RepositoryException(
                    metadata.name(),
                    "Can't create clone of ["
                        + shardId
                        + "] for snapshot ["
                        + target
                        + "]. A snapshot by that name already exists for this shard."
                );
            }
            final BlobStoreIndexShardSnapshot sourceMeta = loadShardSnapshot(shardContainer, source);
            logger.trace("[{}] [{}] writing shard snapshot file for clone", shardId, target);
            INDEX_SHARD_SNAPSHOT_FORMAT.write(
                sourceMeta.asClone(target.getName(), startTime, threadPool.absoluteTimeInMillis() - startTime),
                shardContainer,
                target.getUUID(),
                compress,
                bigArrays
            );
            INDEX_SHARD_SNAPSHOTS_FORMAT.write(
                existingSnapshots.withClone(source.getName(), target.getName()),
                shardContainer,
                newGen,
                compress,
                bigArrays
            );
            return new ShardSnapshotResult(
                newGen,
                ByteSizeValue.ofBytes(sourceMeta.totalSize()),
                getSegmentInfoFileCount(sourceMeta.indexFiles())
            );
        }));
    }

    private static int getSegmentInfoFileCount(List<BlobStoreIndexShardSnapshot.FileInfo> indexFiles) {
        // noinspection ConstantConditions
        return Math.toIntExact(Math.min(Integer.MAX_VALUE, indexFiles.stream().filter(fi -> fi.physicalName().endsWith(".si")).count()));
    }

    @Override
    public boolean canUpdateInPlace(Settings updatedSettings, Set<String> ignoredSettings) {
        final Settings current = metadata.settings();
        if (current.equals(updatedSettings)) {
            return true;
        }
        final Set<String> changedSettingNames = new HashSet<>(current.keySet());
        changedSettingNames.addAll(updatedSettings.keySet());
        changedSettingNames.removeAll(ignoredSettings);
        changedSettingNames.removeIf(setting -> Objects.equals(current.get(setting), updatedSettings.get(setting)));
        changedSettingNames.removeAll(DYNAMIC_SETTING_NAMES);
        return changedSettingNames.isEmpty();
    }

    // Inspects all cluster state elements that contain a hint about what the current repository generation is and updates
    // #latestKnownRepoGen if a newer than currently known generation is found
    @Override
    public void updateState(ClusterState state) {
        final Settings previousSettings = metadata.settings();
        metadata = getRepoMetadata(state);
        final Settings updatedSettings = metadata.settings();
        if (updatedSettings.equals(previousSettings) == false) {
            snapshotRateLimiter = getRateLimiter(metadata.settings(), MAX_SNAPSHOT_BYTES_PER_SEC);
            restoreRateLimiter = getRateLimiter(metadata.settings(), MAX_RESTORE_BYTES_PER_SEC);
        }

        uncleanStart = uncleanStart && metadata.generation() != metadata.pendingGeneration();
        final boolean wasBestEffortConsistency = bestEffortConsistency;
        bestEffortConsistency = uncleanStart || isReadOnly() || metadata.generation() == RepositoryData.UNKNOWN_REPO_GEN;
        if (isReadOnly()) {
            // No need to waste cycles, no operations can run against a read-only repository
            return;
        }
        if (bestEffortConsistency) {
            final SnapshotsInProgress snapshotsInProgress = state.custom(SnapshotsInProgress.TYPE, SnapshotsInProgress.EMPTY);
            long bestGenerationFromCS = bestGeneration(snapshotsInProgress.entries());
            // Don't use generation from the delete task if we already found a generation for an in progress snapshot.
            // In this case, the generation points at the generation the repo will be in after the snapshot finishes so it may not yet
            // exist
            if (bestGenerationFromCS == RepositoryData.EMPTY_REPO_GEN) {
                bestGenerationFromCS = bestGeneration(
                    state.custom(SnapshotDeletionsInProgress.TYPE, SnapshotDeletionsInProgress.EMPTY).getEntries()
                );
            }
            if (bestGenerationFromCS == RepositoryData.EMPTY_REPO_GEN) {
                bestGenerationFromCS = bestGeneration(
                    state.custom(RepositoryCleanupInProgress.TYPE, RepositoryCleanupInProgress.EMPTY).entries()
                );
            }
            final long finalBestGen = Math.max(bestGenerationFromCS, metadata.generation());
            latestKnownRepoGen.updateAndGet(known -> Math.max(known, finalBestGen));
        } else {
            final long previousBest = latestKnownRepoGen.getAndSet(metadata.generation());
            if (previousBest != metadata.generation()) {
                assert wasBestEffortConsistency
                    || metadata.generation() == RepositoryData.CORRUPTED_REPO_GEN
                    || previousBest < metadata.generation()
                    : "Illegal move from repository generation [" + previousBest + "] to generation [" + metadata.generation() + "]";
                logger.debug("Updated repository generation from [{}] to [{}]", previousBest, metadata.generation());
            }
        }
    }

    private long bestGeneration(Collection<? extends RepositoryOperation> operations) {
        final String repoName = metadata.name();
        return operations.stream()
            .filter(e -> e.repository().equals(repoName))
            .mapToLong(RepositoryOperation::repositoryStateId)
            .max()
            .orElse(RepositoryData.EMPTY_REPO_GEN);
    }

    public ThreadPool threadPool() {
        return threadPool;
    }

    // package private, only use for testing
    BlobContainer getBlobContainer() {
        return blobContainer.get();
    }

    // for test purposes only
    protected BlobStore getBlobStore() {
        return blobStore.get();
    }

    /**
     * maintains single lazy instance of {@link BlobContainer}
     */
    protected BlobContainer blobContainer() {
        assertSnapshotOrGenericThread();

        BlobContainer blobContainer = this.blobContainer.get();
        if (blobContainer == null) {
            synchronized (lock) {
                blobContainer = this.blobContainer.get();
                if (blobContainer == null) {
                    blobContainer = blobStore().blobContainer(basePath());
                    this.blobContainer.set(blobContainer);
                }
            }
        }

        return blobContainer;
    }

    /**
     * Maintains single lazy instance of {@link BlobStore}.
     * Public for testing.
     */
    public BlobStore blobStore() {
        assertSnapshotOrGenericThread();

        BlobStore store = blobStore.get();
        if (store == null) {
            synchronized (lock) {
                store = blobStore.get();
                if (store == null) {
                    if (lifecycle.started() == false) {
                        throw new RepositoryException(metadata.name(), "repository is not in started state");
                    }
                    try {
                        store = createBlobStore();
                    } catch (RepositoryException e) {
                        throw e;
                    } catch (Exception e) {
                        throw new RepositoryException(metadata.name(), "cannot create blob store", e);
                    }
                    blobStore.set(store);
                }
            }
        }
        return store;
    }

    /**
     * Creates new BlobStore to read and write data.
     */
    protected abstract BlobStore createBlobStore() throws Exception;

    /**
     * Returns base path of the repository
     * Public for testing.
     */
    public BlobPath basePath() {
        return basePath;
    }

    /**
     * Returns true if metadata and snapshot files should be compressed
     *
     * @return true if compression is needed
     */
    protected final boolean isCompress() {
        return compress;
    }

    /**
     * Returns data file chunk size.
     * <p>
     * This method should return null if no chunking is needed.
     *
     * @return chunk size
     */
    protected ByteSizeValue chunkSize() {
        return null;
    }

    @Override
    public RepositoryMetadata getMetadata() {
        return metadata;
    }

    @Override
    public RepositoryStats stats() {
        final BlobStore store = blobStore.get();
        if (store == null) {
            return RepositoryStats.EMPTY_STATS;
        }
        return new RepositoryStats(store.stats());
    }

    @Override
    public void deleteSnapshots(
        Collection<SnapshotId> snapshotIds,
        long repositoryStateId,
        Version repositoryMetaVersion,
        ActionListener<RepositoryData> listener
    ) {
        if (isReadOnly()) {
            listener.onFailure(new RepositoryException(metadata.name(), "cannot delete snapshot from a readonly repository"));
        } else {
            threadPool.executor(ThreadPool.Names.SNAPSHOT).execute(new AbstractRunnable() {
                @Override
                protected void doRun() throws Exception {
                    final Map<String, BlobMetadata> rootBlobs = blobContainer().listBlobs();
                    final RepositoryData repositoryData = safeRepositoryData(repositoryStateId, rootBlobs);
                    // Cache the indices that were found before writing out the new index-N blob so that a stuck master will never
                    // delete an index that was created by another master node after writing this index-N blob.
                    final Map<String, BlobContainer> foundIndices = blobStore().blobContainer(indicesPath()).children();
                    doDeleteShardSnapshots(
                        snapshotIds,
                        repositoryStateId,
                        foundIndices,
                        rootBlobs,
                        repositoryData,
                        repositoryMetaVersion,
                        listener
                    );
                }

                @Override
                public void onFailure(Exception e) {
                    listener.onFailure(new RepositoryException(metadata.name(), "failed to delete snapshots " + snapshotIds, e));
                }
            });
        }
    }

    /**
     * Loads {@link RepositoryData} ensuring that it is consistent with the given {@code rootBlobs} as well of the assumed generation.
     *
     * @param repositoryStateId Expected repository generation
     * @param rootBlobs         Blobs at the repository root
     * @return RepositoryData
     */
    private RepositoryData safeRepositoryData(long repositoryStateId, Map<String, BlobMetadata> rootBlobs) {
        final long generation = latestGeneration(rootBlobs.keySet());
        final long genToLoad;
        final RepositoryData cached;
        if (bestEffortConsistency) {
            genToLoad = latestKnownRepoGen.updateAndGet(known -> Math.max(known, repositoryStateId));
            cached = null;
        } else {
            genToLoad = latestKnownRepoGen.get();
            cached = latestKnownRepositoryData.get();
        }
        if (genToLoad > generation) {
            // It's always a possibility to not see the latest index-N in the listing here on an eventually consistent blob store, just
            // debug log it. Any blobs leaked as a result of an inconsistent listing here will be cleaned up in a subsequent cleanup or
            // snapshot delete run anyway.
            logger.debug(
                "Determined repository's generation from its contents to ["
                    + generation
                    + "] but "
                    + "current generation is at least ["
                    + genToLoad
                    + "]"
            );
        }
        if (genToLoad != repositoryStateId) {
            throw new RepositoryException(
                metadata.name(),
                "concurrent modification of the index-N file, expected current generation ["
                    + repositoryStateId
                    + "], actual current generation ["
                    + genToLoad
                    + "]"
            );
        }
        if (cached != null && cached.getGenId() == genToLoad) {
            return cached;
        }
        return getRepositoryData(genToLoad);
    }

    /**
     * After updating the {@link RepositoryData} each of the shards directories is individually first moved to the next shard generation
     * and then has all now unreferenced blobs in it deleted.
     *
     * @param snapshotIds       SnapshotIds to delete
     * @param repositoryStateId Expected repository state id
     * @param foundIndices      All indices folders found in the repository before executing any writes to the repository during this
     *                          delete operation
     * @param rootBlobs         All blobs found at the root of the repository before executing any writes to the repository during this
     *                          delete operation
     * @param repositoryData    RepositoryData found the in the repository before executing this delete
     * @param listener          Listener to invoke once finished
     */
    private void doDeleteShardSnapshots(
        Collection<SnapshotId> snapshotIds,
        long repositoryStateId,
        Map<String, BlobContainer> foundIndices,
        Map<String, BlobMetadata> rootBlobs,
        RepositoryData repositoryData,
        Version repoMetaVersion,
        ActionListener<RepositoryData> listener
    ) {

        if (SnapshotsService.useShardGenerations(repoMetaVersion)) {
            // First write the new shard state metadata (with the removed snapshot) and compute deletion targets
            final StepListener<Collection<ShardSnapshotMetaDeleteResult>> writeShardMetaDataAndComputeDeletesStep = new StepListener<>();
            writeUpdatedShardMetaDataAndComputeDeletes(snapshotIds, repositoryData, true, writeShardMetaDataAndComputeDeletesStep);
            // Once we have put the new shard-level metadata into place, we can update the repository metadata as follows:
            // 1. Remove the snapshots from the list of existing snapshots
            // 2. Update the index shard generations of all updated shard folders
            //
            // Note: If we fail updating any of the individual shard paths, none of them are changed since the newly created
            // index-${gen_uuid} will not be referenced by the existing RepositoryData and new RepositoryData is only
            // written if all shard paths have been successfully updated.
            final StepListener<RepositoryData> writeUpdatedRepoDataStep = new StepListener<>();
            writeShardMetaDataAndComputeDeletesStep.whenComplete(deleteResults -> {
                final ShardGenerations.Builder builder = ShardGenerations.builder();
                for (ShardSnapshotMetaDeleteResult newGen : deleteResults) {
                    builder.put(newGen.indexId, newGen.shardId, newGen.newGeneration);
                }
                final RepositoryData updatedRepoData = repositoryData.removeSnapshots(snapshotIds, builder.build());
                writeIndexGen(
                    updatedRepoData,
                    repositoryStateId,
                    repoMetaVersion,
                    Function.identity(),
                    ActionListener.wrap(writeUpdatedRepoDataStep::onResponse, listener::onFailure)
                );
            }, listener::onFailure);
            // Once we have updated the repository, run the clean-ups
            writeUpdatedRepoDataStep.whenComplete(updatedRepoData -> {
                // Run unreferenced blobs cleanup in parallel to shard-level snapshot deletion
                final ActionListener<Void> afterCleanupsListener = new GroupedActionListener<>(
                    ActionListener.wrap(() -> listener.onResponse(updatedRepoData)),
                    2
                );
                cleanupUnlinkedRootAndIndicesBlobs(snapshotIds, foundIndices, rootBlobs, updatedRepoData, afterCleanupsListener);
                asyncCleanupUnlinkedShardLevelBlobs(
                    repositoryData,
                    snapshotIds,
                    writeShardMetaDataAndComputeDeletesStep.result(),
                    afterCleanupsListener
                );
            }, listener::onFailure);
        } else {
            // Write the new repository data first (with the removed snapshot), using no shard generations
            final RepositoryData updatedRepoData = repositoryData.removeSnapshots(snapshotIds, ShardGenerations.EMPTY);
            writeIndexGen(updatedRepoData, repositoryStateId, repoMetaVersion, Function.identity(), ActionListener.wrap(newRepoData -> {
                // Run unreferenced blobs cleanup in parallel to shard-level snapshot deletion
                final ActionListener<Void> afterCleanupsListener = new GroupedActionListener<>(
                    ActionListener.wrap(() -> listener.onResponse(newRepoData)),
                    2
                );
                cleanupUnlinkedRootAndIndicesBlobs(snapshotIds, foundIndices, rootBlobs, newRepoData, afterCleanupsListener);
                final StepListener<Collection<ShardSnapshotMetaDeleteResult>> writeMetaAndComputeDeletesStep = new StepListener<>();
                writeUpdatedShardMetaDataAndComputeDeletes(snapshotIds, repositoryData, false, writeMetaAndComputeDeletesStep);
                writeMetaAndComputeDeletesStep.whenComplete(
                    deleteResults -> asyncCleanupUnlinkedShardLevelBlobs(repositoryData, snapshotIds, deleteResults, afterCleanupsListener),
                    afterCleanupsListener::onFailure
                );
            }, listener::onFailure));
        }
    }

    private void cleanupUnlinkedRootAndIndicesBlobs(
        Collection<SnapshotId> deletedSnapshots,
        Map<String, BlobContainer> foundIndices,
        Map<String, BlobMetadata> rootBlobs,
        RepositoryData updatedRepoData,
        ActionListener<Void> listener
    ) {
        cleanupStaleBlobs(deletedSnapshots, foundIndices, rootBlobs, updatedRepoData, listener.map(ignored -> null));
    }

    private void asyncCleanupUnlinkedShardLevelBlobs(
        RepositoryData oldRepositoryData,
        Collection<SnapshotId> snapshotIds,
        Collection<ShardSnapshotMetaDeleteResult> deleteResults,
        ActionListener<Void> listener
    ) {
        final Iterator<String> filesToDelete = resolveFilesToDelete(oldRepositoryData, snapshotIds, deleteResults);
        if (filesToDelete.hasNext() == false) {
            listener.onResponse(null);
            return;
        }
        threadPool.executor(ThreadPool.Names.SNAPSHOT).execute(ActionRunnable.wrap(listener, l -> {
            try {
                deleteFromContainer(blobContainer(), filesToDelete);
                l.onResponse(null);
            } catch (Exception e) {
                logger.warn(() -> new ParameterizedMessage("{} Failed to delete some blobs during snapshot delete", snapshotIds), e);
                throw e;
            }
        }));
    }

    // updates the shard state metadata for shards of a snapshot that is to be deleted. Also computes the files to be cleaned up.
    private void writeUpdatedShardMetaDataAndComputeDeletes(
        Collection<SnapshotId> snapshotIds,
        RepositoryData oldRepositoryData,
        boolean useUUIDs,
        ActionListener<Collection<ShardSnapshotMetaDeleteResult>> onAllShardsCompleted
    ) {

        final Executor executor = threadPool.executor(ThreadPool.Names.SNAPSHOT);
        final List<IndexId> indices = oldRepositoryData.indicesToUpdateAfterRemovingSnapshot(snapshotIds);

        if (indices.isEmpty()) {
            onAllShardsCompleted.onResponse(Collections.emptyList());
            return;
        }

        // Listener that flattens out the delete results for each index
        final ActionListener<Collection<ShardSnapshotMetaDeleteResult>> deleteIndexMetadataListener = new GroupedActionListener<>(
            onAllShardsCompleted.map(res -> res.stream().flatMap(Collection::stream).collect(Collectors.toList())),
            indices.size()
        );

        for (IndexId indexId : indices) {
            final Set<SnapshotId> survivingSnapshots = oldRepositoryData.getSnapshots(indexId)
                .stream()
                .filter(id -> snapshotIds.contains(id) == false)
                .collect(Collectors.toSet());
            final StepListener<Collection<Integer>> shardCountListener = new StepListener<>();
            final Collection<String> indexMetaGenerations = snapshotIds.stream()
                .map(id -> oldRepositoryData.indexMetaDataGenerations().indexMetaBlobId(id, indexId))
                .collect(Collectors.toSet());
            final ActionListener<Integer> allShardCountsListener = new GroupedActionListener<>(
                shardCountListener,
                indexMetaGenerations.size()
            );
            final BlobContainer indexContainer = indexContainer(indexId);
            for (String indexMetaGeneration : indexMetaGenerations) {
                executor.execute(ActionRunnable.supply(allShardCountsListener, () -> {
                    try {
                        return INDEX_METADATA_FORMAT.read(indexContainer, indexMetaGeneration, namedXContentRegistry).getNumberOfShards();
                    } catch (Exception ex) {
                        logger.warn(
                            () -> new ParameterizedMessage(
                                "[{}] [{}] failed to read metadata for index",
                                indexMetaGeneration,
                                indexId.getName()
                            ),
                            ex
                        );
                        // Just invoke the listener without any shard generations to count it down, this index will be cleaned up
                        // by the stale data cleanup in the end.
                        // TODO: Getting here means repository corruption. We should find a way of dealing with this instead of just
                        // ignoring it and letting the cleanup deal with it.
                        return null;
                    }
                }));
            }
            shardCountListener.whenComplete(counts -> {
                final int shardCount = counts.stream().mapToInt(i -> i).max().orElse(0);
                if (shardCount == 0) {
                    deleteIndexMetadataListener.onResponse(null);
                    return;
                }
                // Listener for collecting the results of removing the snapshot from each shard's metadata in the current index
                final ActionListener<ShardSnapshotMetaDeleteResult> allShardsListener = new GroupedActionListener<>(
                    deleteIndexMetadataListener,
                    shardCount
                );
                for (int shardId = 0; shardId < shardCount; shardId++) {
                    final int finalShardId = shardId;
                    executor.execute(new AbstractRunnable() {
                        @Override
                        protected void doRun() throws Exception {
                            final BlobContainer shardContainer = shardContainer(indexId, finalShardId);
                            final Set<String> blobs = shardContainer.listBlobs().keySet();
                            final BlobStoreIndexShardSnapshots blobStoreIndexShardSnapshots;
                            final long newGen;
                            if (useUUIDs) {
                                newGen = -1L;
                                blobStoreIndexShardSnapshots = buildBlobStoreIndexShardSnapshots(
                                    blobs,
                                    shardContainer,
                                    oldRepositoryData.shardGenerations().getShardGen(indexId, finalShardId)
                                ).v1();
                            } else {
                                Tuple<BlobStoreIndexShardSnapshots, Long> tuple = buildBlobStoreIndexShardSnapshots(blobs, shardContainer);
                                newGen = tuple.v2() + 1;
                                blobStoreIndexShardSnapshots = tuple.v1();
                            }
                            allShardsListener.onResponse(
                                deleteFromShardSnapshotMeta(
                                    survivingSnapshots,
                                    indexId,
                                    finalShardId,
                                    snapshotIds,
                                    shardContainer,
                                    blobs,
                                    blobStoreIndexShardSnapshots,
                                    newGen
                                )
                            );
                        }

                        @Override
                        public void onFailure(Exception ex) {
                            logger.warn(
                                () -> new ParameterizedMessage(
                                    "{} failed to delete shard data for shard [{}][{}]",
                                    snapshotIds,
                                    indexId.getName(),
                                    finalShardId
                                ),
                                ex
                            );
                            // Just passing null here to count down the listener instead of failing it, the stale data left behind
                            // here will be retried in the next delete or repository cleanup
                            allShardsListener.onResponse(null);
                        }
                    });
                }
            }, deleteIndexMetadataListener::onFailure);
        }
    }

    private Iterator<String> resolveFilesToDelete(
        RepositoryData oldRepositoryData,
        Collection<SnapshotId> snapshotIds,
        Collection<ShardSnapshotMetaDeleteResult> deleteResults
    ) {
        final String basePath = basePath().buildAsString();
        final int basePathLen = basePath.length();
        final Map<IndexId, Collection<String>> indexMetaGenerations = oldRepositoryData.indexMetaDataToRemoveAfterRemovingSnapshots(
            snapshotIds
        );
        return Stream.concat(deleteResults.stream().flatMap(shardResult -> {
            final String shardPath = shardContainer(shardResult.indexId, shardResult.shardId).path().buildAsString();
            return shardResult.blobsToDelete.stream().map(blob -> shardPath + blob);
        }), indexMetaGenerations.entrySet().stream().flatMap(entry -> {
            final String indexContainerPath = indexContainer(entry.getKey()).path().buildAsString();
            return entry.getValue().stream().map(id -> indexContainerPath + INDEX_METADATA_FORMAT.blobName(id));
        })).map(absolutePath -> {
            assert absolutePath.startsWith(basePath);
            return absolutePath.substring(basePathLen);
        }).iterator();
    }

    /**
     * Cleans up stale blobs directly under the repository root as well as all indices paths that aren't referenced by any existing
     * snapshots. This method is only to be called directly after a new {@link RepositoryData} was written to the repository and with
     * parameters {@code foundIndices}, {@code rootBlobs}
     *
     * @param deletedSnapshots if this method is called as part of a delete operation, the snapshot ids just deleted or empty if called as
     *                         part of a repository cleanup
     * @param foundIndices     all indices blob containers found in the repository before {@code newRepoData} was written
     * @param rootBlobs        all blobs found directly under the repository root
     * @param newRepoData      new repository data that was just written
     * @param listener         listener to invoke with the combined {@link DeleteResult} of all blobs removed in this operation
     */
    private void cleanupStaleBlobs(
        Collection<SnapshotId> deletedSnapshots,
        Map<String, BlobContainer> foundIndices,
        Map<String, BlobMetadata> rootBlobs,
        RepositoryData newRepoData,
        ActionListener<DeleteResult> listener
    ) {
        final GroupedActionListener<DeleteResult> groupedListener = new GroupedActionListener<>(ActionListener.wrap(deleteResults -> {
            DeleteResult deleteResult = DeleteResult.ZERO;
            for (DeleteResult result : deleteResults) {
                deleteResult = deleteResult.add(result);
            }
            listener.onResponse(deleteResult);
        }, listener::onFailure), 2);

        final Executor executor = threadPool.executor(ThreadPool.Names.SNAPSHOT);
        final List<String> staleRootBlobs = staleRootBlobs(newRepoData, rootBlobs.keySet());
        if (staleRootBlobs.isEmpty()) {
            groupedListener.onResponse(DeleteResult.ZERO);
        } else {
            executor.execute(ActionRunnable.supply(groupedListener, () -> {
                List<String> deletedBlobs = cleanupStaleRootFiles(newRepoData.getGenId() - 1, deletedSnapshots, staleRootBlobs);
                return new DeleteResult(deletedBlobs.size(), deletedBlobs.stream().mapToLong(name -> rootBlobs.get(name).length()).sum());
            }));
        }

        final Set<String> survivingIndexIds = newRepoData.getIndices().values().stream().map(IndexId::getId).collect(Collectors.toSet());
        if (foundIndices.keySet().equals(survivingIndexIds)) {
            groupedListener.onResponse(DeleteResult.ZERO);
        } else {
            executor.execute(ActionRunnable.supply(groupedListener, () -> cleanupStaleIndices(foundIndices, survivingIndexIds)));
        }
    }

    /**
     * Runs cleanup actions on the repository. Increments the repository state id by one before executing any modifications on the
     * repository.
     * TODO: Add shard level cleanups
     * TODO: Add unreferenced index metadata cleanup
     * <ul>
     *     <li>Deleting stale indices {@link #cleanupStaleIndices}</li>
     *     <li>Deleting unreferenced root level blobs {@link #cleanupStaleRootFiles}</li>
     * </ul>
     * @param repositoryStateId     Current repository state id
     * @param repositoryMetaVersion version of the updated repository metadata to write
     * @param listener              Listener to complete when done
     */
    public void cleanup(long repositoryStateId, Version repositoryMetaVersion, ActionListener<RepositoryCleanupResult> listener) {
        try {
            if (isReadOnly()) {
                throw new RepositoryException(metadata.name(), "cannot run cleanup on readonly repository");
            }
            Map<String, BlobMetadata> rootBlobs = blobContainer().listBlobs();
            final RepositoryData repositoryData = safeRepositoryData(repositoryStateId, rootBlobs);
            final Map<String, BlobContainer> foundIndices = blobStore().blobContainer(indicesPath()).children();
            final Set<String> survivingIndexIds = repositoryData.getIndices()
                .values()
                .stream()
                .map(IndexId::getId)
                .collect(Collectors.toSet());
            final List<String> staleRootBlobs = staleRootBlobs(repositoryData, rootBlobs.keySet());
            if (survivingIndexIds.equals(foundIndices.keySet()) && staleRootBlobs.isEmpty()) {
                // Nothing to clean up we return
                listener.onResponse(new RepositoryCleanupResult(DeleteResult.ZERO));
            } else {
                // write new index-N blob to ensure concurrent operations will fail
                writeIndexGen(
                    repositoryData,
                    repositoryStateId,
                    repositoryMetaVersion,
                    Function.identity(),
                    ActionListener.wrap(
                        v -> cleanupStaleBlobs(
                            Collections.emptyList(),
                            foundIndices,
                            rootBlobs,
                            repositoryData,
                            listener.map(RepositoryCleanupResult::new)
                        ),
                        listener::onFailure
                    )
                );
            }
        } catch (Exception e) {
            listener.onFailure(e);
        }
    }

    // Finds all blobs directly under the repository root path that are not referenced by the current RepositoryData
    private static List<String> staleRootBlobs(RepositoryData repositoryData, Set<String> rootBlobNames) {
        final Set<String> allSnapshotIds = repositoryData.getSnapshotIds().stream().map(SnapshotId::getUUID).collect(Collectors.toSet());
        return rootBlobNames.stream().filter(blob -> {
            if (FsBlobContainer.isTempBlobName(blob)) {
                return true;
            }
            if (blob.endsWith(".dat")) {
                final String foundUUID;
                if (blob.startsWith(SNAPSHOT_PREFIX)) {
                    foundUUID = blob.substring(SNAPSHOT_PREFIX.length(), blob.length() - ".dat".length());
                    assert SNAPSHOT_FORMAT.blobName(foundUUID).equals(blob);
                } else if (blob.startsWith(METADATA_PREFIX)) {
                    foundUUID = blob.substring(METADATA_PREFIX.length(), blob.length() - ".dat".length());
                    assert GLOBAL_METADATA_FORMAT.blobName(foundUUID).equals(blob);
                } else {
                    return false;
                }
                return allSnapshotIds.contains(foundUUID) == false;
            } else if (blob.startsWith(INDEX_FILE_PREFIX)) {
                // TODO: Include the current generation here once we remove keeping index-(N-1) around from #writeIndexGen
                return repositoryData.getGenId() > Long.parseLong(blob.substring(INDEX_FILE_PREFIX.length()));
            }
            return false;
        }).collect(Collectors.toList());
    }

    private List<String> cleanupStaleRootFiles(
        long previousGeneration,
        Collection<SnapshotId> deletedSnapshots,
        List<String> blobsToDelete
    ) {
        if (blobsToDelete.isEmpty()) {
            return blobsToDelete;
        }
        try {
            if (logger.isInfoEnabled()) {
                // If we're running root level cleanup as part of a snapshot delete we should not log the snapshot- and global metadata
                // blobs associated with the just deleted snapshots as they are expected to exist and not stale. Otherwise every snapshot
                // delete would also log a confusing INFO message about "stale blobs".
                final Set<String> blobNamesToIgnore = deletedSnapshots.stream()
                    .flatMap(
                        snapshotId -> Stream.of(
                            GLOBAL_METADATA_FORMAT.blobName(snapshotId.getUUID()),
                            SNAPSHOT_FORMAT.blobName(snapshotId.getUUID()),
                            INDEX_FILE_PREFIX + previousGeneration
                        )
                    )
                    .collect(Collectors.toSet());
                final List<String> blobsToLog = blobsToDelete.stream()
                    .filter(b -> blobNamesToIgnore.contains(b) == false)
                    .collect(Collectors.toList());
                if (blobsToLog.isEmpty() == false) {
                    logger.info("[{}] Found stale root level blobs {}. Cleaning them up", metadata.name(), blobsToLog);
                }
            }
            deleteFromContainer(blobContainer(), blobsToDelete.iterator());
            return blobsToDelete;
        } catch (Exception e) {
            logger.warn(
                () -> new ParameterizedMessage(
                    "[{}] The following blobs are no longer part of any snapshot [{}] but failed to remove them",
                    metadata.name(),
                    blobsToDelete
                ),
                e
            );
        }
        return Collections.emptyList();
    }

    private DeleteResult cleanupStaleIndices(Map<String, BlobContainer> foundIndices, Set<String> survivingIndexIds) {
        DeleteResult deleteResult = DeleteResult.ZERO;
        for (Map.Entry<String, BlobContainer> indexEntry : foundIndices.entrySet()) {
            final String indexSnId = indexEntry.getKey();
            try {
                if (survivingIndexIds.contains(indexSnId) == false) {
                    logger.debug("[{}] Found stale index [{}]. Cleaning it up", metadata.name(), indexSnId);
                    deleteResult = deleteResult.add(indexEntry.getValue().delete());
                    logger.debug("[{}] Cleaned up stale index [{}]", metadata.name(), indexSnId);
                }
            } catch (Exception e) {
                logger.warn(
                    () -> new ParameterizedMessage(
                        "[{}] index {} is no longer part of any snapshot in the repository, " + "but failed to clean up its index folder",
                        metadata.name(),
                        indexSnId
                    ),
                    e
                );
            }
        }
        return deleteResult;
    }

    @Override
    public void finalizeSnapshot(
        final ShardGenerations shardGenerations,
        final long repositoryStateId,
        final Metadata clusterMetadata,
        SnapshotInfo snapshotInfo,
        Version repositoryMetaVersion,
        Function<ClusterState, ClusterState> stateTransformer,
        final ActionListener<RepositoryData> listener
    ) {
        assert repositoryStateId > RepositoryData.UNKNOWN_REPO_GEN
            : "Must finalize based on a valid repository generation but received [" + repositoryStateId + "]";
        final Collection<IndexId> indices = shardGenerations.indices();
        final SnapshotId snapshotId = snapshotInfo.snapshotId();
        // Once we are done writing the updated index-N blob we remove the now unreferenced index-${uuid} blobs in each shard
        // directory if all nodes are at least at version SnapshotsService#SHARD_GEN_IN_REPO_DATA_VERSION
        // If there are older version nodes in the cluster, we don't need to run this cleanup as it will have already happened
        // when writing the index-${N} to each shard directory.
        final boolean writeShardGens = SnapshotsService.useShardGenerations(repositoryMetaVersion);
        final Consumer<Exception> onUpdateFailure = e -> listener.onFailure(
            new SnapshotException(metadata.name(), snapshotId, "failed to update snapshot in repository", e)
        );

        final Executor executor = threadPool.executor(ThreadPool.Names.SNAPSHOT);

        final boolean writeIndexGens = SnapshotsService.useIndexGenerations(repositoryMetaVersion);

        final StepListener<RepositoryData> repoDataListener = new StepListener<>();
        getRepositoryData(repoDataListener);
        repoDataListener.whenComplete(existingRepositoryData -> {
            final int existingSnapshotCount = existingRepositoryData.getSnapshotIds().size();
            if (existingSnapshotCount >= maxSnapshotCount) {
                listener.onFailure(
                    new RepositoryException(
                        metadata.name(),
                        "Cannot add another snapshot to this repository as it "
                            + "already contains ["
                            + existingSnapshotCount
                            + "] snapshots and is configured to hold up to ["
                            + maxSnapshotCount
                            + "] snapshots only."
                    )
                );
                return;
            }

            final Map<IndexId, String> indexMetas;
            final Map<String, String> indexMetaIdentifiers;
            if (writeIndexGens) {
                indexMetaIdentifiers = ConcurrentCollections.newConcurrentMap();
                indexMetas = ConcurrentCollections.newConcurrentMap();
            } else {
                indexMetas = null;
                indexMetaIdentifiers = null;
            }

            final ActionListener<Void> allMetaListener = new GroupedActionListener<>(ActionListener.wrap(v -> {
                final SnapshotDetails snapshotDetails = new SnapshotDetails(
                    snapshotInfo.state(),
                    Version.CURRENT,
                    snapshotInfo.startTime(),
                    snapshotInfo.endTime()
                );
                final RepositoryData updatedRepositoryData = existingRepositoryData.addSnapshot(
                    snapshotId,
                    snapshotDetails,
                    shardGenerations,
                    indexMetas,
                    indexMetaIdentifiers
                );
                writeIndexGen(
                    updatedRepositoryData,
                    repositoryStateId,
                    repositoryMetaVersion,
                    stateTransformer,
                    ActionListener.wrap(newRepoData -> {
                        if (writeShardGens) {
                            cleanupOldShardGens(existingRepositoryData, updatedRepositoryData);
                        }
                        listener.onResponse(newRepoData);
                    }, onUpdateFailure)
                );
            }, onUpdateFailure), 2 + indices.size());

            // We ignore all FileAlreadyExistsException when writing metadata since otherwise a master failover while in this method will
            // mean that no snap-${uuid}.dat blob is ever written for this snapshot. This is safe because any updated version of the
            // index or global metadata will be compatible with the segments written in this snapshot as well.
            // Failing on an already existing index-${repoGeneration} below ensures that the index.latest blob is not updated in a way
            // that decrements the generation it points at

            // Write Global MetaData
            executor.execute(
                ActionRunnable.run(
                    allMetaListener,
                    () -> GLOBAL_METADATA_FORMAT.write(clusterMetadata, blobContainer(), snapshotId.getUUID(), compress, bigArrays)
                )
            );

            // write the index metadata for each index in the snapshot
            for (IndexId index : indices) {
                executor.execute(ActionRunnable.run(allMetaListener, () -> {
                    final IndexMetadata indexMetaData = clusterMetadata.index(index.getName());
                    if (writeIndexGens) {
                        final String identifiers = IndexMetaDataGenerations.buildUniqueIdentifier(indexMetaData);
                        String metaUUID = existingRepositoryData.indexMetaDataGenerations().getIndexMetaBlobId(identifiers);
                        if (metaUUID == null) {
                            // We don't yet have this version of the metadata so we write it
                            metaUUID = UUIDs.base64UUID();
                            INDEX_METADATA_FORMAT.write(indexMetaData, indexContainer(index), metaUUID, compress, bigArrays);
                            indexMetaIdentifiers.put(identifiers, metaUUID);
                        }
                        indexMetas.put(index, identifiers);
                    } else {
                        INDEX_METADATA_FORMAT.write(
                            clusterMetadata.index(index.getName()),
                            indexContainer(index),
                            snapshotId.getUUID(),
                            compress,
                            bigArrays
                        );
                    }
                }));
            }
            executor.execute(
                ActionRunnable.run(
                    allMetaListener,
                    () -> SNAPSHOT_FORMAT.write(snapshotInfo, blobContainer(), snapshotId.getUUID(), compress, bigArrays)
                )
            );
        }, onUpdateFailure);
    }

    // Delete all old shard gen blobs that aren't referenced any longer as a result from moving to updated repository data
    private void cleanupOldShardGens(RepositoryData existingRepositoryData, RepositoryData updatedRepositoryData) {
        final List<String> toDelete = new ArrayList<>();
        final int prefixPathLen = basePath().buildAsString().length();
        updatedRepositoryData.shardGenerations()
            .obsoleteShardGenerations(existingRepositoryData.shardGenerations())
            .forEach(
                (indexId, gens) -> gens.forEach(
                    (shardId, oldGen) -> toDelete.add(
                        shardContainer(indexId, shardId).path().buildAsString().substring(prefixPathLen) + INDEX_FILE_PREFIX + oldGen
                    )
                )
            );
        try {
            deleteFromContainer(blobContainer(), toDelete.iterator());
        } catch (Exception e) {
            logger.warn("Failed to clean up old shard generation blobs", e);
        }
    }

    @Override
    public void getSnapshotInfo(GetSnapshotInfoContext context) {
        // put snapshot info downloads into a task queue instead of pushing them all into the queue to not completely monopolize the
        // snapshot meta pool for a single request
        final int workers = Math.min(threadPool.info(ThreadPool.Names.SNAPSHOT_META).getMax(), context.snapshotIds().size());
        final BlockingQueue<SnapshotId> queue = new LinkedBlockingQueue<>(context.snapshotIds());
        for (int i = 0; i < workers; i++) {
            getOneSnapshotInfo(queue, context);
        }
    }

    /**
     * Tries to poll a {@link SnapshotId} to load {@link SnapshotInfo} for from the given {@code queue}.
     */
    private void getOneSnapshotInfo(BlockingQueue<SnapshotId> queue, GetSnapshotInfoContext context) {
        final SnapshotId snapshotId = queue.poll();
        if (snapshotId == null) {
            return;
        }
        threadPool.executor(ThreadPool.Names.SNAPSHOT_META).execute(() -> {
            if (context.done()) {
                return;
            }
            if (context.isCancelled()) {
                queue.clear();
                context.onFailure(new TaskCancelledException("task cancelled"));
                return;
            }
            Exception failure = null;
            SnapshotInfo snapshotInfo = null;
            try {
                snapshotInfo = SNAPSHOT_FORMAT.read(blobContainer(), snapshotId.getUUID(), namedXContentRegistry);
            } catch (NoSuchFileException ex) {
                failure = new SnapshotMissingException(metadata.name(), snapshotId, ex);
            } catch (IOException | NotXContentException ex) {
                failure = new SnapshotException(metadata.name(), snapshotId, "failed to get snapshots", ex);
            } catch (Exception e) {
                failure = e instanceof SnapshotException
                    ? e
                    : new SnapshotException(metadata.name(), snapshotId, "Snapshot could not be read", e);
            }
            if (failure != null) {
                if (context.failFast()) {
                    queue.clear();
                }
                context.onFailure(failure);
            } else {
                assert snapshotInfo != null;
                context.onResponse(snapshotInfo);
            }
            getOneSnapshotInfo(queue, context);
        });
    }

    @Override
    public Metadata getSnapshotGlobalMetadata(final SnapshotId snapshotId) {
        try {
            return GLOBAL_METADATA_FORMAT.read(blobContainer(), snapshotId.getUUID(), namedXContentRegistry);
        } catch (NoSuchFileException ex) {
            throw new SnapshotMissingException(metadata.name(), snapshotId, ex);
        } catch (IOException ex) {
            throw new SnapshotException(metadata.name(), snapshotId, "failed to read global metadata", ex);
        }
    }

    @Override
    public IndexMetadata getSnapshotIndexMetaData(RepositoryData repositoryData, SnapshotId snapshotId, IndexId index) throws IOException {
        try {
            return INDEX_METADATA_FORMAT.read(
                indexContainer(index),
                repositoryData.indexMetaDataGenerations().indexMetaBlobId(snapshotId, index),
                namedXContentRegistry
            );
        } catch (NoSuchFileException e) {
            throw new SnapshotMissingException(metadata.name(), snapshotId, e);
        }
    }

    private void deleteFromContainer(BlobContainer container, Iterator<String> blobs) throws IOException {
        final Iterator<String> wrappedIterator;
        if (logger.isTraceEnabled()) {
            wrappedIterator = new Iterator<>() {
                @Override
                public boolean hasNext() {
                    return blobs.hasNext();
                }

                @Override
                public String next() {
                    final String blobName = blobs.next();
                    logger.trace("[{}] Deleting [{}] from [{}]", metadata.name(), blobName, container.path());
                    return blobName;
                }
            };
        } else {
            wrappedIterator = blobs;
        }
        container.deleteBlobsIgnoringIfNotExists(wrappedIterator);
    }

    private BlobPath indicesPath() {
        return basePath().add("indices");
    }

    private BlobContainer indexContainer(IndexId indexId) {
        return blobStore().blobContainer(indicesPath().add(indexId.getId()));
    }

    private BlobContainer shardContainer(IndexId indexId, ShardId shardId) {
        return shardContainer(indexId, shardId.getId());
    }

    public BlobContainer shardContainer(IndexId indexId, int shardId) {
        return blobStore().blobContainer(indicesPath().add(indexId.getId()).add(Integer.toString(shardId)));
    }

    /**
     * Configures RateLimiter based on repository and global settings
     *
     * @param repositorySettings repository settings
     * @param setting            setting to use to configure rate limiter
     * @return rate limiter or null of no throttling is needed
     */
    private static RateLimiter getRateLimiter(Settings repositorySettings, Setting<ByteSizeValue> setting) {
        ByteSizeValue maxSnapshotBytesPerSec = setting.get(repositorySettings);
        if (maxSnapshotBytesPerSec.getBytes() <= 0) {
            return null;
        } else {
            return new RateLimiter.SimpleRateLimiter(maxSnapshotBytesPerSec.getMbFrac());
        }
    }

    @Override
    public long getSnapshotThrottleTimeInNanos() {
        return snapshotRateLimitingTimeInNanos.count();
    }

    @Override
    public long getRestoreThrottleTimeInNanos() {
        return restoreRateLimitingTimeInNanos.count();
    }

    protected void assertSnapshotOrGenericThread() {
        assert Thread.currentThread().getName().contains('[' + ThreadPool.Names.SNAPSHOT + ']')
            || Thread.currentThread().getName().contains('[' + ThreadPool.Names.SNAPSHOT_META + ']')
            || Thread.currentThread().getName().contains('[' + ThreadPool.Names.GENERIC + ']')
            : "Expected current thread [" + Thread.currentThread() + "] to be the snapshot or generic thread.";
    }

    @Override
    public String startVerification() {
        try {
            if (isReadOnly()) {
                // It's readonly - so there is not much we can do here to verify it apart from reading the blob store metadata
                latestIndexBlobId();
                return "read-only";
            } else {
                String seed = UUIDs.randomBase64UUID();
                byte[] testBytes = Strings.toUTF8Bytes(seed);
                BlobContainer testContainer = blobStore().blobContainer(basePath().add(testBlobPrefix(seed)));
                testContainer.writeBlobAtomic("master.dat", new BytesArray(testBytes), true);
                return seed;
            }
        } catch (Exception exp) {
            throw new RepositoryVerificationException(metadata.name(), "path " + basePath() + " is not accessible on master node", exp);
        }
    }

    @Override
    public void endVerification(String seed) {
        if (isReadOnly() == false) {
            try {
                final String testPrefix = testBlobPrefix(seed);
                blobStore().blobContainer(basePath().add(testPrefix)).delete();
            } catch (Exception exp) {
                throw new RepositoryVerificationException(metadata.name(), "cannot delete test data at " + basePath(), exp);
            }
        }
    }

    // Tracks the latest known repository generation in a best-effort way to detect inconsistent listing of root level index-N blobs
    // and concurrent modifications.
    private final AtomicLong latestKnownRepoGen = new AtomicLong(RepositoryData.UNKNOWN_REPO_GEN);

    // Best effort cache of the latest known repository data
    private final AtomicReference<RepositoryData> latestKnownRepositoryData = new AtomicReference<>(RepositoryData.EMPTY);

    @Override
    public void getRepositoryData(ActionListener<RepositoryData> listener) {
        // RepositoryData is the responsibility of the elected master: we shouldn't be loading it on other nodes as we don't have good
        // consistency guarantees there, but electedness is too ephemeral to assert. We can say for sure that this node should be
        // master-eligible, which is almost as strong since all other snapshot-related activity happens on data nodes whether they be
        // master-eligible or not.
        assert clusterService.localNode().isMasterNode() : "should only load repository data on master nodes";

        if (latestKnownRepoGen.get() == RepositoryData.CORRUPTED_REPO_GEN) {
            listener.onFailure(corruptedStateException(null, null));
            return;
        }
        final RepositoryData cached = latestKnownRepositoryData.get();
        // Fast path loading repository data directly from cache if we're in fully consistent mode and the cache matches up with
        // the latest known repository generation
        if (bestEffortConsistency == false && cached.getGenId() == latestKnownRepoGen.get()) {
            repoDataDeduplicator.executeOnce(metadata, listener, (metadata, l) -> l.onResponse(cached));
            return;
        }
        if (metadata.generation() == RepositoryData.UNKNOWN_REPO_GEN && isReadOnly() == false) {
            logger.debug(
                "[{}] loading repository metadata for the first time, trying to determine correct generation and to store "
                    + "it in the cluster state",
                metadata.name()
            );
            initializeRepoGenerationTracking(listener);
        } else {
            logger.trace(
                "[{}] loading un-cached repository data with best known repository generation [{}]",
                metadata.name(),
                latestKnownRepoGen
            );
            // Don't deduplicate repo data loading if we don't have strong consistency guarantees between the repo and the cluster state
            // Also, if we are not caching repository data (for tests) we assume that the contents of the repository data at a given
            // generation may change
            final Executor executor = threadPool.executor(ThreadPool.Names.SNAPSHOT_META);
            if (bestEffortConsistency || cacheRepositoryData == false) {
                executor.execute(ActionRunnable.wrap(listener, this::doGetRepositoryData));
            } else {
                repoDataDeduplicator.executeOnce(
                    metadata,
                    listener,
                    (metadata, l) -> executor.execute(ActionRunnable.wrap(l, this::doGetRepositoryData))
                );
            }
        }
    }

    // Listener used to ensure that repository data is only initialized once in the cluster state by #initializeRepoGenerationTracking
    private ListenableActionFuture<RepositoryData> repoDataInitialized;

    /**
     * Method used to set the current repository generation in the cluster state's {@link RepositoryMetadata} to the latest generation that
     * can be physically found in the repository before passing the latest {@link RepositoryData} to the given listener.
     * This ensures that operations using {@link #executeConsistentStateUpdate} right after mounting a fresh repository will have a
     * consistent view of the {@link RepositoryData} before any data has been written to the repository.
     *
     * @param listener listener to resolve with new repository data
     */
    private void initializeRepoGenerationTracking(ActionListener<RepositoryData> listener) {
        synchronized (this) {
            if (repoDataInitialized == null) {
                // double check the generation since we checked it outside the mutex in the caller and it could have changed by a
                // concurrent initialization of the repo metadata and just load repository normally in case we already finished the
                // initialization
                if (metadata.generation() != RepositoryData.UNKNOWN_REPO_GEN) {
                    getRepositoryData(listener);
                    return;
                }
                logger.trace("[{}] initializing repository generation in cluster state", metadata.name());
                repoDataInitialized = new ListenableActionFuture<>();
                repoDataInitialized.addListener(listener);
                final Consumer<Exception> onFailure = e -> {
                    logger.warn(
                        new ParameterizedMessage(
                            "[{}] Exception when initializing repository generation in cluster state",
                            metadata.name()
                        ),
                        e
                    );
                    final ActionListener<RepositoryData> existingListener;
                    synchronized (BlobStoreRepository.this) {
                        existingListener = repoDataInitialized;
                        repoDataInitialized = null;
                    }
                    existingListener.onFailure(e);
                };
                threadPool.generic()
                    .execute(
                        ActionRunnable.wrap(
                            ActionListener.wrap(
                                repoData -> clusterService.submitStateUpdateTask(
                                    "set initial safe repository generation [" + metadata.name() + "][" + repoData.getGenId() + "]",
                                    new ClusterStateUpdateTask() {
                                        @Override
                                        public ClusterState execute(ClusterState currentState) {
                                            RepositoryMetadata metadata = getRepoMetadata(currentState);
                                            // No update to the repository generation should have occurred concurrently in general except
                                            // for
                                            // extreme corner cases like failing over to an older version master node and back to the
                                            // current
                                            // node concurrently
                                            if (metadata.generation() != RepositoryData.UNKNOWN_REPO_GEN) {
                                                throw new RepositoryException(
                                                    metadata.name(),
                                                    "Found unexpected initialized repo metadata [" + metadata + "]"
                                                );
                                            }
                                            return ClusterState.builder(currentState)
                                                .metadata(
                                                    Metadata.builder(currentState.getMetadata())
                                                        .putCustom(
                                                            RepositoriesMetadata.TYPE,
                                                            currentState.metadata()
                                                                .<RepositoriesMetadata>custom(RepositoriesMetadata.TYPE)
                                                                .withUpdatedGeneration(
                                                                    metadata.name(),
                                                                    repoData.getGenId(),
                                                                    repoData.getGenId()
                                                                )
                                                        )
                                                )
                                                .build();
                                        }

                                        @Override
                                        public void onFailure(String source, Exception e) {
                                            onFailure.accept(e);
                                        }

                                        @Override
                                        public void clusterStateProcessed(String source, ClusterState oldState, ClusterState newState) {
                                            logger.trace(
                                                "[{}] initialized repository generation in cluster state to [{}]",
                                                metadata.name(),
                                                repoData.getGenId()
                                            );
                                            // Resolve listeners on generic pool since some callbacks for repository data do additional IO
                                            threadPool.generic().execute(() -> {
                                                final ActionListener<RepositoryData> existingListener;
                                                synchronized (BlobStoreRepository.this) {
                                                    existingListener = repoDataInitialized;
                                                    repoDataInitialized = null;
                                                }
                                                existingListener.onResponse(repoData);
                                                logger.trace(
                                                    "[{}] called listeners after initializing repository to generation [{}]",
                                                    metadata.name(),
                                                    repoData.getGenId()
                                                );
                                            });
                                        }
                                    }
                                ),
                                onFailure
                            ),
                            this::doGetRepositoryData
                        )
                    );
            } else {
                logger.trace(
                    "[{}] waiting for existing initialization of repository metadata generation in cluster state",
                    metadata.name()
                );
                repoDataInitialized.addListener(listener);
            }
        }
    }

    /**
     * {@link RepositoryData} loading deduplicator. This may only be used with consistent generation repositories, meaning
     * {@link #bestEffortConsistency} must be {@code false}, in which case we can assume that the {@link RepositoryData} loaded is
     * unique for a given value of {@link #metadata} at any point in time.
     */
    private final ResultDeduplicator<RepositoryMetadata, RepositoryData> repoDataDeduplicator = new ResultDeduplicator<>();

    private void doGetRepositoryData(ActionListener<RepositoryData> listener) {
        // Retry loading RepositoryData in a loop in case we run into concurrent modifications of the repository.
        // Keep track of the most recent generation we failed to load so we can break out of the loop if we fail to load the same
        // generation repeatedly.

        long lastFailedGeneration = RepositoryData.UNKNOWN_REPO_GEN;
        while (true) {
            final long genToLoad;
            if (bestEffortConsistency) {
                // We're only using #latestKnownRepoGen as a hint in this mode and listing repo contents as a secondary way of trying
                // to find a higher generation
                final long generation;
                try {
                    generation = latestIndexBlobId();
                } catch (Exception e) {
                    listener.onFailure(
                        new RepositoryException(metadata.name(), "Could not determine repository generation from root blobs", e)
                    );
                    return;
                }
                genToLoad = latestKnownRepoGen.updateAndGet(known -> Math.max(known, generation));
                if (genToLoad > generation) {
                    logger.info(
                        "Determined repository generation [{}] from repository contents but correct generation must be at " + "least [{}]",
                        generation,
                        genToLoad
                    );
                }
            } else {
                // We only rely on the generation tracked in #latestKnownRepoGen which is exclusively updated from the cluster state
                genToLoad = latestKnownRepoGen.get();
            }
            try {
                final RepositoryData cached = latestKnownRepositoryData.get();
                // Caching is not used with #bestEffortConsistency see docs on #cacheRepositoryData for details
                if (bestEffortConsistency == false && cached.getGenId() == genToLoad) {
                    listener.onResponse(cached);
                } else {
                    final RepositoryData loaded = getRepositoryData(genToLoad);
                    if (cached == null || cached.getGenId() < genToLoad) {
                        // We can cache in the most recent version here without regard to the actual repository metadata version since
                        // we're only caching the information that we just wrote and thus won't accidentally cache any information that
                        // isn't safe
                        cacheRepositoryData(loaded, Version.CURRENT);
                    }
                    if (loaded.getUuid().equals(metadata.uuid())) {
                        listener.onResponse(loaded);
                    } else {
                        // someone switched the repo contents out from under us
                        RepositoriesService.updateRepositoryUuidInMetadata(
                            clusterService,
                            metadata.name(),
                            loaded,
                            new ThreadedActionListener<>(logger, threadPool, ThreadPool.Names.GENERIC, listener.map(v -> loaded), false)
                        );
                    }
                }
                return;
            } catch (RepositoryException e) {
                // If the generation to load changed concurrently and we didn't just try loading the same generation before we retry
                if (genToLoad != latestKnownRepoGen.get() && genToLoad != lastFailedGeneration) {
                    lastFailedGeneration = genToLoad;
                    logger.warn(
                        "Failed to load repository data generation ["
                            + genToLoad
                            + "] because a concurrent operation moved the current generation to ["
                            + latestKnownRepoGen.get()
                            + "]",
                        e
                    );
                    continue;
                }
                if (bestEffortConsistency == false && ExceptionsHelper.unwrap(e, NoSuchFileException.class) != null) {
                    // We did not find the expected index-N even though the cluster state continues to point at the missing value
                    // of N so we mark this repository as corrupted.
                    Tuple<Long, String> previousWriterInformation = null;
                    try {
                        previousWriterInformation = readLastWriterInfo();
                    } catch (Exception ex) {
                        e.addSuppressed(ex);
                    }
                    final Tuple<Long, String> finalLastInfo = previousWriterInformation;
                    markRepoCorrupted(
                        genToLoad,
                        e,
                        ActionListener.wrap(v -> listener.onFailure(corruptedStateException(e, finalLastInfo)), listener::onFailure)
                    );
                } else {
                    listener.onFailure(e);
                }
                return;
            } catch (Exception e) {
                listener.onFailure(new RepositoryException(metadata.name(), "Unexpected exception when loading repository data", e));
                return;
            }
        }
    }

    /**
     * Cache repository data if repository data caching is enabled.
     *
     * @param repositoryData repository data to cache
     * @param version        repository metadata version used when writing the data to the repository
     */
    private void cacheRepositoryData(RepositoryData repositoryData, Version version) {
        if (cacheRepositoryData == false) {
            return;
        }
        final RepositoryData toCache;
        if (SnapshotsService.useShardGenerations(version)) {
            toCache = repositoryData;
        } else {
            // don't cache shard generations here as they may be unreliable
            toCache = repositoryData.withoutShardGenerations();
            assert repositoryData.indexMetaDataGenerations().equals(IndexMetaDataGenerations.EMPTY)
                : "repository data should not contain index generations at version ["
                    + version
                    + "] but saw ["
                    + repositoryData.indexMetaDataGenerations()
                    + "]";
        }
        assert toCache.getGenId() >= 0 : "No need to cache abstract generations but attempted to cache [" + toCache.getGenId() + "]";
        latestKnownRepositoryData.updateAndGet(known -> {
            if (known.getGenId() > toCache.getGenId()) {
                return known;
            }
            return toCache;
        });
    }

    private RepositoryException corruptedStateException(@Nullable Exception cause, @Nullable Tuple<Long, String> previousWriterInfo) {
        return new RepositoryException(
            metadata.name(),
            "Could not read repository data because the contents of the repository do not match its "
                + "expected state. This is likely the result of either concurrently modifying the contents of the "
                + "repository by a process other than this cluster or an issue with the repository's underlying storage. "
                + "The repository has been disabled to prevent corrupting its contents. To re-enable it "
                + "and continue using it please remove the repository from the cluster and add it again to make "
                + "the cluster recover the known state of the repository from its physical contents."
                + previousWriterMessage(previousWriterInfo),
            cause
        );
    }

    private String previousWriterMessage(@Nullable Tuple<Long, String> previousWriterInfo) {
        return previousWriterInfo == null
            ? ""
            : " The last cluster to write to this repository was ["
                + previousWriterInfo.v2()
                + "] at generation ["
                + previousWriterInfo.v1()
                + "].";
    }

    /**
     * Marks the repository as corrupted. This puts the repository in a state where its tracked value for
     * {@link RepositoryMetadata#pendingGeneration()} is unchanged while its value for {@link RepositoryMetadata#generation()} is set to
     * {@link RepositoryData#CORRUPTED_REPO_GEN}. In this state, the repository can not be used any longer and must be removed and
     * recreated after the problem that lead to it being marked as corrupted has been fixed.
     *
     * @param corruptedGeneration generation that failed to load because the index file was not found but that should have loaded
     * @param originalException   exception that lead to the failing to load the {@code index-N} blob
     * @param listener            listener to invoke once done
     */
    private void markRepoCorrupted(long corruptedGeneration, Exception originalException, ActionListener<Void> listener) {
        assert corruptedGeneration != RepositoryData.UNKNOWN_REPO_GEN;
        assert bestEffortConsistency == false;
        clusterService.submitStateUpdateTask(
            "mark repository corrupted [" + metadata.name() + "][" + corruptedGeneration + "]",
            new ClusterStateUpdateTask() {
                @Override
                public ClusterState execute(ClusterState currentState) {
                    final RepositoriesMetadata state = currentState.metadata().custom(RepositoriesMetadata.TYPE);
                    final RepositoryMetadata repoState = state.repository(metadata.name());
                    if (repoState.generation() != corruptedGeneration) {
                        throw new IllegalStateException(
                            "Tried to mark repo generation ["
                                + corruptedGeneration
                                + "] as corrupted but its state concurrently changed to ["
                                + repoState
                                + "]"
                        );
                    }
                    return ClusterState.builder(currentState)
                        .metadata(
                            Metadata.builder(currentState.metadata())
                                .putCustom(
                                    RepositoriesMetadata.TYPE,
                                    state.withUpdatedGeneration(
                                        metadata.name(),
                                        RepositoryData.CORRUPTED_REPO_GEN,
                                        repoState.pendingGeneration()
                                    )
                                )
                                .build()
                        )
                        .build();
                }

                @Override
                public void onFailure(String source, Exception e) {
                    listener.onFailure(
                        new RepositoryException(
                            metadata.name(),
                            "Failed marking repository state as corrupted",
                            ExceptionsHelper.useOrSuppress(e, originalException)
                        )
                    );
                }

                @Override
                public void clusterStateProcessed(String source, ClusterState oldState, ClusterState newState) {
                    listener.onResponse(null);
                }
            }
        );
    }

    private RepositoryData getRepositoryData(long indexGen) {
        if (indexGen == RepositoryData.EMPTY_REPO_GEN) {
            return RepositoryData.EMPTY;
        }
        try {
            final String snapshotsIndexBlobName = INDEX_FILE_PREFIX + Long.toString(indexGen);

            // EMPTY is safe here because RepositoryData#fromXContent calls namedObject
            try (
                InputStream blob = blobContainer().readBlob(snapshotsIndexBlobName);
                XContentParser parser = XContentType.JSON.xContent()
                    .createParser(NamedXContentRegistry.EMPTY, LoggingDeprecationHandler.INSTANCE, blob)
            ) {
                return RepositoryData.snapshotsFromXContent(parser, indexGen, true);
            }
        } catch (IOException ioe) {
            if (bestEffortConsistency) {
                // If we fail to load the generation we tracked in latestKnownRepoGen we reset it.
                // This is done as a fail-safe in case a user manually deletes the contents of the repository in which case subsequent
                // operations must start from the EMPTY_REPO_GEN again
                if (latestKnownRepoGen.compareAndSet(indexGen, RepositoryData.EMPTY_REPO_GEN)) {
                    logger.warn("Resetting repository generation tracker because we failed to read generation [" + indexGen + "]", ioe);
                }
            }
            throw new RepositoryException(metadata.name(), "could not read repository data from index blob", ioe);
        }
    }

    private static String testBlobPrefix(String seed) {
        return TESTS_FILE + seed;
    }

    @Override
    public boolean isReadOnly() {
        return readOnly;
    }

    /**
     * Writing a new index generation is a three step process.
     * First, the {@link RepositoryMetadata} entry for this repository is set into a pending state by incrementing its
     * pending generation {@code P} while its safe generation {@code N} remains unchanged.
     * Second, the updated {@link RepositoryData} is written to generation {@code P + 1}.
     * Lastly, the {@link RepositoryMetadata} entry for this repository is updated to the new generation {@code P + 1} and thus
     * pending and safe generation are set to the same value marking the end of the update of the repository data.
     *
     * @param repositoryData RepositoryData to write
     * @param expectedGen    expected repository generation at the start of the operation
     * @param version        version of the repository metadata to write
     * @param stateFilter    filter for the last cluster state update executed by this method
     * @param listener       completion listener
     */
    protected void writeIndexGen(
        RepositoryData repositoryData,
        long expectedGen,
        Version version,
        Function<ClusterState, ClusterState> stateFilter,
        ActionListener<RepositoryData> listener
    ) {
        logger.trace("[{}] writing repository data on top of expected generation [{}]", metadata.name(), expectedGen);
        assert isReadOnly() == false; // can not write to a read only repository
        final long currentGen = repositoryData.getGenId();
        if (currentGen != expectedGen) {
            // the index file was updated by a concurrent operation, so we were operating on stale
            // repository data
            listener.onFailure(
                new RepositoryException(
                    metadata.name(),
                    "concurrent modification of the index-N file, expected current generation ["
                        + expectedGen
                        + "], actual current generation ["
                        + currentGen
                        + "]"
                )
            );
            return;
        }

        // Step 1: Set repository generation state to the next possible pending generation
        final StepListener<Long> setPendingStep = new StepListener<>();
        clusterService.submitStateUpdateTask(
            "set pending repository generation [" + metadata.name() + "][" + expectedGen + "]",
            new ClusterStateUpdateTask() {

                private long newGen;

                @Override
                public ClusterState execute(ClusterState currentState) {
                    final RepositoryMetadata meta = getRepoMetadata(currentState);
                    final String repoName = metadata.name();
                    final long genInState = meta.generation();
                    final boolean uninitializedMeta = meta.generation() == RepositoryData.UNKNOWN_REPO_GEN || bestEffortConsistency;
                    if (uninitializedMeta == false && meta.pendingGeneration() != genInState) {
                        logger.info(
                            "Trying to write new repository data over unfinished write, repo [{}] is at "
                                + "safe generation [{}] and pending generation [{}]",
                            meta.name(),
                            genInState,
                            meta.pendingGeneration()
                        );
                    }
                    assert expectedGen == RepositoryData.EMPTY_REPO_GEN || uninitializedMeta || expectedGen == meta.generation()
                        : "Expected non-empty generation [" + expectedGen + "] does not match generation tracked in [" + meta + "]";
                    // If we run into the empty repo generation for the expected gen, the repo is assumed to have been cleared of
                    // all contents by an external process so we reset the safe generation to the empty generation.
                    final long safeGeneration = expectedGen == RepositoryData.EMPTY_REPO_GEN
                        ? RepositoryData.EMPTY_REPO_GEN
                        : (uninitializedMeta ? expectedGen : genInState);
                    // Regardless of whether or not the safe generation has been reset, the pending generation always increments so that
                    // even if a repository has been manually cleared of all contents we will never reuse the same repository generation.
                    // This is motivated by the consistency behavior the S3 based blob repository implementation has to support which does
                    // not offer any consistency guarantees when it comes to overwriting the same blob name with different content.
                    final long nextPendingGen = metadata.pendingGeneration() + 1;
                    newGen = uninitializedMeta ? Math.max(expectedGen + 1, nextPendingGen) : nextPendingGen;
                    assert newGen > latestKnownRepoGen.get()
                        : "Attempted new generation ["
                            + newGen
                            + "] must be larger than latest known generation ["
                            + latestKnownRepoGen.get()
                            + "]";
                    return ClusterState.builder(currentState)
                        .metadata(
                            Metadata.builder(currentState.getMetadata())
                                .putCustom(
                                    RepositoriesMetadata.TYPE,
                                    currentState.metadata()
                                        .<RepositoriesMetadata>custom(RepositoriesMetadata.TYPE)
                                        .withUpdatedGeneration(repoName, safeGeneration, newGen)
                                )
                                .build()
                        )
                        .build();
                }

                @Override
                public void onFailure(String source, Exception e) {
                    listener.onFailure(
                        new RepositoryException(metadata.name(), "Failed to execute cluster state update [" + source + "]", e)
                    );
                }

                @Override
                public void clusterStateProcessed(String source, ClusterState oldState, ClusterState newState) {
                    logger.trace("[{}] successfully set pending repository generation to [{}]", metadata.name(), newGen);
                    setPendingStep.onResponse(newGen);
                }
            }
        );

        final StepListener<RepositoryData> filterRepositoryDataStep = new StepListener<>();

        // Step 2: Write new index-N blob to repository and update index.latest
        setPendingStep.whenComplete(newGen -> threadPool().executor(ThreadPool.Names.SNAPSHOT).execute(ActionRunnable.wrap(listener, l -> {
            // BwC logic: Load snapshot version information if any snapshot is missing details in RepositoryData so that the new
            // RepositoryData contains full details for every snapshot
            final List<SnapshotId> snapshotIdsWithMissingDetails = repositoryData.getSnapshotIds()
                .stream()
                .filter(repositoryData::hasMissingDetails)
                .collect(Collectors.toList());
            if (snapshotIdsWithMissingDetails.isEmpty() == false) {
                final Map<SnapshotId, SnapshotDetails> extraDetailsMap = new ConcurrentHashMap<>();
<<<<<<< HEAD
                getSnapshotInfo(
                    new GetSnapshotInfoContext(
                        snapshotIdsWithMissingDetails,
                        false,
                        () -> false,
                        (context, snapshotInfo) -> extraDetailsMap.put(
                            snapshotInfo.snapshotId(),
                            new SnapshotDetails(
                                snapshotInfo.state(),
                                snapshotInfo.version(),
                                snapshotInfo.startTime(),
                                snapshotInfo.endTime()
                            )
                        ),
                        ActionListener.runAfter(new ActionListener<>() {
                            @Override
                            public void onResponse(Void aVoid) {
                                logger.info(
                                    "Successfully loaded all snapshots' detailed information for {} from snapshot metadata",
                                    AllocationService.firstListElementsToCommaDelimitedString(
                                        snapshotIdsWithMissingDetails,
                                        SnapshotId::toString,
                                        logger.isDebugEnabled()
                                    )
                                );
                            }

                            @Override
                            public void onFailure(Exception e) {
                                logger.warn("Failure when trying to load missing details from snapshot metadata", e);
                            }
                        }, () -> filterRepositoryDataStep.onResponse(repositoryData.withExtraDetails(extraDetailsMap)))
                    )
                );
=======
                final GroupedActionListener<Void> loadExtraDetailsListener = new GroupedActionListener<>(
                    ActionListener.runAfter(new ActionListener<>() {
                        @Override
                        public void onResponse(Collection<Void> voids) {
                            logger.info(
                                "Successfully loaded all snapshots' detailed information for {} from snapshot metadata",
                                AllocationService.firstListElementsToCommaDelimitedString(
                                    snapshotIdsWithMissingDetails,
                                    SnapshotId::toString,
                                    logger.isDebugEnabled()
                                )
                            );
                        }

                        @Override
                        public void onFailure(Exception e) {
                            logger.warn("Failure when trying to load missing details from snapshot metadata", e);
                        }
                    }, () -> filterRepositoryDataStep.onResponse(repositoryData.withExtraDetails(extraDetailsMap))),
                    snapshotIdsWithMissingDetails.size()
                );
                for (SnapshotId snapshotId : snapshotIdsWithMissingDetails) {
                    // Just spawn all the download jobs at the same time: this is pretty important, executes only rarely (typically once
                    // after an upgrade) and each job is only a small download so this shouldn't block other SNAPSHOT activities for long.
                    threadPool().executor(ThreadPool.Names.SNAPSHOT).execute(ActionRunnable.run(loadExtraDetailsListener, () -> {
                        final SnapshotInfo snapshotInfo = getSnapshotInfo(snapshotId);
                        extraDetailsMap.put(
                            snapshotId,
                            new SnapshotDetails(
                                snapshotInfo.state(),
                                snapshotInfo.version(),
                                snapshotInfo.startTime(),
                                snapshotInfo.endTime()
                            )
                        );
                    }));
                }
>>>>>>> 1afe4b91
            } else {
                filterRepositoryDataStep.onResponse(repositoryData);
            }
        })), listener::onFailure);
        filterRepositoryDataStep.whenComplete(filteredRepositoryData -> {
            final long newGen = setPendingStep.result();
            final RepositoryData newRepositoryData = updateRepositoryData(filteredRepositoryData, version, newGen);
            if (latestKnownRepoGen.get() >= newGen) {
                throw new IllegalArgumentException(
                    "Tried writing generation ["
                        + newGen
                        + "] but repository is at least at generation ["
                        + latestKnownRepoGen.get()
                        + "] already"
                );
            }
            // write the index file
            if (ensureSafeGenerationExists(expectedGen, listener::onFailure) == false) {
                return;
            }
            final String indexBlob = INDEX_FILE_PREFIX + Long.toString(newGen);
            logger.debug("Repository [{}] writing new index generational blob [{}]", metadata.name(), indexBlob);
            try (ReleasableBytesStreamOutput out = new ReleasableBytesStreamOutput(bigArrays)) {
                try (XContentBuilder xContentBuilder = XContentFactory.jsonBuilder(Streams.noCloseStream(out))) {
                    newRepositoryData.snapshotsToXContent(xContentBuilder, version);
                }
                final BytesReference serializedRepoData = out.bytes();
                writeAtomic(blobContainer(), indexBlob, serializedRepoData, true);
            }
            maybeWriteIndexLatest(newGen);

            // Step 3: Update CS to reflect new repository generation.
            clusterService.submitStateUpdateTask(
                "set safe repository generation [" + metadata.name() + "][" + newGen + "]",
                new ClusterStateUpdateTask() {
                    @Override
                    public ClusterState execute(ClusterState currentState) {
                        final RepositoryMetadata meta = getRepoMetadata(currentState);
                        if (meta.generation() != expectedGen) {
                            throw new IllegalStateException(
                                "Tried to update repo generation to [" + newGen + "] but saw unexpected generation in state [" + meta + "]"
                            );
                        }
                        if (meta.pendingGeneration() != newGen) {
                            throw new IllegalStateException(
                                "Tried to update from unexpected pending repo generation ["
                                    + meta.pendingGeneration()
                                    + "] after write to generation ["
                                    + newGen
                                    + "]"
                            );
                        }
                        final RepositoriesMetadata currentMetadata = currentState.metadata().custom(RepositoriesMetadata.TYPE);
                        final RepositoriesMetadata withGenerations = currentMetadata.withUpdatedGeneration(metadata.name(), newGen, newGen);
                        final RepositoriesMetadata withUuid = meta.uuid().equals(newRepositoryData.getUuid())
                            ? withGenerations
                            : withGenerations.withUuid(metadata.name(), newRepositoryData.getUuid());
                        final ClusterState newClusterState = stateFilter.apply(
                            ClusterState.builder(currentState)
                                .metadata(Metadata.builder(currentState.getMetadata()).putCustom(RepositoriesMetadata.TYPE, withUuid))
                                .build()
                        );
                        return updateRepositoryGenerationsIfNecessary(newClusterState, expectedGen, newGen);
                    }

                    @Override
                    public void onFailure(String source, Exception e) {
                        listener.onFailure(
                            new RepositoryException(metadata.name(), "Failed to execute cluster state update [" + source + "]", e)
                        );
                    }

                    @Override
                    public void clusterStateProcessed(String source, ClusterState oldState, ClusterState newState) {
                        logger.trace("[{}] successfully set safe repository generation to [{}]", metadata.name(), newGen);
                        cacheRepositoryData(newRepositoryData, version);
                        threadPool.executor(ThreadPool.Names.SNAPSHOT).execute(ActionRunnable.supply(listener, () -> {
                            // Delete all now outdated index files up to 1000 blobs back from the new generation.
                            // If there are more than 1000 dangling index-N cleanup functionality on repo delete will take care of them.
                            // Deleting one older than the current expectedGen is done for BwC reasons as older versions used to keep
                            // two index-N blobs around.
                            try {
                                deleteFromContainer(
                                    blobContainer(),
                                    LongStream.range(Math.max(Math.max(expectedGen - 1, 0), newGen - 1000), newGen)
                                        .mapToObj(gen -> INDEX_FILE_PREFIX + gen)
                                        .iterator()
                                );
                            } catch (IOException e) {
                                logger.warn(
                                    () -> new ParameterizedMessage("Failed to clean up old index blobs from before [{}]", newGen),
                                    e
                                );
                            }
                            return newRepositoryData;
                        }));
                    }
                }
            );
        }, listener::onFailure);
    }

    private RepositoryData updateRepositoryData(RepositoryData repositoryData, Version repositoryMetaversion, long newGen) {
        if (SnapshotsService.includesUUIDs(repositoryMetaversion)) {
            final String clusterUUID = clusterService.state().metadata().clusterUUID();
            if (repositoryData.getClusterUUID().equals(clusterUUID) == false) {
                repositoryData = repositoryData.withClusterUuid(clusterUUID);
            }
        }
        return repositoryData.withGenId(newGen);
    }

    /**
     * Write {@code index.latest} blob to support using this repository as the basis of a url repository.
     *
     * @param newGen new repository generation
     */
    private void maybeWriteIndexLatest(long newGen) {
        if (supportURLRepo) {
            logger.debug("Repository [{}] updating index.latest with generation [{}]", metadata.name(), newGen);
            try {
                writeAtomic(blobContainer(), INDEX_LATEST_BLOB, new BytesArray(Numbers.longToBytes(newGen)), false);
            } catch (Exception e) {
                logger.warn(
                    () -> new ParameterizedMessage(
                        "Failed to write index.latest blob. If you do not intend to use this "
                            + "repository as the basis for a URL repository you may turn off attempting to write the index.latest blob by "
                            + "setting repository setting [{}] to [false]",
                        SUPPORT_URL_REPO.getKey()
                    ),
                    e
                );
            }
        }
    }

    /**
     * Ensures that {@link RepositoryData} for the given {@code safeGeneration} actually physically exists in the repository.
     * This method is used by {@link #writeIndexGen} to make sure that no writes are executed on top of a concurrently modified repository.
     * This check is necessary because {@link RepositoryData} is mostly read from the cached value in {@link #latestKnownRepositoryData}
     * which could be stale in the broken situation of a concurrent write to the repository.
     *
     * @param safeGeneration generation to verify existence for
     * @param onFailure      callback to invoke with failure in case the repository generation is not physically found in the repository
     */
    private boolean ensureSafeGenerationExists(long safeGeneration, Consumer<Exception> onFailure) throws IOException {
        logger.debug("Ensure generation [{}] that is the basis for this write exists in [{}]", safeGeneration, metadata.name());
        if (safeGeneration != RepositoryData.EMPTY_REPO_GEN && blobContainer().blobExists(INDEX_FILE_PREFIX + safeGeneration) == false) {
            Tuple<Long, String> previousWriterInfo = null;
            Exception readRepoDataEx = null;
            try {
                previousWriterInfo = readLastWriterInfo();
            } catch (Exception ex) {
                readRepoDataEx = ex;
            }
            final Exception exception = new RepositoryException(
                metadata.name(),
                "concurrent modification of the index-N file, expected current generation ["
                    + safeGeneration
                    + "] but it was not found in the repository."
                    + previousWriterMessage(previousWriterInfo)
            );
            if (readRepoDataEx != null) {
                exception.addSuppressed(readRepoDataEx);
            }
            markRepoCorrupted(safeGeneration, exception, new ActionListener<>() {
                @Override
                public void onResponse(Void aVoid) {
                    onFailure.accept(exception);
                }

                @Override
                public void onFailure(Exception e) {
                    onFailure.accept(e);
                }
            });
            return false;
        }
        return true;
    }

    /**
     * Tries to find the latest cluster UUID that wrote to this repository on a best effort basis by listing out repository root contents
     * to find the latest repository generation and then reading the cluster UUID of the last writer from the {@link RepositoryData} found
     * at this generation.
     *
     * @return tuple of repository generation and cluster UUID of the last cluster to write to this repository
     */
    private Tuple<Long, String> readLastWriterInfo() throws IOException {
        assert bestEffortConsistency == false : "This should only be used for adding information to errors in consistent mode";
        final long latestGeneration = latestIndexBlobId();
        final RepositoryData actualRepositoryData = getRepositoryData(latestGeneration);
        return Tuple.tuple(latestGeneration, actualRepositoryData.getClusterUUID());
    }

    /**
     * Updates the repository generation that running deletes and snapshot finalizations will be based on for this repository if any such
     * operations are found in the cluster state while setting the safe repository generation.
     *
     * @param state  cluster state to update
     * @param oldGen previous safe repository generation
     * @param newGen new safe repository generation
     * @return updated cluster state
     */
    private ClusterState updateRepositoryGenerationsIfNecessary(ClusterState state, long oldGen, long newGen) {
        final String repoName = metadata.name();
        final SnapshotsInProgress updatedSnapshotsInProgress;
        boolean changedSnapshots = false;
        final List<SnapshotsInProgress.Entry> snapshotEntries = new ArrayList<>();
        for (SnapshotsInProgress.Entry entry : state.custom(SnapshotsInProgress.TYPE, SnapshotsInProgress.EMPTY).entries()) {
            if (entry.repository().equals(repoName) && entry.repositoryStateId() == oldGen) {
                snapshotEntries.add(entry.withRepoGen(newGen));
                changedSnapshots = true;
            } else {
                snapshotEntries.add(entry);
            }
        }
        updatedSnapshotsInProgress = changedSnapshots ? SnapshotsInProgress.of(snapshotEntries) : null;
        final SnapshotDeletionsInProgress updatedDeletionsInProgress;
        boolean changedDeletions = false;
        final List<SnapshotDeletionsInProgress.Entry> deletionEntries = new ArrayList<>();
        for (SnapshotDeletionsInProgress.Entry entry : state.custom(SnapshotDeletionsInProgress.TYPE, SnapshotDeletionsInProgress.EMPTY)
            .getEntries()) {
            if (entry.repository().equals(repoName) && entry.repositoryStateId() == oldGen) {
                deletionEntries.add(entry.withRepoGen(newGen));
                changedDeletions = true;
            } else {
                deletionEntries.add(entry);
            }
        }
        updatedDeletionsInProgress = changedDeletions ? SnapshotDeletionsInProgress.of(deletionEntries) : null;
        return SnapshotsService.updateWithSnapshots(state, updatedSnapshotsInProgress, updatedDeletionsInProgress);
    }

    private RepositoryMetadata getRepoMetadata(ClusterState state) {
        final RepositoryMetadata repositoryMetadata = state.getMetadata()
            .<RepositoriesMetadata>custom(RepositoriesMetadata.TYPE)
            .repository(metadata.name());
        assert repositoryMetadata != null;
        return repositoryMetadata;
    }

    /**
     * Get the latest snapshot index blob id.  Snapshot index blobs are named index-N, where N is
     * the next version number from when the index blob was written.  Each individual index-N blob is
     * only written once and never overwritten.  The highest numbered index-N blob is the latest one
     * that contains the current snapshots in the repository.
     *
     * Package private for testing
     */
    long latestIndexBlobId() throws IOException {
        try {
            // First, try listing all index-N blobs (there should only be two index-N blobs at any given
            // time in a repository if cleanup is happening properly) and pick the index-N blob with the
            // highest N value - this will be the latest index blob for the repository. Note, we do this
            // instead of directly reading the index.latest blob to get the current index-N blob because
            // index.latest is not written atomically and is not immutable - on every index-N change,
            // we first delete the old index.latest and then write the new one. If the repository is not
            // read-only, it is possible that we try deleting the index.latest blob while it is being read
            // by some other operation (such as the get snapshots operation). In some file systems, it is
            // illegal to delete a file while it is being read elsewhere (e.g. Windows). For read-only
            // repositories, we read for index.latest, both because listing blob prefixes is often unsupported
            // and because the index.latest blob will never be deleted and re-written.
            return listBlobsToGetLatestIndexId();
        } catch (UnsupportedOperationException e) {
            // If its a read-only repository, listing blobs by prefix may not be supported (e.g. a URL repository),
            // in this case, try reading the latest index generation from the index.latest blob
            try {
                return readSnapshotIndexLatestBlob();
            } catch (NoSuchFileException nsfe) {
                return RepositoryData.EMPTY_REPO_GEN;
            }
        }
    }

    // package private for testing
    long readSnapshotIndexLatestBlob() throws IOException {
        return Numbers.bytesToLong(Streams.readFully(blobContainer().readBlob(INDEX_LATEST_BLOB)).toBytesRef());
    }

    private long listBlobsToGetLatestIndexId() throws IOException {
        return latestGeneration(blobContainer().listBlobsByPrefix(INDEX_FILE_PREFIX).keySet());
    }

    private long latestGeneration(Collection<String> rootBlobs) {
        long latest = RepositoryData.EMPTY_REPO_GEN;
        for (String blobName : rootBlobs) {
            if (blobName.startsWith(INDEX_FILE_PREFIX) == false) {
                continue;
            }
            try {
                final long curr = Long.parseLong(blobName.substring(INDEX_FILE_PREFIX.length()));
                latest = Math.max(latest, curr);
            } catch (NumberFormatException nfe) {
                // the index- blob wasn't of the format index-N where N is a number,
                // no idea what this blob is but it doesn't belong in the repository!
                logger.warn("[{}] Unknown blob in the repository: {}", metadata.name(), blobName);
            }
        }
        return latest;
    }

    private void writeAtomic(BlobContainer container, final String blobName, final BytesReference bytesRef, boolean failIfAlreadyExists)
        throws IOException {
        logger.trace(() -> new ParameterizedMessage("[{}] Writing [{}] to {} atomically", metadata.name(), blobName, container.path()));
        container.writeBlobAtomic(blobName, bytesRef, failIfAlreadyExists);
    }

    @Override
    public void snapshotShard(SnapshotShardContext context) {
        if (isReadOnly()) {
            context.onFailure(new RepositoryException(metadata.name(), "cannot snapshot shard on a readonly repository"));
            return;
        }
        final Store store = context.store();
        final IndexCommit snapshotIndexCommit = context.indexCommit();
        final ShardId shardId = store.shardId();
        final SnapshotId snapshotId = context.snapshotId();
        final IndexShardSnapshotStatus snapshotStatus = context.status();
        final long startTime = threadPool.absoluteTimeInMillis();
        try {
            final String generation = snapshotStatus.generation();
            logger.debug("[{}] [{}] snapshot to [{}] [{}] ...", shardId, snapshotId, metadata.name(), generation);
            final BlobContainer shardContainer = shardContainer(context.indexId(), shardId);
            final Set<String> blobs;
            if (generation == null) {
                try {
                    blobs = shardContainer.listBlobsByPrefix(INDEX_FILE_PREFIX).keySet();
                } catch (IOException e) {
                    throw new IndexShardSnapshotFailedException(shardId, "failed to list blobs", e);
                }
            } else {
                blobs = Collections.singleton(INDEX_FILE_PREFIX + generation);
            }

            Tuple<BlobStoreIndexShardSnapshots, String> tuple = buildBlobStoreIndexShardSnapshots(blobs, shardContainer, generation);
            BlobStoreIndexShardSnapshots snapshots = tuple.v1();
            String fileListGeneration = tuple.v2();

            if (snapshots.snapshots().stream().anyMatch(sf -> sf.snapshot().equals(snapshotId.getName()))) {
                throw new IndexShardSnapshotFailedException(
                    shardId,
                    "Duplicate snapshot name [" + snapshotId.getName() + "] detected, aborting"
                );
            }
            // First inspect all known SegmentInfos instances to see if we already have an equivalent commit in the repository
            final List<BlobStoreIndexShardSnapshot.FileInfo> filesFromSegmentInfos = Optional.ofNullable(context.stateIdentifier())
                .map(id -> {
                    for (SnapshotFiles snapshotFileSet : snapshots.snapshots()) {
                        if (id.equals(snapshotFileSet.shardStateIdentifier())) {
                            return snapshotFileSet.indexFiles();
                        }
                    }
                    return null;
                })
                .orElse(null);

            final List<BlobStoreIndexShardSnapshot.FileInfo> indexCommitPointFiles;
            int indexIncrementalFileCount = 0;
            int indexTotalNumberOfFiles = 0;
            long indexIncrementalSize = 0;
            long indexTotalFileSize = 0;
            final BlockingQueue<BlobStoreIndexShardSnapshot.FileInfo> filesToSnapshot = new LinkedBlockingQueue<>();
            // If we did not find a set of files that is equal to the current commit we determine the files to upload by comparing files
            // in the commit with files already in the repository
            if (filesFromSegmentInfos == null) {
                indexCommitPointFiles = new ArrayList<>();
                final Collection<String> fileNames;
                final Store.MetadataSnapshot metadataFromStore;
                try (Releasable ignored = incrementStoreRef(store, snapshotStatus, shardId)) {
                    // TODO apparently we don't use the MetadataSnapshot#.recoveryDiff(...) here but we should
                    try {
                        logger.trace("[{}] [{}] Loading store metadata using index commit [{}]", shardId, snapshotId, snapshotIndexCommit);
                        metadataFromStore = store.getMetadata(snapshotIndexCommit);
                        fileNames = snapshotIndexCommit.getFileNames();
                    } catch (IOException e) {
                        throw new IndexShardSnapshotFailedException(shardId, "Failed to get store file metadata", e);
                    }
                }
                for (String fileName : fileNames) {
                    if (snapshotStatus.isAborted()) {
                        logger.debug("[{}] [{}] Aborted on the file [{}], exiting", shardId, snapshotId, fileName);
                        throw new AbortedSnapshotException();
                    }

                    logger.trace("[{}] [{}] Processing [{}]", shardId, snapshotId, fileName);
                    final StoreFileMetadata md = metadataFromStore.get(fileName);
                    BlobStoreIndexShardSnapshot.FileInfo existingFileInfo = null;
                    List<BlobStoreIndexShardSnapshot.FileInfo> filesInfo = snapshots.findPhysicalIndexFiles(fileName);
                    if (filesInfo != null) {
                        for (BlobStoreIndexShardSnapshot.FileInfo fileInfo : filesInfo) {
                            if (fileInfo.isSame(md)) {
                                // a commit point file with the same name, size and checksum was already copied to repository
                                // we will reuse it for this snapshot
                                existingFileInfo = fileInfo;
                                break;
                            }
                        }
                    }

                    // We can skip writing blobs where the metadata hash is equal to the blob's contents because we store the hash/contents
                    // directly in the shard level metadata in this case
                    final boolean needsWrite = md.hashEqualsContents() == false;
                    indexTotalFileSize += md.length();
                    indexTotalNumberOfFiles++;

                    if (existingFileInfo == null) {
                        indexIncrementalFileCount++;
                        indexIncrementalSize += md.length();
                        // create a new FileInfo
                        BlobStoreIndexShardSnapshot.FileInfo snapshotFileInfo = new BlobStoreIndexShardSnapshot.FileInfo(
                            (needsWrite ? UPLOADED_DATA_BLOB_PREFIX : VIRTUAL_DATA_BLOB_PREFIX) + UUIDs.randomBase64UUID(),
                            md,
                            chunkSize()
                        );
                        indexCommitPointFiles.add(snapshotFileInfo);
                        if (needsWrite) {
                            filesToSnapshot.add(snapshotFileInfo);
                        }
                        assert needsWrite || assertFileContentsMatchHash(snapshotStatus, snapshotFileInfo, store);
                    } else {
                        indexCommitPointFiles.add(existingFileInfo);
                    }
                }
            } else {
                for (BlobStoreIndexShardSnapshot.FileInfo fileInfo : filesFromSegmentInfos) {
                    indexTotalNumberOfFiles++;
                    indexTotalFileSize += fileInfo.length();
                }
                indexCommitPointFiles = filesFromSegmentInfos;
            }

            snapshotStatus.moveToStarted(
                startTime,
                indexIncrementalFileCount,
                indexTotalNumberOfFiles,
                indexIncrementalSize,
                indexTotalFileSize
            );

            final String indexGeneration;
            final boolean writeShardGens = SnapshotsService.useShardGenerations(context.getRepositoryMetaVersion());
            // build a new BlobStoreIndexShardSnapshot, that includes this one and all the saved ones
            List<SnapshotFiles> newSnapshotsList = new ArrayList<>();
            newSnapshotsList.add(new SnapshotFiles(snapshotId.getName(), indexCommitPointFiles, context.stateIdentifier()));
            for (SnapshotFiles point : snapshots) {
                newSnapshotsList.add(point);
            }
            final BlobStoreIndexShardSnapshots updatedBlobStoreIndexShardSnapshots = new BlobStoreIndexShardSnapshots(newSnapshotsList);
            final Runnable afterWriteSnapBlob;
            if (writeShardGens) {
                // When using shard generations we can safely write the index-${uuid} blob before writing out any of the actual data
                // for this shard since the uuid named blob will simply not be referenced in case of error and thus we will never
                // reference a generation that has not had all its files fully upload.
                indexGeneration = UUIDs.randomBase64UUID();
                try {
                    INDEX_SHARD_SNAPSHOTS_FORMAT.write(
                        updatedBlobStoreIndexShardSnapshots,
                        shardContainer,
                        indexGeneration,
                        compress,
                        bigArrays
                    );
                } catch (IOException e) {
                    throw new IndexShardSnapshotFailedException(
                        shardId,
                        "Failed to write shard level snapshot metadata for ["
                            + snapshotId
                            + "] to ["
                            + INDEX_SHARD_SNAPSHOTS_FORMAT.blobName(indexGeneration)
                            + "]",
                        e
                    );
                }
                afterWriteSnapBlob = () -> {};
            } else {
                // When not using shard generations we can only write the index-${N} blob after all other work for this shard has
                // completed.
                // Also, in case of numeric shard generations the data node has to take care of deleting old shard generations.
                final long newGen = Long.parseLong(fileListGeneration) + 1;
                indexGeneration = Long.toString(newGen);
                // Delete all previous index-N blobs
                final List<String> blobsToDelete = blobs.stream()
                    .filter(blob -> blob.startsWith(SNAPSHOT_INDEX_PREFIX))
                    .collect(Collectors.toList());
                assert blobsToDelete.stream()
                    .mapToLong(b -> Long.parseLong(b.replaceFirst(SNAPSHOT_INDEX_PREFIX, "")))
                    .max()
                    .orElse(-1L) < Long.parseLong(indexGeneration)
                    : "Tried to delete an index-N blob newer than the current generation ["
                        + indexGeneration
                        + "] when deleting index-N blobs "
                        + blobsToDelete;
                afterWriteSnapBlob = () -> {
                    try {
                        writeShardIndexBlobAtomic(shardContainer, newGen, updatedBlobStoreIndexShardSnapshots);
                    } catch (IOException e) {
                        throw new IndexShardSnapshotFailedException(
                            shardId,
                            "Failed to finalize snapshot creation ["
                                + snapshotId
                                + "] with shard index ["
                                + INDEX_SHARD_SNAPSHOTS_FORMAT.blobName(indexGeneration)
                                + "]",
                            e
                        );
                    }
                    try {
                        deleteFromContainer(shardContainer, blobsToDelete.iterator());
                    } catch (IOException e) {
                        logger.warn(
                            () -> new ParameterizedMessage(
                                "[{}][{}] failed to delete old index-N blobs during finalization",
                                snapshotId,
                                shardId
                            ),
                            e
                        );
                    }
                };
            }

            final StepListener<Collection<Void>> allFilesUploadedListener = new StepListener<>();
            allFilesUploadedListener.whenComplete(v -> {
                final IndexShardSnapshotStatus.Copy lastSnapshotStatus = snapshotStatus.moveToFinalize(snapshotIndexCommit.getGeneration());

                // now create and write the commit point
                logger.trace("[{}] [{}] writing shard snapshot file", shardId, snapshotId);
                final BlobStoreIndexShardSnapshot blobStoreIndexShardSnapshot = new BlobStoreIndexShardSnapshot(
                    snapshotId.getName(),
                    lastSnapshotStatus.getIndexVersion(),
                    indexCommitPointFiles,
                    lastSnapshotStatus.getStartTime(),
                    threadPool.absoluteTimeInMillis() - lastSnapshotStatus.getStartTime(),
                    lastSnapshotStatus.getIncrementalFileCount(),
                    lastSnapshotStatus.getIncrementalSize()
                );
                try {
                    final String snapshotUUID = snapshotId.getUUID();
                    INDEX_SHARD_SNAPSHOT_FORMAT.write(blobStoreIndexShardSnapshot, shardContainer, snapshotUUID, compress, bigArrays);
                } catch (IOException e) {
                    throw new IndexShardSnapshotFailedException(shardId, "Failed to write commit point", e);
                }
                afterWriteSnapBlob.run();
                final ShardSnapshotResult shardSnapshotResult = new ShardSnapshotResult(
                    indexGeneration,
                    ByteSizeValue.ofBytes(blobStoreIndexShardSnapshot.totalSize()),
                    snapshotIndexCommit.getSegmentCount()
                );
                snapshotStatus.moveToDone(threadPool.absoluteTimeInMillis(), shardSnapshotResult);
                context.onResponse(shardSnapshotResult);
            }, context::onFailure);
            if (indexIncrementalFileCount == 0) {
                allFilesUploadedListener.onResponse(Collections.emptyList());
                return;
            }
            final Executor executor = threadPool.executor(ThreadPool.Names.SNAPSHOT);
            // Start as many workers as fit into the snapshot pool at once at the most
            final int workers = Math.min(threadPool.info(ThreadPool.Names.SNAPSHOT).getMax(), indexIncrementalFileCount);
            final ActionListener<Void> filesListener = fileQueueListener(filesToSnapshot, workers, allFilesUploadedListener);
            for (int i = 0; i < workers; ++i) {
                executeOneFileSnapshot(store, snapshotId, context.indexId(), snapshotStatus, filesToSnapshot, executor, filesListener);
            }
        } catch (Exception e) {
            context.onFailure(e);
        }
    }

    private void executeOneFileSnapshot(
        Store store,
        SnapshotId snapshotId,
        IndexId indexId,
        IndexShardSnapshotStatus snapshotStatus,
        BlockingQueue<BlobStoreIndexShardSnapshot.FileInfo> filesToSnapshot,
        Executor executor,
        ActionListener<Void> listener
    ) throws InterruptedException {
        final ShardId shardId = store.shardId();
        final BlobStoreIndexShardSnapshot.FileInfo snapshotFileInfo = filesToSnapshot.poll(0L, TimeUnit.MILLISECONDS);
        if (snapshotFileInfo == null) {
            listener.onResponse(null);
        } else {
            executor.execute(ActionRunnable.wrap(listener, l -> {
                try (Releasable ignored = incrementStoreRef(store, snapshotStatus, shardId)) {
                    snapshotFile(snapshotFileInfo, indexId, shardId, snapshotId, snapshotStatus, store);
                    executeOneFileSnapshot(store, snapshotId, indexId, snapshotStatus, filesToSnapshot, executor, l);
                }
            }));
        }
    }

    private static Releasable incrementStoreRef(Store store, IndexShardSnapshotStatus snapshotStatus, ShardId shardId) {
        if (store.tryIncRef() == false) {
            if (snapshotStatus.isAborted()) {
                throw new AbortedSnapshotException();
            } else {
                assert false : "Store should not be closed concurrently unless snapshot is aborted";
                throw new IndexShardSnapshotFailedException(shardId, "Store got closed concurrently");
            }
        }
        return store::decRef;
    }

    private static boolean assertFileContentsMatchHash(
        IndexShardSnapshotStatus snapshotStatus,
        BlobStoreIndexShardSnapshot.FileInfo fileInfo,
        Store store
    ) {
        if (store.tryIncRef()) {
            try (IndexInput indexInput = store.openVerifyingInput(fileInfo.physicalName(), IOContext.READONCE, fileInfo.metadata())) {
                final byte[] tmp = new byte[Math.toIntExact(fileInfo.metadata().length())];
                indexInput.readBytes(tmp, 0, tmp.length);
                assert fileInfo.metadata().hash().bytesEquals(new BytesRef(tmp));
            } catch (IOException e) {
                throw new AssertionError(e);
            } finally {
                store.decRef();
            }
        } else {
            assert snapshotStatus.isAborted() : "if the store is already closed we must have been aborted";
        }
        return true;
    }

    @Override
    public void restoreShard(
        Store store,
        SnapshotId snapshotId,
        IndexId indexId,
        ShardId snapshotShardId,
        RecoveryState recoveryState,
        ActionListener<Void> listener
    ) {
        final ShardId shardId = store.shardId();
        final ActionListener<Void> restoreListener = listener.delegateResponse(
            (l, e) -> l.onFailure(new IndexShardRestoreFailedException(shardId, "failed to restore snapshot [" + snapshotId + "]", e))
        );
        final Executor executor = threadPool.executor(ThreadPool.Names.SNAPSHOT);
        final BlobContainer container = shardContainer(indexId, snapshotShardId);
        executor.execute(ActionRunnable.wrap(restoreListener, l -> {
            final BlobStoreIndexShardSnapshot snapshot = loadShardSnapshot(container, snapshotId);
            final SnapshotFiles snapshotFiles = new SnapshotFiles(snapshot.snapshot(), snapshot.indexFiles(), null);
            new FileRestoreContext(metadata.name(), shardId, snapshotId, recoveryState) {
                @Override
                protected void restoreFiles(
                    List<BlobStoreIndexShardSnapshot.FileInfo> filesToRecover,
                    Store store,
                    ActionListener<Void> listener
                ) {
                    if (filesToRecover.isEmpty()) {
                        listener.onResponse(null);
                    } else {
                        // Start as many workers as fit into the snapshot pool at once at the most
                        final int workers = Math.min(
                            threadPool.info(ThreadPool.Names.SNAPSHOT).getMax(),
                            snapshotFiles.indexFiles().size()
                        );
                        final BlockingQueue<BlobStoreIndexShardSnapshot.FileInfo> files = new LinkedBlockingQueue<>(filesToRecover);
                        final ActionListener<Void> allFilesListener = fileQueueListener(files, workers, listener.map(v -> null));
                        // restore the files from the snapshot to the Lucene store
                        for (int i = 0; i < workers; ++i) {
                            try {
                                executeOneFileRestore(files, allFilesListener);
                            } catch (Exception e) {
                                allFilesListener.onFailure(e);
                            }
                        }
                    }
                }

                private void executeOneFileRestore(
                    BlockingQueue<BlobStoreIndexShardSnapshot.FileInfo> files,
                    ActionListener<Void> allFilesListener
                ) throws InterruptedException {
                    final BlobStoreIndexShardSnapshot.FileInfo fileToRecover = files.poll(0L, TimeUnit.MILLISECONDS);
                    if (fileToRecover == null) {
                        allFilesListener.onResponse(null);
                    } else {
                        executor.execute(ActionRunnable.wrap(allFilesListener, filesListener -> {
                            store.incRef();
                            try {
                                restoreFile(fileToRecover, store);
                            } finally {
                                store.decRef();
                            }
                            executeOneFileRestore(files, filesListener);
                        }));
                    }
                }

                private void restoreFile(BlobStoreIndexShardSnapshot.FileInfo fileInfo, Store store) throws IOException {
                    ensureNotClosing(store);
                    logger.trace(() -> new ParameterizedMessage("[{}] restoring [{}] to [{}]", metadata.name(), fileInfo, store));
                    boolean success = false;
                    try (
                        IndexOutput indexOutput = store.createVerifyingOutput(
                            fileInfo.physicalName(),
                            fileInfo.metadata(),
                            IOContext.DEFAULT
                        )
                    ) {
                        if (fileInfo.name().startsWith(VIRTUAL_DATA_BLOB_PREFIX)) {
                            final BytesRef hash = fileInfo.metadata().hash();
                            indexOutput.writeBytes(hash.bytes, hash.offset, hash.length);
                            recoveryState.getIndex().addRecoveredBytesToFile(fileInfo.physicalName(), hash.length);
                        } else {
                            try (InputStream stream = maybeRateLimitRestores(new SlicedInputStream(fileInfo.numberOfParts()) {
                                @Override
                                protected InputStream openSlice(int slice) throws IOException {
                                    ensureNotClosing(store);
                                    return container.readBlob(fileInfo.partName(slice));
                                }
                            })) {
                                final byte[] buffer = new byte[Math.toIntExact(Math.min(bufferSize, fileInfo.length()))];
                                int length;
                                while ((length = stream.read(buffer)) > 0) {
                                    ensureNotClosing(store);
                                    indexOutput.writeBytes(buffer, 0, length);
                                    recoveryState.getIndex().addRecoveredBytesToFile(fileInfo.physicalName(), length);
                                }
                            }
                        }
                        Store.verify(indexOutput);
                        indexOutput.close();
                        store.directory().sync(Collections.singleton(fileInfo.physicalName()));
                        success = true;
                    } catch (CorruptIndexException | IndexFormatTooOldException | IndexFormatTooNewException ex) {
                        try {
                            store.markStoreCorrupted(ex);
                        } catch (IOException e) {
                            logger.warn("store cannot be marked as corrupted", e);
                        }
                        throw ex;
                    } finally {
                        if (success == false) {
                            store.deleteQuiet(fileInfo.physicalName());
                        }
                    }
                }

                void ensureNotClosing(final Store store) throws AlreadyClosedException {
                    assert store.refCount() > 0;
                    if (store.isClosing()) {
                        throw new AlreadyClosedException("store is closing");
                    }
                }

            }.restore(snapshotFiles, store, l);
        }));
    }

    private static ActionListener<Void> fileQueueListener(
        BlockingQueue<BlobStoreIndexShardSnapshot.FileInfo> files,
        int workers,
        ActionListener<Collection<Void>> listener
    ) {
        return new GroupedActionListener<>(listener, workers).delegateResponse((l, e) -> {
            files.clear(); // Stop uploading the remaining files if we run into any exception
            l.onFailure(e);
        });
    }

    private static InputStream maybeRateLimit(
        InputStream stream,
        Supplier<RateLimiter> rateLimiterSupplier,
        RateLimitingInputStream.Listener throttleListener
    ) {
        return new RateLimitingInputStream(stream, rateLimiterSupplier, throttleListener);
    }

    /**
     * Wrap the restore rate limiter (controlled by the repository setting `max_restore_bytes_per_sec` and the cluster setting
     * `indices.recovery.max_bytes_per_sec`) around the given stream. Any throttling is reported to the given listener and not otherwise
     * recorded in the value returned by {@link BlobStoreRepository#getRestoreThrottleTimeInNanos}.
     */
    public InputStream maybeRateLimitRestores(InputStream stream) {
        return maybeRateLimitRestores(stream, restoreRateLimitingTimeInNanos::inc);
    }

    /**
     * Wrap the restore rate limiter (controlled by the repository setting `max_restore_bytes_per_sec` and the cluster setting
     * `indices.recovery.max_bytes_per_sec`) around the given stream. Any throttling is recorded in the value returned by {@link
     * BlobStoreRepository#getRestoreThrottleTimeInNanos}.
     */
    public InputStream maybeRateLimitRestores(InputStream stream, RateLimitingInputStream.Listener throttleListener) {
        return maybeRateLimit(
            maybeRateLimit(stream, () -> restoreRateLimiter, throttleListener),
            recoverySettings::rateLimiter,
            throttleListener
        );
    }

    /**
     * Wrap the snapshot rate limiter (controlled by the repository setting `max_snapshot_bytes_per_sec`) around the given stream. Any
     * throttling is recorded in the value returned by {@link BlobStoreRepository#getSnapshotThrottleTimeInNanos()}.
     */
    public InputStream maybeRateLimitSnapshots(InputStream stream) {
        return maybeRateLimitSnapshots(stream, snapshotRateLimitingTimeInNanos::inc);
    }

    /**
     * Wrap the snapshot rate limiter (controlled by the repository setting `max_snapshot_bytes_per_sec`) around the given stream. Any
     * throttling is reported to the given listener and not otherwise recorded in the value returned by {@link
     * BlobStoreRepository#getSnapshotThrottleTimeInNanos()}.
     */
    public InputStream maybeRateLimitSnapshots(InputStream stream, RateLimitingInputStream.Listener throttleListener) {
        return maybeRateLimit(stream, () -> snapshotRateLimiter, throttleListener);
    }

    @Override
    public IndexShardSnapshotStatus getShardSnapshotStatus(SnapshotId snapshotId, IndexId indexId, ShardId shardId) {
        BlobStoreIndexShardSnapshot snapshot = loadShardSnapshot(shardContainer(indexId, shardId), snapshotId);
        return IndexShardSnapshotStatus.newDone(
            snapshot.startTime(),
            snapshot.time(),
            snapshot.incrementalFileCount(),
            snapshot.totalFileCount(),
            snapshot.incrementalSize(),
            snapshot.totalSize(),
            null
        ); // Not adding a real generation here as it doesn't matter to callers
    }

    @Override
    public void verify(String seed, DiscoveryNode localNode) {
        assertSnapshotOrGenericThread();
        if (isReadOnly()) {
            try {
                latestIndexBlobId();
            } catch (Exception e) {
                throw new RepositoryVerificationException(
                    metadata.name(),
                    "path " + basePath() + " is not accessible on node " + localNode,
                    e
                );
            }
        } else {
            BlobContainer testBlobContainer = blobStore().blobContainer(basePath().add(testBlobPrefix(seed)));
            try {
                testBlobContainer.writeBlob("data-" + localNode.getId() + ".dat", new BytesArray(seed), true);
            } catch (Exception exp) {
                throw new RepositoryVerificationException(
                    metadata.name(),
                    "store location [" + blobStore() + "] is not accessible on the node [" + localNode + "]",
                    exp
                );
            }
            try (InputStream masterDat = testBlobContainer.readBlob("master.dat")) {
                final String seedRead = Streams.readFully(masterDat).utf8ToString();
                if (seedRead.equals(seed) == false) {
                    throw new RepositoryVerificationException(
                        metadata.name(),
                        "Seed read from master.dat was [" + seedRead + "] but expected seed [" + seed + "]"
                    );
                }
            } catch (NoSuchFileException e) {
                throw new RepositoryVerificationException(
                    metadata.name(),
                    "a file written by master to the store ["
                        + blobStore()
                        + "] cannot be accessed on the node ["
                        + localNode
                        + "]. "
                        + "This might indicate that the store ["
                        + blobStore()
                        + "] is not shared between this node and the master node or "
                        + "that permissions on the store don't allow reading files written by the master node",
                    e
                );
            } catch (Exception e) {
                throw new RepositoryVerificationException(metadata.name(), "Failed to verify repository", e);
            }
        }
    }

    @Override
    public String toString() {
        return "BlobStoreRepository[" + "[" + metadata.name() + "], [" + blobStore.get() + ']' + ']';
    }

    /**
     * Delete snapshot from shard level metadata.
     *
     * @param indexGeneration generation to write the new shard level level metadata to. If negative a uuid id shard generation should be
     *                        used
     */
    private ShardSnapshotMetaDeleteResult deleteFromShardSnapshotMeta(
        Set<SnapshotId> survivingSnapshots,
        IndexId indexId,
        int snapshotShardId,
        Collection<SnapshotId> snapshotIds,
        BlobContainer shardContainer,
        Set<String> blobs,
        BlobStoreIndexShardSnapshots snapshots,
        long indexGeneration
    ) {
        // Build a list of snapshots that should be preserved
        List<SnapshotFiles> newSnapshotsList = new ArrayList<>();
        final Set<String> survivingSnapshotNames = survivingSnapshots.stream().map(SnapshotId::getName).collect(Collectors.toSet());
        for (SnapshotFiles point : snapshots) {
            if (survivingSnapshotNames.contains(point.snapshot())) {
                newSnapshotsList.add(point);
            }
        }
        String writtenGeneration = null;
        try {
            if (newSnapshotsList.isEmpty()) {
                return new ShardSnapshotMetaDeleteResult(indexId, snapshotShardId, ShardGenerations.DELETED_SHARD_GEN, blobs);
            } else {
                final BlobStoreIndexShardSnapshots updatedSnapshots = new BlobStoreIndexShardSnapshots(newSnapshotsList);
                if (indexGeneration < 0L) {
                    writtenGeneration = UUIDs.randomBase64UUID();
                    INDEX_SHARD_SNAPSHOTS_FORMAT.write(updatedSnapshots, shardContainer, writtenGeneration, compress, bigArrays);
                } else {
                    writtenGeneration = String.valueOf(indexGeneration);
                    writeShardIndexBlobAtomic(shardContainer, indexGeneration, updatedSnapshots);
                }
                final Set<String> survivingSnapshotUUIDs = survivingSnapshots.stream().map(SnapshotId::getUUID).collect(Collectors.toSet());
                return new ShardSnapshotMetaDeleteResult(
                    indexId,
                    snapshotShardId,
                    writtenGeneration,
                    unusedBlobs(blobs, survivingSnapshotUUIDs, updatedSnapshots)
                );
            }
        } catch (IOException e) {
            throw new RepositoryException(
                metadata.name(),
                "Failed to finalize snapshot deletion "
                    + snapshotIds
                    + " with shard index ["
                    + INDEX_SHARD_SNAPSHOTS_FORMAT.blobName(writtenGeneration)
                    + "]",
                e
            );
        }
    }

    /**
     * Utility for atomically writing shard level metadata to a numeric shard generation. This is only required for writing
     * numeric shard generations where atomic writes with fail-if-already-exists checks are useful in preventing repository corruption.
     */
    private void writeShardIndexBlobAtomic(
        BlobContainer shardContainer,
        long indexGeneration,
        BlobStoreIndexShardSnapshots updatedSnapshots
    ) throws IOException {
        assert indexGeneration >= 0 : "Shard generation must not be negative but saw [" + indexGeneration + "]";
        logger.trace(
            () -> new ParameterizedMessage("[{}] Writing shard index [{}] to [{}]", metadata.name(), indexGeneration, shardContainer.path())
        );
        final String blobName = INDEX_SHARD_SNAPSHOTS_FORMAT.blobName(String.valueOf(indexGeneration));
        INDEX_SHARD_SNAPSHOTS_FORMAT.serialize(
            updatedSnapshots,
            blobName,
            compress,
            bigArrays,
            bytes -> writeAtomic(shardContainer, blobName, bytes, true)
        );
    }

    // Unused blobs are all previous index-, data- and meta-blobs and that are not referenced by the new index- as well as all
    // temporary blobs
    private static List<String> unusedBlobs(
        Set<String> blobs,
        Set<String> survivingSnapshotUUIDs,
        BlobStoreIndexShardSnapshots updatedSnapshots
    ) {
        return blobs.stream()
            .filter(
                blob -> blob.startsWith(SNAPSHOT_INDEX_PREFIX)
                    || (blob.startsWith(SNAPSHOT_PREFIX)
                        && blob.endsWith(".dat")
                        && survivingSnapshotUUIDs.contains(
                            blob.substring(SNAPSHOT_PREFIX.length(), blob.length() - ".dat".length())
                        ) == false)
                    || (blob.startsWith(UPLOADED_DATA_BLOB_PREFIX) && updatedSnapshots.findNameFile(canonicalName(blob)) == null)
                    || FsBlobContainer.isTempBlobName(blob)
            )
            .collect(Collectors.toList());
    }

    /**
     * Loads information about shard snapshot
     */
    public BlobStoreIndexShardSnapshot loadShardSnapshot(BlobContainer shardContainer, SnapshotId snapshotId) {
        try {
            return INDEX_SHARD_SNAPSHOT_FORMAT.read(shardContainer, snapshotId.getUUID(), namedXContentRegistry);
        } catch (NoSuchFileException ex) {
            throw new SnapshotMissingException(metadata.name(), snapshotId, ex);
        } catch (IOException ex) {
            throw new SnapshotException(
                metadata.name(),
                snapshotId,
                "failed to read shard snapshot file for [" + shardContainer.path() + ']',
                ex
            );
        }
    }

    /**
     * Loads all available snapshots in the repository using the given {@code generation} or falling back to trying to determine it from
     * the given list of blobs in the shard container.
     *
     * @param blobs      list of blobs in repository
     * @param generation shard generation or {@code null} in case there was no shard generation tracked in the {@link RepositoryData} for
     *                   this shard because its snapshot was created in a version older than
     *                   {@link SnapshotsService#SHARD_GEN_IN_REPO_DATA_VERSION}.
     * @return tuple of BlobStoreIndexShardSnapshots and the last snapshot index generation
     */
    private Tuple<BlobStoreIndexShardSnapshots, String> buildBlobStoreIndexShardSnapshots(
        Set<String> blobs,
        BlobContainer shardContainer,
        @Nullable String generation
    ) throws IOException {
        if (generation != null) {
            if (generation.equals(ShardGenerations.NEW_SHARD_GEN)) {
                return new Tuple<>(BlobStoreIndexShardSnapshots.EMPTY, ShardGenerations.NEW_SHARD_GEN);
            }
            return new Tuple<>(INDEX_SHARD_SNAPSHOTS_FORMAT.read(shardContainer, generation, namedXContentRegistry), generation);
        }
        final Tuple<BlobStoreIndexShardSnapshots, Long> legacyIndex = buildBlobStoreIndexShardSnapshots(blobs, shardContainer);
        return new Tuple<>(legacyIndex.v1(), String.valueOf(legacyIndex.v2()));
    }

    /**
     * Loads all available snapshots in the repository
     *
     * @param blobs list of blobs in repository
     * @return tuple of BlobStoreIndexShardSnapshots and the last snapshot index generation
     */
    private Tuple<BlobStoreIndexShardSnapshots, Long> buildBlobStoreIndexShardSnapshots(Set<String> blobs, BlobContainer shardContainer)
        throws IOException {
        long latest = latestGeneration(blobs);
        if (latest >= 0) {
            final BlobStoreIndexShardSnapshots shardSnapshots = INDEX_SHARD_SNAPSHOTS_FORMAT.read(
                shardContainer,
                Long.toString(latest),
                namedXContentRegistry
            );
            return new Tuple<>(shardSnapshots, latest);
        } else if (blobs.stream()
            .anyMatch(b -> b.startsWith(SNAPSHOT_PREFIX) || b.startsWith(INDEX_FILE_PREFIX) || b.startsWith(UPLOADED_DATA_BLOB_PREFIX))) {
                logger.warn(
                    "Could not find a readable index-N file in a non-empty shard snapshot directory [" + shardContainer.path() + "]"
                );
            }
        return new Tuple<>(BlobStoreIndexShardSnapshots.EMPTY, latest);
    }

    /**
     * Snapshot individual file
     * @param fileInfo file to be snapshotted
     */
    private void snapshotFile(
        BlobStoreIndexShardSnapshot.FileInfo fileInfo,
        IndexId indexId,
        ShardId shardId,
        SnapshotId snapshotId,
        IndexShardSnapshotStatus snapshotStatus,
        Store store
    ) throws IOException {
        final BlobContainer shardContainer = shardContainer(indexId, shardId);
        final String file = fileInfo.physicalName();
        try (IndexInput indexInput = store.openVerifyingInput(file, IOContext.READONCE, fileInfo.metadata())) {
            for (int i = 0; i < fileInfo.numberOfParts(); i++) {
                final long partBytes = fileInfo.partBytes(i);

                // Make reads abortable by mutating the snapshotStatus object
                final InputStream inputStream = new FilterInputStream(
                    maybeRateLimitSnapshots(new InputStreamIndexInput(indexInput, partBytes))
                ) {
                    @Override
                    public int read() throws IOException {
                        checkAborted();
                        return super.read();
                    }

                    @Override
                    public int read(byte[] b, int off, int len) throws IOException {
                        checkAborted();
                        return super.read(b, off, len);
                    }

                    private void checkAborted() {
                        if (snapshotStatus.isAborted()) {
                            logger.debug("[{}] [{}] Aborted on the file [{}], exiting", shardId, snapshotId, fileInfo.physicalName());
                            throw new AbortedSnapshotException();
                        }
                    }
                };
                final String partName = fileInfo.partName(i);
                logger.trace(() -> new ParameterizedMessage("[{}] Writing [{}] to [{}]", metadata.name(), partName, shardContainer.path()));
                shardContainer.writeBlob(partName, inputStream, partBytes, false);
            }
            Store.verify(indexInput);
            snapshotStatus.addProcessedFile(fileInfo.length());
        } catch (Exception t) {
            failStoreIfCorrupted(store, t);
            snapshotStatus.addProcessedFile(0);
            throw t;
        }
    }

    private static void failStoreIfCorrupted(Store store, Exception e) {
        if (Lucene.isCorruptionException(e)) {
            try {
                store.markStoreCorrupted((IOException) e);
            } catch (IOException inner) {
                inner.addSuppressed(e);
                logger.warn("store cannot be marked as corrupted", inner);
            }
        }
    }

    public boolean supportURLRepo() {
        return supportURLRepo;
    }

    /**
     * @return whether this repository performs overwrites atomically. In practice we only overwrite the `index.latest` blob so this
     * is not very important, but the repository analyzer does test that overwrites happen atomically. It will skip those tests if the
     * repository overrides this method to indicate that it does not support atomic overwrites.
     */
    public boolean hasAtomicOverwrites() {
        return true;
    }

    /**
     * The result of removing a snapshot from a shard folder in the repository.
     */
    private static final class ShardSnapshotMetaDeleteResult {

        // Index that the snapshot was removed from
        private final IndexId indexId;

        // Shard id that the snapshot was removed from
        private final int shardId;

        // Id of the new index-${uuid} blob that does not include the snapshot any more
        private final String newGeneration;

        // Blob names in the shard directory that have become unreferenced in the new shard generation
        private final Collection<String> blobsToDelete;

        ShardSnapshotMetaDeleteResult(IndexId indexId, int shardId, String newGeneration, Collection<String> blobsToDelete) {
            this.indexId = indexId;
            this.shardId = shardId;
            this.newGeneration = newGeneration;
            this.blobsToDelete = blobsToDelete;
        }
    }
}<|MERGE_RESOLUTION|>--- conflicted
+++ resolved
@@ -2192,7 +2192,6 @@
                 .collect(Collectors.toList());
             if (snapshotIdsWithMissingDetails.isEmpty() == false) {
                 final Map<SnapshotId, SnapshotDetails> extraDetailsMap = new ConcurrentHashMap<>();
-<<<<<<< HEAD
                 getSnapshotInfo(
                     new GetSnapshotInfoContext(
                         snapshotIdsWithMissingDetails,
@@ -2227,45 +2226,6 @@
                         }, () -> filterRepositoryDataStep.onResponse(repositoryData.withExtraDetails(extraDetailsMap)))
                     )
                 );
-=======
-                final GroupedActionListener<Void> loadExtraDetailsListener = new GroupedActionListener<>(
-                    ActionListener.runAfter(new ActionListener<>() {
-                        @Override
-                        public void onResponse(Collection<Void> voids) {
-                            logger.info(
-                                "Successfully loaded all snapshots' detailed information for {} from snapshot metadata",
-                                AllocationService.firstListElementsToCommaDelimitedString(
-                                    snapshotIdsWithMissingDetails,
-                                    SnapshotId::toString,
-                                    logger.isDebugEnabled()
-                                )
-                            );
-                        }
-
-                        @Override
-                        public void onFailure(Exception e) {
-                            logger.warn("Failure when trying to load missing details from snapshot metadata", e);
-                        }
-                    }, () -> filterRepositoryDataStep.onResponse(repositoryData.withExtraDetails(extraDetailsMap))),
-                    snapshotIdsWithMissingDetails.size()
-                );
-                for (SnapshotId snapshotId : snapshotIdsWithMissingDetails) {
-                    // Just spawn all the download jobs at the same time: this is pretty important, executes only rarely (typically once
-                    // after an upgrade) and each job is only a small download so this shouldn't block other SNAPSHOT activities for long.
-                    threadPool().executor(ThreadPool.Names.SNAPSHOT).execute(ActionRunnable.run(loadExtraDetailsListener, () -> {
-                        final SnapshotInfo snapshotInfo = getSnapshotInfo(snapshotId);
-                        extraDetailsMap.put(
-                            snapshotId,
-                            new SnapshotDetails(
-                                snapshotInfo.state(),
-                                snapshotInfo.version(),
-                                snapshotInfo.startTime(),
-                                snapshotInfo.endTime()
-                            )
-                        );
-                    }));
-                }
->>>>>>> 1afe4b91
             } else {
                 filterRepositoryDataStep.onResponse(repositoryData);
             }

/*
 * Licensed to Elasticsearch under one or more contributor
 * license agreements. See the NOTICE file distributed with
 * this work for additional information regarding copyright
 * ownership. Elasticsearch licenses this file to you under
 * the Apache License, Version 2.0 (the "License"); you may
 * not use this file except in compliance with the License.
 * You may obtain a copy of the License at
 *
 *    http://www.apache.org/licenses/LICENSE-2.0
 *
 * Unless required by applicable law or agreed to in writing,
 * software distributed under the License is distributed on an
 * "AS IS" BASIS, WITHOUT WARRANTIES OR CONDITIONS OF ANY
 * KIND, either express or implied.  See the License for the
 * specific language governing permissions and limitations
 * under the License.
 */

package org.elasticsearch.repositories.blobstore;

import org.apache.logging.log4j.LogManager;
import org.apache.logging.log4j.Logger;
import org.apache.logging.log4j.message.ParameterizedMessage;
import org.apache.lucene.index.CorruptIndexException;
import org.apache.lucene.index.IndexCommit;
import org.apache.lucene.index.IndexFormatTooNewException;
import org.apache.lucene.index.IndexFormatTooOldException;
import org.apache.lucene.store.IOContext;
import org.apache.lucene.store.IndexInput;
import org.apache.lucene.store.IndexOutput;
import org.apache.lucene.store.RateLimiter;
import org.apache.lucene.util.BytesRef;
import org.apache.lucene.util.SetOnce;
import org.elasticsearch.ExceptionsHelper;
import org.elasticsearch.Version;
import org.elasticsearch.action.ActionListener;
import org.elasticsearch.action.ActionRunnable;
import org.elasticsearch.action.StepListener;
import org.elasticsearch.action.support.GroupedActionListener;
import org.elasticsearch.cluster.ClusterState;
import org.elasticsearch.cluster.ClusterStateUpdateTask;
import org.elasticsearch.cluster.RepositoryCleanupInProgress;
import org.elasticsearch.cluster.SnapshotDeletionsInProgress;
import org.elasticsearch.cluster.SnapshotsInProgress;
import org.elasticsearch.cluster.metadata.IndexMetadata;
import org.elasticsearch.cluster.metadata.Metadata;
import org.elasticsearch.cluster.metadata.RepositoriesMetadata;
import org.elasticsearch.cluster.metadata.RepositoryMetadata;
import org.elasticsearch.cluster.node.DiscoveryNode;
import org.elasticsearch.cluster.routing.allocation.AllocationService;
import org.elasticsearch.cluster.service.ClusterService;
import org.elasticsearch.common.Nullable;
import org.elasticsearch.common.Numbers;
import org.elasticsearch.common.Strings;
import org.elasticsearch.common.UUIDs;
import org.elasticsearch.common.blobstore.BlobContainer;
import org.elasticsearch.common.blobstore.BlobMetadata;
import org.elasticsearch.common.blobstore.BlobPath;
import org.elasticsearch.common.blobstore.BlobStore;
import org.elasticsearch.common.blobstore.DeleteResult;
import org.elasticsearch.common.blobstore.fs.FsBlobContainer;
import org.elasticsearch.common.bytes.BytesArray;
import org.elasticsearch.common.bytes.BytesReference;
import org.elasticsearch.common.collect.Tuple;
import org.elasticsearch.common.component.AbstractLifecycleComponent;
import org.elasticsearch.common.compress.CompressorFactory;
import org.elasticsearch.common.compress.NotXContentException;
import org.elasticsearch.common.io.Streams;
import org.elasticsearch.common.io.stream.BytesStreamOutput;
import org.elasticsearch.common.io.stream.StreamOutput;
import org.elasticsearch.common.lease.Releasable;
import org.elasticsearch.common.lucene.Lucene;
import org.elasticsearch.common.lucene.store.InputStreamIndexInput;
import org.elasticsearch.common.metrics.CounterMetric;
import org.elasticsearch.common.settings.Setting;
import org.elasticsearch.common.settings.Settings;
import org.elasticsearch.common.unit.ByteSizeUnit;
import org.elasticsearch.common.unit.ByteSizeValue;
import org.elasticsearch.common.unit.TimeValue;
import org.elasticsearch.common.util.concurrent.AbstractRunnable;
import org.elasticsearch.common.util.concurrent.ConcurrentCollections;
import org.elasticsearch.common.xcontent.LoggingDeprecationHandler;
import org.elasticsearch.common.xcontent.NamedXContentRegistry;
import org.elasticsearch.common.xcontent.XContentBuilder;
import org.elasticsearch.common.xcontent.XContentFactory;
import org.elasticsearch.common.xcontent.XContentParser;
import org.elasticsearch.common.xcontent.XContentType;
import org.elasticsearch.index.mapper.MapperService;
import org.elasticsearch.index.shard.ShardId;
import org.elasticsearch.index.snapshots.IndexShardRestoreFailedException;
import org.elasticsearch.index.snapshots.IndexShardSnapshotFailedException;
import org.elasticsearch.index.snapshots.IndexShardSnapshotStatus;
import org.elasticsearch.index.snapshots.blobstore.BlobStoreIndexShardSnapshot;
import org.elasticsearch.index.snapshots.blobstore.BlobStoreIndexShardSnapshots;
import org.elasticsearch.index.snapshots.blobstore.RateLimitingInputStream;
import org.elasticsearch.index.snapshots.blobstore.SlicedInputStream;
import org.elasticsearch.index.snapshots.blobstore.SnapshotFiles;
import org.elasticsearch.index.store.Store;
import org.elasticsearch.index.store.StoreFileMetadata;
import org.elasticsearch.indices.recovery.RecoverySettings;
import org.elasticsearch.indices.recovery.RecoveryState;
import org.elasticsearch.repositories.IndexId;
import org.elasticsearch.repositories.IndexMetaDataGenerations;
import org.elasticsearch.repositories.Repository;
import org.elasticsearch.repositories.RepositoryCleanupResult;
import org.elasticsearch.repositories.RepositoryData;
import org.elasticsearch.repositories.RepositoryException;
import org.elasticsearch.repositories.RepositoryOperation;
import org.elasticsearch.repositories.RepositoryStats;
import org.elasticsearch.repositories.RepositoryVerificationException;
import org.elasticsearch.repositories.ShardGenerations;
import org.elasticsearch.snapshots.AbortedSnapshotException;
import org.elasticsearch.snapshots.SnapshotException;
import org.elasticsearch.snapshots.SnapshotId;
import org.elasticsearch.snapshots.SnapshotInfo;
import org.elasticsearch.snapshots.SnapshotMissingException;
import org.elasticsearch.snapshots.SnapshotsService;
import org.elasticsearch.threadpool.ThreadPool;

import java.io.FilterInputStream;
import java.io.IOException;
import java.io.InputStream;
import java.nio.file.NoSuchFileException;
import java.util.ArrayList;
import java.util.Collection;
import java.util.Collections;
import java.util.List;
import java.util.Map;
import java.util.Optional;
import java.util.Set;
import java.util.concurrent.BlockingQueue;
import java.util.concurrent.ConcurrentHashMap;
import java.util.concurrent.Executor;
import java.util.concurrent.LinkedBlockingQueue;
import java.util.concurrent.TimeUnit;
import java.util.concurrent.atomic.AtomicLong;
import java.util.concurrent.atomic.AtomicReference;
import java.util.function.Consumer;
import java.util.function.Function;
import java.util.function.Supplier;
import java.util.stream.Collectors;
import java.util.stream.LongStream;
import java.util.stream.Stream;

import static org.elasticsearch.index.snapshots.blobstore.BlobStoreIndexShardSnapshot.FileInfo.canonicalName;

/**
 * BlobStore - based implementation of Snapshot Repository
 * <p>
 * This repository works with any {@link BlobStore} implementation. The blobStore could be (and preferred) lazy initialized in
 * {@link #createBlobStore()}.
 * </p>
 * For in depth documentation on how exactly implementations of this class interact with the snapshot functionality please refer to the
 * documentation of the package {@link org.elasticsearch.repositories.blobstore}.
 */
public abstract class BlobStoreRepository extends AbstractLifecycleComponent implements Repository {
    private static final Logger logger = LogManager.getLogger(BlobStoreRepository.class);

    protected volatile RepositoryMetadata metadata;

    protected final ThreadPool threadPool;

    private static final int BUFFER_SIZE = 4096;

    public static final String SNAPSHOT_PREFIX = "snap-";

    public static final String SNAPSHOT_CODEC = "snapshot";

    public static final String INDEX_FILE_PREFIX = "index-";

    public static final String INDEX_LATEST_BLOB = "index.latest";

    private static final String TESTS_FILE = "tests-";

    public static final String METADATA_PREFIX = "meta-";

    public static final String METADATA_NAME_FORMAT = METADATA_PREFIX + "%s.dat";

    private static final String METADATA_CODEC = "metadata";

    private static final String INDEX_METADATA_CODEC = "index-metadata";

    public static final String SNAPSHOT_NAME_FORMAT = SNAPSHOT_PREFIX + "%s.dat";

    private static final String SNAPSHOT_INDEX_PREFIX = "index-";

    private static final String SNAPSHOT_INDEX_NAME_FORMAT = SNAPSHOT_INDEX_PREFIX + "%s";

    private static final String SNAPSHOT_INDEX_CODEC = "snapshots";

    private static final String UPLOADED_DATA_BLOB_PREFIX = "__";

    /**
     * Prefix used for the identifiers of data blobs that were not actually written to the repository physically because their contents are
     * already stored in the metadata referencing them, i.e. in {@link BlobStoreIndexShardSnapshot} and
     * {@link BlobStoreIndexShardSnapshots}. This is the case for files for which {@link StoreFileMetadata#hashEqualsContents()} is
     * {@code true}.
     */
    private static final String VIRTUAL_DATA_BLOB_PREFIX = "v__";

    /**
     * When set to true metadata files are stored in compressed format. This setting doesn’t affect index
     * files that are already compressed by default. Changing the setting does not invalidate existing files since reads
     * do not observe the setting, instead they examine the file to see if it is compressed or not.
     */
    public static final Setting<Boolean> COMPRESS_SETTING = Setting.boolSetting("compress", true, Setting.Property.NodeScope);

    /**
     * Setting to disable caching of the latest repository data.
     */
    public static final Setting<Boolean> CACHE_REPOSITORY_DATA =
        Setting.boolSetting("cache_repository_data", true, Setting.Property.Deprecated);

    private final boolean compress;

    private final boolean cacheRepositoryData;

    private final RateLimiter snapshotRateLimiter;

    private final RateLimiter restoreRateLimiter;

    private final CounterMetric snapshotRateLimitingTimeInNanos = new CounterMetric();

    private final CounterMetric restoreRateLimitingTimeInNanos = new CounterMetric();

    private final ChecksumBlobStoreFormat<Metadata> globalMetadataFormat;

    private final ChecksumBlobStoreFormat<IndexMetadata> indexMetadataFormat;

    protected final ChecksumBlobStoreFormat<SnapshotInfo> snapshotFormat;

    private final boolean readOnly;

    private final ChecksumBlobStoreFormat<BlobStoreIndexShardSnapshot> indexShardSnapshotFormat;

    private final ChecksumBlobStoreFormat<BlobStoreIndexShardSnapshots> indexShardSnapshotsFormat;

    private final Object lock = new Object();

    private final SetOnce<BlobContainer> blobContainer = new SetOnce<>();

    private final SetOnce<BlobStore> blobStore = new SetOnce<>();

    private final BlobPath basePath;

    private final ClusterService clusterService;

    private final RecoverySettings recoverySettings;

    /**
     * Flag that is set to {@code true} if this instance is started with {@link #metadata} that has a higher value for
     * {@link RepositoryMetadata#pendingGeneration()} than for {@link RepositoryMetadata#generation()} indicating a full cluster restart
     * potentially accounting for the the last {@code index-N} write in the cluster state.
     * Note: While it is true that this value could also be set to {@code true} for an instance on a node that is just joining the cluster
     * during a new {@code index-N} write, this does not present a problem. The node will still load the correct {@link RepositoryData} in
     * all cases and simply do a redundant listing of the repository contents if it tries to load {@link RepositoryData} and falls back
     * to {@link #latestIndexBlobId()} to validate the value of {@link RepositoryMetadata#generation()}.
     */
    private boolean uncleanStart;

    /**
     * This flag indicates that the repository can not exclusively rely on the value stored in {@link #latestKnownRepoGen} to determine the
     * latest repository generation but must inspect its physical contents as well via {@link #latestIndexBlobId()}.
     * This flag is set in the following situations:
     * <ul>
     *     <li>All repositories that are read-only, i.e. for which {@link #isReadOnly()} returns {@code true} because there are no
     *     guarantees that another cluster is not writing to the repository at the same time</li>
     *     <li>The value of {@link RepositoryMetadata#generation()} for this repository is {@link RepositoryData#UNKNOWN_REPO_GEN}
     *     indicating that no consistent repository generation is tracked in the cluster state yet.</li>
     *     <li>The {@link #uncleanStart} flag is set to {@code true}</li>
     * </ul>
     */
    private volatile boolean bestEffortConsistency;

    /**
     * Constructs new BlobStoreRepository
     * @param metadata   The metadata for this repository including name and settings
     * @param clusterService ClusterService
     */
    protected BlobStoreRepository(
        final RepositoryMetadata metadata,
        final NamedXContentRegistry namedXContentRegistry,
        final ClusterService clusterService,
        final RecoverySettings recoverySettings,
        final BlobPath basePath) {
        this.metadata = metadata;
        this.threadPool = clusterService.getClusterApplierService().threadPool();
        this.clusterService = clusterService;
        this.recoverySettings = recoverySettings;
        this.compress = COMPRESS_SETTING.get(metadata.settings());
        snapshotRateLimiter = getRateLimiter(metadata.settings(), "max_snapshot_bytes_per_sec", new ByteSizeValue(40, ByteSizeUnit.MB));
        restoreRateLimiter = getRateLimiter(metadata.settings(), "max_restore_bytes_per_sec", ByteSizeValue.ZERO);
        readOnly = metadata.settings().getAsBoolean("readonly", false);
        cacheRepositoryData = CACHE_REPOSITORY_DATA.get(metadata.settings());
        this.basePath = basePath;

        indexShardSnapshotFormat = new ChecksumBlobStoreFormat<>(SNAPSHOT_CODEC, SNAPSHOT_NAME_FORMAT,
            BlobStoreIndexShardSnapshot::fromXContent, namedXContentRegistry, compress);
        indexShardSnapshotsFormat = new ChecksumBlobStoreFormat<>(SNAPSHOT_INDEX_CODEC, SNAPSHOT_INDEX_NAME_FORMAT,
            BlobStoreIndexShardSnapshots::fromXContent, namedXContentRegistry, compress);
        globalMetadataFormat = new ChecksumBlobStoreFormat<>(METADATA_CODEC, METADATA_NAME_FORMAT,
            Metadata::fromXContent, namedXContentRegistry, compress);
        indexMetadataFormat = new ChecksumBlobStoreFormat<>(INDEX_METADATA_CODEC, METADATA_NAME_FORMAT,
            IndexMetadata::fromXContent, namedXContentRegistry, compress);
        snapshotFormat = new ChecksumBlobStoreFormat<>(SNAPSHOT_CODEC, SNAPSHOT_NAME_FORMAT,
            SnapshotInfo::fromXContentInternal, namedXContentRegistry, compress);
    }

    @Override
    protected void doStart() {
        uncleanStart = metadata.pendingGeneration() > RepositoryData.EMPTY_REPO_GEN &&
            metadata.generation() != metadata.pendingGeneration();
        ByteSizeValue chunkSize = chunkSize();
        if (chunkSize != null && chunkSize.getBytes() <= 0) {
            throw new IllegalArgumentException("the chunk size cannot be negative: [" + chunkSize + "]");
        }
    }

    @Override
    protected void doStop() {
    }

    @Override
    protected void doClose() {
        BlobStore store;
        // to close blobStore if blobStore initialization is started during close
        synchronized (lock) {
            store = blobStore.get();
        }
        if (store != null) {
            try {
                store.close();
            } catch (Exception t) {
                logger.warn("cannot close blob store", t);
            }
        }
    }

    @Override
    public void executeConsistentStateUpdate(Function<RepositoryData, ClusterStateUpdateTask> createUpdateTask, String source,
                                             Consumer<Exception> onFailure) {
        final RepositoryMetadata repositoryMetadataStart = metadata;
        getRepositoryData(ActionListener.wrap(repositoryData -> {
            final ClusterStateUpdateTask updateTask = createUpdateTask.apply(repositoryData);
            clusterService.submitStateUpdateTask(source, new ClusterStateUpdateTask(updateTask.priority()) {

                private boolean executedTask = false;

                @Override
                public ClusterState execute(ClusterState currentState) throws Exception {
                    // Comparing the full metadata here on purpose instead of simply comparing the safe generation.
                    // If the safe generation has changed, then we have to reload repository data and start over.
                    // If the pending generation has changed we are in the midst of a write operation and might pick up the
                    // updated repository data and state on the retry. We don't want to wait for the write to finish though
                    // because it could fail for any number of reasons so we just retry instead of waiting on the cluster state
                    // to change in any form.
                    if (repositoryMetadataStart.equals(getRepoMetadata(currentState))) {
                        executedTask = true;
                        return updateTask.execute(currentState);
                    }
                    return currentState;
                }

                @Override
                public void onFailure(String source, Exception e) {
                    if (executedTask) {
                        updateTask.onFailure(source, e);
                    } else {
                        onFailure.accept(e);
                    }
                }

                @Override
                public void clusterStateProcessed(String source, ClusterState oldState, ClusterState newState) {
                    if (executedTask) {
                        updateTask.clusterStateProcessed(source, oldState, newState);
                    } else {
                        executeConsistentStateUpdate(createUpdateTask, source, onFailure);
                    }
                }

                @Override
                public TimeValue timeout() {
                    return updateTask.timeout();
                }
            });
        }, onFailure));
    }

    // Inspects all cluster state elements that contain a hint about what the current repository generation is and updates
    // #latestKnownRepoGen if a newer than currently known generation is found
    @Override
    public void updateState(ClusterState state) {
        metadata = getRepoMetadata(state);
        uncleanStart = uncleanStart && metadata.generation() != metadata.pendingGeneration();
        bestEffortConsistency = uncleanStart || isReadOnly() || metadata.generation() == RepositoryData.UNKNOWN_REPO_GEN;
        if (isReadOnly()) {
            // No need to waste cycles, no operations can run against a read-only repository
            return;
        }
        if (bestEffortConsistency) {
            final SnapshotsInProgress snapshotsInProgress = state.custom(SnapshotsInProgress.TYPE, SnapshotsInProgress.EMPTY);
            long bestGenerationFromCS = bestGeneration(snapshotsInProgress.entries());
            // Don't use generation from the delete task if we already found a generation for an in progress snapshot.
            // In this case, the generation points at the generation the repo will be in after the snapshot finishes so it may not yet
            // exist
            if (bestGenerationFromCS == RepositoryData.EMPTY_REPO_GEN) {
                bestGenerationFromCS =
                    bestGeneration(state.custom(SnapshotDeletionsInProgress.TYPE, SnapshotDeletionsInProgress.EMPTY).getEntries());
            }
            if (bestGenerationFromCS == RepositoryData.EMPTY_REPO_GEN) {
                bestGenerationFromCS =
                    bestGeneration(state.custom(RepositoryCleanupInProgress.TYPE, RepositoryCleanupInProgress.EMPTY).entries());
            }
            final long finalBestGen = Math.max(bestGenerationFromCS, metadata.generation());
            latestKnownRepoGen.updateAndGet(known -> Math.max(known, finalBestGen));
        } else {
            final long previousBest = latestKnownRepoGen.getAndSet(metadata.generation());
            if (previousBest != metadata.generation()) {
                assert metadata.generation() == RepositoryData.CORRUPTED_REPO_GEN || previousBest < metadata.generation() :
                    "Illegal move from repository generation [" + previousBest + "] to generation [" + metadata.generation() + "]";
                logger.debug("Updated repository generation from [{}] to [{}]", previousBest, metadata.generation());
            }
        }
    }

    private long bestGeneration(Collection<? extends RepositoryOperation> operations) {
        final String repoName = metadata.name();
        return operations.stream().filter(e -> e.repository().equals(repoName)).mapToLong(RepositoryOperation::repositoryStateId)
            .max().orElse(RepositoryData.EMPTY_REPO_GEN);
    }

    public ThreadPool threadPool() {
        return threadPool;
    }

    // package private, only use for testing
    BlobContainer getBlobContainer() {
        return blobContainer.get();
    }

    // for test purposes only
    protected BlobStore getBlobStore() {
        return blobStore.get();
    }

    /**
     * maintains single lazy instance of {@link BlobContainer}
     */
    protected BlobContainer blobContainer() {
        assertSnapshotOrGenericThread();

        BlobContainer blobContainer = this.blobContainer.get();
        if (blobContainer == null) {
           synchronized (lock) {
               blobContainer = this.blobContainer.get();
               if (blobContainer == null) {
                   blobContainer = blobStore().blobContainer(basePath());
                   this.blobContainer.set(blobContainer);
               }
           }
        }

        return blobContainer;
    }

    /**
     * Maintains single lazy instance of {@link BlobStore}.
     * Public for testing.
     */
    public BlobStore blobStore() {
        assertSnapshotOrGenericThread();

        BlobStore store = blobStore.get();
        if (store == null) {
            synchronized (lock) {
                store = blobStore.get();
                if (store == null) {
                    if (lifecycle.started() == false) {
                        throw new RepositoryException(metadata.name(), "repository is not in started state");
                    }
                    try {
                        store = createBlobStore();
                    } catch (RepositoryException e) {
                        throw e;
                    } catch (Exception e) {
                        throw new RepositoryException(metadata.name(), "cannot create blob store" , e);
                    }
                    blobStore.set(store);
                }
            }
        }
        return store;
    }

    /**
     * Creates new BlobStore to read and write data.
     */
    protected abstract BlobStore createBlobStore() throws Exception;

    /**
     * Returns base path of the repository
     * Public for testing.
     */
    public BlobPath basePath() {
        return basePath;
    }

    /**
     * Returns true if metadata and snapshot files should be compressed
     *
     * @return true if compression is needed
     */
    protected final boolean isCompress() {
        return compress;
    }

    /**
     * Returns data file chunk size.
     * <p>
     * This method should return null if no chunking is needed.
     *
     * @return chunk size
     */
    protected ByteSizeValue chunkSize() {
        return null;
    }

    @Override
    public RepositoryMetadata getMetadata() {
        return metadata;
    }

    @Override
    public RepositoryStats stats() {
        final BlobStore store = blobStore.get();
        if (store == null) {
            return RepositoryStats.EMPTY_STATS;
        }
        return new RepositoryStats(store.stats());
    }

    @Override
    public void deleteSnapshots(Collection<SnapshotId> snapshotIds, long repositoryStateId, Version repositoryMetaVersion,
                                ActionListener<RepositoryData> listener) {
        if (isReadOnly()) {
            listener.onFailure(new RepositoryException(metadata.name(), "cannot delete snapshot from a readonly repository"));
        } else {
            threadPool.executor(ThreadPool.Names.SNAPSHOT).execute(new AbstractRunnable() {
                @Override
                protected void doRun() throws Exception {
                    final Map<String, BlobMetadata> rootBlobs = blobContainer().listBlobs();
                    final RepositoryData repositoryData = safeRepositoryData(repositoryStateId, rootBlobs);
                    // Cache the indices that were found before writing out the new index-N blob so that a stuck master will never
                    // delete an index that was created by another master node after writing this index-N blob.
                    final Map<String, BlobContainer> foundIndices = blobStore().blobContainer(indicesPath()).children();
                    doDeleteShardSnapshots(snapshotIds, repositoryStateId, foundIndices, rootBlobs, repositoryData,
                        repositoryMetaVersion, listener);
                }

                @Override
                public void onFailure(Exception e) {
                    listener.onFailure(new RepositoryException(metadata.name(), "failed to delete snapshots " + snapshotIds, e));
                }
            });
        }
    }

    /**
     * Loads {@link RepositoryData} ensuring that it is consistent with the given {@code rootBlobs} as well of the assumed generation.
     *
     * @param repositoryStateId Expected repository generation
     * @param rootBlobs         Blobs at the repository root
     * @return RepositoryData
     */
    private RepositoryData safeRepositoryData(long repositoryStateId, Map<String, BlobMetadata> rootBlobs) throws IOException {
        final long generation = latestGeneration(rootBlobs.keySet());
        final long genToLoad;
        final Tuple<Long, BytesReference> cached;
        if (bestEffortConsistency) {
            genToLoad = latestKnownRepoGen.updateAndGet(known -> Math.max(known, repositoryStateId));
            cached = null;
        } else {
            genToLoad = latestKnownRepoGen.get();
            cached = latestKnownRepositoryData.get();
        }
        if (genToLoad > generation) {
            // It's always a possibility to not see the latest index-N in the listing here on an eventually consistent blob store, just
            // debug log it. Any blobs leaked as a result of an inconsistent listing here will be cleaned up in a subsequent cleanup or
            // snapshot delete run anyway.
            logger.debug("Determined repository's generation from its contents to [" + generation + "] but " +
                "current generation is at least [" + genToLoad + "]");
        }
        if (genToLoad != repositoryStateId) {
            throw new RepositoryException(metadata.name(), "concurrent modification of the index-N file, expected current generation [" +
                repositoryStateId + "], actual current generation [" + genToLoad + "]");
        }
        if (cached != null && cached.v1() == genToLoad) {
            return repositoryDataFromCachedEntry(cached);
        }
        return getRepositoryData(genToLoad);
    }

    /**
     * After updating the {@link RepositoryData} each of the shards directories is individually first moved to the next shard generation
     * and then has all now unreferenced blobs in it deleted.
     *
     * @param snapshotIds       SnapshotIds to delete
     * @param repositoryStateId Expected repository state id
     * @param foundIndices      All indices folders found in the repository before executing any writes to the repository during this
     *                          delete operation
     * @param rootBlobs         All blobs found at the root of the repository before executing any writes to the repository during this
     *                          delete operation
     * @param repositoryData    RepositoryData found the in the repository before executing this delete
     * @param listener          Listener to invoke once finished
     */
    private void doDeleteShardSnapshots(Collection<SnapshotId> snapshotIds, long repositoryStateId, Map<String, BlobContainer> foundIndices,
                                        Map<String, BlobMetadata> rootBlobs, RepositoryData repositoryData, Version repoMetaVersion,
                                        ActionListener<RepositoryData> listener) {

        if (SnapshotsService.useShardGenerations(repoMetaVersion)) {
            // First write the new shard state metadata (with the removed snapshot) and compute deletion targets
            final StepListener<Collection<ShardSnapshotMetaDeleteResult>> writeShardMetaDataAndComputeDeletesStep = new StepListener<>();
            writeUpdatedShardMetaDataAndComputeDeletes(snapshotIds, repositoryData, true, writeShardMetaDataAndComputeDeletesStep);
            // Once we have put the new shard-level metadata into place, we can update the repository metadata as follows:
            // 1. Remove the snapshots from the list of existing snapshots
            // 2. Update the index shard generations of all updated shard folders
            //
            // Note: If we fail updating any of the individual shard paths, none of them are changed since the newly created
            //       index-${gen_uuid} will not be referenced by the existing RepositoryData and new RepositoryData is only
            //       written if all shard paths have been successfully updated.
            final StepListener<RepositoryData> writeUpdatedRepoDataStep = new StepListener<>();
            writeShardMetaDataAndComputeDeletesStep.whenComplete(deleteResults -> {
                final ShardGenerations.Builder builder = ShardGenerations.builder();
                for (ShardSnapshotMetaDeleteResult newGen : deleteResults) {
                    builder.put(newGen.indexId, newGen.shardId, newGen.newGeneration);
                }
                final RepositoryData updatedRepoData = repositoryData.removeSnapshots(snapshotIds, builder.build());
                writeIndexGen(updatedRepoData, repositoryStateId, repoMetaVersion, Function.identity(),
                    ActionListener.wrap(writeUpdatedRepoDataStep::onResponse, listener::onFailure));
            }, listener::onFailure);
            // Once we have updated the repository, run the clean-ups
            writeUpdatedRepoDataStep.whenComplete(updatedRepoData -> {
                // Run unreferenced blobs cleanup in parallel to shard-level snapshot deletion
                final ActionListener<Void> afterCleanupsListener =
                    new GroupedActionListener<>(ActionListener.wrap(() -> listener.onResponse(updatedRepoData)), 2);
                asyncCleanupUnlinkedRootAndIndicesBlobs(snapshotIds, foundIndices, rootBlobs, updatedRepoData, afterCleanupsListener);
                asyncCleanupUnlinkedShardLevelBlobs(repositoryData, snapshotIds, writeShardMetaDataAndComputeDeletesStep.result(),
                    afterCleanupsListener);
            }, listener::onFailure);
        } else {
            // Write the new repository data first (with the removed snapshot), using no shard generations
            final RepositoryData updatedRepoData = repositoryData.removeSnapshots(snapshotIds, ShardGenerations.EMPTY);
            writeIndexGen(updatedRepoData, repositoryStateId, repoMetaVersion, Function.identity(), ActionListener.wrap(newRepoData -> {
                // Run unreferenced blobs cleanup in parallel to shard-level snapshot deletion
                final ActionListener<Void> afterCleanupsListener =
                    new GroupedActionListener<>(ActionListener.wrap(() -> listener.onResponse(newRepoData)), 2);
                asyncCleanupUnlinkedRootAndIndicesBlobs(snapshotIds, foundIndices, rootBlobs, newRepoData, afterCleanupsListener);
                final StepListener<Collection<ShardSnapshotMetaDeleteResult>> writeMetaAndComputeDeletesStep = new StepListener<>();
                writeUpdatedShardMetaDataAndComputeDeletes(snapshotIds, repositoryData, false, writeMetaAndComputeDeletesStep);
                writeMetaAndComputeDeletesStep.whenComplete(deleteResults ->
                        asyncCleanupUnlinkedShardLevelBlobs(repositoryData, snapshotIds, deleteResults, afterCleanupsListener),
                    afterCleanupsListener::onFailure);
            }, listener::onFailure));
        }
    }

    private void asyncCleanupUnlinkedRootAndIndicesBlobs(Collection<SnapshotId> deletedSnapshots, Map<String, BlobContainer> foundIndices,
                                                         Map<String, BlobMetadata> rootBlobs, RepositoryData updatedRepoData,
                                                         ActionListener<Void> listener) {
        threadPool.executor(ThreadPool.Names.SNAPSHOT).execute(ActionRunnable.wrap(
            listener,
            l -> cleanupStaleBlobs(deletedSnapshots, foundIndices, rootBlobs, updatedRepoData, ActionListener.map(l, ignored -> null))));
    }

    private void asyncCleanupUnlinkedShardLevelBlobs(RepositoryData oldRepositoryData, Collection<SnapshotId> snapshotIds,
                                                     Collection<ShardSnapshotMetaDeleteResult> deleteResults,
                                                     ActionListener<Void> listener) {
        threadPool.executor(ThreadPool.Names.SNAPSHOT).execute(ActionRunnable.wrap(
            listener,
            l -> {
                try {
                    deleteFromContainer(blobContainer(), resolveFilesToDelete(oldRepositoryData, snapshotIds, deleteResults));
                    l.onResponse(null);
                } catch (Exception e) {
                    logger.warn(
                        () -> new ParameterizedMessage("{} Failed to delete some blobs during snapshot delete", snapshotIds),
                        e);
                    throw e;
                }
            }));
    }

    // updates the shard state metadata for shards of a snapshot that is to be deleted. Also computes the files to be cleaned up.
    private void writeUpdatedShardMetaDataAndComputeDeletes(Collection<SnapshotId> snapshotIds, RepositoryData oldRepositoryData,
            boolean useUUIDs, ActionListener<Collection<ShardSnapshotMetaDeleteResult>> onAllShardsCompleted) {

        final Executor executor = threadPool.executor(ThreadPool.Names.SNAPSHOT);
        final List<IndexId> indices = oldRepositoryData.indicesToUpdateAfterRemovingSnapshot(snapshotIds);

        if (indices.isEmpty()) {
            onAllShardsCompleted.onResponse(Collections.emptyList());
            return;
        }

        // Listener that flattens out the delete results for each index
        final ActionListener<Collection<ShardSnapshotMetaDeleteResult>> deleteIndexMetadataListener = new GroupedActionListener<>(
            ActionListener.map(onAllShardsCompleted,
                res -> res.stream().flatMap(Collection::stream).collect(Collectors.toList())), indices.size());

        for (IndexId indexId : indices) {
            final Set<SnapshotId> survivingSnapshots = oldRepositoryData.getSnapshots(indexId).stream()
                .filter(id -> snapshotIds.contains(id) == false).collect(Collectors.toSet());
            final StepListener<Collection<Integer>> shardCountListener = new StepListener<>();
            final Collection<String> indexMetaGenerations = snapshotIds.stream().map(
                    id -> oldRepositoryData.indexMetaDataGenerations().indexMetaBlobId(id, indexId)).collect(Collectors.toSet());
            final ActionListener<Integer> allShardCountsListener =
                    new GroupedActionListener<>(shardCountListener, indexMetaGenerations.size());
            final BlobContainer indexContainer = indexContainer(indexId);
            for (String indexMetaGeneration : indexMetaGenerations) {
                executor.execute(ActionRunnable.supply(allShardCountsListener, () -> {
                    try {
                        return indexMetadataFormat.read(indexContainer, indexMetaGeneration).getNumberOfShards();
                    } catch (Exception ex) {
                        logger.warn(() -> new ParameterizedMessage(
                                "[{}] [{}] failed to read metadata for index", indexMetaGeneration, indexId.getName()), ex);
                        // Just invoke the listener without any shard generations to count it down, this index will be cleaned up
                        // by the stale data cleanup in the end.
                        // TODO: Getting here means repository corruption. We should find a way of dealing with this instead of just
                        //       ignoring it and letting the cleanup deal with it.
                        return null;
                    }
                }));
            }
            shardCountListener.whenComplete(counts -> {
                final int shardCount = counts.stream().mapToInt(i -> i).max().orElse(0);
                if (shardCount == 0) {
                    deleteIndexMetadataListener.onResponse(null);
                    return;
                }
                // Listener for collecting the results of removing the snapshot from each shard's metadata in the current index
                final ActionListener<ShardSnapshotMetaDeleteResult> allShardsListener =
                        new GroupedActionListener<>(deleteIndexMetadataListener, shardCount);
                for (int shardId = 0; shardId < shardCount; shardId++) {
                    final int finalShardId = shardId;
                    executor.execute(new AbstractRunnable() {
                        @Override
                        protected void doRun() throws Exception {
                            final BlobContainer shardContainer = shardContainer(indexId, finalShardId);
                            final Set<String> blobs = shardContainer.listBlobs().keySet();
                            final BlobStoreIndexShardSnapshots blobStoreIndexShardSnapshots;
                            final String newGen;
                            if (useUUIDs) {
                                newGen = UUIDs.randomBase64UUID();
                                blobStoreIndexShardSnapshots = buildBlobStoreIndexShardSnapshots(blobs, shardContainer,
                                        oldRepositoryData.shardGenerations().getShardGen(indexId, finalShardId)).v1();
                            } else {
                                Tuple<BlobStoreIndexShardSnapshots, Long> tuple = buildBlobStoreIndexShardSnapshots(blobs, shardContainer);
                                newGen = Long.toString(tuple.v2() + 1);
                                blobStoreIndexShardSnapshots = tuple.v1();
                            }
                            allShardsListener.onResponse(deleteFromShardSnapshotMeta(survivingSnapshots, indexId, finalShardId,
                                    snapshotIds, shardContainer, blobs, blobStoreIndexShardSnapshots, newGen));
                        }

                        @Override
                        public void onFailure(Exception ex) {
                            logger.warn(
                                () -> new ParameterizedMessage("{} failed to delete shard data for shard [{}][{}]",
                                    snapshotIds, indexId.getName(), finalShardId), ex);
                            // Just passing null here to count down the listener instead of failing it, the stale data left behind
                            // here will be retried in the next delete or repository cleanup
                            allShardsListener.onResponse(null);
                        }
                    });
                }
            }, deleteIndexMetadataListener::onFailure);
        }
    }

    private List<String> resolveFilesToDelete(RepositoryData oldRepositoryData, Collection<SnapshotId> snapshotIds,
                                              Collection<ShardSnapshotMetaDeleteResult> deleteResults) {
        final String basePath = basePath().buildAsString();
        final int basePathLen = basePath.length();
        final Map<IndexId, Collection<String>> indexMetaGenerations =
                oldRepositoryData.indexMetaDataToRemoveAfterRemovingSnapshots(snapshotIds);
        return Stream.concat(
                deleteResults.stream().flatMap(shardResult -> {
                    final String shardPath =
                            shardContainer(shardResult.indexId, shardResult.shardId).path().buildAsString();
                    return shardResult.blobsToDelete.stream().map(blob -> shardPath + blob);
                }),
                indexMetaGenerations.entrySet().stream().flatMap(entry -> {
                    final String indexContainerPath = indexContainer(entry.getKey()).path().buildAsString();
                    return entry.getValue().stream().map(id -> indexContainerPath + indexMetadataFormat.blobName(id));
                })
        ).map(absolutePath -> {
            assert absolutePath.startsWith(basePath);
            return absolutePath.substring(basePathLen);
        }).collect(Collectors.toList());
    }

    /**
     * Cleans up stale blobs directly under the repository root as well as all indices paths that aren't referenced by any existing
     * snapshots. This method is only to be called directly after a new {@link RepositoryData} was written to the repository and with
     * parameters {@code foundIndices}, {@code rootBlobs}
     *
     * @param deletedSnapshots if this method is called as part of a delete operation, the snapshot ids just deleted or empty if called as
     *                         part of a repository cleanup
     * @param foundIndices     all indices blob containers found in the repository before {@code newRepoData} was written
     * @param rootBlobs        all blobs found directly under the repository root
     * @param newRepoData      new repository data that was just written
     * @param listener         listener to invoke with the combined {@link DeleteResult} of all blobs removed in this operation
     */
    private void cleanupStaleBlobs(Collection<SnapshotId> deletedSnapshots, Map<String, BlobContainer> foundIndices,
                                   Map<String, BlobMetadata> rootBlobs, RepositoryData newRepoData,
                                   ActionListener<DeleteResult> listener) {
        final GroupedActionListener<DeleteResult> groupedListener = new GroupedActionListener<>(ActionListener.wrap(deleteResults -> {
            DeleteResult deleteResult = DeleteResult.ZERO;
            for (DeleteResult result : deleteResults) {
                deleteResult = deleteResult.add(result);
            }
            listener.onResponse(deleteResult);
        }, listener::onFailure), 2);

        final Executor executor = threadPool.executor(ThreadPool.Names.SNAPSHOT);
        executor.execute(ActionRunnable.supply(groupedListener, () -> {
            List<String> deletedBlobs = cleanupStaleRootFiles(deletedSnapshots, staleRootBlobs(newRepoData, rootBlobs.keySet()));
            return new DeleteResult(deletedBlobs.size(), deletedBlobs.stream().mapToLong(name -> rootBlobs.get(name).length()).sum());
        }));

        final Set<String> survivingIndexIds = newRepoData.getIndices().values().stream().map(IndexId::getId).collect(Collectors.toSet());
        executor.execute(ActionRunnable.supply(groupedListener, () -> cleanupStaleIndices(foundIndices, survivingIndexIds)));
    }

    /**
     * Runs cleanup actions on the repository. Increments the repository state id by one before executing any modifications on the
     * repository.
     * TODO: Add shard level cleanups
     * TODO: Add unreferenced index metadata cleanup
     * <ul>
     *     <li>Deleting stale indices {@link #cleanupStaleIndices}</li>
     *     <li>Deleting unreferenced root level blobs {@link #cleanupStaleRootFiles}</li>
     * </ul>
     * @param repositoryStateId     Current repository state id
     * @param repositoryMetaVersion version of the updated repository metadata to write
     * @param listener              Listener to complete when done
     */
    public void cleanup(long repositoryStateId, Version repositoryMetaVersion, ActionListener<RepositoryCleanupResult> listener) {
        try {
            if (isReadOnly()) {
                throw new RepositoryException(metadata.name(), "cannot run cleanup on readonly repository");
            }
            Map<String, BlobMetadata> rootBlobs = blobContainer().listBlobs();
            final RepositoryData repositoryData = safeRepositoryData(repositoryStateId, rootBlobs);
            final Map<String, BlobContainer> foundIndices = blobStore().blobContainer(indicesPath()).children();
            final Set<String> survivingIndexIds =
                repositoryData.getIndices().values().stream().map(IndexId::getId).collect(Collectors.toSet());
            final List<String> staleRootBlobs = staleRootBlobs(repositoryData, rootBlobs.keySet());
            if (survivingIndexIds.equals(foundIndices.keySet()) && staleRootBlobs.isEmpty()) {
                // Nothing to clean up we return
                listener.onResponse(new RepositoryCleanupResult(DeleteResult.ZERO));
            } else {
                // write new index-N blob to ensure concurrent operations will fail
                writeIndexGen(repositoryData, repositoryStateId, repositoryMetaVersion,
                        Function.identity(), ActionListener.wrap(v -> cleanupStaleBlobs(Collections.emptyList(), foundIndices, rootBlobs,
                                repositoryData, ActionListener.map(listener, RepositoryCleanupResult::new)), listener::onFailure));
            }
        } catch (Exception e) {
            listener.onFailure(e);
        }
    }

    // Finds all blobs directly under the repository root path that are not referenced by the current RepositoryData
    private List<String> staleRootBlobs(RepositoryData repositoryData, Set<String> rootBlobNames) {
        final Set<String> allSnapshotIds =
            repositoryData.getSnapshotIds().stream().map(SnapshotId::getUUID).collect(Collectors.toSet());
        return rootBlobNames.stream().filter(
            blob -> {
                if (FsBlobContainer.isTempBlobName(blob)) {
                    return true;
                }
                if (blob.endsWith(".dat")) {
                    final String foundUUID;
                    if (blob.startsWith(SNAPSHOT_PREFIX)) {
                        foundUUID = blob.substring(SNAPSHOT_PREFIX.length(), blob.length() - ".dat".length());
                        assert snapshotFormat.blobName(foundUUID).equals(blob);
                    } else if (blob.startsWith(METADATA_PREFIX)) {
                        foundUUID = blob.substring(METADATA_PREFIX.length(), blob.length() - ".dat".length());
                        assert globalMetadataFormat.blobName(foundUUID).equals(blob);
                    } else {
                        return false;
                    }
                    return allSnapshotIds.contains(foundUUID) == false;
                } else if (blob.startsWith(INDEX_FILE_PREFIX)) {
                    // TODO: Include the current generation here once we remove keeping index-(N-1) around from #writeIndexGen
                    return repositoryData.getGenId() > Long.parseLong(blob.substring(INDEX_FILE_PREFIX.length()));
                }
                return false;
            }
        ).collect(Collectors.toList());
    }

    private List<String> cleanupStaleRootFiles(Collection<SnapshotId> deletedSnapshots, List<String> blobsToDelete) {
        if (blobsToDelete.isEmpty()) {
            return blobsToDelete;
        }
        try {
            if (logger.isInfoEnabled()) {
                // If we're running root level cleanup as part of a snapshot delete we should not log the snapshot- and global metadata
                // blobs associated with the just deleted snapshots as they are expected to exist and not stale. Otherwise every snapshot
                // delete would also log a confusing INFO message about "stale blobs".
                final Set<String> blobNamesToIgnore = deletedSnapshots.stream().flatMap(
                        snapshotId -> Stream.of(globalMetadataFormat.blobName(snapshotId.getUUID()),
                                snapshotFormat.blobName(snapshotId.getUUID()))).collect(Collectors.toSet());
                final List<String> blobsToLog = blobsToDelete.stream().filter(b -> blobNamesToIgnore.contains(b) == false)
                        .collect(Collectors.toList());
                if (blobsToLog.isEmpty() == false) {
                    logger.info("[{}] Found stale root level blobs {}. Cleaning them up", metadata.name(), blobsToLog);
                }
            }
            deleteFromContainer(blobContainer(), blobsToDelete);
            return blobsToDelete;
        } catch (IOException e) {
            logger.warn(() -> new ParameterizedMessage(
                "[{}] The following blobs are no longer part of any snapshot [{}] but failed to remove them",
                metadata.name(), blobsToDelete), e);
        } catch (Exception e) {
            // TODO: We shouldn't be blanket catching and suppressing all exceptions here and instead handle them safely upstream.
            //       Currently this catch exists as a stop gap solution to tackle unexpected runtime exceptions from implementations
            //       bubbling up and breaking the snapshot functionality.
            assert false : e;
            logger.warn(new ParameterizedMessage("[{}] Exception during cleanup of root level blobs", metadata.name()), e);
        }
        return Collections.emptyList();
    }

    private DeleteResult cleanupStaleIndices(Map<String, BlobContainer> foundIndices, Set<String> survivingIndexIds) {
        DeleteResult deleteResult = DeleteResult.ZERO;
        try {
            for (Map.Entry<String, BlobContainer> indexEntry : foundIndices.entrySet()) {
                final String indexSnId = indexEntry.getKey();
                try {
                    if (survivingIndexIds.contains(indexSnId) == false) {
                        logger.debug("[{}] Found stale index [{}]. Cleaning it up", metadata.name(), indexSnId);
                        deleteResult = deleteResult.add(indexEntry.getValue().delete());
                        logger.debug("[{}] Cleaned up stale index [{}]", metadata.name(), indexSnId);
                    }
                } catch (IOException e) {
                    logger.warn(() -> new ParameterizedMessage(
                        "[{}] index {} is no longer part of any snapshots in the repository, " +
                            "but failed to clean up their index folders", metadata.name(), indexSnId), e);
                }
            }
        } catch (Exception e) {
            // TODO: We shouldn't be blanket catching and suppressing all exceptions here and instead handle them safely upstream.
            //       Currently this catch exists as a stop gap solution to tackle unexpected runtime exceptions from implementations
            //       bubbling up and breaking the snapshot functionality.
            assert false : e;
            logger.warn(new ParameterizedMessage("[{}] Exception during cleanup of stale indices", metadata.name()), e);
        }
        return deleteResult;
    }

    @Override
    public void finalizeSnapshot(final ShardGenerations shardGenerations,
                                 final long repositoryStateId,
                                 final Metadata clusterMetadata,
                                 SnapshotInfo snapshotInfo,
                                 Version repositoryMetaVersion,
                                 Function<ClusterState, ClusterState> stateTransformer,
                                 final ActionListener<RepositoryData> listener) {
        assert repositoryStateId > RepositoryData.UNKNOWN_REPO_GEN :
            "Must finalize based on a valid repository generation but received [" + repositoryStateId + "]";
        final Collection<IndexId> indices = shardGenerations.indices();
        final SnapshotId snapshotId = snapshotInfo.snapshotId();
        // Once we are done writing the updated index-N blob we remove the now unreferenced index-${uuid} blobs in each shard
        // directory if all nodes are at least at version SnapshotsService#SHARD_GEN_IN_REPO_DATA_VERSION
        // If there are older version nodes in the cluster, we don't need to run this cleanup as it will have already happened
        // when writing the index-${N} to each shard directory.
        final boolean writeShardGens = SnapshotsService.useShardGenerations(repositoryMetaVersion);
        final Consumer<Exception> onUpdateFailure =
            e -> listener.onFailure(new SnapshotException(metadata.name(), snapshotId, "failed to update snapshot in repository", e));

        final Executor executor = threadPool.executor(ThreadPool.Names.SNAPSHOT);

        final boolean writeIndexGens = SnapshotsService.useIndexGenerations(repositoryMetaVersion);

        final StepListener<RepositoryData> repoDataListener = new StepListener<>();
        executor.execute(ActionRunnable.wrap(repoDataListener, this::getRepositoryData));
        repoDataListener.whenComplete(existingRepositoryData -> {

            final Map<IndexId, String> indexMetas;
            final Map<String, String> indexMetaIdentifiers;
            if (writeIndexGens) {
                indexMetaIdentifiers = ConcurrentCollections.newConcurrentMap();
                indexMetas = ConcurrentCollections.newConcurrentMap();
            } else {
                indexMetas = null;
                indexMetaIdentifiers = null;
            }

            final ActionListener<Void> allMetaListener = new GroupedActionListener<>(
                ActionListener.wrap(v -> {
                    final RepositoryData updatedRepositoryData = existingRepositoryData.addSnapshot(
                        snapshotId, snapshotInfo.state(), Version.CURRENT, shardGenerations, indexMetas, indexMetaIdentifiers);
                    writeIndexGen(updatedRepositoryData, repositoryStateId, repositoryMetaVersion, stateTransformer,
                            ActionListener.wrap(
                                    newRepoData -> {
                                        if (writeShardGens) {
                                            cleanupOldShardGens(existingRepositoryData, updatedRepositoryData);
                                        }
                                        listener.onResponse(newRepoData);
                                    }, onUpdateFailure));
                }, onUpdateFailure), 2 + indices.size());

            // We ignore all FileAlreadyExistsException when writing metadata since otherwise a master failover while in this method will
            // mean that no snap-${uuid}.dat blob is ever written for this snapshot. This is safe because any updated version of the
            // index or global metadata will be compatible with the segments written in this snapshot as well.
            // Failing on an already existing index-${repoGeneration} below ensures that the index.latest blob is not updated in a way
            // that decrements the generation it points at

            // Write Global MetaData
            executor.execute(ActionRunnable.run(allMetaListener,
                () -> globalMetadataFormat.write(clusterMetadata, blobContainer(), snapshotId.getUUID(), false)));

            // write the index metadata for each index in the snapshot
            for (IndexId index : indices) {
                executor.execute(ActionRunnable.run(allMetaListener, () -> {
                        final IndexMetadata indexMetaData = clusterMetadata.index(index.getName());
                        if (writeIndexGens) {
                            final String identifiers = IndexMetaDataGenerations.buildUniqueIdentifier(indexMetaData);
                            String metaUUID = existingRepositoryData.indexMetaDataGenerations().getIndexMetaBlobId(identifiers);
                            if (metaUUID == null) {
                                // We don't yet have this version of the metadata so we write it
                                metaUUID = UUIDs.base64UUID();
                                indexMetadataFormat.write(indexMetaData, indexContainer(index), metaUUID, false);
                                indexMetaIdentifiers.put(identifiers, metaUUID);
                            }
                            indexMetas.put(index, identifiers);
                        } else {
                            indexMetadataFormat.write(
                                clusterMetadata.index(index.getName()), indexContainer(index), snapshotId.getUUID(), false);
                        }
                    }
                ));
            }
            executor.execute(ActionRunnable.run(allMetaListener,
                () -> snapshotFormat.write(snapshotInfo, blobContainer(), snapshotId.getUUID(), false)));
        }, onUpdateFailure);
    }

    // Delete all old shard gen blobs that aren't referenced any longer as a result from moving to updated repository data
    private void cleanupOldShardGens(RepositoryData existingRepositoryData, RepositoryData updatedRepositoryData) {
        final List<String> toDelete = new ArrayList<>();
        final int prefixPathLen = basePath().buildAsString().length();
        updatedRepositoryData.shardGenerations().obsoleteShardGenerations(existingRepositoryData.shardGenerations()).forEach(
            (indexId, gens) -> gens.forEach((shardId, oldGen) -> toDelete.add(
                shardContainer(indexId, shardId).path().buildAsString().substring(prefixPathLen) + INDEX_FILE_PREFIX + oldGen)));
        try {
            deleteFromContainer(blobContainer(), toDelete);
        } catch (Exception e) {
            logger.warn("Failed to clean up old shard generation blobs", e);
        }
    }

    @Override
    public SnapshotInfo getSnapshotInfo(final SnapshotId snapshotId) {
        try {
            return snapshotFormat.read(blobContainer(), snapshotId.getUUID());
        } catch (NoSuchFileException ex) {
            throw new SnapshotMissingException(metadata.name(), snapshotId, ex);
        } catch (IOException | NotXContentException ex) {
            throw new SnapshotException(metadata.name(), snapshotId, "failed to get snapshots", ex);
        }
    }

    @Override
    public Metadata getSnapshotGlobalMetadata(final SnapshotId snapshotId) {
        try {
            return globalMetadataFormat.read(blobContainer(), snapshotId.getUUID());
        } catch (NoSuchFileException ex) {
            throw new SnapshotMissingException(metadata.name(), snapshotId, ex);
        } catch (IOException ex) {
            throw new SnapshotException(metadata.name(), snapshotId, "failed to read global metadata", ex);
        }
    }

    @Override
    public IndexMetadata getSnapshotIndexMetaData(RepositoryData repositoryData, SnapshotId snapshotId, IndexId index) throws IOException {
        try {
            return indexMetadataFormat.read(indexContainer(index),
                repositoryData.indexMetaDataGenerations().indexMetaBlobId(snapshotId, index));
        } catch (NoSuchFileException e) {
            throw new SnapshotMissingException(metadata.name(), snapshotId, e);
        }
    }

    private void deleteFromContainer(BlobContainer container, List<String> blobs) throws IOException {
        logger.trace(() -> new ParameterizedMessage("[{}] Deleting {} from [{}]", metadata.name(), blobs, container.path()));
        container.deleteBlobsIgnoringIfNotExists(blobs);
    }

    private BlobPath indicesPath() {
        return basePath().add("indices");
    }

    private BlobContainer indexContainer(IndexId indexId) {
        return blobStore().blobContainer(indicesPath().add(indexId.getId()));
    }

    private BlobContainer shardContainer(IndexId indexId, ShardId shardId) {
        return shardContainer(indexId, shardId.getId());
    }

    public BlobContainer shardContainer(IndexId indexId, int shardId) {
        return blobStore().blobContainer(indicesPath().add(indexId.getId()).add(Integer.toString(shardId)));
    }

    /**
     * Configures RateLimiter based on repository and global settings
     *
     * @param repositorySettings repository settings
     * @param setting            setting to use to configure rate limiter
     * @param defaultRate        default limiting rate
     * @return rate limiter or null of no throttling is needed
     */
    private RateLimiter getRateLimiter(Settings repositorySettings, String setting, ByteSizeValue defaultRate) {
        ByteSizeValue maxSnapshotBytesPerSec = repositorySettings.getAsBytesSize(setting, defaultRate);
        if (maxSnapshotBytesPerSec.getBytes() <= 0) {
            return null;
        } else {
            return new RateLimiter.SimpleRateLimiter(maxSnapshotBytesPerSec.getMbFrac());
        }
    }

    @Override
    public long getSnapshotThrottleTimeInNanos() {
        return snapshotRateLimitingTimeInNanos.count();
    }

    @Override
    public long getRestoreThrottleTimeInNanos() {
        return restoreRateLimitingTimeInNanos.count();
    }

    protected void assertSnapshotOrGenericThread() {
        assert Thread.currentThread().getName().contains('[' + ThreadPool.Names.SNAPSHOT + ']')
            || Thread.currentThread().getName().contains('[' + ThreadPool.Names.GENERIC + ']') :
            "Expected current thread [" + Thread.currentThread() + "] to be the snapshot or generic thread.";
    }

    @Override
    public String startVerification() {
        try {
            if (isReadOnly()) {
                // It's readonly - so there is not much we can do here to verify it apart from reading the blob store metadata
                latestIndexBlobId();
                return "read-only";
            } else {
                String seed = UUIDs.randomBase64UUID();
                byte[] testBytes = Strings.toUTF8Bytes(seed);
                BlobContainer testContainer = blobStore().blobContainer(basePath().add(testBlobPrefix(seed)));
                BytesArray bytes = new BytesArray(testBytes);
                try (InputStream stream = bytes.streamInput()) {
                    testContainer.writeBlobAtomic("master.dat", stream, bytes.length(), true);
                }
                return seed;
            }
        } catch (IOException exp) {
            throw new RepositoryVerificationException(metadata.name(), "path " + basePath() + " is not accessible on master node", exp);
        }
    }

    @Override
    public void endVerification(String seed) {
        if (isReadOnly() == false) {
            try {
                final String testPrefix = testBlobPrefix(seed);
                blobStore().blobContainer(basePath().add(testPrefix)).delete();
            } catch (IOException exp) {
                throw new RepositoryVerificationException(metadata.name(), "cannot delete test data at " + basePath(), exp);
            }
        }
    }

    // Tracks the latest known repository generation in a best-effort way to detect inconsistent listing of root level index-N blobs
    // and concurrent modifications.
    private final AtomicLong latestKnownRepoGen = new AtomicLong(RepositoryData.UNKNOWN_REPO_GEN);

    // Best effort cache of the latest known repository data and its generation, cached serialized as compressed json
    private final AtomicReference<Tuple<Long, BytesReference>> latestKnownRepositoryData = new AtomicReference<>();

    @Override
    public void getRepositoryData(ActionListener<RepositoryData> listener) {
        if (latestKnownRepoGen.get() == RepositoryData.CORRUPTED_REPO_GEN) {
            listener.onFailure(corruptedStateException(null));
            return;
        }
        final Tuple<Long, BytesReference> cached = latestKnownRepositoryData.get();
        // Fast path loading repository data directly from cache if we're in fully consistent mode and the cache matches up with
        // the latest known repository generation
        if (bestEffortConsistency == false && cached != null && cached.v1() == latestKnownRepoGen.get()) {
            try {
                listener.onResponse(repositoryDataFromCachedEntry(cached));
            } catch (Exception e) {
                listener.onFailure(e);
            }
            return;
        }
        // Slow path if we were not able to safely read the repository data from cache
        threadPool.generic().execute(ActionRunnable.wrap(listener, this::doGetRepositoryData));
    }

    private void doGetRepositoryData(ActionListener<RepositoryData> listener) {
        // Retry loading RepositoryData in a loop in case we run into concurrent modifications of the repository.
        // Keep track of the most recent generation we failed to load so we can break out of the loop if we fail to load the same
        // generation repeatedly.
        long lastFailedGeneration = RepositoryData.UNKNOWN_REPO_GEN;
        while (true) {
            final long genToLoad;
            if (bestEffortConsistency) {
                // We're only using #latestKnownRepoGen as a hint in this mode and listing repo contents as a secondary way of trying
                // to find a higher generation
                final long generation;
                try {
                    generation = latestIndexBlobId();
                } catch (IOException ioe) {
                    listener.onFailure(
                        new RepositoryException(metadata.name(), "Could not determine repository generation from root blobs", ioe));
                    return;
                }
                genToLoad = latestKnownRepoGen.updateAndGet(known -> Math.max(known, generation));
                if (genToLoad > generation) {
                    logger.info("Determined repository generation [" + generation
                        + "] from repository contents but correct generation must be at least [" + genToLoad + "]");
                }
            } else {
                // We only rely on the generation tracked in #latestKnownRepoGen which is exclusively updated from the cluster state
                genToLoad = latestKnownRepoGen.get();
            }
            try {
                final Tuple<Long, BytesReference> cached = latestKnownRepositoryData.get();
                final RepositoryData loaded;
                // Caching is not used with #bestEffortConsistency see docs on #cacheRepositoryData for details
                if (bestEffortConsistency == false && cached != null && cached.v1() == genToLoad) {
                    loaded = repositoryDataFromCachedEntry(cached);
                } else {
                    loaded = getRepositoryData(genToLoad);
                    // We can cache in the most recent version here without regard to the actual repository metadata version since we're
                    // only caching the information that we just wrote and thus won't accidentally cache any information that isn't safe
                    cacheRepositoryData(loaded, Version.CURRENT);
                }
                listener.onResponse(loaded);
                return;
            } catch (RepositoryException e) {
                // If the generation to load changed concurrently and we didn't just try loading the same generation before we retry
                if (genToLoad != latestKnownRepoGen.get() && genToLoad != lastFailedGeneration) {
                    lastFailedGeneration = genToLoad;
                    logger.warn("Failed to load repository data generation [" + genToLoad +
                        "] because a concurrent operation moved the current generation to [" + latestKnownRepoGen.get() + "]", e);
                    continue;
                }
                if (bestEffortConsistency == false && ExceptionsHelper.unwrap(e, NoSuchFileException.class) != null) {
                    // We did not find the expected index-N even though the cluster state continues to point at the missing value
                    // of N so we mark this repository as corrupted.
                    markRepoCorrupted(genToLoad, e,
                        ActionListener.wrap(v -> listener.onFailure(corruptedStateException(e)), listener::onFailure));
                } else {
                    listener.onFailure(e);
                }
                return;
            } catch (Exception e) {
                listener.onFailure(new RepositoryException(metadata.name(), "Unexpected exception when loading repository data", e));
                return;
            }
        }
    }

    /**
     * Puts the given {@link RepositoryData} into the cache if it is of a newer generation and only if the repository is not using
     * {@link #bestEffortConsistency}. When using {@link #bestEffortConsistency} the repository is using listing to find the latest
     * {@code index-N} blob and there are no hard guarantees that a given repository generation won't be reused since an external
     * modification can lead to moving from a higher {@code N} to a lower {@code N} value which mean we can't safely assume that a given
     * generation will always contain the same {@link RepositoryData}.
     *
     * @param updated RepositoryData to cache if newer than the cache contents
     * @param version version of the repository metadata that was cached
     */
    private void cacheRepositoryData(RepositoryData updated, Version version) {
        if (cacheRepositoryData && bestEffortConsistency == false) {
            final BytesReference serialized;
            BytesStreamOutput out = new BytesStreamOutput();
            try {
                try (StreamOutput tmp = CompressorFactory.COMPRESSOR.streamOutput(out);
                     XContentBuilder builder = XContentFactory.jsonBuilder(tmp)) {
                    updated.snapshotsToXContent(builder, version);
                }
                serialized = out.bytes();
                final int len = serialized.length();
                if (len > ByteSizeUnit.KB.toBytes(500)) {
                    logger.debug("Not caching repository data of size [{}] for repository [{}] because it is larger than 500KB in" +
                        " serialized size", len, metadata.name());
                    if (len > ByteSizeUnit.MB.toBytes(5)) {
                        logger.warn("Your repository metadata blob for repository [{}] is larger than 5MB. Consider moving to a fresh" +
                            " repository for new snapshots or deleting unneeded snapshots from your repository to ensure stable" +
                            " repository behavior going forward.", metadata.name());
                    }
                    // Set empty repository data to not waste heap for an outdated cached value
                    latestKnownRepositoryData.set(null);
                    return;
                }
            } catch (IOException e) {
                assert false : new AssertionError("Impossible, no IO happens here", e);
                logger.warn("Failed to serialize repository data", e);
                return;
            }
            latestKnownRepositoryData.updateAndGet(known -> {
                if (known != null && known.v1() > updated.getGenId()) {
                    return known;
                }
                return new Tuple<>(updated.getGenId(), serialized);
            });
        }
    }

    private RepositoryData repositoryDataFromCachedEntry(Tuple<Long, BytesReference> cacheEntry) throws IOException {
        return RepositoryData.snapshotsFromXContent(
            XContentType.JSON.xContent().createParser(NamedXContentRegistry.EMPTY,
                LoggingDeprecationHandler.INSTANCE,
                CompressorFactory.COMPRESSOR.streamInput(cacheEntry.v2().streamInput())), cacheEntry.v1(), false);
    }

    private RepositoryException corruptedStateException(@Nullable Exception cause) {
        return new RepositoryException(metadata.name(),
            "Could not read repository data because the contents of the repository do not match its " +
                "expected state. This is likely the result of either concurrently modifying the contents of the " +
                "repository by a process other than this cluster or an issue with the repository's underlying" +
                "storage. The repository has been disabled to prevent corrupting its contents. To re-enable it " +
                "and continue using it please remove the repository from the cluster and add it again to make " +
                "the cluster recover the known state of the repository from its physical contents.", cause);
    }

    /**
     * Marks the repository as corrupted. This puts the repository in a state where its tracked value for
     * {@link RepositoryMetadata#pendingGeneration()} is unchanged while its value for {@link RepositoryMetadata#generation()} is set to
     * {@link RepositoryData#CORRUPTED_REPO_GEN}. In this state, the repository can not be used any longer and must be removed and
     * recreated after the problem that lead to it being marked as corrupted has been fixed.
     *
     * @param corruptedGeneration generation that failed to load because the index file was not found but that should have loaded
     * @param originalException   exception that lead to the failing to load the {@code index-N} blob
     * @param listener            listener to invoke once done
     */
    private void markRepoCorrupted(long corruptedGeneration, Exception originalException, ActionListener<Void> listener) {
        assert corruptedGeneration != RepositoryData.UNKNOWN_REPO_GEN;
        assert bestEffortConsistency == false;
        clusterService.submitStateUpdateTask("mark repository corrupted [" + metadata.name() + "][" + corruptedGeneration + "]",
            new ClusterStateUpdateTask() {
                @Override
                public ClusterState execute(ClusterState currentState) {
                    final RepositoriesMetadata state = currentState.metadata().custom(RepositoriesMetadata.TYPE);
                    final RepositoryMetadata repoState = state.repository(metadata.name());
                    if (repoState.generation() != corruptedGeneration) {
                        throw new IllegalStateException("Tried to mark repo generation [" + corruptedGeneration
                            + "] as corrupted but its state concurrently changed to [" + repoState + "]");
                    }
                    return ClusterState.builder(currentState).metadata(Metadata.builder(currentState.metadata()).putCustom(
                        RepositoriesMetadata.TYPE, state.withUpdatedGeneration(
                            metadata.name(), RepositoryData.CORRUPTED_REPO_GEN, repoState.pendingGeneration())).build()).build();
                }

                @Override
                public void onFailure(String source, Exception e) {
                    listener.onFailure(new RepositoryException(metadata.name(), "Failed marking repository state as corrupted",
                        ExceptionsHelper.useOrSuppress(e, originalException)));
                }

                @Override
                public void clusterStateProcessed(String source, ClusterState oldState, ClusterState newState) {
                    listener.onResponse(null);
                }
            });
    }

    private RepositoryData getRepositoryData(long indexGen) {
        if (indexGen == RepositoryData.EMPTY_REPO_GEN) {
            return RepositoryData.EMPTY;
        }
        try {
            final String snapshotsIndexBlobName = INDEX_FILE_PREFIX + Long.toString(indexGen);

            // EMPTY is safe here because RepositoryData#fromXContent calls namedObject
            try (InputStream blob = blobContainer().readBlob(snapshotsIndexBlobName);
                 XContentParser parser = XContentType.JSON.xContent().createParser(NamedXContentRegistry.EMPTY,
                     LoggingDeprecationHandler.INSTANCE, blob)) {
                return RepositoryData.snapshotsFromXContent(parser, indexGen, true);
            }
        } catch (IOException ioe) {
            if (bestEffortConsistency) {
                // If we fail to load the generation we tracked in latestKnownRepoGen we reset it.
                // This is done as a fail-safe in case a user manually deletes the contents of the repository in which case subsequent
                // operations must start from the EMPTY_REPO_GEN again
                if (latestKnownRepoGen.compareAndSet(indexGen, RepositoryData.EMPTY_REPO_GEN)) {
                    logger.warn("Resetting repository generation tracker because we failed to read generation [" + indexGen + "]", ioe);
                }
            }
            throw new RepositoryException(metadata.name(), "could not read repository data from index blob", ioe);
        }
    }

    private static String testBlobPrefix(String seed) {
        return TESTS_FILE + seed;
    }

    @Override
    public boolean isReadOnly() {
        return readOnly;
    }

    /**
     * Writing a new index generation is a three step process.
     * First, the {@link RepositoryMetadata} entry for this repository is set into a pending state by incrementing its
     * pending generation {@code P} while its safe generation {@code N} remains unchanged.
     * Second, the updated {@link RepositoryData} is written to generation {@code P + 1}.
     * Lastly, the {@link RepositoryMetadata} entry for this repository is updated to the new generation {@code P + 1} and thus
     * pending and safe generation are set to the same value marking the end of the update of the repository data.
     *
     * @param repositoryData RepositoryData to write
     * @param expectedGen    expected repository generation at the start of the operation
     * @param version        version of the repository metadata to write
     * @param stateFilter    filter for the last cluster state update executed by this method
     * @param listener       completion listener
     */
    protected void writeIndexGen(RepositoryData repositoryData, long expectedGen, Version version,
                                 Function<ClusterState, ClusterState> stateFilter, ActionListener<RepositoryData> listener) {
        assert isReadOnly() == false; // can not write to a read only repository
        final long currentGen = repositoryData.getGenId();
        if (currentGen != expectedGen) {
            // the index file was updated by a concurrent operation, so we were operating on stale
            // repository data
            listener.onFailure(new RepositoryException(metadata.name(),
                "concurrent modification of the index-N file, expected current generation [" + expectedGen +
                    "], actual current generation [" + currentGen + "]"));
            return;
        }

        // Step 1: Set repository generation state to the next possible pending generation
        final StepListener<Long> setPendingStep = new StepListener<>();
        clusterService.submitStateUpdateTask("set pending repository generation [" + metadata.name() + "][" + expectedGen + "]",
            new ClusterStateUpdateTask() {

                private long newGen;

                @Override
                public ClusterState execute(ClusterState currentState) {
                    final RepositoryMetadata meta = getRepoMetadata(currentState);
                    final String repoName = metadata.name();
                    final long genInState = meta.generation();
                    final boolean uninitializedMeta = meta.generation() == RepositoryData.UNKNOWN_REPO_GEN || bestEffortConsistency;
                    if (uninitializedMeta == false && meta.pendingGeneration() != genInState) {
                        logger.info("Trying to write new repository data over unfinished write, repo [{}] is at " +
                            "safe generation [{}] and pending generation [{}]", meta.name(), genInState, meta.pendingGeneration());
                    }
                    assert expectedGen == RepositoryData.EMPTY_REPO_GEN || uninitializedMeta
                        || expectedGen == meta.generation() :
                        "Expected non-empty generation [" + expectedGen + "] does not match generation tracked in [" + meta + "]";
                    // If we run into the empty repo generation for the expected gen, the repo is assumed to have been cleared of
                    // all contents by an external process so we reset the safe generation to the empty generation.
                    final long safeGeneration = expectedGen == RepositoryData.EMPTY_REPO_GEN ? RepositoryData.EMPTY_REPO_GEN
                        : (uninitializedMeta ? expectedGen : genInState);
                    // Regardless of whether or not the safe generation has been reset, the pending generation always increments so that
                    // even if a repository has been manually cleared of all contents we will never reuse the same repository generation.
                    // This is motivated by the consistency behavior the S3 based blob repository implementation has to support which does
                    // not offer any consistency guarantees when it comes to overwriting the same blob name with different content.
                    final long nextPendingGen = metadata.pendingGeneration() + 1;
                    newGen = uninitializedMeta ? Math.max(expectedGen + 1, nextPendingGen) : nextPendingGen;
                    assert newGen > latestKnownRepoGen.get() : "Attempted new generation [" + newGen +
                        "] must be larger than latest known generation [" + latestKnownRepoGen.get() + "]";
                    return ClusterState.builder(currentState).metadata(Metadata.builder(currentState.getMetadata())
                        .putCustom(RepositoriesMetadata.TYPE,
                            currentState.metadata().<RepositoriesMetadata>custom(RepositoriesMetadata.TYPE).withUpdatedGeneration(
                                repoName, safeGeneration, newGen)).build()).build();
                }

                @Override
                public void onFailure(String source, Exception e) {
                    listener.onFailure(
                        new RepositoryException(metadata.name(), "Failed to execute cluster state update [" + source + "]", e));
                }

                @Override
                public void clusterStateProcessed(String source, ClusterState oldState, ClusterState newState) {
                    setPendingStep.onResponse(newGen);
                }
            });

        final StepListener<RepositoryData> filterRepositoryDataStep = new StepListener<>();

        // Step 2: Write new index-N blob to repository and update index.latest
        setPendingStep.whenComplete(newGen -> threadPool().executor(ThreadPool.Names.SNAPSHOT).execute(ActionRunnable.wrap(listener, l -> {
            // BwC logic: Load snapshot version information if any snapshot is missing a version in RepositoryData so that the new
            // RepositoryData contains a version for every snapshot
            final List<SnapshotId> snapshotIdsWithoutVersion = repositoryData.getSnapshotIds().stream().filter(
                snapshotId -> repositoryData.getVersion(snapshotId) == null).collect(Collectors.toList());
            if (snapshotIdsWithoutVersion.isEmpty() == false) {
                final Map<SnapshotId, Version> updatedVersionMap = new ConcurrentHashMap<>();
                final GroupedActionListener<Void> loadAllVersionsListener = new GroupedActionListener<>(
                    ActionListener.runAfter(
                        new ActionListener<>() {
                            @Override
                            public void onResponse(Collection<Void> voids) {
                                logger.info("Successfully loaded all snapshot's version information for {} from snapshot metadata",
                                    AllocationService.firstListElementsToCommaDelimitedString(
                                        snapshotIdsWithoutVersion, SnapshotId::toString, logger.isDebugEnabled()));
                            }

                            @Override
                            public void onFailure(Exception e) {
                                logger.warn("Failure when trying to load missing version information from snapshot metadata", e);
                            }
                        }, () -> filterRepositoryDataStep.onResponse(repositoryData.withVersions(updatedVersionMap))),
                    snapshotIdsWithoutVersion.size());
                for (SnapshotId snapshotId : snapshotIdsWithoutVersion) {
                    threadPool().executor(ThreadPool.Names.SNAPSHOT).execute(ActionRunnable.run(loadAllVersionsListener, () ->
                        updatedVersionMap.put(snapshotId, getSnapshotInfo(snapshotId).version())));
                }
            } else {
                filterRepositoryDataStep.onResponse(repositoryData);
            }
        })), listener::onFailure);
        filterRepositoryDataStep.whenComplete(filteredRepositoryData -> {
            final long newGen = setPendingStep.result();
            if (latestKnownRepoGen.get() >= newGen) {
                throw new IllegalArgumentException(
                    "Tried writing generation [" + newGen + "] but repository is at least at generation [" + latestKnownRepoGen.get()
                        + "] already");
            }
            // write the index file
            if (ensureSafeGenerationExists(expectedGen, listener::onFailure) == false) {
                return;
            }
            final String indexBlob = INDEX_FILE_PREFIX + Long.toString(newGen);
            logger.debug("Repository [{}] writing new index generational blob [{}]", metadata.name(), indexBlob);
            writeAtomic(indexBlob,
                BytesReference.bytes(
                    filteredRepositoryData.snapshotsToXContent(XContentFactory.jsonBuilder(), version)), true);
            // write the current generation to the index-latest file
            final BytesReference genBytes;
            try (BytesStreamOutput bStream = new BytesStreamOutput()) {
                bStream.writeLong(newGen);
                genBytes = bStream.bytes();
            }
            logger.debug("Repository [{}] updating index.latest with generation [{}]", metadata.name(), newGen);

            writeAtomic(INDEX_LATEST_BLOB, genBytes, false);

            // Step 3: Update CS to reflect new repository generation.
            clusterService.submitStateUpdateTask("set safe repository generation [" + metadata.name() + "][" + newGen + "]",
                new ClusterStateUpdateTask() {
                    @Override
                    public ClusterState execute(ClusterState currentState) {
                        final RepositoryMetadata meta = getRepoMetadata(currentState);
                        if (meta.generation() != expectedGen) {
                            throw new IllegalStateException("Tried to update repo generation to [" + newGen
                                + "] but saw unexpected generation in state [" + meta + "]");
                        }
                        if (meta.pendingGeneration() != newGen) {
                            throw new IllegalStateException(
                                "Tried to update from unexpected pending repo generation [" + meta.pendingGeneration() +
                                    "] after write to generation [" + newGen + "]");
                        }
                        return updateRepositoryGenerationsIfNecessary(stateFilter.apply(ClusterState.builder(currentState)
                                .metadata(Metadata.builder(currentState.getMetadata()).putCustom(RepositoriesMetadata.TYPE,
                                        currentState.metadata().<RepositoriesMetadata>custom(RepositoriesMetadata.TYPE)
                                                .withUpdatedGeneration(metadata.name(), newGen, newGen))).build()), expectedGen, newGen);
                    }

                    @Override
                    public void onFailure(String source, Exception e) {
                        listener.onFailure(
                            new RepositoryException(metadata.name(), "Failed to execute cluster state update [" + source + "]", e));
                    }

                    @Override
                    public void clusterStateProcessed(String source, ClusterState oldState, ClusterState newState) {
                        final RepositoryData writtenRepositoryData = filteredRepositoryData.withGenId(newGen);
                        cacheRepositoryData(writtenRepositoryData, version);
                        threadPool.executor(ThreadPool.Names.SNAPSHOT).execute(ActionRunnable.supply(listener, () -> {
                            // Delete all now outdated index files up to 1000 blobs back from the new generation.
                            // If there are more than 1000 dangling index-N cleanup functionality on repo delete will take care of them.
                            // Deleting one older than the current expectedGen is done for BwC reasons as older versions used to keep
                            // two index-N blobs around.
                            final List<String> oldIndexN = LongStream.range(
                                Math.max(Math.max(expectedGen - 1, 0), newGen - 1000), newGen)
                                .mapToObj(gen -> INDEX_FILE_PREFIX + gen)
                                .collect(Collectors.toList());
                            try {
                                deleteFromContainer(blobContainer(), oldIndexN);
                            } catch (IOException e) {
                                logger.warn(() -> new ParameterizedMessage("Failed to clean up old index blobs {}", oldIndexN), e);
                            }
                            return writtenRepositoryData;
                        }));
                    }
                });
        }, listener::onFailure);
    }

    /**
<<<<<<< HEAD
     * Updates the repository generation that running deletes and snapshot finalizations will be based on for this repository if any such
     * operations are found in the cluster state while setting the safe repository generation.
     *
     * @param state  cluster state to update
     * @param oldGen previous safe repository generation
     * @param newGen new safe repository generation
     * @return updated cluster state
     */
    private ClusterState updateRepositoryGenerationsIfNecessary(ClusterState state, long oldGen, long newGen) {
        final String repoName = metadata.name();
        final SnapshotsInProgress updatedSnapshotsInProgress;
        boolean changedSnapshots = false;
        final List<SnapshotsInProgress.Entry> snapshotEntries = new ArrayList<>();
        for (SnapshotsInProgress.Entry entry : state.custom(SnapshotsInProgress.TYPE, SnapshotsInProgress.EMPTY).entries()) {
            if (entry.repository().equals(repoName) && entry.repositoryStateId() == oldGen) {
                snapshotEntries.add(entry.withRepoGen(newGen));
                changedSnapshots = true;
            } else {
                snapshotEntries.add(entry);
            }
        }
        updatedSnapshotsInProgress = changedSnapshots ? SnapshotsInProgress.of(snapshotEntries) : null;
        final SnapshotDeletionsInProgress updatedDeletionsInProgress;
        boolean changedDeletions = false;
        final List<SnapshotDeletionsInProgress.Entry> deletionEntries = new ArrayList<>();
        for (SnapshotDeletionsInProgress.Entry entry :
                state.custom(SnapshotDeletionsInProgress.TYPE, SnapshotDeletionsInProgress.EMPTY).getEntries()) {
            if (entry.repository().equals(repoName) && entry.repositoryStateId() == oldGen) {
                deletionEntries.add(entry.withRepoGen(newGen));
                changedDeletions = true;
            } else {
                deletionEntries.add(entry);
            }
        }
        updatedDeletionsInProgress = changedDeletions ? SnapshotDeletionsInProgress.of(deletionEntries) : null;
        return SnapshotsService.updateWithSnapshots(state, updatedSnapshotsInProgress, updatedDeletionsInProgress);
=======
     * Ensures that {@link RepositoryData} for the given {@code safeGeneration} actually physically exists in the repository.
     * This method is used by {@link #writeIndexGen} to make sure that no writes are executed on top of a concurrently modified repository.
     * This check is necessary because {@link RepositoryData} is mostly read from the cached value in {@link #latestKnownRepositoryData}
     * which could be stale in the broken situation of a concurrent write to the repository.
     *
     * @param safeGeneration generation to verify existence for
     * @param onFailure      callback to invoke with failure in case the repository generation is not physically found in the repository
     */
    private boolean ensureSafeGenerationExists(long safeGeneration, Consumer<Exception> onFailure) throws IOException {
        logger.debug("Ensure generation [{}] that is the basis for this write exists in [{}]", safeGeneration, metadata.name());
        if (safeGeneration != RepositoryData.EMPTY_REPO_GEN && blobContainer().blobExists(INDEX_FILE_PREFIX + safeGeneration) == false) {
            final Exception exception = new RepositoryException(metadata.name(),
                    "concurrent modification of the index-N file, expected current generation [" + safeGeneration +
                            "] but it was not found in the repository");
            markRepoCorrupted(safeGeneration, exception, new ActionListener<>() {
                @Override
                public void onResponse(Void aVoid) {
                    onFailure.accept(exception);
                }

                @Override
                public void onFailure(Exception e) {
                    onFailure.accept(e);
                }
            });
            return false;
        }
        return true;
>>>>>>> ad32c488
    }

    private RepositoryMetadata getRepoMetadata(ClusterState state) {
        final RepositoryMetadata repositoryMetadata =
            state.getMetadata().<RepositoriesMetadata>custom(RepositoriesMetadata.TYPE).repository(metadata.name());
        assert repositoryMetadata != null;
        return repositoryMetadata;
    }

    /**
     * Get the latest snapshot index blob id.  Snapshot index blobs are named index-N, where N is
     * the next version number from when the index blob was written.  Each individual index-N blob is
     * only written once and never overwritten.  The highest numbered index-N blob is the latest one
     * that contains the current snapshots in the repository.
     *
     * Package private for testing
     */
    long latestIndexBlobId() throws IOException {
        try {
            // First, try listing all index-N blobs (there should only be two index-N blobs at any given
            // time in a repository if cleanup is happening properly) and pick the index-N blob with the
            // highest N value - this will be the latest index blob for the repository.  Note, we do this
            // instead of directly reading the index.latest blob to get the current index-N blob because
            // index.latest is not written atomically and is not immutable - on every index-N change,
            // we first delete the old index.latest and then write the new one.  If the repository is not
            // read-only, it is possible that we try deleting the index.latest blob while it is being read
            // by some other operation (such as the get snapshots operation).  In some file systems, it is
            // illegal to delete a file while it is being read elsewhere (e.g. Windows).  For read-only
            // repositories, we read for index.latest, both because listing blob prefixes is often unsupported
            // and because the index.latest blob will never be deleted and re-written.
            return listBlobsToGetLatestIndexId();
        } catch (UnsupportedOperationException e) {
            // If its a read-only repository, listing blobs by prefix may not be supported (e.g. a URL repository),
            // in this case, try reading the latest index generation from the index.latest blob
            try {
                return readSnapshotIndexLatestBlob();
            } catch (NoSuchFileException nsfe) {
                return RepositoryData.EMPTY_REPO_GEN;
            }
        }
    }

    // package private for testing
    long readSnapshotIndexLatestBlob() throws IOException {
        return Numbers.bytesToLong(Streams.readFully(blobContainer().readBlob(INDEX_LATEST_BLOB)).toBytesRef());
    }

    private long listBlobsToGetLatestIndexId() throws IOException {
        return latestGeneration(blobContainer().listBlobsByPrefix(INDEX_FILE_PREFIX).keySet());
    }

    private long latestGeneration(Collection<String> rootBlobs) {
        long latest = RepositoryData.EMPTY_REPO_GEN;
        for (String blobName : rootBlobs) {
            if (blobName.startsWith(INDEX_FILE_PREFIX) == false) {
                continue;
            }
            try {
                final long curr = Long.parseLong(blobName.substring(INDEX_FILE_PREFIX.length()));
                latest = Math.max(latest, curr);
            } catch (NumberFormatException nfe) {
                // the index- blob wasn't of the format index-N where N is a number,
                // no idea what this blob is but it doesn't belong in the repository!
                logger.warn("[{}] Unknown blob in the repository: {}", metadata.name(), blobName);
            }
        }
        return latest;
    }

    private void writeAtomic(final String blobName, final BytesReference bytesRef, boolean failIfAlreadyExists) throws IOException {
        try (InputStream stream = bytesRef.streamInput()) {
            logger.trace(() ->
                    new ParameterizedMessage("[{}] Writing [{}] to the base path atomically", metadata.name(), blobName));
            blobContainer().writeBlobAtomic(blobName, stream, bytesRef.length(), failIfAlreadyExists);
        }
    }

    @Override
    public void snapshotShard(Store store, MapperService mapperService, SnapshotId snapshotId, IndexId indexId,
                              IndexCommit snapshotIndexCommit, String shardStateIdentifier, IndexShardSnapshotStatus snapshotStatus,
                              Version repositoryMetaVersion, Map<String, Object> userMetadata, ActionListener<String> listener) {
        final ShardId shardId = store.shardId();
        final long startTime = threadPool.absoluteTimeInMillis();
        try {
            final String generation = ShardGenerations.fixShardGeneration(snapshotStatus.generation());
            logger.debug("[{}] [{}] snapshot to [{}] [{}] ...", shardId, snapshotId, metadata.name(), generation);
            final BlobContainer shardContainer = shardContainer(indexId, shardId);
            final Set<String> blobs;
            if (generation == null) {
                try {
                    blobs = shardContainer.listBlobsByPrefix(INDEX_FILE_PREFIX).keySet();
                } catch (IOException e) {
                    throw new IndexShardSnapshotFailedException(shardId, "failed to list blobs", e);
                }
            } else {
                blobs = Collections.singleton(INDEX_FILE_PREFIX + generation);
            }

            Tuple<BlobStoreIndexShardSnapshots, String> tuple = buildBlobStoreIndexShardSnapshots(blobs, shardContainer, generation);
            BlobStoreIndexShardSnapshots snapshots = tuple.v1();
            String fileListGeneration = tuple.v2();

            if (snapshots.snapshots().stream().anyMatch(sf -> sf.snapshot().equals(snapshotId.getName()))) {
                throw new IndexShardSnapshotFailedException(shardId,
                    "Duplicate snapshot name [" + snapshotId.getName() + "] detected, aborting");
            }
            // First inspect all known SegmentInfos instances to see if we already have an equivalent commit in the repository
            final List<BlobStoreIndexShardSnapshot.FileInfo> filesFromSegmentInfos = Optional.ofNullable(shardStateIdentifier).map(id -> {
                for (SnapshotFiles snapshotFileSet : snapshots.snapshots()) {
                    if (id.equals(snapshotFileSet.shardStateIdentifier())) {
                        return snapshotFileSet.indexFiles();
                    }
                }
                return null;
            }).orElse(null);

            final List<BlobStoreIndexShardSnapshot.FileInfo> indexCommitPointFiles;
            int indexIncrementalFileCount = 0;
            int indexTotalNumberOfFiles = 0;
            long indexIncrementalSize = 0;
            long indexTotalFileSize = 0;
            final BlockingQueue<BlobStoreIndexShardSnapshot.FileInfo> filesToSnapshot = new LinkedBlockingQueue<>();
            // If we did not find a set of files that is equal to the current commit we determine the files to upload by comparing files
            // in the commit with files already in the repository
            if (filesFromSegmentInfos == null) {
                indexCommitPointFiles = new ArrayList<>();
                final Collection<String> fileNames;
                final Store.MetadataSnapshot metadataFromStore;
                try (Releasable ignored = incrementStoreRef(store, snapshotStatus, shardId)) {
                    // TODO apparently we don't use the MetadataSnapshot#.recoveryDiff(...) here but we should
                    try {
                        logger.trace(
                            "[{}] [{}] Loading store metadata using index commit [{}]", shardId, snapshotId, snapshotIndexCommit);
                        metadataFromStore = store.getMetadata(snapshotIndexCommit);
                        fileNames = snapshotIndexCommit.getFileNames();
                    } catch (IOException e) {
                        throw new IndexShardSnapshotFailedException(shardId, "Failed to get store file metadata", e);
                    }
                }
                for (String fileName : fileNames) {
                    if (snapshotStatus.isAborted()) {
                        logger.debug("[{}] [{}] Aborted on the file [{}], exiting", shardId, snapshotId, fileName);
                        throw new AbortedSnapshotException();
                    }

                    logger.trace("[{}] [{}] Processing [{}]", shardId, snapshotId, fileName);
                    final StoreFileMetadata md = metadataFromStore.get(fileName);
                    BlobStoreIndexShardSnapshot.FileInfo existingFileInfo = null;
                    List<BlobStoreIndexShardSnapshot.FileInfo> filesInfo = snapshots.findPhysicalIndexFiles(fileName);
                    if (filesInfo != null) {
                        for (BlobStoreIndexShardSnapshot.FileInfo fileInfo : filesInfo) {
                            if (fileInfo.isSame(md)) {
                                // a commit point file with the same name, size and checksum was already copied to repository
                                // we will reuse it for this snapshot
                                existingFileInfo = fileInfo;
                                break;
                            }
                        }
                    }

                    // We can skip writing blobs where the metadata hash is equal to the blob's contents because we store the hash/contents
                    // directly in the shard level metadata in this case
                    final boolean needsWrite = md.hashEqualsContents() == false;
                    indexTotalFileSize += md.length();
                    indexTotalNumberOfFiles++;

                    if (existingFileInfo == null) {
                        indexIncrementalFileCount++;
                        indexIncrementalSize += md.length();
                        // create a new FileInfo
                        BlobStoreIndexShardSnapshot.FileInfo snapshotFileInfo =
                            new BlobStoreIndexShardSnapshot.FileInfo(
                                (needsWrite ? UPLOADED_DATA_BLOB_PREFIX : VIRTUAL_DATA_BLOB_PREFIX) + UUIDs.randomBase64UUID(),
                                md, chunkSize());
                        indexCommitPointFiles.add(snapshotFileInfo);
                        if (needsWrite) {
                            filesToSnapshot.add(snapshotFileInfo);
                        }
                        assert needsWrite || assertFileContentsMatchHash(snapshotFileInfo, store);
                    } else {
                        indexCommitPointFiles.add(existingFileInfo);
                    }
                }
            } else {
                for (BlobStoreIndexShardSnapshot.FileInfo fileInfo : filesFromSegmentInfos) {
                    indexTotalNumberOfFiles++;
                    indexTotalFileSize += fileInfo.length();
                }
                indexCommitPointFiles = filesFromSegmentInfos;
            }

            snapshotStatus.moveToStarted(startTime, indexIncrementalFileCount,
                indexTotalNumberOfFiles, indexIncrementalSize, indexTotalFileSize);

            final StepListener<Collection<Void>> allFilesUploadedListener = new StepListener<>();
            allFilesUploadedListener.whenComplete(v -> {
                final IndexShardSnapshotStatus.Copy lastSnapshotStatus =
                    snapshotStatus.moveToFinalize(snapshotIndexCommit.getGeneration());

                // now create and write the commit point
                final BlobStoreIndexShardSnapshot snapshot = new BlobStoreIndexShardSnapshot(snapshotId.getName(),
                    lastSnapshotStatus.getIndexVersion(),
                    indexCommitPointFiles,
                    lastSnapshotStatus.getStartTime(),
                    threadPool.absoluteTimeInMillis() - lastSnapshotStatus.getStartTime(),
                    lastSnapshotStatus.getIncrementalFileCount(),
                    lastSnapshotStatus.getIncrementalSize()
                );

                logger.trace("[{}] [{}] writing shard snapshot file", shardId, snapshotId);
                try {
                    indexShardSnapshotFormat.write(snapshot, shardContainer, snapshotId.getUUID(), false);
                } catch (IOException e) {
                    throw new IndexShardSnapshotFailedException(shardId, "Failed to write commit point", e);
                }
                // build a new BlobStoreIndexShardSnapshot, that includes this one and all the saved ones
                List<SnapshotFiles> newSnapshotsList = new ArrayList<>();
                newSnapshotsList.add(new SnapshotFiles(snapshot.snapshot(), snapshot.indexFiles(), shardStateIdentifier));
                for (SnapshotFiles point : snapshots) {
                    newSnapshotsList.add(point);
                }
                final List<String> blobsToDelete;
                final String indexGeneration;
                final boolean writeShardGens = SnapshotsService.useShardGenerations(repositoryMetaVersion);
                if (writeShardGens) {
                    indexGeneration = UUIDs.randomBase64UUID();
                    blobsToDelete = Collections.emptyList();
                } else {
                    indexGeneration = Long.toString(Long.parseLong(fileListGeneration) + 1);
                    // Delete all previous index-N blobs
                    blobsToDelete = blobs.stream().filter(blob -> blob.startsWith(SNAPSHOT_INDEX_PREFIX)).collect(Collectors.toList());
                    assert blobsToDelete.stream().mapToLong(b -> Long.parseLong(b.replaceFirst(SNAPSHOT_INDEX_PREFIX, "")))
                        .max().orElse(-1L) < Long.parseLong(indexGeneration)
                        : "Tried to delete an index-N blob newer than the current generation [" + indexGeneration
                        + "] when deleting index-N blobs " + blobsToDelete;
                }
                try {
                    writeShardIndexBlob(shardContainer, indexGeneration, new BlobStoreIndexShardSnapshots(newSnapshotsList));
                } catch (IOException e) {
                    throw new IndexShardSnapshotFailedException(shardId,
                        "Failed to finalize snapshot creation [" + snapshotId + "] with shard index ["
                            + indexShardSnapshotsFormat.blobName(indexGeneration) + "]", e);
                }
                if (writeShardGens == false) {
                    try {
                        deleteFromContainer(shardContainer, blobsToDelete);
                    } catch (IOException e) {
                        logger.warn(() -> new ParameterizedMessage("[{}][{}] failed to delete old index-N blobs during finalization",
                            snapshotId, shardId), e);
                    }
                }
                snapshotStatus.moveToDone(threadPool.absoluteTimeInMillis(), indexGeneration);
                listener.onResponse(indexGeneration);
            }, listener::onFailure);
            if (indexIncrementalFileCount == 0) {
                allFilesUploadedListener.onResponse(Collections.emptyList());
                return;
            }
            final Executor executor = threadPool.executor(ThreadPool.Names.SNAPSHOT);
            // Start as many workers as fit into the snapshot pool at once at the most
            final int workers = Math.min(threadPool.info(ThreadPool.Names.SNAPSHOT).getMax(), indexIncrementalFileCount);
            final ActionListener<Void> filesListener = fileQueueListener(filesToSnapshot, workers, allFilesUploadedListener);
            for (int i = 0; i < workers; ++i) {
                executeOneFileSnapshot(store, snapshotId, indexId, snapshotStatus, filesToSnapshot, executor, filesListener);
            }
        } catch (Exception e) {
            listener.onFailure(e);
        }
    }

    private void executeOneFileSnapshot(Store store, SnapshotId snapshotId, IndexId indexId, IndexShardSnapshotStatus snapshotStatus,
                                        BlockingQueue<BlobStoreIndexShardSnapshot.FileInfo> filesToSnapshot, Executor executor,
                                        ActionListener<Void> listener) throws InterruptedException {
        final ShardId shardId = store.shardId();
        final BlobStoreIndexShardSnapshot.FileInfo snapshotFileInfo = filesToSnapshot.poll(0L, TimeUnit.MILLISECONDS);
        if (snapshotFileInfo == null) {
            listener.onResponse(null);
        } else {
            executor.execute(ActionRunnable.wrap(listener, l -> {
                try (Releasable ignored = incrementStoreRef(store, snapshotStatus, shardId)) {
                    snapshotFile(snapshotFileInfo, indexId, shardId, snapshotId, snapshotStatus, store);
                    executeOneFileSnapshot(store, snapshotId, indexId, snapshotStatus, filesToSnapshot, executor, l);
                }
            }));
        }
    }

    private static Releasable incrementStoreRef(Store store, IndexShardSnapshotStatus snapshotStatus, ShardId shardId) {
        if (store.tryIncRef() == false) {
            if (snapshotStatus.isAborted()) {
                throw new AbortedSnapshotException();
            } else {
                assert false : "Store should not be closed concurrently unless snapshot is aborted";
                throw new IndexShardSnapshotFailedException(shardId, "Store got closed concurrently");
            }
        }
        return store::decRef;
    }

    private static boolean assertFileContentsMatchHash(BlobStoreIndexShardSnapshot.FileInfo fileInfo, Store store) {
        try (IndexInput indexInput = store.openVerifyingInput(fileInfo.physicalName(), IOContext.READONCE, fileInfo.metadata())) {
            final byte[] tmp = new byte[Math.toIntExact(fileInfo.metadata().length())];
            indexInput.readBytes(tmp, 0, tmp.length);
            assert fileInfo.metadata().hash().bytesEquals(new BytesRef(tmp));
        } catch (IOException e) {
            throw new AssertionError(e);
        }
        return true;
    }

    @Override
    public void restoreShard(Store store, SnapshotId snapshotId, IndexId indexId, ShardId snapshotShardId,
                             RecoveryState recoveryState, ActionListener<Void> listener) {
        final ShardId shardId = store.shardId();
        final ActionListener<Void> restoreListener = ActionListener.delegateResponse(listener,
            (l, e) -> l.onFailure(new IndexShardRestoreFailedException(shardId, "failed to restore snapshot [" + snapshotId + "]", e)));
        final Executor executor = threadPool.executor(ThreadPool.Names.SNAPSHOT);
        final BlobContainer container = shardContainer(indexId, snapshotShardId);
        executor.execute(ActionRunnable.wrap(restoreListener, l -> {
            final BlobStoreIndexShardSnapshot snapshot = loadShardSnapshot(container, snapshotId);
            final SnapshotFiles snapshotFiles = new SnapshotFiles(snapshot.snapshot(), snapshot.indexFiles(), null);
            new FileRestoreContext(metadata.name(), shardId, snapshotId, recoveryState) {
                @Override
                protected void restoreFiles(List<BlobStoreIndexShardSnapshot.FileInfo> filesToRecover, Store store,
                                            ActionListener<Void> listener) {
                    if (filesToRecover.isEmpty()) {
                        listener.onResponse(null);
                    } else {
                        // Start as many workers as fit into the snapshot pool at once at the most
                        final int workers =
                            Math.min(threadPool.info(ThreadPool.Names.SNAPSHOT).getMax(), snapshotFiles.indexFiles().size());
                        final BlockingQueue<BlobStoreIndexShardSnapshot.FileInfo> files = new LinkedBlockingQueue<>(filesToRecover);
                        final ActionListener<Void> allFilesListener =
                            fileQueueListener(files, workers, ActionListener.map(listener, v -> null));
                        // restore the files from the snapshot to the Lucene store
                        for (int i = 0; i < workers; ++i) {
                            try {
                                executeOneFileRestore(files, allFilesListener);
                            } catch (Exception e) {
                                allFilesListener.onFailure(e);
                            }
                        }
                    }
                }

                private void executeOneFileRestore(BlockingQueue<BlobStoreIndexShardSnapshot.FileInfo> files,
                                                   ActionListener<Void> allFilesListener) throws InterruptedException {
                    final BlobStoreIndexShardSnapshot.FileInfo fileToRecover = files.poll(0L, TimeUnit.MILLISECONDS);
                    if (fileToRecover == null) {
                        allFilesListener.onResponse(null);
                    } else {
                        executor.execute(ActionRunnable.wrap(allFilesListener, filesListener -> {
                            store.incRef();
                            try {
                                restoreFile(fileToRecover, store);
                            } finally {
                                store.decRef();
                            }
                            executeOneFileRestore(files, filesListener);
                        }));
                    }
                }

                private void restoreFile(BlobStoreIndexShardSnapshot.FileInfo fileInfo, Store store) throws IOException {
                    boolean success = false;
                    try (IndexOutput indexOutput =
                             store.createVerifyingOutput(fileInfo.physicalName(), fileInfo.metadata(), IOContext.DEFAULT)) {
                        if (fileInfo.name().startsWith(VIRTUAL_DATA_BLOB_PREFIX)) {
                            final BytesRef hash = fileInfo.metadata().hash();
                            indexOutput.writeBytes(hash.bytes, hash.offset, hash.length);
                            recoveryState.getIndex().addRecoveredBytesToFile(fileInfo.physicalName(), hash.length);
                        } else {
                            try (InputStream stream = maybeRateLimitRestores(new SlicedInputStream(fileInfo.numberOfParts()) {
                                @Override
                                protected InputStream openSlice(long slice) throws IOException {
                                    return container.readBlob(fileInfo.partName(slice));
                                }
                            })) {
                                final byte[] buffer = new byte[BUFFER_SIZE];
                                int length;
                                while ((length = stream.read(buffer)) > 0) {
                                    indexOutput.writeBytes(buffer, 0, length);
                                    recoveryState.getIndex().addRecoveredBytesToFile(fileInfo.physicalName(), length);
                                }
                            }
                        }
                        Store.verify(indexOutput);
                        indexOutput.close();
                        store.directory().sync(Collections.singleton(fileInfo.physicalName()));
                        success = true;
                    } catch (CorruptIndexException | IndexFormatTooOldException | IndexFormatTooNewException ex) {
                        try {
                            store.markStoreCorrupted(ex);
                        } catch (IOException e) {
                            logger.warn("store cannot be marked as corrupted", e);
                        }
                        throw ex;
                    } finally {
                        if (success == false) {
                            store.deleteQuiet(fileInfo.physicalName());
                        }
                    }
                }
            }.restore(snapshotFiles, store, l);
        }));
    }

    private static ActionListener<Void> fileQueueListener(BlockingQueue<BlobStoreIndexShardSnapshot.FileInfo> files, int workers,
                                                          ActionListener<Collection<Void>> listener) {
        return ActionListener.delegateResponse(new GroupedActionListener<>(listener, workers), (l, e) -> {
            files.clear(); // Stop uploading the remaining files if we run into any exception
            l.onFailure(e);
        });
    }

    private static InputStream maybeRateLimit(InputStream stream, Supplier<RateLimiter> rateLimiterSupplier, CounterMetric metric) {
        return new RateLimitingInputStream(stream, rateLimiterSupplier, metric::inc);
    }

    public InputStream maybeRateLimitRestores(InputStream stream) {
        return maybeRateLimit(maybeRateLimit(stream, () -> restoreRateLimiter, restoreRateLimitingTimeInNanos),
            recoverySettings::rateLimiter, restoreRateLimitingTimeInNanos);
    }

    public InputStream maybeRateLimitSnapshots(InputStream stream) {
        return maybeRateLimit(stream, () -> snapshotRateLimiter, snapshotRateLimitingTimeInNanos);
    }

    @Override
    public IndexShardSnapshotStatus getShardSnapshotStatus(SnapshotId snapshotId, IndexId indexId, ShardId shardId) {
        BlobStoreIndexShardSnapshot snapshot = loadShardSnapshot(shardContainer(indexId, shardId), snapshotId);
        return IndexShardSnapshotStatus.newDone(snapshot.startTime(), snapshot.time(),
            snapshot.incrementalFileCount(), snapshot.totalFileCount(),
            snapshot.incrementalSize(), snapshot.totalSize(), null); // Not adding a real generation here as it doesn't matter to callers
    }

    @Override
    public void verify(String seed, DiscoveryNode localNode) {
        assertSnapshotOrGenericThread();
        if (isReadOnly()) {
            try {
                latestIndexBlobId();
            } catch (IOException e) {
                throw new RepositoryVerificationException(metadata.name(), "path " + basePath() +
                    " is not accessible on node " + localNode, e);
            }
        } else {
            BlobContainer testBlobContainer = blobStore().blobContainer(basePath().add(testBlobPrefix(seed)));
            try {
                BytesArray bytes = new BytesArray(seed);
                try (InputStream stream = bytes.streamInput()) {
                    testBlobContainer.writeBlob("data-" + localNode.getId() + ".dat", stream, bytes.length(), true);
                }
            } catch (IOException exp) {
                throw new RepositoryVerificationException(metadata.name(), "store location [" + blobStore() +
                    "] is not accessible on the node [" + localNode + "]", exp);
            }
            try (InputStream masterDat = testBlobContainer.readBlob("master.dat")) {
                final String seedRead = Streams.readFully(masterDat).utf8ToString();
                if (seedRead.equals(seed) == false) {
                    throw new RepositoryVerificationException(metadata.name(), "Seed read from master.dat was [" + seedRead +
                        "] but expected seed [" + seed + "]");
                }
            } catch (NoSuchFileException e) {
                throw new RepositoryVerificationException(metadata.name(), "a file written by master to the store [" + blobStore() +
                    "] cannot be accessed on the node [" + localNode + "]. " +
                    "This might indicate that the store [" + blobStore() + "] is not shared between this node and the master node or " +
                    "that permissions on the store don't allow reading files written by the master node", e);
            } catch (IOException e) {
                throw new RepositoryVerificationException(metadata.name(), "Failed to verify repository", e);
            }
        }
    }

    @Override
    public String toString() {
        return "BlobStoreRepository[" +
            "[" + metadata.name() +
            "], [" + blobStore.get() + ']' +
            ']';
    }

    /**
     * Delete snapshot from shard level metadata.
     */
    private ShardSnapshotMetaDeleteResult deleteFromShardSnapshotMeta(Set<SnapshotId> survivingSnapshots, IndexId indexId,
                                                                      int snapshotShardId, Collection<SnapshotId> snapshotIds,
                                                                      BlobContainer shardContainer, Set<String> blobs,
                                                                      BlobStoreIndexShardSnapshots snapshots,
                                                                      String indexGeneration) {
        // Build a list of snapshots that should be preserved
        List<SnapshotFiles> newSnapshotsList = new ArrayList<>();
        final Set<String> survivingSnapshotNames = survivingSnapshots.stream().map(SnapshotId::getName).collect(Collectors.toSet());
        for (SnapshotFiles point : snapshots) {
            if (survivingSnapshotNames.contains(point.snapshot())) {
                newSnapshotsList.add(point);
            }
        }
        try {
            if (newSnapshotsList.isEmpty()) {
                return new ShardSnapshotMetaDeleteResult(indexId, snapshotShardId, ShardGenerations.DELETED_SHARD_GEN, blobs);
            } else {
                final BlobStoreIndexShardSnapshots updatedSnapshots = new BlobStoreIndexShardSnapshots(newSnapshotsList);
                writeShardIndexBlob(shardContainer, indexGeneration, updatedSnapshots);
                final Set<String> survivingSnapshotUUIDs = survivingSnapshots.stream().map(SnapshotId::getUUID).collect(Collectors.toSet());
                return new ShardSnapshotMetaDeleteResult(indexId, snapshotShardId, indexGeneration,
                    unusedBlobs(blobs, survivingSnapshotUUIDs, updatedSnapshots));
            }
        } catch (IOException e) {
            throw new RepositoryException(metadata.name(), "Failed to finalize snapshot deletion " + snapshotIds +
                    " with shard index [" + indexShardSnapshotsFormat.blobName(indexGeneration) + "]", e);
        }
    }

    private void writeShardIndexBlob(BlobContainer shardContainer, String indexGeneration,
                                     BlobStoreIndexShardSnapshots updatedSnapshots) throws IOException {
        assert ShardGenerations.NEW_SHARD_GEN.equals(indexGeneration) == false;
        assert ShardGenerations.DELETED_SHARD_GEN.equals(indexGeneration) == false;
        logger.trace(() -> new ParameterizedMessage("[{}] Writing shard index [{}] to [{}]", metadata.name(),
                indexGeneration, shardContainer.path()));
        indexShardSnapshotsFormat.writeAtomic(updatedSnapshots, shardContainer, indexGeneration);
    }

    // Unused blobs are all previous index-, data- and meta-blobs and that are not referenced by the new index- as well as all
    // temporary blobs
    private static List<String> unusedBlobs(Set<String> blobs, Set<String> survivingSnapshotUUIDs,
                                            BlobStoreIndexShardSnapshots updatedSnapshots) {
        return blobs.stream().filter(blob ->
            blob.startsWith(SNAPSHOT_INDEX_PREFIX)
                || (blob.startsWith(SNAPSHOT_PREFIX) && blob.endsWith(".dat")
                    && survivingSnapshotUUIDs.contains(
                        blob.substring(SNAPSHOT_PREFIX.length(), blob.length() - ".dat".length())) == false)
                || (blob.startsWith(UPLOADED_DATA_BLOB_PREFIX) && updatedSnapshots.findNameFile(canonicalName(blob)) == null)
                || FsBlobContainer.isTempBlobName(blob)).collect(Collectors.toList());
    }

    /**
     * Loads information about shard snapshot
     */
    public BlobStoreIndexShardSnapshot loadShardSnapshot(BlobContainer shardContainer, SnapshotId snapshotId) {
        try {
            return indexShardSnapshotFormat.read(shardContainer, snapshotId.getUUID());
        } catch (NoSuchFileException ex) {
            throw new SnapshotMissingException(metadata.name(), snapshotId, ex);
        } catch (IOException ex) {
            throw new SnapshotException(metadata.name(), snapshotId,
                "failed to read shard snapshot file for [" + shardContainer.path() + ']', ex);
        }
    }

    /**
     * Loads all available snapshots in the repository using the given {@code generation} or falling back to trying to determine it from
     * the given list of blobs in the shard container.
     *
     * @param blobs      list of blobs in repository
     * @param generation shard generation or {@code null} in case there was no shard generation tracked in the {@link RepositoryData} for
     *                   this shard because its snapshot was created in a version older than
     *                   {@link SnapshotsService#SHARD_GEN_IN_REPO_DATA_VERSION}.
     * @return tuple of BlobStoreIndexShardSnapshots and the last snapshot index generation
     */
    private Tuple<BlobStoreIndexShardSnapshots, String> buildBlobStoreIndexShardSnapshots(Set<String> blobs,
                                                                                          BlobContainer shardContainer,
                                                                                          @Nullable String generation) throws IOException {
        assert ShardGenerations.fixShardGeneration(generation) == generation
                : "Generation must not be numeric but received [" + generation + "]";
        if (generation != null) {
            if (generation.equals(ShardGenerations.NEW_SHARD_GEN)) {
                return new Tuple<>(BlobStoreIndexShardSnapshots.EMPTY, ShardGenerations.NEW_SHARD_GEN);
            }
            return new Tuple<>(indexShardSnapshotsFormat.read(shardContainer, generation), generation);
        }
        final Tuple<BlobStoreIndexShardSnapshots, Long> legacyIndex = buildBlobStoreIndexShardSnapshots(blobs, shardContainer);
        return new Tuple<>(legacyIndex.v1(), String.valueOf(legacyIndex.v2()));
    }

    /**
     * Loads all available snapshots in the repository
     *
     * @param blobs list of blobs in repository
     * @return tuple of BlobStoreIndexShardSnapshots and the last snapshot index generation
     */
    private Tuple<BlobStoreIndexShardSnapshots, Long> buildBlobStoreIndexShardSnapshots(Set<String> blobs, BlobContainer shardContainer)
            throws IOException {
        long latest = latestGeneration(blobs);
        if (latest >= 0) {
            final BlobStoreIndexShardSnapshots shardSnapshots = indexShardSnapshotsFormat.read(shardContainer, Long.toString(latest));
            return new Tuple<>(shardSnapshots, latest);
        } else if (blobs.stream().anyMatch(b -> b.startsWith(SNAPSHOT_PREFIX) || b.startsWith(INDEX_FILE_PREFIX)
                                                                              || b.startsWith(UPLOADED_DATA_BLOB_PREFIX))) {
            logger.warn("Could not find a readable index-N file in a non-empty shard snapshot directory [" + shardContainer.path() + "]");
        }
        return new Tuple<>(BlobStoreIndexShardSnapshots.EMPTY, latest);
    }

    /**
     * Snapshot individual file
     * @param fileInfo file to be snapshotted
     */
    private void snapshotFile(BlobStoreIndexShardSnapshot.FileInfo fileInfo, IndexId indexId, ShardId shardId, SnapshotId snapshotId,
                              IndexShardSnapshotStatus snapshotStatus, Store store) throws IOException {
        final BlobContainer shardContainer = shardContainer(indexId, shardId);
        final String file = fileInfo.physicalName();
        try (IndexInput indexInput = store.openVerifyingInput(file, IOContext.READONCE, fileInfo.metadata())) {
            for (int i = 0; i < fileInfo.numberOfParts(); i++) {
                final long partBytes = fileInfo.partBytes(i);

                // Make reads abortable by mutating the snapshotStatus object
                final InputStream inputStream = new FilterInputStream(maybeRateLimitSnapshots(
                    new InputStreamIndexInput(indexInput, partBytes))) {
                    @Override
                    public int read() throws IOException {
                        checkAborted();
                        return super.read();
                    }

                    @Override
                    public int read(byte[] b, int off, int len) throws IOException {
                        checkAborted();
                        return super.read(b, off, len);
                    }

                    private void checkAborted() {
                        if (snapshotStatus.isAborted()) {
                            logger.debug("[{}] [{}] Aborted on the file [{}], exiting", shardId,
                                snapshotId, fileInfo.physicalName());
                            throw new AbortedSnapshotException();
                        }
                    }
                };
                final String partName = fileInfo.partName(i);
                logger.trace(() ->
                        new ParameterizedMessage("[{}] Writing [{}] to [{}]", metadata.name(), partName, shardContainer.path()));
                shardContainer.writeBlob(partName, inputStream, partBytes, true);
            }
            Store.verify(indexInput);
            snapshotStatus.addProcessedFile(fileInfo.length());
        } catch (Exception t) {
            failStoreIfCorrupted(store, t);
            snapshotStatus.addProcessedFile(0);
            throw t;
        }
    }

    private static void failStoreIfCorrupted(Store store, Exception e) {
        if (Lucene.isCorruptionException(e)) {
            try {
                store.markStoreCorrupted((IOException) e);
            } catch (IOException inner) {
                inner.addSuppressed(e);
                logger.warn("store cannot be marked as corrupted", inner);
            }
        }
    }

    /**
     * The result of removing a snapshot from a shard folder in the repository.
     */
    private static final class ShardSnapshotMetaDeleteResult {

        // Index that the snapshot was removed from
        private final IndexId indexId;

        // Shard id that the snapshot was removed from
        private final int shardId;

        // Id of the new index-${uuid} blob that does not include the snapshot any more
        private final String newGeneration;

        // Blob names in the shard directory that have become unreferenced in the new shard generation
        private final Collection<String> blobsToDelete;

        ShardSnapshotMetaDeleteResult(IndexId indexId, int shardId, String newGeneration, Collection<String> blobsToDelete) {
            this.indexId = indexId;
            this.shardId = shardId;
            this.newGeneration = newGeneration;
            this.blobsToDelete = blobsToDelete;
        }
    }
}<|MERGE_RESOLUTION|>--- conflicted
+++ resolved
@@ -1608,7 +1608,37 @@
     }
 
     /**
-<<<<<<< HEAD
+     * Ensures that {@link RepositoryData} for the given {@code safeGeneration} actually physically exists in the repository.
+     * This method is used by {@link #writeIndexGen} to make sure that no writes are executed on top of a concurrently modified repository.
+     * This check is necessary because {@link RepositoryData} is mostly read from the cached value in {@link #latestKnownRepositoryData}
+     * which could be stale in the broken situation of a concurrent write to the repository.
+     *
+     * @param safeGeneration generation to verify existence for
+     * @param onFailure      callback to invoke with failure in case the repository generation is not physically found in the repository
+     */
+    private boolean ensureSafeGenerationExists(long safeGeneration, Consumer<Exception> onFailure) throws IOException {
+        logger.debug("Ensure generation [{}] that is the basis for this write exists in [{}]", safeGeneration, metadata.name());
+        if (safeGeneration != RepositoryData.EMPTY_REPO_GEN && blobContainer().blobExists(INDEX_FILE_PREFIX + safeGeneration) == false) {
+            final Exception exception = new RepositoryException(metadata.name(),
+                    "concurrent modification of the index-N file, expected current generation [" + safeGeneration +
+                            "] but it was not found in the repository");
+            markRepoCorrupted(safeGeneration, exception, new ActionListener<>() {
+                @Override
+                public void onResponse(Void aVoid) {
+                    onFailure.accept(exception);
+                }
+
+                @Override
+                public void onFailure(Exception e) {
+                    onFailure.accept(e);
+                }
+            });
+            return false;
+        }
+        return true;
+    }
+
+    /**
      * Updates the repository generation that running deletes and snapshot finalizations will be based on for this repository if any such
      * operations are found in the cluster state while setting the safe repository generation.
      *
@@ -1645,36 +1675,6 @@
         }
         updatedDeletionsInProgress = changedDeletions ? SnapshotDeletionsInProgress.of(deletionEntries) : null;
         return SnapshotsService.updateWithSnapshots(state, updatedSnapshotsInProgress, updatedDeletionsInProgress);
-=======
-     * Ensures that {@link RepositoryData} for the given {@code safeGeneration} actually physically exists in the repository.
-     * This method is used by {@link #writeIndexGen} to make sure that no writes are executed on top of a concurrently modified repository.
-     * This check is necessary because {@link RepositoryData} is mostly read from the cached value in {@link #latestKnownRepositoryData}
-     * which could be stale in the broken situation of a concurrent write to the repository.
-     *
-     * @param safeGeneration generation to verify existence for
-     * @param onFailure      callback to invoke with failure in case the repository generation is not physically found in the repository
-     */
-    private boolean ensureSafeGenerationExists(long safeGeneration, Consumer<Exception> onFailure) throws IOException {
-        logger.debug("Ensure generation [{}] that is the basis for this write exists in [{}]", safeGeneration, metadata.name());
-        if (safeGeneration != RepositoryData.EMPTY_REPO_GEN && blobContainer().blobExists(INDEX_FILE_PREFIX + safeGeneration) == false) {
-            final Exception exception = new RepositoryException(metadata.name(),
-                    "concurrent modification of the index-N file, expected current generation [" + safeGeneration +
-                            "] but it was not found in the repository");
-            markRepoCorrupted(safeGeneration, exception, new ActionListener<>() {
-                @Override
-                public void onResponse(Void aVoid) {
-                    onFailure.accept(exception);
-                }
-
-                @Override
-                public void onFailure(Exception e) {
-                    onFailure.accept(e);
-                }
-            });
-            return false;
-        }
-        return true;
->>>>>>> ad32c488
     }
 
     private RepositoryMetadata getRepoMetadata(ClusterState state) {

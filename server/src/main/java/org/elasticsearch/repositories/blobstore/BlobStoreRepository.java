--- conflicted
+++ resolved
@@ -762,8 +762,7 @@
     }
 
     @Override
-<<<<<<< HEAD
-    public SnapshotInfo finalizeSnapshot(final SnapshotId snapshotId,
+    public void finalizeSnapshot(final SnapshotId snapshotId,
                                          final ShardGenerations shardGenerations,
                                          final long startTime,
                                          final String failure,
@@ -773,28 +772,22 @@
                                          final boolean includeGlobalState,
                                          final MetaData clusterMetaData,
                                          final Map<String, Object> userMetadata,
-                                         final Version version) {
-        final List<IndexId> indices = shardGenerations.indices();
-        SnapshotInfo blobStoreSnapshot = new SnapshotInfo(snapshotId,
-            indices.stream().map(IndexId::getName).collect(Collectors.toList()),
-            startTime, failure, threadPool.absoluteTimeInMillis(), totalShards, shardFailures,
-            includeGlobalState, userMetadata);
-=======
-    public void finalizeSnapshot(final SnapshotId snapshotId,
-                                 final List<IndexId> indices,
-                                 final long startTime,
-                                 final String failure,
-                                 final int totalShards,
-                                 final List<SnapshotShardFailure> shardFailures,
-                                 final long repositoryStateId,
-                                 final boolean includeGlobalState,
-                                 final MetaData clusterMetaData,
-                                 final Map<String, Object> userMetadata,
-                                 final ActionListener<SnapshotInfo> listener) {
+                                         final Version version,
+                                         final ActionListener<SnapshotInfo> listener) {
 
         // Once we're done writing all metadata, we update the index-N blob to finalize the snapshot
         final ActionListener<SnapshotInfo> afterMetaWrites = ActionListener.wrap(snapshotInfo -> {
-            writeIndexGen(getRepositoryData().addSnapshot(snapshotId, snapshotInfo.state(), indices), repositoryStateId);
+            // Once we are done writing the updated index-N blob we remove the now unreferenced index-${uuid} blobs in each shard directory
+            // if all nodes are at least at version SnapshotsService#SHARD_GEN_IN_REPO_DATA_VERSION
+            // If there are older version nodes in the cluster, we don't need to run this cleanup as it will have already happened when
+            // writing the index-${N} to each shard directory.
+            final RepositoryData existingRepositoryData = getRepositoryData();
+            final RepositoryData updatedRepositoryData =
+                existingRepositoryData.addSnapshot(snapshotId, snapshotInfo.state(), shardGenerations);
+            writeIndexGen(updatedRepositoryData, repositoryStateId, version);
+            if (version.onOrAfter(SnapshotsService.SHARD_GEN_IN_REPO_DATA_VERSION)) {
+                cleanupOldShardGens(existingRepositoryData, updatedRepositoryData);
+            }
             listener.onResponse(snapshotInfo);
         }, ex -> listener.onFailure(new SnapshotException(metadata.name(), snapshotId, "failed to update snapshot in repository", ex)));
 
@@ -803,9 +796,8 @@
             new GroupedActionListener<>(ActionListener.map(afterMetaWrites, snapshotInfos -> {
                 assert snapshotInfos.size() == 1 : "Should have only received a single SnapshotInfo but received " + snapshotInfos;
                 return snapshotInfos.iterator().next();
-            }), 2 + indices.size());
+            }), 2 + shardGenerations.indices().size());
         final Executor executor = threadPool.executor(ThreadPool.Names.SNAPSHOT);
->>>>>>> 56ba1b82
 
         // We ignore all FileAlreadyExistsException when writing metadata since otherwise a master failover while in this method will
         // mean that no snap-${uuid}.dat blob is ever written for this snapshot. This is safe because any updated version of the
@@ -820,62 +812,39 @@
         }));
 
         // write the index metadata for each index in the snapshot
-        for (IndexId index : indices) {
+        for (IndexId index : shardGenerations.indices()) {
             executor.execute(ActionRunnable.wrap(allMetaListener, l -> {
                 indexMetaDataFormat.write(clusterMetaData.index(index.getName()), indexContainer(index), snapshotId.getUUID(), false);
                 l.onResponse(null);
             }));
         }
 
-<<<<<<< HEAD
-        try {
-            final RepositoryData existingRepositoryData = getRepositoryData();
-            final RepositoryData updatedRepositoryData =
-                existingRepositoryData.addSnapshot(snapshotId, blobStoreSnapshot.state(), shardGenerations);
-            snapshotFormat.write(blobStoreSnapshot, blobContainer(), snapshotId.getUUID(), false);
-
-            // Once we are done writing the updated index-N blob we remove the now unreferenced index-${uuid} blobs in each shard directory
-            // if all nodes are at least at version SnapshotsService#SHARD_GEN_IN_REPO_DATA_VERSION
-            // If there are older version nodes in the cluster, we don't need to run this cleanup as it will have already happened when
-            // writing the index-${N} to each shard directory.
-            writeIndexGen(updatedRepositoryData, repositoryStateId, version);
-            if (version.onOrAfter(SnapshotsService.SHARD_GEN_IN_REPO_DATA_VERSION)) {
-                cleanupOldShardGens(existingRepositoryData, updatedRepositoryData);
-            }
-        } catch (FileAlreadyExistsException ex) {
-            // if another master was elected and took over finalizing the snapshot, it is possible
-            // that both nodes try to finalize the snapshot and write to the same blobs, so we just
-            // log a warning here and carry on
-            throw new RepositoryException(metadata.name(), "Blob already exists while " +
-                "finalizing snapshot, assume the snapshot has already been saved", ex);
-        } catch (IOException ex) {
-            throw new RepositoryException(metadata.name(), "failed to update snapshot in repository", ex);
-        }
-        return blobStoreSnapshot;
-=======
         executor.execute(ActionRunnable.wrap(afterMetaWrites, afterMetaListener -> {
             final SnapshotInfo snapshotInfo = new SnapshotInfo(snapshotId,
-                indices.stream().map(IndexId::getName).collect(Collectors.toList()),
+                shardGenerations.indices().stream().map(IndexId::getName).collect(Collectors.toList()),
                 startTime, failure, threadPool.absoluteTimeInMillis(), totalShards, shardFailures,
                 includeGlobalState, userMetadata);
             snapshotFormat.write(snapshotInfo, blobContainer(), snapshotId.getUUID(), false);
             afterMetaListener.onResponse(snapshotInfo);
         }));
->>>>>>> 56ba1b82
-    }
-
-    private void cleanupOldShardGens(RepositoryData existingRepositoryData, RepositoryData updatedRepositoryData) throws IOException {
+    }
+
+    private void cleanupOldShardGens(RepositoryData existingRepositoryData, RepositoryData updatedRepositoryData) {
         final List<String> toDelete = new ArrayList<>();
         final int prefixPathLen = basePath().buildAsString().length();
-        for (Map.Entry<IndexId, Map<Integer, String>> entry
-            : updatedRepositoryData.shardGenerations().obsoleteShardGenerations(existingRepositoryData.shardGenerations()).entrySet()) {
-            final IndexId indexId = entry.getKey();
-            for (Map.Entry<Integer, String> shardEntry : entry.getValue().entrySet()) {
-                toDelete.add(shardContainer(indexId, shardEntry.getKey()).path().buildAsString().substring(prefixPathLen)
-                    + INDEX_FILE_PREFIX + shardEntry.getValue());
-            }
-        }
-        blobContainer().deleteBlobsIgnoringIfNotExists(toDelete);
+        try {
+            for (Map.Entry<IndexId, Map<Integer, String>> entry :
+                updatedRepositoryData.shardGenerations().obsoleteShardGenerations(existingRepositoryData.shardGenerations()).entrySet()) {
+                final IndexId indexId = entry.getKey();
+                for (Map.Entry<Integer, String> shardEntry : entry.getValue().entrySet()) {
+                    toDelete.add(shardContainer(indexId, shardEntry.getKey()).path().buildAsString().substring(prefixPathLen)
+                        + INDEX_FILE_PREFIX + shardEntry.getValue());
+                }
+            }
+            blobContainer().deleteBlobsIgnoringIfNotExists(toDelete);
+        } catch (Exception e) {
+            logger.warn("Failed to clean up old shard generation blobs", e);
+        }
     }
 
     @Override

/*
 * Licensed to Elasticsearch under one or more contributor
 * license agreements. See the NOTICE file distributed with
 * this work for additional information regarding copyright
 * ownership. Elasticsearch licenses this file to you under
 * the Apache License, Version 2.0 (the "License"); you may
 * not use this file except in compliance with the License.
 * You may obtain a copy of the License at
 *
 *    http://www.apache.org/licenses/LICENSE-2.0
 *
 * Unless required by applicable law or agreed to in writing,
 * software distributed under the License is distributed on an
 * "AS IS" BASIS, WITHOUT WARRANTIES OR CONDITIONS OF ANY
 * KIND, either express or implied.  See the License for the
 * specific language governing permissions and limitations
 * under the License.
 */

package org.elasticsearch.repositories.blobstore;

import org.apache.logging.log4j.LogManager;
import org.apache.logging.log4j.Logger;
import org.apache.logging.log4j.message.ParameterizedMessage;
import org.apache.lucene.index.CorruptIndexException;
import org.apache.lucene.index.IndexCommit;
import org.apache.lucene.index.IndexFormatTooNewException;
import org.apache.lucene.index.IndexFormatTooOldException;
import org.apache.lucene.index.IndexNotFoundException;
import org.apache.lucene.index.IndexWriter;
import org.apache.lucene.index.IndexWriterConfig;
import org.apache.lucene.index.SegmentInfos;
import org.apache.lucene.store.IOContext;
import org.apache.lucene.store.IndexInput;
import org.apache.lucene.store.IndexOutput;
import org.apache.lucene.store.RateLimiter;
import org.apache.lucene.util.BytesRef;
import org.apache.lucene.util.BytesRefBuilder;
import org.apache.lucene.util.SetOnce;
import org.elasticsearch.ElasticsearchParseException;
import org.elasticsearch.ExceptionsHelper;
import org.elasticsearch.ResourceNotFoundException;
import org.elasticsearch.Version;
import org.elasticsearch.cluster.SnapshotsInProgress;
import org.elasticsearch.cluster.metadata.IndexMetaData;
import org.elasticsearch.cluster.metadata.MetaData;
import org.elasticsearch.cluster.metadata.RepositoryMetaData;
import org.elasticsearch.cluster.node.DiscoveryNode;
import org.elasticsearch.common.Numbers;
import org.elasticsearch.common.Strings;
import org.elasticsearch.common.UUIDs;
import org.elasticsearch.common.blobstore.BlobContainer;
import org.elasticsearch.common.blobstore.BlobMetaData;
import org.elasticsearch.common.blobstore.BlobPath;
import org.elasticsearch.common.blobstore.BlobStore;
import org.elasticsearch.common.blobstore.fs.FsBlobContainer;
import org.elasticsearch.common.bytes.BytesArray;
import org.elasticsearch.common.bytes.BytesReference;
import org.elasticsearch.common.collect.Tuple;
import org.elasticsearch.common.component.AbstractLifecycleComponent;
import org.elasticsearch.common.compress.NotXContentException;
import org.elasticsearch.common.io.stream.BytesStreamOutput;
import org.elasticsearch.common.io.stream.OutputStreamStreamOutput;
import org.elasticsearch.common.io.stream.StreamOutput;
import org.elasticsearch.common.lucene.Lucene;
import org.elasticsearch.common.lucene.store.InputStreamIndexInput;
import org.elasticsearch.common.metrics.CounterMetric;
import org.elasticsearch.common.settings.Settings;
import org.elasticsearch.common.unit.ByteSizeUnit;
import org.elasticsearch.common.unit.ByteSizeValue;
import org.elasticsearch.common.util.iterable.Iterables;
import org.elasticsearch.common.util.set.Sets;
import org.elasticsearch.common.xcontent.LoggingDeprecationHandler;
import org.elasticsearch.common.xcontent.NamedXContentRegistry;
import org.elasticsearch.common.xcontent.ToXContent;
import org.elasticsearch.common.xcontent.XContentBuilder;
import org.elasticsearch.common.xcontent.XContentFactory;
import org.elasticsearch.common.xcontent.XContentHelper;
import org.elasticsearch.common.xcontent.XContentParser;
import org.elasticsearch.common.xcontent.XContentType;
import org.elasticsearch.core.internal.io.Streams;
import org.elasticsearch.index.shard.IndexShard;
import org.elasticsearch.index.shard.ShardId;
import org.elasticsearch.index.snapshots.IndexShardRestoreFailedException;
import org.elasticsearch.index.snapshots.IndexShardSnapshotException;
import org.elasticsearch.index.snapshots.IndexShardSnapshotFailedException;
import org.elasticsearch.index.snapshots.IndexShardSnapshotStatus;
import org.elasticsearch.index.snapshots.blobstore.BlobStoreIndexShardSnapshot;
import org.elasticsearch.index.snapshots.blobstore.BlobStoreIndexShardSnapshots;
import org.elasticsearch.index.snapshots.blobstore.RateLimitingInputStream;
import org.elasticsearch.index.snapshots.blobstore.SlicedInputStream;
import org.elasticsearch.index.snapshots.blobstore.SnapshotFiles;
import org.elasticsearch.index.store.Store;
import org.elasticsearch.index.store.StoreFileMetaData;
import org.elasticsearch.indices.recovery.RecoveryState;
import org.elasticsearch.repositories.IndexId;
import org.elasticsearch.repositories.Repository;
import org.elasticsearch.repositories.RepositoryData;
import org.elasticsearch.repositories.RepositoryException;
import org.elasticsearch.repositories.RepositoryVerificationException;
import org.elasticsearch.snapshots.InvalidSnapshotNameException;
import org.elasticsearch.snapshots.SnapshotCreationException;
import org.elasticsearch.snapshots.SnapshotException;
import org.elasticsearch.snapshots.SnapshotId;
import org.elasticsearch.snapshots.SnapshotInfo;
import org.elasticsearch.snapshots.SnapshotMissingException;
import org.elasticsearch.snapshots.SnapshotShardFailure;
import org.elasticsearch.threadpool.ThreadPool;

import java.io.FilterInputStream;
import java.io.IOException;
import java.io.InputStream;
import java.nio.file.DirectoryNotEmptyException;
import java.nio.file.FileAlreadyExistsException;
import java.nio.file.NoSuchFileException;
import java.util.ArrayList;
import java.util.Arrays;
import java.util.Collection;
import java.util.Collections;
import java.util.HashMap;
import java.util.List;
import java.util.Map;
import java.util.Set;
import java.util.stream.Collectors;

import static java.util.Collections.emptyMap;
import static java.util.Collections.unmodifiableMap;
import static org.elasticsearch.index.snapshots.blobstore.BlobStoreIndexShardSnapshot.FileInfo.canonicalName;

/**
 * BlobStore - based implementation of Snapshot Repository
 * <p>
 * This repository works with any {@link BlobStore} implementation. The blobStore could be (and preferred) lazy initialized in
 * {@link #createBlobStore()}.
 * <p>
 * BlobStoreRepository maintains the following structure in the blob store
 * <pre>
 * {@code
 *   STORE_ROOT
 *   |- index-N           - list of all snapshot ids and the indices belonging to each snapshot, N is the generation of the file
 *   |- index.latest      - contains the numeric value of the latest generation of the index file (i.e. N from above)
 *   |- incompatible-snapshots - list of all snapshot ids that are no longer compatible with the current version of the cluster
 *   |- snap-20131010 - JSON serialized Snapshot for snapshot "20131010"
 *   |- meta-20131010.dat - JSON serialized MetaData for snapshot "20131010" (includes only global metadata)
 *   |- snap-20131011 - JSON serialized Snapshot for snapshot "20131011"
 *   |- meta-20131011.dat - JSON serialized MetaData for snapshot "20131011"
 *   .....
 *   |- indices/ - data for all indices
 *      |- Ac1342-B_x/ - data for index "foo" which was assigned the unique id of Ac1342-B_x in the repository
 *      |  |- meta-20131010.dat - JSON Serialized IndexMetaData for index "foo"
 *      |  |- 0/ - data for shard "0" of index "foo"
 *      |  |  |- __1 \
 *      |  |  |- __2 |
 *      |  |  |- __3 |- files from different segments see snapshot-* for their mappings to real segment files
 *      |  |  |- __4 |
 *      |  |  |- __5 /
 *      |  |  .....
 *      |  |  |- snap-20131010.dat - JSON serialized BlobStoreIndexShardSnapshot for snapshot "20131010"
 *      |  |  |- snap-20131011.dat - JSON serialized BlobStoreIndexShardSnapshot for snapshot "20131011"
 *      |  |  |- list-123 - JSON serialized BlobStoreIndexShardSnapshot for snapshot "20131011"
 *      |  |
 *      |  |- 1/ - data for shard "1" of index "foo"
 *      |  |  |- __1
 *      |  |  .....
 *      |  |
 *      |  |-2/
 *      |  ......
 *      |
 *      |- 1xB0D8_B3y/ - data for index "bar" which was assigned the unique id of 1xB0D8_B3y in the repository
 *      ......
 * }
 * </pre>
 */
public abstract class BlobStoreRepository extends AbstractLifecycleComponent implements Repository {
    private static final Logger logger = LogManager.getLogger(BlobStoreRepository.class);

    protected final RepositoryMetaData metadata;

    protected final NamedXContentRegistry namedXContentRegistry;

    private static final int BUFFER_SIZE = 4096;

    private static final String SNAPSHOT_PREFIX = "snap-";

    private static final String SNAPSHOT_CODEC = "snapshot";

    private static final String INDEX_FILE_PREFIX = "index-";

    private static final String INDEX_LATEST_BLOB = "index.latest";

    private static final String INCOMPATIBLE_SNAPSHOTS_BLOB = "incompatible-snapshots";

    private static final String TESTS_FILE = "tests-";

    private static final String METADATA_NAME_FORMAT = "meta-%s.dat";

    private static final String METADATA_CODEC = "metadata";

    private static final String INDEX_METADATA_CODEC = "index-metadata";

    private static final String SNAPSHOT_NAME_FORMAT = SNAPSHOT_PREFIX + "%s.dat";

    private static final String SNAPSHOT_INDEX_PREFIX = "index-";

    private static final String SNAPSHOT_INDEX_NAME_FORMAT = SNAPSHOT_INDEX_PREFIX + "%s";

    private static final String SNAPSHOT_INDEX_CODEC = "snapshots";

    private static final String DATA_BLOB_PREFIX = "__";

    private final Settings settings;

    private final RateLimiter snapshotRateLimiter;

    private final RateLimiter restoreRateLimiter;

    private final CounterMetric snapshotRateLimitingTimeInNanos = new CounterMetric();

    private final CounterMetric restoreRateLimitingTimeInNanos = new CounterMetric();

    private ChecksumBlobStoreFormat<MetaData> globalMetaDataFormat;

    private ChecksumBlobStoreFormat<IndexMetaData> indexMetaDataFormat;

    private ChecksumBlobStoreFormat<SnapshotInfo> snapshotFormat;

    private final boolean readOnly;

    private final ChecksumBlobStoreFormat<BlobStoreIndexShardSnapshot> indexShardSnapshotFormat;

    private final ChecksumBlobStoreFormat<BlobStoreIndexShardSnapshots> indexShardSnapshotsFormat;

    private final Object lock = new Object();

    private final SetOnce<BlobContainer> blobContainer = new SetOnce<>();

    private final SetOnce<BlobStore> blobStore = new SetOnce<>();

    /**
     * Constructs new BlobStoreRepository
     *
     * @param metadata       The metadata for this repository including name and settings
     * @param settings Settings for the node this repository object is created on
     */
    protected BlobStoreRepository(RepositoryMetaData metadata, Settings settings, NamedXContentRegistry namedXContentRegistry) {
        super(settings);
        this.settings = settings;
        this.metadata = metadata;
        this.namedXContentRegistry = namedXContentRegistry;
        snapshotRateLimiter = getRateLimiter(metadata.settings(), "max_snapshot_bytes_per_sec", new ByteSizeValue(40, ByteSizeUnit.MB));
        restoreRateLimiter = getRateLimiter(metadata.settings(), "max_restore_bytes_per_sec", new ByteSizeValue(40, ByteSizeUnit.MB));
        readOnly = metadata.settings().getAsBoolean("readonly", false);

        indexShardSnapshotFormat = new ChecksumBlobStoreFormat<>(SNAPSHOT_CODEC, SNAPSHOT_NAME_FORMAT,
            BlobStoreIndexShardSnapshot::fromXContent, namedXContentRegistry, isCompress());
        indexShardSnapshotsFormat = new ChecksumBlobStoreFormat<>(SNAPSHOT_INDEX_CODEC, SNAPSHOT_INDEX_NAME_FORMAT,
            BlobStoreIndexShardSnapshots::fromXContent, namedXContentRegistry, isCompress());
        ByteSizeValue chunkSize = chunkSize();
        if (chunkSize != null && chunkSize.getBytes() <= 0) {
            throw new IllegalArgumentException("the chunk size cannot be negative: [" + chunkSize + "]");
        }
    }

    @Override
    protected void doStart() {
        globalMetaDataFormat = new ChecksumBlobStoreFormat<>(METADATA_CODEC, METADATA_NAME_FORMAT,
            MetaData::fromXContent, namedXContentRegistry, isCompress());
        indexMetaDataFormat = new ChecksumBlobStoreFormat<>(INDEX_METADATA_CODEC, METADATA_NAME_FORMAT,
            IndexMetaData::fromXContent, namedXContentRegistry, isCompress());
        snapshotFormat = new ChecksumBlobStoreFormat<>(SNAPSHOT_CODEC, SNAPSHOT_NAME_FORMAT,
            SnapshotInfo::fromXContentInternal, namedXContentRegistry, isCompress());
    }

    @Override
    protected void doStop() {}

    @Override
    protected void doClose() {
        BlobStore store;
        // to close blobStore if blobStore initialization is started during close
        synchronized (lock) {
            store = blobStore.get();
        }
        if (store != null) {
            try {
                store.close();
            } catch (Exception t) {
                logger.warn("cannot close blob store", t);
            }
        }
    }

    // package private, only use for testing
    BlobContainer getBlobContainer() {
        return blobContainer.get();
    }

    // for test purposes only
    protected BlobStore getBlobStore() {
        return blobStore.get();
    }

    /**
     * maintains single lazy instance of {@link BlobContainer}
     */
    protected BlobContainer blobContainer() {
        assertSnapshotOrGenericThread();

        BlobContainer blobContainer = this.blobContainer.get();
        if (blobContainer == null) {
           synchronized (lock) {
               blobContainer = this.blobContainer.get();
               if (blobContainer == null) {
                   blobContainer = blobStore().blobContainer(basePath());
                   this.blobContainer.set(blobContainer);
               }
           }
        }

        return blobContainer;
    }

    /**
     * maintains single lazy instance of {@link BlobStore}
     */
    protected BlobStore blobStore() {
        assertSnapshotOrGenericThread();

        BlobStore store = blobStore.get();
        if (store == null) {
            synchronized (lock) {
                store = blobStore.get();
                if (store == null) {
                    if (lifecycle.started() == false) {
                        throw new RepositoryException(metadata.name(), "repository is not in started state");
                    }
                    try {
                        store = createBlobStore();
                    } catch (RepositoryException e) {
                        throw e;
                    } catch (Exception e) {
                        throw new RepositoryException(metadata.name(), "cannot create blob store" , e);
                    }
                    blobStore.set(store);
                }
            }
        }
        return store;
    }

    /**
     * Creates new BlobStore to read and write data.
     */
    protected abstract BlobStore createBlobStore() throws Exception;

    /**
     * Returns base path of the repository
     */
    protected abstract BlobPath basePath();

    /**
     * Returns true if metadata and snapshot files should be compressed
     *
     * @return true if compression is needed
     */
    protected boolean isCompress() {
        return false;
    }

    /**
     * Returns data file chunk size.
     * <p>
     * This method should return null if no chunking is needed.
     *
     * @return chunk size
     */
    protected ByteSizeValue chunkSize() {
        return null;
    }

    @Override
    public RepositoryMetaData getMetadata() {
        return metadata;
    }

    @Override
    public void initializeSnapshot(SnapshotId snapshotId, List<IndexId> indices, MetaData clusterMetaData) {
        if (isReadOnly()) {
            throw new RepositoryException(metadata.name(), "cannot create snapshot in a readonly repository");
        }
        try {
            final String snapshotName = snapshotId.getName();
            // check if the snapshot name already exists in the repository
            final RepositoryData repositoryData = getRepositoryData();
            if (repositoryData.getAllSnapshotIds().stream().anyMatch(s -> s.getName().equals(snapshotName))) {
                throw new InvalidSnapshotNameException(metadata.name(), snapshotId.getName(), "snapshot with the same name already exists");
            }
            if (snapshotFormat.exists(blobContainer(), snapshotId.getUUID())) {
                throw new InvalidSnapshotNameException(metadata.name(), snapshotId.getName(), "snapshot with the same name already exists");
            }

            // Write Global MetaData
            globalMetaDataFormat.write(clusterMetaData, blobContainer(), snapshotId.getUUID());

            // write the index metadata for each index in the snapshot
            for (IndexId index : indices) {
                final IndexMetaData indexMetaData = clusterMetaData.index(index.getName());
                final BlobPath indexPath = basePath().add("indices").add(index.getId());
                final BlobContainer indexMetaDataBlobContainer = blobStore().blobContainer(indexPath);
                indexMetaDataFormat.write(indexMetaData, indexMetaDataBlobContainer, snapshotId.getUUID());
            }
        } catch (IOException ex) {
            throw new SnapshotCreationException(metadata.name(), snapshotId, ex);
        }
    }

    @Override
    public void deleteSnapshot(SnapshotId snapshotId, long repositoryStateId) {
        if (isReadOnly()) {
            throw new RepositoryException(metadata.name(), "cannot delete snapshot from a readonly repository");
        }

        final RepositoryData repositoryData = getRepositoryData();
        SnapshotInfo snapshot = null;
        try {
            snapshot = getSnapshotInfo(snapshotId);
        } catch (SnapshotMissingException ex) {
            throw ex;
        } catch (IllegalStateException | SnapshotException | ElasticsearchParseException ex) {
            logger.warn(() -> new ParameterizedMessage("cannot read snapshot file [{}]", snapshotId), ex);
        }

        try {
            // Delete snapshot from the index file, since it is the maintainer of truth of active snapshots
            final RepositoryData updatedRepositoryData = repositoryData.removeSnapshot(snapshotId);
            writeIndexGen(updatedRepositoryData, repositoryStateId);

            // delete the snapshot file
            deleteSnapshotBlobIgnoringErrors(snapshot, snapshotId.getUUID());
            // delete the global metadata file
            deleteGlobalMetaDataBlobIgnoringErrors(snapshot, snapshotId.getUUID());

            // Now delete all indices
            if (snapshot != null) {
                final List<String> indices = snapshot.indices();
                for (String index : indices) {
                    final IndexId indexId = repositoryData.resolveIndexId(index);

                    IndexMetaData indexMetaData = null;
                    try {
                        indexMetaData = getSnapshotIndexMetaData(snapshotId, indexId);
                    } catch (ElasticsearchParseException | IOException ex) {
                        logger.warn(() ->
                            new ParameterizedMessage("[{}] [{}] failed to read metadata for index", snapshotId, index), ex);
                    }

                    deleteIndexMetaDataBlobIgnoringErrors(snapshot, indexId);

                    if (indexMetaData != null) {
                        for (int shardId = 0; shardId < indexMetaData.getNumberOfShards(); shardId++) {
                            try {
                                delete(snapshotId, indexId, new ShardId(indexMetaData.getIndex(), shardId));
                            } catch (SnapshotException ex) {
                                final int finalShardId = shardId;
                                logger.warn(() -> new ParameterizedMessage("[{}] failed to delete shard data for shard [{}][{}]",
                                    snapshotId, index, finalShardId), ex);
                            }
                        }
                    }
                }
            }

            // cleanup indices that are no longer part of the repository
            final Collection<IndexId> indicesToCleanUp = Sets.newHashSet(repositoryData.getIndices().values());
            indicesToCleanUp.removeAll(updatedRepositoryData.getIndices().values());
            final BlobContainer indicesBlobContainer = blobStore().blobContainer(basePath().add("indices"));
            for (final IndexId indexId : indicesToCleanUp) {
                try {
                    indicesBlobContainer.deleteBlob(indexId.getId());
                } catch (DirectoryNotEmptyException dnee) {
                    // if the directory isn't empty for some reason, it will fail to clean up;
                    // we'll ignore that and accept that cleanup didn't fully succeed.
                    // since we are using UUIDs for path names, this won't be an issue for
                    // snapshotting indices of the same name
                    logger.debug(() -> new ParameterizedMessage("[{}] index [{}] no longer part of any snapshots in the repository, but failed to clean up " +
                            "its index folder due to the directory not being empty.", metadata.name(), indexId), dnee);
                } catch (IOException ioe) {
                    // a different IOException occurred while trying to delete - will just log the issue for now
                    logger.debug(() -> new ParameterizedMessage("[{}] index [{}] no longer part of any snapshots in the repository, but failed to clean up " +
                            "its index folder.", metadata.name(), indexId), ioe);
                }
            }
        } catch (IOException | ResourceNotFoundException ex) {
            throw new RepositoryException(metadata.name(), "failed to delete snapshot [" + snapshotId + "]", ex);
        }
    }

    private void deleteSnapshotBlobIgnoringErrors(final SnapshotInfo snapshotInfo, final String blobId) {
        try {
            snapshotFormat.delete(blobContainer(), blobId);
        } catch (IOException e) {
            if (snapshotInfo != null) {
                logger.warn(() -> new ParameterizedMessage("[{}] Unable to delete snapshot file [{}]",
                    snapshotInfo.snapshotId(), blobId), e);
            } else {
                logger.warn(() -> new ParameterizedMessage("Unable to delete snapshot file [{}]", blobId), e);
            }
        }
    }

    private void deleteGlobalMetaDataBlobIgnoringErrors(final SnapshotInfo snapshotInfo, final String blobId) {
        try {
            globalMetaDataFormat.delete(blobContainer(), blobId);
        } catch (IOException e) {
            if (snapshotInfo != null) {
                logger.warn(() -> new ParameterizedMessage("[{}] Unable to delete global metadata file [{}]",
                    snapshotInfo.snapshotId(), blobId), e);
            } else {
                logger.warn(() -> new ParameterizedMessage("Unable to delete global metadata file [{}]", blobId), e);
            }
        }
    }

    private void deleteIndexMetaDataBlobIgnoringErrors(final SnapshotInfo snapshotInfo, final IndexId indexId) {
        final SnapshotId snapshotId = snapshotInfo.snapshotId();
        BlobContainer indexMetaDataBlobContainer = blobStore().blobContainer(basePath().add("indices").add(indexId.getId()));
        try {
            indexMetaDataFormat.delete(indexMetaDataBlobContainer, snapshotId.getUUID());
        } catch (IOException ex) {
            logger.warn(() -> new ParameterizedMessage("[{}] failed to delete metadata for index [{}]", snapshotId, indexId.getName()), ex);
        }
    }

    /**
     * {@inheritDoc}
     */
    @Override
    public SnapshotInfo finalizeSnapshot(final SnapshotId snapshotId,
                                         final List<IndexId> indices,
                                         final long startTime,
                                         final String failure,
                                         final int totalShards,
                                         final List<SnapshotShardFailure> shardFailures,
                                         final long repositoryStateId,
                                         final boolean includeGlobalState) {
        SnapshotInfo blobStoreSnapshot = new SnapshotInfo(snapshotId,
            indices.stream().map(IndexId::getName).collect(Collectors.toList()),
            startTime, failure, System.currentTimeMillis(), totalShards, shardFailures,
            includeGlobalState);
        try {
            snapshotFormat.write(blobStoreSnapshot, blobContainer(), snapshotId.getUUID());
            final RepositoryData repositoryData = getRepositoryData();
            writeIndexGen(repositoryData.addSnapshot(snapshotId, blobStoreSnapshot.state(), indices), repositoryStateId);
        } catch (FileAlreadyExistsException ex) {
            // if another master was elected and took over finalizing the snapshot, it is possible
            // that both nodes try to finalize the snapshot and write to the same blobs, so we just
            // log a warning here and carry on
            throw new RepositoryException(metadata.name(), "Blob already exists while " +
                "finalizing snapshot, assume the snapshot has already been saved", ex);
        } catch (IOException ex) {
            throw new RepositoryException(metadata.name(), "failed to update snapshot in repository", ex);
        }
        return blobStoreSnapshot;
    }

    @Override
    public SnapshotInfo getSnapshotInfo(final SnapshotId snapshotId) {
        try {
            return snapshotFormat.read(blobContainer(), snapshotId.getUUID());
        } catch (NoSuchFileException ex) {
            throw new SnapshotMissingException(metadata.name(), snapshotId, ex);
        } catch (IOException | NotXContentException ex) {
            throw new SnapshotException(metadata.name(), snapshotId, "failed to get snapshots", ex);
        }
    }

    @Override
    public MetaData getSnapshotGlobalMetaData(final SnapshotId snapshotId) {
        try {
<<<<<<< HEAD
            return globalMetaDataFormat.read(snapshotsBlobContainer, snapshotId.getUUID());
=======
            return globalMetaDataFormat.read(blobContainer(), snapshotId.getUUID());
>>>>>>> 0c7f6570
        } catch (NoSuchFileException ex) {
            throw new SnapshotMissingException(metadata.name(), snapshotId, ex);
        } catch (IOException ex) {
            throw new SnapshotException(metadata.name(), snapshotId, "failed to read global metadata", ex);
        }
    }

    @Override
    public IndexMetaData getSnapshotIndexMetaData(final SnapshotId snapshotId, final IndexId index) throws IOException {
        final BlobPath indexPath = basePath().add("indices").add(index.getId());
        return indexMetaDataFormat.read(blobStore().blobContainer(indexPath), snapshotId.getUUID());
    }

    /**
     * Configures RateLimiter based on repository and global settings
     *
     * @param repositorySettings repository settings
     * @param setting            setting to use to configure rate limiter
     * @param defaultRate        default limiting rate
     * @return rate limiter or null of no throttling is needed
     */
    private RateLimiter getRateLimiter(Settings repositorySettings, String setting, ByteSizeValue defaultRate) {
        ByteSizeValue maxSnapshotBytesPerSec = repositorySettings.getAsBytesSize(setting,
                settings.getAsBytesSize(setting, defaultRate));
        if (maxSnapshotBytesPerSec.getBytes() <= 0) {
            return null;
        } else {
            return new RateLimiter.SimpleRateLimiter(maxSnapshotBytesPerSec.getMbFrac());
        }
    }

    @Override
    public long getSnapshotThrottleTimeInNanos() {
        return snapshotRateLimitingTimeInNanos.count();
    }

    @Override
    public long getRestoreThrottleTimeInNanos() {
        return restoreRateLimitingTimeInNanos.count();
    }

    protected void assertSnapshotOrGenericThread() {
        assert Thread.currentThread().getName().contains(ThreadPool.Names.SNAPSHOT)
            || Thread.currentThread().getName().contains(ThreadPool.Names.GENERIC) :
            "Expected current thread [" + Thread.currentThread() + "] to be the snapshot or generic thread.";
    }

    @Override
    public String startVerification() {
        try {
            if (isReadOnly()) {
                // It's readonly - so there is not much we can do here to verify it apart from reading the blob store metadata
                latestIndexBlobId();
                return "read-only";
            } else {
                String seed = UUIDs.randomBase64UUID();
                byte[] testBytes = Strings.toUTF8Bytes(seed);
                BlobContainer testContainer = blobStore().blobContainer(basePath().add(testBlobPrefix(seed)));
                String blobName = "master.dat";
                BytesArray bytes = new BytesArray(testBytes);
                try (InputStream stream = bytes.streamInput()) {
                    testContainer.writeBlobAtomic(blobName, stream, bytes.length(), true);
                }
                return seed;
            }
        } catch (IOException exp) {
            throw new RepositoryVerificationException(metadata.name(), "path " + basePath() + " is not accessible on master node", exp);
        }
    }

    @Override
    public void endVerification(String seed) {
        if (isReadOnly() == false) {
            try {
                blobStore().delete(basePath().add(testBlobPrefix(seed)));
            } catch (IOException exp) {
                throw new RepositoryVerificationException(metadata.name(), "cannot delete test data at " + basePath(), exp);
            }
        }
    }

    @Override
    public RepositoryData getRepositoryData() {
        try {
            final long indexGen = latestIndexBlobId();
            final String snapshotsIndexBlobName = INDEX_FILE_PREFIX + Long.toString(indexGen);

            RepositoryData repositoryData;
            try (InputStream blob = blobContainer().readBlob(snapshotsIndexBlobName)) {
                BytesStreamOutput out = new BytesStreamOutput();
                Streams.copy(blob, out);
                // EMPTY is safe here because RepositoryData#fromXContent calls namedObject
                try (XContentParser parser = XContentHelper.createParser(NamedXContentRegistry.EMPTY,
                    LoggingDeprecationHandler.INSTANCE, out.bytes(), XContentType.JSON)) {
                    repositoryData = RepositoryData.snapshotsFromXContent(parser, indexGen);
                } catch (NotXContentException e) {
                    logger.warn("[{}] index blob is not valid x-content [{} bytes]", snapshotsIndexBlobName, out.bytes().length());
                    throw e;
                }
            }

            // now load the incompatible snapshot ids, if they exist
            try (InputStream blob = blobContainer().readBlob(INCOMPATIBLE_SNAPSHOTS_BLOB)) {
                BytesStreamOutput out = new BytesStreamOutput();
                Streams.copy(blob, out);
                try (XContentParser parser = XContentHelper.createParser(NamedXContentRegistry.EMPTY,
                    LoggingDeprecationHandler.INSTANCE, out.bytes(), XContentType.JSON)) {
                    repositoryData = repositoryData.incompatibleSnapshotsFromXContent(parser);
                }
            } catch (NoSuchFileException e) {
                if (isReadOnly()) {
                    logger.debug("[{}] Incompatible snapshots blob [{}] does not exist, the likely " +
                                 "reason is that there are no incompatible snapshots in the repository",
                                 metadata.name(), INCOMPATIBLE_SNAPSHOTS_BLOB);
                } else {
                    // write an empty incompatible-snapshots blob - we do this so that there
                    // is a blob present, which helps speed up some cloud-based repositories
                    // (e.g. S3), which retry if a blob is missing with exponential backoff,
                    // delaying the read of repository data and sometimes causing a timeout
                    writeIncompatibleSnapshots(RepositoryData.EMPTY);
                }
            }
            return repositoryData;
        } catch (NoSuchFileException ex) {
            // repository doesn't have an index blob, its a new blank repo
            return RepositoryData.EMPTY;
        } catch (IOException ioe) {
            throw new RepositoryException(metadata.name(), "could not read repository data from index blob", ioe);
        }
    }

    public static String testBlobPrefix(String seed) {
        return TESTS_FILE + seed;
    }

    @Override
    public boolean isReadOnly() {
        return readOnly;
    }

    protected void writeIndexGen(final RepositoryData repositoryData, final long repositoryStateId) throws IOException {
        assert isReadOnly() == false; // can not write to a read only repository
        final long currentGen = latestIndexBlobId();
        if (repositoryStateId != SnapshotsInProgress.UNDEFINED_REPOSITORY_STATE_ID && currentGen != repositoryStateId) {
            // the index file was updated by a concurrent operation, so we were operating on stale
            // repository data
            throw new RepositoryException(metadata.name(), "concurrent modification of the index-N file, expected current generation [" +
                                              repositoryStateId + "], actual current generation [" + currentGen +
                                              "] - possibly due to simultaneous snapshot deletion requests");
        }
        final long newGen = currentGen + 1;
        final BytesReference snapshotsBytes;
        try (BytesStreamOutput bStream = new BytesStreamOutput()) {
            try (StreamOutput stream = new OutputStreamStreamOutput(bStream)) {
                XContentBuilder builder = XContentFactory.contentBuilder(XContentType.JSON, stream);
                repositoryData.snapshotsToXContent(builder, ToXContent.EMPTY_PARAMS);
                builder.close();
            }
            snapshotsBytes = bStream.bytes();
        }
        // write the index file
        final String indexBlob = INDEX_FILE_PREFIX + Long.toString(newGen);
        logger.debug("Repository [{}] writing new index generational blob [{}]", metadata.name(), indexBlob);
        writeAtomic(indexBlob, snapshotsBytes, true);
        // delete the N-2 index file if it exists, keep the previous one around as a backup
        if (isReadOnly() == false && newGen - 2 >= 0) {
            final String oldSnapshotIndexFile = INDEX_FILE_PREFIX + Long.toString(newGen - 2);
            blobContainer().deleteBlobIgnoringIfNotExists(oldSnapshotIndexFile);
        }

        // write the current generation to the index-latest file
        final BytesReference genBytes;
        try (BytesStreamOutput bStream = new BytesStreamOutput()) {
            bStream.writeLong(newGen);
            genBytes = bStream.bytes();
        }
        logger.debug("Repository [{}] updating index.latest with generation [{}]", metadata.name(), newGen);
        writeAtomic(INDEX_LATEST_BLOB, genBytes, false);
    }

    /**
     * Writes the incompatible snapshot ids list to the `incompatible-snapshots` blob in the repository.
     *
     * Package private for testing.
     */
    void writeIncompatibleSnapshots(RepositoryData repositoryData) throws IOException {
        assert isReadOnly() == false; // can not write to a read only repository
        final BytesReference bytes;
        try (BytesStreamOutput bStream = new BytesStreamOutput()) {
            try (StreamOutput stream = new OutputStreamStreamOutput(bStream)) {
                XContentBuilder builder = XContentFactory.contentBuilder(XContentType.JSON, stream);
                repositoryData.incompatibleSnapshotsToXContent(builder, ToXContent.EMPTY_PARAMS);
                builder.close();
            }
            bytes = bStream.bytes();
        }
        // write the incompatible snapshots blob
        writeAtomic(INCOMPATIBLE_SNAPSHOTS_BLOB, bytes, false);
    }

    /**
     * Get the latest snapshot index blob id.  Snapshot index blobs are named index-N, where N is
     * the next version number from when the index blob was written.  Each individual index-N blob is
     * only written once and never overwritten.  The highest numbered index-N blob is the latest one
     * that contains the current snapshots in the repository.
     *
     * Package private for testing
     */
    long latestIndexBlobId() throws IOException {
        try {
            // First, try listing all index-N blobs (there should only be two index-N blobs at any given
            // time in a repository if cleanup is happening properly) and pick the index-N blob with the
            // highest N value - this will be the latest index blob for the repository.  Note, we do this
            // instead of directly reading the index.latest blob to get the current index-N blob because
            // index.latest is not written atomically and is not immutable - on every index-N change,
            // we first delete the old index.latest and then write the new one.  If the repository is not
            // read-only, it is possible that we try deleting the index.latest blob while it is being read
            // by some other operation (such as the get snapshots operation).  In some file systems, it is
            // illegal to delete a file while it is being read elsewhere (e.g. Windows).  For read-only
            // repositories, we read for index.latest, both because listing blob prefixes is often unsupported
            // and because the index.latest blob will never be deleted and re-written.
            return listBlobsToGetLatestIndexId();
        } catch (UnsupportedOperationException e) {
            // If its a read-only repository, listing blobs by prefix may not be supported (e.g. a URL repository),
            // in this case, try reading the latest index generation from the index.latest blob
            try {
                return readSnapshotIndexLatestBlob();
            } catch (NoSuchFileException nsfe) {
                return RepositoryData.EMPTY_REPO_GEN;
            }
        }
    }

    // package private for testing
    long readSnapshotIndexLatestBlob() throws IOException {
        try (InputStream blob = blobContainer().readBlob(INDEX_LATEST_BLOB)) {
            BytesStreamOutput out = new BytesStreamOutput();
            Streams.copy(blob, out);
            return Numbers.bytesToLong(out.bytes().toBytesRef());
        }
    }

    private long listBlobsToGetLatestIndexId() throws IOException {
        Map<String, BlobMetaData> blobs = blobContainer().listBlobsByPrefix(INDEX_FILE_PREFIX);
        long latest = RepositoryData.EMPTY_REPO_GEN;
        if (blobs.isEmpty()) {
            // no snapshot index blobs have been written yet
            return latest;
        }
        for (final BlobMetaData blobMetaData : blobs.values()) {
            final String blobName = blobMetaData.name();
            try {
                final long curr = Long.parseLong(blobName.substring(INDEX_FILE_PREFIX.length()));
                latest = Math.max(latest, curr);
            } catch (NumberFormatException nfe) {
                // the index- blob wasn't of the format index-N where N is a number,
                // no idea what this blob is but it doesn't belong in the repository!
                logger.debug("[{}] Unknown blob in the repository: {}", metadata.name(), blobName);
            }
        }
        return latest;
    }

    private void writeAtomic(final String blobName, final BytesReference bytesRef, boolean failIfAlreadyExists) throws IOException {
        try (InputStream stream = bytesRef.streamInput()) {
<<<<<<< HEAD
            snapshotsBlobContainer.writeBlob(tempBlobName, stream, bytesRef.length());
            snapshotsBlobContainer.move(tempBlobName, blobName);
        } catch (IOException ex) {
            // temporary blob creation or move failed - try cleaning up
            try {
                snapshotsBlobContainer.deleteBlobIgnoringIfNotExists(tempBlobName);
            } catch (IOException e) {
                ex.addSuppressed(e);
            }
            throw ex;
=======
            blobContainer().writeBlobAtomic(blobName, stream, bytesRef.length(), failIfAlreadyExists);
>>>>>>> 0c7f6570
        }
    }

    @Override
    public void snapshotShard(IndexShard shard, Store store, SnapshotId snapshotId, IndexId indexId, IndexCommit snapshotIndexCommit,
                              IndexShardSnapshotStatus snapshotStatus) {
        SnapshotContext snapshotContext = new SnapshotContext(store, snapshotId, indexId, snapshotStatus, System.currentTimeMillis());
        try {
            snapshotContext.snapshot(snapshotIndexCommit);
        } catch (Exception e) {
            snapshotStatus.moveToFailed(System.currentTimeMillis(), ExceptionsHelper.detailedMessage(e));
            if (e instanceof IndexShardSnapshotFailedException) {
                throw (IndexShardSnapshotFailedException) e;
            } else {
                throw new IndexShardSnapshotFailedException(store.shardId(), e);
            }
        }
    }

    @Override
    public void restoreShard(IndexShard shard, SnapshotId snapshotId, Version version, IndexId indexId, ShardId snapshotShardId, RecoveryState recoveryState) {
        final RestoreContext snapshotContext = new RestoreContext(shard, snapshotId, indexId, snapshotShardId, recoveryState);
        try {
            snapshotContext.restore();
        } catch (Exception e) {
            throw new IndexShardRestoreFailedException(shard.shardId(), "failed to restore snapshot [" + snapshotId + "]", e);
        }
    }

    @Override
    public IndexShardSnapshotStatus getShardSnapshotStatus(SnapshotId snapshotId, Version version, IndexId indexId, ShardId shardId) {
        Context context = new Context(snapshotId, indexId, shardId);
        BlobStoreIndexShardSnapshot snapshot = context.loadSnapshot();
        return IndexShardSnapshotStatus.newDone(snapshot.startTime(), snapshot.time(),
            snapshot.incrementalFileCount(), snapshot.totalFileCount(),
            snapshot.incrementalSize(), snapshot.totalSize());
    }

    @Override
    public void verify(String seed, DiscoveryNode localNode) {
        assertSnapshotOrGenericThread();
        if (isReadOnly()) {
            try {
                latestIndexBlobId();
            } catch (IOException e) {
                throw new RepositoryVerificationException(metadata.name(), "path " + basePath() +
                    " is not accessible on node " + localNode, e);
            }
        } else {
            BlobContainer testBlobContainer = blobStore().blobContainer(basePath().add(testBlobPrefix(seed)));
            if (testBlobContainer.blobExists("master.dat")) {
                try {
                    BytesArray bytes = new BytesArray(seed);
                    try (InputStream stream = bytes.streamInput()) {
                        testBlobContainer.writeBlob("data-" + localNode.getId() + ".dat", stream, bytes.length(), true);
                    }
                } catch (IOException exp) {
                    throw new RepositoryVerificationException(metadata.name(), "store location [" + blobStore() + "] is not accessible on the node [" + localNode + "]", exp);
                }
            } else {
                throw new RepositoryVerificationException(metadata.name(), "a file written by master to the store [" + blobStore() + "] cannot be accessed on the node [" + localNode + "]. "
                    + "This might indicate that the store [" + blobStore() + "] is not shared between this node and the master node or "
                    + "that permissions on the store don't allow reading files written by the master node");
            }
        }
    }

    /**
     * Delete shard snapshot
     *
     * @param snapshotId snapshot id
     * @param shardId    shard id
     */
    private void delete(SnapshotId snapshotId, IndexId indexId, ShardId shardId) {
        Context context = new Context(snapshotId, indexId, shardId, shardId);
        context.delete();
    }

    @Override
    public String toString() {
        return "BlobStoreRepository[" +
            "[" + metadata.name() +
            "], [" + blobStore() + ']' +
            ']';
    }

    /**
     * Context for snapshot/restore operations
     */
    private class Context {

        protected final SnapshotId snapshotId;

        protected final ShardId shardId;

        protected final BlobContainer blobContainer;

        Context(SnapshotId snapshotId, IndexId indexId, ShardId shardId) {
            this(snapshotId, indexId, shardId, shardId);
        }

        Context(SnapshotId snapshotId, IndexId indexId, ShardId shardId, ShardId snapshotShardId) {
            this.snapshotId = snapshotId;
            this.shardId = shardId;
            blobContainer = blobStore().blobContainer(basePath().add("indices").add(indexId.getId()).add(Integer.toString(snapshotShardId.getId())));
        }

        /**
         * Delete shard snapshot
         */
        public void delete() {
            final Map<String, BlobMetaData> blobs;
            try {
                blobs = blobContainer.listBlobs();
            } catch (IOException e) {
                throw new IndexShardSnapshotException(shardId, "Failed to list content of gateway", e);
            }

            Tuple<BlobStoreIndexShardSnapshots, Integer> tuple = buildBlobStoreIndexShardSnapshots(blobs);
            BlobStoreIndexShardSnapshots snapshots = tuple.v1();
            int fileListGeneration = tuple.v2();

            try {
                indexShardSnapshotFormat.delete(blobContainer, snapshotId.getUUID());
            } catch (IOException e) {
                logger.debug("[{}] [{}] failed to delete shard snapshot file", shardId, snapshotId);
            }

            // Build a list of snapshots that should be preserved
            List<SnapshotFiles> newSnapshotsList = new ArrayList<>();
            for (SnapshotFiles point : snapshots) {
                if (!point.snapshot().equals(snapshotId.getName())) {
                    newSnapshotsList.add(point);
                }
            }
            // finalize the snapshot and rewrite the snapshot index with the next sequential snapshot index
            finalize(newSnapshotsList, fileListGeneration + 1, blobs, "snapshot deletion [" + snapshotId + "]");
        }

        /**
         * Loads information about shard snapshot
         */
        BlobStoreIndexShardSnapshot loadSnapshot() {
            try {
                return indexShardSnapshotFormat.read(blobContainer, snapshotId.getUUID());
            } catch (IOException ex) {
                throw new SnapshotException(metadata.name(), snapshotId, "failed to read shard snapshot file for " + shardId, ex);
            }
        }

        /**
         * Writes a new index file for the shard and removes all unreferenced files from the repository.
<<<<<<< HEAD
         *
         * We need to be really careful in handling index files in case of failures to make sure we don't
         * have index file that points to files that were deleted.
         *
=======
         *
         * We need to be really careful in handling index files in case of failures to make sure we don't
         * have index file that points to files that were deleted.
         *
>>>>>>> 0c7f6570
         * @param snapshots          list of active snapshots in the container
         * @param fileListGeneration the generation number of the snapshot index file
         * @param blobs              list of blobs in the container
         * @param reason             a reason explaining why the shard index file is written
         */
        protected void finalize(final List<SnapshotFiles> snapshots,
                                final int fileListGeneration,
                                final Map<String, BlobMetaData> blobs,
                                final String reason) {
            final String indexGeneration = Integer.toString(fileListGeneration);
            final String currentIndexGen = indexShardSnapshotsFormat.blobName(indexGeneration);

            final BlobStoreIndexShardSnapshots updatedSnapshots = new BlobStoreIndexShardSnapshots(snapshots);
            try {
                // Delete temporary index files first, as we might otherwise fail in the next step creating the new index file if an earlier
                // attempt to write an index file with this generation failed mid-way after creating the temporary file.
                for (final String blobName : blobs.keySet()) {
<<<<<<< HEAD
                    if (indexShardSnapshotsFormat.isTempBlobName(blobName)) {
=======
                    if (FsBlobContainer.isTempBlobName(blobName)) {
>>>>>>> 0c7f6570
                        try {
                            blobContainer.deleteBlobIgnoringIfNotExists(blobName);
                        } catch (IOException e) {
                            logger.warn(() -> new ParameterizedMessage("[{}][{}] failed to delete index blob [{}] during finalization",
                                snapshotId, shardId, blobName), e);
                            throw e;
                        }
                    }
                }

                // If we deleted all snapshots, we don't need to create a new index file
                if (snapshots.size() > 0) {
                    indexShardSnapshotsFormat.writeAtomic(updatedSnapshots, blobContainer, indexGeneration);
                }

                // Delete old index files
                for (final String blobName : blobs.keySet()) {
                    if (blobName.startsWith(SNAPSHOT_INDEX_PREFIX)) {
                        try {
                            blobContainer.deleteBlobIgnoringIfNotExists(blobName);
                        } catch (IOException e) {
                            logger.warn(() -> new ParameterizedMessage("[{}][{}] failed to delete index blob [{}] during finalization",
                                snapshotId, shardId, blobName), e);
                            throw e;
                        }
                    }
                }

                // Delete all blobs that don't exist in a snapshot
                for (final String blobName : blobs.keySet()) {
                    if (blobName.startsWith(DATA_BLOB_PREFIX) && (updatedSnapshots.findNameFile(canonicalName(blobName)) == null)) {
                        try {
                            blobContainer.deleteBlobIgnoringIfNotExists(blobName);
                        } catch (IOException e) {
                            logger.warn(() -> new ParameterizedMessage("[{}][{}] failed to delete data blob [{}] during finalization",
                                snapshotId, shardId, blobName), e);
                        }
                    }
                }
            } catch (IOException e) {
                String message = "Failed to finalize " + reason + " with shard index [" + currentIndexGen + "]";
                throw new IndexShardSnapshotFailedException(shardId, message, e);
            }
        }

        /**
         * Generates blob name
         *
         * @param generation the blob number
         * @return the blob name
         */
        protected String fileNameFromGeneration(long generation) {
            return DATA_BLOB_PREFIX + Long.toString(generation, Character.MAX_RADIX);
        }

        /**
         * Finds the next available blob number
         *
         * @param blobs list of blobs in the repository
         * @return next available blob number
         */
        protected long findLatestFileNameGeneration(Map<String, BlobMetaData> blobs) {
            long generation = -1;
            for (String name : blobs.keySet()) {
                if (!name.startsWith(DATA_BLOB_PREFIX)) {
                    continue;
                }
                name = canonicalName(name);
                try {
                    long currentGen = Long.parseLong(name.substring(DATA_BLOB_PREFIX.length()), Character.MAX_RADIX);
                    if (currentGen > generation) {
                        generation = currentGen;
                    }
                } catch (NumberFormatException e) {
                    logger.warn("file [{}] does not conform to the '{}' schema", name, DATA_BLOB_PREFIX);
                }
            }
            return generation;
        }

        /**
         * Loads all available snapshots in the repository
         *
         * @param blobs list of blobs in repository
         * @return tuple of BlobStoreIndexShardSnapshots and the last snapshot index generation
         */
        protected Tuple<BlobStoreIndexShardSnapshots, Integer> buildBlobStoreIndexShardSnapshots(Map<String, BlobMetaData> blobs) {
            int latest = -1;
            Set<String> blobKeys = blobs.keySet();
            for (String name : blobKeys) {
                if (name.startsWith(SNAPSHOT_INDEX_PREFIX)) {
                    try {
                        int gen = Integer.parseInt(name.substring(SNAPSHOT_INDEX_PREFIX.length()));
                        if (gen > latest) {
                            latest = gen;
                        }
                    } catch (NumberFormatException ex) {
                        logger.warn("failed to parse index file name [{}]", name);
                    }
                }
            }
            if (latest >= 0) {
                try {
                    final BlobStoreIndexShardSnapshots shardSnapshots =
                        indexShardSnapshotsFormat.read(blobContainer, Integer.toString(latest));
                    return new Tuple<>(shardSnapshots, latest);
                } catch (IOException e) {
                    final String file = SNAPSHOT_INDEX_PREFIX + latest;
                    logger.warn(() -> new ParameterizedMessage("failed to read index file [{}]", file), e);
                }
            } else if (blobKeys.isEmpty() == false) {
                logger.debug("Could not find a readable index-N file in a non-empty shard snapshot directory [{}]", blobContainer.path());
            }

            // We couldn't load the index file - falling back to loading individual snapshots
            List<SnapshotFiles> snapshots = new ArrayList<>();
            for (String name : blobKeys) {
                try {
                    BlobStoreIndexShardSnapshot snapshot = null;
                    if (name.startsWith(SNAPSHOT_PREFIX)) {
                        snapshot = indexShardSnapshotFormat.readBlob(blobContainer, name);
                    }
                    if (snapshot != null) {
                        snapshots.add(new SnapshotFiles(snapshot.snapshot(), snapshot.indexFiles()));
                    }
                } catch (IOException e) {
                    logger.warn(() -> new ParameterizedMessage("failed to read commit point [{}]", name), e);
                }
            }
            return new Tuple<>(new BlobStoreIndexShardSnapshots(snapshots), -1);
        }
    }

    /**
     * Context for snapshot operations
     */
    private class SnapshotContext extends Context {

        private final Store store;
        private final IndexShardSnapshotStatus snapshotStatus;
        private final long startTime;

        /**
         * Constructs new context
         *
         * @param store          store to be snapshotted
         * @param snapshotId     snapshot id
         * @param indexId        the id of the index being snapshotted
         * @param snapshotStatus snapshot status to report progress
         */
        SnapshotContext(Store store, SnapshotId snapshotId, IndexId indexId, IndexShardSnapshotStatus snapshotStatus, long startTime) {
            super(snapshotId, indexId, store.shardId());
            this.snapshotStatus = snapshotStatus;
            this.store = store;
            this.startTime = startTime;
        }

        /**
         * Create snapshot from index commit point
         *
         * @param snapshotIndexCommit snapshot commit point
         */
        public void snapshot(final IndexCommit snapshotIndexCommit) {
            logger.debug("[{}] [{}] snapshot to [{}] ...", shardId, snapshotId, metadata.name());

            final Map<String, BlobMetaData> blobs;
            try {
                blobs = blobContainer.listBlobs();
            } catch (IOException e) {
                throw new IndexShardSnapshotFailedException(shardId, "failed to list blobs", e);
            }

            long generation = findLatestFileNameGeneration(blobs);
            Tuple<BlobStoreIndexShardSnapshots, Integer> tuple = buildBlobStoreIndexShardSnapshots(blobs);
            BlobStoreIndexShardSnapshots snapshots = tuple.v1();
            int fileListGeneration = tuple.v2();

            if (snapshots.snapshots().stream().anyMatch(sf -> sf.snapshot().equals(snapshotId.getName()))) {
                throw new IndexShardSnapshotFailedException(shardId,
                    "Duplicate snapshot name [" + snapshotId.getName() + "] detected, aborting");
            }

            final List<BlobStoreIndexShardSnapshot.FileInfo> indexCommitPointFiles = new ArrayList<>();

            store.incRef();
            int indexIncrementalFileCount = 0;
            int indexTotalNumberOfFiles = 0;
            long indexIncrementalSize = 0;
            long indexTotalFileCount = 0;
            try {
                ArrayList<BlobStoreIndexShardSnapshot.FileInfo> filesToSnapshot = new ArrayList<>();
                final Store.MetadataSnapshot metadata;
                // TODO apparently we don't use the MetadataSnapshot#.recoveryDiff(...) here but we should
                final Collection<String> fileNames;
                try {
                    metadata = store.getMetadata(snapshotIndexCommit);
                    fileNames = snapshotIndexCommit.getFileNames();
                } catch (IOException e) {
                    throw new IndexShardSnapshotFailedException(shardId, "Failed to get store file metadata", e);
                }
                for (String fileName : fileNames) {
                    if (snapshotStatus.isAborted()) {
                        logger.debug("[{}] [{}] Aborted on the file [{}], exiting", shardId, snapshotId, fileName);
                        throw new IndexShardSnapshotFailedException(shardId, "Aborted");
                    }

                    logger.trace("[{}] [{}] Processing [{}]", shardId, snapshotId, fileName);
                    final StoreFileMetaData md = metadata.get(fileName);
                    BlobStoreIndexShardSnapshot.FileInfo existingFileInfo = null;
                    List<BlobStoreIndexShardSnapshot.FileInfo> filesInfo = snapshots.findPhysicalIndexFiles(fileName);
                    if (filesInfo != null) {
                        for (BlobStoreIndexShardSnapshot.FileInfo fileInfo : filesInfo) {
                            try {
                                // in 1.3.3 we added additional hashes for .si / segments_N files
                                // to ensure we don't double the space in the repo since old snapshots
                                // don't have this hash we try to read that hash from the blob store
                                // in a bwc compatible way.
                                maybeRecalculateMetadataHash(blobContainer, fileInfo, metadata);
                            } catch (Exception e) {
                                logger.warn(() -> new ParameterizedMessage("{} Can't calculate hash from blob for file [{}] [{}]", shardId, fileInfo.physicalName(), fileInfo.metadata()), e);
                            }
                            if (fileInfo.isSame(md) && snapshotFileExistsInBlobs(fileInfo, blobs)) {
                                // a commit point file with the same name, size and checksum was already copied to repository
                                // we will reuse it for this snapshot
                                existingFileInfo = fileInfo;
                                break;
                            }
                        }
                    }

                    indexTotalFileCount += md.length();
                    indexTotalNumberOfFiles++;

                    if (existingFileInfo == null) {
                        indexIncrementalFileCount++;
                        indexIncrementalSize += md.length();
                        // create a new FileInfo
                        BlobStoreIndexShardSnapshot.FileInfo snapshotFileInfo = new BlobStoreIndexShardSnapshot.FileInfo(fileNameFromGeneration(++generation), md, chunkSize());
                        indexCommitPointFiles.add(snapshotFileInfo);
                        filesToSnapshot.add(snapshotFileInfo);
                    } else {
                        indexCommitPointFiles.add(existingFileInfo);
                    }
                }

                snapshotStatus.moveToStarted(startTime, indexIncrementalFileCount,
                    indexTotalNumberOfFiles, indexIncrementalSize, indexTotalFileCount);

                for (BlobStoreIndexShardSnapshot.FileInfo snapshotFileInfo : filesToSnapshot) {
                    try {
                        snapshotFile(snapshotFileInfo);
                    } catch (IOException e) {
                        throw new IndexShardSnapshotFailedException(shardId, "Failed to perform snapshot (index files)", e);
                    }
                }
            } finally {
                store.decRef();
            }

            final IndexShardSnapshotStatus.Copy lastSnapshotStatus = snapshotStatus.moveToFinalize(snapshotIndexCommit.getGeneration());

            // now create and write the commit point
            final BlobStoreIndexShardSnapshot snapshot = new BlobStoreIndexShardSnapshot(snapshotId.getName(),
                                                                        lastSnapshotStatus.getIndexVersion(),
                                                                        indexCommitPointFiles,
                                                                        lastSnapshotStatus.getStartTime(),
                                                                        // snapshotStatus.startTime() is assigned on the same machine,
                                                                        // so it's safe to use with VLong
                                                                        System.currentTimeMillis() - lastSnapshotStatus.getStartTime(),
                                                                        lastSnapshotStatus.getIncrementalFileCount(),
                                                                        lastSnapshotStatus.getIncrementalSize()
            );

            //TODO: The time stored in snapshot doesn't include cleanup time.
            logger.trace("[{}] [{}] writing shard snapshot file", shardId, snapshotId);
            try {
                indexShardSnapshotFormat.write(snapshot, blobContainer, snapshotId.getUUID());
            } catch (IOException e) {
                throw new IndexShardSnapshotFailedException(shardId, "Failed to write commit point", e);
            }

            // delete all files that are not referenced by any commit point
            // build a new BlobStoreIndexShardSnapshot, that includes this one and all the saved ones
            List<SnapshotFiles> newSnapshotsList = new ArrayList<>();
            newSnapshotsList.add(new SnapshotFiles(snapshot.snapshot(), snapshot.indexFiles()));
            for (SnapshotFiles point : snapshots) {
                newSnapshotsList.add(point);
            }
            // finalize the snapshot and rewrite the snapshot index with the next sequential snapshot index
            finalize(newSnapshotsList, fileListGeneration + 1, blobs, "snapshot creation [" + snapshotId + "]");
            snapshotStatus.moveToDone(System.currentTimeMillis());
        }

        /**
         * Snapshot individual file
         * <p>
         * This is asynchronous method. Upon completion of the operation latch is getting counted down and any failures are
         * added to the {@code failures} list
         *
         * @param fileInfo file to be snapshotted
         */
        private void snapshotFile(final BlobStoreIndexShardSnapshot.FileInfo fileInfo) throws IOException {
            final String file = fileInfo.physicalName();
            try (IndexInput indexInput = store.openVerifyingInput(file, IOContext.READONCE, fileInfo.metadata())) {
                for (int i = 0; i < fileInfo.numberOfParts(); i++) {
                    final long partBytes = fileInfo.partBytes(i);

                    final InputStreamIndexInput inputStreamIndexInput = new InputStreamIndexInput(indexInput, partBytes);
                    InputStream inputStream = inputStreamIndexInput;
                    if (snapshotRateLimiter != null) {
                        inputStream = new RateLimitingInputStream(inputStreamIndexInput, snapshotRateLimiter,
                                                                  snapshotRateLimitingTimeInNanos::inc);
                    }
                    inputStream = new AbortableInputStream(inputStream, fileInfo.physicalName());
                    blobContainer.writeBlob(fileInfo.partName(i), inputStream, partBytes, true);
                }
                Store.verify(indexInput);
                snapshotStatus.addProcessedFile(fileInfo.length());
            } catch (Exception t) {
                failStoreIfCorrupted(t);
                snapshotStatus.addProcessedFile(0);
                throw t;
            }
        }

        private void failStoreIfCorrupted(Exception e) {
            if (Lucene.isCorruptionException(e)) {
                try {
                    store.markStoreCorrupted((IOException) e);
                } catch (IOException inner) {
                    inner.addSuppressed(e);
                    logger.warn("store cannot be marked as corrupted", inner);
                }
            }
        }

        /**
         * Checks if snapshot file already exists in the list of blobs
         *
         * @param fileInfo file to check
         * @param blobs    list of blobs
         * @return true if file exists in the list of blobs
         */
        private boolean snapshotFileExistsInBlobs(BlobStoreIndexShardSnapshot.FileInfo fileInfo, Map<String, BlobMetaData> blobs) {
            BlobMetaData blobMetaData = blobs.get(fileInfo.name());
            if (blobMetaData != null) {
                return blobMetaData.length() == fileInfo.length();
            } else if (blobs.containsKey(fileInfo.partName(0))) {
                // multi part file sum up the size and check
                int part = 0;
                long totalSize = 0;
                while (true) {
                    blobMetaData = blobs.get(fileInfo.partName(part++));
                    if (blobMetaData == null) {
                        break;
                    }
                    totalSize += blobMetaData.length();
                }
                return totalSize == fileInfo.length();
            }
            // no file, not exact and not multipart
            return false;
        }

        private class AbortableInputStream extends FilterInputStream {
            private final String fileName;

            AbortableInputStream(InputStream delegate, String fileName) {
                super(delegate);
                this.fileName = fileName;
            }

            @Override
            public int read() throws IOException {
                checkAborted();
                return in.read();
            }

            @Override
            public int read(byte[] b, int off, int len) throws IOException {
                checkAborted();
                return in.read(b, off, len);
            }

            private void checkAborted() {
                if (snapshotStatus.isAborted()) {
                    logger.debug("[{}] [{}] Aborted on the file [{}], exiting", shardId, snapshotId, fileName);
                    throw new IndexShardSnapshotFailedException(shardId, "Aborted");
                }
            }
        }
    }

    /**
     * This is a BWC layer to ensure we update the snapshots metadata with the corresponding hashes before we compare them.
     * The new logic for StoreFileMetaData reads the entire {@code .si} and {@code segments.n} files to strengthen the
     * comparison of the files on a per-segment / per-commit level.
     */
    private static void maybeRecalculateMetadataHash(final BlobContainer blobContainer, final BlobStoreIndexShardSnapshot.FileInfo fileInfo, Store.MetadataSnapshot snapshot) throws Exception {
        final StoreFileMetaData metadata;
        if (fileInfo != null && (metadata = snapshot.get(fileInfo.physicalName())) != null) {
            if (metadata.hash().length > 0 && fileInfo.metadata().hash().length == 0) {
                // we have a hash - check if our repo has a hash too otherwise we have
                // to calculate it.
                // we might have multiple parts even though the file is small... make sure we read all of it.
                try (InputStream stream = new PartSliceStream(blobContainer, fileInfo)) {
                    BytesRefBuilder builder = new BytesRefBuilder();
                    Store.MetadataSnapshot.hashFile(builder, stream, fileInfo.length());
                    BytesRef hash = fileInfo.metadata().hash(); // reset the file infos metadata hash
                    assert hash.length == 0;
                    hash.bytes = builder.bytes();
                    hash.offset = 0;
                    hash.length = builder.length();
                }
            }
        }
    }

    private static final class PartSliceStream extends SlicedInputStream {

        private final BlobContainer container;
        private final BlobStoreIndexShardSnapshot.FileInfo info;

        PartSliceStream(BlobContainer container, BlobStoreIndexShardSnapshot.FileInfo info) {
            super(info.numberOfParts());
            this.info = info;
            this.container = container;
        }

        @Override
        protected InputStream openSlice(long slice) throws IOException {
            return container.readBlob(info.partName(slice));
        }
    }

    /**
     * Context for restore operations
     */
    private class RestoreContext extends Context {

        private final IndexShard targetShard;

        private final RecoveryState recoveryState;

        /**
         * Constructs new restore context
         *
         * @param shard           shard to restore into
         * @param snapshotId      snapshot id
         * @param indexId         id of the index being restored
         * @param snapshotShardId shard in the snapshot that data should be restored from
         * @param recoveryState   recovery state to report progress
         */
        RestoreContext(IndexShard shard, SnapshotId snapshotId, IndexId indexId, ShardId snapshotShardId, RecoveryState recoveryState) {
            super(snapshotId, indexId, shard.shardId(), snapshotShardId);
            this.recoveryState = recoveryState;
            this.targetShard = shard;
        }

        /**
         * Performs restore operation
         */
        public void restore() throws IOException {
            final Store store = targetShard.store();
            store.incRef();
            try {
                logger.debug("[{}] [{}] restoring to [{}] ...", snapshotId, metadata.name(), shardId);
                BlobStoreIndexShardSnapshot snapshot = loadSnapshot();

                if (snapshot.indexFiles().size() == 1
                    && snapshot.indexFiles().get(0).physicalName().startsWith("segments_")
                    && snapshot.indexFiles().get(0).hasUnknownChecksum()) {
                    // If the shard has no documents, it will only contain a single segments_N file for the
                    // shard's snapshot.  If we are restoring a snapshot created by a previous supported version,
                    // it is still possible that in that version, an empty shard has a segments_N file with an unsupported
                    // version (and no checksum), because we don't know the Lucene version to assign segments_N until we
                    // have written some data.  Since the segments_N for an empty shard could have an incompatible Lucene
                    // version number and no checksum, even though the index itself is perfectly fine to restore, this
                    // empty shard would cause exceptions to be thrown.  Since there is no data to restore from an empty
                    // shard anyway, we just create the empty shard here and then exit.
                    IndexWriter writer = new IndexWriter(store.directory(), new IndexWriterConfig(null)
                        .setSoftDeletesField(Lucene.SOFT_DELETES_FIELD)
                        .setOpenMode(IndexWriterConfig.OpenMode.CREATE)
                        .setCommitOnClose(true));
                    writer.close();
                    return;
                }

                SnapshotFiles snapshotFiles = new SnapshotFiles(snapshot.snapshot(), snapshot.indexFiles());
                Store.MetadataSnapshot recoveryTargetMetadata;
                try {
                    // this will throw an IOException if the store has no segments infos file. The
                    // store can still have existing files but they will be deleted just before being
                    // restored.
                    recoveryTargetMetadata = targetShard.snapshotStoreMetadata();
                } catch (IndexNotFoundException e) {
                    // happens when restore to an empty shard, not a big deal
                    logger.trace("[{}] [{}] restoring from to an empty shard", shardId, snapshotId);
                    recoveryTargetMetadata = Store.MetadataSnapshot.EMPTY;
                } catch (IOException e) {
                    logger.warn(() -> new ParameterizedMessage("{} Can't read metadata from store, will not reuse any local file while restoring", shardId), e);
                    recoveryTargetMetadata = Store.MetadataSnapshot.EMPTY;
                }

                final List<BlobStoreIndexShardSnapshot.FileInfo> filesToRecover = new ArrayList<>();
                final Map<String, StoreFileMetaData> snapshotMetaData = new HashMap<>();
                final Map<String, BlobStoreIndexShardSnapshot.FileInfo> fileInfos = new HashMap<>();
                for (final BlobStoreIndexShardSnapshot.FileInfo fileInfo : snapshot.indexFiles()) {
                    try {
                        // in 1.3.3 we added additional hashes for .si / segments_N files
                        // to ensure we don't double the space in the repo since old snapshots
                        // don't have this hash we try to read that hash from the blob store
                        // in a bwc compatible way.
                        maybeRecalculateMetadataHash(blobContainer, fileInfo, recoveryTargetMetadata);
                    } catch (Exception e) {
                        // if the index is broken we might not be able to read it
                        logger.warn(() -> new ParameterizedMessage("{} Can't calculate hash from blog for file [{}] [{}]", shardId, fileInfo.physicalName(), fileInfo.metadata()), e);
                    }
                    snapshotMetaData.put(fileInfo.metadata().name(), fileInfo.metadata());
                    fileInfos.put(fileInfo.metadata().name(), fileInfo);
                }

                final Store.MetadataSnapshot sourceMetaData = new Store.MetadataSnapshot(unmodifiableMap(snapshotMetaData), emptyMap(), 0);

                final StoreFileMetaData restoredSegmentsFile = sourceMetaData.getSegmentsFile();
                if (restoredSegmentsFile == null) {
                    throw new IndexShardRestoreFailedException(shardId, "Snapshot has no segments file");
                }

                final Store.RecoveryDiff diff = sourceMetaData.recoveryDiff(recoveryTargetMetadata);
                for (StoreFileMetaData md : diff.identical) {
                    BlobStoreIndexShardSnapshot.FileInfo fileInfo = fileInfos.get(md.name());
                    recoveryState.getIndex().addFileDetail(fileInfo.name(), fileInfo.length(), true);
                    if (logger.isTraceEnabled()) {
                        logger.trace("[{}] [{}] not_recovering [{}] from [{}], exists in local store and is same", shardId, snapshotId, fileInfo.physicalName(), fileInfo.name());
                    }
                }

                for (StoreFileMetaData md : Iterables.concat(diff.different, diff.missing)) {
                    BlobStoreIndexShardSnapshot.FileInfo fileInfo = fileInfos.get(md.name());
                    filesToRecover.add(fileInfo);
                    recoveryState.getIndex().addFileDetail(fileInfo.name(), fileInfo.length(), false);
                    if (logger.isTraceEnabled()) {
                        if (md == null) {
                            logger.trace("[{}] [{}] recovering [{}] from [{}], does not exists in local store", shardId, snapshotId, fileInfo.physicalName(), fileInfo.name());
                        } else {
                            logger.trace("[{}] [{}] recovering [{}] from [{}], exists in local store but is different", shardId, snapshotId, fileInfo.physicalName(), fileInfo.name());
                        }
                    }
                }
                final RecoveryState.Index index = recoveryState.getIndex();
                if (filesToRecover.isEmpty()) {
                    logger.trace("no files to recover, all exists within the local store");
                }

                try {
                    // list of all existing store files
                    final List<String> deleteIfExistFiles = Arrays.asList(store.directory().listAll());

                    // restore the files from the snapshot to the Lucene store
                    for (final BlobStoreIndexShardSnapshot.FileInfo fileToRecover : filesToRecover) {
                        // if a file with a same physical name already exist in the store we need to delete it
                        // before restoring it from the snapshot. We could be lenient and try to reuse the existing
                        // store files (and compare their names/length/checksum again with the snapshot files) but to
                        // avoid extra complexity we simply delete them and restore them again like StoreRecovery
                        // does with dangling indices. Any existing store file that is not restored from the snapshot
                        // will be clean up by RecoveryTarget.cleanFiles().
                        final String physicalName = fileToRecover.physicalName();
                        if (deleteIfExistFiles.contains(physicalName)) {
                            logger.trace("[{}] [{}] deleting pre-existing file [{}]", shardId, snapshotId, physicalName);
                            store.directory().deleteFile(physicalName);
                        }

                        logger.trace("[{}] [{}] restoring file [{}]", shardId, snapshotId, fileToRecover.name());
                        restoreFile(fileToRecover, store);
                    }
                } catch (IOException ex) {
                    throw new IndexShardRestoreFailedException(shardId, "Failed to recover index", ex);
                }

                // read the snapshot data persisted
                final SegmentInfos segmentCommitInfos;
                try {
                    segmentCommitInfos = Lucene.pruneUnreferencedFiles(restoredSegmentsFile.name(), store.directory());
                } catch (IOException e) {
                    throw new IndexShardRestoreFailedException(shardId, "Failed to fetch index version after copying it over", e);
                }
                recoveryState.getIndex().updateVersion(segmentCommitInfos.getVersion());

                /// now, go over and clean files that are in the store, but were not in the snapshot
                try {
                    for (String storeFile : store.directory().listAll()) {
                        if (Store.isAutogenerated(storeFile) || snapshotFiles.containPhysicalIndexFile(storeFile)) {
                            continue; //skip write.lock, checksum files and files that exist in the snapshot
                        }
                        try {
                            store.deleteQuiet("restore", storeFile);
                            store.directory().deleteFile(storeFile);
                        } catch (IOException e) {
                            logger.warn("[{}] failed to delete file [{}] during snapshot cleanup", snapshotId, storeFile);
                        }
                    }
                } catch (IOException e) {
                    logger.warn("[{}] failed to list directory - some of files might not be deleted", snapshotId);
                }
            } finally {
                store.decRef();
            }
        }

        /**
         * Restores a file
         * This is asynchronous method. Upon completion of the operation latch is getting counted down and any failures are
         * added to the {@code failures} list
         *
         * @param fileInfo file to be restored
         */
        private void restoreFile(final BlobStoreIndexShardSnapshot.FileInfo fileInfo, final Store store) throws IOException {
            boolean success = false;

            try (InputStream partSliceStream = new PartSliceStream(blobContainer, fileInfo)) {
                final InputStream stream;
                if (restoreRateLimiter == null) {
                    stream = partSliceStream;
                } else {
                    stream = new RateLimitingInputStream(partSliceStream, restoreRateLimiter, restoreRateLimitingTimeInNanos::inc);
                }

                try (IndexOutput indexOutput = store.createVerifyingOutput(fileInfo.physicalName(), fileInfo.metadata(), IOContext.DEFAULT)) {
                    final byte[] buffer = new byte[BUFFER_SIZE];
                    int length;
                    while ((length = stream.read(buffer)) > 0) {
                        indexOutput.writeBytes(buffer, 0, length);
                        recoveryState.getIndex().addRecoveredBytesToFile(fileInfo.name(), length);
                    }
                    Store.verify(indexOutput);
                    indexOutput.close();
                    store.directory().sync(Collections.singleton(fileInfo.physicalName()));
                    success = true;
                } catch (CorruptIndexException | IndexFormatTooOldException | IndexFormatTooNewException ex) {
                    try {
                        store.markStoreCorrupted(ex);
                    } catch (IOException e) {
                        logger.warn("store cannot be marked as corrupted", e);
                    }
                    throw ex;
                } finally {
                    if (success == false) {
                        store.deleteQuiet(fileInfo.physicalName());
                    }
                }
            }
        }
    }
}<|MERGE_RESOLUTION|>--- conflicted
+++ resolved
@@ -577,11 +577,7 @@
     @Override
     public MetaData getSnapshotGlobalMetaData(final SnapshotId snapshotId) {
         try {
-<<<<<<< HEAD
-            return globalMetaDataFormat.read(snapshotsBlobContainer, snapshotId.getUUID());
-=======
             return globalMetaDataFormat.read(blobContainer(), snapshotId.getUUID());
->>>>>>> 0c7f6570
         } catch (NoSuchFileException ex) {
             throw new SnapshotMissingException(metadata.name(), snapshotId, ex);
         } catch (IOException ex) {
@@ -847,20 +843,7 @@
 
     private void writeAtomic(final String blobName, final BytesReference bytesRef, boolean failIfAlreadyExists) throws IOException {
         try (InputStream stream = bytesRef.streamInput()) {
-<<<<<<< HEAD
-            snapshotsBlobContainer.writeBlob(tempBlobName, stream, bytesRef.length());
-            snapshotsBlobContainer.move(tempBlobName, blobName);
-        } catch (IOException ex) {
-            // temporary blob creation or move failed - try cleaning up
-            try {
-                snapshotsBlobContainer.deleteBlobIgnoringIfNotExists(tempBlobName);
-            } catch (IOException e) {
-                ex.addSuppressed(e);
-            }
-            throw ex;
-=======
             blobContainer().writeBlobAtomic(blobName, stream, bytesRef.length(), failIfAlreadyExists);
->>>>>>> 0c7f6570
         }
     }
 
@@ -1013,17 +996,10 @@
 
         /**
          * Writes a new index file for the shard and removes all unreferenced files from the repository.
-<<<<<<< HEAD
          *
          * We need to be really careful in handling index files in case of failures to make sure we don't
          * have index file that points to files that were deleted.
          *
-=======
-         *
-         * We need to be really careful in handling index files in case of failures to make sure we don't
-         * have index file that points to files that were deleted.
-         *
->>>>>>> 0c7f6570
          * @param snapshots          list of active snapshots in the container
          * @param fileListGeneration the generation number of the snapshot index file
          * @param blobs              list of blobs in the container
@@ -1041,11 +1017,7 @@
                 // Delete temporary index files first, as we might otherwise fail in the next step creating the new index file if an earlier
                 // attempt to write an index file with this generation failed mid-way after creating the temporary file.
                 for (final String blobName : blobs.keySet()) {
-<<<<<<< HEAD
-                    if (indexShardSnapshotsFormat.isTempBlobName(blobName)) {
-=======
                     if (FsBlobContainer.isTempBlobName(blobName)) {
->>>>>>> 0c7f6570
                         try {
                             blobContainer.deleteBlobIgnoringIfNotExists(blobName);
                         } catch (IOException e) {

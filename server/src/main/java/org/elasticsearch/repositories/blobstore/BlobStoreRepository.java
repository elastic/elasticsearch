/*
 * Licensed to Elasticsearch under one or more contributor
 * license agreements. See the NOTICE file distributed with
 * this work for additional information regarding copyright
 * ownership. Elasticsearch licenses this file to you under
 * the Apache License, Version 2.0 (the "License"); you may
 * not use this file except in compliance with the License.
 * You may obtain a copy of the License at
 *
 *    http://www.apache.org/licenses/LICENSE-2.0
 *
 * Unless required by applicable law or agreed to in writing,
 * software distributed under the License is distributed on an
 * "AS IS" BASIS, WITHOUT WARRANTIES OR CONDITIONS OF ANY
 * KIND, either express or implied.  See the License for the
 * specific language governing permissions and limitations
 * under the License.
 */

package org.elasticsearch.repositories.blobstore;

import org.apache.logging.log4j.LogManager;
import org.apache.logging.log4j.Logger;
import org.apache.logging.log4j.message.ParameterizedMessage;
import org.apache.lucene.index.IndexCommit;
import org.apache.lucene.store.IOContext;
import org.apache.lucene.store.IndexInput;
import org.apache.lucene.store.RateLimiter;
import org.apache.lucene.util.SetOnce;
import org.elasticsearch.ExceptionsHelper;
import org.elasticsearch.Version;
import org.elasticsearch.action.ActionListener;
import org.elasticsearch.action.ActionRunnable;
import org.elasticsearch.action.StepListener;
import org.elasticsearch.action.support.GroupedActionListener;
import org.elasticsearch.cluster.metadata.IndexMetaData;
import org.elasticsearch.cluster.metadata.MetaData;
import org.elasticsearch.cluster.metadata.RepositoryMetaData;
import org.elasticsearch.cluster.node.DiscoveryNode;
import org.elasticsearch.common.CheckedConsumer;
import org.elasticsearch.common.Nullable;
import org.elasticsearch.common.Numbers;
import org.elasticsearch.common.Strings;
import org.elasticsearch.common.UUIDs;
import org.elasticsearch.common.blobstore.BlobContainer;
import org.elasticsearch.common.blobstore.BlobMetaData;
import org.elasticsearch.common.blobstore.BlobPath;
import org.elasticsearch.common.blobstore.BlobStore;
import org.elasticsearch.common.blobstore.DeleteResult;
import org.elasticsearch.common.blobstore.fs.FsBlobContainer;
import org.elasticsearch.common.bytes.BytesArray;
import org.elasticsearch.common.bytes.BytesReference;
import org.elasticsearch.common.collect.Tuple;
import org.elasticsearch.common.component.AbstractLifecycleComponent;
import org.elasticsearch.common.compress.NotXContentException;
import org.elasticsearch.common.io.Streams;
import org.elasticsearch.common.io.stream.BytesStreamOutput;
import org.elasticsearch.common.lucene.Lucene;
import org.elasticsearch.common.lucene.store.InputStreamIndexInput;
import org.elasticsearch.common.metrics.CounterMetric;
import org.elasticsearch.common.settings.Setting;
import org.elasticsearch.common.settings.Settings;
import org.elasticsearch.common.unit.ByteSizeUnit;
import org.elasticsearch.common.unit.ByteSizeValue;
import org.elasticsearch.common.util.concurrent.AbstractRunnable;
import org.elasticsearch.common.xcontent.LoggingDeprecationHandler;
import org.elasticsearch.common.xcontent.NamedXContentRegistry;
import org.elasticsearch.common.xcontent.XContentFactory;
import org.elasticsearch.common.xcontent.XContentParser;
import org.elasticsearch.common.xcontent.XContentType;
import org.elasticsearch.index.Index;
import org.elasticsearch.index.mapper.MapperService;
import org.elasticsearch.index.shard.ShardId;
import org.elasticsearch.index.snapshots.IndexShardRestoreFailedException;
import org.elasticsearch.index.snapshots.IndexShardSnapshotException;
import org.elasticsearch.index.snapshots.IndexShardSnapshotFailedException;
import org.elasticsearch.index.snapshots.IndexShardSnapshotStatus;
import org.elasticsearch.index.snapshots.blobstore.BlobStoreIndexShardSnapshot;
import org.elasticsearch.index.snapshots.blobstore.BlobStoreIndexShardSnapshots;
import org.elasticsearch.index.snapshots.blobstore.RateLimitingInputStream;
import org.elasticsearch.index.snapshots.blobstore.SlicedInputStream;
import org.elasticsearch.index.snapshots.blobstore.SnapshotFiles;
import org.elasticsearch.index.store.Store;
import org.elasticsearch.index.store.StoreFileMetaData;
import org.elasticsearch.indices.recovery.RecoveryState;
import org.elasticsearch.repositories.IndexId;
import org.elasticsearch.repositories.Repository;
import org.elasticsearch.repositories.RepositoryCleanupResult;
import org.elasticsearch.repositories.RepositoryData;
import org.elasticsearch.repositories.RepositoryException;
import org.elasticsearch.repositories.RepositoryVerificationException;
import org.elasticsearch.repositories.ShardGenerations;
import org.elasticsearch.snapshots.SnapshotException;
import org.elasticsearch.snapshots.SnapshotId;
import org.elasticsearch.snapshots.SnapshotInfo;
import org.elasticsearch.snapshots.SnapshotMissingException;
import org.elasticsearch.snapshots.SnapshotShardFailure;
import org.elasticsearch.snapshots.SnapshotsService;
import org.elasticsearch.threadpool.ThreadPool;

import java.io.FilterInputStream;
import java.io.IOException;
import java.io.InputStream;
import java.nio.file.NoSuchFileException;
import java.util.ArrayList;
import java.util.Collection;
import java.util.Collections;
import java.util.List;
import java.util.Map;
import java.util.Set;
import java.util.concurrent.Executor;
import java.util.concurrent.atomic.AtomicBoolean;
import java.util.stream.Collectors;

import static org.elasticsearch.index.snapshots.blobstore.BlobStoreIndexShardSnapshot.FileInfo.canonicalName;

/**
 * BlobStore - based implementation of Snapshot Repository
 * <p>
 * This repository works with any {@link BlobStore} implementation. The blobStore could be (and preferred) lazy initialized in
 * {@link #createBlobStore()}.
 * </p>
 * For in depth documentation on how exactly implementations of this class interact with the snapshot functionality please refer to the
 * documentation of the package {@link org.elasticsearch.repositories.blobstore}.
 */
public abstract class BlobStoreRepository extends AbstractLifecycleComponent implements Repository {
    private static final Logger logger = LogManager.getLogger(BlobStoreRepository.class);

    protected final RepositoryMetaData metadata;

    protected final ThreadPool threadPool;

    private static final int BUFFER_SIZE = 4096;

    public static final String SNAPSHOT_PREFIX = "snap-";

    public static final String SNAPSHOT_CODEC = "snapshot";

    public static final String INDEX_FILE_PREFIX = "index-";

    public static final String INDEX_LATEST_BLOB = "index.latest";

    private static final String TESTS_FILE = "tests-";

    public static final String METADATA_PREFIX = "meta-";

    public static final String METADATA_NAME_FORMAT = METADATA_PREFIX + "%s.dat";

    private static final String METADATA_CODEC = "metadata";

    private static final String INDEX_METADATA_CODEC = "index-metadata";

    public static final String SNAPSHOT_NAME_FORMAT = SNAPSHOT_PREFIX + "%s.dat";

    private static final String SNAPSHOT_INDEX_PREFIX = "index-";

    private static final String SNAPSHOT_INDEX_NAME_FORMAT = SNAPSHOT_INDEX_PREFIX + "%s";

    private static final String SNAPSHOT_INDEX_CODEC = "snapshots";

    private static final String DATA_BLOB_PREFIX = "__";

    /**
     * When set to true metadata files are stored in compressed format. This setting doesn’t affect index
     * files that are already compressed by default. Changing the setting does not invalidate existing files since reads
     * do not observe the setting, instead they examine the file to see if it is compressed or not.
     */
    public static final Setting<Boolean> COMPRESS_SETTING = Setting.boolSetting("compress", true, Setting.Property.NodeScope);

    private final boolean compress;

    private final RateLimiter snapshotRateLimiter;

    private final RateLimiter restoreRateLimiter;

    private final CounterMetric snapshotRateLimitingTimeInNanos = new CounterMetric();

    private final CounterMetric restoreRateLimitingTimeInNanos = new CounterMetric();

    private final ChecksumBlobStoreFormat<MetaData> globalMetaDataFormat;

    private final ChecksumBlobStoreFormat<IndexMetaData> indexMetaDataFormat;

    protected final ChecksumBlobStoreFormat<SnapshotInfo> snapshotFormat;

    private final boolean readOnly;

    private final ChecksumBlobStoreFormat<BlobStoreIndexShardSnapshot> indexShardSnapshotFormat;

    private final ChecksumBlobStoreFormat<BlobStoreIndexShardSnapshots> indexShardSnapshotsFormat;

    private final Object lock = new Object();

    private final SetOnce<BlobContainer> blobContainer = new SetOnce<>();

    private final SetOnce<BlobStore> blobStore = new SetOnce<>();

    private final BlobPath basePath;

    /**
     * Constructs new BlobStoreRepository
     * @param metadata   The metadata for this repository including name and settings
     * @param threadPool Threadpool to run long running repository manipulations on asynchronously
     */
    protected BlobStoreRepository(
        final RepositoryMetaData metadata,
        final NamedXContentRegistry namedXContentRegistry,
        final ThreadPool threadPool,
        final BlobPath basePath) {
        this.metadata = metadata;
        this.threadPool = threadPool;
        this.compress = COMPRESS_SETTING.get(metadata.settings());
        snapshotRateLimiter = getRateLimiter(metadata.settings(), "max_snapshot_bytes_per_sec", new ByteSizeValue(40, ByteSizeUnit.MB));
        restoreRateLimiter = getRateLimiter(metadata.settings(), "max_restore_bytes_per_sec", new ByteSizeValue(40, ByteSizeUnit.MB));
        readOnly = metadata.settings().getAsBoolean("readonly", false);
        this.basePath = basePath;

        indexShardSnapshotFormat = new ChecksumBlobStoreFormat<>(SNAPSHOT_CODEC, SNAPSHOT_NAME_FORMAT,
            BlobStoreIndexShardSnapshot::fromXContent, namedXContentRegistry, compress);
        indexShardSnapshotsFormat = new ChecksumBlobStoreFormat<>(SNAPSHOT_INDEX_CODEC, SNAPSHOT_INDEX_NAME_FORMAT,
            BlobStoreIndexShardSnapshots::fromXContent, namedXContentRegistry, compress);
        globalMetaDataFormat = new ChecksumBlobStoreFormat<>(METADATA_CODEC, METADATA_NAME_FORMAT,
            MetaData::fromXContent, namedXContentRegistry, compress);
        indexMetaDataFormat = new ChecksumBlobStoreFormat<>(INDEX_METADATA_CODEC, METADATA_NAME_FORMAT,
            IndexMetaData::fromXContent, namedXContentRegistry, compress);
        snapshotFormat = new ChecksumBlobStoreFormat<>(SNAPSHOT_CODEC, SNAPSHOT_NAME_FORMAT,
            SnapshotInfo::fromXContentInternal, namedXContentRegistry, compress);
    }

    @Override
    protected void doStart() {
        ByteSizeValue chunkSize = chunkSize();
        if (chunkSize != null && chunkSize.getBytes() <= 0) {
            throw new IllegalArgumentException("the chunk size cannot be negative: [" + chunkSize + "]");
        }
    }

    @Override
    protected void doStop() {}

    @Override
    protected void doClose() {
        BlobStore store;
        // to close blobStore if blobStore initialization is started during close
        synchronized (lock) {
            store = blobStore.get();
        }
        if (store != null) {
            try {
                store.close();
            } catch (Exception t) {
                logger.warn("cannot close blob store", t);
            }
        }
    }

    public ThreadPool threadPool() {
        return threadPool;
    }

    // package private, only use for testing
    BlobContainer getBlobContainer() {
        return blobContainer.get();
    }

    // for test purposes only
    protected BlobStore getBlobStore() {
        return blobStore.get();
    }

    /**
     * maintains single lazy instance of {@link BlobContainer}
     */
    protected BlobContainer blobContainer() {
        assertSnapshotOrGenericThread();

        BlobContainer blobContainer = this.blobContainer.get();
        if (blobContainer == null) {
           synchronized (lock) {
               blobContainer = this.blobContainer.get();
               if (blobContainer == null) {
                   blobContainer = blobStore().blobContainer(basePath());
                   this.blobContainer.set(blobContainer);
               }
           }
        }

        return blobContainer;
    }

    /**
     * Maintains single lazy instance of {@link BlobStore}.
     * Public for testing.
     */
    public BlobStore blobStore() {
        assertSnapshotOrGenericThread();

        BlobStore store = blobStore.get();
        if (store == null) {
            synchronized (lock) {
                store = blobStore.get();
                if (store == null) {
                    if (lifecycle.started() == false) {
                        throw new RepositoryException(metadata.name(), "repository is not in started state");
                    }
                    try {
                        store = createBlobStore();
                    } catch (RepositoryException e) {
                        throw e;
                    } catch (Exception e) {
                        throw new RepositoryException(metadata.name(), "cannot create blob store" , e);
                    }
                    blobStore.set(store);
                }
            }
        }
        return store;
    }

    /**
     * Creates new BlobStore to read and write data.
     */
    protected abstract BlobStore createBlobStore() throws Exception;

    /**
     * Returns base path of the repository
     * Public for testing.
     */
    public BlobPath basePath() {
        return basePath;
    }

    /**
     * Returns true if metadata and snapshot files should be compressed
     *
     * @return true if compression is needed
     */
    protected final boolean isCompress() {
        return compress;
    }

    /**
     * Returns data file chunk size.
     * <p>
     * This method should return null if no chunking is needed.
     *
     * @return chunk size
     */
    protected ByteSizeValue chunkSize() {
        return null;
    }

    @Override
    public RepositoryMetaData getMetadata() {
        return metadata;
    }

    @Override
    public void deleteSnapshot(SnapshotId snapshotId, long repositoryStateId, Version version, ActionListener<Void> listener) {
        if (isReadOnly()) {
            listener.onFailure(new RepositoryException(metadata.name(), "cannot delete snapshot from a readonly repository"));
        } else {
            try {
                final Map<String, BlobMetaData> rootBlobs = blobContainer().listBlobs();
                final RepositoryData repositoryData = getRepositoryData(latestGeneration(rootBlobs.keySet()));
                final Map<String, BlobContainer> foundIndices = blobStore().blobContainer(indicesPath()).children();
                doDeleteShardSnapshots(snapshotId, repositoryStateId, foundIndices, rootBlobs, repositoryData, version, listener);
            } catch (Exception ex) {
                listener.onFailure(new RepositoryException(metadata.name(), "failed to delete snapshot [" + snapshotId + "]", ex));
            }
        }
    }


    /**
     * After updating the {@link RepositoryData} each of the shards directories is individually first moved to the next shard generation
     * and then has all now unreferenced blobs in it deleted.
     *
     * @param snapshotId        SnapshotId to delete
     * @param repositoryStateId Expected repository state id
     * @param foundIndices      All indices folders found in the repository before executing any writes to the repository during this
     *                          delete operation
     * @param rootBlobs         All blobs found at the root of the repository before executing any writes to the repository during this
     *                          delete operation
     * @param repositoryData    RepositoryData found the in the repository before executing this delete
     * @param listener          Listener to invoke once finished
     */
    private void doDeleteShardSnapshots(SnapshotId snapshotId, long repositoryStateId, Map<String, BlobContainer> foundIndices,
                                        Map<String, BlobMetaData> rootBlobs, RepositoryData repositoryData, Version version,
                                        ActionListener<Void> listener) throws IOException {
        // Listener to complete once all shards folders affected by this delete have been added new metadata blobs without
        // this snapshot.
        final CheckedConsumer<Collection<ShardSnapshotMetaDeleteResult>, IOException> deleteFromMetaListener;

        if (version.onOrAfter(SnapshotsService.SHARD_GEN_IN_REPO_DATA_VERSION)) {
            // New path that updates the pointer to each deleted shard's generation in the root RepositoryData

            // Once we are done removing the snapshot from the metadata if each affected shard we can update the repository
            // metadata atomically in a single step as follows:
            // 1. Remove the snapshot from the list of existing snapshots
            // 2. Update the index shard generations of all updated shard folders
            //
            // Note: If we fail updating any of the individual shard paths, none of them are changed since the newly created
            //       index-${gen_uuid} will not be referenced by the existing RepositoryData and new RepositoryData is only
            //       written if all shard paths have been successfully updated.
            deleteFromMetaListener = res -> {
                final ShardGenerations.Builder builder = ShardGenerations.builder();
                for (ShardSnapshotMetaDeleteResult newGen : res) {
                    builder.add(newGen.indexId, newGen.shardId, newGen.newGeneration);
                }
                final RepositoryData newRepoData =
                    writeAndGetNewRepoData(snapshotId, repositoryStateId, version, repositoryData, builder.build());
                afterDeleteFromMeta(snapshotId, listener, rootBlobs, foundIndices, newRepoData, res);
            };
        } else {
            final RepositoryData newRepoData = writeAndGetNewRepoData(snapshotId, repositoryStateId, version, repositoryData, null);
            deleteFromMetaListener = res -> afterDeleteFromMeta(snapshotId, listener, rootBlobs, foundIndices, newRepoData, res);
        }

        final List<IndexId> indices = repositoryData.indicesAfterRemovingSnapshot(snapshotId);

        if (indices.isEmpty()) {
            // No indices folders have to be updated, we go straight to the next step
            deleteFromMetaListener.accept(Collections.emptyList());
            return;
        }

        // Listener that flattens out the delete results for each index
        final ActionListener<Collection<ShardSnapshotMetaDeleteResult>> deleteIndexMetaDataListener = new GroupedActionListener<>(
            ActionListener.wrap(
                idxs -> deleteFromMetaListener.accept(idxs.stream().flatMap(Collection::stream).collect(Collectors.toList())),
                listener::onFailure), indices.size());
        final Executor executor = threadPool.executor(ThreadPool.Names.SNAPSHOT);
        indices.forEach(indexId -> {
            final Set<SnapshotId> survivingSnapshots = repositoryData.getSnapshots(indexId).stream()
                .filter(id -> id.equals(snapshotId) == false).collect(Collectors.toSet());
            executor.execute(ActionRunnable.wrap(deleteIndexMetaDataListener, deleteIdxMetaListener -> {
                IndexMetaData indexMetaData = null;
                try {
                    indexMetaData = getSnapshotIndexMetaData(snapshotId, indexId);
                } catch (Exception ex) {
                    logger.warn(() -> new ParameterizedMessage("[{}] [{}] failed to read metadata for index",
                        snapshotId, indexId.getName()), ex);
                }
                deleteIndexMetaDataBlobIgnoringErrors(snapshotId, indexId);
                if (indexMetaData != null) {
                    final int shardCount = indexMetaData.getNumberOfShards();
                    assert shardCount > 0 : "index did not have positive shard count, get [" + shardCount + "]";
                    // Listener for collecting the results of removing the snapshot from each shard's metadata in the current index
                    final ActionListener<ShardSnapshotMetaDeleteResult> allShardsListener =
                        new GroupedActionListener<>(deleteIdxMetaListener, shardCount);
                    final Index index = indexMetaData.getIndex();
                    for (int shardId = 0; shardId < shardCount; shardId++) {
                        final ShardId shard = new ShardId(index, shardId);
                        executor.execute(new AbstractRunnable() {
                            @Override
                            protected void doRun() throws Exception {
                                final BlobContainer shardContainer = shardContainer(indexId, shard);
                                final Set<String> blobs = getShardBlobs(shard, shardContainer);
                                final BlobStoreIndexShardSnapshots blobStoreIndexShardSnapshots;
                                final String newGen;
                                if (version.onOrAfter(SnapshotsService.SHARD_GEN_IN_REPO_DATA_VERSION)) {
                                    newGen = UUIDs.randomBase64UUID();
                                    blobStoreIndexShardSnapshots = buildBlobStoreIndexShardSnapshots(blobs, shardContainer,
                                        repositoryData.shardGenerations().getShardGen(indexId, shard.getId())).v1();
                                } else {
                                    Tuple<BlobStoreIndexShardSnapshots, Long> tuple =
                                        buildBlobStoreIndexShardSnapshots(blobs, shardContainer);
                                    newGen = Long.toString(tuple.v2() + 1);
                                    blobStoreIndexShardSnapshots = tuple.v1();
                                }
                                allShardsListener.onResponse(deleteShardSnapshot(survivingSnapshots, indexId, shard, snapshotId,
                                    shardContainer, blobs, blobStoreIndexShardSnapshots, newGen));
                            }

                            @Override
                            public void onFailure(Exception ex) {
                                logger.warn(
                                    () -> new ParameterizedMessage("[{}] failed to delete shard data for shard [{}][{}]",
                                        snapshotId, indexId.getName(), shard.id()), ex);
                                // Just passing null here to count down the listener instead of failing it, the stale data left
                                // behind here will be retried in the next delete or repository cleanup
                                allShardsListener.onResponse(null);
                            }
                        });
                    }
                } else {
                    // Just invoke the listener without any shard generations to count it down, this index will be cleaned up
                    // by the stale data cleanup in the end.
                    deleteIdxMetaListener.onResponse(null);
                }
            }));
        });
    }

    private void afterDeleteFromMeta(SnapshotId snapshotId, ActionListener<Void> listener, Map<String, BlobMetaData> rootBlobs,
                                     Map<String, BlobContainer> foundIndices, RepositoryData newRepoData,
                                     Collection<ShardSnapshotMetaDeleteResult> deleteResults) {
        // Now that all metadata (RepositoryData at the repo root as well as index-N blobs in all shard paths)
        // has been updated we can execute the delete operations for all blobs that have become unreferenced as a result
        try {
            final String basePath = basePath().buildAsString();
            final int basePathLen = basePath.length();
            blobContainer().deleteBlobsIgnoringIfNotExists(deleteResults.stream().flatMap(shardBlob -> {
                    final String shardPathAbs =
                        shardContainer(shardBlob.indexId, shardBlob.shardId).path().buildAsString();
                    assert shardPathAbs.startsWith(basePath);
                    final String pathToShard = shardPathAbs.substring(basePathLen);
                    return shardBlob.blobsToDelete.stream().map(blob -> pathToShard + blob);
                }).collect(Collectors.toList())
            );
            cleanupStaleBlobs(foundIndices, rootBlobs, newRepoData, ActionListener.map(listener, r -> null));
        } catch (Exception e) {
            logger.warn(
                () -> new ParameterizedMessage("[{}] Failed to delete some blobs during snapshot delete", snapshotId), e);
            listener.onResponse(null);
        }
    }

    private RepositoryData writeAndGetNewRepoData(SnapshotId snapshotId, long repositoryStateId, Version version,
                                                  RepositoryData repositoryData, @Nullable ShardGenerations gens) throws IOException {
        final RepositoryData newRepoData = repositoryData.removeSnapshot(snapshotId, gens);
        // Write out new RepositoryData
        writeIndexGen(newRepoData, repositoryStateId, version);
        return newRepoData;
    }

    /**
     * Cleans up stale blobs directly under the repository root as well as all indices paths that aren't referenced by any existing
     * snapshots. This method is only to be called directly after a new {@link RepositoryData} was written to the repository and with
     * parameters {@code foundIndices}, {@code rootBlobs}
     *
     * @param foundIndices all indices blob containers found in the repository before {@code newRepoData} was written
     * @param rootBlobs    all blobs found directly under the repository root
     * @param newRepoData  new repository data that was just written
     * @param listener     listener to invoke with the combined {@link DeleteResult} of all blobs removed in this operation
     */
    private void cleanupStaleBlobs(Map<String, BlobContainer> foundIndices, Map<String, BlobMetaData> rootBlobs,
                                   RepositoryData newRepoData, ActionListener<DeleteResult> listener) {
        final GroupedActionListener<DeleteResult> groupedListener = new GroupedActionListener<>(ActionListener.wrap(deleteResults -> {
            DeleteResult deleteResult = DeleteResult.ZERO;
            for (DeleteResult result : deleteResults) {
                deleteResult = deleteResult.add(result);
            }
            listener.onResponse(deleteResult);
        }, listener::onFailure), 2);

        final Executor executor = threadPool.executor(ThreadPool.Names.SNAPSHOT);
        executor.execute(ActionRunnable.wrap(groupedListener, l -> {
            List<String> deletedBlobs = cleanupStaleRootFiles(staleRootBlobs(newRepoData, rootBlobs.keySet()));
            l.onResponse(
                new DeleteResult(deletedBlobs.size(), deletedBlobs.stream().mapToLong(name -> rootBlobs.get(name).length()).sum()));
        }));

        final Set<String> survivingIndexIds = newRepoData.getIndices().values().stream().map(IndexId::getId).collect(Collectors.toSet());
        executor.execute(ActionRunnable.wrap(groupedListener, l -> l.onResponse(cleanupStaleIndices(foundIndices, survivingIndexIds))));
    }

    /**
     * Runs cleanup actions on the repository. Increments the repository state id by one before executing any modifications on the
     * repository.
     * TODO: Add shard level cleanups
     * <ul>
     *     <li>Deleting stale indices {@link #cleanupStaleIndices}</li>
     *     <li>Deleting unreferenced root level blobs {@link #cleanupStaleRootFiles}</li>
     * </ul>
     * @param repositoryStateId Current repository state id
     * @param version           Minimum ES version the repo should be readable by
     * @param listener          Listener to complete when done
     */
    public void cleanup(long repositoryStateId, Version version, ActionListener<RepositoryCleanupResult> listener) {
        try {
            if (isReadOnly()) {
                throw new RepositoryException(metadata.name(), "cannot run cleanup on readonly repository");
            }
            final RepositoryData repositoryData = getRepositoryData();
            if (repositoryData.getGenId() != repositoryStateId) {
                // Check that we are working on the expected repository version before gathering the data to clean up
                throw new RepositoryException(metadata.name(), "concurrent modification of the repository before cleanup started, " +
                    "expected current generation [" + repositoryStateId + "], actual current generation ["
                    + repositoryData.getGenId() + "]");
            }
            Map<String, BlobMetaData> rootBlobs = blobContainer().listBlobs();
            final Map<String, BlobContainer> foundIndices = blobStore().blobContainer(indicesPath()).children();
            final Set<String> survivingIndexIds =
                repositoryData.getIndices().values().stream().map(IndexId::getId).collect(Collectors.toSet());
            final List<String> staleRootBlobs = staleRootBlobs(repositoryData, rootBlobs.keySet());
            if (survivingIndexIds.equals(foundIndices.keySet()) && staleRootBlobs.isEmpty()) {
                // Nothing to clean up we return
                listener.onResponse(new RepositoryCleanupResult(DeleteResult.ZERO));
            } else {
                // write new index-N blob to ensure concurrent operations will fail
                writeIndexGen(repositoryData, repositoryStateId, version);
                cleanupStaleBlobs(foundIndices, rootBlobs, repositoryData, ActionListener.map(listener, RepositoryCleanupResult::new));
            }
        } catch (Exception e) {
            listener.onFailure(e);
        }
    }

    // Finds all blobs directly under the repository root path that are not referenced by the current RepositoryData
    private List<String> staleRootBlobs(RepositoryData repositoryData, Set<String> rootBlobNames) {
        final Set<String> allSnapshotIds =
            repositoryData.getSnapshotIds().stream().map(SnapshotId::getUUID).collect(Collectors.toSet());
        return rootBlobNames.stream().filter(
            blob -> {
                if (FsBlobContainer.isTempBlobName(blob)) {
                    return true;
                }
                if (blob.endsWith(".dat")) {
                    final String foundUUID;
                    if (blob.startsWith(SNAPSHOT_PREFIX)) {
                        foundUUID = blob.substring(SNAPSHOT_PREFIX.length(), blob.length() - ".dat".length());
                        assert snapshotFormat.blobName(foundUUID).equals(blob);
                    } else if (blob.startsWith(METADATA_PREFIX)) {
                        foundUUID = blob.substring(METADATA_PREFIX.length(), blob.length() - ".dat".length());
                        assert globalMetaDataFormat.blobName(foundUUID).equals(blob);
                    } else {
                        return false;
                    }
                    return allSnapshotIds.contains(foundUUID) == false;
                }
                return false;
            }
        ).collect(Collectors.toList());
    }

    private List<String> cleanupStaleRootFiles(List<String> blobsToDelete) {
        if (blobsToDelete.isEmpty()) {
            return blobsToDelete;
        }
        try {
            logger.info("[{}] Found stale root level blobs {}. Cleaning them up", metadata.name(), blobsToDelete);
            blobContainer().deleteBlobsIgnoringIfNotExists(blobsToDelete);
            return blobsToDelete;
        } catch (IOException e) {
            logger.warn(() -> new ParameterizedMessage(
                "[{}] The following blobs are no longer part of any snapshot [{}] but failed to remove them",
                metadata.name(), blobsToDelete), e);
        } catch (Exception e) {
            // TODO: We shouldn't be blanket catching and suppressing all exceptions here and instead handle them safely upstream.
            //       Currently this catch exists as a stop gap solution to tackle unexpected runtime exceptions from implementations
            //       bubbling up and breaking the snapshot functionality.
            assert false : e;
            logger.warn(new ParameterizedMessage("[{}] Exception during cleanup of root level blobs", metadata.name()), e);
        }
        return Collections.emptyList();
    }

    private DeleteResult cleanupStaleIndices(Map<String, BlobContainer> foundIndices, Set<String> survivingIndexIds) {
        DeleteResult deleteResult = DeleteResult.ZERO;
        try {
            for (Map.Entry<String, BlobContainer> indexEntry : foundIndices.entrySet()) {
                final String indexSnId = indexEntry.getKey();
                try {
                    if (survivingIndexIds.contains(indexSnId) == false) {
                        logger.debug("[{}] Found stale index [{}]. Cleaning it up", metadata.name(), indexSnId);
                        deleteResult = deleteResult.add(indexEntry.getValue().delete());
                        logger.debug("[{}] Cleaned up stale index [{}]", metadata.name(), indexSnId);
                    }
                } catch (IOException e) {
                    logger.warn(() -> new ParameterizedMessage(
                        "[{}] index {} is no longer part of any snapshots in the repository, " +
                            "but failed to clean up their index folders", metadata.name(), indexSnId), e);
                }
            }
        } catch (Exception e) {
            // TODO: We shouldn't be blanket catching and suppressing all exceptions here and instead handle them safely upstream.
            //       Currently this catch exists as a stop gap solution to tackle unexpected runtime exceptions from implementations
            //       bubbling up and breaking the snapshot functionality.
            assert false : e;
            logger.warn(new ParameterizedMessage("[{}] Exception during cleanup of stale indices", metadata.name()), e);
        }
        return deleteResult;
    }

    private void deleteIndexMetaDataBlobIgnoringErrors(SnapshotId snapshotId, IndexId indexId) {
        try {
            indexMetaDataFormat.delete(indexContainer(indexId), snapshotId.getUUID());
        } catch (IOException ex) {
            logger.warn(() -> new ParameterizedMessage("[{}] failed to delete metadata for index [{}]",
                snapshotId, indexId.getName()), ex);
        }
    }

    @Override
    public void finalizeSnapshot(final SnapshotId snapshotId,
<<<<<<< HEAD
                                         final ShardGenerations shardGenerations,
                                         final long startTime,
                                         final String failure,
                                         final int totalShards,
                                         final List<SnapshotShardFailure> shardFailures,
                                         final long repositoryStateId,
                                         final boolean includeGlobalState,
                                         final MetaData clusterMetaData,
                                         final Map<String, Object> userMetadata,
                                         final Version version,
                                         final ActionListener<SnapshotInfo> listener) {

        final List<IndexId> indices = shardGenerations.indices();
        // Once we're done writing all metadata, we update the index-N blob to finalize the snapshot
        final ActionListener<SnapshotInfo> afterMetaWrites = ActionListener.wrap(snapshotInfo -> {
            // Once we are done writing the updated index-N blob we remove the now unreferenced index-${uuid} blobs in each shard directory
            // if all nodes are at least at version SnapshotsService#SHARD_GEN_IN_REPO_DATA_VERSION
            // If there are older version nodes in the cluster, we don't need to run this cleanup as it will have already happened when
            // writing the index-${N} to each shard directory.
            final RepositoryData existingRepositoryData = getRepositoryData();
            final RepositoryData updatedRepositoryData =
                existingRepositoryData.addSnapshot(snapshotId, snapshotInfo.state(), shardGenerations);
            writeIndexGen(updatedRepositoryData, repositoryStateId, version);
            if (version.onOrAfter(SnapshotsService.SHARD_GEN_IN_REPO_DATA_VERSION)) {
                cleanupOldShardGens(existingRepositoryData, updatedRepositoryData);
            }
            listener.onResponse(snapshotInfo);
        }, ex -> listener.onFailure(new SnapshotException(metadata.name(), snapshotId, "failed to update snapshot in repository", ex)));
=======
                                 final List<IndexId> indices,
                                 final long startTime,
                                 final String failure,
                                 final int totalShards,
                                 final List<SnapshotShardFailure> shardFailures,
                                 final long repositoryStateId,
                                 final boolean includeGlobalState,
                                 final MetaData clusterMetaData,
                                 final Map<String, Object> userMetadata,
                                 final ActionListener<SnapshotInfo> listener) {
>>>>>>> f63ee2f7

        // We upload one meta blob for each index, one for the cluster-state and one snap-${uuid}.dat blob
        // Once we're done writing all metadata, we update the index-N blob to finalize the snapshot
        final ActionListener<SnapshotInfo> allMetaListener = new GroupedActionListener<>(
            ActionListener.wrap(snapshotInfos -> {
                    assert snapshotInfos.size() == 1 : "Should have only received a single SnapshotInfo but received " + snapshotInfos;
                    final SnapshotInfo snapshotInfo = snapshotInfos.iterator().next();
                    writeIndexGen(getRepositoryData().addSnapshot(snapshotId, snapshotInfo.state(), indices), repositoryStateId);
                    listener.onResponse(snapshotInfo);
                },
                e -> listener.onFailure(new SnapshotException(metadata.name(), snapshotId, "failed to update snapshot in repository", e))),
            2 + indices.size());
        final Executor executor = threadPool.executor(ThreadPool.Names.SNAPSHOT);

        // We ignore all FileAlreadyExistsException when writing metadata since otherwise a master failover while in this method will
        // mean that no snap-${uuid}.dat blob is ever written for this snapshot. This is safe because any updated version of the
        // index or global metadata will be compatible with the segments written in this snapshot as well.
        // Failing on an already existing index-${repoGeneration} below ensures that the index.latest blob is not updated in a way
        // that decrements the generation it points at

        // Write Global MetaData
        executor.execute(ActionRunnable.wrap(allMetaListener, l -> {
            globalMetaDataFormat.write(clusterMetaData, blobContainer(), snapshotId.getUUID(), false);
            l.onResponse(null);
        }));

        // write the index metadata for each index in the snapshot
        for (IndexId index : indices) {
            executor.execute(ActionRunnable.wrap(allMetaListener, l -> {
                indexMetaDataFormat.write(clusterMetaData.index(index.getName()), indexContainer(index), snapshotId.getUUID(), false);
                l.onResponse(null);
            }));
        }

        executor.execute(ActionRunnable.wrap(allMetaListener, afterMetaListener -> {
            final SnapshotInfo snapshotInfo = new SnapshotInfo(snapshotId,
                indices.stream().map(IndexId::getName).collect(Collectors.toList()),
                startTime, failure, threadPool.absoluteTimeInMillis(), totalShards, shardFailures,
                includeGlobalState, userMetadata);
            snapshotFormat.write(snapshotInfo, blobContainer(), snapshotId.getUUID(), false);
            afterMetaListener.onResponse(snapshotInfo);
        }));
    }

    private void cleanupOldShardGens(RepositoryData existingRepositoryData, RepositoryData updatedRepositoryData) {
        final List<String> toDelete = new ArrayList<>();
        final int prefixPathLen = basePath().buildAsString().length();
        try {
            for (Map.Entry<IndexId, Map<Integer, String>> entry :
                updatedRepositoryData.shardGenerations().obsoleteShardGenerations(existingRepositoryData.shardGenerations()).entrySet()) {
                final IndexId indexId = entry.getKey();
                for (Map.Entry<Integer, String> shardEntry : entry.getValue().entrySet()) {
                    toDelete.add(shardContainer(indexId, shardEntry.getKey()).path().buildAsString().substring(prefixPathLen)
                        + INDEX_FILE_PREFIX + shardEntry.getValue());
                }
            }
            blobContainer().deleteBlobsIgnoringIfNotExists(toDelete);
        } catch (Exception e) {
            logger.warn("Failed to clean up old shard generation blobs", e);
        }
    }

    @Override
    public SnapshotInfo getSnapshotInfo(final SnapshotId snapshotId) {
        try {
            return snapshotFormat.read(blobContainer(), snapshotId.getUUID());
        } catch (NoSuchFileException ex) {
            throw new SnapshotMissingException(metadata.name(), snapshotId, ex);
        } catch (IOException | NotXContentException ex) {
            throw new SnapshotException(metadata.name(), snapshotId, "failed to get snapshots", ex);
        }
    }

    @Override
    public MetaData getSnapshotGlobalMetaData(final SnapshotId snapshotId) {
        try {
            return globalMetaDataFormat.read(blobContainer(), snapshotId.getUUID());
        } catch (NoSuchFileException ex) {
            throw new SnapshotMissingException(metadata.name(), snapshotId, ex);
        } catch (IOException ex) {
            throw new SnapshotException(metadata.name(), snapshotId, "failed to read global metadata", ex);
        }
    }

    @Override
    public IndexMetaData getSnapshotIndexMetaData(final SnapshotId snapshotId, final IndexId index) throws IOException {
        return indexMetaDataFormat.read(indexContainer(index), snapshotId.getUUID());
    }

    private BlobPath indicesPath() {
        return basePath().add("indices");
    }

    private BlobContainer indexContainer(IndexId indexId) {
        return blobStore().blobContainer(indicesPath().add(indexId.getId()));
    }

    private BlobContainer shardContainer(IndexId indexId, ShardId shardId) {
        return shardContainer(indexId, shardId.getId());
    }

    private BlobContainer shardContainer(IndexId indexId, int shardId) {
        return blobStore().blobContainer(indicesPath().add(indexId.getId()).add(Integer.toString(shardId)));
    }

    /**
     * Configures RateLimiter based on repository and global settings
     *
     * @param repositorySettings repository settings
     * @param setting            setting to use to configure rate limiter
     * @param defaultRate        default limiting rate
     * @return rate limiter or null of no throttling is needed
     */
    private RateLimiter getRateLimiter(Settings repositorySettings, String setting, ByteSizeValue defaultRate) {
        ByteSizeValue maxSnapshotBytesPerSec = repositorySettings.getAsBytesSize(setting, defaultRate);
        if (maxSnapshotBytesPerSec.getBytes() <= 0) {
            return null;
        } else {
            return new RateLimiter.SimpleRateLimiter(maxSnapshotBytesPerSec.getMbFrac());
        }
    }

    @Override
    public long getSnapshotThrottleTimeInNanos() {
        return snapshotRateLimitingTimeInNanos.count();
    }

    @Override
    public long getRestoreThrottleTimeInNanos() {
        return restoreRateLimitingTimeInNanos.count();
    }

    protected void assertSnapshotOrGenericThread() {
        assert Thread.currentThread().getName().contains(ThreadPool.Names.SNAPSHOT)
            || Thread.currentThread().getName().contains(ThreadPool.Names.GENERIC) :
            "Expected current thread [" + Thread.currentThread() + "] to be the snapshot or generic thread.";
    }

    @Override
    public String startVerification() {
        try {
            if (isReadOnly()) {
                // It's readonly - so there is not much we can do here to verify it apart from reading the blob store metadata
                latestIndexBlobId();
                return "read-only";
            } else {
                String seed = UUIDs.randomBase64UUID();
                byte[] testBytes = Strings.toUTF8Bytes(seed);
                BlobContainer testContainer = blobStore().blobContainer(basePath().add(testBlobPrefix(seed)));
                BytesArray bytes = new BytesArray(testBytes);
                try (InputStream stream = bytes.streamInput()) {
                    testContainer.writeBlobAtomic("master.dat", stream, bytes.length(), true);
                }
                return seed;
            }
        } catch (IOException exp) {
            throw new RepositoryVerificationException(metadata.name(), "path " + basePath() + " is not accessible on master node", exp);
        }
    }

    @Override
    public void endVerification(String seed) {
        if (isReadOnly() == false) {
            try {
                final String testPrefix = testBlobPrefix(seed);
                final BlobContainer container = blobStore().blobContainer(basePath().add(testPrefix));
                container.deleteBlobsIgnoringIfNotExists(List.copyOf(container.listBlobs().keySet()));
                blobStore().blobContainer(basePath()).deleteBlobIgnoringIfNotExists(testPrefix);
            } catch (IOException exp) {
                throw new RepositoryVerificationException(metadata.name(), "cannot delete test data at " + basePath(), exp);
            }
        }
    }

    @Override
    public RepositoryData getRepositoryData() {
        try {
            return getRepositoryData(latestIndexBlobId());
        } catch (NoSuchFileException ex) {
            // repository doesn't have an index blob, its a new blank repo
            return RepositoryData.EMPTY;
        } catch (IOException ioe) {
            throw new RepositoryException(metadata.name(), "Could not determine repository generation from root blobs", ioe);
        }
    }

    private RepositoryData getRepositoryData(long indexGen) {
        if (indexGen == RepositoryData.EMPTY_REPO_GEN) {
            return RepositoryData.EMPTY;
        }
        try {
            final String snapshotsIndexBlobName = INDEX_FILE_PREFIX + Long.toString(indexGen);

            RepositoryData repositoryData;
            // EMPTY is safe here because RepositoryData#fromXContent calls namedObject
            try (InputStream blob = blobContainer().readBlob(snapshotsIndexBlobName);
                 XContentParser parser = XContentType.JSON.xContent().createParser(NamedXContentRegistry.EMPTY,
                     LoggingDeprecationHandler.INSTANCE, blob)) {
                repositoryData = RepositoryData.snapshotsFromXContent(parser, indexGen);
            }
            return repositoryData;
        } catch (NoSuchFileException ex) {
            // repository doesn't have an index blob, its a new blank repo
            return RepositoryData.EMPTY;
        } catch (IOException ioe) {
            throw new RepositoryException(metadata.name(), "could not read repository data from index blob", ioe);
        }
    }

    private static String testBlobPrefix(String seed) {
        return TESTS_FILE + seed;
    }

    @Override
    public boolean isReadOnly() {
        return readOnly;
    }

    protected void writeIndexGen(final RepositoryData repositoryData, final long expectedGen, final Version version) throws IOException {
        assert isReadOnly() == false; // can not write to a read only repository
        final long currentGen = repositoryData.getGenId();
        if (currentGen != expectedGen) {
            // the index file was updated by a concurrent operation, so we were operating on stale
            // repository data
            throw new RepositoryException(metadata.name(), "concurrent modification of the index-N file, expected current generation [" +
                                              expectedGen + "], actual current generation [" + currentGen +
                                              "] - possibly due to simultaneous snapshot deletion requests");
        }
        final long newGen = currentGen + 1;
        // write the index file
        final String indexBlob = INDEX_FILE_PREFIX + Long.toString(newGen);
        logger.debug("Repository [{}] writing new index generational blob [{}]", metadata.name(), indexBlob);
        writeAtomic(indexBlob, BytesReference.bytes(repositoryData.snapshotsToXContent(XContentFactory.jsonBuilder(), version)), true);
        // write the current generation to the index-latest file
        final BytesReference genBytes;
        try (BytesStreamOutput bStream = new BytesStreamOutput()) {
            bStream.writeLong(newGen);
            genBytes = bStream.bytes();
        }
        logger.debug("Repository [{}] updating index.latest with generation [{}]", metadata.name(), newGen);
        writeAtomic(INDEX_LATEST_BLOB, genBytes, false);
        // delete the N-2 index file if it exists, keep the previous one around as a backup
        if (newGen - 2 >= 0) {
            final String oldSnapshotIndexFile = INDEX_FILE_PREFIX + Long.toString(newGen - 2);
            try {
                blobContainer().deleteBlobIgnoringIfNotExists(oldSnapshotIndexFile);
            } catch (IOException e) {
                logger.warn("Failed to clean up old index blob [{}]", oldSnapshotIndexFile);
            }
        }
    }

    /**
     * Get the latest snapshot index blob id.  Snapshot index blobs are named index-N, where N is
     * the next version number from when the index blob was written.  Each individual index-N blob is
     * only written once and never overwritten.  The highest numbered index-N blob is the latest one
     * that contains the current snapshots in the repository.
     *
     * Package private for testing
     */
    long latestIndexBlobId() throws IOException {
        try {
            // First, try listing all index-N blobs (there should only be two index-N blobs at any given
            // time in a repository if cleanup is happening properly) and pick the index-N blob with the
            // highest N value - this will be the latest index blob for the repository.  Note, we do this
            // instead of directly reading the index.latest blob to get the current index-N blob because
            // index.latest is not written atomically and is not immutable - on every index-N change,
            // we first delete the old index.latest and then write the new one.  If the repository is not
            // read-only, it is possible that we try deleting the index.latest blob while it is being read
            // by some other operation (such as the get snapshots operation).  In some file systems, it is
            // illegal to delete a file while it is being read elsewhere (e.g. Windows).  For read-only
            // repositories, we read for index.latest, both because listing blob prefixes is often unsupported
            // and because the index.latest blob will never be deleted and re-written.
            return listBlobsToGetLatestIndexId();
        } catch (UnsupportedOperationException e) {
            // If its a read-only repository, listing blobs by prefix may not be supported (e.g. a URL repository),
            // in this case, try reading the latest index generation from the index.latest blob
            try {
                return readSnapshotIndexLatestBlob();
            } catch (NoSuchFileException nsfe) {
                return RepositoryData.EMPTY_REPO_GEN;
            }
        }
    }

    // package private for testing
    long readSnapshotIndexLatestBlob() throws IOException {
        return Numbers.bytesToLong(Streams.readFully(blobContainer().readBlob(INDEX_LATEST_BLOB)).toBytesRef());
    }

    private long listBlobsToGetLatestIndexId() throws IOException {
        return latestGeneration(blobContainer().listBlobsByPrefix(INDEX_FILE_PREFIX).keySet());
    }

    private long latestGeneration(Collection<String> rootBlobs) {
        long latest = RepositoryData.EMPTY_REPO_GEN;
        for (String blobName : rootBlobs) {
            if (blobName.startsWith(INDEX_FILE_PREFIX) == false) {
                continue;
            }
            try {
                final long curr = Long.parseLong(blobName.substring(INDEX_FILE_PREFIX.length()));
                latest = Math.max(latest, curr);
            } catch (NumberFormatException nfe) {
                // the index- blob wasn't of the format index-N where N is a number,
                // no idea what this blob is but it doesn't belong in the repository!
                logger.warn("[{}] Unknown blob in the repository: {}", metadata.name(), blobName);
            }
        }
        return latest;
    }

    private void writeAtomic(final String blobName, final BytesReference bytesRef, boolean failIfAlreadyExists) throws IOException {
        try (InputStream stream = bytesRef.streamInput()) {
            blobContainer().writeBlobAtomic(blobName, stream, bytesRef.length(), failIfAlreadyExists);
        }
    }

    @Override
    public void snapshotShard(Store store, MapperService mapperService, SnapshotId snapshotId, IndexId indexId,
                              IndexCommit snapshotIndexCommit, IndexShardSnapshotStatus snapshotStatus, Version version,
                              ActionListener<String> listener) {
        final ShardId shardId = store.shardId();
        final long startTime = threadPool.absoluteTimeInMillis();
        final StepListener<String> snapshotDoneListener = new StepListener<>();
        snapshotDoneListener.whenComplete(listener::onResponse, e -> {
            snapshotStatus.moveToFailed(threadPool.absoluteTimeInMillis(), ExceptionsHelper.stackTrace(e));
            listener.onFailure(e instanceof IndexShardSnapshotFailedException ? (IndexShardSnapshotFailedException) e
                : new IndexShardSnapshotFailedException(store.shardId(), e));
        });
        try {
            logger.debug("[{}] [{}] snapshot to [{}] ...", shardId, snapshotId, metadata.name());

            final String generation = snapshotStatus.generation();
            final BlobContainer shardContainer = shardContainer(indexId, shardId);
            final Set<String> blobs;
            if (generation == null) {
                try {
                    blobs = shardContainer.listBlobsByPrefix(INDEX_FILE_PREFIX).keySet();
                } catch (IOException e) {
                    throw new IndexShardSnapshotFailedException(shardId, "failed to list blobs", e);
                }
            } else {
                blobs = Collections.singleton(INDEX_FILE_PREFIX + generation);
            }

            Tuple<BlobStoreIndexShardSnapshots, String> tuple = buildBlobStoreIndexShardSnapshots(blobs, shardContainer, generation);
            BlobStoreIndexShardSnapshots snapshots = tuple.v1();
            String fileListGeneration = tuple.v2();

            if (snapshots.snapshots().stream().anyMatch(sf -> sf.snapshot().equals(snapshotId.getName()))) {
                throw new IndexShardSnapshotFailedException(shardId,
                    "Duplicate snapshot name [" + snapshotId.getName() + "] detected, aborting");
            }

            final List<BlobStoreIndexShardSnapshot.FileInfo> indexCommitPointFiles = new ArrayList<>();
            ArrayList<BlobStoreIndexShardSnapshot.FileInfo> filesToSnapshot = new ArrayList<>();
            store.incRef();
            final Collection<String> fileNames;
            final Store.MetadataSnapshot metadataFromStore;
            try {
                // TODO apparently we don't use the MetadataSnapshot#.recoveryDiff(...) here but we should
                try {
                    logger.trace(
                        "[{}] [{}] Loading store metadata using index commit [{}]", shardId, snapshotId, snapshotIndexCommit);
                    metadataFromStore = store.getMetadata(snapshotIndexCommit);
                    fileNames = snapshotIndexCommit.getFileNames();
                } catch (IOException e) {
                    throw new IndexShardSnapshotFailedException(shardId, "Failed to get store file metadata", e);
                }
            } finally {
                store.decRef();
            }
            int indexIncrementalFileCount = 0;
            int indexTotalNumberOfFiles = 0;
            long indexIncrementalSize = 0;
            long indexTotalFileCount = 0;
            for (String fileName : fileNames) {
                if (snapshotStatus.isAborted()) {
                    logger.debug("[{}] [{}] Aborted on the file [{}], exiting", shardId, snapshotId, fileName);
                    throw new IndexShardSnapshotFailedException(shardId, "Aborted");
                }

                logger.trace("[{}] [{}] Processing [{}]", shardId, snapshotId, fileName);
                final StoreFileMetaData md = metadataFromStore.get(fileName);
                BlobStoreIndexShardSnapshot.FileInfo existingFileInfo = null;
                List<BlobStoreIndexShardSnapshot.FileInfo> filesInfo = snapshots.findPhysicalIndexFiles(fileName);
                if (filesInfo != null) {
                    for (BlobStoreIndexShardSnapshot.FileInfo fileInfo : filesInfo) {
                        if (fileInfo.isSame(md)) {
                            // a commit point file with the same name, size and checksum was already copied to repository
                            // we will reuse it for this snapshot
                            existingFileInfo = fileInfo;
                            break;
                        }
                    }
                }

                indexTotalFileCount += md.length();
                indexTotalNumberOfFiles++;

                if (existingFileInfo == null) {
                    indexIncrementalFileCount++;
                    indexIncrementalSize += md.length();
                    // create a new FileInfo
                    BlobStoreIndexShardSnapshot.FileInfo snapshotFileInfo =
                        new BlobStoreIndexShardSnapshot.FileInfo(DATA_BLOB_PREFIX + UUIDs.randomBase64UUID(), md, chunkSize());
                    indexCommitPointFiles.add(snapshotFileInfo);
                    filesToSnapshot.add(snapshotFileInfo);
                } else {
                    indexCommitPointFiles.add(existingFileInfo);
                }
            }

            snapshotStatus.moveToStarted(startTime, indexIncrementalFileCount,
                indexTotalNumberOfFiles, indexIncrementalSize, indexTotalFileCount);

            assert indexIncrementalFileCount == filesToSnapshot.size();

            final StepListener<Collection<Void>> allFilesUploadedListener = new StepListener<>();
            allFilesUploadedListener.whenComplete(v -> {
                final IndexShardSnapshotStatus.Copy lastSnapshotStatus =
                    snapshotStatus.moveToFinalize(snapshotIndexCommit.getGeneration());

                // now create and write the commit point
                final BlobStoreIndexShardSnapshot snapshot = new BlobStoreIndexShardSnapshot(snapshotId.getName(),
                    lastSnapshotStatus.getIndexVersion(),
                    indexCommitPointFiles,
                    lastSnapshotStatus.getStartTime(),
                    threadPool.absoluteTimeInMillis() - lastSnapshotStatus.getStartTime(),
                    lastSnapshotStatus.getIncrementalFileCount(),
                    lastSnapshotStatus.getIncrementalSize()
                );

                logger.trace("[{}] [{}] writing shard snapshot file", shardId, snapshotId);
                try {
                    indexShardSnapshotFormat.write(snapshot, shardContainer, snapshotId.getUUID(), false);
                } catch (IOException e) {
                    throw new IndexShardSnapshotFailedException(shardId, "Failed to write commit point", e);
                }
                // build a new BlobStoreIndexShardSnapshot, that includes this one and all the saved ones
                List<SnapshotFiles> newSnapshotsList = new ArrayList<>();
                newSnapshotsList.add(new SnapshotFiles(snapshot.snapshot(), snapshot.indexFiles()));
                for (SnapshotFiles point : snapshots) {
                    newSnapshotsList.add(point);
                }
                final String indexGeneration;
                if (version.onOrAfter(SnapshotsService.SHARD_GEN_IN_REPO_DATA_VERSION)) {
                    indexGeneration = UUIDs.randomBase64UUID();
                } else {
                    indexGeneration = Long.toString(Long.parseLong(fileListGeneration) + 1);
                }
                try {
                    final BlobStoreIndexShardSnapshots updatedSnapshots = new BlobStoreIndexShardSnapshots(newSnapshotsList);
                    indexShardSnapshotsFormat.writeAtomic(updatedSnapshots, shardContainer, indexGeneration);
                } catch (IOException e) {
                    throw new IndexShardSnapshotFailedException(shardId,
                        "Failed to finalize snapshot creation [" + snapshotId + "] with shard index ["
                            + indexShardSnapshotsFormat.blobName(indexGeneration) + "]", e);
                }
                snapshotStatus.moveToDone(threadPool.absoluteTimeInMillis(), indexGeneration);
                snapshotDoneListener.onResponse(indexGeneration);
            }, snapshotDoneListener::onFailure);
            if (indexIncrementalFileCount == 0) {
                allFilesUploadedListener.onResponse(Collections.emptyList());
                return;
            }
            final GroupedActionListener<Void> filesListener =
                new GroupedActionListener<>(allFilesUploadedListener, indexIncrementalFileCount);
            final Executor executor = threadPool.executor(ThreadPool.Names.SNAPSHOT);
            // Flag to signal that the snapshot has been aborted/failed so we can stop any further blob uploads from starting
            final AtomicBoolean alreadyFailed = new AtomicBoolean();
            for (BlobStoreIndexShardSnapshot.FileInfo snapshotFileInfo : filesToSnapshot) {
                executor.execute(new ActionRunnable<>(filesListener) {
                    @Override
                    protected void doRun() {
                        try {
                            if (alreadyFailed.get() == false) {
                                snapshotFile(snapshotFileInfo, indexId, shardId, snapshotId, snapshotStatus, store);
                            }
                            filesListener.onResponse(null);
                        } catch (IOException e) {
                            throw new IndexShardSnapshotFailedException(shardId, "Failed to perform snapshot (index files)", e);
                        }
                    }

                    @Override
                    public void onFailure(Exception e) {
                        alreadyFailed.set(true);
                        super.onFailure(e);
                    }
                });
            }
        } catch (Exception e) {
            snapshotDoneListener.onFailure(e);
        }
    }

    @Override
    public void restoreShard(Store store, SnapshotId snapshotId, Version version, IndexId indexId, ShardId snapshotShardId,
                             RecoveryState recoveryState) {
        ShardId shardId = store.shardId();
        try {
            final BlobContainer container = shardContainer(indexId, snapshotShardId);
            BlobStoreIndexShardSnapshot snapshot = loadShardSnapshot(container, snapshotId);
            SnapshotFiles snapshotFiles = new SnapshotFiles(snapshot.snapshot(), snapshot.indexFiles());
            new FileRestoreContext(metadata.name(), shardId, snapshotId, recoveryState, BUFFER_SIZE) {
                @Override
                protected InputStream fileInputStream(BlobStoreIndexShardSnapshot.FileInfo fileInfo) {
                    final InputStream dataBlobCompositeStream = new SlicedInputStream(fileInfo.numberOfParts()) {
                        @Override
                        protected InputStream openSlice(long slice) throws IOException {
                            return container.readBlob(fileInfo.partName(slice));
                        }
                    };
                    return restoreRateLimiter == null ? dataBlobCompositeStream
                        : new RateLimitingInputStream(dataBlobCompositeStream, restoreRateLimiter, restoreRateLimitingTimeInNanos::inc);
                }
            }.restore(snapshotFiles, store);
        } catch (Exception e) {
            throw new IndexShardRestoreFailedException(shardId, "failed to restore snapshot [" + snapshotId + "]", e);
        }
    }

    @Override
    public IndexShardSnapshotStatus getShardSnapshotStatus(SnapshotId snapshotId, Version version, IndexId indexId, ShardId shardId) {
        BlobStoreIndexShardSnapshot snapshot = loadShardSnapshot(shardContainer(indexId, shardId), snapshotId);
        return IndexShardSnapshotStatus.newDone(snapshot.startTime(), snapshot.time(),
            snapshot.incrementalFileCount(), snapshot.totalFileCount(),
            snapshot.incrementalSize(), snapshot.totalSize(), null); // Not adding a real generation here as it doesn't matter to callers
    }

    @Override
    public void verify(String seed, DiscoveryNode localNode) {
        assertSnapshotOrGenericThread();
        if (isReadOnly()) {
            try {
                latestIndexBlobId();
            } catch (IOException e) {
                throw new RepositoryVerificationException(metadata.name(), "path " + basePath() +
                    " is not accessible on node " + localNode, e);
            }
        } else {
            BlobContainer testBlobContainer = blobStore().blobContainer(basePath().add(testBlobPrefix(seed)));
            try {
                BytesArray bytes = new BytesArray(seed);
                try (InputStream stream = bytes.streamInput()) {
                    testBlobContainer.writeBlob("data-" + localNode.getId() + ".dat", stream, bytes.length(), true);
                }
            } catch (IOException exp) {
                throw new RepositoryVerificationException(metadata.name(), "store location [" + blobStore() +
                    "] is not accessible on the node [" + localNode + "]", exp);
            }
            try (InputStream masterDat = testBlobContainer.readBlob("master.dat")) {
                final String seedRead = Streams.readFully(masterDat).utf8ToString();
                if (seedRead.equals(seed) == false) {
                    throw new RepositoryVerificationException(metadata.name(), "Seed read from master.dat was [" + seedRead +
                        "] but expected seed [" + seed + "]");
                }
            } catch (NoSuchFileException e) {
                throw new RepositoryVerificationException(metadata.name(), "a file written by master to the store [" + blobStore() +
                    "] cannot be accessed on the node [" + localNode + "]. " +
                    "This might indicate that the store [" + blobStore() + "] is not shared between this node and the master node or " +
                    "that permissions on the store don't allow reading files written by the master node", e);
            } catch (IOException e) {
                throw new RepositoryVerificationException(metadata.name(), "Failed to verify repository", e);
            }
        }
    }

    @Override
    public String toString() {
        return "BlobStoreRepository[" +
            "[" + metadata.name() +
            "], [" + blobStore() + ']' +
            ']';
    }

    /**
     * Delete shard snapshot
     */
    private ShardSnapshotMetaDeleteResult deleteShardSnapshot(Set<SnapshotId> survivingSnapshots, IndexId indexId,
                                                              ShardId snapshotShardId, SnapshotId snapshotId,
                                                              BlobContainer shardContainer, Set<String> blobs,
                                                              BlobStoreIndexShardSnapshots snapshots, String indexGeneration) {
        // Build a list of snapshots that should be preserved
        List<SnapshotFiles> newSnapshotsList = new ArrayList<>();
        final Set<String> survivingSnapshotNames = survivingSnapshots.stream().map(SnapshotId::getName).collect(Collectors.toSet());
        for (SnapshotFiles point : snapshots) {
            if (survivingSnapshotNames.contains(point.snapshot())) {
                newSnapshotsList.add(point);
            }
        }
        try {
            if (newSnapshotsList.isEmpty()) {
                throw new IllegalArgumentException("Tried to delete a single snapshot from a shard that contains no other snapshots.");
            } else {
                final BlobStoreIndexShardSnapshots updatedSnapshots = new BlobStoreIndexShardSnapshots(newSnapshotsList);
                indexShardSnapshotsFormat.writeAtomic(updatedSnapshots, shardContainer, indexGeneration);
                final Set<String> survivingSnapshotUUIDs =
                    survivingSnapshots.stream().map(SnapshotId::getUUID).collect(Collectors.toSet());
                return new ShardSnapshotMetaDeleteResult(indexId, snapshotShardId.id(), indexGeneration,
                    unusedBlobs(blobs, survivingSnapshotUUIDs, updatedSnapshots));
            }
        } catch (IOException e) {
            throw new IndexShardSnapshotFailedException(snapshotShardId,
                "Failed to finalize snapshot deletion [" + snapshotId + "] with shard index ["
                    + indexShardSnapshotsFormat.blobName(indexGeneration) + "]", e);
        }
    }

    private static Set<String> getShardBlobs(final ShardId snapshotShardId, final BlobContainer shardContainer) {
        final Set<String> blobs;
        try {
            blobs = shardContainer.listBlobs().keySet();
        } catch (IOException e) {
            throw new IndexShardSnapshotException(snapshotShardId, "Failed to list content of shard directory", e);
        }
        return blobs;
    }

    // Unused blobs are all previous index-, data- and meta-blobs and that are not referenced by the new index- as well as all
    // temporary blobs
    private static List<String> unusedBlobs(Set<String> blobs, Set<String> survivingSnapshotUUIDs,
                                            BlobStoreIndexShardSnapshots updatedSnapshots) {
        return blobs.stream().filter(blob ->
            blob.startsWith(SNAPSHOT_INDEX_PREFIX)
                || (blob.startsWith(SNAPSHOT_PREFIX) && blob.endsWith(".dat")
                    && survivingSnapshotUUIDs.contains(
                        blob.substring(SNAPSHOT_PREFIX.length(), blob.length() - ".dat".length())) == false)
                || (blob.startsWith(DATA_BLOB_PREFIX) && updatedSnapshots.findNameFile(canonicalName(blob)) == null)
                || FsBlobContainer.isTempBlobName(blob)).collect(Collectors.toList());
    }

    /**
     * Loads information about shard snapshot
     */
    private BlobStoreIndexShardSnapshot loadShardSnapshot(BlobContainer shardContainer, SnapshotId snapshotId) {
        try {
            return indexShardSnapshotFormat.read(shardContainer, snapshotId.getUUID());
        } catch (IOException ex) {
            throw new SnapshotException(metadata.name(), snapshotId,
                "failed to read shard snapshot file for [" + shardContainer.path() + ']', ex);
        }
    }

    /**
     * Loads all available snapshots in the repository using the given {@code generation} or falling back to trying to determine it from
     * the given list of blobs in the shard container.
     *
     * @param blobs      list of blobs in repository
     * @param generation shard generation or {@code null} in case there was no shard generation tracked in the {@link RepositoryData} for
     *                   this shard
     * @return tuple of BlobStoreIndexShardSnapshots and the last snapshot index generation
     */
    private Tuple<BlobStoreIndexShardSnapshots, String> buildBlobStoreIndexShardSnapshots(Set<String> blobs,
                                                                                          BlobContainer shardContainer,
                                                                                          @Nullable String generation) throws IOException {
        if (generation != null) {
            return new Tuple<>(indexShardSnapshotsFormat.read(shardContainer, generation), generation);
        }
        final Tuple<BlobStoreIndexShardSnapshots, Long> legacyIndex = buildBlobStoreIndexShardSnapshots(blobs, shardContainer);
        return new Tuple<>(legacyIndex.v1(), String.valueOf(legacyIndex.v2()));
    }

    /**
     * Loads all available snapshots in the repository
     *
     * @param blobs list of blobs in repository
     * @return tuple of BlobStoreIndexShardSnapshots and the last snapshot index generation
     */
    private Tuple<BlobStoreIndexShardSnapshots, Long> buildBlobStoreIndexShardSnapshots(Set<String> blobs, BlobContainer shardContainer)
            throws IOException {
        long latest = latestGeneration(blobs);
        if (latest >= 0) {
            final BlobStoreIndexShardSnapshots shardSnapshots = indexShardSnapshotsFormat.read(shardContainer, Long.toString(latest));
            return new Tuple<>(shardSnapshots, latest);
        } else if (blobs.stream().anyMatch(b -> b.startsWith(SNAPSHOT_PREFIX) || b.startsWith(INDEX_FILE_PREFIX)
                                                                              || b.startsWith(DATA_BLOB_PREFIX))) {
            throw new IllegalStateException(
                "Could not find a readable index-N file in a non-empty shard snapshot directory [" + shardContainer.path() + "]");
        }
        return new Tuple<>(BlobStoreIndexShardSnapshots.EMPTY, latest);
    }

    /**
     * Snapshot individual file
     * @param fileInfo file to be snapshotted
     */
    private void snapshotFile(BlobStoreIndexShardSnapshot.FileInfo fileInfo, IndexId indexId, ShardId shardId, SnapshotId snapshotId,
                              IndexShardSnapshotStatus snapshotStatus, Store store) throws IOException {
        final BlobContainer shardContainer = shardContainer(indexId, shardId);
        final String file = fileInfo.physicalName();
        store.incRef();
        try (IndexInput indexInput = store.openVerifyingInput(file, IOContext.READONCE, fileInfo.metadata())) {
            for (int i = 0; i < fileInfo.numberOfParts(); i++) {
                final long partBytes = fileInfo.partBytes(i);

                InputStream inputStream = new InputStreamIndexInput(indexInput, partBytes);
                if (snapshotRateLimiter != null) {
                    inputStream = new RateLimitingInputStream(inputStream, snapshotRateLimiter,
                        snapshotRateLimitingTimeInNanos::inc);
                }
                // Make reads abortable by mutating the snapshotStatus object
                inputStream = new FilterInputStream(inputStream) {
                    @Override
                    public int read() throws IOException {
                        checkAborted();
                        return super.read();
                    }

                    @Override
                    public int read(byte[] b, int off, int len) throws IOException {
                        checkAborted();
                        return super.read(b, off, len);
                    }

                    private void checkAborted() {
                        if (snapshotStatus.isAborted()) {
                            logger.debug("[{}] [{}] Aborted on the file [{}], exiting", shardId,
                                snapshotId, fileInfo.physicalName());
                            throw new IndexShardSnapshotFailedException(shardId, "Aborted");
                        }
                    }
                };
                shardContainer.writeBlob(fileInfo.partName(i), inputStream, partBytes, true);
            }
            Store.verify(indexInput);
            snapshotStatus.addProcessedFile(fileInfo.length());
        } catch (Exception t) {
            failStoreIfCorrupted(store, t);
            snapshotStatus.addProcessedFile(0);
            throw t;
        } finally {
            store.decRef();
        }
    }

    private static void failStoreIfCorrupted(Store store, Exception e) {
        if (Lucene.isCorruptionException(e)) {
            try {
                store.markStoreCorrupted((IOException) e);
            } catch (IOException inner) {
                inner.addSuppressed(e);
                logger.warn("store cannot be marked as corrupted", inner);
            }
        }
    }

    /**
     * The result of removing a snapshot from a shard folder in the repository.
     */
    private static final class ShardSnapshotMetaDeleteResult {

        // Index that the snapshot was removed from
        private final IndexId indexId;

        // Shard id that the snapshot was removed from
        private final int shardId;

        // Id of the new index-${uuid} blob that does not include the snapshot any more
        private final String newGeneration;

        // Blob names in the shard directory that have become unreferenced in the new shard generation
        private final Collection<String> blobsToDelete;

        ShardSnapshotMetaDeleteResult(IndexId indexId, int shardId, String newGeneration, Collection<String> blobsToDelete) {
            this.indexId = indexId;
            this.shardId = shardId;
            this.newGeneration = newGeneration;
            this.blobsToDelete = blobsToDelete;
        }
    }
}<|MERGE_RESOLUTION|>--- conflicted
+++ resolved
@@ -685,37 +685,7 @@
 
     @Override
     public void finalizeSnapshot(final SnapshotId snapshotId,
-<<<<<<< HEAD
-                                         final ShardGenerations shardGenerations,
-                                         final long startTime,
-                                         final String failure,
-                                         final int totalShards,
-                                         final List<SnapshotShardFailure> shardFailures,
-                                         final long repositoryStateId,
-                                         final boolean includeGlobalState,
-                                         final MetaData clusterMetaData,
-                                         final Map<String, Object> userMetadata,
-                                         final Version version,
-                                         final ActionListener<SnapshotInfo> listener) {
-
-        final List<IndexId> indices = shardGenerations.indices();
-        // Once we're done writing all metadata, we update the index-N blob to finalize the snapshot
-        final ActionListener<SnapshotInfo> afterMetaWrites = ActionListener.wrap(snapshotInfo -> {
-            // Once we are done writing the updated index-N blob we remove the now unreferenced index-${uuid} blobs in each shard directory
-            // if all nodes are at least at version SnapshotsService#SHARD_GEN_IN_REPO_DATA_VERSION
-            // If there are older version nodes in the cluster, we don't need to run this cleanup as it will have already happened when
-            // writing the index-${N} to each shard directory.
-            final RepositoryData existingRepositoryData = getRepositoryData();
-            final RepositoryData updatedRepositoryData =
-                existingRepositoryData.addSnapshot(snapshotId, snapshotInfo.state(), shardGenerations);
-            writeIndexGen(updatedRepositoryData, repositoryStateId, version);
-            if (version.onOrAfter(SnapshotsService.SHARD_GEN_IN_REPO_DATA_VERSION)) {
-                cleanupOldShardGens(existingRepositoryData, updatedRepositoryData);
-            }
-            listener.onResponse(snapshotInfo);
-        }, ex -> listener.onFailure(new SnapshotException(metadata.name(), snapshotId, "failed to update snapshot in repository", ex)));
-=======
-                                 final List<IndexId> indices,
+                                 final ShardGenerations shardGenerations,
                                  final long startTime,
                                  final String failure,
                                  final int totalShards,
@@ -724,16 +694,25 @@
                                  final boolean includeGlobalState,
                                  final MetaData clusterMetaData,
                                  final Map<String, Object> userMetadata,
+                                 final Version version,
                                  final ActionListener<SnapshotInfo> listener) {
->>>>>>> f63ee2f7
-
-        // We upload one meta blob for each index, one for the cluster-state and one snap-${uuid}.dat blob
-        // Once we're done writing all metadata, we update the index-N blob to finalize the snapshot
+
+        final List<IndexId> indices = shardGenerations.indices();
+        // Once we are done writing the updated index-N blob we remove the now unreferenced index-${uuid} blobs in each shard
+        // directory if all nodes are at least at version SnapshotsService#SHARD_GEN_IN_REPO_DATA_VERSION
+        // If there are older version nodes in the cluster, we don't need to run this cleanup as it will have already happened
+        // when writing the index-${N} to each shard directory.
         final ActionListener<SnapshotInfo> allMetaListener = new GroupedActionListener<>(
             ActionListener.wrap(snapshotInfos -> {
                     assert snapshotInfos.size() == 1 : "Should have only received a single SnapshotInfo but received " + snapshotInfos;
                     final SnapshotInfo snapshotInfo = snapshotInfos.iterator().next();
-                    writeIndexGen(getRepositoryData().addSnapshot(snapshotId, snapshotInfo.state(), indices), repositoryStateId);
+                    final RepositoryData existingRepositoryData = getRepositoryData();
+                    final RepositoryData updatedRepositoryData =
+                        existingRepositoryData.addSnapshot(snapshotId, snapshotInfo.state(), shardGenerations);
+                    writeIndexGen(updatedRepositoryData, repositoryStateId, version);
+                    if (version.onOrAfter(SnapshotsService.SHARD_GEN_IN_REPO_DATA_VERSION)) {
+                        cleanupOldShardGens(existingRepositoryData, updatedRepositoryData);
+                    }
                     listener.onResponse(snapshotInfo);
                 },
                 e -> listener.onFailure(new SnapshotException(metadata.name(), snapshotId, "failed to update snapshot in repository", e))),

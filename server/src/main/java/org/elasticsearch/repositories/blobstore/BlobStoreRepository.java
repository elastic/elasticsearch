--- conflicted
+++ resolved
@@ -578,13 +578,8 @@
                 for (ShardSnapshotMetaDeleteResult newGen : deleteResults) {
                     builder.put(newGen.indexId, newGen.shardId, newGen.newGeneration);
                 }
-<<<<<<< HEAD
                 final RepositoryData updatedRepoData = repositoryData.removeSnapshots(snapshotIds, builder.build());
-                writeIndexGen(updatedRepoData, repositoryStateId, true,
-=======
-                final RepositoryData updatedRepoData = repositoryData.removeSnapshot(snapshotId, builder.build());
                 writeIndexGen(updatedRepoData, repositoryStateId, true, Function.identity(),
->>>>>>> 942314f5
                     ActionListener.wrap(v -> writeUpdatedRepoDataStep.onResponse(updatedRepoData), listener::onFailure));
             }, listener::onFailure);
             // Once we have updated the repository, run the clean-ups
@@ -597,13 +592,8 @@
             }, listener::onFailure);
         } else {
             // Write the new repository data first (with the removed snapshot), using no shard generations
-<<<<<<< HEAD
             final RepositoryData updatedRepoData = repositoryData.removeSnapshots(snapshotIds, ShardGenerations.EMPTY);
-            writeIndexGen(updatedRepoData, repositoryStateId, false, ActionListener.wrap(v -> {
-=======
-            final RepositoryData updatedRepoData = repositoryData.removeSnapshot(snapshotId, ShardGenerations.EMPTY);
             writeIndexGen(updatedRepoData, repositoryStateId, false, Function.identity(), ActionListener.wrap(v -> {
->>>>>>> 942314f5
                 // Run unreferenced blobs cleanup in parallel to shard-level snapshot deletion
                 final ActionListener<Void> afterCleanupsListener =
                     new GroupedActionListener<>(ActionListener.wrap(() -> listener.onResponse(null)), 2);

--- conflicted
+++ resolved
@@ -32,11 +32,7 @@
 final class MethodHandlers {
 
     private final String path;
-<<<<<<< HEAD
-    private final Map<RestRequest.Method, Map<Version,RestHandler>> methodHandlers;
-=======
     private final Map<RestRequest.Method, Map<Version, RestHandler>> methodHandlers;
->>>>>>> 3a8303ec
 
     MethodHandlers(String path, RestHandler handler, Version version, RestRequest.Method... methods) {
         this.path = path;
@@ -54,11 +50,7 @@
     MethodHandlers addMethods(RestHandler handler, Version version, RestRequest.Method... methods) {
         for (RestRequest.Method method : methods) {
             RestHandler existing = methodHandlers.computeIfAbsent(method, k -> new HashMap<>())
-<<<<<<< HEAD
-                .put(version, handler);
-=======
                 .putIfAbsent(version, handler);
->>>>>>> 3a8303ec
             if (existing != null) {
                 throw new IllegalArgumentException("Cannot replace existing handler for [" + path + "] for method: " + method);
             }
@@ -82,22 +74,11 @@
     @Nullable
     RestHandler getHandler(RestRequest.Method method, Version version) {
         Map<Version, RestHandler> versionToHandlers = methodHandlers.get(method);
-<<<<<<< HEAD
-
-        if(versionToHandlers == null){
-            return null;
-        }
-        if (versionToHandlers.containsKey(version)) {
-            return versionToHandlers.get(version);
-        }
-        return versionToHandlers.get(Version.CURRENT);
-=======
         if (versionToHandlers == null) {
             return null; //method not found
         }
         final RestHandler handler = versionToHandlers.get(version);
         return handler != null || version.equals(Version.CURRENT) ? handler : versionToHandlers.get(Version.CURRENT);
->>>>>>> 3a8303ec
     }
 
     /**

/*
 * Copyright Elasticsearch B.V. and/or licensed to Elasticsearch B.V. under one
 * or more contributor license agreements. Licensed under the "Elastic License
 * 2.0", the "GNU Affero General Public License v3.0 only", and the "Server Side
 * Public License v 1"; you may not use this file except in compliance with, at
 * your election, the "Elastic License 2.0", the "GNU Affero General Public
 * License v3.0 only", or the "Server Side Public License, v 1".
 */

package org.elasticsearch.rest;

import org.apache.logging.log4j.Level;
import org.apache.logging.log4j.LogManager;
import org.apache.logging.log4j.Logger;
import org.apache.lucene.util.BytesRef;
import org.elasticsearch.ElasticsearchException;
import org.elasticsearch.ElasticsearchStatusException;
import org.elasticsearch.action.ActionListener;
import org.elasticsearch.client.internal.node.NodeClient;
import org.elasticsearch.common.Strings;
import org.elasticsearch.common.breaker.CircuitBreaker;
import org.elasticsearch.common.bytes.BytesArray;
import org.elasticsearch.common.bytes.BytesReference;
import org.elasticsearch.common.bytes.ReleasableBytesReference;
import org.elasticsearch.common.io.stream.BytesStream;
import org.elasticsearch.common.logging.DeprecationLogger;
import org.elasticsearch.common.path.PathTrie;
import org.elasticsearch.common.recycler.Recycler;
import org.elasticsearch.common.util.Maps;
import org.elasticsearch.common.util.concurrent.ThreadContext;
import org.elasticsearch.core.Nullable;
import org.elasticsearch.core.Releasable;
import org.elasticsearch.core.Releasables;
import org.elasticsearch.core.RestApiVersion;
import org.elasticsearch.core.Streams;
import org.elasticsearch.core.TimeValue;
import org.elasticsearch.core.UpdateForV10;
import org.elasticsearch.http.HttpHeadersValidationException;
import org.elasticsearch.http.HttpRouteStats;
import org.elasticsearch.http.HttpRouteStatsTracker;
import org.elasticsearch.http.HttpServerTransport;
import org.elasticsearch.indices.breaker.CircuitBreakerService;
import org.elasticsearch.rest.RestHandler.Route;
import org.elasticsearch.tasks.Task;
import org.elasticsearch.telemetry.TelemetryProvider;
import org.elasticsearch.telemetry.metric.LongCounter;
import org.elasticsearch.telemetry.tracing.Tracer;
import org.elasticsearch.transport.Transports;
import org.elasticsearch.usage.SearchUsageHolder;
import org.elasticsearch.usage.UsageService;
import org.elasticsearch.xcontent.XContentBuilder;
import org.elasticsearch.xcontent.XContentType;

import java.io.ByteArrayOutputStream;
import java.io.IOException;
import java.io.InputStream;
import java.io.OutputStream;
import java.util.Collections;
import java.util.EnumSet;
import java.util.Iterator;
import java.util.List;
import java.util.Locale;
import java.util.Map;
import java.util.Objects;
import java.util.Set;
import java.util.SortedMap;
import java.util.TreeMap;
import java.util.concurrent.atomic.AtomicBoolean;
import java.util.concurrent.atomic.AtomicReference;
import java.util.function.Supplier;

import static org.elasticsearch.indices.SystemIndices.EXTERNAL_SYSTEM_INDEX_ACCESS_CONTROL_HEADER_KEY;
import static org.elasticsearch.indices.SystemIndices.SYSTEM_INDEX_ACCESS_CONTROL_HEADER_KEY;
import static org.elasticsearch.rest.RestResponse.TEXT_CONTENT_TYPE;
import static org.elasticsearch.rest.RestStatus.BAD_REQUEST;
import static org.elasticsearch.rest.RestStatus.INTERNAL_SERVER_ERROR;
import static org.elasticsearch.rest.RestStatus.METHOD_NOT_ALLOWED;
import static org.elasticsearch.rest.RestStatus.NOT_ACCEPTABLE;
import static org.elasticsearch.rest.RestStatus.OK;

public class RestController implements HttpServerTransport.Dispatcher {

    private static final Logger logger = LogManager.getLogger(RestController.class);
    private static final DeprecationLogger deprecationLogger = DeprecationLogger.getLogger(RestController.class);
    /**
     * list of browser safelisted media types - not allowed on Content-Type header
     * https://fetch.spec.whatwg.org/#cors-safelisted-request-header
     */
    static final Set<String> SAFELISTED_MEDIA_TYPES = Set.of("application/x-www-form-urlencoded", "multipart/form-data", "text/plain");
    static final String ARROW_STREAM = "application/vnd.apache.arrow.stream";

    static final String ELASTIC_PRODUCT_HTTP_HEADER = "X-elastic-product";
    static final String ELASTIC_PRODUCT_HTTP_HEADER_VALUE = "Elasticsearch";
    static final Set<String> RESERVED_PATHS = Set.of("/__elb_health__", "/__elb_health__/zk", "/_health", "/_health/zk");
    private static final BytesReference FAVICON_RESPONSE;
    public static final String STATUS_CODE_KEY = "es_rest_status_code";
    public static final String HANDLER_NAME_KEY = "es_rest_handler_name";
    public static final String REQUEST_METHOD_KEY = "es_rest_request_method";
    public static final boolean ERROR_TRACE_DEFAULT = false;

    static {
        try (InputStream stream = RestController.class.getResourceAsStream("/config/favicon.ico")) {
            ByteArrayOutputStream out = new ByteArrayOutputStream();
            Streams.copy(stream, out);
            FAVICON_RESPONSE = new BytesArray(out.toByteArray());
        } catch (IOException e) {
            throw new AssertionError(e);
        }
    }

    private final PathTrie<MethodHandlers> handlers = new PathTrie<>(RestUtils.REST_DECODER);

    private final RestInterceptor interceptor;

    private final NodeClient client;

    private final CircuitBreakerService circuitBreakerService;

    private final UsageService usageService;
    private final Tracer tracer;
    private final LongCounter requestsCounter;
    // If true, the ServerlessScope annotations will be enforced
    private final ServerlessApiProtections apiProtections;

    public static final String METRIC_REQUESTS_TOTAL = "es.rest.requests.total";

    public RestController(
        RestInterceptor restInterceptor,
        NodeClient client,
        CircuitBreakerService circuitBreakerService,
        UsageService usageService,
        TelemetryProvider telemetryProvider
    ) {
        this.usageService = usageService;
        this.tracer = telemetryProvider.getTracer();
        this.requestsCounter = telemetryProvider.getMeterRegistry()
            .registerLongCounter(METRIC_REQUESTS_TOTAL, "The total number of rest requests/responses processed", "unit");
        if (restInterceptor == null) {
            restInterceptor = (request, channel, targetHandler, listener) -> listener.onResponse(Boolean.TRUE);
        }
        this.interceptor = restInterceptor;
        this.client = client;
        this.circuitBreakerService = circuitBreakerService;
        registerHandlerNoWrap(RestRequest.Method.GET, "/favicon.ico", RestApiVersion.current(), new RestFavIconHandler());
        this.apiProtections = new ServerlessApiProtections(false);
    }

    public ServerlessApiProtections getApiProtections() {
        return apiProtections;
    }

    /**
     * Registers a REST handler to be executed when the provided {@code method} and {@code path} match the request.
     *
     * @param method GET, POST, etc.
     * @param path Path to handle (e.g. "/{index}/{type}/_bulk")
     * @param version API version to handle (e.g. RestApiVersion.V_8)
     * @param handler The handler to actually execute
     * @param deprecationMessage The message to log and send as a header in the response
     * @param deprecationLevel The deprecation log level to use for the deprecation warning, either WARN or CRITICAL
     */
    protected void registerAsDeprecatedHandler(
        RestRequest.Method method,
        String path,
        RestApiVersion version,
        RestHandler handler,
        String deprecationMessage,
        Level deprecationLevel
    ) {
        assert (handler instanceof DeprecationRestHandler) == false;
        if (RestApiVersion.onOrAfter(RestApiVersion.minimumSupported()).test(version)) {
            registerHandler(
                method,
                path,
                version,
                new DeprecationRestHandler(
                    handler,
                    method,
                    path,
                    deprecationLevel,
                    deprecationMessage,
                    deprecationLogger,
                    version != RestApiVersion.current()
                )
            );
        }
    }

    /**
     * Registers a REST handler to be executed when the provided {@code method} and {@code path} match the request, or when provided
     * with {@code replacedMethod} and {@code replacedPath}. Expected usage:
     * <pre><code>
     * // remove deprecation in next major release
     * controller.registerAsDeprecatedHandler(POST, "/_forcemerge", RestApiVersion.V_8, someHandler,
     *                                        POST, "/_optimize", RestApiVersion.V_7);
     * controller.registerAsDeprecatedHandler(POST, "/{index}/_forcemerge", RestApiVersion.V_8, someHandler,
     *                                        POST, "/{index}/_optimize", RestApiVersion.V_7);
     * </code></pre>
     * <p>
     * The registered REST handler ({@code method} with {@code path}) is a normal REST handler that is not deprecated and it is
     * replacing the deprecated REST handler ({@code replacedMethod} with {@code replacedPath}) that is using the <em>same</em>
     * {@code handler}.
     * <p>
     * Deprecated REST handlers without a direct replacement should be deprecated directly using {@link #registerAsDeprecatedHandler}
     * and a specific message.
     *
     * @param method GET, POST, etc.
     * @param path Path to handle (e.g. "/_forcemerge")
     * @param version API version to handle (e.g. RestApiVersion.V_8)
     * @param handler The handler to actually execute
     * @param replacedMethod GET, POST, etc.
     * @param replacedPath <em>Replaced</em> path to handle (e.g. "/_optimize")
     * @param replacedVersion <em>Replaced</em> API version to handle (e.g. RestApiVersion.V_7)
     */
    protected void registerAsReplacedHandler(
        RestRequest.Method method,
        String path,
        RestApiVersion version,
        RestHandler handler,
        RestRequest.Method replacedMethod,
        String replacedPath,
        RestApiVersion replacedVersion,
        String replacedMessage,
        Level deprecationLevel
    ) {
        registerHandler(method, path, version, handler);
        registerAsDeprecatedHandler(replacedMethod, replacedPath, replacedVersion, handler, replacedMessage, deprecationLevel);
    }

    /**
     * Registers a REST handler to be executed when one of the provided methods and path match the request.
     *
     * @param method GET, POST, etc.
     * @param path Path to handle (e.g. "/{index}/{type}/_bulk")
     * @param version API version to handle (e.g. RestApiVersion.V_8)
     * @param handler The handler to actually execute
     */
    protected void registerHandler(RestRequest.Method method, String path, RestApiVersion version, RestHandler handler) {
        if (handler instanceof BaseRestHandler) {
            usageService.addRestHandler((BaseRestHandler) handler);
        }
        registerHandlerNoWrap(method, path, version, handler);
    }

    private void registerHandlerNoWrap(RestRequest.Method method, String path, RestApiVersion version, RestHandler handler) {
        assert RestApiVersion.minimumSupported() == version || RestApiVersion.current() == version
            : "REST API compatibility is only supported for version "
                + RestApiVersion.minimumSupported().major
                + " [method="
                + method
                + ", path="
                + path
                + ", handler="
                + handler.getClass().getCanonicalName()
                + "]";

        if (RESERVED_PATHS.contains(path)) {
            throw new IllegalArgumentException("path [" + path + "] is a reserved path and may not be registered");
        }
        // the HTTP OPTIONS method is treated internally, not by handlers, see {@code #handleNoHandlerFound}
        assert method != RestRequest.Method.OPTIONS : "There should be no handlers registered for the OPTIONS HTTP method";
        handlers.insertOrUpdate(
            path,
            new MethodHandlers(path).addMethod(method, version, handler),
            (handlers, ignoredHandler) -> handlers.addMethod(method, version, handler)
        );
    }

    public void registerHandler(final Route route, final RestHandler handler) {
        if (route.hasReplacement()) {
            Route replaced = route.getReplacedRoute();
            registerAsReplacedHandler(
                route.getMethod(),
                route.getPath(),
                route.getRestApiVersion(),
                handler,
                replaced.getMethod(),
                replaced.getPath(),
                replaced.getRestApiVersion(),
                replaced.getDeprecationMessage(),
                replaced.getDeprecationLevel()
            );
        } else if (route.isDeprecated()) {
            registerAsDeprecatedHandler(
                route.getMethod(),
                route.getPath(),
                route.getRestApiVersion(),
                handler,
                route.getDeprecationMessage(),
                route.getDeprecationLevel()
            );
        } else {
            // it's just a normal route
            registerHandler(route.getMethod(), route.getPath(), route.getRestApiVersion(), handler);
        }
    }

    /**
     * Registers a REST handler with the controller. The REST handler declares the {@code method}
     * and {@code path} combinations.
     */
    public void registerHandler(final RestHandler handler) {
        handler.routes().forEach(route -> registerHandler(route, handler));
    }

    @Override
    public void dispatchRequest(RestRequest request, RestChannel channel, ThreadContext threadContext) {
        threadContext.addResponseHeader(ELASTIC_PRODUCT_HTTP_HEADER, ELASTIC_PRODUCT_HTTP_HEADER_VALUE);
        try {
            tryAllHandlers(request, channel, threadContext);
        } catch (Exception e) {
            try {
                sendFailure(channel, e);
            } catch (Exception inner) {
                inner.addSuppressed(e);
                logger.error(() -> "failed to send failure response for uri [" + request.uri() + "]", inner);
            }
        }
    }

    @Override
    public void dispatchBadRequest(final RestChannel channel, final ThreadContext threadContext, final Throwable cause) {
        threadContext.addResponseHeader(ELASTIC_PRODUCT_HTTP_HEADER, ELASTIC_PRODUCT_HTTP_HEADER_VALUE);
        try {
            final Exception e;
            if (cause == null) {
                e = new ElasticsearchException("unknown cause");
            } else if (cause instanceof Exception) {
                e = (Exception) cause;
            } else {
                e = new ElasticsearchException(cause);
            }
            // unless it's a http headers validation error, we consider any exceptions encountered so far during request processing
            // to be a problem of invalid/malformed request (hence the RestStatus#BAD_REQEST (400) HTTP response code)
            if (e instanceof HttpHeadersValidationException) {
                sendFailure(channel, (Exception) e.getCause());
            } else {
                channel.sendResponse(new RestResponse(channel, BAD_REQUEST, e));
                recordRequestMetric(BAD_REQUEST, requestsCounter);
            }
        } catch (final IOException e) {
            if (cause != null) {
                e.addSuppressed(cause);
            }
            logger.warn("failed to send bad request response", e);
            channel.sendResponse(new RestResponse(INTERNAL_SERVER_ERROR, RestResponse.TEXT_CONTENT_TYPE, BytesArray.EMPTY));
            recordRequestMetric(INTERNAL_SERVER_ERROR, requestsCounter);
        }
    }

    public boolean checkSupported(
        RestRequest.Method method,
        String path,
        Set<String> parameters,
        Set<String> capabilities,
        RestApiVersion restApiVersion
    ) {
        Iterator<MethodHandlers> allHandlers = getAllHandlers(null, path);
        while (allHandlers.hasNext()) {
            RestHandler handler;
            MethodHandlers handlers = allHandlers.next();
            if (handlers == null) {
                handler = null;
            } else {
                handler = handlers.getHandler(method, restApiVersion);
            }

            if (handler != null) {
                var supportedParams = handler.supportedQueryParameters();
                assert supportedParams == handler.supportedQueryParameters()
                    : handler.getName() + ": did not return same instance from supportedQueryParameters()";
                return (supportedParams == null || supportedParams.containsAll(parameters))
                    && handler.supportedCapabilities().containsAll(capabilities);
            }
        }
        return false;
    }

    @Override
    public Map<String, HttpRouteStats> getStats() {
        final Iterator<MethodHandlers> methodHandlersIterator = handlers.allNodeValues();
        final SortedMap<String, HttpRouteStats> allStats = new TreeMap<>();
        while (methodHandlersIterator.hasNext()) {
            final MethodHandlers mh = methodHandlersIterator.next();
            final HttpRouteStats stats = mh.getStats();
            if (stats.requestCount() > 0 || stats.responseCount() > 0) {
                allStats.put(mh.getPath(), stats);
            }
        }
        return Collections.unmodifiableSortedMap(allStats);
    }

    private void maybeAggregateAndDispatchRequest(
        RestRequest restRequest,
        RestChannel restChannel,
        RestHandler handler,
        MethodHandlers methodHandlers,
        ThreadContext threadContext
    ) throws Exception {
        if (handler.supportsContentStream()) {
            dispatchRequest(restRequest, restChannel, handler, methodHandlers, threadContext);
        } else {
            RestContentAggregator.aggregate(restRequest, (aggregatedRequest) -> {
                try {
                    dispatchRequest(aggregatedRequest, restChannel, handler, methodHandlers, threadContext);
                } catch (Exception e) {
                    throw new ElasticsearchException(e);
                }
            });
        }
    }

    private void dispatchRequest(
        RestRequest request,
        RestChannel channel,
        RestHandler handler,
        MethodHandlers methodHandlers,
        ThreadContext threadContext
    ) throws Exception {
        if (request.hasContent()) {
            if (isContentTypeDisallowed(request) || handler.mediaTypesValid(request) == false) {
                sendContentTypeErrorMessage(request.getAllHeaderValues("Content-Type"), channel);
                return;
            }
<<<<<<< HEAD
            final XContentType xContentType = request.getXContentType();
            // TODO consider refactoring to handler.supportsContentStream(xContentType). It is only used with JSON and SMILE
            if (handler.supportsBulkContent()
                && XContentType.JSON != xContentType.canonical()
                && XContentType.SMILE != xContentType.canonical()
                && (request.getParsedContentType().mediaTypeWithoutParameters().equals(ARROW_STREAM) == false)) {
                channel.sendResponse(
                    RestResponse.createSimpleErrorResponse(
                        channel,
                        RestStatus.NOT_ACCEPTABLE,
                        "Content-Type [" + xContentType + "] does not support stream parsing. Use JSON or SMILE instead"
                    )
                );
                return;
            }
=======
>>>>>>> efd41a44
        }
        RestChannel responseChannel = channel;
        if (apiProtections.isEnabled()) {
            Scope scope = handler.getServerlessScope();
            if (scope == null) {
                handleServerlessRequestToProtectedResource(request.uri(), request.method(), responseChannel);
                return;
            }
        }
        final int contentLength = request.isFullContent() ? request.contentLength() : 0;
        try {
            if (handler.canTripCircuitBreaker()) {
                inFlightRequestsBreaker(circuitBreakerService).addEstimateBytesAndMaybeBreak(contentLength, "<http_request>");
            } else {
                inFlightRequestsBreaker(circuitBreakerService).addWithoutBreaking(contentLength);
            }
            // iff we could reserve bytes for the request we need to send the response also over this channel
            responseChannel = new ResourceHandlingHttpChannel(channel, circuitBreakerService, contentLength, methodHandlers);

            if (handler.allowSystemIndexAccessByDefault() == false) {
                // The ELASTIC_PRODUCT_ORIGIN_HTTP_HEADER indicates that the request is coming from an Elastic product and
                // therefore we should allow a subset of external system index access.
                // This header is intended for internal use only.
                final String prodOriginValue = request.header(Task.X_ELASTIC_PRODUCT_ORIGIN_HTTP_HEADER);
                if (prodOriginValue != null) {
                    threadContext.putHeader(SYSTEM_INDEX_ACCESS_CONTROL_HEADER_KEY, Boolean.TRUE.toString());
                    threadContext.putHeader(EXTERNAL_SYSTEM_INDEX_ACCESS_CONTROL_HEADER_KEY, prodOriginValue);
                } else {
                    threadContext.putHeader(SYSTEM_INDEX_ACCESS_CONTROL_HEADER_KEY, Boolean.FALSE.toString());
                }
            } else {
                threadContext.putHeader(SYSTEM_INDEX_ACCESS_CONTROL_HEADER_KEY, Boolean.TRUE.toString());
            }

            if (apiProtections.isEnabled()) {
                // API protections are only enabled in serverless; therefore we can use this as an indicator to mark the
                // request as a serverless mode request here, so downstream handlers can use the marker
                request.markAsServerlessRequest();
                logger.trace("Marked request for uri [{}] as serverless request", request.uri());
            }

            final var finalChannel = responseChannel;
            this.interceptor.intercept(request, responseChannel, handler.getConcreteRestHandler(), new ActionListener<>() {
                @Override
                public void onResponse(Boolean processRequest) {
                    if (processRequest) {
                        try {
                            validateRequest(request, handler, client);
                            handler.handleRequest(request, finalChannel, client);
                        } catch (Exception e) {
                            onFailure(e);
                        }
                    }
                }

                @Override
                public void onFailure(Exception e) {
                    try {
                        sendFailure(finalChannel, e);
                    } catch (IOException ex) {
                        logger.info("Failed to send error [{}] to HTTP client", ex.toString());
                    }
                }
            });
        } catch (Exception e) {
            sendFailure(responseChannel, e);
        }
    }

    /**
     * Validates that the request should be allowed. Throws an exception if the request should be rejected.
     */
    @SuppressWarnings("unused")
    protected void validateRequest(RestRequest request, RestHandler handler, NodeClient client) throws ElasticsearchStatusException {}

    private void sendFailure(RestChannel responseChannel, Exception e) throws IOException {
        var restResponse = new RestResponse(responseChannel, e);
        responseChannel.sendResponse(restResponse);
        recordRequestMetric(restResponse.status(), requestsCounter);
    }

    /**
     * in order to prevent CSRF we have to reject all media types that are from a browser safelist
     * see https://fetch.spec.whatwg.org/#cors-safelisted-request-header
     * see https://www.elastic.co/blog/strict-content-type-checking-for-elasticsearch-rest-requests
     * @param request
     */
    private static boolean isContentTypeDisallowed(RestRequest request) {
        return request.getParsedContentType() != null
            && SAFELISTED_MEDIA_TYPES.contains(request.getParsedContentType().mediaTypeWithoutParameters());
    }

    private boolean handleNoHandlerFound(
        ThreadContext threadContext,
        String rawPath,
        RestRequest.Method method,
        String uri,
        RestChannel channel
    ) {
        // Get the map of matching handlers for a request, for the full set of HTTP methods.
        final Set<RestRequest.Method> validMethodSet = getValidHandlerMethodSet(rawPath);
        if (validMethodSet.contains(method) == false) {
            if (method == RestRequest.Method.OPTIONS) {
                startTrace(threadContext, channel);
                handleOptionsRequest(channel, validMethodSet);
                return true;
            }
            if (validMethodSet.isEmpty() == false) {
                // If an alternative handler for an explicit path is registered to a
                // different HTTP method than the one supplied - return a 405 Method
                // Not Allowed error.
                startTrace(threadContext, channel);
                handleUnsupportedHttpMethod(uri, method, channel, validMethodSet, null);
                return true;
            }
        }
        return false;
    }

    private void startTrace(ThreadContext threadContext, RestChannel channel) {
        startTrace(threadContext, channel, null);
    }

    private void startTrace(ThreadContext threadContext, RestChannel channel, String restPath) {
        final RestRequest req = channel.request();
        if (restPath == null) {
            restPath = req.path();
        }
        String method = null;
        try {
            method = req.method().name();
        } catch (IllegalArgumentException e) {
            // Invalid methods throw an exception
        }
        String name;
        if (method != null) {
            name = method + " " + restPath;
        } else {
            name = restPath;
        }

        final Map<String, Object> attributes = Maps.newMapWithExpectedSize(req.getHeaders().size() + 3);
        req.getHeaders().forEach((key, values) -> {
            final String lowerKey = key.toLowerCase(Locale.ROOT).replace('-', '_');
            attributes.put("http.request.headers." + lowerKey, values == null ? "" : String.join("; ", values));
        });
        attributes.put("http.method", Objects.requireNonNullElse(method, "<unknown>"));
        attributes.put("http.url", Objects.requireNonNullElse(req.uri(), "<unknown>"));
        switch (req.getHttpRequest().protocolVersion()) {
            case HTTP_1_0 -> attributes.put("http.flavour", "1.0");
            case HTTP_1_1 -> attributes.put("http.flavour", "1.1");
        }

        tracer.startTrace(threadContext, channel.request(), name, attributes);
    }

    private void traceException(RestChannel channel, Throwable e) {
        this.tracer.addError(channel.request(), e);
    }

    private static void sendContentTypeErrorMessage(@Nullable List<String> contentTypeHeader, RestChannel channel) throws IOException {
        final String errorMessage;
        if (contentTypeHeader == null) {
            errorMessage = "Content-Type header is missing";
        } else {
            errorMessage = "Content-Type header [" + Strings.collectionToCommaDelimitedString(contentTypeHeader) + "] is not supported";
        }

        channel.sendResponse(RestResponse.createSimpleErrorResponse(channel, NOT_ACCEPTABLE, errorMessage));
    }

    private void tryAllHandlers(final RestRequest request, final RestChannel channel, final ThreadContext threadContext) throws Exception {
        try {
            validateErrorTrace(request, channel);
        } catch (IllegalArgumentException e) {
            startTrace(threadContext, channel);
            channel.sendResponse(RestResponse.createSimpleErrorResponse(channel, BAD_REQUEST, e.getMessage()));
            recordRequestMetric(BAD_REQUEST, requestsCounter);
            return;
        }

        final String rawPath = request.rawPath();
        final String uri = request.uri();
        final RestRequest.Method requestMethod;

        RestApiVersion restApiVersion = request.getRestApiVersion();
        try {
            // Resolves the HTTP method and fails if the method is invalid
            requestMethod = request.method();
            // Loop through all possible handlers, attempting to dispatch the request
            Iterator<MethodHandlers> allHandlers = getAllHandlers(request.params(), rawPath);
            while (allHandlers.hasNext()) {
                final RestHandler handler;
                final MethodHandlers handlers = allHandlers.next();
                if (handlers == null) {
                    handler = null;
                } else {
                    handler = handlers.getHandler(requestMethod, restApiVersion);
                }
                if (handler == null) {
                    if (handleNoHandlerFound(threadContext, rawPath, requestMethod, uri, channel)) {
                        return;
                    }
                } else {
                    startTrace(threadContext, channel, handlers.getPath());
                    var decoratedChannel = new MeteringRestChannelDecorator(channel, requestsCounter, handler.getConcreteRestHandler());
                    maybeAggregateAndDispatchRequest(request, decoratedChannel, handler, handlers, threadContext);
                    return;
                }
            }
        } catch (final IllegalArgumentException e) {
            startTrace(threadContext, channel);
            traceException(channel, e);
            handleUnsupportedHttpMethod(uri, null, channel, getValidHandlerMethodSet(rawPath), e);
            return;
        }
        // If request has not been handled, fallback to a bad request error.
        startTrace(threadContext, channel);
        handleBadRequest(uri, requestMethod, channel);
    }

    private static void validateErrorTrace(RestRequest request, RestChannel channel) {
        // error_trace cannot be used when we disable detailed errors
        // we consume the error_trace parameter first to ensure that it is always consumed
        if (request.paramAsBoolean("error_trace", ERROR_TRACE_DEFAULT) && channel.detailedErrorsEnabled() == false) {
            throw new IllegalArgumentException("error traces in responses are disabled.");
        }
    }

    Iterator<MethodHandlers> getAllHandlers(@Nullable Map<String, String> requestParamsRef, String rawPath) {
        final Supplier<Map<String, String>> paramsSupplier;
        if (requestParamsRef == null) {
            paramsSupplier = () -> null;
        } else {
            // Between retrieving the correct path, we need to reset the parameters,
            // otherwise parameters are parsed out of the URI that aren't actually handled.
            final Map<String, String> originalParams = Map.copyOf(requestParamsRef);
            paramsSupplier = () -> {
                // PathTrie modifies the request, so reset the params between each iteration
                requestParamsRef.clear();
                requestParamsRef.putAll(originalParams);
                return requestParamsRef;
            };
        }
        // we use rawPath since we don't want to decode it while processing the path resolution
        // so we can handle things like:
        // my_index/my_type/http%3A%2F%2Fwww.google.com
        return handlers.retrieveAll(rawPath, paramsSupplier).iterator();
    }

    /**
     * Returns the holder for search usage statistics, to be used to track search usage when parsing
     * incoming search requests from the relevant REST endpoints. This is exposed for plugins that
     * expose search functionalities which need to contribute to the search usage statistics.
     */
    public SearchUsageHolder getSearchUsageHolder() {
        return usageService.getSearchUsageHolder();
    }

    /**
     * Handle requests to a valid REST endpoint using an unsupported HTTP
     * method. A 405 HTTP response code is returned, and the response 'Allow'
     * header includes a list of valid HTTP methods for the endpoint (see
     * <a href="https://tools.ietf.org/html/rfc2616#section-10.4.6">HTTP/1.1 -
     * 10.4.6 - 405 Method Not Allowed</a>).
     */
    private void handleUnsupportedHttpMethod(
        String uri,
        @Nullable RestRequest.Method method,
        final RestChannel channel,
        final Set<RestRequest.Method> validMethodSet,
        @Nullable final IllegalArgumentException exception
    ) {
        try {
            final StringBuilder msg = new StringBuilder();
            if (exception == null) {
                msg.append("Incorrect HTTP method for uri [").append(uri);
                msg.append("] and method [").append(method).append("]");
            } else {
                msg.append(exception.getMessage());
            }
            if (validMethodSet.isEmpty() == false) {
                msg.append(", allowed: ").append(validMethodSet);
            }
            RestResponse restResponse = RestResponse.createSimpleErrorResponse(channel, METHOD_NOT_ALLOWED, msg.toString());
            if (validMethodSet.isEmpty() == false) {
                restResponse.addHeader("Allow", Strings.collectionToDelimitedString(validMethodSet, ","));
            }
            channel.sendResponse(restResponse);
            recordRequestMetric(METHOD_NOT_ALLOWED, requestsCounter);
        } catch (final IOException e) {
            logger.warn("failed to send bad request response", e);
            channel.sendResponse(new RestResponse(INTERNAL_SERVER_ERROR, RestResponse.TEXT_CONTENT_TYPE, BytesArray.EMPTY));
            recordRequestMetric(INTERNAL_SERVER_ERROR, requestsCounter);
        }
    }

    /**
     * Handle HTTP OPTIONS requests to a valid REST endpoint. A 200 HTTP
     * response code is returned, and the response 'Allow' header includes a
     * list of valid HTTP methods for the endpoint (see
     * <a href="https://tools.ietf.org/html/rfc2616#section-9.2">HTTP/1.1 - 9.2
     * - Options</a>).
     */
    private void handleOptionsRequest(RestChannel channel, Set<RestRequest.Method> validMethodSet) {
        RestResponse restResponse = new RestResponse(OK, TEXT_CONTENT_TYPE, BytesArray.EMPTY);
        // When we have an OPTIONS HTTP request and no valid handlers, simply send OK by default (with the Access Control Origin header
        // which gets automatically added).
        if (validMethodSet.isEmpty() == false) {
            restResponse.addHeader("Allow", Strings.collectionToDelimitedString(validMethodSet, ","));
        }
        channel.sendResponse(restResponse);
        recordRequestMetric(OK, requestsCounter);
    }

    /**
     * Handle a requests with no candidate handlers (return a 400 Bad Request
     * error).
     */
    private void handleBadRequest(String uri, RestRequest.Method method, RestChannel channel) throws IOException {
        try (XContentBuilder builder = channel.newErrorBuilder()) {
            builder.startObject();
            {
                builder.field("error", "no handler found for uri [" + uri + "] and method [" + method + "]");
            }
            builder.endObject();
            channel.sendResponse(new RestResponse(BAD_REQUEST, builder));
            recordRequestMetric(BAD_REQUEST, requestsCounter);
        }
    }

    private void handleServerlessRequestToProtectedResource(String uri, RestRequest.Method method, RestChannel channel) throws IOException {
        String msg = "uri [" + uri + "] with method [" + method + "] exists but is not available when running in serverless mode";
        sendFailure(channel, new ApiNotAvailableException(msg));
    }

    /**
     * Get the valid set of HTTP methods for a REST request.
     */
    private Set<RestRequest.Method> getValidHandlerMethodSet(String rawPath) {
        Set<RestRequest.Method> validMethods = EnumSet.noneOf(RestRequest.Method.class);
        Iterator<MethodHandlers> allHandlers = getAllHandlers(null, rawPath);
        while (allHandlers.hasNext()) {
            final MethodHandlers methodHandlers = allHandlers.next();
            if (methodHandlers != null) {
                validMethods.addAll(methodHandlers.getValidMethods());
            }
        }
        return validMethods;
    }

    private static void recordRequestMetric(RestStatus statusCode, String handlerName, String requestMethod, LongCounter requestsCounter) {
        try {
            Map<String, Object> attributes = Map.of(
                STATUS_CODE_KEY,
                statusCode.getStatus(),
                HANDLER_NAME_KEY,
                handlerName,
                REQUEST_METHOD_KEY,
                requestMethod
            );
            requestsCounter.incrementBy(1, attributes);
        } catch (Exception ex) {
            logger.error("Cannot track request status code", ex);
        }
    }

    private static void recordRequestMetric(RestStatus statusCode, LongCounter requestsCounter) {
        try {
            Map<String, Object> attributes = Map.of(STATUS_CODE_KEY, statusCode.getStatus());
            requestsCounter.incrementBy(1, attributes);
        } catch (Exception ex) {
            logger.error("Cannot track request status code", ex);
        }
    }

    private static class DelegatingRestChannel implements RestChannel {

        private final RestChannel delegate;

        private DelegatingRestChannel(RestChannel delegate) {
            this.delegate = delegate;
        }

        @Override
        public XContentBuilder newBuilder() throws IOException {
            return delegate.newBuilder();
        }

        @Override
        public XContentBuilder newErrorBuilder() throws IOException {
            return delegate.newErrorBuilder();
        }

        @Override
        public XContentBuilder newBuilder(@Nullable XContentType xContentType, boolean useFiltering) throws IOException {
            return delegate.newBuilder(xContentType, useFiltering);
        }

        @Override
        public XContentBuilder newBuilder(XContentType xContentType, XContentType responseContentType, boolean useFiltering)
            throws IOException {
            return delegate.newBuilder(xContentType, responseContentType, useFiltering);
        }

        @Override
        public XContentBuilder newBuilder(
            XContentType xContentType,
            XContentType responseContentType,
            boolean useFiltering,
            OutputStream out
        ) throws IOException {
            return delegate.newBuilder(xContentType, responseContentType, useFiltering, out);
        }

        @Override
        public BytesStream bytesOutput() {
            return delegate.bytesOutput();
        }

        @Override
        public void releaseOutputBuffer() {
            delegate.releaseOutputBuffer();
        }

        @Override
        public RestRequest request() {
            return delegate.request();
        }

        @Override
        public boolean detailedErrorsEnabled() {
            return delegate.detailedErrorsEnabled();
        }

        @Override
        public void sendResponse(RestResponse response) {
            delegate.sendResponse(response);
        }
    }

    private static final class MeteringRestChannelDecorator extends DelegatingRestChannel {

        private final LongCounter requestsCounter;
        private final RestHandler restHandler;

        private MeteringRestChannelDecorator(RestChannel delegate, LongCounter requestCounter, RestHandler restHandler) {
            super(delegate);
            this.requestsCounter = requestCounter;
            this.restHandler = restHandler;
        }

        @Override
        public void sendResponse(RestResponse response) {
            super.sendResponse(response);
            recordRequestMetric(response.status(), restHandler.getName(), request().method().name(), requestsCounter);
        }
    }

    // exposed for tests; marked as UpdateForV10 because this assertion should have flushed out all double-close bugs by the time v10 is
    // released so we should be able to drop the tests that check we behave reasonably in production on this impossible path
    @UpdateForV10(owner = UpdateForV10.Owner.DISTRIBUTED_COORDINATION)
    static boolean PERMIT_DOUBLE_RESPONSE = false;

    private static final class ResourceHandlingHttpChannel extends DelegatingRestChannel {
        private final CircuitBreakerService circuitBreakerService;
        private final int contentLength;
        private final HttpRouteStatsTracker statsTracker;
        private final long startTime;
        private final AtomicBoolean responseSent = new AtomicBoolean();

        ResourceHandlingHttpChannel(
            RestChannel delegate,
            CircuitBreakerService circuitBreakerService,
            int contentLength,
            MethodHandlers methodHandlers
        ) {
            super(delegate);
            this.circuitBreakerService = circuitBreakerService;
            this.contentLength = contentLength;
            this.statsTracker = methodHandlers.statsTracker();
            this.startTime = rawRelativeTimeInMillis();
        }

        @Override
        public void sendResponse(RestResponse response) {
            boolean success = false;
            try {
                // protect against double-response bugs
                if (responseSent.compareAndSet(false, true) == false) {
                    final var message = "have already sent a response to this request, cannot send another";
                    assert PERMIT_DOUBLE_RESPONSE : message;
                    throw new IllegalStateException(message);
                }
                inFlightRequestsBreaker(circuitBreakerService).addWithoutBreaking(-contentLength);

                statsTracker.addRequestStats(contentLength);
                statsTracker.addResponseTime(rawRelativeTimeInMillis() - startTime);
                if (response.isChunked() == false) {
                    statsTracker.addResponseStats(response.content().length());
                } else {
                    final var responseLengthRecorder = new ResponseLengthRecorder(statsTracker);
                    final var headers = response.getHeaders();
                    response = RestResponse.chunked(
                        response.status(),
                        new EncodedLengthTrackingChunkedRestResponseBodyPart(response.chunkedContent(), responseLengthRecorder),
                        Releasables.wrap(responseLengthRecorder, response)
                    );
                    for (final var header : headers.entrySet()) {
                        for (final var value : header.getValue()) {
                            response.addHeader(header.getKey(), value);
                        }
                    }
                }
                super.sendResponse(response);
                success = true;
            } finally {
                if (success == false) {
                    releaseOutputBuffer();
                }
            }
        }

        private static long rawRelativeTimeInMillis() {
            return TimeValue.nsecToMSec(System.nanoTime());
        }
    }

    private static class ResponseLengthRecorder extends AtomicReference<HttpRouteStatsTracker> implements Releasable {
        private long responseLength;

        private ResponseLengthRecorder(HttpRouteStatsTracker routeStatsTracker) {
            super(routeStatsTracker);
        }

        @Override
        public void close() {
            // closed just before sending the last chunk, and also when the whole RestResponse is closed since the client might abort the
            // connection before we send the last chunk, in which case we won't have recorded the response in the
            // stats yet; thus we need run-once semantics here:
            final var routeStatsTracker = getAndSet(null);
            if (routeStatsTracker != null) {
                // if we started sending chunks then we're closed on the transport worker, no need for sync
                assert responseLength == 0L || Transports.assertTransportThread();
                routeStatsTracker.addResponseStats(responseLength);
            }
        }

        void addChunkLength(long chunkLength) {
            assert chunkLength >= 0L : chunkLength;
            assert Transports.assertTransportThread(); // always called on the transport worker, no need for sync
            assert get() != null : "already closed";
            responseLength += chunkLength;
        }
    }

    private static class EncodedLengthTrackingChunkedRestResponseBodyPart implements ChunkedRestResponseBodyPart {

        private final ChunkedRestResponseBodyPart delegate;
        private final ResponseLengthRecorder responseLengthRecorder;

        private EncodedLengthTrackingChunkedRestResponseBodyPart(
            ChunkedRestResponseBodyPart delegate,
            ResponseLengthRecorder responseLengthRecorder
        ) {
            this.delegate = delegate;
            this.responseLengthRecorder = responseLengthRecorder;
        }

        @Override
        public boolean isPartComplete() {
            return delegate.isPartComplete();
        }

        @Override
        public boolean isLastPart() {
            return delegate.isLastPart();
        }

        @Override
        public void getNextPart(ActionListener<ChunkedRestResponseBodyPart> listener) {
            delegate.getNextPart(
                listener.map(continuation -> new EncodedLengthTrackingChunkedRestResponseBodyPart(continuation, responseLengthRecorder))
            );
        }

        @Override
        public ReleasableBytesReference encodeChunk(int sizeHint, Recycler<BytesRef> recycler) throws IOException {
            final ReleasableBytesReference bytesReference = delegate.encodeChunk(sizeHint, recycler);
            responseLengthRecorder.addChunkLength(bytesReference.length());
            if (isPartComplete() && isLastPart()) {
                responseLengthRecorder.close();
            }
            return bytesReference;
        }

        @Override
        public String getResponseContentTypeString() {
            return delegate.getResponseContentTypeString();
        }
    }

    private static CircuitBreaker inFlightRequestsBreaker(CircuitBreakerService circuitBreakerService) {
        // We always obtain a fresh breaker to reflect changes to the breaker configuration.
        return circuitBreakerService.getBreaker(CircuitBreaker.IN_FLIGHT_REQUESTS);
    }

    @ServerlessScope(Scope.PUBLIC)
    private static final class RestFavIconHandler implements RestHandler {
        @Override
        public void handleRequest(RestRequest request, RestChannel channel, NodeClient client) throws Exception {
            channel.sendResponse(new RestResponse(RestStatus.OK, "image/x-icon", FAVICON_RESPONSE));
        }
    }
}<|MERGE_RESOLUTION|>--- conflicted
+++ resolved
@@ -422,24 +422,6 @@
                 sendContentTypeErrorMessage(request.getAllHeaderValues("Content-Type"), channel);
                 return;
             }
-<<<<<<< HEAD
-            final XContentType xContentType = request.getXContentType();
-            // TODO consider refactoring to handler.supportsContentStream(xContentType). It is only used with JSON and SMILE
-            if (handler.supportsBulkContent()
-                && XContentType.JSON != xContentType.canonical()
-                && XContentType.SMILE != xContentType.canonical()
-                && (request.getParsedContentType().mediaTypeWithoutParameters().equals(ARROW_STREAM) == false)) {
-                channel.sendResponse(
-                    RestResponse.createSimpleErrorResponse(
-                        channel,
-                        RestStatus.NOT_ACCEPTABLE,
-                        "Content-Type [" + xContentType + "] does not support stream parsing. Use JSON or SMILE instead"
-                    )
-                );
-                return;
-            }
-=======
->>>>>>> efd41a44
         }
         RestChannel responseChannel = channel;
         if (apiProtections.isEnabled()) {

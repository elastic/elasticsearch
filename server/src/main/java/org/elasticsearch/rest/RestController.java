/*
 * Licensed to Elasticsearch under one or more contributor
 * license agreements. See the NOTICE file distributed with
 * this work for additional information regarding copyright
 * ownership. Elasticsearch licenses this file to you under
 * the Apache License, Version 2.0 (the "License"); you may
 * not use this file except in compliance with the License.
 * You may obtain a copy of the License at
 *
 *    http://www.apache.org/licenses/LICENSE-2.0
 *
 * Unless required by applicable law or agreed to in writing,
 * software distributed under the License is distributed on an
 * "AS IS" BASIS, WITHOUT WARRANTIES OR CONDITIONS OF ANY
 * KIND, either express or implied.  See the License for the
 * specific language governing permissions and limitations
 * under the License.
 */

package org.elasticsearch.rest;

import org.apache.logging.log4j.LogManager;
import org.apache.logging.log4j.Logger;
import org.apache.logging.log4j.message.ParameterizedMessage;
import org.elasticsearch.ElasticsearchException;
import org.elasticsearch.Version;
import org.elasticsearch.client.node.NodeClient;
import org.elasticsearch.common.Nullable;
import org.elasticsearch.common.Strings;
import org.elasticsearch.common.breaker.CircuitBreaker;
import org.elasticsearch.common.bytes.BytesArray;
import org.elasticsearch.common.bytes.BytesReference;
import org.elasticsearch.common.io.stream.BytesStreamOutput;
import org.elasticsearch.common.logging.DeprecationLogger;
import org.elasticsearch.common.path.PathTrie;
import org.elasticsearch.common.util.concurrent.ThreadContext;
import org.elasticsearch.common.xcontent.XContentBuilder;
import org.elasticsearch.common.xcontent.XContentType;
import org.elasticsearch.core.internal.io.Streams;
import org.elasticsearch.http.HttpServerTransport;
import org.elasticsearch.indices.breaker.CircuitBreakerService;
import org.elasticsearch.usage.UsageService;

import java.io.ByteArrayOutputStream;
import java.io.IOException;
import java.io.InputStream;
import java.util.HashSet;
import java.util.Iterator;
import java.util.List;
import java.util.Map;
import java.util.Set;
import java.util.concurrent.atomic.AtomicBoolean;
import java.util.function.Supplier;
import java.util.function.UnaryOperator;
import java.util.stream.Collectors;

import static org.elasticsearch.cluster.metadata.IndexNameExpressionResolver.SYSTEM_INDEX_ACCESS_CONTROL_HEADER_KEY;
import static org.elasticsearch.rest.BytesRestResponse.TEXT_CONTENT_TYPE;
import static org.elasticsearch.rest.RestStatus.BAD_REQUEST;
import static org.elasticsearch.rest.RestStatus.INTERNAL_SERVER_ERROR;
import static org.elasticsearch.rest.RestStatus.METHOD_NOT_ALLOWED;
import static org.elasticsearch.rest.RestStatus.NOT_ACCEPTABLE;
import static org.elasticsearch.rest.RestStatus.OK;

public class RestController implements HttpServerTransport.Dispatcher {

    private static final Logger logger = LogManager.getLogger(RestController.class);
    private static final DeprecationLogger deprecationLogger = DeprecationLogger.getLogger(RestController.class);
    private static final String ELASTIC_PRODUCT_ORIGIN_HTTP_HEADER = "X-elastic-product-origin";

    private static final BytesReference FAVICON_RESPONSE;

    static {
        try (InputStream stream = RestController.class.getResourceAsStream("/config/favicon.ico")) {
            ByteArrayOutputStream out = new ByteArrayOutputStream();
            Streams.copy(stream, out);
            FAVICON_RESPONSE = new BytesArray(out.toByteArray());
        } catch (IOException e) {
            throw new AssertionError(e);
        }
    }

    private final PathTrie<MethodHandlers> handlers = new PathTrie<>(RestUtils.REST_DECODER);

    private final UnaryOperator<RestHandler> handlerWrapper;

    private final NodeClient client;

    private final CircuitBreakerService circuitBreakerService;

    /** Rest headers that are copied to internal requests made during a rest request. */
    private final Set<RestHeaderDefinition> headersToCopy;
    private final UsageService usageService;
    private CompatibleVersion compatibleVersion;

    public RestController(Set<RestHeaderDefinition> headersToCopy, UnaryOperator<RestHandler> handlerWrapper,
                          NodeClient client, CircuitBreakerService circuitBreakerService, UsageService usageService,
                          CompatibleVersion compatibleVersion) {
        this.headersToCopy = headersToCopy;
        this.usageService = usageService;
        this.compatibleVersion = compatibleVersion;
        if (handlerWrapper == null) {
            handlerWrapper = h -> h; // passthrough if no wrapper set
        }
        this.handlerWrapper = handlerWrapper;
        this.client = client;
        this.circuitBreakerService = circuitBreakerService;
        registerHandlerNoWrap(RestRequest.Method.GET, "/favicon.ico", (request, channel, clnt) ->
                channel.sendResponse(new BytesRestResponse(RestStatus.OK, "image/x-icon", FAVICON_RESPONSE)));
    }

    /**
     * Registers a REST handler to be executed when the provided {@code method} and {@code path} match the request.
     *
     * @param method GET, POST, etc.
     * @param path Path to handle (e.g., "/{index}/{type}/_bulk")
     * @param handler The handler to actually execute
     * @param deprecationMessage The message to log and send as a header in the response
     */
    protected void registerAsDeprecatedHandler(RestRequest.Method method, String path, RestHandler handler, String deprecationMessage) {
        assert (handler instanceof DeprecationRestHandler) == false;

        registerHandler(method, path, new DeprecationRestHandler(handler, deprecationMessage, deprecationLogger));
    }

    /**
     * Registers a REST handler to be executed when the provided {@code method} and {@code path} match the request, or when provided
     * with {@code deprecatedMethod} and {@code deprecatedPath}. Expected usage:
     * <pre><code>
     * // remove deprecation in next major release
     * controller.registerWithDeprecatedHandler(POST, "/_forcemerge", this,
     *                                          POST, "/_optimize", deprecationLogger);
     * controller.registerWithDeprecatedHandler(POST, "/{index}/_forcemerge", this,
     *                                          POST, "/{index}/_optimize", deprecationLogger);
     * </code></pre>
     * <p>
     * The registered REST handler ({@code method} with {@code path}) is a normal REST handler that is not deprecated and it is
     * replacing the deprecated REST handler ({@code deprecatedMethod} with {@code deprecatedPath}) that is using the <em>same</em>
     * {@code handler}.
     * <p>
     * Deprecated REST handlers without a direct replacement should be deprecated directly using {@link #registerAsDeprecatedHandler}
     * and a specific message.
     *
     * @param method GET, POST, etc.
     * @param path Path to handle (e.g., "/_forcemerge")
     * @param handler The handler to actually execute
     * @param deprecatedMethod GET, POST, etc.
     * @param deprecatedPath <em>Deprecated</em> path to handle (e.g., "/_optimize")
     */
    protected void registerWithDeprecatedHandler(RestRequest.Method method, String path, RestHandler handler,
                                              RestRequest.Method deprecatedMethod, String deprecatedPath) {
        // e.g., [POST /_optimize] is deprecated! Use [POST /_forcemerge] instead.
        final String deprecationMessage =
            "[" + deprecatedMethod.name() + " " + deprecatedPath + "] is deprecated! Use [" + method.name() + " " + path + "] instead.";

        registerHandler(method, path, handler);
        registerAsDeprecatedHandler(deprecatedMethod, deprecatedPath, handler, deprecationMessage);
    }

    /**
     * Registers a REST handler to be executed when one of the provided methods and path match the request.
     *
     * @param path Path to handle (e.g., "/{index}/{type}/_bulk")
     * @param handler The handler to actually execute
     * @param method GET, POST, etc.
     */
    protected void registerHandler(RestRequest.Method method, String path, RestHandler handler) {
        if (handler instanceof BaseRestHandler) {
            usageService.addRestHandler((BaseRestHandler) handler);
        }
        registerHandlerNoWrap(method, path, handlerWrapper.apply(handler));
    }

    private void registerHandlerNoWrap(RestRequest.Method method, String path, RestHandler maybeWrappedHandler) {
        final Version version = maybeWrappedHandler.compatibleWithVersion();
<<<<<<< HEAD
        assert Version.minimumRestCompatibilityVersion() == version || Version.CURRENT == version
            : "REST API compatibility is only supported for version " + Version.minimumRestCompatibilityVersion().major;

        handlers.insertOrUpdate(path, new MethodHandlers(path, maybeWrappedHandler, version, method),
            (mHandlers, newMHandler) -> mHandlers.addMethods(maybeWrappedHandler, version, method));
=======
        assert Version.CURRENT.minimumRestCompatibilityVersion() == version || Version.CURRENT == version
            : "REST API compatibility is only supported for version " + Version.CURRENT.minimumRestCompatibilityVersion().major;

        handlers.insertOrUpdate(path, new MethodHandlers(path, maybeWrappedHandler, method),
            (mHandlers, newMHandler) -> mHandlers.addMethods(maybeWrappedHandler, method));
>>>>>>> deff7398
    }

    /**
     * Registers a REST handler with the controller. The REST handler declares the {@code method}
     * and {@code path} combinations.
     */
    public void registerHandler(final RestHandler restHandler) {
        restHandler.routes().forEach(route -> registerHandler(route.getMethod(), route.getPath(), restHandler));
        restHandler.deprecatedRoutes().forEach(route ->
            registerAsDeprecatedHandler(route.getMethod(), route.getPath(), restHandler, route.getDeprecationMessage()));
        restHandler.replacedRoutes().forEach(route -> registerWithDeprecatedHandler(route.getMethod(), route.getPath(),
            restHandler, route.getDeprecatedMethod(), route.getDeprecatedPath()));
    }

    @Override
    public void dispatchRequest(RestRequest request, RestChannel channel, ThreadContext threadContext) {
        try {
            tryAllHandlers(request, channel, threadContext);
        } catch (Exception e) {
            try {
                channel.sendResponse(new BytesRestResponse(channel, e));
            } catch (Exception inner) {
                inner.addSuppressed(e);
                logger.error(() ->
                    new ParameterizedMessage("failed to send failure response for uri [{}]", request.uri()), inner);
            }
        }
    }

    @Override
    public void dispatchBadRequest(final RestChannel channel, final ThreadContext threadContext, final Throwable cause) {
        try {
            final Exception e;
            if (cause == null) {
                e = new ElasticsearchException("unknown cause");
            } else if (cause instanceof Exception) {
                e = (Exception) cause;
            } else {
                e = new ElasticsearchException(cause);
            }
            channel.sendResponse(new BytesRestResponse(channel, BAD_REQUEST, e));
        } catch (final IOException e) {
            if (cause != null) {
                e.addSuppressed(cause);
            }
            logger.warn("failed to send bad request response", e);
            channel.sendResponse(new BytesRestResponse(INTERNAL_SERVER_ERROR, BytesRestResponse.TEXT_CONTENT_TYPE, BytesArray.EMPTY));
        }
    }

    private void dispatchRequest(RestRequest request, RestChannel channel, RestHandler handler) throws Exception {
        final int contentLength = request.contentLength();
        if (contentLength > 0) {
            final XContentType xContentType = request.getXContentType();
            if (xContentType == null) {
                sendContentTypeErrorMessage(request.getAllHeaderValues("Content-Type"), channel);
                return;
            }
            if (handler.supportsContentStream() && xContentType != XContentType.JSON && xContentType != XContentType.SMILE) {
                channel.sendResponse(BytesRestResponse.createSimpleErrorResponse(channel, RestStatus.NOT_ACCEPTABLE,
                    "Content-Type [" + xContentType + "] does not support stream parsing. Use JSON or SMILE instead"));
                return;
            }
        }
        RestChannel responseChannel = channel;
        try {
            if (handler.canTripCircuitBreaker()) {
                inFlightRequestsBreaker(circuitBreakerService).addEstimateBytesAndMaybeBreak(contentLength, "<http_request>");
            } else {
                inFlightRequestsBreaker(circuitBreakerService).addWithoutBreaking(contentLength);
            }
            // iff we could reserve bytes for the request we need to send the response also over this channel
            responseChannel = new ResourceHandlingHttpChannel(channel, circuitBreakerService, contentLength,
                                                              handler.compatibleWithVersion());
            // TODO: Count requests double in the circuit breaker if they need copying?
            if (handler.allowsUnsafeBuffers() == false) {
                request.ensureSafeBuffers();
            }
            if (handler.allowSystemIndexAccessByDefault() == false && request.header(ELASTIC_PRODUCT_ORIGIN_HTTP_HEADER) == null) {
                // The ELASTIC_PRODUCT_ORIGIN_HTTP_HEADER indicates that the request is coming from an Elastic product with a plan
                // to move away from direct access to system indices, and thus deprecation warnings should not be emitted.
                // This header is intended for internal use only.
                client.threadPool().getThreadContext().putHeader(SYSTEM_INDEX_ACCESS_CONTROL_HEADER_KEY, Boolean.FALSE.toString());
            }

            handler.handleRequest(request, responseChannel, client);
        } catch (Exception e) {
            responseChannel.sendResponse(new BytesRestResponse(responseChannel, e));
        }
    }

    private boolean handleNoHandlerFound(String rawPath, RestRequest.Method method, String uri, RestChannel channel) {
        // Get the map of matching handlers for a request, for the full set of HTTP methods.
        final Set<RestRequest.Method> validMethodSet = getValidHandlerMethodSet(rawPath);
        if (validMethodSet.contains(method) == false) {
            if (method == RestRequest.Method.OPTIONS) {
                handleOptionsRequest(channel, validMethodSet);
                return true;
            }
            if (validMethodSet.isEmpty() == false) {
                // If an alternative handler for an explicit path is registered to a
                // different HTTP method than the one supplied - return a 405 Method
                // Not Allowed error.
                handleUnsupportedHttpMethod(uri, method, channel, validMethodSet, null);
                return true;
            }
        }
        return false;
    }

    private void sendContentTypeErrorMessage(@Nullable List<String> contentTypeHeader, RestChannel channel) throws IOException {
        final String errorMessage;
        if (contentTypeHeader == null) {
            errorMessage = "Content-Type header is missing";
        } else {
            errorMessage = "Content-Type header [" +
                Strings.collectionToCommaDelimitedString(contentTypeHeader) + "] is not supported";
        }

        channel.sendResponse(BytesRestResponse.createSimpleErrorResponse(channel, NOT_ACCEPTABLE, errorMessage));
    }

    private void tryAllHandlers(final RestRequest request, final RestChannel channel, final ThreadContext threadContext) throws Exception {
        for (final RestHeaderDefinition restHeader : headersToCopy) {
            final String name = restHeader.getName();
            final List<String> headerValues = request.getAllHeaderValues(name);
            if (headerValues != null && headerValues.isEmpty() == false) {
                final List<String> distinctHeaderValues = headerValues.stream().distinct().collect(Collectors.toList());
                if (restHeader.isMultiValueAllowed() == false && distinctHeaderValues.size() > 1) {
                    channel.sendResponse(
                        BytesRestResponse.
                            createSimpleErrorResponse(channel, BAD_REQUEST, "multiple values for single-valued header [" + name + "]."));
                    return;
                } else {
                    threadContext.putHeader(name, String.join(",", distinctHeaderValues));
                }
            }
        }
        // error_trace cannot be used when we disable detailed errors
        // we consume the error_trace parameter first to ensure that it is always consumed
        if (request.paramAsBoolean("error_trace", false) && channel.detailedErrorsEnabled() == false) {
            channel.sendResponse(
                    BytesRestResponse.createSimpleErrorResponse(channel, BAD_REQUEST, "error traces in responses are disabled."));
            return;
        }

        final String rawPath = request.rawPath();
        final String uri = request.uri();
        final RestRequest.Method requestMethod;

        Version compatibleVersion = this.compatibleVersion.
            get(request.getParsedAccept(), request.getParsedContentType(), request.hasContent());
        try {
            // Resolves the HTTP method and fails if the method is invalid
            requestMethod = request.method();
            // Loop through all possible handlers, attempting to dispatch the request
            Iterator<MethodHandlers> allHandlers = getAllHandlers(request.params(), rawPath);
            while (allHandlers.hasNext()) {
                final RestHandler handler;
                final MethodHandlers handlers = allHandlers.next();
                if (handlers == null) {
                    handler = null;
                } else {
                    handler = handlers.getHandler(requestMethod, compatibleVersion);
                }
                if (handler == null) {
                  if (handleNoHandlerFound(rawPath, requestMethod, uri, channel)) {
                      return;
                  }
                } else {
                    dispatchRequest(request, channel, handler);
                    return;
                }
            }
        } catch (final IllegalArgumentException e) {
            handleUnsupportedHttpMethod(uri, null, channel, getValidHandlerMethodSet(rawPath), e);
            return;
        }
        // If request has not been handled, fallback to a bad request error.
        handleBadRequest(uri, requestMethod, channel);
    }

    Iterator<MethodHandlers> getAllHandlers(@Nullable Map<String, String> requestParamsRef, String rawPath) {
        final Supplier<Map<String, String>> paramsSupplier;
        if (requestParamsRef == null) {
            paramsSupplier = () -> null;
        } else {
            // Between retrieving the correct path, we need to reset the parameters,
            // otherwise parameters are parsed out of the URI that aren't actually handled.
            final Map<String, String> originalParams = Map.copyOf(requestParamsRef);
            paramsSupplier = () -> {
                // PathTrie modifies the request, so reset the params between each iteration
                requestParamsRef.clear();
                requestParamsRef.putAll(originalParams);
                return requestParamsRef;
            };
        }
        // we use rawPath since we don't want to decode it while processing the path resolution
        // so we can handle things like:
        // my_index/my_type/http%3A%2F%2Fwww.google.com
        return handlers.retrieveAll(rawPath, paramsSupplier);
    }

    /**
     * Handle requests to a valid REST endpoint using an unsupported HTTP
     * method. A 405 HTTP response code is returned, and the response 'Allow'
     * header includes a list of valid HTTP methods for the endpoint (see
     * <a href="https://tools.ietf.org/html/rfc2616#section-10.4.6">HTTP/1.1 -
     * 10.4.6 - 405 Method Not Allowed</a>).
     */
    private void handleUnsupportedHttpMethod(String uri,
                                             @Nullable RestRequest.Method method,
                                             final RestChannel channel,
                                             final Set<RestRequest.Method> validMethodSet,
                                             @Nullable final IllegalArgumentException exception) {
        try {
            final StringBuilder msg = new StringBuilder();
            if (exception == null) {
                msg.append("Incorrect HTTP method for uri [").append(uri);
                msg.append("] and method [").append(method).append("]");
            } else {
                msg.append(exception.getMessage());
            }
            if (validMethodSet.isEmpty() == false) {
                msg.append(", allowed: ").append(validMethodSet);
            }
            BytesRestResponse bytesRestResponse = BytesRestResponse.createSimpleErrorResponse(channel, METHOD_NOT_ALLOWED, msg.toString());
            if (validMethodSet.isEmpty() == false) {
                bytesRestResponse.addHeader("Allow", Strings.collectionToDelimitedString(validMethodSet, ","));
            }
            channel.sendResponse(bytesRestResponse);
        } catch (final IOException e) {
            logger.warn("failed to send bad request response", e);
            channel.sendResponse(new BytesRestResponse(INTERNAL_SERVER_ERROR, BytesRestResponse.TEXT_CONTENT_TYPE, BytesArray.EMPTY));
        }
    }

    /**
     * Handle HTTP OPTIONS requests to a valid REST endpoint. A 200 HTTP
     * response code is returned, and the response 'Allow' header includes a
     * list of valid HTTP methods for the endpoint (see
     * <a href="https://tools.ietf.org/html/rfc2616#section-9.2">HTTP/1.1 - 9.2
     * - Options</a>).
     */
    private void handleOptionsRequest(RestChannel channel, Set<RestRequest.Method> validMethodSet) {
        BytesRestResponse bytesRestResponse = new BytesRestResponse(OK, TEXT_CONTENT_TYPE, BytesArray.EMPTY);
        // When we have an OPTIONS HTTP request and no valid handlers, simply send OK by default (with the Access Control Origin header
        // which gets automatically added).
        if (validMethodSet.isEmpty() == false) {
            bytesRestResponse.addHeader("Allow", Strings.collectionToDelimitedString(validMethodSet, ","));
        }
        channel.sendResponse(bytesRestResponse);
    }

    /**
     * Handle a requests with no candidate handlers (return a 400 Bad Request
     * error).
     */
    private void handleBadRequest(String uri, RestRequest.Method method, RestChannel channel) throws IOException {
        try (XContentBuilder builder = channel.newErrorBuilder()) {
            builder.startObject();
            {
                builder.field("error", "no handler found for uri [" + uri + "] and method [" + method + "]");
            }
            builder.endObject();
            channel.sendResponse(new BytesRestResponse(BAD_REQUEST, builder));
        }
    }

    /**
     * Get the valid set of HTTP methods for a REST request.
     */
    private Set<RestRequest.Method> getValidHandlerMethodSet(String rawPath) {
        Set<RestRequest.Method> validMethods = new HashSet<>();
        Iterator<MethodHandlers> allHandlers = getAllHandlers(null, rawPath);
        while (allHandlers.hasNext()) {
            final MethodHandlers methodHandlers = allHandlers.next();
            if (methodHandlers != null) {
                validMethods.addAll(methodHandlers.getValidMethods());
            }
        }
        return validMethods;
    }

    private static final class ResourceHandlingHttpChannel implements RestChannel {
        private final RestChannel delegate;
        private final CircuitBreakerService circuitBreakerService;
        private final int contentLength;
        private final Version compatibleVersion;
        private final AtomicBoolean closed = new AtomicBoolean();

        ResourceHandlingHttpChannel(RestChannel delegate, CircuitBreakerService circuitBreakerService, int contentLength,
                                    Version compatibleVersion) {
            this.delegate = delegate;
            this.circuitBreakerService = circuitBreakerService;
            this.contentLength = contentLength;
            this.compatibleVersion = compatibleVersion;
        }

        @Override
        public XContentBuilder newBuilder() throws IOException {
            return delegate.newBuilder()
                .withCompatibleMajorVersion(compatibleVersion.major);
        }

        @Override
        public XContentBuilder newErrorBuilder() throws IOException {
            return delegate.newErrorBuilder()
                .withCompatibleMajorVersion(compatibleVersion.major);
        }

        @Override
        public XContentBuilder newBuilder(@Nullable XContentType xContentType, boolean useFiltering) throws IOException {
            return delegate.newBuilder(xContentType, useFiltering)
                .withCompatibleMajorVersion(compatibleVersion.major);
        }

        @Override
        public XContentBuilder newBuilder(XContentType xContentType, XContentType responseContentType, boolean useFiltering)
                throws IOException {
            return delegate.newBuilder(xContentType, responseContentType, useFiltering)
                .withCompatibleMajorVersion(compatibleVersion.major);
        }

        @Override
        public BytesStreamOutput bytesOutput() {
            return delegate.bytesOutput();
        }

        @Override
        public RestRequest request() {
            return delegate.request();
        }

        @Override
        public boolean detailedErrorsEnabled() {
            return delegate.detailedErrorsEnabled();
        }

        @Override
        public void sendResponse(RestResponse response) {
            close();
            delegate.sendResponse(response);
        }

        private void close() {
            // attempt to close once atomically
            if (closed.compareAndSet(false, true) == false) {
                throw new IllegalStateException("Channel is already closed");
            }
            inFlightRequestsBreaker(circuitBreakerService).addWithoutBreaking(-contentLength);
        }

    }

    private static CircuitBreaker inFlightRequestsBreaker(CircuitBreakerService circuitBreakerService) {
        // We always obtain a fresh breaker to reflect changes to the breaker configuration.
        return circuitBreakerService.getBreaker(CircuitBreaker.IN_FLIGHT_REQUESTS);
    }
}<|MERGE_RESOLUTION|>--- conflicted
+++ resolved
@@ -173,19 +173,11 @@
 
     private void registerHandlerNoWrap(RestRequest.Method method, String path, RestHandler maybeWrappedHandler) {
         final Version version = maybeWrappedHandler.compatibleWithVersion();
-<<<<<<< HEAD
-        assert Version.minimumRestCompatibilityVersion() == version || Version.CURRENT == version
-            : "REST API compatibility is only supported for version " + Version.minimumRestCompatibilityVersion().major;
-
-        handlers.insertOrUpdate(path, new MethodHandlers(path, maybeWrappedHandler, version, method),
-            (mHandlers, newMHandler) -> mHandlers.addMethods(maybeWrappedHandler, version, method));
-=======
         assert Version.CURRENT.minimumRestCompatibilityVersion() == version || Version.CURRENT == version
             : "REST API compatibility is only supported for version " + Version.CURRENT.minimumRestCompatibilityVersion().major;
 
         handlers.insertOrUpdate(path, new MethodHandlers(path, maybeWrappedHandler, method),
             (mHandlers, newMHandler) -> mHandlers.addMethods(maybeWrappedHandler, method));
->>>>>>> deff7398
     }
 
     /**

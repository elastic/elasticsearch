--- conflicted
+++ resolved
@@ -14,10 +14,6 @@
 import org.elasticsearch.common.bytes.BytesArray;
 import org.elasticsearch.common.bytes.BytesReference;
 import org.elasticsearch.common.unit.ByteSizeValue;
-<<<<<<< HEAD
-=======
-import org.elasticsearch.common.xcontent.LoggingDeprecationHandler;
->>>>>>> 12ad399c
 import org.elasticsearch.core.Booleans;
 import org.elasticsearch.core.CheckedConsumer;
 import org.elasticsearch.core.Nullable;
@@ -26,10 +22,6 @@
 import org.elasticsearch.core.Tuple;
 import org.elasticsearch.http.HttpChannel;
 import org.elasticsearch.http.HttpRequest;
-<<<<<<< HEAD
-=======
-import org.elasticsearch.xcontent.NamedXContentRegistry;
->>>>>>> 12ad399c
 import org.elasticsearch.xcontent.ParsedMediaType;
 import org.elasticsearch.xcontent.ToXContent;
 import org.elasticsearch.xcontent.XContent;
@@ -80,7 +72,6 @@
         return contentConsumed;
     }
 
-<<<<<<< HEAD
     protected RestRequest(XContentParserConfiguration parserConfig, Map<String, String> params, String path,
                           Map<String, List<String>> headers, HttpRequest httpRequest, HttpChannel httpChannel) {
         this(parserConfig, params, path, headers, httpRequest, httpChannel, requestIdGenerator.incrementAndGet());
@@ -88,28 +79,6 @@
 
     private RestRequest(XContentParserConfiguration parserConfig, Map<String, String> params, String path,
                         Map<String, List<String>> headers, HttpRequest httpRequest, HttpChannel httpChannel, long requestId) {
-=======
-    protected RestRequest(
-        NamedXContentRegistry xContentRegistry,
-        Map<String, String> params,
-        String path,
-        Map<String, List<String>> headers,
-        HttpRequest httpRequest,
-        HttpChannel httpChannel
-    ) {
-        this(xContentRegistry, params, path, headers, httpRequest, httpChannel, requestIdGenerator.incrementAndGet());
-    }
-
-    private RestRequest(
-        NamedXContentRegistry xContentRegistry,
-        Map<String, String> params,
-        String path,
-        Map<String, List<String>> headers,
-        HttpRequest httpRequest,
-        HttpChannel httpChannel,
-        long requestId
-    ) {
->>>>>>> 12ad399c
         try {
             this.parsedAccept = parseHeaderWithMediaType(httpRequest.getHeaders(), "Accept");
         } catch (IllegalArgumentException e) {
@@ -165,21 +134,6 @@
         }
     }
 
-<<<<<<< HEAD
-=======
-    protected RestRequest(RestRequest restRequest) {
-        this(
-            restRequest.getXContentRegistry(),
-            restRequest.params(),
-            restRequest.path(),
-            restRequest.getHeaders(),
-            restRequest.getHttpRequest(),
-            restRequest.getHttpChannel(),
-            restRequest.getRequestId()
-        );
-    }
-
->>>>>>> 12ad399c
     /**
      * Invoke {@link HttpRequest#releaseAndCopy()} on the http request in this instance and replace a pooled http request
      * with an unpooled copy. This is supposed to be used before passing requests to {@link RestHandler} instances that can not safely
@@ -199,11 +153,7 @@
         Map<String, String> params = params(httpRequest.uri());
         String path = path(httpRequest.uri());
         return new RestRequest(
-<<<<<<< HEAD
             parserConfig,
-=======
-            xContentRegistry,
->>>>>>> 12ad399c
             params,
             path,
             httpRequest.getHeaders(),
@@ -241,29 +191,11 @@
      *
      * @throws MediaTypeHeaderException if the Content-Type or Accept header can not be parsed
      */
-<<<<<<< HEAD
     public static RestRequest requestWithoutParameters(XContentParserConfiguration parserConfig, HttpRequest httpRequest,
                                                        HttpChannel httpChannel) {
         Map<String, String> params = Collections.emptyMap();
         return new RestRequest(parserConfig, params, httpRequest.uri(), httpRequest.getHeaders(), httpRequest, httpChannel,
             requestIdGenerator.incrementAndGet());
-=======
-    public static RestRequest requestWithoutParameters(
-        NamedXContentRegistry xContentRegistry,
-        HttpRequest httpRequest,
-        HttpChannel httpChannel
-    ) {
-        Map<String, String> params = Collections.emptyMap();
-        return new RestRequest(
-            xContentRegistry,
-            params,
-            httpRequest.uri(),
-            httpRequest.getHeaders(),
-            httpRequest,
-            httpChannel,
-            requestIdGenerator.incrementAndGet()
-        );
->>>>>>> 12ad399c
     }
 
     public enum Method {
@@ -532,16 +464,7 @@
     public final XContentParser contentParser() throws IOException {
         BytesReference content = requiredContent(); // will throw exception if body or content type missing
         XContent xContent = xContentType.get().xContent();
-<<<<<<< HEAD
         return xContent.createParser(parserConfig, content.streamInput());
-=======
-        return xContent.createParserForCompatibility(
-            xContentRegistry,
-            LoggingDeprecationHandler.INSTANCE,
-            content.streamInput(),
-            restApiVersion
-        );
->>>>>>> 12ad399c
 
     }
 
@@ -571,13 +494,7 @@
      */
     public final XContentParser contentOrSourceParamParser() throws IOException {
         Tuple<XContentType, BytesReference> tuple = contentOrSourceParam();
-<<<<<<< HEAD
         return tuple.v1().xContent().createParser(parserConfig, tuple.v2().streamInput());
-=======
-        return tuple.v1()
-            .xContent()
-            .createParserForCompatibility(xContentRegistry, LoggingDeprecationHandler.INSTANCE, tuple.v2().streamInput(), restApiVersion);
->>>>>>> 12ad399c
     }
 
     /**
@@ -592,12 +509,7 @@
             XContentType xContentType = tuple.v1();
             try (
                 InputStream stream = content.streamInput();
-<<<<<<< HEAD
                 XContentParser parser = xContentType.xContent().createParser(parserConfig, stream)
-=======
-                XContentParser parser = xContentType.xContent()
-                    .createParserForCompatibility(xContentRegistry, LoggingDeprecationHandler.INSTANCE, stream, restApiVersion)
->>>>>>> 12ad399c
             ) {
                 withParser.accept(parser);
             }

--- conflicted
+++ resolved
@@ -31,16 +31,11 @@
 @ServerlessScope(Scope.INTERNAL)
 public class RestClusterStatsAction extends BaseRestHandler {
 
-<<<<<<< HEAD
     private static final Set<String> SUPPORTED_CAPABILITIES = Set.of(
         "human-readable-total-docs-size",
         "verbose-dense-vector-mapping-stats"
     );
-    private static final Set<String> SUPPORTED_CAPABILITIES_CCS_STATS = Sets.union(SUPPORTED_CAPABILITIES, Set.of("ccs-stats"));
-=======
-    private static final Set<String> SUPPORTED_CAPABILITIES = Set.of("human-readable-total-docs-size");
     private static final Set<String> SUPPORTED_CAPABILITIES_CCS_STATS = Set.copyOf(Sets.union(SUPPORTED_CAPABILITIES, Set.of("ccs-stats")));
->>>>>>> 2c7ebe02
     public static final FeatureFlag CCS_TELEMETRY_FEATURE_FLAG = new FeatureFlag("ccs_telemetry");
     private static final Set<String> SUPPORTED_QUERY_PARAMETERS = Set.of("include_remotes", "nodeId", REST_TIMEOUT_PARAM);
 

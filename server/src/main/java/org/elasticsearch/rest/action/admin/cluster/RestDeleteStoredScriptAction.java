--- conflicted
+++ resolved
@@ -18,10 +18,8 @@
  */
 package org.elasticsearch.rest.action.admin.cluster;
 
-import org.apache.logging.log4j.LogManager;
 import org.elasticsearch.action.admin.cluster.storedscripts.DeleteStoredScriptRequest;
 import org.elasticsearch.client.node.NodeClient;
-import org.elasticsearch.common.logging.DeprecationLogger;
 import org.elasticsearch.rest.BaseRestHandler;
 import org.elasticsearch.rest.RestRequest;
 import org.elasticsearch.rest.action.RestToXContentListener;
@@ -33,18 +31,11 @@
 
 public class RestDeleteStoredScriptAction extends BaseRestHandler {
 
-<<<<<<< HEAD
-    private static final DeprecationLogger deprecationLogger =
-        new DeprecationLogger(LogManager.getLogger(RestGetStoredScriptAction.class));
-
-    public RestDeleteStoredScriptAction(RestController controller) {
-        controller.registerWithDeprecatedHandler(DELETE, "/_script/{id}", this,
-            DELETE, "/_scripts/{id}", deprecationLogger);
-=======
     @Override
     public List<Route> routes() {
-        return List.of(new Route(DELETE, "/_scripts/{id}"));
->>>>>>> b072f5f0
+        return List.of(new ReplacedRoute(
+            DELETE, "/_script/{id}",
+            DELETE, "/_scripts/{id}"));
     }
 
     @Override

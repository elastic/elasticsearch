/*
 * Copyright Elasticsearch B.V. and/or licensed to Elasticsearch B.V. under one
 * or more contributor license agreements. Licensed under the "Elastic License
 * 2.0", the "GNU Affero General Public License v3.0 only", and the "Server Side
 * Public License v 1"; you may not use this file except in compliance with, at
 * your election, the "Elastic License 2.0", the "GNU Affero General Public
 * License v3.0 only", or the "Server Side Public License, v 1".
 */

package org.elasticsearch.rest.action.admin.cluster;

import org.elasticsearch.action.admin.cluster.desirednodes.UpdateDesiredNodesAction;
import org.elasticsearch.action.admin.cluster.desirednodes.UpdateDesiredNodesRequest;
import org.elasticsearch.client.internal.node.NodeClient;
<<<<<<< HEAD
import org.elasticsearch.features.NodeFeature;
=======
import org.elasticsearch.cluster.metadata.DesiredNode;
import org.elasticsearch.common.logging.DeprecationLogger;
>>>>>>> 2ee7ca41
import org.elasticsearch.rest.BaseRestHandler;
import org.elasticsearch.rest.RestRequest;
import org.elasticsearch.rest.action.RestToXContentListener;
import org.elasticsearch.xcontent.XContentParser;

import java.io.IOException;
import java.util.List;

import static org.elasticsearch.rest.RestUtils.getAckTimeout;
import static org.elasticsearch.rest.RestUtils.getMasterNodeTimeout;

public class RestUpdateDesiredNodesAction extends BaseRestHandler {

<<<<<<< HEAD
    private final Predicate<NodeFeature> clusterSupportsFeature;

    public RestUpdateDesiredNodesAction(Predicate<NodeFeature> clusterSupportsFeature) {
        this.clusterSupportsFeature = clusterSupportsFeature;
    }
=======
    private final DeprecationLogger deprecationLogger = DeprecationLogger.getLogger(RestUpdateDesiredNodesAction.class);
    private static final String VERSION_DEPRECATION_MESSAGE =
        "[version removal] Specifying node_version in desired nodes requests is deprecated.";
>>>>>>> 2ee7ca41

    @Override
    public String getName() {
        return "update_desired_nodes";
    }

    @Override
    public List<Route> routes() {
        return List.of(new Route(RestRequest.Method.PUT, "_internal/desired_nodes/{history_id}/{version}"));
    }

    @Override
    protected RestChannelConsumer prepareRequest(RestRequest request, NodeClient client) throws IOException {
        final String historyId = request.param("history_id");
        final long version = request.paramAsLong("version", Long.MIN_VALUE);
        boolean dryRun = request.paramAsBoolean("dry_run", false);

        final UpdateDesiredNodesRequest updateDesiredNodesRequest;
        try (XContentParser parser = request.contentParser()) {
            updateDesiredNodesRequest = UpdateDesiredNodesRequest.fromXContent(
                getMasterNodeTimeout(request),
                getAckTimeout(request),
                historyId,
                version,
                dryRun,
                parser
            );
        }

<<<<<<< HEAD
=======
        if (updateDesiredNodesRequest.getNodes().stream().anyMatch(DesiredNode::hasVersion)) {
            deprecationLogger.compatibleCritical("desired_nodes_version", VERSION_DEPRECATION_MESSAGE);
        }

>>>>>>> 2ee7ca41
        return restChannel -> client.execute(
            UpdateDesiredNodesAction.INSTANCE,
            updateDesiredNodesRequest,
            new RestToXContentListener<>(restChannel)
        );
    }
}<|MERGE_RESOLUTION|>--- conflicted
+++ resolved
@@ -12,12 +12,8 @@
 import org.elasticsearch.action.admin.cluster.desirednodes.UpdateDesiredNodesAction;
 import org.elasticsearch.action.admin.cluster.desirednodes.UpdateDesiredNodesRequest;
 import org.elasticsearch.client.internal.node.NodeClient;
-<<<<<<< HEAD
-import org.elasticsearch.features.NodeFeature;
-=======
 import org.elasticsearch.cluster.metadata.DesiredNode;
 import org.elasticsearch.common.logging.DeprecationLogger;
->>>>>>> 2ee7ca41
 import org.elasticsearch.rest.BaseRestHandler;
 import org.elasticsearch.rest.RestRequest;
 import org.elasticsearch.rest.action.RestToXContentListener;
@@ -31,17 +27,9 @@
 
 public class RestUpdateDesiredNodesAction extends BaseRestHandler {
 
-<<<<<<< HEAD
-    private final Predicate<NodeFeature> clusterSupportsFeature;
-
-    public RestUpdateDesiredNodesAction(Predicate<NodeFeature> clusterSupportsFeature) {
-        this.clusterSupportsFeature = clusterSupportsFeature;
-    }
-=======
     private final DeprecationLogger deprecationLogger = DeprecationLogger.getLogger(RestUpdateDesiredNodesAction.class);
     private static final String VERSION_DEPRECATION_MESSAGE =
         "[version removal] Specifying node_version in desired nodes requests is deprecated.";
->>>>>>> 2ee7ca41
 
     @Override
     public String getName() {
@@ -71,13 +59,10 @@
             );
         }
 
-<<<<<<< HEAD
-=======
         if (updateDesiredNodesRequest.getNodes().stream().anyMatch(DesiredNode::hasVersion)) {
             deprecationLogger.compatibleCritical("desired_nodes_version", VERSION_DEPRECATION_MESSAGE);
         }
 
->>>>>>> 2ee7ca41
         return restChannel -> client.execute(
             UpdateDesiredNodesAction.INSTANCE,
             updateDesiredNodesRequest,

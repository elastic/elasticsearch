--- conflicted
+++ resolved
@@ -28,20 +28,16 @@
 
     private static final String NESTED_DENSE_VECTOR_SYNTHETIC_TEST = "nested_dense_vector_synthetic_test";
 
-<<<<<<< HEAD
     private static final String POORLY_FORMATTED_BAD_REQUEST = "poorly_formatted_bad_request";
-=======
+
     private static final String HUNSPELL_DICT_400 = "hunspell_dict_400";
->>>>>>> a92b1d68
+
 
     public static final Set<String> CAPABILITIES = Set.of(
         LOGSDB_INDEX_MODE_CAPABILITY,
         LOOKUP_INDEX_MODE_CAPABILITY,
         NESTED_DENSE_VECTOR_SYNTHETIC_TEST,
-<<<<<<< HEAD
-        POORLY_FORMATTED_BAD_REQUEST
-=======
+        POORLY_FORMATTED_BAD_REQUEST,
         HUNSPELL_DICT_400
->>>>>>> a92b1d68
     );
 }
/*
 * Copyright Elasticsearch B.V. and/or licensed to Elasticsearch B.V. under one
 * or more contributor license agreements. Licensed under the "Elastic License
 * 2.0", the "GNU Affero General Public License v3.0 only", and the "Server Side
 * Public License v 1"; you may not use this file except in compliance with, at
 * your election, the "Elastic License 2.0", the "GNU Affero General Public
 * License v3.0 only", or the "Server Side Public License, v 1".
 */

package org.elasticsearch.rest.action.admin.indices;

import org.elasticsearch.action.admin.indices.template.put.PutComponentTemplateAction;
import org.elasticsearch.client.internal.node.NodeClient;
import org.elasticsearch.cluster.metadata.ComponentTemplate;
<<<<<<< HEAD
import org.elasticsearch.cluster.metadata.DataStream;
import org.elasticsearch.cluster.metadata.DataStreamFailureStore;
=======
>>>>>>> 04c57eae
import org.elasticsearch.rest.BaseRestHandler;
import org.elasticsearch.rest.RestRequest;
import org.elasticsearch.rest.Scope;
import org.elasticsearch.rest.ServerlessScope;
import org.elasticsearch.rest.action.RestToXContentListener;

import java.io.IOException;
import java.util.List;
import java.util.Set;

import static org.elasticsearch.rest.RestRequest.Method.POST;
import static org.elasticsearch.rest.RestRequest.Method.PUT;
import static org.elasticsearch.rest.RestUtils.getMasterNodeTimeout;

@ServerlessScope(Scope.PUBLIC)
public class RestPutComponentTemplateAction extends BaseRestHandler {

<<<<<<< HEAD
    public static final String SUPPORTS_FAILURE_STORE = "failure_store_in_template";
    private static final Set<String> capabilities = Set.of(
        SUPPORTS_FAILURE_STORE,
        DataStreamFailureStore.FAILURES_LIFECYCLE_API_CAPABILITY
    );
=======
    public static final String SUPPORTS_FAILURE_STORE = "data_stream_options.failure_store";
    private static final Set<String> capabilities = Set.of(SUPPORTS_FAILURE_STORE);
>>>>>>> 04c57eae

    @Override
    public List<Route> routes() {
        return List.of(new Route(POST, "/_component_template/{name}"), new Route(PUT, "/_component_template/{name}"));
    }

    @Override
    public String getName() {
        return "put_component_template_action";
    }

    @Override
    public RestChannelConsumer prepareRequest(final RestRequest request, final NodeClient client) throws IOException {

        PutComponentTemplateAction.Request putRequest = new PutComponentTemplateAction.Request(request.param("name"));
        putRequest.masterNodeTimeout(getMasterNodeTimeout(request));
        putRequest.create(request.paramAsBoolean("create", false));
        putRequest.cause(request.param("cause", "api"));
        try (var parser = request.contentParser()) {
            putRequest.componentTemplate(ComponentTemplate.parse(parser));
        }

        return channel -> client.execute(PutComponentTemplateAction.INSTANCE, putRequest, new RestToXContentListener<>(channel));
    }

    @Override
    public Set<String> supportedCapabilities() {
        return capabilities;
    }
}<|MERGE_RESOLUTION|>--- conflicted
+++ resolved
@@ -12,11 +12,7 @@
 import org.elasticsearch.action.admin.indices.template.put.PutComponentTemplateAction;
 import org.elasticsearch.client.internal.node.NodeClient;
 import org.elasticsearch.cluster.metadata.ComponentTemplate;
-<<<<<<< HEAD
-import org.elasticsearch.cluster.metadata.DataStream;
 import org.elasticsearch.cluster.metadata.DataStreamFailureStore;
-=======
->>>>>>> 04c57eae
 import org.elasticsearch.rest.BaseRestHandler;
 import org.elasticsearch.rest.RestRequest;
 import org.elasticsearch.rest.Scope;
@@ -34,16 +30,11 @@
 @ServerlessScope(Scope.PUBLIC)
 public class RestPutComponentTemplateAction extends BaseRestHandler {
 
-<<<<<<< HEAD
-    public static final String SUPPORTS_FAILURE_STORE = "failure_store_in_template";
+    public static final String SUPPORTS_FAILURE_STORE = "data_stream_options.failure_store";
     private static final Set<String> capabilities = Set.of(
         SUPPORTS_FAILURE_STORE,
         DataStreamFailureStore.FAILURES_LIFECYCLE_API_CAPABILITY
     );
-=======
-    public static final String SUPPORTS_FAILURE_STORE = "data_stream_options.failure_store";
-    private static final Set<String> capabilities = Set.of(SUPPORTS_FAILURE_STORE);
->>>>>>> 04c57eae
 
     @Override
     public List<Route> routes() {

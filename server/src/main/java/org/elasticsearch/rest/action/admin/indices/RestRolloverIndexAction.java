--- conflicted
+++ resolved
@@ -42,15 +42,7 @@
 
     @Override
     public Set<String> supportedCapabilities() {
-<<<<<<< HEAD
-        return Set.of("return-404-on-missing-target", "lazy-rollover-failure-store", "index-expression-selectors");
-=======
-        if (DataStream.isFailureStoreFeatureFlagEnabled()) {
-            return Set.of("return-404-on-missing-target", "index_expression_selectors");
-        } else {
-            return Set.of("return-404-on-missing-target");
-        }
->>>>>>> 41b4cee8
+        return Set.of("return-404-on-missing-target", "index_expression_selectors");
     }
 
     @Override

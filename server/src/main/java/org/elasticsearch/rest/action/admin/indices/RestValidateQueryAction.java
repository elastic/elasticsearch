/*
 * Licensed to Elasticsearch under one or more contributor
 * license agreements. See the NOTICE file distributed with
 * this work for additional information regarding copyright
 * ownership. Elasticsearch licenses this file to you under
 * the Apache License, Version 2.0 (the "License"); you may
 * not use this file except in compliance with the License.
 * You may obtain a copy of the License at
 *
 *    http://www.apache.org/licenses/LICENSE-2.0
 *
 * Unless required by applicable law or agreed to in writing,
 * software distributed under the License is distributed on an
 * "AS IS" BASIS, WITHOUT WARRANTIES OR CONDITIONS OF ANY
 * KIND, either express or implied.  See the License for the
 * specific language governing permissions and limitations
 * under the License.
 */

package org.elasticsearch.rest.action.admin.indices;

import org.elasticsearch.action.admin.indices.validate.query.ValidateQueryRequest;
import org.elasticsearch.action.admin.indices.validate.query.ValidateQueryResponse;
import org.elasticsearch.action.support.IndicesOptions;
import org.elasticsearch.client.node.NodeClient;
import org.elasticsearch.common.ParsingException;
import org.elasticsearch.common.Strings;
import org.elasticsearch.common.settings.Settings;
import org.elasticsearch.common.xcontent.XContentBuilder;
import org.elasticsearch.rest.BaseRestHandler;
import org.elasticsearch.rest.BytesRestResponse;
import org.elasticsearch.rest.RestChannel;
import org.elasticsearch.rest.RestController;
import org.elasticsearch.rest.RestRequest;
import org.elasticsearch.rest.action.RestActions;
import org.elasticsearch.rest.action.RestToXContentListener;

import java.io.IOException;

import static org.elasticsearch.rest.RestRequest.Method.GET;
import static org.elasticsearch.rest.RestRequest.Method.POST;
import static org.elasticsearch.rest.RestStatus.OK;

public class RestValidateQueryAction extends BaseRestHandler {
    public RestValidateQueryAction(Settings settings, RestController controller) {
        super(settings);
        controller.registerHandler(GET, "/_validate/query", this);
        controller.registerHandler(POST, "/_validate/query", this);
        controller.registerHandler(GET, "/{index}/_validate/query", this);
        controller.registerHandler(POST, "/{index}/_validate/query", this);
        controller.registerHandler(GET, "/{index}/{type}/_validate/query", this);
        controller.registerHandler(POST, "/{index}/{type}/_validate/query", this);
    }

    @Override
    public String getName() {
        return "validate_query_action";
    }

    @Override
    public RestChannelConsumer prepareRequest(final RestRequest request, final NodeClient client) throws IOException {
        ValidateQueryRequest validateQueryRequest = new ValidateQueryRequest(Strings.splitStringByCommaToArray(request.param("index")));
        validateQueryRequest.indicesOptions(IndicesOptions.fromRequest(request, validateQueryRequest.indicesOptions()));
        validateQueryRequest.explain(request.paramAsBoolean("explain", false));
        validateQueryRequest.types(Strings.splitStringByCommaToArray(request.param("type")));
        validateQueryRequest.rewrite(request.paramAsBoolean("rewrite", false));
        validateQueryRequest.allShards(request.paramAsBoolean("all_shards", false));

        Exception bodyParsingException = null;
        try {
            request.withContentOrSourceParamParserOrNull(parser -> {
                if (parser != null) {
                    validateQueryRequest.query(RestActions.getQueryContent(parser));
                } else if (request.hasParam("q")) {
                    validateQueryRequest.query(RestActions.urlParamsToQueryBuilder(request));
                }
            });
        } catch (Exception e) {
            bodyParsingException = e;
        }

        final Exception finalBodyParsingException = bodyParsingException;
        return channel -> {
            if (finalBodyParsingException != null) {
                if (finalBodyParsingException instanceof ParsingException) {
                    handleException(validateQueryRequest, ((ParsingException) finalBodyParsingException).getDetailedMessage(), channel);
                } else {
                    handleException(validateQueryRequest, finalBodyParsingException.getMessage(), channel);
                }
            } else {
                client.admin().indices().validateQuery(validateQueryRequest, new RestToXContentListener<>(channel));
            }
        };
    }

    private void handleException(final ValidateQueryRequest request, final String message, final RestChannel channel) throws IOException {
        channel.sendResponse(buildErrorResponse(channel.newBuilder(), message, request.explain()));
    }

    private static BytesRestResponse buildErrorResponse(XContentBuilder builder, String error, boolean explain) throws IOException {
        builder.startObject();
        builder.field(ValidateQueryResponse.VALID_FIELD, false);
        if (explain) {
<<<<<<< HEAD
            builder.field(ValidateQueryResponse.ERROR_FIELD, error);
=======
            builder.field(QueryExplanation.ERROR_FIELD, error);
>>>>>>> 0c7f6570
        }
        builder.endObject();
        return new BytesRestResponse(OK, builder);
    }
}<|MERGE_RESOLUTION|>--- conflicted
+++ resolved
@@ -19,6 +19,7 @@
 
 package org.elasticsearch.rest.action.admin.indices;
 
+import org.elasticsearch.action.admin.indices.validate.query.QueryExplanation;
 import org.elasticsearch.action.admin.indices.validate.query.ValidateQueryRequest;
 import org.elasticsearch.action.admin.indices.validate.query.ValidateQueryResponse;
 import org.elasticsearch.action.support.IndicesOptions;
@@ -101,11 +102,7 @@
         builder.startObject();
         builder.field(ValidateQueryResponse.VALID_FIELD, false);
         if (explain) {
-<<<<<<< HEAD
-            builder.field(ValidateQueryResponse.ERROR_FIELD, error);
-=======
             builder.field(QueryExplanation.ERROR_FIELD, error);
->>>>>>> 0c7f6570
         }
         builder.endObject();
         return new BytesRestResponse(OK, builder);

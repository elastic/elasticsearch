/*
 * Licensed to Elasticsearch under one or more contributor
 * license agreements. See the NOTICE file distributed with
 * this work for additional information regarding copyright
 * ownership. Elasticsearch licenses this file to you under
 * the Apache License, Version 2.0 (the "License"); you may
 * not use this file except in compliance with the License.
 * You may obtain a copy of the License at
 *
 *    http://www.apache.org/licenses/LICENSE-2.0
 *
 * Unless required by applicable law or agreed to in writing,
 * software distributed under the License is distributed on an
 * "AS IS" BASIS, WITHOUT WARRANTIES OR CONDITIONS OF ANY
 * KIND, either express or implied.  See the License for the
 * specific language governing permissions and limitations
 * under the License.
 */

package org.elasticsearch.rest.action.cat;

import org.elasticsearch.action.admin.cluster.state.ClusterStateRequest;
import org.elasticsearch.action.admin.cluster.state.ClusterStateResponse;
import org.elasticsearch.action.admin.indices.stats.CommonStats;
import org.elasticsearch.action.admin.indices.stats.IndicesStatsRequest;
import org.elasticsearch.action.admin.indices.stats.IndicesStatsResponse;
import org.elasticsearch.action.admin.indices.stats.ShardStats;
import org.elasticsearch.client.node.NodeClient;
import org.elasticsearch.cluster.routing.ShardRouting;
import org.elasticsearch.cluster.routing.UnassignedInfo;
import org.elasticsearch.common.Strings;
import org.elasticsearch.common.Table;
import org.elasticsearch.common.unit.TimeValue;
import org.elasticsearch.index.bulk.stats.BulkStats;
import org.elasticsearch.index.cache.query.QueryCacheStats;
import org.elasticsearch.index.engine.CommitStats;
import org.elasticsearch.index.engine.Engine;
import org.elasticsearch.index.engine.SegmentsStats;
import org.elasticsearch.index.fielddata.FieldDataStats;
import org.elasticsearch.index.flush.FlushStats;
import org.elasticsearch.index.get.GetStats;
import org.elasticsearch.index.merge.MergeStats;
import org.elasticsearch.index.refresh.RefreshStats;
import org.elasticsearch.index.search.stats.SearchStats;
import org.elasticsearch.index.seqno.SeqNoStats;
import org.elasticsearch.index.shard.DocsStats;
import org.elasticsearch.index.store.StoreStats;
import org.elasticsearch.index.warmer.WarmerStats;
import org.elasticsearch.rest.RestRequest;
import org.elasticsearch.rest.RestResponse;
import org.elasticsearch.rest.action.RestActionListener;
import org.elasticsearch.rest.action.RestResponseListener;
import org.elasticsearch.search.suggest.completion.CompletionStats;

import java.time.Instant;
import java.util.List;
import java.util.Locale;
import java.util.function.Function;

import static org.elasticsearch.rest.RestRequest.Method.GET;

public class RestShardsAction extends AbstractCatAction {

    @Override
    public List<Route> routes() {
        return List.of(new Route(GET, "/_cat/shards"),
            new Route(GET, "/_cat/shards/{index}"));
    }

    @Override
    public String getName() {
        return "cat_shards_action";
    }

    @Override
    protected void documentation(StringBuilder sb) {
        sb.append("/_cat/shards\n");
        sb.append("/_cat/shards/{index}\n");
    }

    @Override
    public RestChannelConsumer doCatRequest(final RestRequest request, final NodeClient client) {
        final String[] indices = Strings.splitStringByCommaToArray(request.param("index"));
        final ClusterStateRequest clusterStateRequest = new ClusterStateRequest();
        clusterStateRequest.local(request.paramAsBoolean("local", clusterStateRequest.local()));
        clusterStateRequest.masterNodeTimeout(request.paramAsTime("master_timeout", clusterStateRequest.masterNodeTimeout()));
        clusterStateRequest.clear().nodes(true).metadata(true).routingTable(true).indices(indices);
        return channel -> client.admin().cluster().state(clusterStateRequest, new RestActionListener<ClusterStateResponse>(channel) {
            @Override
            public void processResponse(final ClusterStateResponse clusterStateResponse) {
                IndicesStatsRequest indicesStatsRequest = new IndicesStatsRequest();
                indicesStatsRequest.all();
                indicesStatsRequest.indices(indices);
                client.admin().indices().stats(indicesStatsRequest, new RestResponseListener<IndicesStatsResponse>(channel) {
                    @Override
                    public RestResponse buildResponse(IndicesStatsResponse indicesStatsResponse) throws Exception {
                        return RestTable.buildResponse(buildTable(request, clusterStateResponse, indicesStatsResponse), channel);
                    }
                });
            }
        });
    }

    @Override
    protected Table getTableWithHeader(final RestRequest request) {
        Table table = new Table();
        table.startHeaders()
                .addCell("index", "default:true;alias:i,idx;desc:index name")
                .addCell("shard", "default:true;alias:s,sh;desc:shard name")
                .addCell("prirep", "alias:p,pr,primaryOrReplica;default:true;desc:primary or replica")
                .addCell("state", "default:true;alias:st;desc:shard state")
                .addCell("docs", "alias:d,dc;text-align:right;desc:number of docs in shard")
                .addCell("store", "alias:sto;text-align:right;desc:store size of shard (how much disk it uses)")
                .addCell("ip", "default:true;desc:ip of node where it lives")
                .addCell("id", "default:false;desc:unique id of node where it lives")
                .addCell("node", "default:true;alias:n;desc:name of node where it lives");

        table.addCell("sync_id", "alias:sync_id;default:false;desc:sync id");

        table.addCell("unassigned.reason", "alias:ur;default:false;desc:reason shard is unassigned");
        table.addCell("unassigned.at", "alias:ua;default:false;desc:time shard became unassigned (UTC)");
        table.addCell("unassigned.for", "alias:uf;default:false;text-align:right;desc:time has been unassigned");
        table.addCell("unassigned.details", "alias:ud;default:false;desc:additional details as to why the shard became unassigned");

        table.addCell("recoverysource.type", "alias:rs;default:false;desc:recovery source type");

        table.addCell("completion.size", "alias:cs,completionSize;default:false;text-align:right;desc:size of completion");

        table.addCell("fielddata.memory_size", "alias:fm,fielddataMemory;default:false;text-align:right;desc:used fielddata cache");
        table.addCell("fielddata.evictions", "alias:fe,fielddataEvictions;default:false;text-align:right;desc:fielddata evictions");

        table.addCell("query_cache.memory_size", "alias:qcm,queryCacheMemory;default:false;text-align:right;desc:used query cache");
        table.addCell("query_cache.evictions", "alias:qce,queryCacheEvictions;default:false;text-align:right;desc:query cache evictions");

        table.addCell("flush.total", "alias:ft,flushTotal;default:false;text-align:right;desc:number of flushes");
        table.addCell("flush.total_time", "alias:ftt,flushTotalTime;default:false;text-align:right;desc:time spent in flush");

        table.addCell("get.current", "alias:gc,getCurrent;default:false;text-align:right;desc:number of current get ops");
        table.addCell("get.time", "alias:gti,getTime;default:false;text-align:right;desc:time spent in get");
        table.addCell("get.total", "alias:gto,getTotal;default:false;text-align:right;desc:number of get ops");
        table.addCell("get.exists_time", "alias:geti,getExistsTime;default:false;text-align:right;desc:time spent in successful gets");
        table.addCell("get.exists_total", "alias:geto,getExistsTotal;default:false;text-align:right;desc:number of successful gets");
        table.addCell("get.missing_time", "alias:gmti,getMissingTime;default:false;text-align:right;desc:time spent in failed gets");
        table.addCell("get.missing_total", "alias:gmto,getMissingTotal;default:false;text-align:right;desc:number of failed gets");

        table.addCell("indexing.delete_current",
            "alias:idc,indexingDeleteCurrent;default:false;text-align:right;desc:number of current deletions");
        table.addCell("indexing.delete_time", "alias:idti,indexingDeleteTime;default:false;text-align:right;desc:time spent in deletions");
        table.addCell("indexing.delete_total", "alias:idto,indexingDeleteTotal;default:false;text-align:right;desc:number of delete ops");
        table.addCell("indexing.index_current",
            "alias:iic,indexingIndexCurrent;default:false;text-align:right;desc:number of current indexing ops");
        table.addCell("indexing.index_time", "alias:iiti,indexingIndexTime;default:false;text-align:right;desc:time spent in indexing");
        table.addCell("indexing.index_total", "alias:iito,indexingIndexTotal;default:false;text-align:right;desc:number of indexing ops");
        table.addCell("indexing.index_failed",
            "alias:iif,indexingIndexFailed;default:false;text-align:right;desc:number of failed indexing ops");

        table.addCell("merges.current", "alias:mc,mergesCurrent;default:false;text-align:right;desc:number of current merges");
        table.addCell("merges.current_docs",
            "alias:mcd,mergesCurrentDocs;default:false;text-align:right;desc:number of current merging docs");
        table.addCell("merges.current_size", "alias:mcs,mergesCurrentSize;default:false;text-align:right;desc:size of current merges");
        table.addCell("merges.total", "alias:mt,mergesTotal;default:false;text-align:right;desc:number of completed merge ops");
        table.addCell("merges.total_docs", "alias:mtd,mergesTotalDocs;default:false;text-align:right;desc:docs merged");
        table.addCell("merges.total_size", "alias:mts,mergesTotalSize;default:false;text-align:right;desc:size merged");
        table.addCell("merges.total_time", "alias:mtt,mergesTotalTime;default:false;text-align:right;desc:time spent in merges");

        table.addCell("refresh.total", "alias:rto,refreshTotal;default:false;text-align:right;desc:total refreshes");
        table.addCell("refresh.time", "alias:rti,refreshTime;default:false;text-align:right;desc:time spent in refreshes");
        table.addCell("refresh.external_total", "alias:rto,refreshTotal;default:false;text-align:right;desc:total external refreshes");
        table.addCell("refresh.external_time",
            "alias:rti,refreshTime;default:false;text-align:right;desc:time spent in external refreshes");
        table.addCell("refresh.listeners",
            "alias:rli,refreshListeners;default:false;text-align:right;desc:number of pending refresh listeners");

        table.addCell("search.fetch_current", "alias:sfc,searchFetchCurrent;default:false;text-align:right;desc:current fetch phase ops");
        table.addCell("search.fetch_time", "alias:sfti,searchFetchTime;default:false;text-align:right;desc:time spent in fetch phase");
        table.addCell("search.fetch_total", "alias:sfto,searchFetchTotal;default:false;text-align:right;desc:total fetch ops");
        table.addCell("search.open_contexts", "alias:so,searchOpenContexts;default:false;text-align:right;desc:open search contexts");
        table.addCell("search.query_current", "alias:sqc,searchQueryCurrent;default:false;text-align:right;desc:current query phase ops");
        table.addCell("search.query_time", "alias:sqti,searchQueryTime;default:false;text-align:right;desc:time spent in query phase");
        table.addCell("search.query_total", "alias:sqto,searchQueryTotal;default:false;text-align:right;desc:total query phase ops");
        table.addCell("search.scroll_current", "alias:scc,searchScrollCurrent;default:false;text-align:right;desc:open scroll contexts");
        table.addCell("search.scroll_time",
            "alias:scti,searchScrollTime;default:false;text-align:right;desc:time scroll contexts held open");
        table.addCell("search.scroll_total", "alias:scto,searchScrollTotal;default:false;text-align:right;desc:completed scroll contexts");

        table.addCell("segments.count", "alias:sc,segmentsCount;default:false;text-align:right;desc:number of segments");
        table.addCell("segments.memory", "alias:sm,segmentsMemory;default:false;text-align:right;desc:memory used by segments");
        table.addCell("segments.index_writer_memory",
            "alias:siwm,segmentsIndexWriterMemory;default:false;text-align:right;desc:memory used by index writer");
        table.addCell("segments.version_map_memory",
            "alias:svmm,segmentsVersionMapMemory;default:false;text-align:right;desc:memory used by version map");
        table.addCell("segments.fixed_bitset_memory",
            "alias:sfbm,fixedBitsetMemory;default:false;text-align:right;desc:memory used by fixed bit sets for nested object" +
            " field types and type filters for types referred in _parent fields");

        table.addCell("seq_no.max", "alias:sqm,maxSeqNo;default:false;text-align:right;desc:max sequence number");
        table.addCell("seq_no.local_checkpoint", "alias:sql,localCheckpoint;default:false;text-align:right;desc:local checkpoint");
        table.addCell("seq_no.global_checkpoint", "alias:sqg,globalCheckpoint;default:false;text-align:right;desc:global checkpoint");

        table.addCell("warmer.current", "alias:wc,warmerCurrent;default:false;text-align:right;desc:current warmer ops");
        table.addCell("warmer.total", "alias:wto,warmerTotal;default:false;text-align:right;desc:total warmer ops");
        table.addCell("warmer.total_time", "alias:wtt,warmerTotalTime;default:false;text-align:right;desc:time spent in warmers");

<<<<<<< HEAD
        table.addCell("bulk.total_operations",
            "alias:bto,bulkTotalOperations;default:false;text-align:right;desc:number of bulk shard ops");
        table.addCell("bulk.total_time", "alias:btti,bulkTotalTime;default:false;text-align:right;desc:time spend in shard bulk");
        table.addCell("bulk.total_size_in_bytes",
            "alias:btsi,bulkTotalSizeInBytes;default:false;text-align:right;desc:total size in bytes of shard bulk");
        table.addCell("bulk.avg_time", "alias:bati,bulkAvgTime;default:false;text-align:right;desc:average time spend in shard bulk");
        table.addCell("bulk.avg_size_in_bytes",
            "alias:basi,bulkAvgSizeInBytes;default:false;text-align:right;desc:avg size in bytes of shard bulk");
=======
        table.addCell("path.data", "alias:pd,dataPath;default:false;text-align:right;desc:shard data path");
        table.addCell("path.state", "alias:ps,statsPath;default:false;text-align:right;desc:shard state path");

>>>>>>> 9a8aa92a
        table.endHeaders();
        return table;
    }

    private static <S, T> Object getOrNull(S stats, Function<S, T> accessor, Function<T, Object> func) {
        if(stats != null) {
            T t = accessor.apply(stats);
            if (t != null) {
                return func.apply(t);
            }
        }
        return null;
    }

    // package private for testing
    Table buildTable(RestRequest request, ClusterStateResponse state, IndicesStatsResponse stats) {
        Table table = getTableWithHeader(request);

        for (ShardRouting shard : state.getState().routingTable().allShards()) {
            ShardStats shardStats = stats.asMap().get(shard);
            CommonStats commonStats = null;
            CommitStats commitStats = null;
            if (shardStats != null) {
                commonStats = shardStats.getStats();
                commitStats = shardStats.getCommitStats();
            }

            table.startRow();

            table.addCell(shard.getIndexName());
            table.addCell(shard.id());

            if (shard.primary()) {
                table.addCell("p");
            } else {
                table.addCell("r");
            }
            table.addCell(shard.state());
            table.addCell(getOrNull(commonStats, CommonStats::getDocs, DocsStats::getCount));
            table.addCell(getOrNull(commonStats, CommonStats::getStore, StoreStats::getSize));
            if (shard.assignedToNode()) {
                String ip = state.getState().nodes().get(shard.currentNodeId()).getHostAddress();
                String nodeId = shard.currentNodeId();
                StringBuilder name = new StringBuilder();
                name.append(state.getState().nodes().get(shard.currentNodeId()).getName());
                if (shard.relocating()) {
                    String reloIp = state.getState().nodes().get(shard.relocatingNodeId()).getHostAddress();
                    String reloNme = state.getState().nodes().get(shard.relocatingNodeId()).getName();
                    String reloNodeId = shard.relocatingNodeId();
                    name.append(" -> ");
                    name.append(reloIp);
                    name.append(" ");
                    name.append(reloNodeId);
                    name.append(" ");
                    name.append(reloNme);
                }
                table.addCell(ip);
                table.addCell(nodeId);
                table.addCell(name);
            } else {
                table.addCell(null);
                table.addCell(null);
                table.addCell(null);
            }

            table.addCell(commitStats == null ? null : commitStats.getUserData().get(Engine.SYNC_COMMIT_ID));

            if (shard.unassignedInfo() != null) {
                table.addCell(shard.unassignedInfo().getReason());
                Instant unassignedTime = Instant.ofEpochMilli(shard.unassignedInfo().getUnassignedTimeInMillis());
                table.addCell(UnassignedInfo.DATE_TIME_FORMATTER.format(unassignedTime));
                table.addCell(TimeValue.timeValueMillis(System.currentTimeMillis() - shard.unassignedInfo().getUnassignedTimeInMillis()));
                table.addCell(shard.unassignedInfo().getDetails());
            } else {
                table.addCell(null);
                table.addCell(null);
                table.addCell(null);
                table.addCell(null);
            }

            if (shard.recoverySource() != null) {
                table.addCell(shard.recoverySource().getType().toString().toLowerCase(Locale.ROOT));
            } else {
                table.addCell(null);
            }

            table.addCell(getOrNull(commonStats, CommonStats::getCompletion, CompletionStats::getSize));

            table.addCell(getOrNull(commonStats, CommonStats::getFieldData, FieldDataStats::getMemorySize));
            table.addCell(getOrNull(commonStats, CommonStats::getFieldData, FieldDataStats::getEvictions));

            table.addCell(getOrNull(commonStats, CommonStats::getQueryCache, QueryCacheStats::getMemorySize));
            table.addCell(getOrNull(commonStats, CommonStats::getQueryCache, QueryCacheStats::getEvictions));

            table.addCell(getOrNull(commonStats, CommonStats::getFlush, FlushStats::getTotal));
            table.addCell(getOrNull(commonStats, CommonStats::getFlush, FlushStats::getTotalTime));

            table.addCell(getOrNull(commonStats, CommonStats::getGet, GetStats::current));
            table.addCell(getOrNull(commonStats, CommonStats::getGet, GetStats::getTime));
            table.addCell(getOrNull(commonStats, CommonStats::getGet, GetStats::getCount));
            table.addCell(getOrNull(commonStats, CommonStats::getGet, GetStats::getExistsTime));
            table.addCell(getOrNull(commonStats, CommonStats::getGet, GetStats::getExistsCount));
            table.addCell(getOrNull(commonStats, CommonStats::getGet, GetStats::getMissingTime));
            table.addCell(getOrNull(commonStats, CommonStats::getGet, GetStats::getMissingCount));

            table.addCell(getOrNull(commonStats, CommonStats::getIndexing, i -> i.getTotal().getDeleteCurrent()));
            table.addCell(getOrNull(commonStats, CommonStats::getIndexing, i -> i.getTotal().getDeleteTime()));
            table.addCell(getOrNull(commonStats, CommonStats::getIndexing, i -> i.getTotal().getDeleteCount()));
            table.addCell(getOrNull(commonStats, CommonStats::getIndexing, i -> i.getTotal().getIndexCurrent()));
            table.addCell(getOrNull(commonStats, CommonStats::getIndexing, i -> i.getTotal().getIndexTime()));
            table.addCell(getOrNull(commonStats, CommonStats::getIndexing, i -> i.getTotal().getIndexCount()));
            table.addCell(getOrNull(commonStats, CommonStats::getIndexing, i -> i.getTotal().getIndexFailedCount()));

            table.addCell(getOrNull(commonStats, CommonStats::getMerge, MergeStats::getCurrent));
            table.addCell(getOrNull(commonStats, CommonStats::getMerge, MergeStats::getCurrentNumDocs));
            table.addCell(getOrNull(commonStats, CommonStats::getMerge, MergeStats::getCurrentSize));
            table.addCell(getOrNull(commonStats, CommonStats::getMerge, MergeStats::getTotal));
            table.addCell(getOrNull(commonStats, CommonStats::getMerge, MergeStats::getTotalNumDocs));
            table.addCell(getOrNull(commonStats, CommonStats::getMerge, MergeStats::getTotalSize));
            table.addCell(getOrNull(commonStats, CommonStats::getMerge, MergeStats::getTotalTime));

            table.addCell(getOrNull(commonStats, CommonStats::getRefresh, RefreshStats::getTotal));
            table.addCell(getOrNull(commonStats, CommonStats::getRefresh, RefreshStats::getTotalTime));
            table.addCell(getOrNull(commonStats, CommonStats::getRefresh, RefreshStats::getExternalTotal));
            table.addCell(getOrNull(commonStats, CommonStats::getRefresh, RefreshStats::getExternalTotalTime));
            table.addCell(getOrNull(commonStats, CommonStats::getRefresh, RefreshStats::getListeners));

            table.addCell(getOrNull(commonStats, CommonStats::getSearch, i -> i.getTotal().getFetchCurrent()));
            table.addCell(getOrNull(commonStats, CommonStats::getSearch, i -> i.getTotal().getFetchTime()));
            table.addCell(getOrNull(commonStats, CommonStats::getSearch, i -> i.getTotal().getFetchCount()));
            table.addCell(getOrNull(commonStats, CommonStats::getSearch, SearchStats::getOpenContexts));
            table.addCell(getOrNull(commonStats, CommonStats::getSearch, i -> i.getTotal().getQueryCurrent()));
            table.addCell(getOrNull(commonStats, CommonStats::getSearch, i -> i.getTotal().getQueryTime()));
            table.addCell(getOrNull(commonStats, CommonStats::getSearch, i -> i.getTotal().getQueryCount()));
            table.addCell(getOrNull(commonStats, CommonStats::getSearch, i -> i.getTotal().getScrollCurrent()));
            table.addCell(getOrNull(commonStats, CommonStats::getSearch, i -> i.getTotal().getScrollTime()));
            table.addCell(getOrNull(commonStats, CommonStats::getSearch, i -> i.getTotal().getScrollCount()));

            table.addCell(getOrNull(commonStats, CommonStats::getSegments, SegmentsStats::getCount));
            table.addCell(getOrNull(commonStats, CommonStats::getSegments, SegmentsStats::getMemory));
            table.addCell(getOrNull(commonStats, CommonStats::getSegments, SegmentsStats::getIndexWriterMemory));
            table.addCell(getOrNull(commonStats, CommonStats::getSegments, SegmentsStats::getVersionMapMemory));
            table.addCell(getOrNull(commonStats, CommonStats::getSegments, SegmentsStats::getBitsetMemory));

            table.addCell(getOrNull(shardStats, ShardStats::getSeqNoStats, SeqNoStats::getMaxSeqNo));
            table.addCell(getOrNull(shardStats, ShardStats::getSeqNoStats, SeqNoStats::getLocalCheckpoint));
            table.addCell(getOrNull(shardStats, ShardStats::getSeqNoStats, SeqNoStats::getGlobalCheckpoint));

            table.addCell(getOrNull(commonStats, CommonStats::getWarmer, WarmerStats::current));
            table.addCell(getOrNull(commonStats, CommonStats::getWarmer, WarmerStats::total));
            table.addCell(getOrNull(commonStats, CommonStats::getWarmer, WarmerStats::totalTime));

<<<<<<< HEAD
            table.addCell(getOrNull(commonStats, CommonStats::getBulk, BulkStats::getTotalOperations));
            table.addCell(getOrNull(commonStats, CommonStats::getBulk, BulkStats::getTotalTime));
            table.addCell(getOrNull(commonStats, CommonStats::getBulk, BulkStats::getTotalSizeInBytes));
            table.addCell(getOrNull(commonStats, CommonStats::getBulk, BulkStats::getAvgTime));
            table.addCell(getOrNull(commonStats, CommonStats::getBulk, BulkStats::getAvgSizeInBytes));
=======
            table.addCell(getOrNull(shardStats, ShardStats::getDataPath, s -> s));
            table.addCell(getOrNull(shardStats, ShardStats::getStatePath, s -> s));

>>>>>>> 9a8aa92a
            table.endRow();
        }

        return table;
    }
}<|MERGE_RESOLUTION|>--- conflicted
+++ resolved
@@ -201,7 +201,9 @@
         table.addCell("warmer.total", "alias:wto,warmerTotal;default:false;text-align:right;desc:total warmer ops");
         table.addCell("warmer.total_time", "alias:wtt,warmerTotalTime;default:false;text-align:right;desc:time spent in warmers");
 
-<<<<<<< HEAD
+        table.addCell("path.data", "alias:pd,dataPath;default:false;text-align:right;desc:shard data path");
+        table.addCell("path.state", "alias:ps,statsPath;default:false;text-align:right;desc:shard state path");
+      
         table.addCell("bulk.total_operations",
             "alias:bto,bulkTotalOperations;default:false;text-align:right;desc:number of bulk shard ops");
         table.addCell("bulk.total_time", "alias:btti,bulkTotalTime;default:false;text-align:right;desc:time spend in shard bulk");
@@ -210,11 +212,7 @@
         table.addCell("bulk.avg_time", "alias:bati,bulkAvgTime;default:false;text-align:right;desc:average time spend in shard bulk");
         table.addCell("bulk.avg_size_in_bytes",
             "alias:basi,bulkAvgSizeInBytes;default:false;text-align:right;desc:avg size in bytes of shard bulk");
-=======
-        table.addCell("path.data", "alias:pd,dataPath;default:false;text-align:right;desc:shard data path");
-        table.addCell("path.state", "alias:ps,statsPath;default:false;text-align:right;desc:shard state path");
-
->>>>>>> 9a8aa92a
+
         table.endHeaders();
         return table;
     }
@@ -367,17 +365,15 @@
             table.addCell(getOrNull(commonStats, CommonStats::getWarmer, WarmerStats::total));
             table.addCell(getOrNull(commonStats, CommonStats::getWarmer, WarmerStats::totalTime));
 
-<<<<<<< HEAD
+            table.addCell(getOrNull(shardStats, ShardStats::getDataPath, s -> s));
+            table.addCell(getOrNull(shardStats, ShardStats::getStatePath, s -> s));
+            
             table.addCell(getOrNull(commonStats, CommonStats::getBulk, BulkStats::getTotalOperations));
             table.addCell(getOrNull(commonStats, CommonStats::getBulk, BulkStats::getTotalTime));
             table.addCell(getOrNull(commonStats, CommonStats::getBulk, BulkStats::getTotalSizeInBytes));
             table.addCell(getOrNull(commonStats, CommonStats::getBulk, BulkStats::getAvgTime));
             table.addCell(getOrNull(commonStats, CommonStats::getBulk, BulkStats::getAvgSizeInBytes));
-=======
-            table.addCell(getOrNull(shardStats, ShardStats::getDataPath, s -> s));
-            table.addCell(getOrNull(shardStats, ShardStats::getStatePath, s -> s));
-
->>>>>>> 9a8aa92a
+
             table.endRow();
         }
 

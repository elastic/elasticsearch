/*
 * Copyright Elasticsearch B.V. and/or licensed to Elasticsearch B.V. under one
 * or more contributor license agreements. Licensed under the "Elastic License
 * 2.0", the "GNU Affero General Public License v3.0 only", and the "Server Side
 * Public License v 1"; you may not use this file except in compliance with, at
 * your election, the "Elastic License 2.0", the "GNU Affero General Public
 * License v3.0 only", or the "Server Side Public License, v 1".
 */

package org.elasticsearch.rest.action.cat;

import org.elasticsearch.ExceptionsHelper;
import org.elasticsearch.ResourceNotFoundException;
import org.elasticsearch.action.ActionListener;
import org.elasticsearch.action.admin.indices.template.get.GetComposableIndexTemplateAction;
import org.elasticsearch.action.admin.indices.template.get.GetIndexTemplatesRequest;
import org.elasticsearch.action.admin.indices.template.get.GetIndexTemplatesResponse;
import org.elasticsearch.client.internal.node.NodeClient;
import org.elasticsearch.cluster.metadata.ComposableIndexTemplate;
import org.elasticsearch.cluster.metadata.IndexTemplateMetadata;
import org.elasticsearch.common.Table;
import org.elasticsearch.common.util.concurrent.ListenableFuture;
import org.elasticsearch.rest.RestRequest;
import org.elasticsearch.rest.RestResponse;
import org.elasticsearch.rest.RestUtils;
import org.elasticsearch.rest.Scope;
import org.elasticsearch.rest.ServerlessScope;
import org.elasticsearch.rest.action.RestResponseListener;

import java.util.List;
import java.util.Map;

import static org.elasticsearch.rest.RestRequest.Method.GET;

@ServerlessScope(Scope.INTERNAL)
public class RestTemplatesAction extends AbstractCatAction {

    @Override
    public List<Route> routes() {
        return List.of(new Route(GET, "/_cat/templates"), new Route(GET, "/_cat/templates/{name}"));
    }

    @Override
    public String getName() {
        return "cat_templates_action";
    }

    @Override
    protected void documentation(StringBuilder sb) {
        sb.append("/_cat/templates\n");
    }

    @Override
    protected RestChannelConsumer doCatRequest(final RestRequest request, NodeClient client) {
        final String matchPattern = request.hasParam("name") ? request.param("name") : null;

        final var masterNodeTimeout = getMasterNodeTimeout(request);
        final GetIndexTemplatesRequest getIndexTemplatesRequest = matchPattern == null
<<<<<<< HEAD
            ? new GetIndexTemplatesRequest(masterNodeTimeout)
            : new GetIndexTemplatesRequest(masterNodeTimeout, matchPattern);
        RestUtils.consumeDeprecatedLocalParameter(request);
=======
            ? new GetIndexTemplatesRequest()
            : new GetIndexTemplatesRequest(matchPattern);
        getIndexTemplatesRequest.local(request.paramAsBoolean("local", getIndexTemplatesRequest.local()));
        getIndexTemplatesRequest.masterNodeTimeout(RestUtils.getMasterNodeTimeout(request));
>>>>>>> 65e4ec12

        final GetComposableIndexTemplateAction.Request getComposableTemplatesRequest = new GetComposableIndexTemplateAction.Request(
            RestUtils.getMasterNodeTimeout(request),
            matchPattern
        );
<<<<<<< HEAD
        getComposableTemplatesRequest.local(request.paramAsBoolean("local", getComposableTemplatesRequest.local()));
        getComposableTemplatesRequest.masterNodeTimeout(masterNodeTimeout);
=======
        RestUtils.consumeDeprecatedLocalParameter(request);
>>>>>>> 65e4ec12

        return channel -> {

            final ListenableFuture<GetIndexTemplatesResponse> getIndexTemplatesStep = new ListenableFuture<>();
            client.admin().indices().getTemplates(getIndexTemplatesRequest, getIndexTemplatesStep);

            final ListenableFuture<GetComposableIndexTemplateAction.Response> getComposableTemplatesStep = new ListenableFuture<>();
            client.execute(
                GetComposableIndexTemplateAction.INSTANCE,
                getComposableTemplatesRequest,
                getComposableTemplatesStep.delegateResponse((l, e) -> {
                    if (ExceptionsHelper.unwrapCause(e) instanceof ResourceNotFoundException) {
                        l.onResponse(new GetComposableIndexTemplateAction.Response(Map.of()));
                    } else {
                        l.onFailure(e);
                    }
                })
            );

            final ActionListener<Table> tableListener = new RestResponseListener<>(channel) {
                @Override
                public RestResponse buildResponse(Table table) throws Exception {
                    return RestTable.buildResponse(table, channel);
                }
            };

            getIndexTemplatesStep.addListener(
                tableListener.delegateFailureAndWrap(
                    (l, getIndexTemplatesResponse) -> getComposableTemplatesStep.addListener(
                        l.delegateFailureAndWrap(
                            (ll, getComposableIndexTemplatesResponse) -> ActionListener.completeWith(
                                ll,
                                () -> buildTable(request, getIndexTemplatesResponse, getComposableIndexTemplatesResponse)
                            )
                        )
                    )
                )
            );
        };
    }

    @Override
    protected Table getTableWithHeader(RestRequest request) {
        Table table = new Table();
        table.startHeaders();
        table.addCell("name", "alias:n;desc:template name");
        table.addCell("index_patterns", "alias:t;desc:template index patterns");
        table.addCell("order", "alias:o,p;desc:template application order/priority number");
        table.addCell("version", "alias:v;desc:version");
        table.addCell("composed_of", "alias:c;desc:component templates comprising index template");
        table.endHeaders();
        return table;
    }

    private Table buildTable(
        RestRequest request,
        GetIndexTemplatesResponse getIndexTemplatesResponse,
        GetComposableIndexTemplateAction.Response getComposableIndexTemplatesResponse
    ) {
        final Table table = getTableWithHeader(request);
        for (IndexTemplateMetadata indexData : getIndexTemplatesResponse.getIndexTemplates()) {
            table.startRow();
            table.addCell(indexData.name());
            table.addCell("[" + String.join(", ", indexData.patterns()) + "]");
            table.addCell(indexData.getOrder());
            table.addCell(indexData.getVersion());
            table.addCell("");
            table.endRow();
        }

        for (Map.Entry<String, ComposableIndexTemplate> entry : getComposableIndexTemplatesResponse.indexTemplates().entrySet()) {
            final String name = entry.getKey();
            final ComposableIndexTemplate template = entry.getValue();
            table.startRow();
            table.addCell(name);
            table.addCell("[" + String.join(", ", template.indexPatterns()) + "]");
            table.addCell(template.priorityOrZero());
            table.addCell(template.version());
            table.addCell("[" + String.join(", ", template.composedOf()) + "]");
            table.endRow();
        }

        return table;
    }
}<|MERGE_RESOLUTION|>--- conflicted
+++ resolved
@@ -54,29 +54,16 @@
     protected RestChannelConsumer doCatRequest(final RestRequest request, NodeClient client) {
         final String matchPattern = request.hasParam("name") ? request.param("name") : null;
 
-        final var masterNodeTimeout = getMasterNodeTimeout(request);
+        final var masterNodeTimeout = RestUtils.getMasterNodeTimeout(request);
         final GetIndexTemplatesRequest getIndexTemplatesRequest = matchPattern == null
-<<<<<<< HEAD
             ? new GetIndexTemplatesRequest(masterNodeTimeout)
             : new GetIndexTemplatesRequest(masterNodeTimeout, matchPattern);
         RestUtils.consumeDeprecatedLocalParameter(request);
-=======
-            ? new GetIndexTemplatesRequest()
-            : new GetIndexTemplatesRequest(matchPattern);
-        getIndexTemplatesRequest.local(request.paramAsBoolean("local", getIndexTemplatesRequest.local()));
-        getIndexTemplatesRequest.masterNodeTimeout(RestUtils.getMasterNodeTimeout(request));
->>>>>>> 65e4ec12
 
         final GetComposableIndexTemplateAction.Request getComposableTemplatesRequest = new GetComposableIndexTemplateAction.Request(
-            RestUtils.getMasterNodeTimeout(request),
+            masterNodeTimeout,
             matchPattern
         );
-<<<<<<< HEAD
-        getComposableTemplatesRequest.local(request.paramAsBoolean("local", getComposableTemplatesRequest.local()));
-        getComposableTemplatesRequest.masterNodeTimeout(masterNodeTimeout);
-=======
-        RestUtils.consumeDeprecatedLocalParameter(request);
->>>>>>> 65e4ec12
 
         return channel -> {
 

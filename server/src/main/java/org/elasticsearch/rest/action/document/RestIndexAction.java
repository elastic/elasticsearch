--- conflicted
+++ resolved
@@ -19,19 +19,11 @@
 
 package org.elasticsearch.rest.action.document;
 
-<<<<<<< HEAD
-import org.elasticsearch.action.index.IndexRequest;
-import org.elasticsearch.action.support.ActiveShardCount;
-import org.elasticsearch.client.node.NodeClient;
-=======
-import org.apache.logging.log4j.LogManager;
 import org.elasticsearch.Version;
 import org.elasticsearch.action.index.IndexRequest;
 import org.elasticsearch.action.support.ActiveShardCount;
 import org.elasticsearch.client.node.NodeClient;
 import org.elasticsearch.cluster.service.ClusterService;
-import org.elasticsearch.common.logging.DeprecationLogger;
->>>>>>> 7a622f02
 import org.elasticsearch.index.VersionType;
 import org.elasticsearch.rest.BaseRestHandler;
 import org.elasticsearch.rest.RestController;
@@ -60,16 +52,6 @@
         CreateHandler createHandler = new CreateHandler();
         controller.registerHandler(PUT, "/{index}/_create/{id}", createHandler);
         controller.registerHandler(POST, "/{index}/_create/{id}/", createHandler);
-<<<<<<< HEAD
-=======
-
-        // Deprecated typed endpoints.
-        controller.registerHandler(POST, "/{index}/{type}", autoIdHandler); // auto id creation
-        controller.registerHandler(PUT, "/{index}/{type}/{id}", this);
-        controller.registerHandler(POST, "/{index}/{type}/{id}", this);
-        controller.registerHandler(PUT, "/{index}/{type}/{id}/_create", createHandler);
-        controller.registerHandler(POST, "/{index}/{type}/{id}/_create", createHandler);
->>>>>>> 7a622f02
     }
 
     @Override

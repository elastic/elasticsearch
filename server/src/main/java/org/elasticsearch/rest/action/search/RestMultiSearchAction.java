/*
 * Licensed to Elasticsearch under one or more contributor
 * license agreements. See the NOTICE file distributed with
 * this work for additional information regarding copyright
 * ownership. Elasticsearch licenses this file to you under
 * the Apache License, Version 2.0 (the "License"); you may
 * not use this file except in compliance with the License.
 * You may obtain a copy of the License at
 *
 *    http://www.apache.org/licenses/LICENSE-2.0
 *
 * Unless required by applicable law or agreed to in writing,
 * software distributed under the License is distributed on an
 * "AS IS" BASIS, WITHOUT WARRANTIES OR CONDITIONS OF ANY
 * KIND, either express or implied.  See the License for the
 * specific language governing permissions and limitations
 * under the License.
 */

package org.elasticsearch.rest.action.search;

import org.apache.logging.log4j.LogManager;
import org.elasticsearch.action.search.MultiSearchRequest;
import org.elasticsearch.action.search.SearchRequest;
import org.elasticsearch.action.support.IndicesOptions;
import org.elasticsearch.client.node.NodeClient;
import org.elasticsearch.common.CheckedBiConsumer;
import org.elasticsearch.common.Strings;
import org.elasticsearch.common.bytes.BytesReference;
import org.elasticsearch.common.collect.Tuple;
import org.elasticsearch.common.logging.DeprecationLogger;
import org.elasticsearch.common.settings.Settings;
import org.elasticsearch.common.xcontent.XContent;
import org.elasticsearch.common.xcontent.XContentParser;
import org.elasticsearch.common.xcontent.XContentType;
import org.elasticsearch.rest.BaseRestHandler;
import org.elasticsearch.rest.RestController;
import org.elasticsearch.rest.RestRequest;
import org.elasticsearch.rest.action.RestToXContentListener;
import org.elasticsearch.search.builder.SearchSourceBuilder;

import java.io.IOException;
import java.util.Arrays;
import java.util.Collections;
import java.util.HashSet;
import java.util.List;
import java.util.Set;

import static org.elasticsearch.rest.RestRequest.Method.GET;
import static org.elasticsearch.rest.RestRequest.Method.POST;

public class RestMultiSearchAction extends BaseRestHandler {
<<<<<<< HEAD
    private static final Set<String> RESPONSE_PARAMS;

    static {
        final Set<String> responseParams = new HashSet<>(
            Arrays.asList(RestSearchAction.TYPED_KEYS_PARAM, RestSearchAction.TOTAL_HIT_AS_INT_PARAM)
        );
        RESPONSE_PARAMS = Collections.unmodifiableSet(responseParams);
    }

=======
>>>>>>> 25c416b1
    private static final DeprecationLogger deprecationLogger = new DeprecationLogger(
        LogManager.getLogger(RestMultiSearchAction.class));
    public static final String TYPES_DEPRECATION_MESSAGE = "[types removal]" +
        " Specifying types in multi search requests is deprecated.";

    private static final Set<String> RESPONSE_PARAMS = Collections.singleton(RestSearchAction.TYPED_KEYS_PARAM);

    private final boolean allowExplicitIndex;

    public RestMultiSearchAction(Settings settings, RestController controller) {
        super(settings);

        controller.registerHandler(GET, "/_msearch", this);
        controller.registerHandler(POST, "/_msearch", this);
        controller.registerHandler(GET, "/{index}/_msearch", this);
        controller.registerHandler(POST, "/{index}/_msearch", this);
        controller.registerHandler(GET, "/{index}/{type}/_msearch", this);
        controller.registerHandler(POST, "/{index}/{type}/_msearch", this);

        this.allowExplicitIndex = MULTI_ALLOW_EXPLICIT_INDEX.get(settings);
    }

    @Override
    public String getName() {
        return "msearch_action";
    }

    @Override
    public RestChannelConsumer prepareRequest(final RestRequest request, final NodeClient client) throws IOException {
        MultiSearchRequest multiSearchRequest = parseRequest(request, allowExplicitIndex);
        return channel -> client.multiSearch(multiSearchRequest, new RestToXContentListener<>(channel));
    }

    /**
     * Parses a {@link RestRequest} body and returns a {@link MultiSearchRequest}
     */
    public static MultiSearchRequest parseRequest(RestRequest restRequest, boolean allowExplicitIndex) throws IOException {
        MultiSearchRequest multiRequest = new MultiSearchRequest();
        IndicesOptions indicesOptions = IndicesOptions.fromRequest(restRequest, multiRequest.indicesOptions());
        multiRequest.indicesOptions(indicesOptions);
        if (restRequest.hasParam("max_concurrent_searches")) {
            multiRequest.maxConcurrentSearchRequests(restRequest.paramAsInt("max_concurrent_searches", 0));
        }

        int preFilterShardSize = restRequest.paramAsInt("pre_filter_shard_size", SearchRequest.DEFAULT_PRE_FILTER_SHARD_SIZE);

        final Integer maxConcurrentShardRequests;
        if (restRequest.hasParam("max_concurrent_shard_requests")) {
            // only set if we have the parameter since we auto adjust the max concurrency on the coordinator
            // based on the number of nodes in the cluster
            maxConcurrentShardRequests = restRequest.paramAsInt("max_concurrent_shard_requests", Integer.MIN_VALUE);
        } else {
            maxConcurrentShardRequests = null;
        }

        parseMultiLineRequest(restRequest, multiRequest.indicesOptions(), allowExplicitIndex, (searchRequest, parser) -> {
            if (searchRequest.types().length > 0) {
                deprecationLogger.deprecated(TYPES_DEPRECATION_MESSAGE);
            }
            searchRequest.source(SearchSourceBuilder.fromXContent(parser, false));
            multiRequest.add(searchRequest);
        });
        List<SearchRequest> requests = multiRequest.requests();
        preFilterShardSize = Math.max(1, preFilterShardSize / (requests.size()+1));
        for (SearchRequest request : requests) {
            // preserve if it's set on the request
            request.setPreFilterShardSize(Math.min(preFilterShardSize, request.getPreFilterShardSize()));
            if (maxConcurrentShardRequests != null) {
                request.setMaxConcurrentShardRequests(maxConcurrentShardRequests);
            }
        }
        return multiRequest;
    }

    /**
     * Parses a multi-line {@link RestRequest} body, instantiating a {@link SearchRequest} for each line and applying the given consumer.
     */
    public static void parseMultiLineRequest(RestRequest request, IndicesOptions indicesOptions, boolean allowExplicitIndex,
            CheckedBiConsumer<SearchRequest, XContentParser, IOException> consumer) throws IOException {

        String[] indices = Strings.splitStringByCommaToArray(request.param("index"));
        String[] types = Strings.splitStringByCommaToArray(request.param("type"));
        String searchType = request.param("search_type");
        String routing = request.param("routing");

        final Tuple<XContentType, BytesReference> sourceTuple = request.contentOrSourceParam();
        final XContent xContent = sourceTuple.v1().xContent();
        final BytesReference data = sourceTuple.v2();
        MultiSearchRequest.readMultiLineFormat(data, xContent, consumer, indices, indicesOptions, types, routing,
                searchType, request.getXContentRegistry(), allowExplicitIndex);
    }

    @Override
    public boolean supportsContentStream() {
        return true;
    }

    @Override
    protected Set<String> responseParams() {
        return RESPONSE_PARAMS;
    }
}<|MERGE_RESOLUTION|>--- conflicted
+++ resolved
@@ -50,7 +50,11 @@
 import static org.elasticsearch.rest.RestRequest.Method.POST;
 
 public class RestMultiSearchAction extends BaseRestHandler {
-<<<<<<< HEAD
+    private static final DeprecationLogger deprecationLogger = new DeprecationLogger(
+        LogManager.getLogger(RestMultiSearchAction.class));
+    public static final String TYPES_DEPRECATION_MESSAGE = "[types removal]" +
+        " Specifying types in multi search requests is deprecated.";
+
     private static final Set<String> RESPONSE_PARAMS;
 
     static {
@@ -59,15 +63,6 @@
         );
         RESPONSE_PARAMS = Collections.unmodifiableSet(responseParams);
     }
-
-=======
->>>>>>> 25c416b1
-    private static final DeprecationLogger deprecationLogger = new DeprecationLogger(
-        LogManager.getLogger(RestMultiSearchAction.class));
-    public static final String TYPES_DEPRECATION_MESSAGE = "[types removal]" +
-        " Specifying types in multi search requests is deprecated.";
-
-    private static final Set<String> RESPONSE_PARAMS = Collections.singleton(RestSearchAction.TYPED_KEYS_PARAM);
 
     private final boolean allowExplicitIndex;
 

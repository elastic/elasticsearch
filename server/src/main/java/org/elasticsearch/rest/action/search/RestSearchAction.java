/*
 * Copyright Elasticsearch B.V. and/or licensed to Elasticsearch B.V. under one
 * or more contributor license agreements. Licensed under the "Elastic License
 * 2.0", the "GNU Affero General Public License v3.0 only", and the "Server Side
 * Public License v 1"; you may not use this file except in compliance with, at
 * your election, the "Elastic License 2.0", the "GNU Affero General Public
 * License v3.0 only", or the "Server Side Public License, v 1".
 */

package org.elasticsearch.rest.action.search;

import org.elasticsearch.ExceptionsHelper;
import org.elasticsearch.action.ActionRequestValidationException;
import org.elasticsearch.action.search.SearchRequest;
import org.elasticsearch.action.search.TransportSearchAction;
import org.elasticsearch.action.support.IndicesOptions;
import org.elasticsearch.client.internal.node.NodeClient;
import org.elasticsearch.common.Strings;
import org.elasticsearch.common.settings.Settings;
import org.elasticsearch.core.Booleans;
import org.elasticsearch.core.Nullable;
import org.elasticsearch.features.NodeFeature;
import org.elasticsearch.index.query.QueryBuilder;
import org.elasticsearch.rest.BaseRestHandler;
import org.elasticsearch.rest.RestRequest;
import org.elasticsearch.rest.Scope;
import org.elasticsearch.rest.ServerlessScope;
import org.elasticsearch.rest.action.RestActions;
import org.elasticsearch.rest.action.RestCancellableNodeClient;
import org.elasticsearch.rest.action.RestRefCountedChunkedToXContentListener;
import org.elasticsearch.search.SearchService;
import org.elasticsearch.search.builder.SearchSourceBuilder;
import org.elasticsearch.search.crossproject.CrossProjectModeDecider;
import org.elasticsearch.search.fetch.StoredFieldsContext;
import org.elasticsearch.search.fetch.subphase.FetchSourceContext;
import org.elasticsearch.search.internal.SearchContext;
import org.elasticsearch.search.sort.SortOrder;
import org.elasticsearch.search.suggest.SuggestBuilder;
import org.elasticsearch.search.suggest.term.TermSuggestionBuilder;
import org.elasticsearch.usage.SearchUsageHolder;
import org.elasticsearch.xcontent.XContentParser;

import java.io.IOException;
import java.util.Arrays;
import java.util.List;
import java.util.Locale;
import java.util.Optional;
import java.util.Set;
import java.util.function.IntConsumer;
import java.util.function.Predicate;

import static org.elasticsearch.action.ValidateActions.addValidationError;
import static org.elasticsearch.core.TimeValue.parseTimeValue;
import static org.elasticsearch.rest.RestRequest.Method.GET;
import static org.elasticsearch.rest.RestRequest.Method.POST;
import static org.elasticsearch.search.suggest.SuggestBuilders.termSuggestion;

@ServerlessScope(Scope.PUBLIC)
public class RestSearchAction extends BaseRestHandler {

    /**
     * Indicates whether hits.total should be rendered as an integer or an object
     * in the rest search response.
     */
    public static final String TOTAL_HITS_AS_INT_PARAM = "rest_total_hits_as_int";
    public static final String TYPED_KEYS_PARAM = "typed_keys";
    public static final String INCLUDE_NAMED_QUERIES_SCORE_PARAM = "include_named_queries_score";
    public static final Set<String> RESPONSE_PARAMS = Set.of(TYPED_KEYS_PARAM, TOTAL_HITS_AS_INT_PARAM, INCLUDE_NAMED_QUERIES_SCORE_PARAM);

    private final SearchUsageHolder searchUsageHolder;
    private final Predicate<NodeFeature> clusterSupportsFeature;
    private final CrossProjectModeDecider crossProjectModeDecider;

    public RestSearchAction(SearchUsageHolder searchUsageHolder, Predicate<NodeFeature> clusterSupportsFeature, Settings settings) {
        this.searchUsageHolder = searchUsageHolder;
        this.clusterSupportsFeature = clusterSupportsFeature;
        this.crossProjectModeDecider = new CrossProjectModeDecider(settings);
    }

    @Override
    public String getName() {
        return "search_action";
    }

    @Override
    public List<Route> routes() {
        return List.of(
            new Route(GET, "/_search"),
            new Route(POST, "/_search"),
            new Route(GET, "/{index}/_search"),
            new Route(POST, "/{index}/_search")
        );
    }

    @Override
    public Set<String> supportedCapabilities() {
        return SearchCapabilities.CAPABILITIES;
    }

    @Override
    public RestChannelConsumer prepareRequest(final RestRequest request, final NodeClient client) throws IOException {
        if (client.threadPool() != null && client.threadPool().getThreadContext() != null) {
            client.threadPool().getThreadContext().setErrorTraceTransportHeader(request);
        }
        SearchRequest searchRequest = new SearchRequest();
        // access the BwC param, but just drop it
        // this might be set by old clients
        request.param("min_compatible_shard_node");

        final boolean crossProjectEnabled = crossProjectModeDecider.crossProjectEnabled();
        if (crossProjectEnabled) {
            searchRequest.setProjectRouting(request.param("project_routing"));
        }

        /*
         * We have to pull out the call to `source().size(size)` because
         * _update_by_query and _delete_by_query uses this same parsing
         * path but sets a different variable when it sees the `size`
         * url parameter.
         *
         * Note that we can't use `searchRequest.source()::size` because
         * `searchRequest.source()` is null right now. We don't have to
         * guard against it being null in the IntConsumer because it can't
         * be null later. If that is confusing to you then you are in good
         * company.
         */
        IntConsumer setSize = size -> searchRequest.source().size(size);
        request.withContentOrSourceParamParserOrNull(
            parser -> parseSearchRequest(
                searchRequest,
                request,
                parser,
                clusterSupportsFeature,
                setSize,
                searchUsageHolder,
                Optional.of(crossProjectEnabled)
            )
        );

        return channel -> {
            RestCancellableNodeClient cancelClient = new RestCancellableNodeClient(client, request.getHttpChannel());
            cancelClient.execute(TransportSearchAction.TYPE, searchRequest, new RestRefCountedChunkedToXContentListener<>(channel));
        };
    }

    /**
     * Parses the rest request on top of the SearchRequest, preserving values that are not overridden by the rest request.
     * The endpoint calling this method is treated as if it does not support Cross Project Search (CPS). In case it supports
     * CPS, it should call in the other appropriate overload and pass in the CPS state explicitly either via Optional.of(true)
     * or Optional.of(false).
     * @param searchRequest the search request that will hold what gets parsed
     * @param request the rest request to read from
     * @param requestContentParser body of the request to read. This method does not attempt to read the body from the {@code request}
     *        parameter
     * @param clusterSupportsFeature used to check if certain features are available in this cluster
     * @param setSize how the size url parameter is handled. {@code udpate_by_query} and regular search differ here.
     */
    public static void parseSearchRequest(
        SearchRequest searchRequest,
        RestRequest request,
        XContentParser requestContentParser,
        Predicate<NodeFeature> clusterSupportsFeature,
        IntConsumer setSize
    ) throws IOException {
        parseSearchRequest(searchRequest, request, requestContentParser, clusterSupportsFeature, setSize, null);
    }

    public static void parseSearchRequest(
        SearchRequest searchRequest,
        RestRequest request,
        @Nullable XContentParser requestContentParser,
        Predicate<NodeFeature> clusterSupportsFeature,
        IntConsumer setSize,
        @Nullable SearchUsageHolder searchUsageHolder
    ) throws IOException {
        parseSearchRequest(
            searchRequest,
            request,
            requestContentParser,
            clusterSupportsFeature,
            setSize,
            searchUsageHolder,
            Optional.empty()
        );
    }

    /**
     * Parses the rest request on top of the SearchRequest, preserving values that are not overridden by the rest request.
     *
     * @param searchRequest the search request that will hold what gets parsed
     * @param request the rest request to read from
     * @param requestContentParser body of the request to read. This method does not attempt to read the body from the {@code request}
     *        parameter, will be null when there is no request body to parse
     * @param clusterSupportsFeature used to check if certain features are available in this cluster
     * @param setSize how the size url parameter is handled. {@code udpate_by_query} and regular search differ here.
     * @param searchUsageHolder the holder of search usage stats
     * @param crossProjectEnabled Specifies the state of Cross Project Search (CPS) for the endpoint that's calling this method.
     *                            Optional.of(true)  - signifies that the endpoint supports CPS,
     *                            Optional.of(false) - signifies that the endpoint supports CPS but CPS is disabled, and,
     *                            Optional.empty()   - signifies that the endpoint does not support CPS.
     */
    public static void parseSearchRequest(
        SearchRequest searchRequest,
        RestRequest request,
        @Nullable XContentParser requestContentParser,
        Predicate<NodeFeature> clusterSupportsFeature,
        IntConsumer setSize,
        @Nullable SearchUsageHolder searchUsageHolder,
        Optional<Boolean> crossProjectEnabled
    ) throws IOException {
        if (searchRequest.source() == null) {
            searchRequest.source(new SearchSourceBuilder());
        }
        searchRequest.indices(Strings.splitStringByCommaToArray(request.param("index")));
        /*
         * We pass this object to the request body parser so that we can extract info such as project_routing.
         * We only do it if in a Cross Project Environment, though, because outside it, such details are not
         * expected and valid.
         */
        SearchRequest searchRequestForParsing = crossProjectEnabled.orElse(false) ? searchRequest : null;
        if (requestContentParser != null) {
            if (searchUsageHolder == null) {
                searchRequest.source().parseXContent(searchRequestForParsing, requestContentParser, true, clusterSupportsFeature);
            } else {
                searchRequest.source()
                    .parseXContent(searchRequestForParsing, requestContentParser, true, searchUsageHolder, clusterSupportsFeature);
            }
        }

        final int batchedReduceSize = request.paramAsInt("batched_reduce_size", searchRequest.getBatchedReduceSize());
        searchRequest.setBatchedReduceSize(batchedReduceSize);
        if (request.hasParam("pre_filter_shard_size")) {
            searchRequest.setPreFilterShardSize(request.paramAsInt("pre_filter_shard_size", SearchRequest.DEFAULT_PRE_FILTER_SHARD_SIZE));
        }
        if (request.hasParam("enable_fields_emulation")) {
            // this flag is a no-op from 8.0 on, we only want to consume it so its presence doesn't cause errors
            request.paramAsBoolean("enable_fields_emulation", false);
        }
        if (request.hasParam("max_concurrent_shard_requests")) {
            // only set if we have the parameter since we auto adjust the max concurrency on the coordinator
            // based on the number of nodes in the cluster
            final int maxConcurrentShardRequests = request.paramAsInt(
                "max_concurrent_shard_requests",
                searchRequest.getMaxConcurrentShardRequests()
            );
            searchRequest.setMaxConcurrentShardRequests(maxConcurrentShardRequests);
        }

        if (request.hasParam("allow_partial_search_results")) {
            // only set if we have the parameter passed to override the cluster-level default
            searchRequest.allowPartialSearchResults(request.paramAsBoolean("allow_partial_search_results", null));
        }

        searchRequest.searchType(request.param("search_type"));
        parseSearchSource(searchRequest.source(), request, setSize);
        searchRequest.requestCache(request.paramAsBoolean("request_cache", searchRequest.requestCache()));

        String scroll = request.param("scroll");
        if (scroll != null) {
            searchRequest.scroll(parseTimeValue(scroll, null, "scroll"));
        }
        searchRequest.routing(request.param("routing"));
        searchRequest.preference(request.param("preference"));
        IndicesOptions indicesOptions = IndicesOptions.fromRequest(request, searchRequest.indicesOptions());
<<<<<<< HEAD
        if (crossProjectEnabled && searchRequest.allowsCrossProject()) {
=======
        if (crossProjectEnabled.orElse(false) && searchRequest.allowsCrossProject() && searchRequest.pointInTimeBuilder() == null) {
>>>>>>> 771fc112
            indicesOptions = IndicesOptions.builder(indicesOptions)
                .crossProjectModeOptions(new IndicesOptions.CrossProjectModeOptions(true))
                .build();
        }
        searchRequest.indicesOptions(indicesOptions);

        validateSearchRequest(request, searchRequest);

        if (searchRequest.pointInTimeBuilder() != null) {
            preparePointInTime(searchRequest, request);
        } else {
            searchRequest.setCcsMinimizeRoundtrips(
                SearchParamsParser.parseCcsMinimizeRoundtrips(crossProjectEnabled, request, searchRequest.isCcsMinimizeRoundtrips())
            );
        }
        if (request.paramAsBoolean("force_synthetic_source", false)) {
            searchRequest.setForceSyntheticSource(true);
        }
    }

    /**
     * Parses the rest request on top of the SearchSourceBuilder, preserving
     * values that are not overridden by the rest request.
     */
    private static void parseSearchSource(final SearchSourceBuilder searchSourceBuilder, RestRequest request, IntConsumer setSize) {
        QueryBuilder queryBuilder = RestActions.urlParamsToQueryBuilder(request);
        if (queryBuilder != null) {
            searchSourceBuilder.query(queryBuilder);
        }

        if (request.hasParam("from")) {
            searchSourceBuilder.from(request.paramAsInt("from", 0));
        }
        if (request.hasParam("size")) {
            setSize.accept(request.paramAsInt("size", SearchService.DEFAULT_SIZE));
        }
        if (request.hasParam("explain")) {
            searchSourceBuilder.explain(request.paramAsBoolean("explain", null));
        }
        if (request.hasParam("version")) {
            searchSourceBuilder.version(request.paramAsBoolean("version", null));
        }
        if (request.hasParam("seq_no_primary_term")) {
            searchSourceBuilder.seqNoAndPrimaryTerm(request.paramAsBoolean("seq_no_primary_term", null));
        }
        if (request.hasParam("timeout")) {
            searchSourceBuilder.timeout(request.paramAsTime("timeout", null));
        }
        if (request.hasParam("terminate_after")) {
            int terminateAfter = request.paramAsInt("terminate_after", SearchContext.DEFAULT_TERMINATE_AFTER);
            searchSourceBuilder.terminateAfter(terminateAfter);
        }

        StoredFieldsContext storedFieldsContext = StoredFieldsContext.fromRestRequest(
            SearchSourceBuilder.STORED_FIELDS_FIELD.getPreferredName(),
            request
        );
        if (storedFieldsContext != null) {
            searchSourceBuilder.storedFields(storedFieldsContext);
        }
        String sDocValueFields = request.param("docvalue_fields");
        if (sDocValueFields != null) {
            if (Strings.hasText(sDocValueFields)) {
                String[] sFields = Strings.splitStringByCommaToArray(sDocValueFields);
                for (String field : sFields) {
                    searchSourceBuilder.docValueField(field, null);
                }
            }
        }
        FetchSourceContext fetchSourceContext = FetchSourceContext.parseFromRestRequest(request);
        if (fetchSourceContext != null) {
            searchSourceBuilder.fetchSource(fetchSourceContext);
        }

        if (request.hasParam("track_scores")) {
            searchSourceBuilder.trackScores(request.paramAsBoolean("track_scores", false));
        }

        if (request.hasParam("track_total_hits")) {
            if (Booleans.isBoolean(request.param("track_total_hits"))) {
                searchSourceBuilder.trackTotalHits(request.paramAsBoolean("track_total_hits", true));
            } else {
                searchSourceBuilder.trackTotalHitsUpTo(
                    request.paramAsInt("track_total_hits", SearchContext.DEFAULT_TRACK_TOTAL_HITS_UP_TO)
                );
            }
        }

        String sSorts = request.param("sort");
        if (sSorts != null) {
            String[] sorts = Strings.splitStringByCommaToArray(sSorts);
            for (String sort : sorts) {
                int delimiter = sort.lastIndexOf(':');
                if (delimiter != -1) {
                    String sortField = sort.substring(0, delimiter);
                    String reverse = sort.substring(delimiter + 1);
                    if ("asc".equals(reverse)) {
                        searchSourceBuilder.sort(sortField, SortOrder.ASC);
                    } else if ("desc".equals(reverse)) {
                        searchSourceBuilder.sort(sortField, SortOrder.DESC);
                    }
                } else {
                    searchSourceBuilder.sort(sort);
                }
            }
        }

        String sStats = request.param("stats");
        if (sStats != null) {
            searchSourceBuilder.stats(Arrays.asList(Strings.splitStringByCommaToArray(sStats)));
        }
        SuggestBuilder suggestBuilder = parseSuggestUrlParameters(request);
        if (suggestBuilder != null) {
            searchSourceBuilder.suggest(suggestBuilder);
        }
    }

    private static final String[] suggestQueryStringParams = new String[] { "suggest_text", "suggest_size", "suggest_mode" };

    /**
     * package private for testing
     */
    static SuggestBuilder parseSuggestUrlParameters(RestRequest request) {
        String suggestField = request.param("suggest_field");
        if (suggestField != null) {
            String suggestText = request.param("suggest_text", request.param("q"));
            int suggestSize = request.paramAsInt("suggest_size", 5);
            String suggestMode = request.param("suggest_mode");
            return new SuggestBuilder().addSuggestion(
                suggestField,
                termSuggestion(suggestField).text(suggestText)
                    .size(suggestSize)
                    .suggestMode(TermSuggestionBuilder.SuggestMode.resolve(suggestMode))
            );
        } else {
            List<String> unconsumedParams = Arrays.stream(suggestQueryStringParams).filter(key -> request.param(key) != null).toList();
            if (unconsumedParams.isEmpty() == false) {
                // this would lead to a non-descriptive error from RestBaseHandler#unrecognized later, so throw a better IAE here
                throw new IllegalArgumentException(
                    String.format(
                        Locale.ROOT,
                        "request [%s] contains parameters %s but missing 'suggest_field' parameter.",
                        request.path(),
                        unconsumedParams.toString()
                    )
                );
            }
        }
        return null;
    }

    static void preparePointInTime(SearchRequest request, RestRequest restRequest) {
        assert request.pointInTimeBuilder() != null;
        ActionRequestValidationException validationException = null;
        if (restRequest.paramAsBoolean("ccs_minimize_roundtrips", false)) {
            validationException = addValidationError("[ccs_minimize_roundtrips] cannot be used with point in time", validationException);
            request.setCcsMinimizeRoundtrips(false);
        }
        ExceptionsHelper.reThrowIfNotNull(validationException);
    }

    /**
     * Validates that no search request parameters conflict. This method
     * might modify the search request to align certain parameters.
     */
    public static void validateSearchRequest(RestRequest restRequest, SearchRequest searchRequest) {
        checkRestTotalHits(restRequest, searchRequest);
        checkSearchType(restRequest, searchRequest);
        // ensures that the rest param is consumed
        restRequest.paramAsBoolean(INCLUDE_NAMED_QUERIES_SCORE_PARAM, false);
    }

    /**
     * Modify the search request to accurately count the total hits that match the query
     * if {@link #TOTAL_HITS_AS_INT_PARAM} is set.
     *
     * @throws IllegalArgumentException if {@link #TOTAL_HITS_AS_INT_PARAM}
     * is used in conjunction with a lower bound value (other than {@link SearchContext#DEFAULT_TRACK_TOTAL_HITS_UP_TO})
     * for the track_total_hits option.
     */
    private static void checkRestTotalHits(RestRequest restRequest, SearchRequest searchRequest) {
        boolean totalHitsAsInt = restRequest.paramAsBoolean(TOTAL_HITS_AS_INT_PARAM, false);
        if (totalHitsAsInt == false) {
            return;
        }
        if (searchRequest.source() == null) {
            searchRequest.source(new SearchSourceBuilder());
        }
        Integer trackTotalHitsUpTo = searchRequest.source().trackTotalHitsUpTo();
        if (trackTotalHitsUpTo == null) {
            searchRequest.source().trackTotalHits(true);
        } else if (trackTotalHitsUpTo != SearchContext.TRACK_TOTAL_HITS_ACCURATE
            && trackTotalHitsUpTo != SearchContext.TRACK_TOTAL_HITS_DISABLED) {
                throw new IllegalArgumentException(
                    "["
                        + TOTAL_HITS_AS_INT_PARAM
                        + "] cannot be used "
                        + "if the tracking of total hits is not accurate, got "
                        + trackTotalHitsUpTo
                );
            }
    }

    private static void checkSearchType(RestRequest restRequest, SearchRequest searchRequest) {
        if (restRequest.hasParam("search_type") && searchRequest.hasKnnSearch()) {
            throw new IllegalArgumentException(
                "cannot set [search_type] when using [knn] search, since the search type is determined automatically"
            );
        }
    }

    @Override
    protected Set<String> responseParams() {
        return RESPONSE_PARAMS;
    }

}<|MERGE_RESOLUTION|>--- conflicted
+++ resolved
@@ -262,11 +262,7 @@
         searchRequest.routing(request.param("routing"));
         searchRequest.preference(request.param("preference"));
         IndicesOptions indicesOptions = IndicesOptions.fromRequest(request, searchRequest.indicesOptions());
-<<<<<<< HEAD
-        if (crossProjectEnabled && searchRequest.allowsCrossProject()) {
-=======
-        if (crossProjectEnabled.orElse(false) && searchRequest.allowsCrossProject() && searchRequest.pointInTimeBuilder() == null) {
->>>>>>> 771fc112
+        if (crossProjectEnabled.orElse(false) && searchRequest.allowsCrossProject()) {
             indicesOptions = IndicesOptions.builder(indicesOptions)
                 .crossProjectModeOptions(new IndicesOptions.CrossProjectModeOptions(true))
                 .build();

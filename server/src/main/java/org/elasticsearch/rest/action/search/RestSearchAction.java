/*
 * Copyright Elasticsearch B.V. and/or licensed to Elasticsearch B.V. under one
 * or more contributor license agreements. Licensed under the Elastic License
 * 2.0 and the Server Side Public License, v 1; you may not use this file except
 * in compliance with, at your election, the Elastic License 2.0 or the Server
 * Side Public License, v 1.
 */

package org.elasticsearch.rest.action.search;

import org.elasticsearch.ExceptionsHelper;
import org.elasticsearch.Version;
import org.elasticsearch.action.ActionRequestValidationException;
import org.elasticsearch.action.search.SearchContextId;
import org.elasticsearch.action.search.SearchRequest;
import org.elasticsearch.action.search.TransportSearchAction;
import org.elasticsearch.action.support.IndicesOptions;
import org.elasticsearch.client.internal.node.NodeClient;
import org.elasticsearch.common.Strings;
import org.elasticsearch.common.io.stream.NamedWriteableRegistry;
import org.elasticsearch.common.logging.DeprecationLogger;
import org.elasticsearch.core.Booleans;
import org.elasticsearch.core.Nullable;
import org.elasticsearch.core.RestApiVersion;
import org.elasticsearch.index.query.QueryBuilder;
import org.elasticsearch.rest.BaseRestHandler;
import org.elasticsearch.rest.RestRequest;
import org.elasticsearch.rest.Scope;
import org.elasticsearch.rest.ServerlessScope;
import org.elasticsearch.rest.action.RestActions;
import org.elasticsearch.rest.action.RestCancellableNodeClient;
import org.elasticsearch.rest.action.RestRefCountedChunkedToXContentListener;
import org.elasticsearch.search.Scroll;
import org.elasticsearch.search.SearchService;
import org.elasticsearch.search.builder.SearchSourceBuilder;
import org.elasticsearch.search.fetch.StoredFieldsContext;
import org.elasticsearch.search.fetch.subphase.FetchSourceContext;
import org.elasticsearch.search.internal.SearchContext;
import org.elasticsearch.search.sort.SortOrder;
import org.elasticsearch.search.suggest.SuggestBuilder;
import org.elasticsearch.search.suggest.term.TermSuggestionBuilder;
import org.elasticsearch.usage.SearchUsageHolder;
import org.elasticsearch.xcontent.XContentParser;

import java.io.IOException;
import java.util.Arrays;
import java.util.List;
import java.util.Locale;
import java.util.Set;
import java.util.function.IntConsumer;

import static org.elasticsearch.action.ValidateActions.addValidationError;
import static org.elasticsearch.action.search.SearchRequest.DEFAULT_INDICES_OPTIONS;
import static org.elasticsearch.core.TimeValue.parseTimeValue;
import static org.elasticsearch.rest.RestRequest.Method.GET;
import static org.elasticsearch.rest.RestRequest.Method.POST;
import static org.elasticsearch.search.suggest.SuggestBuilders.termSuggestion;

@ServerlessScope(Scope.PUBLIC)
public class RestSearchAction extends BaseRestHandler {
    private static final DeprecationLogger deprecationLogger = DeprecationLogger.getLogger(RestSearchAction.class);
    public static final String TYPES_DEPRECATION_MESSAGE = "[types removal] Specifying types in search requests is deprecated.";

    /**
     * Indicates whether hits.total should be rendered as an integer or an object
     * in the rest search response.
     */
    public static final String TOTAL_HITS_AS_INT_PARAM = "rest_total_hits_as_int";
    public static final String TYPED_KEYS_PARAM = "typed_keys";
    public static final String INCLUDE_NAMED_QUERIES_SCORE_PARAM = "include_named_queries_score";
    public static final Set<String> RESPONSE_PARAMS = Set.of(TYPED_KEYS_PARAM, TOTAL_HITS_AS_INT_PARAM, INCLUDE_NAMED_QUERIES_SCORE_PARAM);

    private final SearchUsageHolder searchUsageHolder;

    public RestSearchAction(SearchUsageHolder searchUsageHolder) {
        this.searchUsageHolder = searchUsageHolder;
    }

    @Override
    public String getName() {
        return "search_action";
    }

    @Override
    public List<Route> routes() {
        return List.of(
            new Route(GET, "/_search"),
            new Route(POST, "/_search"),
            new Route(GET, "/{index}/_search"),
            new Route(POST, "/{index}/_search"),
            Route.builder(GET, "/{index}/{type}/_search").deprecated(TYPES_DEPRECATION_MESSAGE, RestApiVersion.V_7).build(),
            Route.builder(POST, "/{index}/{type}/_search").deprecated(TYPES_DEPRECATION_MESSAGE, RestApiVersion.V_7).build()
        );
    }

    @Override
    public RestChannelConsumer prepareRequest(final RestRequest request, final NodeClient client) throws IOException {

        SearchRequest searchRequest;
        if (request.hasParam("min_compatible_shard_node")) {
            searchRequest = new SearchRequest(Version.fromString(request.param("min_compatible_shard_node")));
        } else {
            searchRequest = new SearchRequest();
        }
        /*
         * We have to pull out the call to `source().size(size)` because
         * _update_by_query and _delete_by_query uses this same parsing
         * path but sets a different variable when it sees the `size`
         * url parameter.
         *
         * Note that we can't use `searchRequest.source()::size` because
         * `searchRequest.source()` is null right now. We don't have to
         * guard against it being null in the IntConsumer because it can't
         * be null later. If that is confusing to you then you are in good
         * company.
         */
        IntConsumer setSize = size -> searchRequest.source().size(size);
        request.withContentOrSourceParamParserOrNull(
            parser -> parseSearchRequest(searchRequest, request, parser, client.getNamedWriteableRegistry(), setSize, searchUsageHolder)
        );

        return channel -> {
            RestCancellableNodeClient cancelClient = new RestCancellableNodeClient(client, request.getHttpChannel());
<<<<<<< HEAD
            cancelClient.execute(TransportSearchAction.TYPE, searchRequest, new RestChunkedToXContentListener<>(channel));
=======
            cancelClient.execute(SearchAction.INSTANCE, searchRequest, new RestRefCountedChunkedToXContentListener<>(channel));
>>>>>>> 1b84ea74
        };
    }

    /**
     * Parses the rest request on top of the SearchRequest, preserving values that are not overridden by the rest request.
     *
     * @param searchRequest the search request that will hold what gets parsed
     * @param request the rest request to read from
     * @param requestContentParser body of the request to read. This method does not attempt to read the body from the {@code request}
     *        parameter
     * @param namedWriteableRegistry the registry of named writeables
     * @param setSize how the size url parameter is handled. {@code udpate_by_query} and regular search differ here.
     */
    public static void parseSearchRequest(
        SearchRequest searchRequest,
        RestRequest request,
        XContentParser requestContentParser,
        NamedWriteableRegistry namedWriteableRegistry,
        IntConsumer setSize
    ) throws IOException {
        parseSearchRequest(searchRequest, request, requestContentParser, namedWriteableRegistry, setSize, null);
    }

    /**
     * Parses the rest request on top of the SearchRequest, preserving values that are not overridden by the rest request.
     *
     * @param searchRequest the search request that will hold what gets parsed
     * @param request the rest request to read from
     * @param requestContentParser body of the request to read. This method does not attempt to read the body from the {@code request}
     *        parameter, will be null when there is no request body to parse
     * @param namedWriteableRegistry the registry of named writeables
     * @param setSize how the size url parameter is handled. {@code udpate_by_query} and regular search differ here.
     * @param searchUsageHolder the holder of search usage stats
     */
    public static void parseSearchRequest(
        SearchRequest searchRequest,
        RestRequest request,
        @Nullable XContentParser requestContentParser,
        NamedWriteableRegistry namedWriteableRegistry,
        IntConsumer setSize,
        @Nullable SearchUsageHolder searchUsageHolder
    ) throws IOException {
        if (request.getRestApiVersion() == RestApiVersion.V_7 && request.hasParam("type")) {
            request.param("type");
            deprecationLogger.compatibleCritical("search_with_types", TYPES_DEPRECATION_MESSAGE);
        }

        if (searchRequest.source() == null) {
            searchRequest.source(new SearchSourceBuilder());
        }
        searchRequest.indices(Strings.splitStringByCommaToArray(request.param("index")));
        if (requestContentParser != null) {
            if (searchUsageHolder == null) {
                searchRequest.source().parseXContent(requestContentParser, true);
            } else {
                searchRequest.source().parseXContent(requestContentParser, true, searchUsageHolder);
            }
        }

        final int batchedReduceSize = request.paramAsInt("batched_reduce_size", searchRequest.getBatchedReduceSize());
        searchRequest.setBatchedReduceSize(batchedReduceSize);
        if (request.hasParam("pre_filter_shard_size")) {
            searchRequest.setPreFilterShardSize(request.paramAsInt("pre_filter_shard_size", SearchRequest.DEFAULT_PRE_FILTER_SHARD_SIZE));
        }
        if (request.hasParam("enable_fields_emulation")) {
            // this flag is a no-op from 8.0 on, we only want to consume it so its presence doesn't cause errors
            request.paramAsBoolean("enable_fields_emulation", false);
        }
        if (request.hasParam("max_concurrent_shard_requests")) {
            // only set if we have the parameter since we auto adjust the max concurrency on the coordinator
            // based on the number of nodes in the cluster
            final int maxConcurrentShardRequests = request.paramAsInt(
                "max_concurrent_shard_requests",
                searchRequest.getMaxConcurrentShardRequests()
            );
            searchRequest.setMaxConcurrentShardRequests(maxConcurrentShardRequests);
        }

        if (request.hasParam("allow_partial_search_results")) {
            // only set if we have the parameter passed to override the cluster-level default
            searchRequest.allowPartialSearchResults(request.paramAsBoolean("allow_partial_search_results", null));
        }

        searchRequest.searchType(request.param("search_type"));
        parseSearchSource(searchRequest.source(), request, setSize);
        searchRequest.requestCache(request.paramAsBoolean("request_cache", searchRequest.requestCache()));

        String scroll = request.param("scroll");
        if (scroll != null) {
            searchRequest.scroll(new Scroll(parseTimeValue(scroll, null, "scroll")));
        }
        searchRequest.routing(request.param("routing"));
        searchRequest.preference(request.param("preference"));
        searchRequest.indicesOptions(IndicesOptions.fromRequest(request, searchRequest.indicesOptions()));

        validateSearchRequest(request, searchRequest);

        if (searchRequest.pointInTimeBuilder() != null) {
            preparePointInTime(searchRequest, request, namedWriteableRegistry);
        } else {
            searchRequest.setCcsMinimizeRoundtrips(
                request.paramAsBoolean("ccs_minimize_roundtrips", searchRequest.isCcsMinimizeRoundtrips())
            );
        }
        if (request.paramAsBoolean("force_synthetic_source", false)) {
            searchRequest.setForceSyntheticSource(true);
        }
    }

    /**
     * Parses the rest request on top of the SearchSourceBuilder, preserving
     * values that are not overridden by the rest request.
     */
    private static void parseSearchSource(final SearchSourceBuilder searchSourceBuilder, RestRequest request, IntConsumer setSize) {
        QueryBuilder queryBuilder = RestActions.urlParamsToQueryBuilder(request);
        if (queryBuilder != null) {
            searchSourceBuilder.query(queryBuilder);
        }

        if (request.hasParam("from")) {
            searchSourceBuilder.from(request.paramAsInt("from", 0));
        }
        if (request.hasParam("size")) {
            int size = request.paramAsInt("size", SearchService.DEFAULT_SIZE);
            if (request.getRestApiVersion() == RestApiVersion.V_7 && size == -1) {
                // we treat -1 as not-set, but deprecate it to be able to later remove this funny extra treatment
                deprecationLogger.compatibleCritical(
                    "search-api-size-1",
                    "Using search size of -1 is deprecated and will be removed in future versions. "
                        + "Instead, don't use the `size` parameter if you don't want to set it explicitly."
                );
            } else {
                setSize.accept(size);
            }
        }

        if (request.hasParam("explain")) {
            searchSourceBuilder.explain(request.paramAsBoolean("explain", null));
        }
        if (request.hasParam("version")) {
            searchSourceBuilder.version(request.paramAsBoolean("version", null));
        }
        if (request.hasParam("seq_no_primary_term")) {
            searchSourceBuilder.seqNoAndPrimaryTerm(request.paramAsBoolean("seq_no_primary_term", null));
        }
        if (request.hasParam("timeout")) {
            searchSourceBuilder.timeout(request.paramAsTime("timeout", null));
        }
        if (request.hasParam("terminate_after")) {
            int terminateAfter = request.paramAsInt("terminate_after", SearchContext.DEFAULT_TERMINATE_AFTER);
            searchSourceBuilder.terminateAfter(terminateAfter);
        }

        StoredFieldsContext storedFieldsContext = StoredFieldsContext.fromRestRequest(
            SearchSourceBuilder.STORED_FIELDS_FIELD.getPreferredName(),
            request
        );
        if (storedFieldsContext != null) {
            searchSourceBuilder.storedFields(storedFieldsContext);
        }
        String sDocValueFields = request.param("docvalue_fields");
        if (sDocValueFields != null) {
            if (Strings.hasText(sDocValueFields)) {
                String[] sFields = Strings.splitStringByCommaToArray(sDocValueFields);
                for (String field : sFields) {
                    searchSourceBuilder.docValueField(field, null);
                }
            }
        }
        FetchSourceContext fetchSourceContext = FetchSourceContext.parseFromRestRequest(request);
        if (fetchSourceContext != null) {
            searchSourceBuilder.fetchSource(fetchSourceContext);
        }

        if (request.hasParam("track_scores")) {
            searchSourceBuilder.trackScores(request.paramAsBoolean("track_scores", false));
        }

        if (request.hasParam("track_total_hits")) {
            if (Booleans.isBoolean(request.param("track_total_hits"))) {
                searchSourceBuilder.trackTotalHits(request.paramAsBoolean("track_total_hits", true));
            } else {
                searchSourceBuilder.trackTotalHitsUpTo(
                    request.paramAsInt("track_total_hits", SearchContext.DEFAULT_TRACK_TOTAL_HITS_UP_TO)
                );
            }
        }

        String sSorts = request.param("sort");
        if (sSorts != null) {
            String[] sorts = Strings.splitStringByCommaToArray(sSorts);
            for (String sort : sorts) {
                int delimiter = sort.lastIndexOf(":");
                if (delimiter != -1) {
                    String sortField = sort.substring(0, delimiter);
                    String reverse = sort.substring(delimiter + 1);
                    if ("asc".equals(reverse)) {
                        searchSourceBuilder.sort(sortField, SortOrder.ASC);
                    } else if ("desc".equals(reverse)) {
                        searchSourceBuilder.sort(sortField, SortOrder.DESC);
                    }
                } else {
                    searchSourceBuilder.sort(sort);
                }
            }
        }

        String sStats = request.param("stats");
        if (sStats != null) {
            searchSourceBuilder.stats(Arrays.asList(Strings.splitStringByCommaToArray(sStats)));
        }
        SuggestBuilder suggestBuilder = parseSuggestUrlParameters(request);
        if (suggestBuilder != null) {
            searchSourceBuilder.suggest(suggestBuilder);
        }
    }

    private static final String[] suggestQueryStringParams = new String[] { "suggest_text", "suggest_size", "suggest_mode" };

    /**
     * package private for testing
     */
    static SuggestBuilder parseSuggestUrlParameters(RestRequest request) {
        String suggestField = request.param("suggest_field");
        if (suggestField != null) {
            String suggestText = request.param("suggest_text", request.param("q"));
            int suggestSize = request.paramAsInt("suggest_size", 5);
            String suggestMode = request.param("suggest_mode");
            return new SuggestBuilder().addSuggestion(
                suggestField,
                termSuggestion(suggestField).text(suggestText)
                    .size(suggestSize)
                    .suggestMode(TermSuggestionBuilder.SuggestMode.resolve(suggestMode))
            );
        } else {
            List<String> unconsumedParams = Arrays.stream(suggestQueryStringParams).filter(key -> request.param(key) != null).toList();
            if (unconsumedParams.isEmpty() == false) {
                // this would lead to a non-descriptive error from RestBaseHandler#unrecognized later, so throw a better IAE here
                throw new IllegalArgumentException(
                    String.format(
                        Locale.ROOT,
                        "request [%s] contains parameters %s but missing 'suggest_field' parameter.",
                        request.path(),
                        unconsumedParams.toString()
                    )
                );
            }
        }
        return null;
    }

    static void preparePointInTime(SearchRequest request, RestRequest restRequest, NamedWriteableRegistry namedWriteableRegistry) {
        assert request.pointInTimeBuilder() != null;
        ActionRequestValidationException validationException = null;
        if (request.indices().length > 0) {
            validationException = addValidationError(
                "[indices] cannot be used with point in time. Do not specify any index with point in time.",
                validationException
            );
        }
        if (request.indicesOptions().equals(DEFAULT_INDICES_OPTIONS) == false) {
            validationException = addValidationError("[indicesOptions] cannot be used with point in time", validationException);
        }
        if (request.routing() != null) {
            validationException = addValidationError("[routing] cannot be used with point in time", validationException);
        }
        if (request.preference() != null) {
            validationException = addValidationError("[preference] cannot be used with point in time", validationException);
        }
        if (restRequest.paramAsBoolean("ccs_minimize_roundtrips", false)) {
            validationException = addValidationError("[ccs_minimize_roundtrips] cannot be used with point in time", validationException);
            request.setCcsMinimizeRoundtrips(false);
        }
        ExceptionsHelper.reThrowIfNotNull(validationException);

        final IndicesOptions indicesOptions = request.indicesOptions();
        final IndicesOptions stricterIndicesOptions = IndicesOptions.fromOptions(
            indicesOptions.ignoreUnavailable(),
            indicesOptions.allowNoIndices(),
            false,
            false,
            false,
            true,
            true,
            indicesOptions.ignoreThrottled()
        );
        request.indicesOptions(stricterIndicesOptions);
        final SearchContextId searchContextId = request.pointInTimeBuilder().getSearchContextId(namedWriteableRegistry);
        request.indices(searchContextId.getActualIndices());
    }

    /**
     * Validates that no search request parameters conflict. This method
     * might modify the search request to align certain parameters.
     */
    public static void validateSearchRequest(RestRequest restRequest, SearchRequest searchRequest) {
        checkRestTotalHits(restRequest, searchRequest);
        checkSearchType(restRequest, searchRequest);
        // ensures that the rest param is consumed
        restRequest.paramAsBoolean(INCLUDE_NAMED_QUERIES_SCORE_PARAM, false);
    }

    /**
     * Modify the search request to accurately count the total hits that match the query
     * if {@link #TOTAL_HITS_AS_INT_PARAM} is set.
     *
     * @throws IllegalArgumentException if {@link #TOTAL_HITS_AS_INT_PARAM}
     * is used in conjunction with a lower bound value (other than {@link SearchContext#DEFAULT_TRACK_TOTAL_HITS_UP_TO})
     * for the track_total_hits option.
     */
    private static void checkRestTotalHits(RestRequest restRequest, SearchRequest searchRequest) {
        boolean totalHitsAsInt = restRequest.paramAsBoolean(TOTAL_HITS_AS_INT_PARAM, false);
        if (totalHitsAsInt == false) {
            return;
        }
        if (searchRequest.source() == null) {
            searchRequest.source(new SearchSourceBuilder());
        }
        Integer trackTotalHitsUpTo = searchRequest.source().trackTotalHitsUpTo();
        if (trackTotalHitsUpTo == null) {
            searchRequest.source().trackTotalHits(true);
        } else if (trackTotalHitsUpTo != SearchContext.TRACK_TOTAL_HITS_ACCURATE
            && trackTotalHitsUpTo != SearchContext.TRACK_TOTAL_HITS_DISABLED) {
                throw new IllegalArgumentException(
                    "["
                        + TOTAL_HITS_AS_INT_PARAM
                        + "] cannot be used "
                        + "if the tracking of total hits is not accurate, got "
                        + trackTotalHitsUpTo
                );
            }
    }

    private static void checkSearchType(RestRequest restRequest, SearchRequest searchRequest) {
        if (restRequest.hasParam("search_type") && searchRequest.hasKnnSearch()) {
            throw new IllegalArgumentException(
                "cannot set [search_type] when using [knn] search, since the search type is determined automatically"
            );
        }
    }

    @Override
    protected Set<String> responseParams() {
        return RESPONSE_PARAMS;
    }

    @Override
    public boolean allowsUnsafeBuffers() {
        return true;
    }
}<|MERGE_RESOLUTION|>--- conflicted
+++ resolved
@@ -121,11 +121,7 @@
 
         return channel -> {
             RestCancellableNodeClient cancelClient = new RestCancellableNodeClient(client, request.getHttpChannel());
-<<<<<<< HEAD
-            cancelClient.execute(TransportSearchAction.TYPE, searchRequest, new RestChunkedToXContentListener<>(channel));
-=======
-            cancelClient.execute(SearchAction.INSTANCE, searchRequest, new RestRefCountedChunkedToXContentListener<>(channel));
->>>>>>> 1b84ea74
+            cancelClient.execute(TransportSearchAction.TYPE, searchRequest, new RestRefCountedChunkedToXContentListener<>(channel));
         };
     }
 

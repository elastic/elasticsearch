--- conflicted
+++ resolved
@@ -9,16 +9,10 @@
 
 package org.elasticsearch.rest.action.search;
 
-<<<<<<< HEAD
+import org.elasticsearch.Build;
 import org.elasticsearch.index.mapper.vectors.MultiDenseVectorFieldMapper;
 
 import java.util.HashSet;
-=======
-import org.elasticsearch.Build;
-import org.elasticsearch.common.util.set.Sets;
-
-import java.util.Collections;
->>>>>>> a3339574
 import java.util.Set;
 
 /**
@@ -38,7 +32,8 @@
     private static final String DENSE_VECTOR_DOCVALUE_FIELDS = "dense_vector_docvalue_fields";
     /** Support transforming rank rrf queries to the corresponding rrf retriever. */
     private static final String TRANSFORM_RANK_RRF_TO_RETRIEVER = "transform_rank_rrf_to_retriever";
-<<<<<<< HEAD
+    /** Support kql query. */
+    private static final String KQL_QUERY_SUPPORTED = "kql_query";
     /** Support multi-dense-vector field mapper. */
     private static final String MULTI_DENSE_VECTOR_FIELD_MAPPER = "multi_dense_vector_field_mapper";
 
@@ -48,35 +43,14 @@
         capabilities.add(RANGE_REGEX_INTERVAL_QUERY_CAPABILITY);
         capabilities.add(BIT_DENSE_VECTOR_SYNTHETIC_SOURCE_CAPABILITY);
         capabilities.add(BYTE_FLOAT_BIT_DOT_PRODUCT_CAPABILITY);
+        capabilities.add(DENSE_VECTOR_DOCVALUE_FIELDS);
         capabilities.add(TRANSFORM_RANK_RRF_TO_RETRIEVER);
         if (MultiDenseVectorFieldMapper.FEATURE_FLAG.isEnabled()) {
             capabilities.add(MULTI_DENSE_VECTOR_FIELD_MAPPER);
         }
+        if (Build.current().isSnapshot()) {
+            capabilities.add(KQL_QUERY_SUPPORTED);
+        }
         CAPABILITIES = Set.copyOf(capabilities);
-=======
-    /** Support kql query. */
-    private static final String KQL_QUERY_SUPPORTED = "kql_query";
-
-    public static final Set<String> CAPABILITIES = capabilities();
-
-    private static Set<String> capabilities() {
-        Set<String> capabilities = Set.of(
-            RANGE_REGEX_INTERVAL_QUERY_CAPABILITY,
-            BIT_DENSE_VECTOR_SYNTHETIC_SOURCE_CAPABILITY,
-            BYTE_FLOAT_BIT_DOT_PRODUCT_CAPABILITY,
-            DENSE_VECTOR_DOCVALUE_FIELDS,
-            TRANSFORM_RANK_RRF_TO_RETRIEVER
-        );
-
-        if (Build.current().isSnapshot()) {
-            return Collections.unmodifiableSet(Sets.union(capabilities, snapshotBuildCapabilities()));
-        }
-
-        return capabilities;
-    }
-
-    private static Set<String> snapshotBuildCapabilities() {
-        return Set.of(KQL_QUERY_SUPPORTED);
->>>>>>> a3339574
     }
 }
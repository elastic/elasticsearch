/*
 * Copyright Elasticsearch B.V. and/or licensed to Elasticsearch B.V. under one
 * or more contributor license agreements. Licensed under the "Elastic License
 * 2.0", the "GNU Affero General Public License v3.0 only", and the "Server Side
 * Public License v 1"; you may not use this file except in compliance with, at
 * your election, the "Elastic License 2.0", the "GNU Affero General Public
 * License v3.0 only", or the "Server Side Public License, v 1".
 */

package org.elasticsearch.rest.action.search;

import org.elasticsearch.Build;

import java.util.HashSet;
import java.util.Set;

/**
 * A {@link Set} of "capabilities" supported by the {@link RestSearchAction}.
 */
public final class SearchCapabilities {

    private SearchCapabilities() {}

    /** Support regex and range match rules in interval queries. */
    private static final String RANGE_REGEX_INTERVAL_QUERY_CAPABILITY = "range_regexp_interval_queries";
    /** Support synthetic source with `bit` type in `dense_vector` field when `index` is set to `false`. */
    private static final String BIT_DENSE_VECTOR_SYNTHETIC_SOURCE_CAPABILITY = "bit_dense_vector_synthetic_source";
    /** Support Byte and Float with Bit dot product. */
    private static final String BYTE_FLOAT_BIT_DOT_PRODUCT_CAPABILITY = "byte_float_bit_dot_product_with_bugfix";
    /** Support docvalue_fields parameter for `dense_vector` field. */
    private static final String DENSE_VECTOR_DOCVALUE_FIELDS = "dense_vector_docvalue_fields";
    /** Support transforming rank rrf queries to the corresponding rrf retriever. */
    private static final String TRANSFORM_RANK_RRF_TO_RETRIEVER = "transform_rank_rrf_to_retriever";
    /** Support kql query. */
    private static final String KQL_QUERY_SUPPORTED = "kql_query";
    /** Support propagating nested retrievers' inner_hits to top-level compound retrievers . */
    private static final String NESTED_RETRIEVER_INNER_HITS_SUPPORT = "nested_retriever_inner_hits_support";
    /** Fixed the math in {@code moving_fn}'s {@code linearWeightedAvg}. */
    private static final String MOVING_FN_RIGHT_MATH = "moving_fn_right_math";
    /** knn query where k defaults to the request size. */
    private static final String K_DEFAULT_TO_SIZE = "k_default_to_size";

    private static final String RANDOM_SAMPLER_WITH_SCORED_SUBAGGS = "random_sampler_with_scored_subaggs";
    private static final String OPTIMIZED_SCALAR_QUANTIZATION_BBQ = "optimized_scalar_quantization_bbq";
    private static final String KNN_QUANTIZED_VECTOR_RESCORE = "knn_quantized_vector_rescore";

    public static final Set<String> CAPABILITIES;
    static {
        HashSet<String> capabilities = new HashSet<>();
        capabilities.add(RANGE_REGEX_INTERVAL_QUERY_CAPABILITY);
        capabilities.add(BIT_DENSE_VECTOR_SYNTHETIC_SOURCE_CAPABILITY);
        capabilities.add(BYTE_FLOAT_BIT_DOT_PRODUCT_CAPABILITY);
        capabilities.add(DENSE_VECTOR_DOCVALUE_FIELDS);
        capabilities.add(TRANSFORM_RANK_RRF_TO_RETRIEVER);
        capabilities.add(NESTED_RETRIEVER_INNER_HITS_SUPPORT);
        capabilities.add(RANDOM_SAMPLER_WITH_SCORED_SUBAGGS);
        capabilities.add(OPTIMIZED_SCALAR_QUANTIZATION_BBQ);
        capabilities.add(KNN_QUANTIZED_VECTOR_RESCORE);
        capabilities.add(MOVING_FN_RIGHT_MATH);
<<<<<<< HEAD
        capabilities.add(K_DEFAULT_TO_SIZE);
        if (RankVectorsFieldMapper.FEATURE_FLAG.isEnabled()) {
            capabilities.add(RANK_VECTORS_FIELD_MAPPER);
            capabilities.add(RANK_VECTORS_SCRIPT_ACCESS);
            capabilities.add(RANK_VECTORS_SCRIPT_MAX_SIM);
        }
=======
>>>>>>> bf3edffe
        if (Build.current().isSnapshot()) {
            capabilities.add(KQL_QUERY_SUPPORTED);
        }
        CAPABILITIES = Set.copyOf(capabilities);
    }
}<|MERGE_RESOLUTION|>--- conflicted
+++ resolved
@@ -57,15 +57,7 @@
         capabilities.add(OPTIMIZED_SCALAR_QUANTIZATION_BBQ);
         capabilities.add(KNN_QUANTIZED_VECTOR_RESCORE);
         capabilities.add(MOVING_FN_RIGHT_MATH);
-<<<<<<< HEAD
         capabilities.add(K_DEFAULT_TO_SIZE);
-        if (RankVectorsFieldMapper.FEATURE_FLAG.isEnabled()) {
-            capabilities.add(RANK_VECTORS_FIELD_MAPPER);
-            capabilities.add(RANK_VECTORS_SCRIPT_ACCESS);
-            capabilities.add(RANK_VECTORS_SCRIPT_MAX_SIM);
-        }
-=======
->>>>>>> bf3edffe
         if (Build.current().isSnapshot()) {
             capabilities.add(KQL_QUERY_SUPPORTED);
         }

/*
 * Copyright Elasticsearch B.V. and/or licensed to Elasticsearch B.V. under one
 * or more contributor license agreements. Licensed under the "Elastic License
 * 2.0", the "GNU Affero General Public License v3.0 only", and the "Server Side
 * Public License v 1"; you may not use this file except in compliance with, at
 * your election, the "Elastic License 2.0", the "GNU Affero General Public
 * License v3.0 only", or the "Server Side Public License, v 1".
 */

package org.elasticsearch.rest.action.search;

import org.elasticsearch.Build;
import org.elasticsearch.index.mapper.vectors.RankVectorsFieldMapper;

import java.util.HashSet;
import java.util.Set;

/**
 * A {@link Set} of "capabilities" supported by the {@link RestSearchAction}.
 */
public final class SearchCapabilities {

    private SearchCapabilities() {}

    /** Support regex and range match rules in interval queries. */
    private static final String RANGE_REGEX_INTERVAL_QUERY_CAPABILITY = "range_regexp_interval_queries";
    /** Support synthetic source with `bit` type in `dense_vector` field when `index` is set to `false`. */
    private static final String BIT_DENSE_VECTOR_SYNTHETIC_SOURCE_CAPABILITY = "bit_dense_vector_synthetic_source";
    /** Support Byte and Float with Bit dot product. */
    private static final String BYTE_FLOAT_BIT_DOT_PRODUCT_CAPABILITY = "byte_float_bit_dot_product_with_bugfix";
    /** Support docvalue_fields parameter for `dense_vector` field. */
    private static final String DENSE_VECTOR_DOCVALUE_FIELDS = "dense_vector_docvalue_fields";
    /** Support transforming rank rrf queries to the corresponding rrf retriever. */
    private static final String TRANSFORM_RANK_RRF_TO_RETRIEVER = "transform_rank_rrf_to_retriever";
    /** Support kql query. */
    private static final String KQL_QUERY_SUPPORTED = "kql_query";
    /** Support rank-vectors field mapper. */
    private static final String RANK_VECTORS_FIELD_MAPPER = "rank_vectors_field_mapper";
    /** Support propagating nested retrievers' inner_hits to top-level compound retrievers . */
    private static final String NESTED_RETRIEVER_INNER_HITS_SUPPORT = "nested_retriever_inner_hits_support";
    /** Support rank-vectors script field access. */
    private static final String RANK_VECTORS_SCRIPT_ACCESS = "rank_vectors_script_access";
    /** Initial support for rank-vectors maxSim functions access. */
    private static final String RANK_VECTORS_SCRIPT_MAX_SIM = "rank_vectors_script_max_sim_with_bugfix";

    private static final String RANDOM_SAMPLER_WITH_SCORED_SUBAGGS = "random_sampler_with_scored_subaggs";
    private static final String OPTIMIZED_SCALAR_QUANTIZATION_BBQ = "optimized_scalar_quantization_bbq";

    public static final Set<String> CAPABILITIES;
    static {
        HashSet<String> capabilities = new HashSet<>();
        capabilities.add(RANGE_REGEX_INTERVAL_QUERY_CAPABILITY);
        capabilities.add(BIT_DENSE_VECTOR_SYNTHETIC_SOURCE_CAPABILITY);
        capabilities.add(BYTE_FLOAT_BIT_DOT_PRODUCT_CAPABILITY);
        capabilities.add(DENSE_VECTOR_DOCVALUE_FIELDS);
        capabilities.add(TRANSFORM_RANK_RRF_TO_RETRIEVER);
        capabilities.add(NESTED_RETRIEVER_INNER_HITS_SUPPORT);
        capabilities.add(RANDOM_SAMPLER_WITH_SCORED_SUBAGGS);
<<<<<<< HEAD
        if (RankVectorsFieldMapper.FEATURE_FLAG.isEnabled()) {
            capabilities.add(RANK_VECTORS_FIELD_MAPPER);
            capabilities.add(RANK_VECTORS_SCRIPT_ACCESS);
            capabilities.add(RANK_VECTORS_SCRIPT_MAX_SIM);
=======
        capabilities.add(OPTIMIZED_SCALAR_QUANTIZATION_BBQ);
        if (MultiDenseVectorFieldMapper.FEATURE_FLAG.isEnabled()) {
            capabilities.add(MULTI_DENSE_VECTOR_FIELD_MAPPER);
            capabilities.add(MULTI_DENSE_VECTOR_SCRIPT_ACCESS);
            capabilities.add(MULTI_DENSE_VECTOR_SCRIPT_MAX_SIM);
>>>>>>> 4b868b0e
        }
        if (Build.current().isSnapshot()) {
            capabilities.add(KQL_QUERY_SUPPORTED);
        }
        CAPABILITIES = Set.copyOf(capabilities);
    }
}<|MERGE_RESOLUTION|>--- conflicted
+++ resolved
@@ -56,18 +56,11 @@
         capabilities.add(TRANSFORM_RANK_RRF_TO_RETRIEVER);
         capabilities.add(NESTED_RETRIEVER_INNER_HITS_SUPPORT);
         capabilities.add(RANDOM_SAMPLER_WITH_SCORED_SUBAGGS);
-<<<<<<< HEAD
+        capabilities.add(OPTIMIZED_SCALAR_QUANTIZATION_BBQ);
         if (RankVectorsFieldMapper.FEATURE_FLAG.isEnabled()) {
             capabilities.add(RANK_VECTORS_FIELD_MAPPER);
             capabilities.add(RANK_VECTORS_SCRIPT_ACCESS);
             capabilities.add(RANK_VECTORS_SCRIPT_MAX_SIM);
-=======
-        capabilities.add(OPTIMIZED_SCALAR_QUANTIZATION_BBQ);
-        if (MultiDenseVectorFieldMapper.FEATURE_FLAG.isEnabled()) {
-            capabilities.add(MULTI_DENSE_VECTOR_FIELD_MAPPER);
-            capabilities.add(MULTI_DENSE_VECTOR_SCRIPT_ACCESS);
-            capabilities.add(MULTI_DENSE_VECTOR_SCRIPT_MAX_SIM);
->>>>>>> 4b868b0e
         }
         if (Build.current().isSnapshot()) {
             capabilities.add(KQL_QUERY_SUPPORTED);

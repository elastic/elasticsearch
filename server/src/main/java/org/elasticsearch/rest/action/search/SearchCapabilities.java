--- conflicted
+++ resolved
@@ -22,15 +22,10 @@
     private static final String RANGE_REGEX_INTERVAL_QUERY_CAPABILITY = "range_regexp_interval_queries";
     /** Support synthetic source with `bit` type in `dense_vector` field when `index` is set to `false`. */
     private static final String BIT_DENSE_VECTOR_SYNTHETIC_SOURCE_CAPABILITY = "bit_dense_vector_synthetic_source";
-
-<<<<<<< HEAD
     private static final String KNN_FILTER_ON_NESTED_FIELDS_CAPABILITY = "knn_filter_on_nested_fields";
-
-    public static final Set<String> CAPABILITIES = Set.of(RANGE_REGEX_INTERVAL_QUERY_CAPABILITY, KNN_FILTER_ON_NESTED_FIELDS_CAPABILITY);
-=======
     public static final Set<String> CAPABILITIES = Set.of(
         RANGE_REGEX_INTERVAL_QUERY_CAPABILITY,
-        BIT_DENSE_VECTOR_SYNTHETIC_SOURCE_CAPABILITY
+        BIT_DENSE_VECTOR_SYNTHETIC_SOURCE_CAPABILITY,
+        KNN_FILTER_ON_NESTED_FIELDS_CAPABILITY
     );
->>>>>>> 9adbebb1
 }
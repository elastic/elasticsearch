/*
 * Copyright Elasticsearch B.V. and/or licensed to Elasticsearch B.V. under one
 * or more contributor license agreements. Licensed under the "Elastic License
 * 2.0", the "GNU Affero General Public License v3.0 only", and the "Server Side
 * Public License v 1"; you may not use this file except in compliance with, at
 * your election, the "Elastic License 2.0", the "GNU Affero General Public
 * License v3.0 only", or the "Server Side Public License, v 1".
 */

package org.elasticsearch.rest.action.search;

import java.util.HashSet;
import java.util.Set;

/**
 * A {@link Set} of "capabilities" supported by the {@link RestSearchAction}.
 */
public final class SearchCapabilities {

    private SearchCapabilities() {}

    /** Support regex and range match rules in interval queries. */
    private static final String RANGE_REGEX_INTERVAL_QUERY_CAPABILITY = "range_regexp_interval_queries";
    /** Support synthetic source with `bit` type in `dense_vector` field when `index` is set to `false`. */
    private static final String BIT_DENSE_VECTOR_SYNTHETIC_SOURCE_CAPABILITY = "bit_dense_vector_synthetic_source";
    /** Support Byte and Float with Bit dot product. */
    private static final String BYTE_FLOAT_BIT_DOT_PRODUCT_CAPABILITY = "byte_float_bit_dot_product_with_bugfix";
    /** Support float query vectors on byte vectors */
    private static final String BYTE_FLOAT_DOT_PRODUCT_CAPABILITY = "byte_float_dot_product_capability";
    /** Support docvalue_fields parameter for `dense_vector` field. */
    private static final String DENSE_VECTOR_DOCVALUE_FIELDS = "dense_vector_docvalue_fields";
    /** Support transforming rank rrf queries to the corresponding rrf retriever. */
    private static final String TRANSFORM_RANK_RRF_TO_RETRIEVER = "transform_rank_rrf_to_retriever";
    /** Support kql query. */
    private static final String KQL_QUERY_SUPPORTED = "kql_query";
    /** Support propagating nested retrievers' inner_hits to top-level compound retrievers . */
    private static final String NESTED_RETRIEVER_INNER_HITS_SUPPORT = "nested_retriever_inner_hits_support";
    /** Fixed the math in {@code moving_fn}'s {@code linearWeightedAvg}. */
    private static final String MOVING_FN_RIGHT_MATH = "moving_fn_right_math";
    /** knn query where k defaults to the request size. */
    private static final String K_DEFAULT_TO_SIZE = "k_default_to_size";

    private static final String RANDOM_SAMPLER_WITH_SCORED_SUBAGGS = "random_sampler_with_scored_subaggs";
    private static final String OPTIMIZED_SCALAR_QUANTIZATION_BBQ = "optimized_scalar_quantization_bbq";
    private static final String KNN_QUANTIZED_VECTOR_RESCORE_OVERSAMPLE = "knn_quantized_vector_rescore_oversample";

    private static final String HIGHLIGHT_MAX_ANALYZED_OFFSET_DEFAULT = "highlight_max_analyzed_offset_default";

    private static final String INDEX_SELECTOR_SYNTAX = "index_expression_selectors";

    private static final String SIGNIFICANT_TERMS_BACKGROUND_FILTER_AS_SUB = "significant_terms_background_filter_as_sub";

<<<<<<< HEAD
    private static final String INCLUDE_VECTORS_PARAM = "include_vectors_param";
=======
    private static final String SIGNIFICANT_TERMS_ON_NESTED_FIELDS = "significant_terms_on_nested_fields";
>>>>>>> 78b41688

    public static final Set<String> CAPABILITIES;
    static {
        HashSet<String> capabilities = new HashSet<>();
        capabilities.add(RANGE_REGEX_INTERVAL_QUERY_CAPABILITY);
        capabilities.add(BIT_DENSE_VECTOR_SYNTHETIC_SOURCE_CAPABILITY);
        capabilities.add(BYTE_FLOAT_BIT_DOT_PRODUCT_CAPABILITY);
        capabilities.add(BYTE_FLOAT_DOT_PRODUCT_CAPABILITY);
        capabilities.add(DENSE_VECTOR_DOCVALUE_FIELDS);
        capabilities.add(TRANSFORM_RANK_RRF_TO_RETRIEVER);
        capabilities.add(NESTED_RETRIEVER_INNER_HITS_SUPPORT);
        capabilities.add(RANDOM_SAMPLER_WITH_SCORED_SUBAGGS);
        capabilities.add(OPTIMIZED_SCALAR_QUANTIZATION_BBQ);
        capabilities.add(KNN_QUANTIZED_VECTOR_RESCORE_OVERSAMPLE);
        capabilities.add(MOVING_FN_RIGHT_MATH);
        capabilities.add(K_DEFAULT_TO_SIZE);
        capabilities.add(KQL_QUERY_SUPPORTED);
        capabilities.add(HIGHLIGHT_MAX_ANALYZED_OFFSET_DEFAULT);
        capabilities.add(INDEX_SELECTOR_SYNTAX);
        capabilities.add(SIGNIFICANT_TERMS_BACKGROUND_FILTER_AS_SUB);
<<<<<<< HEAD
        capabilities.add(INCLUDE_VECTORS_PARAM);
=======
        capabilities.add(SIGNIFICANT_TERMS_ON_NESTED_FIELDS);
>>>>>>> 78b41688
        CAPABILITIES = Set.copyOf(capabilities);
    }
}<|MERGE_RESOLUTION|>--- conflicted
+++ resolved
@@ -49,12 +49,8 @@
     private static final String INDEX_SELECTOR_SYNTAX = "index_expression_selectors";
 
     private static final String SIGNIFICANT_TERMS_BACKGROUND_FILTER_AS_SUB = "significant_terms_background_filter_as_sub";
-
-<<<<<<< HEAD
+    private static final String SIGNIFICANT_TERMS_ON_NESTED_FIELDS = "significant_terms_on_nested_fields";
     private static final String INCLUDE_VECTORS_PARAM = "include_vectors_param";
-=======
-    private static final String SIGNIFICANT_TERMS_ON_NESTED_FIELDS = "significant_terms_on_nested_fields";
->>>>>>> 78b41688
 
     public static final Set<String> CAPABILITIES;
     static {
@@ -75,11 +71,8 @@
         capabilities.add(HIGHLIGHT_MAX_ANALYZED_OFFSET_DEFAULT);
         capabilities.add(INDEX_SELECTOR_SYNTAX);
         capabilities.add(SIGNIFICANT_TERMS_BACKGROUND_FILTER_AS_SUB);
-<<<<<<< HEAD
+        capabilities.add(SIGNIFICANT_TERMS_ON_NESTED_FIELDS);
         capabilities.add(INCLUDE_VECTORS_PARAM);
-=======
-        capabilities.add(SIGNIFICANT_TERMS_ON_NESTED_FIELDS);
->>>>>>> 78b41688
         CAPABILITIES = Set.copyOf(capabilities);
     }
 }
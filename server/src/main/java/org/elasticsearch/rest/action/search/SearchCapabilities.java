/*
 * Copyright Elasticsearch B.V. and/or licensed to Elasticsearch B.V. under one
 * or more contributor license agreements. Licensed under the "Elastic License
 * 2.0", the "GNU Affero General Public License v3.0 only", and the "Server Side
 * Public License v 1"; you may not use this file except in compliance with, at
 * your election, the "Elastic License 2.0", the "GNU Affero General Public
 * License v3.0 only", or the "Server Side Public License, v 1".
 */

package org.elasticsearch.rest.action.search;

import java.util.HashSet;
import java.util.Set;

import static org.elasticsearch.index.IndexSettings.SYNTHETIC_VECTORS;

/**
 * A {@link Set} of "capabilities" supported by the {@link RestSearchAction}.
 */
public final class SearchCapabilities {

    private SearchCapabilities() {}

    /** Support regex and range match rules in interval queries. */
    private static final String RANGE_REGEX_INTERVAL_QUERY_CAPABILITY = "range_regexp_interval_queries";
    /** Support synthetic source with `bit` type in `dense_vector` field when `index` is set to `false`. */
    private static final String BIT_DENSE_VECTOR_SYNTHETIC_SOURCE_CAPABILITY = "bit_dense_vector_synthetic_source";
<<<<<<< HEAD
    private static final String KNN_FILTER_ON_NESTED_FIELDS_CAPABILITY = "knn_filter_on_nested_fields";
    public static final Set<String> CAPABILITIES = Set.of(
        RANGE_REGEX_INTERVAL_QUERY_CAPABILITY,
        BIT_DENSE_VECTOR_SYNTHETIC_SOURCE_CAPABILITY,
        KNN_FILTER_ON_NESTED_FIELDS_CAPABILITY
    );
=======
    /** Support Byte and Float with Bit dot product. */
    private static final String BYTE_FLOAT_BIT_DOT_PRODUCT_CAPABILITY = "byte_float_bit_dot_product_with_bugfix";
    /** Support float query vectors on byte vectors */
    private static final String BYTE_FLOAT_DOT_PRODUCT_CAPABILITY = "byte_float_dot_product_capability";
    /** Support docvalue_fields parameter for `dense_vector` field. */
    private static final String DENSE_VECTOR_DOCVALUE_FIELDS = "dense_vector_docvalue_fields";
    /** Support transforming rank rrf queries to the corresponding rrf retriever. */
    private static final String TRANSFORM_RANK_RRF_TO_RETRIEVER = "transform_rank_rrf_to_retriever";
    /** Support kql query. */
    private static final String KQL_QUERY_SUPPORTED = "kql_query";
    /** Support propagating nested retrievers' inner_hits to top-level compound retrievers . */
    private static final String NESTED_RETRIEVER_INNER_HITS_SUPPORT = "nested_retriever_inner_hits_support";
    /** Fixed the math in {@code moving_fn}'s {@code linearWeightedAvg}. */
    private static final String MOVING_FN_RIGHT_MATH = "moving_fn_right_math";
    /** knn query where k defaults to the request size. */
    private static final String K_DEFAULT_TO_SIZE = "k_default_to_size";

    private static final String RANDOM_SAMPLER_WITH_SCORED_SUBAGGS = "random_sampler_with_scored_subaggs";
    private static final String OPTIMIZED_SCALAR_QUANTIZATION_BBQ = "optimized_scalar_quantization_bbq";
    private static final String KNN_QUANTIZED_VECTOR_RESCORE_OVERSAMPLE = "knn_quantized_vector_rescore_oversample";

    private static final String HIGHLIGHT_MAX_ANALYZED_OFFSET_DEFAULT = "highlight_max_analyzed_offset_default";

    private static final String INDEX_SELECTOR_SYNTAX = "index_expression_selectors";

    private static final String SIGNIFICANT_TERMS_BACKGROUND_FILTER_AS_SUB = "significant_terms_background_filter_as_sub";
    private static final String SIGNIFICANT_TERMS_ON_NESTED_FIELDS = "significant_terms_on_nested_fields";
    private static final String EXCLUDE_VECTORS_PARAM = "exclude_vectors_param";
    private static final String DENSE_VECTOR_UPDATABLE_BBQ = "dense_vector_updatable_bbq";
    private static final String FIELD_EXISTS_QUERY_FOR_TEXT_FIELDS_NO_INDEX_OR_DV = "field_exists_query_for_text_fields_no_index_or_dv";
    private static final String SYNTHETIC_VECTORS_SETTING = "synthetic_vectors_setting";

    public static final Set<String> CAPABILITIES;
    static {
        HashSet<String> capabilities = new HashSet<>();
        capabilities.add(RANGE_REGEX_INTERVAL_QUERY_CAPABILITY);
        capabilities.add(BIT_DENSE_VECTOR_SYNTHETIC_SOURCE_CAPABILITY);
        capabilities.add(BYTE_FLOAT_BIT_DOT_PRODUCT_CAPABILITY);
        capabilities.add(BYTE_FLOAT_DOT_PRODUCT_CAPABILITY);
        capabilities.add(DENSE_VECTOR_DOCVALUE_FIELDS);
        capabilities.add(TRANSFORM_RANK_RRF_TO_RETRIEVER);
        capabilities.add(NESTED_RETRIEVER_INNER_HITS_SUPPORT);
        capabilities.add(RANDOM_SAMPLER_WITH_SCORED_SUBAGGS);
        capabilities.add(OPTIMIZED_SCALAR_QUANTIZATION_BBQ);
        capabilities.add(KNN_QUANTIZED_VECTOR_RESCORE_OVERSAMPLE);
        capabilities.add(MOVING_FN_RIGHT_MATH);
        capabilities.add(K_DEFAULT_TO_SIZE);
        capabilities.add(KQL_QUERY_SUPPORTED);
        capabilities.add(HIGHLIGHT_MAX_ANALYZED_OFFSET_DEFAULT);
        capabilities.add(INDEX_SELECTOR_SYNTAX);
        capabilities.add(SIGNIFICANT_TERMS_BACKGROUND_FILTER_AS_SUB);
        capabilities.add(SIGNIFICANT_TERMS_ON_NESTED_FIELDS);
        capabilities.add(EXCLUDE_VECTORS_PARAM);
        capabilities.add(DENSE_VECTOR_UPDATABLE_BBQ);
        capabilities.add(FIELD_EXISTS_QUERY_FOR_TEXT_FIELDS_NO_INDEX_OR_DV);
        if (SYNTHETIC_VECTORS) {
            capabilities.add(SYNTHETIC_VECTORS_SETTING);
        }
        CAPABILITIES = Set.copyOf(capabilities);
    }
>>>>>>> 31c2594b
}<|MERGE_RESOLUTION|>--- conflicted
+++ resolved
@@ -25,14 +25,6 @@
     private static final String RANGE_REGEX_INTERVAL_QUERY_CAPABILITY = "range_regexp_interval_queries";
     /** Support synthetic source with `bit` type in `dense_vector` field when `index` is set to `false`. */
     private static final String BIT_DENSE_VECTOR_SYNTHETIC_SOURCE_CAPABILITY = "bit_dense_vector_synthetic_source";
-<<<<<<< HEAD
-    private static final String KNN_FILTER_ON_NESTED_FIELDS_CAPABILITY = "knn_filter_on_nested_fields";
-    public static final Set<String> CAPABILITIES = Set.of(
-        RANGE_REGEX_INTERVAL_QUERY_CAPABILITY,
-        BIT_DENSE_VECTOR_SYNTHETIC_SOURCE_CAPABILITY,
-        KNN_FILTER_ON_NESTED_FIELDS_CAPABILITY
-    );
-=======
     /** Support Byte and Float with Bit dot product. */
     private static final String BYTE_FLOAT_BIT_DOT_PRODUCT_CAPABILITY = "byte_float_bit_dot_product_with_bugfix";
     /** Support float query vectors on byte vectors */
@@ -64,6 +56,7 @@
     private static final String DENSE_VECTOR_UPDATABLE_BBQ = "dense_vector_updatable_bbq";
     private static final String FIELD_EXISTS_QUERY_FOR_TEXT_FIELDS_NO_INDEX_OR_DV = "field_exists_query_for_text_fields_no_index_or_dv";
     private static final String SYNTHETIC_VECTORS_SETTING = "synthetic_vectors_setting";
+    private static final String KNN_FILTER_ON_NESTED_FIELDS_CAPABILITY = "knn_filter_on_nested_fields";
 
     public static final Set<String> CAPABILITIES;
     static {
@@ -88,10 +81,10 @@
         capabilities.add(EXCLUDE_VECTORS_PARAM);
         capabilities.add(DENSE_VECTOR_UPDATABLE_BBQ);
         capabilities.add(FIELD_EXISTS_QUERY_FOR_TEXT_FIELDS_NO_INDEX_OR_DV);
+        capabilities.add(KNN_FILTER_ON_NESTED_FIELDS_CAPABILITY);
         if (SYNTHETIC_VECTORS) {
             capabilities.add(SYNTHETIC_VECTORS_SETTING);
         }
         CAPABILITIES = Set.copyOf(capabilities);
     }
->>>>>>> 31c2594b
 }
--- conflicted
+++ resolved
@@ -36,13 +36,10 @@
     private static final String KQL_QUERY_SUPPORTED = "kql_query";
     /** Support multi-dense-vector field mapper. */
     private static final String MULTI_DENSE_VECTOR_FIELD_MAPPER = "multi_dense_vector_field_mapper";
-<<<<<<< HEAD
-    /** Support multi-dense-vector script field access. */
-    private static final String MULTI_DENSE_VECTOR_SCRIPT_ACCESS = "multi_dense_vector_script_access";
-=======
     /** Support propagating nested retrievers' inner_hits to top-level compound retrievers . */
     private static final String NESTED_RETRIEVER_INNER_HITS_SUPPORT = "nested_retriever_inner_hits_support";
->>>>>>> 04a80446
+      /** Support multi-dense-vector script field access. */
+    private static final String MULTI_DENSE_VECTOR_SCRIPT_ACCESS = "multi_dense_vector_script_access";
 
     public static final Set<String> CAPABILITIES;
     static {

/*
 * Copyright Elasticsearch B.V. and/or licensed to Elasticsearch B.V. under one
 * or more contributor license agreements. Licensed under the "Elastic License
 * 2.0", the "GNU Affero General Public License v3.0 only", and the "Server Side
 * Public License v 1"; you may not use this file except in compliance with, at
 * your election, the "Elastic License 2.0", the "GNU Affero General Public
 * License v3.0 only", or the "Server Side Public License, v 1".
 */

package org.elasticsearch.rest.action.search;

import org.elasticsearch.index.mapper.vectors.MultiDenseVectorFieldMapper;

import java.util.HashSet;
import java.util.Set;

/**
 * A {@link Set} of "capabilities" supported by the {@link RestSearchAction}.
 */
public final class SearchCapabilities {

    private SearchCapabilities() {}

    /** Support regex and range match rules in interval queries. */
    private static final String RANGE_REGEX_INTERVAL_QUERY_CAPABILITY = "range_regexp_interval_queries";
    /** Support synthetic source with `bit` type in `dense_vector` field when `index` is set to `false`. */
    private static final String BIT_DENSE_VECTOR_SYNTHETIC_SOURCE_CAPABILITY = "bit_dense_vector_synthetic_source";
<<<<<<< HEAD
    /** Support multi-dense-vector field mapper. */
    private static final String MULTI_DENSE_VECTOR_FIELD_MAPPER = "multi_dense_vector_field_mapper";

    public static final Set<String> CAPABILITIES;
    static {
        HashSet<String> capabilities = new HashSet<>();
        capabilities.add(RANGE_REGEX_INTERVAL_QUERY_CAPABILITY);
        capabilities.add(BIT_DENSE_VECTOR_SYNTHETIC_SOURCE_CAPABILITY);
        if (MultiDenseVectorFieldMapper.FEATURE_FLAG.isEnabled()) {
            capabilities.add(MULTI_DENSE_VECTOR_FIELD_MAPPER);
        }
        CAPABILITIES = Set.copyOf(capabilities);
    }
=======
    /** Support Byte and Float with Bit dot product. */
    private static final String BYTE_FLOAT_BIT_DOT_PRODUCT_CAPABILITY = "byte_float_bit_dot_product";
    /** Support transforming rank rrf queries to the corresponding rrf retriever. */
    private static final String TRANSFORM_RANK_RRF_TO_RETRIEVER = "transform_rank_rrf_to_retriever";

    public static final Set<String> CAPABILITIES = Set.of(
        RANGE_REGEX_INTERVAL_QUERY_CAPABILITY,
        BIT_DENSE_VECTOR_SYNTHETIC_SOURCE_CAPABILITY,
        BYTE_FLOAT_BIT_DOT_PRODUCT_CAPABILITY,
        TRANSFORM_RANK_RRF_TO_RETRIEVER
    );
>>>>>>> 8cc28012
}<|MERGE_RESOLUTION|>--- conflicted
+++ resolved
@@ -25,7 +25,10 @@
     private static final String RANGE_REGEX_INTERVAL_QUERY_CAPABILITY = "range_regexp_interval_queries";
     /** Support synthetic source with `bit` type in `dense_vector` field when `index` is set to `false`. */
     private static final String BIT_DENSE_VECTOR_SYNTHETIC_SOURCE_CAPABILITY = "bit_dense_vector_synthetic_source";
-<<<<<<< HEAD
+    /** Support Byte and Float with Bit dot product. */
+    private static final String BYTE_FLOAT_BIT_DOT_PRODUCT_CAPABILITY = "byte_float_bit_dot_product";
+    /** Support transforming rank rrf queries to the corresponding rrf retriever. */
+    private static final String TRANSFORM_RANK_RRF_TO_RETRIEVER = "transform_rank_rrf_to_retriever";
     /** Support multi-dense-vector field mapper. */
     private static final String MULTI_DENSE_VECTOR_FIELD_MAPPER = "multi_dense_vector_field_mapper";
 
@@ -34,22 +37,11 @@
         HashSet<String> capabilities = new HashSet<>();
         capabilities.add(RANGE_REGEX_INTERVAL_QUERY_CAPABILITY);
         capabilities.add(BIT_DENSE_VECTOR_SYNTHETIC_SOURCE_CAPABILITY);
+        capabilities.add(BYTE_FLOAT_BIT_DOT_PRODUCT_CAPABILITY);
+        capabilities.add(TRANSFORM_RANK_RRF_TO_RETRIEVER);
         if (MultiDenseVectorFieldMapper.FEATURE_FLAG.isEnabled()) {
             capabilities.add(MULTI_DENSE_VECTOR_FIELD_MAPPER);
         }
         CAPABILITIES = Set.copyOf(capabilities);
     }
-=======
-    /** Support Byte and Float with Bit dot product. */
-    private static final String BYTE_FLOAT_BIT_DOT_PRODUCT_CAPABILITY = "byte_float_bit_dot_product";
-    /** Support transforming rank rrf queries to the corresponding rrf retriever. */
-    private static final String TRANSFORM_RANK_RRF_TO_RETRIEVER = "transform_rank_rrf_to_retriever";
-
-    public static final Set<String> CAPABILITIES = Set.of(
-        RANGE_REGEX_INTERVAL_QUERY_CAPABILITY,
-        BIT_DENSE_VECTOR_SYNTHETIC_SOURCE_CAPABILITY,
-        BYTE_FLOAT_BIT_DOT_PRODUCT_CAPABILITY,
-        TRANSFORM_RANK_RRF_TO_RETRIEVER
-    );
->>>>>>> 8cc28012
 }
--- conflicted
+++ resolved
@@ -46,29 +46,6 @@
 
 public class DateScriptFieldType extends AbstractScriptFieldType<DateFieldScript.LeafFactory> {
 
-<<<<<<< HEAD
-    public static final RuntimeFieldType.Parser PARSER = new RuntimeFieldType.Parser((name, parserContext) -> new Builder(name) {
-        private final FieldMapper.Parameter<String> format = FieldMapper.Parameter.stringParam(
-            "format",
-            true,
-            RuntimeFieldType.initializerNotSupported(),
-            null
-        ).setSerializer((b, n, v) -> {
-            if (v != null && false == v.equals(DateFieldMapper.DEFAULT_DATE_TIME_FORMATTER.pattern())) {
-                b.field(n, v);
-            }
-        }, Object::toString).acceptsNull();
-
-        private final FieldMapper.Parameter<Locale> locale = new FieldMapper.Parameter<>(
-            "locale",
-            true,
-            () -> null,
-            (n, c, o) -> o == null ? null : LocaleUtils.parse(o.toString()),
-            RuntimeFieldType.initializerNotSupported()
-        ).setSerializer((b, n, v) -> {
-            if (v != null && false == v.equals(Locale.ROOT)) {
-                b.field(n, v.toString());
-=======
     public static final RuntimeField.Parser PARSER = new RuntimeField.Parser(name ->
         new Builder<>(name, DateFieldScript.CONTEXT, DateFieldScript.PARSE_FROM_SOURCE) {
             private final FieldMapper.Parameter<String> format = FieldMapper.Parameter.stringParam(
@@ -100,7 +77,6 @@
                 parameters.add(format);
                 parameters.add(locale);
                 return Collections.unmodifiableList(parameters);
->>>>>>> 64dee7a7
             }
 
             @Override

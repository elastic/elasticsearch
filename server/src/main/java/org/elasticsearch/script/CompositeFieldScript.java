/*
 * Copyright Elasticsearch B.V. and/or licensed to Elasticsearch B.V. under one
 * or more contributor license agreements. Licensed under the Elastic License
 * 2.0 and the Server Side Public License, v 1; you may not use this file except
 * in compliance with, at your election, the Elastic License 2.0 or the Server
 * Side Public License, v 1.
 */

package org.elasticsearch.script;

import org.apache.lucene.index.LeafReaderContext;
import org.elasticsearch.search.lookup.SearchLookup;

import java.util.ArrayList;
import java.util.HashMap;
import java.util.List;
import java.util.Map;

/**
 * A script that emits a map of multiple values, that can then be accessed
 * by child runtime fields.
 */
public abstract class CompositeFieldScript extends AbstractFieldScript {
    public static final ScriptContext<CompositeFieldScript.Factory> CONTEXT = newContext("composite_field", Factory.class);

    @SuppressWarnings("unused")
    public static final String[] PARAMETERS = {};

    public interface Factory extends ScriptFactory {
        CompositeFieldScript.LeafFactory newFactory(String fieldName, Map<String, Object> params, SearchLookup searchLookup);
    }

    public interface LeafFactory {
        CompositeFieldScript newInstance(LeafReaderContext ctx);
    }

    private final Map<String, List<Object>> fieldValues = new HashMap<>();

    public CompositeFieldScript(String fieldName, Map<String, Object> params, SearchLookup searchLookup, LeafReaderContext ctx) {
        super(fieldName, params, searchLookup, ctx);
    }

    /**
     * Runs the object script and returns the values that were emitted for the provided field name
     * @param field the field name to extract values from
     * @return the values that were emitted for the provided field
     */
    public final List<Object> getValues(String field) {
        // TODO for now we re-run the script every time a leaf field is accessed, but we could cache the values?
        prepareExecute();
        execute();
        List<Object> values = fieldValues.get(field);
        fieldValues.clear();    // don't hold on to values unnecessarily
        return values;
    }

    @Override
    protected void prepareExecute() {
        fieldValues.clear();
<<<<<<< HEAD
        try {
            execute();
        } catch (RuntimeException e) {
            exceptionHandler.handleError(e, fieldName);
        }
=======
    }

    public final Map<String, List<Object>> getFieldValues() {
>>>>>>> 661ea5f7
        return fieldValues;
    }

    protected final void emit(String field, Object value) {
        // fields will be emitted without the prefix, yet they will be looked up using their full name, hence we store the full name
        List<Object> values = this.fieldValues.computeIfAbsent(fieldName + "." + field, s -> new ArrayList<>());
        checkMaxSize(values.size());
        values.add(value);
    }

    @Override
    protected void emitFromObject(Object v) {
        throw new UnsupportedOperationException();
    }

    public static class EmitField {
        private final CompositeFieldScript script;

        public EmitField(CompositeFieldScript script) {
            this.script = script;
        }

        /**
         * Emits a value for the provided field. Note that ideally we would have typed the value, and have
         * one emit per supported data type, but the arity in Painless does not take arguments type into account, only method name and
         * number of arguments. That means that we would have needed a different method name per type, and given that we need the Object
         * variant anyways to be able to emit an entire map, we went for taking an object also for the keyed emit variant.
         *
         * @param field the field name
         * @param value the value
         */
        public void emit(String field, Object value) {
            script.emit(field, value);
        }
    }

    public static class EmitMap {
        private final CompositeFieldScript script;

        public EmitMap(CompositeFieldScript script) {
            this.script = script;
        }

        /**
         * Emits all the subfields in one go. The key in the provided map is the field name, and the value their value(s)
         * @param subfields the map that holds the key-value pairs
         */
        public void emit(Map<String, Object> subfields) {
            if (subfields == null) {
                return;
            }
            for (Map.Entry<String, Object> entry : subfields.entrySet()) {
                script.emit(entry.getKey(), entry.getValue());
            }
        }
    }
}<|MERGE_RESOLUTION|>--- conflicted
+++ resolved
@@ -57,17 +57,9 @@
     @Override
     protected void prepareExecute() {
         fieldValues.clear();
-<<<<<<< HEAD
-        try {
-            execute();
-        } catch (RuntimeException e) {
-            exceptionHandler.handleError(e, fieldName);
-        }
-=======
     }
 
     public final Map<String, List<Object>> getFieldValues() {
->>>>>>> 661ea5f7
         return fieldValues;
     }
 

--- conflicted
+++ resolved
@@ -28,13 +28,8 @@
  */
 public class CtxMap<T extends Metadata> extends AbstractMap<String, Object> {
     protected static final String SOURCE = "_source";
-<<<<<<< HEAD
-    protected final Map<String, Object> source;
-    protected final T metadata;
-=======
     protected Map<String, Object> source;
     protected final Metadata metadata;
->>>>>>> f4e617e8
 
     /**
      * Create CtxMap from a source and metadata
@@ -42,13 +37,8 @@
      * @param source the source document map
      * @param metadata the metadata map
      */
-<<<<<<< HEAD
-    public CtxMap(Map<String, Object> source, T metadata) {
-        this.source = wrapSource(source != null ? source : new HashMap<>());
-=======
     protected CtxMap(Map<String, Object> source, Metadata metadata) {
         this.source = source;
->>>>>>> f4e617e8
         this.metadata = metadata;
         Set<String> badKeys = Sets.intersection(this.metadata.keySet(), this.source.keySet());
         if (badKeys.size() > 0) {

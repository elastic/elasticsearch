/*
 * Copyright Elasticsearch B.V. and/or licensed to Elasticsearch B.V. under one
 * or more contributor license agreements. Licensed under the Elastic License
 * 2.0 and the Server Side Public License, v 1; you may not use this file except
 * in compliance with, at your election, the Elastic License 2.0 or the Server
 * Side Public License, v 1.
 */

package org.elasticsearch.script;

import java.time.ZonedDateTime;
import java.util.Collections;
import java.util.HashMap;
import java.util.HashSet;
import java.util.Map;
import java.util.Objects;
import java.util.Set;
import java.util.function.BiConsumer;
import java.util.stream.Collectors;

/**
 * Ingest and update metadata available to write scripts.
 *
<<<<<<< HEAD
 * This interface is a super-set of all metadata for the write contexts.  A write contexts should only
 * whitelist the relevant getter and setters.
=======
 * Provides a map-like interface for backwards compatibility with the ctx map.
 *  - {@link #put(String, Object)}
 *  - {@link #get(String)}
 *  - {@link #remove(String)}
 *  - {@link #containsKey(String)}
 *  - {@link #containsValue(Object)}
 *  - {@link #keySet()} for iteration
 *  - {@link #size()}
 *  - {@link #isAvailable(String)} for determining if a key is a metadata key
 *
 * Provides getters and setters for script usage.
 *
 * Validates all updates whether originating in map-like interface or setters.
>>>>>>> 4732fc23
 */
public class Metadata {
    protected static final String INDEX = "_index";
    protected static final String ID = "_id";
    protected static final String ROUTING = "_routing";
    protected static final String VERSION_TYPE = "_version_type";
    protected static final String VERSION = "_version";
    protected static final String TYPE = "_type"; // type is deprecated so it's supported in the map but not available as a getter
    protected static final String IF_SEQ_NO = "_if_seq_no";
    protected static final String IF_PRIMARY_TERM = "_if_primary_term";
    protected static final String DYNAMIC_TEMPLATES = "_dynamic_templates";

    protected final Map<String, Object> map;
    protected final Map<String, FieldProperty<?>> properties;
    protected static final FieldProperty<?> BAD_KEY = new FieldProperty<>(null, false, false, null);

    public Metadata(Map<String, Object> map, Map<String, FieldProperty<?>> properties) {
        this.map = map;
        this.properties = Collections.unmodifiableMap(properties);
        validateMetadata();
    }

    /**
     * Check that all metadata map contains only valid metadata and no extraneous keys
     */
    protected void validateMetadata() {
        int numMetadata = 0;
        for (Map.Entry<String, FieldProperty<?>> entry : properties.entrySet()) {
            String key = entry.getKey();
            if (map.containsKey(key)) {
                numMetadata++;
            }
            entry.getValue().check(MapOperation.INIT, key, map.get(key));
        }
        if (numMetadata < map.size()) {
            Set<String> keys = new HashSet<>(map.keySet());
            keys.removeAll(properties.keySet());
            throw new IllegalArgumentException(
                "Unexpected metadata keys [" + keys.stream().sorted().map(k -> k + ":" + map.get(k)).collect(Collectors.joining(", ")) + "]"
            );
        }
    }

    // These are available to scripts
    public String getIndex() {
        return getString(INDEX);
    }

    public void setIndex(String index) {
        put(INDEX, index);
    }

    public String getId() {
        return getString(ID);
    }

    public void setId(String id) {
        put(ID, id);
    }

    public String getRouting() {
        return getString(ROUTING);
    }

    public void setRouting(String routing) {
        put(ROUTING, routing);
    }

    public String getVersionType() {
        return getString(VERSION_TYPE);
    }

    public void setVersionType(String versionType) {
        put(VERSION_TYPE, versionType);
    }

    public long getVersion() {
        return getNumber(VERSION).longValue();
    }

    public void setVersion(long version) {
        put(VERSION, version);
    }

    public ZonedDateTime getTimestamp() {
        throw new UnsupportedOperationException("unimplemented");
    }

    // These are not available to scripts
    public Number getIfSeqNo() {
        return getNumber(IF_SEQ_NO);
    }

    public Number getIfPrimaryTerm() {
        return getNumber(IF_PRIMARY_TERM);
    }

    @SuppressWarnings("unchecked")
    public Map<String, String> getDynamicTemplates() {
        return (Map<String, String>) get(DYNAMIC_TEMPLATES);
    }

    /**
     * Get the String version of the value associated with {@code key}, or null
     */
    protected String getString(String key) {
        return Objects.toString(get(key), null);
    }

    /**
     * Get the {@link Number} associated with key, or null
     * @throws IllegalArgumentException if the value is not a {@link Number}
     */
    protected Number getNumber(String key) {
        Object value = get(key);
        if (value == null) {
            return null;
        }
        if (value instanceof Number number) {
            return number;
        }
        throw new IllegalStateException(
            "unexpected type for [" + key + "] with value [" + value + "], expected Number, got [" + value.getClass().getName() + "]"
        );
    }

    /**
     * Is this key a Metadata key?  A {@link #remove}d key would return false for {@link #containsKey(String)} but true for
     * this call.
     */
    public boolean isAvailable(String key) {
        return properties.containsKey(key);
    }

    /**
     * Create the mapping from key to value.
     * @throws IllegalArgumentException if {@link #isAvailable(String)} is false or the key cannot be updated to the value.
     */
    public Object put(String key, Object value) {
        properties.getOrDefault(key, Metadata.BAD_KEY).check(MapOperation.UPDATE, key, value);
        return map.put(key, value);
    }

    /**
     * Does the metadata contain the key?
     */
    public boolean containsKey(String key) {
        return map.containsKey(key);
    }

    /**
     * Does the metadata contain the value.
     */
    public boolean containsValue(Object value) {
        return map.containsValue(value);
    }

    default boolean hasVersion() {
        throw new UnsupportedOperationException();
    }

    /**
<<<<<<< HEAD
     * The version type of the document, {@link org.elasticsearch.index.VersionType} as a lower-case string.
     * Since update does not hav ethis metadata, defaults to throwing {@link UnsupportedOperationException}.
     */
    default String getVersionType() {
        throw new UnsupportedOperationException();
    }

    /**
     * Set the version type of the document.
     *
     * Since update does not hav ethis metadata, defaults to throwing {@link UnsupportedOperationException}
     * @param versionType {@link org.elasticsearch.index.VersionType} as a lower-case string
     */
    default void setVersionType(String versionType) {
        throw new UnsupportedOperationException();
    }

    /**
     * Get the update operation for this document, eg "create", "index", "noop".
     *
     * Since ingest does not have this metadata, defaults to throwing {@link UnsupportedOperationException}.
     */
    default String getOp() {
        throw new UnsupportedOperationException();
    }

    /**
     * Set the update operation for this document.  See {@code org.elasticsearch.action.update.UpdateHelper.UpdateOpType} and
     * {@code org.elasticsearch.reindex.AbstractAsyncBulkByScrollAction.OpType}
     *
     * Since ingest does not have this metadata, defaults to throwing {@link UnsupportedOperationException}.
     * @param op the op type as a string.
     */
    default void setOp(String op) {
        throw new UnsupportedOperationException();
    }

    /**
     * Timestamp of this ingestion or update.
=======
     * Get the value associated with {@param key}
     */
    public Object get(String key) {
        return map.get(key);
    }

    /**
     * Remove the mapping associated with {@param key}
     * @throws IllegalArgumentException if {@link #isAvailable(String)} is false or the key cannot be removed.
     */
    public Object remove(String key) {
        properties.getOrDefault(key, Metadata.BAD_KEY).check(MapOperation.REMOVE, key, null);
        return map.remove(key);
    }

    /**
     * Return the list of keys with mappings
>>>>>>> 4732fc23
     */
    public Set<String> keySet() {
        return Collections.unmodifiableSet(map.keySet());
    }

    /**
     * The number of metadata keys currently mapped.
     */
    public int size() {
        return map.size();
    }

    @Override
    public Metadata clone() {
        // properties is an UnmodifiableMap, no need to create a copy
        return new Metadata(new HashMap<>(map), properties);
    }

    /**
     * Get the backing map, if modified then the guarantees of this class may not hold
     */
    public Map<String, Object> getMap() {
        return map;
    }

    @Override
    public boolean equals(Object o) {
        if (this == o) return true;
        if ((o instanceof Metadata) == false) return false;
        Metadata metadata = (Metadata) o;
        return map.equals(metadata.map);
    }

    @Override
    public int hashCode() {
        return Objects.hash(map);
    }

    /**
     * The operation being performed on the value in the map.
     * INIT: Initial value - the metadata value as passed into this class
     * UPDATE: the metadata is being set to a different value
     * REMOVE: the metadata mapping is being removed
     */
    public enum MapOperation {
        INIT,
        UPDATE,
        REMOVE
    }

    /**
     * The properties of a metadata field.
     * @param type - the class of the field.  Updates must be assignable to this type.  If null, no type checking is performed.
     * @param nullable - can the field value be null and can it be removed
     * @param writable - can the field be updated after the initial set
     * @param extendedValidation - value validation after type checking, may be used for values that may be one of a set
     */
    public record FieldProperty<T> (Class<T> type, boolean nullable, boolean writable, BiConsumer<String, T> extendedValidation) {

        public static BiConsumer<String, Number> LONGABLE_NUMBER = (k, v) -> {
            long version = v.longValue();
            // did we round?
            if (v.doubleValue() == version) {
                return;
            }
            throw new IllegalArgumentException(
                k + " may only be set to an int or a long but was [" + v + "] with type [" + v.getClass().getName() + "]"
            );
        };

        public static FieldProperty<?> ALLOW_ALL = new FieldProperty<>(null, true, true, null);

        @SuppressWarnings("fallthrough")
        public void check(MapOperation op, String key, Object value) {
            switch (op) {
                case UPDATE:
                    if (writable == false) {
                        throw new IllegalArgumentException(key + " cannot be updated");
                    }
                    // fall through

                case INIT:
                    if (value == null) {
                        if (nullable == false) {
                            throw new IllegalArgumentException(key + " cannot be null");
                        }
                    } else {
                        checkType(key, value);
                    }
                    break;

                case REMOVE:
                    if (writable == false || nullable == false) {
                        throw new IllegalArgumentException(key + " cannot be removed");
                    }
                    break;

                default:
                    throw new IllegalArgumentException("unexpected op [" + op + "] for key [" + key + "] and value [" + value + "]");

            }
        }

        @SuppressWarnings("unchecked")
        private void checkType(String key, Object value) {
            if (type == null) {
                return;
            }
            if (type.isAssignableFrom(value.getClass()) == false) {
                throw new IllegalArgumentException(
                    key
                        + " ["
                        + value
                        + "] is wrong type, expected assignable to ["
                        + type.getName()
                        + "], not ["
                        + value.getClass().getName()
                        + "]"
                );
            }
            if (extendedValidation != null) {
                extendedValidation.accept(key, (T) value);
            }
        }
    }
}<|MERGE_RESOLUTION|>--- conflicted
+++ resolved
@@ -21,10 +21,6 @@
 /**
  * Ingest and update metadata available to write scripts.
  *
-<<<<<<< HEAD
- * This interface is a super-set of all metadata for the write contexts.  A write contexts should only
- * whitelist the relevant getter and setters.
-=======
  * Provides a map-like interface for backwards compatibility with the ctx map.
  *  - {@link #put(String, Object)}
  *  - {@link #get(String)}
@@ -38,7 +34,6 @@
  * Provides getters and setters for script usage.
  *
  * Validates all updates whether originating in map-like interface or setters.
->>>>>>> 4732fc23
  */
 public class Metadata {
     protected static final String INDEX = "_index";
@@ -196,52 +191,7 @@
         return map.containsValue(value);
     }
 
-    default boolean hasVersion() {
-        throw new UnsupportedOperationException();
-    }
-
-    /**
-<<<<<<< HEAD
-     * The version type of the document, {@link org.elasticsearch.index.VersionType} as a lower-case string.
-     * Since update does not hav ethis metadata, defaults to throwing {@link UnsupportedOperationException}.
-     */
-    default String getVersionType() {
-        throw new UnsupportedOperationException();
-    }
-
-    /**
-     * Set the version type of the document.
-     *
-     * Since update does not hav ethis metadata, defaults to throwing {@link UnsupportedOperationException}
-     * @param versionType {@link org.elasticsearch.index.VersionType} as a lower-case string
-     */
-    default void setVersionType(String versionType) {
-        throw new UnsupportedOperationException();
-    }
-
-    /**
-     * Get the update operation for this document, eg "create", "index", "noop".
-     *
-     * Since ingest does not have this metadata, defaults to throwing {@link UnsupportedOperationException}.
-     */
-    default String getOp() {
-        throw new UnsupportedOperationException();
-    }
-
-    /**
-     * Set the update operation for this document.  See {@code org.elasticsearch.action.update.UpdateHelper.UpdateOpType} and
-     * {@code org.elasticsearch.reindex.AbstractAsyncBulkByScrollAction.OpType}
-     *
-     * Since ingest does not have this metadata, defaults to throwing {@link UnsupportedOperationException}.
-     * @param op the op type as a string.
-     */
-    default void setOp(String op) {
-        throw new UnsupportedOperationException();
-    }
-
-    /**
-     * Timestamp of this ingestion or update.
-=======
+    /**
      * Get the value associated with {@param key}
      */
     public Object get(String key) {
@@ -259,7 +209,6 @@
 
     /**
      * Return the list of keys with mappings
->>>>>>> 4732fc23
      */
     public Set<String> keySet() {
         return Collections.unmodifiableSet(map.keySet());

--- conflicted
+++ resolved
@@ -78,16 +78,9 @@
         this.cache = cacheBuilder.removalListener(new ScriptCacheRemovalListener()).build();
 
         this.rate = maxCompilationRate;
-<<<<<<< HEAD
-        this.scriptsPerTimeWindow = this.rate.count;
         this.compilesAllowedPerNano = ((double) rate.count) / rate.time.nanos();
-
-        this.lastInlineCompileTime = System.nanoTime();
-=======
-        this.compilesAllowedPerNano = ((double) rate.v1()) / rate.v2().nanos();
->>>>>>> 71a42dbd
         this.scriptMetrics = new ScriptMetrics();
-        this.tokenBucketState = new AtomicReference<TokenBucketState>(new TokenBucketState(this.rate.v1()));
+        this.tokenBucketState = new AtomicReference<TokenBucketState>(new TokenBucketState(this.rate.count));
     }
 
     <FactoryType> FactoryType compile(
@@ -163,16 +156,10 @@
             double scriptsPerTimeWindow = current.availableTokens + (timePassed) * compilesAllowedPerNano;
 
             // It's been over the time limit anyway, readjust the bucket to be level
-            if (scriptsPerTimeWindow > rate.v1()) {
-                scriptsPerTimeWindow = rate.v1();
-            }
-
-<<<<<<< HEAD
-        // It's been over the time limit anyway, readjust the bucket to be level
-        if (scriptsPerTimeWindow > rate.count) {
-            scriptsPerTimeWindow = rate.count;
-        }
-=======
+            if (scriptsPerTimeWindow > rate.count) {
+                scriptsPerTimeWindow = rate.count;
+            }
+
             // If there is enough tokens in the bucket, allow the request and decrease the tokens by 1
             if (scriptsPerTimeWindow >= 1) {
                 scriptsPerTimeWindow -= 1.0;
@@ -181,7 +168,6 @@
                 return new TokenBucketState(now, scriptsPerTimeWindow, false);
             }
         });
->>>>>>> 71a42dbd
 
         if(!tokenBucketState.tokenSuccessfullyTaken) {
             scriptMetrics.onCompilationLimit();
@@ -242,7 +228,23 @@
         }
     }
 
-<<<<<<< HEAD
+    static class TokenBucketState {
+        public final long lastInlineCompileTime;
+        public final double availableTokens;
+        public final boolean tokenSuccessfullyTaken;
+
+        private TokenBucketState(double availableTokens) {
+            this(System.nanoTime(), availableTokens, false);
+        }
+
+        private TokenBucketState(long lastInlineCompileTime, double availableTokens, boolean tokenSuccessfullyTaken) {
+            this.lastInlineCompileTime = lastInlineCompileTime;
+            this.availableTokens = availableTokens;
+            this.tokenSuccessfullyTaken = tokenSuccessfullyTaken;
+        }
+    }
+
+
     public static class CompilationRate {
         public final int count;
         public final TimeValue time;
@@ -312,21 +314,6 @@
         @Override
         public int hashCode() {
             return Objects.hash(count, time);
-=======
-    static class TokenBucketState {
-        public final long lastInlineCompileTime;
-        public final double availableTokens;
-        public final boolean tokenSuccessfullyTaken;
-
-        private TokenBucketState(double availableTokens) {
-            this(System.nanoTime(), availableTokens, false);
-        }
-
-        private TokenBucketState(long lastInlineCompileTime, double availableTokens, boolean tokenSuccessfullyTaken) {
-            this.lastInlineCompileTime = lastInlineCompileTime;
-            this.availableTokens = availableTokens;
-            this.tokenSuccessfullyTaken = tokenSuccessfullyTaken;
->>>>>>> 71a42dbd
         }
     }
 }
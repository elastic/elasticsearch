/*
 * Copyright Elasticsearch B.V. and/or licensed to Elasticsearch B.V. under one
 * or more contributor license agreements. Licensed under the "Elastic License
 * 2.0", the "GNU Affero General Public License v3.0 only", and the "Server Side
 * Public License v 1"; you may not use this file except in compliance with, at
 * your election, the "Elastic License 2.0", the "GNU Affero General Public
 * License v3.0 only", or the "Server Side Public License, v 1".
 */

package org.elasticsearch.script;

import org.elasticsearch.TransportVersions;
import org.elasticsearch.common.io.stream.StreamInput;
import org.elasticsearch.common.io.stream.StreamOutput;
import org.elasticsearch.common.io.stream.Writeable;
import org.elasticsearch.xcontent.ToXContentFragment;
import org.elasticsearch.xcontent.XContentBuilder;

import java.io.IOException;
import java.util.Objects;

/**
 * Record object that holds stats information for the different script contexts in a node.
 *
 * @param context                    Context name.
 * @param compilations               Total number of compilations.
 * @param compilationsHistory        Historical information of the compilations of scripts in timeseries format.
 * @param cacheEvictions             Total of evictions.
 * @param cacheEvictionsHistory      Historical information of the evictions of scripts in timeseries format.
 * @param compilationLimitTriggered  Total times that a limit of compilations that have reached the limit.
 */
public record ScriptContextStats(
    String context,
    long compilations,
    TimeSeries compilationsHistory,
    long cacheEvictions,
    TimeSeries cacheEvictionsHistory,
    long compilationLimitTriggered
) implements Writeable, ToXContentFragment, Comparable<ScriptContextStats> {

    public ScriptContextStats(
        String context,
        long compilationLimitTriggered,
        TimeSeries compilationsHistory,
        TimeSeries cacheEvictionsHistory
    ) {
        this(
            Objects.requireNonNull(context),
            compilationsHistory.total,
            compilationsHistory,
            cacheEvictionsHistory.total,
            cacheEvictionsHistory,
            compilationLimitTriggered
        );
    }

    public static ScriptContextStats read(StreamInput in) throws IOException {
        var context = in.readString();
        var compilations = in.readVLong();
        var cacheEvictions = in.readVLong();
        var compilationLimitTriggered = in.readVLong();
        TimeSeries compilationsHistory;
        TimeSeries cacheEvictionsHistory;
<<<<<<< HEAD
        if (in.getTransportVersion().onOrAfter(TransportVersions.V_8_1_0)) {
            compilationsHistory = new TimeSeries(in);
            cacheEvictionsHistory = new TimeSeries(in);
        } else {
            compilationsHistory = new TimeSeries(in).withTotal(compilations);
            cacheEvictionsHistory = new TimeSeries(in).withTotal(cacheEvictions);
        }
=======
        compilationsHistory = new TimeSeries(in);
        cacheEvictionsHistory = new TimeSeries(in);
>>>>>>> 19c4a87a
        return new ScriptContextStats(
            context,
            compilations,
            compilationsHistory,
            cacheEvictions,
            cacheEvictionsHistory,
            compilationLimitTriggered
        );
    }

    public static ScriptContextStats merge(ScriptContextStats first, ScriptContextStats second) {
        assert first.context.equals(second.context) : "To merge 2 ScriptContextStats both of them must have the same context.";
        return new ScriptContextStats(
            first.context,
            first.compilations + second.compilations,
            TimeSeries.merge(first.compilationsHistory, second.compilationsHistory),
            first.cacheEvictions + second.cacheEvictions,
            TimeSeries.merge(first.cacheEvictionsHistory, second.cacheEvictionsHistory),
            first.compilationLimitTriggered + second.compilationLimitTriggered
        );
    }

    @Override
    public void writeTo(StreamOutput out) throws IOException {
        out.writeString(context);
        out.writeVLong(compilations);
        out.writeVLong(cacheEvictions);
        out.writeVLong(compilationLimitTriggered);
        compilationsHistory.writeTo(out);
        cacheEvictionsHistory.writeTo(out);
    }

    public String getContext() {
        return context;
    }

    public long getCompilations() {
        return compilations;
    }

    public TimeSeries getCompilationsHistory() {
        return compilationsHistory;
    }

    public long getCacheEvictions() {
        return cacheEvictions;
    }

    public TimeSeries getCacheEvictionsHistory() {
        return cacheEvictionsHistory;
    }

    public long getCompilationLimitTriggered() {
        return compilationLimitTriggered;
    }

    @Override
    public XContentBuilder toXContent(XContentBuilder builder, Params params) throws IOException {
        builder.startObject();
        builder.field(Fields.CONTEXT, getContext());
        builder.field(Fields.COMPILATIONS, getCompilations());

        TimeSeries series = getCompilationsHistory();
        if (series != null && series.areTimingsEmpty() == false) {
            builder.startObject(Fields.COMPILATIONS_HISTORY);
            series.toXContent(builder, params);
            builder.endObject();
        }

        builder.field(Fields.CACHE_EVICTIONS, getCacheEvictions());
        series = getCacheEvictionsHistory();
        if (series != null && series.areTimingsEmpty() == false) {
            builder.startObject(Fields.CACHE_EVICTIONS_HISTORY);
            series.toXContent(builder, params);
            builder.endObject();
        }

        builder.field(Fields.COMPILATION_LIMIT_TRIGGERED, getCompilationLimitTriggered());
        builder.endObject();
        return builder;
    }

    @Override
    public int compareTo(ScriptContextStats o) {
        return this.context.compareTo(o.context);
    }

    static final class Fields {
        static final String CONTEXT = "context";
        static final String COMPILATIONS = "compilations";
        static final String COMPILATIONS_HISTORY = "compilations_history";
        static final String CACHE_EVICTIONS = "cache_evictions";
        static final String CACHE_EVICTIONS_HISTORY = "cache_evictions_history";
        static final String COMPILATION_LIMIT_TRIGGERED = "compilation_limit_triggered";
        static final String FIVE_MINUTES = "5m";
        static final String FIFTEEN_MINUTES = "15m";
        static final String TWENTY_FOUR_HOURS = "24h";
    }
}<|MERGE_RESOLUTION|>--- conflicted
+++ resolved
@@ -59,20 +59,8 @@
         var compilations = in.readVLong();
         var cacheEvictions = in.readVLong();
         var compilationLimitTriggered = in.readVLong();
-        TimeSeries compilationsHistory;
-        TimeSeries cacheEvictionsHistory;
-<<<<<<< HEAD
-        if (in.getTransportVersion().onOrAfter(TransportVersions.V_8_1_0)) {
-            compilationsHistory = new TimeSeries(in);
-            cacheEvictionsHistory = new TimeSeries(in);
-        } else {
-            compilationsHistory = new TimeSeries(in).withTotal(compilations);
-            cacheEvictionsHistory = new TimeSeries(in).withTotal(cacheEvictions);
-        }
-=======
-        compilationsHistory = new TimeSeries(in);
-        cacheEvictionsHistory = new TimeSeries(in);
->>>>>>> 19c4a87a
+        TimeSeries compilationsHistory = new TimeSeries(in);
+        TimeSeries cacheEvictionsHistory = new TimeSeries(in);
         return new ScriptContextStats(
             context,
             compilations,

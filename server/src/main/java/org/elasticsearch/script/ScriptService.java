/*
 * Licensed to Elasticsearch under one or more contributor
 * license agreements. See the NOTICE file distributed with
 * this work for additional information regarding copyright
 * ownership. Elasticsearch licenses this file to you under
 * the Apache License, Version 2.0 (the "License"); you may
 * not use this file except in compliance with the License.
 * You may obtain a copy of the License at
 *
 *    http://www.apache.org/licenses/LICENSE-2.0
 *
 * Unless required by applicable law or agreed to in writing,
 * software distributed under the License is distributed on an
 * "AS IS" BASIS, WITHOUT WARRANTIES OR CONDITIONS OF ANY
 * KIND, either express or implied.  See the License for the
 * specific language governing permissions and limitations
 * under the License.
 */

package org.elasticsearch.script;

import org.apache.logging.log4j.LogManager;
import org.apache.logging.log4j.Logger;
import org.elasticsearch.ResourceNotFoundException;
import org.elasticsearch.action.ActionListener;
import org.elasticsearch.action.admin.cluster.storedscripts.DeleteStoredScriptRequest;
import org.elasticsearch.action.admin.cluster.storedscripts.GetStoredScriptRequest;
import org.elasticsearch.action.admin.cluster.storedscripts.PutStoredScriptRequest;
import org.elasticsearch.action.support.master.AcknowledgedResponse;
import org.elasticsearch.cluster.AckedClusterStateUpdateTask;
import org.elasticsearch.cluster.ClusterChangedEvent;
import org.elasticsearch.cluster.ClusterState;
import org.elasticsearch.cluster.ClusterStateApplier;
import org.elasticsearch.cluster.metadata.Metadata;
import org.elasticsearch.cluster.service.ClusterService;
import org.elasticsearch.common.Strings;
import org.elasticsearch.common.settings.ClusterSettings;
import org.elasticsearch.common.settings.Setting;
import org.elasticsearch.common.settings.Setting.Property;
import org.elasticsearch.common.settings.Settings;
import org.elasticsearch.common.unit.TimeValue;
import org.elasticsearch.core.internal.io.IOUtils;

import java.io.Closeable;
import java.io.IOException;
import java.nio.charset.StandardCharsets;
import java.util.ArrayList;
import java.util.Collections;
import java.util.Comparator;
import java.util.HashMap;
import java.util.HashSet;
import java.util.List;
import java.util.Map;
import java.util.Objects;
import java.util.Set;
import java.util.concurrent.atomic.AtomicReference;
import java.util.function.Function;
import java.util.stream.Collectors;

public class ScriptService implements Closeable, ClusterStateApplier {

    private static final Logger logger = LogManager.getLogger(ScriptService.class);

    static final String DISABLE_DYNAMIC_SCRIPTING_SETTING = "script.disable_dynamic";

    // Special setting value for SCRIPT_GENERAL_MAX_COMPILATIONS_RATE to indicate the script service should use context
    // specific caches
    static final ScriptCache.CompilationRate USE_CONTEXT_RATE_VALUE = new ScriptCache.CompilationRate(-1, TimeValue.MINUS_ONE);
    static final String USE_CONTEXT_RATE_KEY = "use-context";

<<<<<<< HEAD
    public static final Setting<Integer> SCRIPT_GENERAL_CACHE_SIZE_SETTING =
        Setting.intSetting("script.cache.max_size", 100, 0, Property.NodeScope, Property.Deprecated);
    public static final Setting<TimeValue> SCRIPT_GENERAL_CACHE_EXPIRE_SETTING =
        Setting.positiveTimeSetting("script.cache.expire", TimeValue.timeValueMillis(0), Property.NodeScope, Property.Deprecated);
    public static final Setting<Integer> SCRIPT_MAX_SIZE_IN_BYTES =
        Setting.intSetting("script.max_size_in_bytes", 65535, 0, Property.Dynamic, Property.NodeScope);
    public static final Setting<ScriptCache.CompilationRate> SCRIPT_GENERAL_MAX_COMPILATIONS_RATE_SETTING =
        new Setting<>("script.max_compilations_rate", USE_CONTEXT_RATE_KEY,
            (String value) -> value.equals(USE_CONTEXT_RATE_KEY) ? USE_CONTEXT_RATE_VALUE: new ScriptCache.CompilationRate(value),
            Property.Dynamic, Property.NodeScope, Property.Deprecated);
=======
    // a parsing function that requires a non negative int and a timevalue as arguments split by a slash
    // this allows you to easily define rates
    static final Function<String, Tuple<Integer, TimeValue>> MAX_COMPILATION_RATE_FUNCTION =
            (String value) -> {
                if (value.contains("/") == false || value.startsWith("/") || value.endsWith("/")) {
                    throw new IllegalArgumentException("parameter must contain a positive integer and a timevalue, i.e. 10/1m, but was [" +
                            value + "]");
                }
                int idx = value.indexOf("/");
                String count = value.substring(0, idx);
                String time = value.substring(idx + 1);
                try {

                    int rate = Integer.parseInt(count);
                    if (rate < 0) {
                        throw new IllegalArgumentException("rate [" + rate + "] must be positive");
                    }
                    TimeValue timeValue = TimeValue.parseTimeValue(time, "script.context.$CONTEXT.max_compilations_rate");
                    if (timeValue.nanos() <= 0) {
                        throw new IllegalArgumentException("time value [" + time + "] must be positive");
                    }
                    // protect against a too hard to check limit, like less than a minute
                    if (timeValue.seconds() < 60) {
                        throw new IllegalArgumentException("time value [" + time + "] must be at least on a one minute resolution");
                    }
                    return Tuple.tuple(rate, timeValue);
                } catch (NumberFormatException e) {
                    // the number format exception message is so confusing, that it makes more sense to wrap it with a useful one
                    throw new IllegalArgumentException("could not parse [" + count + "] as integer in value [" + value + "]", e);
                }
            };

    public static final Setting<Integer> SCRIPT_MAX_SIZE_IN_BYTES =
        Setting.intSetting("script.max_size_in_bytes", 65535, 0, Property.Dynamic, Property.NodeScope);
>>>>>>> 2f60ff4a

    // Per-context settings
    static final String CONTEXT_PREFIX = "script.context.";

    // script.context.<context-name>.{cache_max_size, cache_expire, max_compilations_rate}

    public static final Setting.AffixSetting<Integer> SCRIPT_CACHE_SIZE_SETTING =
        Setting.affixKeySetting(CONTEXT_PREFIX,
            "cache_max_size", key -> Setting.intSetting(key, 0, Property.NodeScope, Property.Dynamic));

    public static final Setting.AffixSetting<TimeValue> SCRIPT_CACHE_EXPIRE_SETTING =
        Setting.affixKeySetting(CONTEXT_PREFIX,
            "cache_expire", key -> Setting.positiveTimeSetting(key, TimeValue.timeValueMillis(0), Property.NodeScope, Property.Dynamic));

    // Unlimited compilation rate for context-specific script caches
    static final String UNLIMITED_COMPILATION_RATE_KEY = "unlimited";

    public static final Setting.AffixSetting<ScriptCache.CompilationRate> SCRIPT_MAX_COMPILATIONS_RATE_SETTING =
        Setting.affixKeySetting(CONTEXT_PREFIX,
            "max_compilations_rate",
            key -> new Setting<ScriptCache.CompilationRate>(key, "75/5m",
                (String value) -> value.equals(UNLIMITED_COMPILATION_RATE_KEY) ? ScriptCache.UNLIMITED_COMPILATION_RATE:
                    new ScriptCache.CompilationRate(value),
                Property.NodeScope, Property.Dynamic));

    private static final ScriptCache.CompilationRate SCRIPT_COMPILATION_RATE_ZERO = new ScriptCache.CompilationRate(0, TimeValue.ZERO);

    public static final Setting<Boolean> SCRIPT_DISABLE_MAX_COMPILATIONS_RATE_SETTING =
        Setting.boolSetting("script.disable_max_compilations_rate", false, Property.NodeScope);

    public static final String ALLOW_NONE = "none";

    public static final Setting<List<String>> TYPES_ALLOWED_SETTING =
        Setting.listSetting("script.allowed_types", Collections.emptyList(), Function.identity(), Setting.Property.NodeScope);
    public static final Setting<List<String>> CONTEXTS_ALLOWED_SETTING =
        Setting.listSetting("script.allowed_contexts", Collections.emptyList(), Function.identity(), Setting.Property.NodeScope);

    private final Set<String> typesAllowed;
    private final Set<String> contextsAllowed;

    private final Map<String, ScriptEngine> engines;
    private final Map<String, ScriptContext<?>> contexts;

    private ClusterState clusterState;

    private int maxSizeInBytes;

    // package private for tests
    final AtomicReference<CacheHolder> cacheHolder = new AtomicReference<>();

    public ScriptService(Settings settings, Map<String, ScriptEngine> engines, Map<String, ScriptContext<?>> contexts) {
        this.engines = Objects.requireNonNull(engines);
        this.contexts = Objects.requireNonNull(contexts);

        if (Strings.hasLength(settings.get(DISABLE_DYNAMIC_SCRIPTING_SETTING))) {
            throw new IllegalArgumentException(DISABLE_DYNAMIC_SCRIPTING_SETTING + " is not a supported setting, replace with " +
                    "fine-grained script settings. \n Dynamic scripts can be enabled for all languages and all operations not " +
                    "using `script.disable_dynamic: false` in elasticsearch.yml");
        }

        this.typesAllowed = TYPES_ALLOWED_SETTING.exists(settings) ? new HashSet<>() : null;

        if (this.typesAllowed != null) {
            List<String> typesAllowedList = TYPES_ALLOWED_SETTING.get(settings);

            if (typesAllowedList.isEmpty()) {
                throw new IllegalArgumentException(
                    "must specify at least one script type or none for setting [" + TYPES_ALLOWED_SETTING.getKey() + "].");
            }

            for (String settingType : typesAllowedList) {
                if (ALLOW_NONE.equals(settingType)) {
                    if (typesAllowedList.size() != 1) {
                        throw new IllegalArgumentException("cannot specify both [" + ALLOW_NONE + "]" +
                            " and other script types for setting [" + TYPES_ALLOWED_SETTING.getKey() + "].");
                    } else {
                        break;
                    }
                }

                boolean found = false;

                for (ScriptType scriptType : ScriptType.values()) {
                    if (scriptType.getName().equals(settingType)) {
                        found = true;
                        this.typesAllowed.add(settingType);

                        break;
                    }
                }

                if (found == false) {
                    throw new IllegalArgumentException(
                        "unknown script type [" + settingType + "] found in setting [" + TYPES_ALLOWED_SETTING.getKey() + "].");
                }
            }
        }

        this.contextsAllowed = CONTEXTS_ALLOWED_SETTING.exists(settings) ? new HashSet<>() : null;

        if (this.contextsAllowed != null) {
            List<String> contextsAllowedList = CONTEXTS_ALLOWED_SETTING.get(settings);

            if (contextsAllowedList.isEmpty()) {
                throw new IllegalArgumentException(
                    "must specify at least one script context or none for setting [" + CONTEXTS_ALLOWED_SETTING.getKey() + "].");
            }

            for (String settingContext : contextsAllowedList) {
                if (ALLOW_NONE.equals(settingContext)) {
                    if (contextsAllowedList.size() != 1) {
                        throw new IllegalArgumentException("cannot specify both [" + ALLOW_NONE + "]" +
                            " and other script contexts for setting [" + CONTEXTS_ALLOWED_SETTING.getKey() + "].");
                    } else {
                        break;
                    }
                }

                if (contexts.containsKey(settingContext)) {
                    this.contextsAllowed.add(settingContext);
                } else {
                    throw new IllegalArgumentException(
                        "unknown script context [" + settingContext + "] found in setting [" + CONTEXTS_ALLOWED_SETTING.getKey() + "].");
                }
            }
        }

        this.setMaxSizeInBytes(SCRIPT_MAX_SIZE_IN_BYTES.get(settings));

        // Validation requires knowing which contexts exist.
        this.validateCacheSettings(settings);
        this.cacheHolder.set(contextCacheHolder(settings));
    }

    /**
     * This is overridden in tests to disable compilation rate limiting.
     */
    boolean compilationLimitsEnabled() {
        return true;
    }

    void registerClusterSettingsListeners(ClusterSettings clusterSettings) {
        clusterSettings.addSettingsUpdateConsumer(SCRIPT_MAX_SIZE_IN_BYTES, this::setMaxSizeInBytes);

        // Handle all updatable per-context settings at once for each context.
        for (ScriptContext<?> context: contexts.values()) {
            clusterSettings.addSettingsUpdateConsumer(
                (settings) -> cacheHolder.get().set(context.name, contextCache(settings, context)),
                List.of(SCRIPT_CACHE_SIZE_SETTING.getConcreteSettingForNamespace(context.name),
                        SCRIPT_CACHE_EXPIRE_SETTING.getConcreteSettingForNamespace(context.name),
                        SCRIPT_MAX_COMPILATIONS_RATE_SETTING.getConcreteSettingForNamespace(context.name)
                )
            );
        }
    }

    /**
     * Throw an IllegalArgumentException if any per-context setting does not match a context or if per-context settings are configured
     * when using the general cache.
     */
    void validateCacheSettings(Settings settings) {
        List<Setting.AffixSetting<?>> affixes = List.of(SCRIPT_MAX_COMPILATIONS_RATE_SETTING, SCRIPT_CACHE_EXPIRE_SETTING,
                                                        SCRIPT_CACHE_SIZE_SETTING);
        List<String> customRates = new ArrayList<>();
        List<String> keys = new ArrayList<>();
        for (Setting.AffixSetting<?> affix: affixes) {
            for (String context: affix.getAsMap(settings).keySet()) {
                String s = affix.getConcreteSettingForNamespace(context).getKey();
                if (contexts.containsKey(context) == false) {
                    throw new IllegalArgumentException("Context [" + context + "] doesn't exist for setting [" + s + "]");
                }
                keys.add(s);
                if (affix.equals(SCRIPT_MAX_COMPILATIONS_RATE_SETTING)) {
                    customRates.add(s);
                }
            }
        }
        if (SCRIPT_DISABLE_MAX_COMPILATIONS_RATE_SETTING.get(settings)) {
            if (customRates.size() > 0) {
                customRates.sort(Comparator.naturalOrder());
                throw new IllegalArgumentException("Cannot set custom context compilation rates [" +
                    String.join(", ", customRates) + "] if compile rates disabled via [" +
                    SCRIPT_DISABLE_MAX_COMPILATIONS_RATE_SETTING.getKey() + "]");
            }
        }
    }

    @Override
    public void close() throws IOException {
        IOUtils.close(engines.values());
    }

    private ScriptEngine getEngine(String lang) {
        ScriptEngine scriptEngine = engines.get(lang);
        if (scriptEngine == null) {
            throw new IllegalArgumentException("script_lang not supported [" + lang + "]");
        }
        return scriptEngine;
    }

    /**
     * Changes the maximum number of bytes a script's source is allowed to have.
     * @param newMaxSizeInBytes The new maximum number of bytes.
     */
    void setMaxSizeInBytes(int newMaxSizeInBytes) {
        for (Map.Entry<String, StoredScriptSource> source : getScriptsFromClusterState().entrySet()) {
            if (source.getValue().getSource().getBytes(StandardCharsets.UTF_8).length > newMaxSizeInBytes) {
                throw new IllegalArgumentException("script.max_size_in_bytes cannot be set to [" + newMaxSizeInBytes + "], " +
                        "stored script [" + source.getKey() + "] exceeds the new value with a size of " +
                        "[" + source.getValue().getSource().getBytes(StandardCharsets.UTF_8).length + "]");
            }
        }

        maxSizeInBytes = newMaxSizeInBytes;
    }

    /*
     * Compiles a script using the given context.
     *
     * @return a compiled script which may be used to construct instances of a script for the given context
     */
    public <FactoryType> FactoryType compile(Script script, ScriptContext<FactoryType> context) {
        Objects.requireNonNull(script);
        Objects.requireNonNull(context);

        ScriptType type = script.getType();
        String lang = script.getLang();
        String idOrCode = script.getIdOrCode();
        Map<String, String> options = script.getOptions();

        String id = idOrCode;

        if (type == ScriptType.STORED) {
            // * lang and options will both be null when looking up a stored script,
            // so we must get the source to retrieve them before checking if the
            // context is supported
            // * a stored script must be pulled from the cluster state every time in case
            // the script has been updated since the last compilation
            StoredScriptSource source = getScriptFromClusterState(id);
            lang = source.getLang();
            idOrCode = source.getSource();
            options = source.getOptions();
        }

        ScriptEngine scriptEngine = getEngine(lang);

        if (isTypeEnabled(type) == false) {
            throw new IllegalArgumentException("cannot execute [" + type + "] scripts");
        }

        if (contexts.containsKey(context.name) == false) {
            throw new IllegalArgumentException("script context [" + context.name + "] not supported");
        }

        if (isContextEnabled(context) == false) {
            throw new IllegalArgumentException("cannot execute scripts using [" + context.name + "] context");
        }

        if (type == ScriptType.INLINE) {
            if (idOrCode.getBytes(StandardCharsets.UTF_8).length > maxSizeInBytes) {
                throw new IllegalArgumentException("exceeded max allowed inline script size in bytes [" + maxSizeInBytes + "] " +
                    "with size [" + idOrCode.getBytes(StandardCharsets.UTF_8).length + "] for script [" + idOrCode + "]");
            }
        }

        if (logger.isTraceEnabled()) {
            logger.trace("compiling lang: [{}] type: [{}] script: {}", lang, type, idOrCode);
        }

        ScriptCache scriptCache = cacheHolder.get().get(context.name);
        assert scriptCache != null : "script context [" + context.name + "] has no script cache";
        return scriptCache.compile(context, scriptEngine, id, idOrCode, type, options);
    }

    public boolean isLangSupported(String lang) {
        Objects.requireNonNull(lang);
        return engines.containsKey(lang);
    }

    public boolean isTypeEnabled(ScriptType scriptType) {
        return typesAllowed == null || typesAllowed.contains(scriptType.getName());
    }

    public boolean isContextEnabled(ScriptContext<?> scriptContext) {
        return contextsAllowed == null || contextsAllowed.contains(scriptContext.name);
    }

    public boolean isAnyContextEnabled() {
        return contextsAllowed == null || contextsAllowed.isEmpty() == false;
    }

    Map<String, StoredScriptSource> getScriptsFromClusterState() {
        if (clusterState == null) {
            return Collections.emptyMap();
        }

        ScriptMetadata scriptMetadata = clusterState.metadata().custom(ScriptMetadata.TYPE);

        if (scriptMetadata == null) {
            return Collections.emptyMap();
        }

        return scriptMetadata.getStoredScripts();
    }

    protected StoredScriptSource getScriptFromClusterState(String id) {
        ScriptMetadata scriptMetadata = clusterState.metadata().custom(ScriptMetadata.TYPE);

        if (scriptMetadata == null) {
            throw new ResourceNotFoundException("unable to find script [" + id + "] in cluster state");
        }

        StoredScriptSource source = scriptMetadata.getStoredScript(id);

        if (source == null) {
            throw new ResourceNotFoundException("unable to find script [" + id + "] in cluster state");
        }

        return source;
    }

    public void putStoredScript(ClusterService clusterService, PutStoredScriptRequest request,
                                ActionListener<AcknowledgedResponse> listener) {
        if (request.content().length() > maxSizeInBytes) {
            throw new IllegalArgumentException("exceeded max allowed stored script size in bytes [" + maxSizeInBytes + "] with size [" +
                request.content().length() + "] for script [" + request.id() + "]");
        }

        StoredScriptSource source = request.source();

        if (isLangSupported(source.getLang()) == false) {
            throw new IllegalArgumentException("unable to put stored script with unsupported lang [" + source.getLang() + "]");
        }

        try {
            ScriptEngine scriptEngine = getEngine(source.getLang());

            if (isTypeEnabled(ScriptType.STORED) == false) {
                throw new IllegalArgumentException(
                    "cannot put [" + ScriptType.STORED + "] script, [" + ScriptType.STORED + "] scripts are not enabled");
            } else if (isAnyContextEnabled() == false) {
                throw new IllegalArgumentException(
                    "cannot put [" + ScriptType.STORED + "] script, no script contexts are enabled");
            } else if (request.context() != null) {
                ScriptContext<?> context = contexts.get(request.context());
                if (context == null) {
                    throw new IllegalArgumentException("Unknown context [" + request.context() + "]");
                }
                scriptEngine.compile(request.id(), source.getSource(), context, Collections.emptyMap());
            }
        } catch (ScriptException good) {
            throw good;
        } catch (Exception exception) {
            throw new IllegalArgumentException("failed to parse/compile stored script [" + request.id() + "]", exception);
        }

        clusterService.submitStateUpdateTask("put-script-" + request.id(),
            new AckedClusterStateUpdateTask<AcknowledgedResponse>(request, listener) {

            @Override
            protected AcknowledgedResponse newResponse(boolean acknowledged) {
                return new AcknowledgedResponse(acknowledged);
            }

            @Override
            public ClusterState execute(ClusterState currentState) throws Exception {
                ScriptMetadata smd = currentState.metadata().custom(ScriptMetadata.TYPE);
                smd = ScriptMetadata.putStoredScript(smd, request.id(), source);
                Metadata.Builder mdb = Metadata.builder(currentState.getMetadata()).putCustom(ScriptMetadata.TYPE, smd);

                return ClusterState.builder(currentState).metadata(mdb).build();
            }
        });
    }

    public void deleteStoredScript(ClusterService clusterService, DeleteStoredScriptRequest request,
                                   ActionListener<AcknowledgedResponse> listener) {
        clusterService.submitStateUpdateTask("delete-script-" + request.id(),
            new AckedClusterStateUpdateTask<AcknowledgedResponse>(request, listener) {

            @Override
            protected AcknowledgedResponse newResponse(boolean acknowledged) {
                return new AcknowledgedResponse(acknowledged);
            }

            @Override
            public ClusterState execute(ClusterState currentState) throws Exception {
                ScriptMetadata smd = currentState.metadata().custom(ScriptMetadata.TYPE);
                smd = ScriptMetadata.deleteStoredScript(smd, request.id());
                Metadata.Builder mdb = Metadata.builder(currentState.getMetadata()).putCustom(ScriptMetadata.TYPE, smd);

                return ClusterState.builder(currentState).metadata(mdb).build();
            }
        });
    }

    public StoredScriptSource getStoredScript(ClusterState state, GetStoredScriptRequest request) {
        ScriptMetadata scriptMetadata = state.metadata().custom(ScriptMetadata.TYPE);

        if (scriptMetadata != null) {
            return scriptMetadata.getStoredScript(request.id());
        } else {
            return null;
        }
    }

    public Set<ScriptContextInfo> getContextInfos() {
        Set<ScriptContextInfo> infos = new HashSet<ScriptContextInfo>(contexts.size());
        for (ScriptContext<?> context : contexts.values()) {
            infos.add(new ScriptContextInfo(context.name, context.instanceClazz));
        }
        return infos;
    }

    public ScriptLanguagesInfo getScriptLanguages() {
        Set<String> types = typesAllowed;
        if (types == null) {
            types = new HashSet<>();
            for (ScriptType type: ScriptType.values()) {
                types.add(type.getName());
            }
        }

        final Set<String> contexts = contextsAllowed != null ? contextsAllowed : this.contexts.keySet();
        Map<String,Set<String>> languageContexts = new HashMap<>();
        engines.forEach(
            (key, value) -> languageContexts.put(
                key,
                value.getSupportedContexts().stream().map(c -> c.name).filter(contexts::contains).collect(Collectors.toSet())
            )
        );
        return new ScriptLanguagesInfo(types, languageContexts);
    }

    public ScriptStats stats() {
        return cacheHolder.get().stats();
    }

    public ScriptCacheStats cacheStats() {
        return cacheHolder.get().cacheStats();
    }

    @Override
    public void applyClusterState(ClusterChangedEvent event) {
        clusterState = event.state();
    }

    CacheHolder contextCacheHolder(Settings settings) {
        Map<String, ScriptCache> contextCache = new HashMap<>(contexts.size());
        contexts.forEach((k, v) -> contextCache.put(k, contextCache(settings, v)));
        return new CacheHolder(contextCache);
    }

    ScriptCache contextCache(Settings settings, ScriptContext<?> context) {
        Setting<Integer> cacheSizeSetting = SCRIPT_CACHE_SIZE_SETTING.getConcreteSettingForNamespace(context.name);
        int cacheSize = cacheSizeSetting.existsOrFallbackExists(settings) ? cacheSizeSetting.get(settings) : context.cacheSizeDefault;

        Setting<TimeValue> cacheExpireSetting = SCRIPT_CACHE_EXPIRE_SETTING.getConcreteSettingForNamespace(context.name);
        TimeValue cacheExpire = cacheExpireSetting.existsOrFallbackExists(settings) ?
            cacheExpireSetting.get(settings) : context.cacheExpireDefault;

        Setting<ScriptCache.CompilationRate> rateSetting =
            SCRIPT_MAX_COMPILATIONS_RATE_SETTING.getConcreteSettingForNamespace(context.name);
        ScriptCache.CompilationRate rate = null;
        if (SCRIPT_DISABLE_MAX_COMPILATIONS_RATE_SETTING.get(settings) || compilationLimitsEnabled() == false) {
            rate = SCRIPT_COMPILATION_RATE_ZERO;
        } else if (rateSetting.existsOrFallbackExists(settings)) {
            rate = rateSetting.get(settings);
        } else {
            rate = new ScriptCache.CompilationRate(context.maxCompilationRateDefault);
        }

        return new ScriptCache(cacheSize, cacheExpire, rate, rateSetting.getKey());
    }

    /**
     * Container for the ScriptCache(s).  This class operates in two modes:
     * 1) general mode, if the general script cache is configured.  There are no context caches in this case.
     * 2) context mode, if the context script cache is configured.  There is no general cache in this case.
     */
    static class CacheHolder {
        final Map<String, AtomicReference<ScriptCache>> contextCache;

<<<<<<< HEAD
        CacheHolder(int cacheMaxSize, TimeValue cacheExpire, ScriptCache.CompilationRate maxCompilationRate, String contextRateSetting) {
            contextCache = null;
            general = new ScriptCache(cacheMaxSize, cacheExpire, maxCompilationRate, contextRateSetting);
        }

=======
>>>>>>> 2f60ff4a
        CacheHolder(Map<String, ScriptCache> context) {
            Map<String, AtomicReference<ScriptCache>> refs = new HashMap<>(context.size());
            context.forEach((k, v) -> refs.put(k, new AtomicReference<>(v)));
            contextCache = Collections.unmodifiableMap(refs);
        }

        /**
         * get the cache appropriate for the context.  If in general mode, return the general cache.  Otherwise return the ScriptCache for
         * the given context. Returns null in context mode if the requested context does not exist.
         */
        ScriptCache get(String context) {
            AtomicReference<ScriptCache> ref = contextCache.get(context);
            if (ref == null) {
                return null;
            }
            return ref.get();
        }

        ScriptStats stats() {
            return ScriptStats.sum(contextCache.values().stream().map(AtomicReference::get).map(ScriptCache::stats)::iterator);
        }

        ScriptCacheStats cacheStats() {
            Map<String, ScriptStats> context = new HashMap<>(contextCache.size());
            for (String name: contextCache.keySet()) {
                context.put(name, contextCache.get(name).get().stats());
            }
            return new ScriptCacheStats(context);
        }

        /**
         * Update a single context cache if we're in the context cache mode otherwise no-op.
         */
        void set(String name, ScriptCache cache) {
            AtomicReference<ScriptCache> ref = contextCache.get(name);
            assert ref != null : "expected script cache to exist for context [" + name + "]";
            ScriptCache oldCache = ref.get();
            assert oldCache != null : "expected script cache to be non-null for context [" + name + "]";
            ref.set(cache);
            logger.debug("Replaced context [" + name + "] with new settings");
        }
    }
}<|MERGE_RESOLUTION|>--- conflicted
+++ resolved
@@ -68,53 +68,8 @@
     static final ScriptCache.CompilationRate USE_CONTEXT_RATE_VALUE = new ScriptCache.CompilationRate(-1, TimeValue.MINUS_ONE);
     static final String USE_CONTEXT_RATE_KEY = "use-context";
 
-<<<<<<< HEAD
-    public static final Setting<Integer> SCRIPT_GENERAL_CACHE_SIZE_SETTING =
-        Setting.intSetting("script.cache.max_size", 100, 0, Property.NodeScope, Property.Deprecated);
-    public static final Setting<TimeValue> SCRIPT_GENERAL_CACHE_EXPIRE_SETTING =
-        Setting.positiveTimeSetting("script.cache.expire", TimeValue.timeValueMillis(0), Property.NodeScope, Property.Deprecated);
     public static final Setting<Integer> SCRIPT_MAX_SIZE_IN_BYTES =
         Setting.intSetting("script.max_size_in_bytes", 65535, 0, Property.Dynamic, Property.NodeScope);
-    public static final Setting<ScriptCache.CompilationRate> SCRIPT_GENERAL_MAX_COMPILATIONS_RATE_SETTING =
-        new Setting<>("script.max_compilations_rate", USE_CONTEXT_RATE_KEY,
-            (String value) -> value.equals(USE_CONTEXT_RATE_KEY) ? USE_CONTEXT_RATE_VALUE: new ScriptCache.CompilationRate(value),
-            Property.Dynamic, Property.NodeScope, Property.Deprecated);
-=======
-    // a parsing function that requires a non negative int and a timevalue as arguments split by a slash
-    // this allows you to easily define rates
-    static final Function<String, Tuple<Integer, TimeValue>> MAX_COMPILATION_RATE_FUNCTION =
-            (String value) -> {
-                if (value.contains("/") == false || value.startsWith("/") || value.endsWith("/")) {
-                    throw new IllegalArgumentException("parameter must contain a positive integer and a timevalue, i.e. 10/1m, but was [" +
-                            value + "]");
-                }
-                int idx = value.indexOf("/");
-                String count = value.substring(0, idx);
-                String time = value.substring(idx + 1);
-                try {
-
-                    int rate = Integer.parseInt(count);
-                    if (rate < 0) {
-                        throw new IllegalArgumentException("rate [" + rate + "] must be positive");
-                    }
-                    TimeValue timeValue = TimeValue.parseTimeValue(time, "script.context.$CONTEXT.max_compilations_rate");
-                    if (timeValue.nanos() <= 0) {
-                        throw new IllegalArgumentException("time value [" + time + "] must be positive");
-                    }
-                    // protect against a too hard to check limit, like less than a minute
-                    if (timeValue.seconds() < 60) {
-                        throw new IllegalArgumentException("time value [" + time + "] must be at least on a one minute resolution");
-                    }
-                    return Tuple.tuple(rate, timeValue);
-                } catch (NumberFormatException e) {
-                    // the number format exception message is so confusing, that it makes more sense to wrap it with a useful one
-                    throw new IllegalArgumentException("could not parse [" + count + "] as integer in value [" + value + "]", e);
-                }
-            };
-
-    public static final Setting<Integer> SCRIPT_MAX_SIZE_IN_BYTES =
-        Setting.intSetting("script.max_size_in_bytes", 65535, 0, Property.Dynamic, Property.NodeScope);
->>>>>>> 2f60ff4a
 
     // Per-context settings
     static final String CONTEXT_PREFIX = "script.context.";
@@ -598,14 +553,6 @@
     static class CacheHolder {
         final Map<String, AtomicReference<ScriptCache>> contextCache;
 
-<<<<<<< HEAD
-        CacheHolder(int cacheMaxSize, TimeValue cacheExpire, ScriptCache.CompilationRate maxCompilationRate, String contextRateSetting) {
-            contextCache = null;
-            general = new ScriptCache(cacheMaxSize, cacheExpire, maxCompilationRate, contextRateSetting);
-        }
-
-=======
->>>>>>> 2f60ff4a
         CacheHolder(Map<String, ScriptCache> context) {
             Map<String, AtomicReference<ScriptCache>> refs = new HashMap<>(context.size());
             context.forEach((k, v) -> refs.put(k, new AtomicReference<>(v)));

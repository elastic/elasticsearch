/*
 * Copyright Elasticsearch B.V. and/or licensed to Elasticsearch B.V. under one
 * or more contributor license agreements. Licensed under the "Elastic License
 * 2.0", the "GNU Affero General Public License v3.0 only", and the "Server Side
 * Public License v 1"; you may not use this file except in compliance with, at
 * your election, the "Elastic License 2.0", the "GNU Affero General Public
 * License v3.0 only", or the "Server Side Public License, v 1".
 */

package org.elasticsearch.search;

import org.apache.lucene.index.DirectoryReader;
import org.apache.lucene.index.IndexReader;
import org.apache.lucene.index.OrdinalMap;
import org.apache.lucene.index.PointValues;
import org.apache.lucene.search.BooleanClause.Occur;
import org.apache.lucene.search.BooleanQuery;
import org.apache.lucene.search.BoostQuery;
import org.apache.lucene.search.FieldDoc;
import org.apache.lucene.search.MatchNoDocsQuery;
import org.apache.lucene.search.Query;
import org.apache.lucene.search.TotalHits;
import org.apache.lucene.util.NumericUtils;
import org.elasticsearch.action.search.SearchShardTask;
import org.elasticsearch.action.search.SearchType;
import org.elasticsearch.cluster.routing.IndexRouting;
import org.elasticsearch.common.lucene.search.Queries;
import org.elasticsearch.core.Nullable;
import org.elasticsearch.core.Releasable;
import org.elasticsearch.core.TimeValue;
import org.elasticsearch.index.IndexMode;
import org.elasticsearch.index.IndexService;
import org.elasticsearch.index.IndexSettings;
import org.elasticsearch.index.IndexVersions;
import org.elasticsearch.index.cache.bitset.BitsetFilterCache;
import org.elasticsearch.index.engine.Engine;
import org.elasticsearch.index.fielddata.FieldDataContext;
import org.elasticsearch.index.fielddata.IndexFieldData;
import org.elasticsearch.index.fielddata.IndexNumericFieldData;
import org.elasticsearch.index.fielddata.IndexOrdinalsFieldData;
import org.elasticsearch.index.mapper.IdLoader;
import org.elasticsearch.index.mapper.KeywordFieldMapper;
import org.elasticsearch.index.mapper.MappedFieldType;
import org.elasticsearch.index.mapper.Mapper;
import org.elasticsearch.index.mapper.NestedLookup;
import org.elasticsearch.index.mapper.SourceLoader;
import org.elasticsearch.index.query.AbstractQueryBuilder;
import org.elasticsearch.index.query.ParsedQuery;
import org.elasticsearch.index.query.QueryBuilder;
import org.elasticsearch.index.query.SearchExecutionContext;
import org.elasticsearch.index.search.NestedHelper;
import org.elasticsearch.index.shard.IndexShard;
import org.elasticsearch.search.aggregations.SearchContextAggregations;
import org.elasticsearch.search.builder.SearchSourceBuilder;
import org.elasticsearch.search.collapse.CollapseContext;
import org.elasticsearch.search.dfs.DfsSearchResult;
import org.elasticsearch.search.fetch.FetchPhase;
import org.elasticsearch.search.fetch.FetchSearchResult;
import org.elasticsearch.search.fetch.StoredFieldsContext;
import org.elasticsearch.search.fetch.subphase.FetchDocValuesContext;
import org.elasticsearch.search.fetch.subphase.FetchFieldsContext;
import org.elasticsearch.search.fetch.subphase.FetchSourceContext;
import org.elasticsearch.search.fetch.subphase.ScriptFieldsContext;
import org.elasticsearch.search.fetch.subphase.highlight.SearchHighlightContext;
import org.elasticsearch.search.internal.ContextIndexSearcher;
import org.elasticsearch.search.internal.ReaderContext;
import org.elasticsearch.search.internal.ScrollContext;
import org.elasticsearch.search.internal.SearchContext;
import org.elasticsearch.search.internal.ShardSearchContextId;
import org.elasticsearch.search.internal.ShardSearchRequest;
import org.elasticsearch.search.profile.Profilers;
import org.elasticsearch.search.query.QuerySearchResult;
import org.elasticsearch.search.rank.context.QueryPhaseRankShardContext;
import org.elasticsearch.search.rank.feature.RankFeatureResult;
import org.elasticsearch.search.rescore.RescoreContext;
import org.elasticsearch.search.slice.SliceBuilder;
import org.elasticsearch.search.sort.SortAndFormats;
import org.elasticsearch.search.suggest.SuggestionSearchContext;

import java.io.IOException;
import java.io.UncheckedIOException;
import java.util.ArrayList;
import java.util.HashMap;
import java.util.List;
import java.util.Map;
import java.util.Set;
import java.util.TreeSet;
import java.util.concurrent.Executor;
import java.util.concurrent.ThreadPoolExecutor;
import java.util.function.LongSupplier;
import java.util.function.ToLongFunction;

import static org.elasticsearch.search.SearchService.DEFAULT_SIZE;

final class DefaultSearchContext extends SearchContext {

    private final ReaderContext readerContext;
    private final ShardSearchRequest request;
    private final SearchShardTarget shardTarget;
    private final LongSupplier relativeTimeSupplier;
    private final SearchType searchType;
    private final IndexShard indexShard;
    private final IndexService indexService;
    private final ContextIndexSearcher searcher;
    private DfsSearchResult dfsResult;
    private QuerySearchResult queryResult;
    private RankFeatureResult rankFeatureResult;
    private FetchSearchResult fetchResult;
    private final float queryBoost;
    private final boolean lowLevelCancellation;
    private TimeValue timeout;
    // terminate after count
    private int terminateAfter = DEFAULT_TERMINATE_AFTER;
    private List<String> groupStats;
    private boolean explain;
    private boolean version = false; // by default, we don't return versions
    private boolean seqAndPrimaryTerm = false;
    private StoredFieldsContext storedFields;
    private ScriptFieldsContext scriptFields;
    private FetchSourceContext fetchSourceContext;
    private FetchDocValuesContext docValuesContext;
    private FetchFieldsContext fetchFieldsContext;
    private int from = -1;
    private int size = -1;
    private SortAndFormats sort;
    private Float minimumScore;
    private boolean trackScores = false; // when sorting, track scores as well...
    private int trackTotalHitsUpTo = SearchContext.DEFAULT_TRACK_TOTAL_HITS_UP_TO;
    private FieldDoc searchAfter;
    private CollapseContext collapse;
    // filter for sliced scroll
    private SliceBuilder sliceBuilder;
    private SearchShardTask task;
    private QueryPhaseRankShardContext queryPhaseRankShardContext;

    /**
     * The original query as sent by the user without the types and aliases
     * applied. Putting things in here leaks them into highlighting so don't add
     * things like the type filter or alias filters.
     */
    private ParsedQuery originalQuery;

    /**
     * The query to actually execute.
     */
    private Query query;
    private ParsedQuery postFilter;
    private Query aliasFilter;
    private SearchContextAggregations aggregations;
    private SearchHighlightContext highlight;
    private SuggestionSearchContext suggest;
    private List<RescoreContext> rescore;
    private Profilers profilers;

    private final Map<String, SearchExtBuilder> searchExtBuilders = new HashMap<>();
    private final SearchExecutionContext searchExecutionContext;
    private final FetchPhase fetchPhase;

    DefaultSearchContext(
        ReaderContext readerContext,
        ShardSearchRequest request,
        SearchShardTarget shardTarget,
        LongSupplier relativeTimeSupplier,
        TimeValue timeout,
        FetchPhase fetchPhase,
        boolean lowLevelCancellation,
        Executor executor,
        SearchService.ResultsType resultsType,
        boolean enableQueryPhaseParallelCollection,
        int minimumDocsPerSlice
    ) throws IOException {
        this.readerContext = readerContext;
        this.request = request;
        this.fetchPhase = fetchPhase;
        boolean success = false;
        try {
            this.searchType = request.searchType();
            this.shardTarget = shardTarget;
            this.indexService = readerContext.indexService();
            this.indexShard = readerContext.indexShard();

            Engine.Searcher engineSearcher = readerContext.acquireSearcher("search");
<<<<<<< HEAD
            int maximumNumberOfSlices = determineMaximumNumberOfSlices(
                executor,
                request,
                resultsType,
                enableQueryPhaseParallelCollection,
                field -> getFieldCardinality(field, readerContext.indexService(), engineSearcher.getDirectoryReader())
            );
            if (maximumNumberOfSlices <= 1) {
=======
            if (executor == null) {
>>>>>>> 81041b47
                this.searcher = new ContextIndexSearcher(
                    engineSearcher.getIndexReader(),
                    engineSearcher.getSimilarity(),
                    engineSearcher.getQueryCache(),
                    engineSearcher.getQueryCachingPolicy(),
                    lowLevelCancellation
                );
            } else {
                this.searcher = new ContextIndexSearcher(
                    engineSearcher.getIndexReader(),
                    engineSearcher.getSimilarity(),
                    engineSearcher.getQueryCache(),
                    engineSearcher.getQueryCachingPolicy(),
                    lowLevelCancellation,
                    executor,
                    determineMaximumNumberOfSlices(
                        executor,
                        request,
                        resultsType,
                        enableQueryPhaseParallelCollection,
                        field -> getFieldCardinality(field, readerContext.indexService(), engineSearcher.getDirectoryReader())
                    ),
                    minimumDocsPerSlice
                );
            }
            releasables.addAll(List.of(engineSearcher, searcher));
            this.relativeTimeSupplier = relativeTimeSupplier;
            this.timeout = timeout;
            searchExecutionContext = indexService.newSearchExecutionContext(
                request.shardId().id(),
                request.shardRequestIndex(),
                searcher,
                request::nowInMillis,
                shardTarget.getClusterAlias(),
                request.getRuntimeMappings(),
                request.source() == null ? null : request.source().size()
            );
            queryBoost = request.indexBoost();
            this.lowLevelCancellation = lowLevelCancellation;
            success = true;
        } finally {
            if (success == false) {
                close();
            }
        }
    }

    static long getFieldCardinality(String field, IndexService indexService, DirectoryReader directoryReader) {
        MappedFieldType mappedFieldType = indexService.mapperService().fieldType(field);
        if (mappedFieldType == null) {
            return -1;
        }
        IndexFieldData<?> indexFieldData;
        try {
            indexFieldData = indexService.loadFielddata(mappedFieldType, FieldDataContext.noRuntimeFields("field cardinality"));
        } catch (Exception e) {
            // loading fielddata for runtime fields will fail, that's ok
            return -1;
        }
        return getFieldCardinality(indexFieldData, directoryReader);
    }

    static long getFieldCardinality(IndexFieldData<?> indexFieldData, DirectoryReader directoryReader) {
        if (indexFieldData instanceof IndexOrdinalsFieldData indexOrdinalsFieldData) {
            if (indexOrdinalsFieldData.supportsGlobalOrdinalsMapping()) {
                IndexOrdinalsFieldData global = indexOrdinalsFieldData.loadGlobal(directoryReader);
                OrdinalMap ordinalMap = global.getOrdinalMap();
                if (ordinalMap != null) {
                    return ordinalMap.getValueCount();
                }
                if (directoryReader.leaves().isEmpty()) {
                    return 0;
                }
                return global.load(directoryReader.leaves().get(0)).getOrdinalsValues().getValueCount();
            }
        } else if (indexFieldData instanceof IndexNumericFieldData indexNumericFieldData) {
            final IndexNumericFieldData.NumericType type = indexNumericFieldData.getNumericType();
            try {
                if (type == IndexNumericFieldData.NumericType.INT || type == IndexNumericFieldData.NumericType.SHORT) {
                    final IndexReader reader = directoryReader.getContext().reader();
                    final byte[] min = PointValues.getMinPackedValue(reader, indexFieldData.getFieldName());
                    final byte[] max = PointValues.getMaxPackedValue(reader, indexFieldData.getFieldName());
                    if (min != null && max != null) {
                        return NumericUtils.sortableBytesToInt(max, 0) - NumericUtils.sortableBytesToInt(min, 0) + 1;
                    }
                } else if (type == IndexNumericFieldData.NumericType.LONG) {
                    final IndexReader reader = directoryReader.getContext().reader();
                    final byte[] min = PointValues.getMinPackedValue(reader, indexFieldData.getFieldName());
                    final byte[] max = PointValues.getMaxPackedValue(reader, indexFieldData.getFieldName());
                    if (min != null && max != null) {
                        return NumericUtils.sortableBytesToLong(max, 0) - NumericUtils.sortableBytesToLong(min, 0) + 1;
                    }
                }
            } catch (IOException ioe) {
                return -1L;
            }
        }
        //
        return -1L;
    }

    static int determineMaximumNumberOfSlices(
        Executor executor,
        ShardSearchRequest request,
        SearchService.ResultsType resultsType,
        boolean enableQueryPhaseParallelCollection,
        ToLongFunction<String> fieldCardinality
    ) {
        return executor instanceof ThreadPoolExecutor tpe
            && tpe.getQueue().isEmpty()
            && isParallelCollectionSupportedForResults(resultsType, request.source(), fieldCardinality, enableQueryPhaseParallelCollection)
                ? tpe.getMaximumPoolSize()
                : 1;
    }

    static boolean isParallelCollectionSupportedForResults(
        SearchService.ResultsType resultsType,
        SearchSourceBuilder source,
        ToLongFunction<String> fieldCardinality,
        boolean isQueryPhaseParallelismEnabled
    ) {
        if (resultsType == SearchService.ResultsType.DFS) {
            return true;
        }
        if (resultsType == SearchService.ResultsType.QUERY && isQueryPhaseParallelismEnabled) {
            return source == null || source.supportsParallelCollection(fieldCardinality);
        }
        return false;
    }

    @Override
    public void addRankFeatureResult() {
        this.rankFeatureResult = new RankFeatureResult(this.readerContext.id(), this.shardTarget, this.request);
        addReleasable(rankFeatureResult::decRef);
    }

    @Override
    public RankFeatureResult rankFeatureResult() {
        return rankFeatureResult;
    }

    @Override
    public void addFetchResult() {
        this.fetchResult = new FetchSearchResult(this.readerContext.id(), this.shardTarget);
        addReleasable(fetchResult::decRef);
    }

    @Override
    public void addQueryResult() {
        this.queryResult = new QuerySearchResult(this.readerContext.id(), this.shardTarget, this.request);
        addReleasable(queryResult::decRef);
    }

    @Override
    public void addDfsResult() {
        this.dfsResult = new DfsSearchResult(this.readerContext.id(), this.shardTarget, this.request);
    }

    /**
     * Should be called before executing the main query and after all other parameters have been set.
     */
    @Override
    public void preProcess() {
        if (hasOnlySuggest()) {
            return;
        }
        long from = from() == -1 ? 0 : from();
        long size = size() == -1 ? DEFAULT_SIZE : size();
        long resultWindow = from + size;
        int maxResultWindow = indexService.getIndexSettings().getMaxResultWindow();

        if (resultWindow > maxResultWindow) {
            if (scrollContext() == null) {
                throw new IllegalArgumentException(
                    "Result window is too large, from + size must be less than or equal to: ["
                        + maxResultWindow
                        + "] but was ["
                        + resultWindow
                        + "]. See the scroll api for a more efficient way to request large data sets. "
                        + "This limit can be set by changing the ["
                        + IndexSettings.MAX_RESULT_WINDOW_SETTING.getKey()
                        + "] index level setting."
                );
            }
            throw new IllegalArgumentException(
                "Batch size is too large, size must be less than or equal to: ["
                    + maxResultWindow
                    + "] but was ["
                    + resultWindow
                    + "]. Scroll batch sizes cost as much memory as result windows so they are controlled by the ["
                    + IndexSettings.MAX_RESULT_WINDOW_SETTING.getKey()
                    + "] index level setting."
            );
        }
        if (rescore != null) {
            if (sort != null) {
                throw new IllegalArgumentException("Cannot use [sort] option in conjunction with [rescore].");
            }
            int maxWindow = indexService.getIndexSettings().getMaxRescoreWindow();
            for (RescoreContext rescoreContext : rescore()) {
                if (rescoreContext.getWindowSize() > maxWindow) {
                    throw new IllegalArgumentException(
                        "Rescore window ["
                            + rescoreContext.getWindowSize()
                            + "] is too large. "
                            + "It must be less than ["
                            + maxWindow
                            + "]. This prevents allocating massive heaps for storing the results "
                            + "to be rescored. This limit can be set by changing the ["
                            + IndexSettings.MAX_RESCORE_WINDOW_SETTING.getKey()
                            + "] index level setting."
                    );
                }
            }
        }

        if (sliceBuilder != null && scrollContext() != null) {
            int sliceLimit = indexService.getIndexSettings().getMaxSlicesPerScroll();
            int numSlices = sliceBuilder.getMax();
            if (numSlices > sliceLimit) {
                throw new IllegalArgumentException(
                    "The number of slices ["
                        + numSlices
                        + "] is too large. It must "
                        + "be less than ["
                        + sliceLimit
                        + "]. This limit can be set by changing the ["
                        + IndexSettings.MAX_SLICES_PER_SCROLL.getKey()
                        + "] index level setting."
                );
            }
        }

        // initialize the filtering alias based on the provided filters
        try {
            final QueryBuilder queryBuilder = request.getAliasFilter().getQueryBuilder();
            aliasFilter = queryBuilder == null ? null : queryBuilder.toQuery(searchExecutionContext);
        } catch (IOException e) {
            throw new UncheckedIOException(e);
        }

        if (query == null) {
            parsedQuery(ParsedQuery.parsedMatchAllQuery());
        }
        if (queryBoost != AbstractQueryBuilder.DEFAULT_BOOST) {
            parsedQuery(new ParsedQuery(new BoostQuery(query, queryBoost), parsedQuery()));
        }
        this.query = buildFilteredQuery(query);
        if (lowLevelCancellation) {
            searcher().addQueryCancellation(() -> {
                final SearchShardTask task = getTask();
                if (task != null) {
                    task.ensureNotCancelled();
                }
            });
        }
    }

    @Override
    public Query buildFilteredQuery(Query query) {
        List<Query> filters = new ArrayList<>();
        NestedLookup nestedLookup = searchExecutionContext.nestedLookup();
        NestedHelper nestedHelper = new NestedHelper(nestedLookup, searchExecutionContext::isFieldMapped);
        if (nestedLookup != NestedLookup.EMPTY
            && nestedHelper.mightMatchNestedDocs(query)
            && (aliasFilter == null || nestedHelper.mightMatchNestedDocs(aliasFilter))) {
            filters.add(Queries.newNonNestedFilter(searchExecutionContext.indexVersionCreated()));
        }

        if (aliasFilter != null) {
            filters.add(aliasFilter);
        }

        if (sliceBuilder != null) {
            Query slicedQuery = sliceBuilder.toFilter(request, searchExecutionContext);
            if (slicedQuery instanceof MatchNoDocsQuery) {
                return slicedQuery;
            } else {
                filters.add(slicedQuery);
            }
        }

        if (filters.isEmpty()) {
            return query;
        } else {
            BooleanQuery.Builder builder = new BooleanQuery.Builder();
            builder.add(query, Occur.MUST);
            for (Query filter : filters) {
                builder.add(filter, Occur.FILTER);
            }
            return builder.build();
        }
    }

    @Override
    public ShardSearchContextId id() {
        return readerContext.id();
    }

    @Override
    public String source() {
        return "search";
    }

    @Override
    public ShardSearchRequest request() {
        return this.request;
    }

    @Override
    public SearchType searchType() {
        return this.searchType;
    }

    @Override
    public SearchShardTarget shardTarget() {
        return this.shardTarget;
    }

    @Override
    public int numberOfShards() {
        return request.numberOfShards();
    }

    @Override
    public ScrollContext scrollContext() {
        return readerContext.scrollContext();
    }

    @Override
    public SearchContextAggregations aggregations() {
        return aggregations;
    }

    @Override
    public SearchContext aggregations(SearchContextAggregations aggregations) {
        this.aggregations = aggregations;
        return this;
    }

    public void addSearchExt(SearchExtBuilder searchExtBuilder) {
        // it's ok to use the writeable name here given that we enforce it to be the same as the name of the element that gets
        // parsed by the corresponding parser. There is one single name and one single way to retrieve the parsed object from the context.
        searchExtBuilders.put(searchExtBuilder.getWriteableName(), searchExtBuilder);
    }

    @Override
    public SearchExtBuilder getSearchExt(String name) {
        return searchExtBuilders.get(name);
    }

    @Override
    public SearchHighlightContext highlight() {
        return highlight;
    }

    @Override
    public void highlight(SearchHighlightContext highlight) {
        this.highlight = highlight;
    }

    @Override
    public SuggestionSearchContext suggest() {
        return suggest;
    }

    public void suggest(SuggestionSearchContext suggest) {
        this.suggest = suggest;
    }

    @Override
    public QueryPhaseRankShardContext queryPhaseRankShardContext() {
        return queryPhaseRankShardContext;
    }

    @Override
    public void queryPhaseRankShardContext(QueryPhaseRankShardContext queryPhaseRankShardContext) {
        this.queryPhaseRankShardContext = queryPhaseRankShardContext;
    }

    @Override
    public List<RescoreContext> rescore() {
        if (rescore == null) {
            return List.of();
        }
        return rescore;
    }

    @Override
    public void addRescore(RescoreContext rescore) {
        if (this.rescore == null) {
            this.rescore = new ArrayList<>();
        }
        this.rescore.add(rescore);
    }

    @Override
    public boolean hasScriptFields() {
        return scriptFields != null && scriptFields.fields().isEmpty() == false;
    }

    @Override
    public ScriptFieldsContext scriptFields() {
        if (scriptFields == null) {
            scriptFields = new ScriptFieldsContext();
        }
        return this.scriptFields;
    }

    /**
     * A shortcut function to see whether there is a fetchSourceContext and it says the source is requested.
     */
    @Override
    public boolean sourceRequested() {
        return fetchSourceContext != null && fetchSourceContext.fetchSource();
    }

    @Override
    public FetchSourceContext fetchSourceContext() {
        return this.fetchSourceContext;
    }

    @Override
    public SearchContext fetchSourceContext(FetchSourceContext fetchSourceContext) {
        this.fetchSourceContext = fetchSourceContext;
        return this;
    }

    @Override
    public FetchDocValuesContext docValuesContext() {
        return docValuesContext;
    }

    @Override
    public SearchContext docValuesContext(FetchDocValuesContext docValuesContext) {
        this.docValuesContext = docValuesContext;
        return this;
    }

    @Override
    public FetchFieldsContext fetchFieldsContext() {
        return fetchFieldsContext;
    }

    @Override
    public SearchContext fetchFieldsContext(FetchFieldsContext fetchFieldsContext) {
        this.fetchFieldsContext = fetchFieldsContext;
        return this;
    }

    @Override
    public ContextIndexSearcher searcher() {
        return this.searcher;
    }

    @Override
    public IndexShard indexShard() {
        return this.indexShard;
    }

    @Override
    public BitsetFilterCache bitsetFilterCache() {
        return indexService.cache().bitsetFilterCache();
    }

    @Override
    public TimeValue timeout() {
        return timeout;
    }

    public void timeout(TimeValue timeout) {
        this.timeout = timeout;
    }

    @Override
    public int terminateAfter() {
        return terminateAfter;
    }

    @Override
    public void terminateAfter(int terminateAfter) {
        this.terminateAfter = terminateAfter;
    }

    @Override
    public SearchContext minimumScore(float minimumScore) {
        this.minimumScore = minimumScore;
        return this;
    }

    @Override
    public Float minimumScore() {
        return this.minimumScore;
    }

    @Override
    public SearchContext sort(SortAndFormats sort) {
        this.sort = sort;
        return this;
    }

    @Override
    public SortAndFormats sort() {
        return this.sort;
    }

    @Override
    public SearchContext trackScores(boolean trackScores) {
        this.trackScores = trackScores;
        return this;
    }

    @Override
    public boolean trackScores() {
        return this.trackScores;
    }

    @Override
    public SearchContext trackTotalHitsUpTo(int trackTotalHitsUpTo) {
        this.trackTotalHitsUpTo = trackTotalHitsUpTo;
        return this;
    }

    @Override
    public int trackTotalHitsUpTo() {
        return trackTotalHitsUpTo;
    }

    @Override
    public SearchContext searchAfter(FieldDoc searchAfter) {
        this.searchAfter = searchAfter;
        return this;
    }

    @Override
    public boolean lowLevelCancellation() {
        return lowLevelCancellation;
    }

    @Override
    public FieldDoc searchAfter() {
        return searchAfter;
    }

    public SearchContext collapse(CollapseContext collapse) {
        this.collapse = collapse;
        return this;
    }

    @Override
    public CollapseContext collapse() {
        return collapse;
    }

    public SearchContext sliceBuilder(SliceBuilder sliceBuilder) {
        this.sliceBuilder = sliceBuilder;
        return this;
    }

    @Override
    public SearchContext parsedPostFilter(ParsedQuery postFilter) {
        this.postFilter = postFilter;
        return this;
    }

    @Override
    public ParsedQuery parsedPostFilter() {
        return this.postFilter;
    }

    @Override
    public SearchContext parsedQuery(ParsedQuery query) {
        this.originalQuery = query;
        this.query = query.query();
        return this;
    }

    @Override
    public ParsedQuery parsedQuery() {
        return this.originalQuery;
    }

    @Override
    public Query query() {
        return this.query;
    }

    @Override
    public int from() {
        return from;
    }

    @Override
    public SearchContext from(int from) {
        this.from = from;
        return this;
    }

    @Override
    public int size() {
        return size;
    }

    @Override
    public SearchContext size(int size) {
        this.size = size;
        return this;
    }

    @Override
    public boolean hasStoredFields() {
        return storedFields != null && storedFields.fieldNames() != null;
    }

    @Override
    public StoredFieldsContext storedFieldsContext() {
        return storedFields;
    }

    @Override
    public SearchContext storedFieldsContext(StoredFieldsContext storedFieldsContext) {
        this.storedFields = storedFieldsContext;
        return this;
    }

    @Override
    public boolean explain() {
        return explain;
    }

    @Override
    public void explain(boolean explain) {
        this.explain = explain;
    }

    @Override
    @Nullable
    public List<String> groupStats() {
        return this.groupStats;
    }

    public void groupStats(List<String> groupStats) {
        this.groupStats = groupStats;
    }

    @Override
    public boolean version() {
        return version;
    }

    @Override
    public void version(boolean version) {
        this.version = version;
    }

    @Override
    public boolean seqNoAndPrimaryTerm() {
        return seqAndPrimaryTerm;
    }

    @Override
    public void seqNoAndPrimaryTerm(boolean seqNoAndPrimaryTerm) {
        this.seqAndPrimaryTerm = seqNoAndPrimaryTerm;
    }

    @Override
    public DfsSearchResult dfsResult() {
        return dfsResult;
    }

    @Override
    public QuerySearchResult queryResult() {
        return queryResult;
    }

    public void addQuerySearchResultReleasable(Releasable releasable) {
        queryResult.addReleasable(releasable);
    }

    @Override
    public TotalHits getTotalHits() {
        if (queryResult != null) {
            return queryResult.getTotalHits();
        }
        return null;
    }

    @Override
    public float getMaxScore() {
        if (queryResult != null) {
            return queryResult.getMaxScore();
        }
        return Float.NaN;
    }

    @Override
    public FetchPhase fetchPhase() {
        return fetchPhase;
    }

    @Override
    public FetchSearchResult fetchResult() {
        return fetchResult;
    }

    @Override
    public long getRelativeTimeInMillis() {
        return relativeTimeSupplier.getAsLong();
    }

    @Override
    public SearchExecutionContext getSearchExecutionContext() {
        return searchExecutionContext;
    }

    @Override
    public Profilers getProfilers() {
        return profilers;
    }

    public void setProfilers(Profilers profilers) {
        this.profilers = profilers;
    }

    @Override
    public void setTask(SearchShardTask task) {
        this.task = task;
    }

    @Override
    public SearchShardTask getTask() {
        return task;
    }

    @Override
    public boolean isCancelled() {
        return task.isCancelled();
    }

    @Override
    public ReaderContext readerContext() {
        return readerContext;
    }

    @Override
    public SourceLoader newSourceLoader() {
        return searchExecutionContext.newSourceLoader(request.isForceSyntheticSource());
    }

    @Override
    public IdLoader newIdLoader() {
        if (indexService.getIndexSettings().getMode() == IndexMode.TIME_SERIES) {
            IndexRouting.ExtractFromSource indexRouting = null;
            List<String> routingPaths = null;
            if (indexService.getIndexSettings().getIndexVersionCreated().before(IndexVersions.TIME_SERIES_ROUTING_HASH_IN_ID)) {
                indexRouting = (IndexRouting.ExtractFromSource) indexService.getIndexSettings().getIndexRouting();
                routingPaths = indexService.getMetadata().getRoutingPaths();
                for (String routingField : routingPaths) {
                    if (routingField.contains("*")) {
                        // In case the routing fields include path matches, find any matches and add them as distinct fields
                        // to the routing path.
                        Set<String> matchingRoutingPaths = new TreeSet<>(routingPaths);
                        for (Mapper mapper : indexService.mapperService().mappingLookup().fieldMappers()) {
                            if (mapper instanceof KeywordFieldMapper && indexRouting.matchesField(mapper.fullPath())) {
                                matchingRoutingPaths.add(mapper.fullPath());
                            }
                        }
                        routingPaths = new ArrayList<>(matchingRoutingPaths);
                        break;
                    }
                }
            }
            return IdLoader.createTsIdLoader(indexRouting, routingPaths);
        } else {
            return IdLoader.fromLeafStoredFieldLoader();
        }
    }
}<|MERGE_RESOLUTION|>--- conflicted
+++ resolved
@@ -180,7 +180,6 @@
             this.indexShard = readerContext.indexShard();
 
             Engine.Searcher engineSearcher = readerContext.acquireSearcher("search");
-<<<<<<< HEAD
             int maximumNumberOfSlices = determineMaximumNumberOfSlices(
                 executor,
                 request,
@@ -188,10 +187,7 @@
                 enableQueryPhaseParallelCollection,
                 field -> getFieldCardinality(field, readerContext.indexService(), engineSearcher.getDirectoryReader())
             );
-            if (maximumNumberOfSlices <= 1) {
-=======
-            if (executor == null) {
->>>>>>> 81041b47
+            if (executor == null || maximumNumberOfSlices <= 1) {
                 this.searcher = new ContextIndexSearcher(
                     engineSearcher.getIndexReader(),
                     engineSearcher.getSimilarity(),
@@ -207,13 +203,7 @@
                     engineSearcher.getQueryCachingPolicy(),
                     lowLevelCancellation,
                     executor,
-                    determineMaximumNumberOfSlices(
-                        executor,
-                        request,
-                        resultsType,
-                        enableQueryPhaseParallelCollection,
-                        field -> getFieldCardinality(field, readerContext.indexService(), engineSearcher.getDirectoryReader())
-                    ),
+                    maximumNumberOfSlices,
                     minimumDocsPerSlice
                 );
             }

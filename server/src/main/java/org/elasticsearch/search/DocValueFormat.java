/*
 * Copyright Elasticsearch B.V. and/or licensed to Elasticsearch B.V. under one
 * or more contributor license agreements. Licensed under the "Elastic License
 * 2.0", the "GNU Affero General Public License v3.0 only", and the "Server Side
 * Public License v 1"; you may not use this file except in compliance with, at
 * your election, the "Elastic License 2.0", the "GNU Affero General Public
 * License v3.0 only", or the "Server Side Public License, v 1".
 */

package org.elasticsearch.search;

import org.apache.lucene.document.InetAddressPoint;
import org.apache.lucene.util.BytesRef;
import org.elasticsearch.TransportVersions;
import org.elasticsearch.common.io.stream.NamedWriteable;
import org.elasticsearch.common.io.stream.StreamInput;
import org.elasticsearch.common.io.stream.StreamOutput;
import org.elasticsearch.common.network.InetAddresses;
import org.elasticsearch.common.network.NetworkAddress;
import org.elasticsearch.common.time.DateFormatter;
import org.elasticsearch.common.time.DateMathParser;
import org.elasticsearch.common.util.LocaleUtils;
import org.elasticsearch.geometry.utils.Geohash;
import org.elasticsearch.index.mapper.DateFieldMapper;
<<<<<<< HEAD
import org.elasticsearch.index.mapper.DimensionHasher;
import org.elasticsearch.index.mapper.RoutingDimensions;
=======
import org.elasticsearch.index.mapper.RoutingPathFields;
>>>>>>> fa4e9508
import org.elasticsearch.index.mapper.TimeSeriesIdFieldMapper;
import org.elasticsearch.search.aggregations.bucket.geogrid.GeoTileUtils;

import java.io.IOException;
import java.math.BigInteger;
import java.net.InetAddress;
import java.text.DecimalFormat;
import java.text.DecimalFormatSymbols;
import java.text.NumberFormat;
import java.text.ParseException;
import java.time.ZoneId;
import java.util.Arrays;
import java.util.Base64;
import java.util.Locale;
import java.util.Map;
import java.util.Objects;
import java.util.function.LongSupplier;

/** A formatter for values as returned by the fielddata/doc-values APIs. */
public interface DocValueFormat extends NamedWriteable {
    long MASK_2_63 = 0x8000000000000000L;
    BigInteger BIGINTEGER_2_64_MINUS_ONE = BigInteger.ONE.shiftLeft(64).subtract(BigInteger.ONE); // 2^64 -1

    /** Format a long value. This is used by terms and histogram aggregations
     *  to format keys for fields that use longs as a doc value representation
     *  such as the {@code long} and {@code date} fields. */
    default Object format(long value) {
        throw new UnsupportedOperationException();
    }

    /** Format a double value. This is used by terms and stats aggregations
     *  to format keys for fields that use numbers as a doc value representation
     *  such as the {@code long}, {@code double} or {@code date} fields. */
    default Object format(double value) {
        throw new UnsupportedOperationException();
    }

    /** Format a binary value. This is used by terms aggregations to format
     *  keys for fields that use binary doc value representations such as the
     *  {@code keyword} and {@code ip} fields. */
    default Object format(BytesRef value) {
        throw new UnsupportedOperationException();
    }

    /** Parse a value that was formatted with {@link #format(long)} back to the
     *  original long value. */
    default long parseLong(String value, boolean roundUp, LongSupplier now) {
        throw new UnsupportedOperationException();
    }

    /** Parse a value that was formatted with {@link #format(double)} back to
     *  the original double value. */
    default double parseDouble(String value, boolean roundUp, LongSupplier now) {
        throw new UnsupportedOperationException();
    }

    /** Parse a value that was formatted with {@link #format(BytesRef)} back
     *  to the original BytesRef. */
    default BytesRef parseBytesRef(Object value) {
        throw new UnsupportedOperationException();
    }

    /**
     * Formats a value of a sort field in a search response. This is used by {@link SearchSortValues}
     * to avoid sending the internal representation of a value of a sort field in a search response.
     * The default implementation formats {@link BytesRef} but leave other types as-is.
     */
    default Object formatSortValue(Object value) {
        if (value instanceof BytesRef) {
            return format((BytesRef) value);
        }
        return value;
    }

    DocValueFormat RAW = RawDocValueFormat.INSTANCE;

    /**
     * Singleton, stateless formatter for "Raw" values, generally taken to mean keywords and other strings.
     */
    class RawDocValueFormat implements DocValueFormat {

        public static final DocValueFormat INSTANCE = new RawDocValueFormat();

        private RawDocValueFormat() {}

        @Override
        public String getWriteableName() {
            return "raw";
        }

        @Override
        public void writeTo(StreamOutput out) {}

        @Override
        public Long format(long value) {
            return value;
        }

        @Override
        public Double format(double value) {
            return value;
        }

        @Override
        public String format(BytesRef value) {
            try {
                return value.utf8ToString();
            } catch (Exception | AssertionError e) {
                throw new IllegalArgumentException("Failed trying to format bytes as UTF8.  Possibly caused by a mapping mismatch", e);
            }
        }

        @Override
        public long parseLong(String value, boolean roundUp, LongSupplier now) {
            try {
                // Prefer parsing as a long to avoid losing precision
                return Long.parseLong(value);
            } catch (NumberFormatException e) {
                // retry as a double
            }
            double d = Double.parseDouble(value);
            if (roundUp) {
                d = Math.ceil(d);
            } else {
                d = Math.floor(d);
            }
            return Math.round(d);
        }

        @Override
        public double parseDouble(String value, boolean roundUp, LongSupplier now) {
            return Double.parseDouble(value);
        }

        @Override
        public BytesRef parseBytesRef(Object value) {
            return new BytesRef(value.toString());
        }

        @Override
        public String toString() {
            return "raw";
        }
    };

    DocValueFormat DENSE_VECTOR = DenseVectorDocValueFormat.INSTANCE;

    /**
     * Singleton, stateless formatter, for dense vector values, no need to actually format anything
     */
    class DenseVectorDocValueFormat implements DocValueFormat {

        public static final DocValueFormat INSTANCE = new DenseVectorDocValueFormat();

        private DenseVectorDocValueFormat() {}

        @Override
        public String getWriteableName() {
            return "dense_vector";
        }

        @Override
        public void writeTo(StreamOutput out) {}

        @Override
        public String toString() {
            return "dense_vector";
        }
    };

    DocValueFormat BINARY = BinaryDocValueFormat.INSTANCE;

    /**
     * Singleton, stateless formatter, for representing bytes as base64 strings
     */
    class BinaryDocValueFormat implements DocValueFormat {

        public static final DocValueFormat INSTANCE = new BinaryDocValueFormat();

        private BinaryDocValueFormat() {}

        @Override
        public String getWriteableName() {
            return "binary";
        }

        @Override
        public void writeTo(StreamOutput out) {}

        @Override
        public String format(BytesRef value) {
            return Base64.getEncoder().encodeToString(Arrays.copyOfRange(value.bytes, value.offset, value.offset + value.length));
        }

        @Override
        public BytesRef parseBytesRef(Object value) {
            return new BytesRef(Base64.getDecoder().decode(value.toString()));
        }
    };

    static DocValueFormat withNanosecondResolution(final DocValueFormat format) {
        if (format instanceof DateTime dateTime) {
            return new DateTime(dateTime.formatter, dateTime.timeZone, DateFieldMapper.Resolution.NANOSECONDS, dateTime.formatSortValues);
        } else {
            throw new IllegalArgumentException("trying to convert a known date time formatter to a nanosecond one, wrong field used?");
        }
    }

    static DocValueFormat enableFormatSortValues(DocValueFormat format) {
        if (format instanceof DateTime dateTime) {
            return new DateTime(dateTime.formatter, dateTime.timeZone, dateTime.resolution, true);
        }
        throw new IllegalArgumentException("require a date_time formatter; got [" + format.getWriteableName() + "]");
    }

    final class DateTime implements DocValueFormat {

        public static final String NAME = "date_time";

        final DateFormatter formatter;
        final ZoneId timeZone;
        private final DateMathParser parser;
        final DateFieldMapper.Resolution resolution;
        final boolean formatSortValues;

        public DateTime(DateFormatter formatter, ZoneId timeZone, DateFieldMapper.Resolution resolution) {
            this(formatter, timeZone, resolution, false);
        }

        private DateTime(DateFormatter formatter, ZoneId timeZone, DateFieldMapper.Resolution resolution, boolean formatSortValues) {
            this.timeZone = Objects.requireNonNull(timeZone);
            this.formatter = formatter.withZone(timeZone);
            this.parser = this.formatter.toDateMathParser();
            this.resolution = resolution;
            this.formatSortValues = formatSortValues;
        }

        public DateTime(StreamInput in) throws IOException {
            String formatterPattern = in.readString();
            Locale locale = in.getTransportVersion().onOrAfter(TransportVersions.DATE_TIME_DOC_VALUES_LOCALES)
                ? LocaleUtils.parse(in.readString())
                : DateFieldMapper.DEFAULT_LOCALE;
            String zoneId = in.readString();
            this.timeZone = ZoneId.of(zoneId);
            this.formatter = DateFormatter.forPattern(formatterPattern).withZone(this.timeZone).withLocale(locale);
            this.parser = formatter.toDateMathParser();
            this.resolution = DateFieldMapper.Resolution.ofOrdinal(in.readVInt());
            if (in.getTransportVersion().between(TransportVersions.V_7_7_0, TransportVersions.V_8_0_0)) {
                /* when deserialising from 7.7+ nodes expect a flag indicating if a pattern is of joda style
                   This is only used to support joda style indices in 7.x, in 8 we no longer support this.
                   All indices in 8 should use java style pattern. Hence we can ignore this flag.
                */
                in.readBoolean();
            }
            this.formatSortValues = in.readBoolean();
        }

        @Override
        public String getWriteableName() {
            return NAME;
        }

        @Override
        public void writeTo(StreamOutput out) throws IOException {
            out.writeString(formatter.pattern());
            if (out.getTransportVersion().onOrAfter(TransportVersions.DATE_TIME_DOC_VALUES_LOCALES)) {
                out.writeString(formatter.locale().toString());
            }
            out.writeString(timeZone.getId());
            out.writeVInt(resolution.ordinal());
            if (out.getTransportVersion().between(TransportVersions.V_7_7_0, TransportVersions.V_8_0_0)) {
                /* when serializing to 7.7+  send out a flag indicating if a pattern is of joda style
                   This is only used to support joda style indices in 7.x, in 8 we no longer support this.
                   All indices in 8 should use java style pattern. Hence this flag is always false.
                */
                out.writeBoolean(false);
            }
            out.writeBoolean(formatSortValues);
        }

        public DateMathParser getDateMathParser() {
            return parser;
        }

        @Override
        public String format(long value) {
            return formatter.format(resolution.toInstant(value).atZone(timeZone));
        }

        @Override
        public String format(double value) {
            return format((long) value);
        }

        @Override
        public Object formatSortValue(Object value) {
            if (formatSortValues) {
                if (value instanceof Long) {
                    return format((Long) value);
                }
            }
            return value;
        }

        @Override
        public long parseLong(String value, boolean roundUp, LongSupplier now) {
            return resolution.convert(parser.parse(value, now, roundUp, timeZone));
        }

        @Override
        public double parseDouble(String value, boolean roundUp, LongSupplier now) {
            return parseLong(value, roundUp, now);
        }

        @Override
        public String toString() {
            return "DocValueFormat.DateTime(" + formatter + ", " + timeZone + ", " + resolution + ")";
        }

        @Override
        public boolean equals(Object o) {
            if (this == o) {
                return true;
            }
            if (o == null || getClass() != o.getClass()) {
                return false;
            }
            DateTime that = (DateTime) o;
            return formatter.equals(that.formatter)
                && timeZone.equals(that.timeZone)
                && resolution == that.resolution
                && formatSortValues == that.formatSortValues;
        }

        @Override
        public int hashCode() {
            return Objects.hash(formatter, timeZone, resolution, formatSortValues);
        }
    }

    DocValueFormat GEOHASH = GeoHashDocValueFormat.INSTANCE;

    /**
     * Singleton, stateless formatter for geo hash values
     */
    class GeoHashDocValueFormat implements DocValueFormat {

        public static final DocValueFormat INSTANCE = new GeoHashDocValueFormat();

        private GeoHashDocValueFormat() {}

        @Override
        public String getWriteableName() {
            return "geo_hash";
        }

        @Override
        public void writeTo(StreamOutput out) {}

        @Override
        public String format(long value) {
            return Geohash.stringEncode(value);
        }

        @Override
        public String format(double value) {
            return format((long) value);
        }
    };

    DocValueFormat GEOTILE = GeoTileDocValueFormat.INSTANCE;

    class GeoTileDocValueFormat implements DocValueFormat {

        public static final DocValueFormat INSTANCE = new GeoTileDocValueFormat();

        private GeoTileDocValueFormat() {}

        @Override
        public String getWriteableName() {
            return "geo_tile";
        }

        @Override
        public void writeTo(StreamOutput out) {}

        @Override
        public String format(long value) {
            return GeoTileUtils.stringEncode(value);
        }

        @Override
        public String format(double value) {
            return format((long) value);
        }

        @Override
        public long parseLong(String value, boolean roundUp, LongSupplier now) {
            return GeoTileUtils.longEncode(value);
        }
    };

    DocValueFormat BOOLEAN = BooleanDocValueFormat.INSTANCE;

    /**
     * Stateless, Singleton formatter for boolean values.  Parses the strings "true" and "false" as inputs.
     */
    class BooleanDocValueFormat implements DocValueFormat {

        public static final DocValueFormat INSTANCE = new BooleanDocValueFormat();

        private BooleanDocValueFormat() {}

        @Override
        public String getWriteableName() {
            return "bool";
        }

        @Override
        public void writeTo(StreamOutput out) {}

        @Override
        public Boolean format(long value) {
            return value != 0;
        }

        @Override
        public Boolean format(double value) {
            return value != 0;
        }

        @Override
        public long parseLong(String value, boolean roundUp, LongSupplier now) {
            switch (value) {
                case "false":
                    return 0;
                case "true":
                    return 1;
            }
            throw new IllegalArgumentException("Cannot parse boolean [" + value + "], expected either [true] or [false]");
        }

        @Override
        public double parseDouble(String value, boolean roundUp, LongSupplier now) {
            return parseLong(value, roundUp, now);
        }
    };

    IpDocValueFormat IP = IpDocValueFormat.INSTANCE;

    /**
     * Stateless, singleton formatter for IP address data
     */
    class IpDocValueFormat implements DocValueFormat {

        public static final IpDocValueFormat INSTANCE = new IpDocValueFormat();

        private IpDocValueFormat() {}

        @Override
        public String getWriteableName() {
            return "ip";
        }

        @Override
        public void writeTo(StreamOutput out) {}

        @Override
        public String format(BytesRef value) {
            try {
                byte[] bytes = Arrays.copyOfRange(value.bytes, value.offset, value.offset + value.length);
                InetAddress inet = InetAddressPoint.decode(bytes);
                return NetworkAddress.format(inet);
            } catch (IllegalArgumentException e) {
                throw new IllegalArgumentException(
                    "Failed trying to format bytes as IP address.  Possibly caused by a mapping mismatch",
                    e
                );
            }
        }

        @Override
        public BytesRef parseBytesRef(Object value) {
            return new BytesRef(InetAddressPoint.encode(InetAddresses.forString(value.toString())));
        }

        @Override
        public String toString() {
            return "ip";
        }
    };

    final class Decimal implements DocValueFormat {

        public static final String NAME = "decimal";
        private static final DecimalFormatSymbols SYMBOLS = new DecimalFormatSymbols(Locale.ROOT);

        final String pattern;
        private final NumberFormat format;

        public Decimal(String pattern) {
            this.pattern = pattern;
            this.format = new DecimalFormat(pattern, SYMBOLS);
        }

        public Decimal(StreamInput in) throws IOException {
            this(in.readString());
        }

        @Override
        public String getWriteableName() {
            return NAME;
        }

        @Override
        public void writeTo(StreamOutput out) throws IOException {
            out.writeString(pattern);
        }

        @Override
        public String format(long value) {
            return format.format(value);
        }

        @Override
        public String format(double value) {
            /*
             * Explicitly check for NaN, since it formats to "�" or "NaN" depending on JDK version.
             *
             * Decimal formatter uses the JRE's default symbol list (via Locale.ROOT above).  In JDK8,
             * this translates into using {@link sun.util.locale.provider.JRELocaleProviderAdapter}, which loads
             * {@link sun.text.resources.FormatData} for symbols.  There, `NaN` is defined as `\ufffd` (�)
             *
             * In JDK9+, {@link sun.util.cldr.CLDRLocaleProviderAdapter} is used instead, which loads
             * {@link sun.text.resources.cldr.FormatData}.  There, `NaN` is defined as `"NaN"`
             *
             * Since the character � isn't very useful, and makes the output change depending on JDK version,
             * we manually check to see if the value is NaN and return the string directly.
             */
            if (Double.isNaN(value)) {
                return String.valueOf(Double.NaN);
            }
            return format.format(value);
        }

        @Override
        public long parseLong(String value, boolean roundUp, LongSupplier now) {
            Number n;
            try {
                n = format.parse(value);
            } catch (ParseException e) {
                throw new RuntimeException("Cannot parse the value [" + value + "] using the pattern [" + pattern + "]", e);
            }
            if (format.isParseIntegerOnly()) {
                return n.longValue();
            } else {
                double d = n.doubleValue();
                if (roundUp) {
                    d = Math.ceil(d);
                } else {
                    d = Math.floor(d);
                }
                return Math.round(d);
            }
        }

        @Override
        public double parseDouble(String value, boolean roundUp, LongSupplier now) {
            Number n;
            try {
                n = format.parse(value);
            } catch (ParseException e) {
                throw new RuntimeException("Cannot parse the value [" + value + "] using the pattern [" + pattern + "]", e);
            }
            return n.doubleValue();
        }

        @Override
        public boolean equals(Object o) {
            if (this == o) {
                return true;
            }
            if (o == null || getClass() != o.getClass()) {
                return false;
            }
            Decimal that = (Decimal) o;
            return Objects.equals(pattern, that.pattern);
        }

        @Override
        public int hashCode() {
            return Objects.hash(pattern);
        }

        @Override
        public String toString() {
            return pattern;
        }
    };

    DocValueFormat UNSIGNED_LONG_SHIFTED = UnsignedLongShiftedDocValueFormat.INSTANCE;

    /**
     * DocValues format for unsigned 64 bit long values,
     * that are stored as shifted signed 64 bit long values.
     */
    class UnsignedLongShiftedDocValueFormat implements DocValueFormat {

        public static final DocValueFormat INSTANCE = new UnsignedLongShiftedDocValueFormat();

        private UnsignedLongShiftedDocValueFormat() {}

        @Override
        public String getWriteableName() {
            return "unsigned_long_shifted";
        }

        @Override
        public void writeTo(StreamOutput out) {}

        @Override
        public String toString() {
            return "unsigned_long_shifted";
        }

        /**
         * Formats the unsigned long to the shifted long format
         */
        @Override
        public long parseLong(String value, boolean roundUp, LongSupplier now) {
            long parsedValue = Long.parseUnsignedLong(value);
            // subtract 2^63 or 10000000 00000000 00000000 00000000 00000000 00000000 00000000 00000000
            // equivalent to flipping the first bit
            return parsedValue ^ MASK_2_63;
        }

        /**
         * Formats a raw docValue that is stored in the shifted long format to the unsigned long representation.
         */
        @Override
        public Object format(long value) {
            // add 2^63 or 10000000 00000000 00000000 00000000 00000000 00000000 00000000 00000000,
            // equivalent to flipping the first bit
            long formattedValue = value ^ MASK_2_63;
            if (formattedValue >= 0) {
                return formattedValue;
            } else {
                return BigInteger.valueOf(formattedValue).and(BIGINTEGER_2_64_MINUS_ONE);
            }
        }

        @Override
        public Object formatSortValue(Object value) {
            if (value instanceof Long) {
                return format((Long) value);
            }
            return value;
        }

        /**
         * Double docValues of the unsigned_long field type are already in the formatted representation,
         * so we don't need to do anything here
         */
        @Override
        public Double format(double value) {
            return value;
        }

        @Override
        public double parseDouble(String value, boolean roundUp, LongSupplier now) {
            return Double.parseDouble(value);
        }
    };

    DocValueFormat TIME_SERIES_ID = new TimeSeriesIdDocValueFormat();

    /**
     * DocValues format for time series id.
     */
    class TimeSeriesIdDocValueFormat implements DocValueFormat {
        private static final Base64.Decoder BASE64_DECODER = Base64.getUrlDecoder();

        private TimeSeriesIdDocValueFormat() {}

        @Override
        public String getWriteableName() {
            return "tsid";
        }

        @Override
        public void writeTo(StreamOutput out) {}

        @Override
        public String toString() {
            return "tsid";
        }

        /**
         * @param value The TSID as a {@link BytesRef}
         * @return the Base 64 encoded TSID
         */
        @Override
        public Object format(BytesRef value) {
            try {
                // NOTE: if the tsid is a map of dimension key/value pairs (as it was before introducing
                // tsid hashing) we just decode the map and return it.
<<<<<<< HEAD
                return DimensionHasher.decodeAsMap(value);
=======
                return RoutingPathFields.decodeAsMap(value);
>>>>>>> fa4e9508
            } catch (Exception e) {
                // NOTE: otherwise the _tsid field is just a hash and we can't decode it
                return DimensionHasher.encode(value);
            }
        }

        @Override
        public BytesRef parseBytesRef(Object value) {
            if (value instanceof BytesRef valueAsBytesRef) {
                return valueAsBytesRef;
            }
            if (value instanceof String valueAsString) {
                return new BytesRef(BASE64_DECODER.decode(valueAsString));
            }
            return parseBytesRefMap(value);
        }

        /**
         * After introducing tsid hashing this tsid parsing logic is deprecated.
         * Tsid hashing does not allow us to parse the tsid extracting dimension fields key/values pairs.
         * @param value The Map encoding tsid dimension fields key/value pairs.
         *
         * @return a {@link BytesRef} representing a map of key/value pairs
         */
        private BytesRef parseBytesRefMap(Object value) {
            if (value instanceof Map<?, ?> == false) {
                throw new IllegalArgumentException("Cannot parse tsid object [" + value + "]");
            }

            Map<?, ?> m = (Map<?, ?>) value;
<<<<<<< HEAD
            RoutingDimensions routingDimensions = new RoutingDimensions(null);
=======
            RoutingPathFields routingPathFields = new RoutingPathFields(null);
>>>>>>> fa4e9508
            for (Map.Entry<?, ?> entry : m.entrySet()) {
                String f = entry.getKey().toString();
                Object v = entry.getValue();

                if (v instanceof String s) {
<<<<<<< HEAD
                    routingDimensions.addString(f, s);
                } else if (v instanceof Long l) {
                    routingDimensions.addLong(f, l);
                } else if (v instanceof Integer i) {
                    routingDimensions.addLong(f, i.longValue());
                } else if (v instanceof BigInteger ul) {
                    long ll = UNSIGNED_LONG_SHIFTED.parseLong(ul.toString(), false, () -> 0L);
                    routingDimensions.addUnsignedLong(f, ll);
=======
                    routingPathFields.addString(f, s);
                } else if (v instanceof Long l) {
                    routingPathFields.addLong(f, l);
                } else if (v instanceof Integer i) {
                    routingPathFields.addLong(f, i.longValue());
                } else if (v instanceof BigInteger ul) {
                    long ll = UNSIGNED_LONG_SHIFTED.parseLong(ul.toString(), false, () -> 0L);
                    routingPathFields.addUnsignedLong(f, ll);
>>>>>>> fa4e9508
                } else {
                    throw new IllegalArgumentException("Unexpected value in tsid object [" + v + "]");
                }
            }

            try {
                // NOTE: we can decode the tsid only if it is not hashed (represented as a map)
<<<<<<< HEAD
                return TimeSeriesIdFieldMapper.buildLegacyTsid(routingDimensions).toBytesRef();
=======
                return TimeSeriesIdFieldMapper.buildLegacyTsid(routingPathFields).toBytesRef();
>>>>>>> fa4e9508
            } catch (IOException e) {
                throw new IllegalArgumentException(e);
            }
        }
    };

    DocValueFormat LOGS_ID = new LogsIdDocValueFormat();

    /**
     * DocValues format for logs id.
     */
    class LogsIdDocValueFormat implements DocValueFormat {
        private static final Base64.Decoder BASE64_DECODER = Base64.getUrlDecoder();

        private LogsIdDocValueFormat() {}

        @Override
        public String getWriteableName() {
            return "logs_id";
        }

        @Override
        public void writeTo(StreamOutput out) {}

        @Override
        public String toString() {
            return "logs_id";
        }

        /**
         * @param value The logs id as a {@link BytesRef}
         * @return the Base 64 encoded id
         */
        @Override
        public Object format(BytesRef value) {
            return DimensionHasher.encode(value);
        }

        @Override
        public BytesRef parseBytesRef(Object value) {
            if (value instanceof BytesRef valueAsBytesRef) {
                return valueAsBytesRef;
            }
            if (value instanceof String valueAsString) {
                return new BytesRef(BASE64_DECODER.decode(valueAsString));
            }
            throw new IllegalArgumentException("Cannot parse logs_id object [" + value + "]");
        }
    };
}<|MERGE_RESOLUTION|>--- conflicted
+++ resolved
@@ -22,12 +22,7 @@
 import org.elasticsearch.common.util.LocaleUtils;
 import org.elasticsearch.geometry.utils.Geohash;
 import org.elasticsearch.index.mapper.DateFieldMapper;
-<<<<<<< HEAD
-import org.elasticsearch.index.mapper.DimensionHasher;
-import org.elasticsearch.index.mapper.RoutingDimensions;
-=======
 import org.elasticsearch.index.mapper.RoutingPathFields;
->>>>>>> fa4e9508
 import org.elasticsearch.index.mapper.TimeSeriesIdFieldMapper;
 import org.elasticsearch.search.aggregations.bucket.geogrid.GeoTileUtils;
 
@@ -734,14 +729,10 @@
             try {
                 // NOTE: if the tsid is a map of dimension key/value pairs (as it was before introducing
                 // tsid hashing) we just decode the map and return it.
-<<<<<<< HEAD
-                return DimensionHasher.decodeAsMap(value);
-=======
                 return RoutingPathFields.decodeAsMap(value);
->>>>>>> fa4e9508
             } catch (Exception e) {
                 // NOTE: otherwise the _tsid field is just a hash and we can't decode it
-                return DimensionHasher.encode(value);
+                return TimeSeriesIdFieldMapper.encodeTsid(value);
             }
         }
 
@@ -769,26 +760,12 @@
             }
 
             Map<?, ?> m = (Map<?, ?>) value;
-<<<<<<< HEAD
-            RoutingDimensions routingDimensions = new RoutingDimensions(null);
-=======
             RoutingPathFields routingPathFields = new RoutingPathFields(null);
->>>>>>> fa4e9508
             for (Map.Entry<?, ?> entry : m.entrySet()) {
                 String f = entry.getKey().toString();
                 Object v = entry.getValue();
 
                 if (v instanceof String s) {
-<<<<<<< HEAD
-                    routingDimensions.addString(f, s);
-                } else if (v instanceof Long l) {
-                    routingDimensions.addLong(f, l);
-                } else if (v instanceof Integer i) {
-                    routingDimensions.addLong(f, i.longValue());
-                } else if (v instanceof BigInteger ul) {
-                    long ll = UNSIGNED_LONG_SHIFTED.parseLong(ul.toString(), false, () -> 0L);
-                    routingDimensions.addUnsignedLong(f, ll);
-=======
                     routingPathFields.addString(f, s);
                 } else if (v instanceof Long l) {
                     routingPathFields.addLong(f, l);
@@ -797,7 +774,6 @@
                 } else if (v instanceof BigInteger ul) {
                     long ll = UNSIGNED_LONG_SHIFTED.parseLong(ul.toString(), false, () -> 0L);
                     routingPathFields.addUnsignedLong(f, ll);
->>>>>>> fa4e9508
                 } else {
                     throw new IllegalArgumentException("Unexpected value in tsid object [" + v + "]");
                 }
@@ -805,11 +781,7 @@
 
             try {
                 // NOTE: we can decode the tsid only if it is not hashed (represented as a map)
-<<<<<<< HEAD
-                return TimeSeriesIdFieldMapper.buildLegacyTsid(routingDimensions).toBytesRef();
-=======
                 return TimeSeriesIdFieldMapper.buildLegacyTsid(routingPathFields).toBytesRef();
->>>>>>> fa4e9508
             } catch (IOException e) {
                 throw new IllegalArgumentException(e);
             }
@@ -845,7 +817,7 @@
          */
         @Override
         public Object format(BytesRef value) {
-            return DimensionHasher.encode(value);
+            return TimeSeriesIdFieldMapper.encodeTsid(value);
         }
 
         @Override

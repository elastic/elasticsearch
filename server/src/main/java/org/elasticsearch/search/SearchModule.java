/*
 * Copyright Elasticsearch B.V. and/or licensed to Elasticsearch B.V. under one
 * or more contributor license agreements. Licensed under the "Elastic License
 * 2.0", the "GNU Affero General Public License v3.0 only", and the "Server Side
 * Public License v 1"; you may not use this file except in compliance with, at
 * your election, the "Elastic License 2.0", the "GNU Affero General Public
 * License v3.0 only", or the "Server Side Public License, v 1".
 */

package org.elasticsearch.search;

import org.elasticsearch.common.CheckedBiConsumer;
import org.elasticsearch.common.NamedRegistry;
import org.elasticsearch.common.geo.GeoBoundingBox;
import org.elasticsearch.common.io.stream.GenericNamedWriteable;
import org.elasticsearch.common.io.stream.NamedWriteableRegistry;
import org.elasticsearch.common.io.stream.NamedWriteableRegistry.Entry;
import org.elasticsearch.common.io.stream.StreamOutput;
import org.elasticsearch.common.io.stream.Writeable;
import org.elasticsearch.common.settings.Setting;
import org.elasticsearch.common.settings.Settings;
import org.elasticsearch.core.Nullable;
import org.elasticsearch.index.query.AbstractQueryBuilder;
import org.elasticsearch.index.query.BoolQueryBuilder;
import org.elasticsearch.index.query.BoostingQueryBuilder;
import org.elasticsearch.index.query.CombinedFieldsQueryBuilder;
import org.elasticsearch.index.query.ConstantScoreQueryBuilder;
import org.elasticsearch.index.query.DisMaxQueryBuilder;
import org.elasticsearch.index.query.DistanceFeatureQueryBuilder;
import org.elasticsearch.index.query.ExistsQueryBuilder;
import org.elasticsearch.index.query.FieldMaskingSpanQueryBuilder;
import org.elasticsearch.index.query.FuzzyQueryBuilder;
import org.elasticsearch.index.query.GeoBoundingBoxQueryBuilder;
import org.elasticsearch.index.query.GeoDistanceQueryBuilder;
import org.elasticsearch.index.query.GeoPolygonQueryBuilder;
import org.elasticsearch.index.query.GeoShapeQueryBuilder;
import org.elasticsearch.index.query.IdsQueryBuilder;
import org.elasticsearch.index.query.IntervalQueryBuilder;
import org.elasticsearch.index.query.IntervalsSourceProvider;
import org.elasticsearch.index.query.MatchAllQueryBuilder;
import org.elasticsearch.index.query.MatchBoolPrefixQueryBuilder;
import org.elasticsearch.index.query.MatchNoneQueryBuilder;
import org.elasticsearch.index.query.MatchPhrasePrefixQueryBuilder;
import org.elasticsearch.index.query.MatchPhraseQueryBuilder;
import org.elasticsearch.index.query.MatchQueryBuilder;
import org.elasticsearch.index.query.MoreLikeThisQueryBuilder;
import org.elasticsearch.index.query.MultiMatchQueryBuilder;
import org.elasticsearch.index.query.NestedQueryBuilder;
import org.elasticsearch.index.query.PrefixQueryBuilder;
import org.elasticsearch.index.query.QueryBuilder;
import org.elasticsearch.index.query.QueryStringQueryBuilder;
import org.elasticsearch.index.query.RangeQueryBuilder;
import org.elasticsearch.index.query.RankDocsQueryBuilder;
import org.elasticsearch.index.query.RegexpQueryBuilder;
import org.elasticsearch.index.query.ScriptQueryBuilder;
import org.elasticsearch.index.query.SimpleQueryStringBuilder;
import org.elasticsearch.index.query.SpanContainingQueryBuilder;
import org.elasticsearch.index.query.SpanFirstQueryBuilder;
import org.elasticsearch.index.query.SpanMultiTermQueryBuilder;
import org.elasticsearch.index.query.SpanNearQueryBuilder;
import org.elasticsearch.index.query.SpanNearQueryBuilder.SpanGapQueryBuilder;
import org.elasticsearch.index.query.SpanNotQueryBuilder;
import org.elasticsearch.index.query.SpanOrQueryBuilder;
import org.elasticsearch.index.query.SpanTermQueryBuilder;
import org.elasticsearch.index.query.SpanWithinQueryBuilder;
import org.elasticsearch.index.query.TermQueryBuilder;
import org.elasticsearch.index.query.TermsQueryBuilder;
import org.elasticsearch.index.query.TermsSetQueryBuilder;
<<<<<<< HEAD
import org.elasticsearch.index.query.ToChildBlockJoinQueryBuilder;
import org.elasticsearch.index.query.TypeQueryV7Builder;
=======
>>>>>>> 31c2594b
import org.elasticsearch.index.query.WildcardQueryBuilder;
import org.elasticsearch.index.query.WrapperQueryBuilder;
import org.elasticsearch.index.query.functionscore.ExponentialDecayFunctionBuilder;
import org.elasticsearch.index.query.functionscore.FieldValueFactorFunctionBuilder;
import org.elasticsearch.index.query.functionscore.FunctionScoreQueryBuilder;
import org.elasticsearch.index.query.functionscore.GaussDecayFunctionBuilder;
import org.elasticsearch.index.query.functionscore.LinearDecayFunctionBuilder;
import org.elasticsearch.index.query.functionscore.RandomScoreFunctionBuilder;
import org.elasticsearch.index.query.functionscore.ScoreFunctionBuilder;
import org.elasticsearch.index.query.functionscore.ScriptScoreFunctionBuilder;
import org.elasticsearch.index.query.functionscore.ScriptScoreQueryBuilder;
import org.elasticsearch.index.query.functionscore.WeightBuilder;
import org.elasticsearch.plugins.SearchPlugin;
import org.elasticsearch.plugins.SearchPlugin.AggregationSpec;
import org.elasticsearch.plugins.SearchPlugin.FetchPhaseConstructionContext;
import org.elasticsearch.plugins.SearchPlugin.PipelineAggregationSpec;
import org.elasticsearch.plugins.SearchPlugin.QuerySpec;
import org.elasticsearch.plugins.SearchPlugin.QueryVectorBuilderSpec;
import org.elasticsearch.plugins.SearchPlugin.RescorerSpec;
import org.elasticsearch.plugins.SearchPlugin.RetrieverSpec;
import org.elasticsearch.plugins.SearchPlugin.ScoreFunctionSpec;
import org.elasticsearch.plugins.SearchPlugin.SearchExtSpec;
import org.elasticsearch.plugins.SearchPlugin.SignificanceHeuristicSpec;
import org.elasticsearch.plugins.SearchPlugin.SuggesterSpec;
import org.elasticsearch.search.aggregations.AggregationBuilder;
import org.elasticsearch.search.aggregations.BaseAggregationBuilder;
import org.elasticsearch.search.aggregations.InternalAggregation;
import org.elasticsearch.search.aggregations.PipelineAggregationBuilder;
import org.elasticsearch.search.aggregations.bucket.composite.CompositeAggregationBuilder;
import org.elasticsearch.search.aggregations.bucket.composite.InternalComposite;
import org.elasticsearch.search.aggregations.bucket.filter.FilterAggregationBuilder;
import org.elasticsearch.search.aggregations.bucket.filter.FiltersAggregationBuilder;
import org.elasticsearch.search.aggregations.bucket.filter.InternalFilter;
import org.elasticsearch.search.aggregations.bucket.filter.InternalFilters;
import org.elasticsearch.search.aggregations.bucket.geogrid.GeoHashGridAggregationBuilder;
import org.elasticsearch.search.aggregations.bucket.geogrid.GeoTileGridAggregationBuilder;
import org.elasticsearch.search.aggregations.bucket.geogrid.InternalGeoHashGrid;
import org.elasticsearch.search.aggregations.bucket.geogrid.InternalGeoTileGrid;
import org.elasticsearch.search.aggregations.bucket.global.GlobalAggregationBuilder;
import org.elasticsearch.search.aggregations.bucket.global.InternalGlobal;
import org.elasticsearch.search.aggregations.bucket.histogram.DateHistogramAggregationBuilder;
import org.elasticsearch.search.aggregations.bucket.histogram.HistogramAggregationBuilder;
import org.elasticsearch.search.aggregations.bucket.histogram.InternalDateHistogram;
import org.elasticsearch.search.aggregations.bucket.histogram.InternalHistogram;
import org.elasticsearch.search.aggregations.bucket.histogram.InternalVariableWidthHistogram;
import org.elasticsearch.search.aggregations.bucket.histogram.VariableWidthHistogramAggregationBuilder;
import org.elasticsearch.search.aggregations.bucket.missing.InternalMissing;
import org.elasticsearch.search.aggregations.bucket.missing.MissingAggregationBuilder;
import org.elasticsearch.search.aggregations.bucket.nested.InternalNested;
import org.elasticsearch.search.aggregations.bucket.nested.InternalReverseNested;
import org.elasticsearch.search.aggregations.bucket.nested.NestedAggregationBuilder;
import org.elasticsearch.search.aggregations.bucket.nested.ReverseNestedAggregationBuilder;
import org.elasticsearch.search.aggregations.bucket.prefix.InternalIpPrefix;
import org.elasticsearch.search.aggregations.bucket.prefix.IpPrefixAggregationBuilder;
import org.elasticsearch.search.aggregations.bucket.range.DateRangeAggregationBuilder;
import org.elasticsearch.search.aggregations.bucket.range.GeoDistanceAggregationBuilder;
import org.elasticsearch.search.aggregations.bucket.range.InternalBinaryRange;
import org.elasticsearch.search.aggregations.bucket.range.InternalDateRange;
import org.elasticsearch.search.aggregations.bucket.range.InternalGeoDistance;
import org.elasticsearch.search.aggregations.bucket.range.InternalRange;
import org.elasticsearch.search.aggregations.bucket.range.IpRangeAggregationBuilder;
import org.elasticsearch.search.aggregations.bucket.range.RangeAggregationBuilder;
import org.elasticsearch.search.aggregations.bucket.sampler.DiversifiedAggregationBuilder;
import org.elasticsearch.search.aggregations.bucket.sampler.InternalSampler;
import org.elasticsearch.search.aggregations.bucket.sampler.SamplerAggregationBuilder;
import org.elasticsearch.search.aggregations.bucket.sampler.UnmappedSampler;
import org.elasticsearch.search.aggregations.bucket.sampler.random.InternalRandomSampler;
import org.elasticsearch.search.aggregations.bucket.sampler.random.RandomSamplerAggregationBuilder;
import org.elasticsearch.search.aggregations.bucket.sampler.random.RandomSamplingQueryBuilder;
import org.elasticsearch.search.aggregations.bucket.terms.DoubleTerms;
import org.elasticsearch.search.aggregations.bucket.terms.LongRareTerms;
import org.elasticsearch.search.aggregations.bucket.terms.LongTerms;
import org.elasticsearch.search.aggregations.bucket.terms.RareTermsAggregationBuilder;
import org.elasticsearch.search.aggregations.bucket.terms.SignificantLongTerms;
import org.elasticsearch.search.aggregations.bucket.terms.SignificantStringTerms;
import org.elasticsearch.search.aggregations.bucket.terms.SignificantTermsAggregationBuilder;
import org.elasticsearch.search.aggregations.bucket.terms.SignificantTextAggregationBuilder;
import org.elasticsearch.search.aggregations.bucket.terms.StringRareTerms;
import org.elasticsearch.search.aggregations.bucket.terms.StringTerms;
import org.elasticsearch.search.aggregations.bucket.terms.TermsAggregationBuilder;
import org.elasticsearch.search.aggregations.bucket.terms.UnmappedRareTerms;
import org.elasticsearch.search.aggregations.bucket.terms.UnmappedSignificantTerms;
import org.elasticsearch.search.aggregations.bucket.terms.UnmappedTerms;
import org.elasticsearch.search.aggregations.bucket.terms.heuristic.ChiSquare;
import org.elasticsearch.search.aggregations.bucket.terms.heuristic.GND;
import org.elasticsearch.search.aggregations.bucket.terms.heuristic.JLHScore;
import org.elasticsearch.search.aggregations.bucket.terms.heuristic.MutualInformation;
import org.elasticsearch.search.aggregations.bucket.terms.heuristic.PercentageScore;
import org.elasticsearch.search.aggregations.bucket.terms.heuristic.ScriptHeuristic;
import org.elasticsearch.search.aggregations.bucket.terms.heuristic.SignificanceHeuristic;
import org.elasticsearch.search.aggregations.metrics.AvgAggregationBuilder;
import org.elasticsearch.search.aggregations.metrics.CardinalityAggregationBuilder;
import org.elasticsearch.search.aggregations.metrics.ExtendedStatsAggregationBuilder;
import org.elasticsearch.search.aggregations.metrics.GeoBoundsAggregationBuilder;
import org.elasticsearch.search.aggregations.metrics.GeoCentroidAggregationBuilder;
import org.elasticsearch.search.aggregations.metrics.InternalAvg;
import org.elasticsearch.search.aggregations.metrics.InternalCardinality;
import org.elasticsearch.search.aggregations.metrics.InternalExtendedStats;
import org.elasticsearch.search.aggregations.metrics.InternalGeoBounds;
import org.elasticsearch.search.aggregations.metrics.InternalGeoCentroid;
import org.elasticsearch.search.aggregations.metrics.InternalHDRPercentileRanks;
import org.elasticsearch.search.aggregations.metrics.InternalHDRPercentiles;
import org.elasticsearch.search.aggregations.metrics.InternalMedianAbsoluteDeviation;
import org.elasticsearch.search.aggregations.metrics.InternalScriptedMetric;
import org.elasticsearch.search.aggregations.metrics.InternalStats;
import org.elasticsearch.search.aggregations.metrics.InternalTDigestPercentileRanks;
import org.elasticsearch.search.aggregations.metrics.InternalTDigestPercentiles;
import org.elasticsearch.search.aggregations.metrics.InternalTopHits;
import org.elasticsearch.search.aggregations.metrics.InternalValueCount;
import org.elasticsearch.search.aggregations.metrics.InternalWeightedAvg;
import org.elasticsearch.search.aggregations.metrics.Max;
import org.elasticsearch.search.aggregations.metrics.MaxAggregationBuilder;
import org.elasticsearch.search.aggregations.metrics.MedianAbsoluteDeviationAggregationBuilder;
import org.elasticsearch.search.aggregations.metrics.Min;
import org.elasticsearch.search.aggregations.metrics.MinAggregationBuilder;
import org.elasticsearch.search.aggregations.metrics.PercentileRanksAggregationBuilder;
import org.elasticsearch.search.aggregations.metrics.PercentilesAggregationBuilder;
import org.elasticsearch.search.aggregations.metrics.ScriptedMetricAggregationBuilder;
import org.elasticsearch.search.aggregations.metrics.StatsAggregationBuilder;
import org.elasticsearch.search.aggregations.metrics.Sum;
import org.elasticsearch.search.aggregations.metrics.SumAggregationBuilder;
import org.elasticsearch.search.aggregations.metrics.TopHitsAggregationBuilder;
import org.elasticsearch.search.aggregations.metrics.ValueCountAggregationBuilder;
import org.elasticsearch.search.aggregations.metrics.WeightedAvgAggregationBuilder;
import org.elasticsearch.search.aggregations.pipeline.AvgBucketPipelineAggregationBuilder;
import org.elasticsearch.search.aggregations.pipeline.BucketScriptPipelineAggregationBuilder;
import org.elasticsearch.search.aggregations.pipeline.CumulativeSumPipelineAggregationBuilder;
import org.elasticsearch.search.aggregations.pipeline.ExtendedStatsBucketParser;
import org.elasticsearch.search.aggregations.pipeline.ExtendedStatsBucketPipelineAggregationBuilder;
import org.elasticsearch.search.aggregations.pipeline.InternalBucketMetricValue;
import org.elasticsearch.search.aggregations.pipeline.InternalExtendedStatsBucket;
import org.elasticsearch.search.aggregations.pipeline.InternalPercentilesBucket;
import org.elasticsearch.search.aggregations.pipeline.InternalSimpleValue;
import org.elasticsearch.search.aggregations.pipeline.InternalStatsBucket;
import org.elasticsearch.search.aggregations.pipeline.MaxBucketPipelineAggregationBuilder;
import org.elasticsearch.search.aggregations.pipeline.MinBucketPipelineAggregationBuilder;
import org.elasticsearch.search.aggregations.pipeline.PercentilesBucketPipelineAggregationBuilder;
import org.elasticsearch.search.aggregations.pipeline.SerialDiffPipelineAggregationBuilder;
import org.elasticsearch.search.aggregations.pipeline.StatsBucketPipelineAggregationBuilder;
import org.elasticsearch.search.aggregations.pipeline.SumBucketPipelineAggregationBuilder;
import org.elasticsearch.search.aggregations.support.ValuesSourceRegistry;
import org.elasticsearch.search.fetch.FetchPhase;
import org.elasticsearch.search.fetch.FetchSubPhase;
import org.elasticsearch.search.fetch.subphase.ExplainPhase;
import org.elasticsearch.search.fetch.subphase.FetchDocValuesPhase;
import org.elasticsearch.search.fetch.subphase.FetchFieldsPhase;
import org.elasticsearch.search.fetch.subphase.FetchScorePhase;
import org.elasticsearch.search.fetch.subphase.FetchSourcePhase;
import org.elasticsearch.search.fetch.subphase.FetchVersionPhase;
import org.elasticsearch.search.fetch.subphase.MatchedQueriesPhase;
import org.elasticsearch.search.fetch.subphase.ScriptFieldsPhase;
import org.elasticsearch.search.fetch.subphase.SeqNoPrimaryTermPhase;
import org.elasticsearch.search.fetch.subphase.StoredFieldsPhase;
import org.elasticsearch.search.fetch.subphase.highlight.DefaultHighlighter;
import org.elasticsearch.search.fetch.subphase.highlight.FastVectorHighlighter;
import org.elasticsearch.search.fetch.subphase.highlight.HighlightPhase;
import org.elasticsearch.search.fetch.subphase.highlight.Highlighter;
import org.elasticsearch.search.fetch.subphase.highlight.PlainHighlighter;
import org.elasticsearch.search.internal.ShardSearchRequest;
import org.elasticsearch.search.rank.RankDoc;
import org.elasticsearch.search.rank.RankShardResult;
import org.elasticsearch.search.rank.feature.RankFeatureDoc;
import org.elasticsearch.search.rank.feature.RankFeatureShardResult;
import org.elasticsearch.search.rescore.QueryRescorerBuilder;
import org.elasticsearch.search.rescore.RescorerBuilder;
import org.elasticsearch.search.retriever.KnnRetrieverBuilder;
import org.elasticsearch.search.retriever.RescorerRetrieverBuilder;
import org.elasticsearch.search.retriever.RetrieverBuilder;
import org.elasticsearch.search.retriever.RetrieverParserContext;
import org.elasticsearch.search.retriever.StandardRetrieverBuilder;
import org.elasticsearch.search.sort.FieldSortBuilder;
import org.elasticsearch.search.sort.GeoDistanceSortBuilder;
import org.elasticsearch.search.sort.ScoreSortBuilder;
import org.elasticsearch.search.sort.ScriptSortBuilder;
import org.elasticsearch.search.sort.SortBuilder;
import org.elasticsearch.search.sort.SortValue;
import org.elasticsearch.search.suggest.Suggest;
import org.elasticsearch.search.suggest.SuggestionBuilder;
import org.elasticsearch.search.suggest.completion.CompletionSuggestion;
import org.elasticsearch.search.suggest.completion.CompletionSuggestionBuilder;
import org.elasticsearch.search.suggest.phrase.Laplace;
import org.elasticsearch.search.suggest.phrase.LinearInterpolation;
import org.elasticsearch.search.suggest.phrase.PhraseSuggestion;
import org.elasticsearch.search.suggest.phrase.PhraseSuggestionBuilder;
import org.elasticsearch.search.suggest.phrase.SmoothingModel;
import org.elasticsearch.search.suggest.phrase.StupidBackoff;
import org.elasticsearch.search.suggest.term.TermSuggestion;
import org.elasticsearch.search.suggest.term.TermSuggestionBuilder;
import org.elasticsearch.search.vectors.ExactKnnQueryBuilder;
import org.elasticsearch.search.vectors.KnnScoreDocQueryBuilder;
import org.elasticsearch.search.vectors.KnnVectorQueryBuilder;
import org.elasticsearch.search.vectors.QueryVectorBuilder;
import org.elasticsearch.telemetry.TelemetryProvider;
import org.elasticsearch.xcontent.NamedXContentRegistry;
import org.elasticsearch.xcontent.ParseField;
import org.elasticsearch.xcontent.XContentParser;

import java.io.IOException;
import java.util.ArrayList;
import java.util.List;
import java.util.Map;
import java.util.function.Consumer;
import java.util.function.Function;

import static java.util.Collections.unmodifiableMap;
import static java.util.Objects.requireNonNull;
import static org.elasticsearch.index.mapper.TimeSeriesRoutingHashFieldMapper.TS_ROUTING_HASH_DOC_VALUE_FORMAT;

/**
 * Sets up things that can be done at search time like queries, aggregations, and suggesters.
 */
public class SearchModule {
    public static final Setting<Integer> INDICES_MAX_CLAUSE_COUNT_SETTING = Setting.intSetting(
        "indices.query.bool.max_clause_count",
        4096,
        1,
        Integer.MAX_VALUE,
        Setting.Property.NodeScope,
        Setting.Property.DeprecatedWarning
    );

    public static final Setting<Integer> INDICES_MAX_NESTED_DEPTH_SETTING = Setting.intSetting(
        "indices.query.bool.max_nested_depth",
        30,
        1,
        Integer.MAX_VALUE,
        Setting.Property.NodeScope
    );

    public static final Setting<Boolean> SCRIPTED_METRICS_AGG_ONLY_ALLOWED_SCRIPTS = Setting.boolSetting(
        "search.aggs.only_allowed_metric_scripts",
        false,
        Setting.Property.NodeScope,
        Setting.Property.Dynamic
    );
    public static final Setting<List<String>> SCRIPTED_METRICS_AGG_ALLOWED_INLINE_SCRIPTS = Setting.stringListSetting(
        "search.aggs.allowed_inline_metric_scripts",
        Setting.Property.NodeScope,
        Setting.Property.Dynamic
    );
    public static final Setting<List<String>> SCRIPTED_METRICS_AGG_ALLOWED_STORED_SCRIPTS = Setting.stringListSetting(
        "search.aggs.allowed_stored_metric_scripts",
        Setting.Property.NodeScope,
        Setting.Property.Dynamic
    );

    /**
     * Metric name for aggregation usage statistics
     */
    private final TelemetryProvider telemetryProvider;

    private final Map<String, Highlighter> highlighters;

    private final List<FetchSubPhase> fetchSubPhases = new ArrayList<>();

    private final Settings settings;
    private final List<NamedWriteableRegistry.Entry> namedWriteables = new ArrayList<>();
    private final List<NamedXContentRegistry.Entry> namedXContents = new ArrayList<>();
    private final ValuesSourceRegistry valuesSourceRegistry;
    private final CheckedBiConsumer<ShardSearchRequest, StreamOutput, IOException> requestCacheKeyDifferentiator;

    /**
     * Constructs a new SearchModule object
     *
     * @param settings Current settings
     * @param plugins List of included {@link SearchPlugin} objects.
     */
    public SearchModule(Settings settings, List<SearchPlugin> plugins) {
        this(settings, plugins, TelemetryProvider.NOOP);
    }

    /**
     * Constructs a new SearchModule object
     *
     * @param settings          Current settings
     * @param plugins           List of included {@link SearchPlugin} objects.
     * @param telemetryProvider
     */
    public SearchModule(Settings settings, List<SearchPlugin> plugins, TelemetryProvider telemetryProvider) {
        this.settings = settings;
        this.telemetryProvider = telemetryProvider;
        registerSuggesters(plugins);
        highlighters = setupHighlighters(settings, plugins);
        registerScoreFunctions(plugins);
        registerRetrieverParsers(plugins);
        registerQueryParsers(plugins);
        registerRescorers(plugins);
        registerRankers();
        registerSorts();
        registerValueFormats();
        registerSignificanceHeuristics(plugins);
        registerQueryVectorBuilders(plugins);
        this.valuesSourceRegistry = registerAggregations(plugins);
        registerPipelineAggregations(plugins);
        registerFetchSubPhases(plugins);
        registerSearchExts(plugins);
        registerIntervalsSourceProviders();
        requestCacheKeyDifferentiator = registerRequestCacheKeyDifferentiator(plugins);
        namedWriteables.addAll(SortValue.namedWriteables());
        registerGenericNamedWriteable(new SearchPlugin.GenericNamedWriteableSpec("GeoBoundingBox", GeoBoundingBox::new));
    }

    public List<NamedWriteableRegistry.Entry> getNamedWriteables() {
        return namedWriteables;
    }

    public List<NamedXContentRegistry.Entry> getNamedXContents() {
        return namedXContents;
    }

    public ValuesSourceRegistry getValuesSourceRegistry() {
        return valuesSourceRegistry;
    }

    @Nullable
    public CheckedBiConsumer<ShardSearchRequest, StreamOutput, IOException> getRequestCacheKeyDifferentiator() {
        return requestCacheKeyDifferentiator;
    }

    /**
     * Returns the {@link Highlighter} registry
     */
    public Map<String, Highlighter> getHighlighters() {
        return highlighters;
    }

    private ValuesSourceRegistry registerAggregations(List<SearchPlugin> plugins) {
        ValuesSourceRegistry.Builder builder = new ValuesSourceRegistry.Builder(telemetryProvider.getMeterRegistry());

        registerAggregation(
            new AggregationSpec(AvgAggregationBuilder.NAME, AvgAggregationBuilder::new, AvgAggregationBuilder.PARSER).addResultReader(
                InternalAvg::new
            ).setAggregatorRegistrar(AvgAggregationBuilder::registerAggregators),
            builder
        );
        registerAggregation(
            new AggregationSpec(
                WeightedAvgAggregationBuilder.NAME,
                WeightedAvgAggregationBuilder::new,
                WeightedAvgAggregationBuilder.PARSER
            ).addResultReader(InternalWeightedAvg::new).setAggregatorRegistrar(WeightedAvgAggregationBuilder::registerUsage),
            builder
        );
        registerAggregation(
            new AggregationSpec(SumAggregationBuilder.NAME, SumAggregationBuilder::new, SumAggregationBuilder.PARSER).addResultReader(
                Sum::new
            ).setAggregatorRegistrar(SumAggregationBuilder::registerAggregators),
            builder
        );
        registerAggregation(
            new AggregationSpec(MinAggregationBuilder.NAME, MinAggregationBuilder::new, MinAggregationBuilder.PARSER).addResultReader(
                Min::new
            ).setAggregatorRegistrar(MinAggregationBuilder::registerAggregators),
            builder
        );
        registerAggregation(
            new AggregationSpec(MaxAggregationBuilder.NAME, MaxAggregationBuilder::new, MaxAggregationBuilder.PARSER).addResultReader(
                Max::new
            ).setAggregatorRegistrar(MaxAggregationBuilder::registerAggregators),
            builder
        );
        registerAggregation(
            new AggregationSpec(StatsAggregationBuilder.NAME, StatsAggregationBuilder::new, StatsAggregationBuilder.PARSER).addResultReader(
                InternalStats::new
            ).setAggregatorRegistrar(StatsAggregationBuilder::registerAggregators),
            builder
        );
        registerAggregation(
            new AggregationSpec(
                ExtendedStatsAggregationBuilder.NAME,
                ExtendedStatsAggregationBuilder::new,
                ExtendedStatsAggregationBuilder.PARSER
            ).addResultReader(InternalExtendedStats::new).setAggregatorRegistrar(ExtendedStatsAggregationBuilder::registerAggregators),
            builder
        );
        registerAggregation(
            new AggregationSpec(ValueCountAggregationBuilder.NAME, ValueCountAggregationBuilder::new, ValueCountAggregationBuilder.PARSER)
                .addResultReader(InternalValueCount::new)
                .setAggregatorRegistrar(ValueCountAggregationBuilder::registerAggregators),
            builder
        );
        registerAggregation(
            new AggregationSpec(
                PercentilesAggregationBuilder.NAME,
                PercentilesAggregationBuilder::new,
                PercentilesAggregationBuilder.PARSER
            ).addResultReader(InternalTDigestPercentiles.NAME, InternalTDigestPercentiles::new)
                .addResultReader(InternalHDRPercentiles.NAME, InternalHDRPercentiles::new)
                .setAggregatorRegistrar(PercentilesAggregationBuilder::registerAggregators),
            builder
        );
        registerAggregation(
            new AggregationSpec(
                PercentileRanksAggregationBuilder.NAME,
                PercentileRanksAggregationBuilder::new,
                PercentileRanksAggregationBuilder.PARSER
            ).addResultReader(InternalTDigestPercentileRanks.NAME, InternalTDigestPercentileRanks::new)
                .addResultReader(InternalHDRPercentileRanks.NAME, InternalHDRPercentileRanks::new)
                .setAggregatorRegistrar(PercentileRanksAggregationBuilder::registerAggregators),
            builder
        );
        registerAggregation(
            new AggregationSpec(
                MedianAbsoluteDeviationAggregationBuilder.NAME,
                MedianAbsoluteDeviationAggregationBuilder::new,
                MedianAbsoluteDeviationAggregationBuilder.PARSER
            ).addResultReader(InternalMedianAbsoluteDeviation::new)
                .setAggregatorRegistrar(MedianAbsoluteDeviationAggregationBuilder::registerAggregators),
            builder
        );
        registerAggregation(
            new AggregationSpec(
                CardinalityAggregationBuilder.NAME,
                CardinalityAggregationBuilder::new,
                CardinalityAggregationBuilder.PARSER
            ).addResultReader(InternalCardinality::new).setAggregatorRegistrar(CardinalityAggregationBuilder::registerAggregators),
            builder
        );
        registerAggregation(
            new AggregationSpec(GlobalAggregationBuilder.NAME, GlobalAggregationBuilder::new, GlobalAggregationBuilder::parse)
                .addResultReader(InternalGlobal::new),
            builder
        );
        registerAggregation(
            new AggregationSpec(MissingAggregationBuilder.NAME, MissingAggregationBuilder::new, MissingAggregationBuilder.PARSER)
                .addResultReader(InternalMissing::new)
                .setAggregatorRegistrar(MissingAggregationBuilder::registerAggregators),
            builder
        );
        registerAggregation(
            new AggregationSpec(FilterAggregationBuilder.NAME, FilterAggregationBuilder::new, FilterAggregationBuilder::parse)
                .addResultReader(InternalFilter::new),
            builder
        );
        registerAggregation(
            new AggregationSpec(FiltersAggregationBuilder.NAME, FiltersAggregationBuilder::new, FiltersAggregationBuilder::parse)
                .addResultReader(InternalFilters::new),
            builder
        );
        registerAggregation(
            new AggregationSpec(
                RandomSamplerAggregationBuilder.NAME,
                RandomSamplerAggregationBuilder::new,
                RandomSamplerAggregationBuilder.PARSER
            ).addResultReader(InternalRandomSampler.NAME, InternalRandomSampler::new)
                .setAggregatorRegistrar(s -> s.registerUsage(RandomSamplerAggregationBuilder.NAME)),
            builder
        );
        registerAggregation(
            new AggregationSpec(SamplerAggregationBuilder.NAME, SamplerAggregationBuilder::new, SamplerAggregationBuilder::parse)
                .addResultReader(InternalSampler.NAME, InternalSampler::new)
                .addResultReader(UnmappedSampler.NAME, UnmappedSampler::new),
            builder
        );
        registerAggregation(
            new AggregationSpec(
                DiversifiedAggregationBuilder.NAME,
                DiversifiedAggregationBuilder::new,
                DiversifiedAggregationBuilder.PARSER
            ).setAggregatorRegistrar(DiversifiedAggregationBuilder::registerAggregators)
            /* Reuses result readers from SamplerAggregator*/,
            builder
        );
        registerAggregation(
            new AggregationSpec(TermsAggregationBuilder.NAME, TermsAggregationBuilder::new, TermsAggregationBuilder.PARSER).addResultReader(
                StringTerms.NAME,
                StringTerms::new
            )
                .addResultReader(UnmappedTerms.NAME, UnmappedTerms::new)
                .addResultReader(LongTerms.NAME, LongTerms::new)
                .addResultReader(DoubleTerms.NAME, DoubleTerms::new)
                .setAggregatorRegistrar(TermsAggregationBuilder::registerAggregators),
            builder
        );
        registerAggregation(
            new AggregationSpec(RareTermsAggregationBuilder.NAME, RareTermsAggregationBuilder::new, RareTermsAggregationBuilder.PARSER)
                .addResultReader(StringRareTerms.NAME, StringRareTerms::new)
                .addResultReader(UnmappedRareTerms.NAME, UnmappedRareTerms::new)
                .addResultReader(LongRareTerms.NAME, LongRareTerms::new)
                .setAggregatorRegistrar(RareTermsAggregationBuilder::registerAggregators),
            builder
        );
        registerAggregation(
            new AggregationSpec(
                SignificantTermsAggregationBuilder.NAME,
                SignificantTermsAggregationBuilder::new,
                SignificantTermsAggregationBuilder::parse
            ).addResultReader(SignificantStringTerms.NAME, SignificantStringTerms::new)
                .addResultReader(SignificantLongTerms.NAME, SignificantLongTerms::new)
                .addResultReader(UnmappedSignificantTerms.NAME, UnmappedSignificantTerms::new)
                .setAggregatorRegistrar(SignificantTermsAggregationBuilder::registerAggregators),
            builder
        );
        registerAggregation(
            new AggregationSpec(
                SignificantTextAggregationBuilder.NAME,
                SignificantTextAggregationBuilder::new,
                SignificantTextAggregationBuilder::parse
            ),
            builder
        );
        registerAggregation(
            new AggregationSpec(RangeAggregationBuilder.NAME, RangeAggregationBuilder::new, RangeAggregationBuilder.PARSER).addResultReader(
                InternalRange::new
            ).setAggregatorRegistrar(RangeAggregationBuilder::registerAggregators),
            builder
        );
        registerAggregation(
            new AggregationSpec(DateRangeAggregationBuilder.NAME, DateRangeAggregationBuilder::new, DateRangeAggregationBuilder.PARSER)
                .addResultReader(InternalDateRange::new)
                .setAggregatorRegistrar(DateRangeAggregationBuilder::registerAggregators),
            builder
        );
        registerAggregation(
            new AggregationSpec(IpPrefixAggregationBuilder.NAME, IpPrefixAggregationBuilder::new, IpPrefixAggregationBuilder.PARSER)
                .addResultReader(InternalIpPrefix::new)
                .setAggregatorRegistrar(IpPrefixAggregationBuilder::registerAggregators),
            builder
        );
        registerAggregation(
            new AggregationSpec(IpRangeAggregationBuilder.NAME, IpRangeAggregationBuilder::new, IpRangeAggregationBuilder.PARSER)
                .addResultReader(InternalBinaryRange::new)
                .setAggregatorRegistrar(IpRangeAggregationBuilder::registerAggregators),
            builder
        );
        registerAggregation(
            new AggregationSpec(HistogramAggregationBuilder.NAME, HistogramAggregationBuilder::new, HistogramAggregationBuilder.PARSER)
                .addResultReader(InternalHistogram::new)
                .setAggregatorRegistrar(HistogramAggregationBuilder::registerAggregators),
            builder
        );
        registerAggregation(
            new AggregationSpec(
                DateHistogramAggregationBuilder.NAME,
                DateHistogramAggregationBuilder::new,
                DateHistogramAggregationBuilder.PARSER
            ).addResultReader(InternalDateHistogram::new).setAggregatorRegistrar(DateHistogramAggregationBuilder::registerAggregators),
            builder
        );
        registerAggregation(
            new AggregationSpec(
                VariableWidthHistogramAggregationBuilder.NAME,
                VariableWidthHistogramAggregationBuilder::new,
                VariableWidthHistogramAggregationBuilder.PARSER
            ).addResultReader(InternalVariableWidthHistogram::new)
                .setAggregatorRegistrar(VariableWidthHistogramAggregationBuilder::registerAggregators),
            builder
        );
        registerAggregation(
            new AggregationSpec(
                GeoDistanceAggregationBuilder.NAME,
                GeoDistanceAggregationBuilder::new,
                GeoDistanceAggregationBuilder::parse
            ).addResultReader(InternalGeoDistance::new).setAggregatorRegistrar(GeoDistanceAggregationBuilder::registerAggregators),
            builder
        );
        registerAggregation(
            new AggregationSpec(
                GeoHashGridAggregationBuilder.NAME,
                GeoHashGridAggregationBuilder::new,
                GeoHashGridAggregationBuilder.PARSER
            ).addResultReader(InternalGeoHashGrid::new).setAggregatorRegistrar(GeoHashGridAggregationBuilder::registerAggregators),
            builder
        );
        registerAggregation(
            new AggregationSpec(
                GeoTileGridAggregationBuilder.NAME,
                GeoTileGridAggregationBuilder::new,
                GeoTileGridAggregationBuilder.PARSER
            ).addResultReader(InternalGeoTileGrid::new).setAggregatorRegistrar(GeoTileGridAggregationBuilder::registerAggregators),
            builder
        );
        registerAggregation(
            new AggregationSpec(NestedAggregationBuilder.NAME, NestedAggregationBuilder::new, NestedAggregationBuilder::parse)
                .addResultReader(InternalNested::new),
            builder
        );
        registerAggregation(
            new AggregationSpec(
                ReverseNestedAggregationBuilder.NAME,
                ReverseNestedAggregationBuilder::new,
                ReverseNestedAggregationBuilder::parse
            ).addResultReader(InternalReverseNested::new),
            builder
        );
        registerAggregation(
            new AggregationSpec(TopHitsAggregationBuilder.NAME, TopHitsAggregationBuilder::new, TopHitsAggregationBuilder::parse)
                .addResultReader(InternalTopHits::new),
            builder
        );
        registerAggregation(
            new AggregationSpec(GeoBoundsAggregationBuilder.NAME, GeoBoundsAggregationBuilder::new, GeoBoundsAggregationBuilder.PARSER)
                .addResultReader(InternalGeoBounds::new)
                .setAggregatorRegistrar(GeoBoundsAggregationBuilder::registerAggregators),
            builder
        );
        registerAggregation(
            new AggregationSpec(
                GeoCentroidAggregationBuilder.NAME,
                GeoCentroidAggregationBuilder::new,
                GeoCentroidAggregationBuilder.PARSER
            ).addResultReader(InternalGeoCentroid::new).setAggregatorRegistrar(GeoCentroidAggregationBuilder::registerAggregators),
            builder
        );
        registerAggregation(
            new AggregationSpec(
                ScriptedMetricAggregationBuilder.NAME,
                ScriptedMetricAggregationBuilder::new,
                ScriptedMetricAggregationBuilder.PARSER
            ).addResultReader(InternalScriptedMetric::new),
            builder
        );
        registerAggregation(
            new AggregationSpec(CompositeAggregationBuilder.NAME, CompositeAggregationBuilder::new, CompositeAggregationBuilder.PARSER)
                .addResultReader(InternalComposite::new)
                .setAggregatorRegistrar(CompositeAggregationBuilder::registerAggregators),
            builder
        );

        registerFromPlugin(plugins, SearchPlugin::getAggregations, (agg) -> this.registerAggregation(agg, builder));

        // after aggs have been registered, see if there are any new VSTypes that need to be linked to core fields
        registerFromPlugin(plugins, SearchPlugin::getAggregationExtentions, (registrar) -> {
            if (registrar != null) {
                registrar.accept(builder);
            }
        });

        // Register GenericNamedWriteable classes for use in StreamOutput/StreamInput as generic types in query hits
        registerFromPlugin(plugins, SearchPlugin::getGenericNamedWriteables, this::registerGenericNamedWriteable);

        return builder.build();
    }

    private void registerAggregation(AggregationSpec spec, ValuesSourceRegistry.Builder builder) {
        namedXContents.add(new NamedXContentRegistry.Entry(BaseAggregationBuilder.class, spec.getName(), (p, c) -> {
            String name = (String) c;
            return spec.getParser().parse(p, name);
        }));
        namedWriteables.add(
            new NamedWriteableRegistry.Entry(AggregationBuilder.class, spec.getName().getPreferredName(), spec.getReader())
        );
        for (Map.Entry<String, Writeable.Reader<? extends InternalAggregation>> t : spec.getResultReaders().entrySet()) {
            String writeableName = t.getKey();
            Writeable.Reader<? extends InternalAggregation> internalReader = t.getValue();
            namedWriteables.add(new NamedWriteableRegistry.Entry(InternalAggregation.class, writeableName, internalReader));
        }
        Consumer<ValuesSourceRegistry.Builder> register = spec.getAggregatorRegistrar();
        if (register != null) {
            register.accept(builder);
        } else {
            // Register is typically handling usage registration, but for the older aggregations that don't use register, we
            // have to register usage explicitly here.
            builder.registerUsage(spec.getName().getPreferredName());
        }
    }

    private void registerGenericNamedWriteable(SearchPlugin.GenericNamedWriteableSpec spec) {
        namedWriteables.add(new NamedWriteableRegistry.Entry(GenericNamedWriteable.class, spec.name(), spec.reader()));
    }

    private void registerPipelineAggregations(List<SearchPlugin> plugins) {
        registerPipelineAggregation(
            new PipelineAggregationSpec(
                MaxBucketPipelineAggregationBuilder.NAME,
                MaxBucketPipelineAggregationBuilder::new,
                MaxBucketPipelineAggregationBuilder.PARSER
            )
                // This bucket is used by many pipeline aggreations.
                .addResultReader(InternalBucketMetricValue.NAME, InternalBucketMetricValue::new)
        );
        registerPipelineAggregation(
            new PipelineAggregationSpec(
                MinBucketPipelineAggregationBuilder.NAME,
                MinBucketPipelineAggregationBuilder::new,
                MinBucketPipelineAggregationBuilder.PARSER
            )
            /* Uses InternalBucketMetricValue */
        );
        registerPipelineAggregation(
            new PipelineAggregationSpec(
                AvgBucketPipelineAggregationBuilder.NAME,
                AvgBucketPipelineAggregationBuilder::new,
                AvgBucketPipelineAggregationBuilder.PARSER
            )
                // This bucket is used by many pipeline aggreations.
                .addResultReader(InternalSimpleValue.NAME, InternalSimpleValue::new)
        );
        registerPipelineAggregation(
            new PipelineAggregationSpec(
                SumBucketPipelineAggregationBuilder.NAME,
                SumBucketPipelineAggregationBuilder::new,
                SumBucketPipelineAggregationBuilder.PARSER
            )
            /* Uses InternalSimpleValue */
        );
        registerPipelineAggregation(
            new PipelineAggregationSpec(
                StatsBucketPipelineAggregationBuilder.NAME,
                StatsBucketPipelineAggregationBuilder::new,
                StatsBucketPipelineAggregationBuilder.PARSER
            ).addResultReader(InternalStatsBucket::new)
        );
        registerPipelineAggregation(
            new PipelineAggregationSpec(
                ExtendedStatsBucketPipelineAggregationBuilder.NAME,
                ExtendedStatsBucketPipelineAggregationBuilder::new,
                new ExtendedStatsBucketParser()
            ).addResultReader(InternalExtendedStatsBucket::new)
        );
        registerPipelineAggregation(
            new PipelineAggregationSpec(
                PercentilesBucketPipelineAggregationBuilder.NAME,
                PercentilesBucketPipelineAggregationBuilder::new,
                PercentilesBucketPipelineAggregationBuilder.PARSER
            ).addResultReader(InternalPercentilesBucket::new)
        );
        registerPipelineAggregation(
            new PipelineAggregationSpec(
                CumulativeSumPipelineAggregationBuilder.NAME,
                CumulativeSumPipelineAggregationBuilder::new,
                CumulativeSumPipelineAggregationBuilder.PARSER
            )
        );
        registerPipelineAggregation(
            new PipelineAggregationSpec(
                BucketScriptPipelineAggregationBuilder.NAME,
                BucketScriptPipelineAggregationBuilder::new,
                BucketScriptPipelineAggregationBuilder.PARSER
            )
        );
        registerPipelineAggregation(
            new PipelineAggregationSpec(
                SerialDiffPipelineAggregationBuilder.NAME,
                SerialDiffPipelineAggregationBuilder::new,
                SerialDiffPipelineAggregationBuilder::parse
            )
        );

        registerFromPlugin(plugins, SearchPlugin::getPipelineAggregations, this::registerPipelineAggregation);
    }

    private void registerPipelineAggregation(PipelineAggregationSpec spec) {
        namedXContents.add(
            new NamedXContentRegistry.Entry(BaseAggregationBuilder.class, spec.getName(), (p, c) -> spec.getParser().parse(p, (String) c))
        );
        namedWriteables.add(
            new NamedWriteableRegistry.Entry(PipelineAggregationBuilder.class, spec.getName().getPreferredName(), spec.getReader())
        );
        for (Map.Entry<String, Writeable.Reader<? extends InternalAggregation>> resultReader : spec.getResultReaders().entrySet()) {
            namedWriteables.add(
                new NamedWriteableRegistry.Entry(InternalAggregation.class, resultReader.getKey(), resultReader.getValue())
            );
        }
    }

    private void registerRescorers(List<SearchPlugin> plugins) {
        registerRescorer(new RescorerSpec<>(QueryRescorerBuilder.NAME, QueryRescorerBuilder::new, QueryRescorerBuilder::fromXContent));
        registerFromPlugin(plugins, SearchPlugin::getRescorers, this::registerRescorer);
    }

    private void registerRescorer(RescorerSpec<?> spec) {
        namedXContents.add(new NamedXContentRegistry.Entry(RescorerBuilder.class, spec.getName(), (p, c) -> spec.getParser().apply(p)));
        namedWriteables.add(new NamedWriteableRegistry.Entry(RescorerBuilder.class, spec.getName().getPreferredName(), spec.getReader()));
    }

    private void registerRankers() {
        namedWriteables.add(new NamedWriteableRegistry.Entry(RankDoc.class, RankDoc.NAME, RankDoc::new));
        namedWriteables.add(new NamedWriteableRegistry.Entry(RankDoc.class, RankFeatureDoc.NAME, RankFeatureDoc::new));
        namedWriteables.add(
            new NamedWriteableRegistry.Entry(RankShardResult.class, RankFeatureShardResult.NAME, RankFeatureShardResult::new)
        );
        namedWriteables.add(new NamedWriteableRegistry.Entry(QueryBuilder.class, RankDocsQueryBuilder.NAME, RankDocsQueryBuilder::new));
    }

    private void registerSorts() {
        namedWriteables.add(new NamedWriteableRegistry.Entry(SortBuilder.class, GeoDistanceSortBuilder.NAME, GeoDistanceSortBuilder::new));
        namedWriteables.add(new NamedWriteableRegistry.Entry(SortBuilder.class, ScoreSortBuilder.NAME, ScoreSortBuilder::new));
        namedWriteables.add(new NamedWriteableRegistry.Entry(SortBuilder.class, ScriptSortBuilder.NAME, ScriptSortBuilder::new));
        namedWriteables.add(new NamedWriteableRegistry.Entry(SortBuilder.class, FieldSortBuilder.NAME, FieldSortBuilder::new));
    }

    private static <T> void registerFromPlugin(List<SearchPlugin> plugins, Function<SearchPlugin, List<T>> producer, Consumer<T> consumer) {
        for (SearchPlugin plugin : plugins) {
            for (T t : producer.apply(plugin)) {
                consumer.accept(t);
            }
        }
    }

    public static void registerSmoothingModels(List<Entry> namedWriteables) {
        namedWriteables.add(new NamedWriteableRegistry.Entry(SmoothingModel.class, Laplace.NAME, Laplace::new));
        namedWriteables.add(new NamedWriteableRegistry.Entry(SmoothingModel.class, LinearInterpolation.NAME, LinearInterpolation::new));
        namedWriteables.add(new NamedWriteableRegistry.Entry(SmoothingModel.class, StupidBackoff.NAME, StupidBackoff::new));
    }

    private void registerSuggesters(List<SearchPlugin> plugins) {
        registerSmoothingModels(namedWriteables);

        registerSuggester(
            new SuggesterSpec<>(
                TermSuggestionBuilder.SUGGESTION_NAME,
                TermSuggestionBuilder::new,
                TermSuggestionBuilder::fromXContent,
                TermSuggestion::new
            )
        );

        registerSuggester(
            new SuggesterSpec<>(
                PhraseSuggestionBuilder.SUGGESTION_NAME,
                PhraseSuggestionBuilder::new,
                PhraseSuggestionBuilder::fromXContent,
                PhraseSuggestion::new
            )
        );

        registerSuggester(
            new SuggesterSpec<>(
                CompletionSuggestionBuilder.SUGGESTION_NAME,
                CompletionSuggestionBuilder::new,
                CompletionSuggestionBuilder::fromXContent,
                CompletionSuggestion::new
            )
        );

        registerFromPlugin(plugins, SearchPlugin::getSuggesters, this::registerSuggester);
    }

    private void registerSuggester(SuggesterSpec<?> suggester) {
        namedWriteables.add(
            new NamedWriteableRegistry.Entry(SuggestionBuilder.class, suggester.getName().getPreferredName(), suggester.getReader())
        );
        namedXContents.add(new NamedXContentRegistry.Entry(SuggestionBuilder.class, suggester.getName(), suggester.getParser()));

        namedWriteables.add(
            new NamedWriteableRegistry.Entry(
                Suggest.Suggestion.class,
                suggester.getName().getPreferredName(),
                suggester.getSuggestionReader()
            )
        );
    }

    private static Map<String, Highlighter> setupHighlighters(Settings settings, List<SearchPlugin> plugins) {
        NamedRegistry<Highlighter> highlighters = new NamedRegistry<>("highlighter");
        highlighters.register("fvh", new FastVectorHighlighter(settings));
        highlighters.register("plain", new PlainHighlighter());
        highlighters.register(DefaultHighlighter.NAME, new DefaultHighlighter());
        highlighters.extractAndRegister(plugins, SearchPlugin::getHighlighters);

        return unmodifiableMap(highlighters.getRegistry());
    }

    private void registerScoreFunctions(List<SearchPlugin> plugins) {
        // ScriptScoreFunctionBuilder has it own named writable because of a new script_score query
        namedWriteables.add(
            new NamedWriteableRegistry.Entry(
                ScriptScoreFunctionBuilder.class,
                ScriptScoreFunctionBuilder.NAME,
                ScriptScoreFunctionBuilder::new
            )
        );
        registerScoreFunction(
            new ScoreFunctionSpec<>(
                ScriptScoreFunctionBuilder.NAME,
                ScriptScoreFunctionBuilder::new,
                ScriptScoreFunctionBuilder::fromXContent
            )
        );

        registerScoreFunction(
            new ScoreFunctionSpec<>(GaussDecayFunctionBuilder.NAME, GaussDecayFunctionBuilder::new, GaussDecayFunctionBuilder.PARSER)
        );
        registerScoreFunction(
            new ScoreFunctionSpec<>(LinearDecayFunctionBuilder.NAME, LinearDecayFunctionBuilder::new, LinearDecayFunctionBuilder.PARSER)
        );
        registerScoreFunction(
            new ScoreFunctionSpec<>(
                ExponentialDecayFunctionBuilder.NAME,
                ExponentialDecayFunctionBuilder::new,
                ExponentialDecayFunctionBuilder.PARSER
            )
        );
        registerScoreFunction(
            new ScoreFunctionSpec<>(
                RandomScoreFunctionBuilder.NAME,
                RandomScoreFunctionBuilder::new,
                RandomScoreFunctionBuilder::fromXContent
            )
        );
        registerScoreFunction(
            new ScoreFunctionSpec<>(
                FieldValueFactorFunctionBuilder.NAME,
                FieldValueFactorFunctionBuilder::new,
                FieldValueFactorFunctionBuilder::fromXContent
            )
        );

        // weight doesn't have its own parser, so every function supports it out of the box.
        // Can be a single function too when not associated to any other function, which is why it needs to be registered manually here.
        namedWriteables.add(new NamedWriteableRegistry.Entry(ScoreFunctionBuilder.class, WeightBuilder.NAME, WeightBuilder::new));

        registerFromPlugin(plugins, SearchPlugin::getScoreFunctions, this::registerScoreFunction);
    }

    private void registerScoreFunction(ScoreFunctionSpec<?> scoreFunction) {
        namedWriteables.add(
            new NamedWriteableRegistry.Entry(
                ScoreFunctionBuilder.class,
                scoreFunction.getName().getPreferredName(),
                scoreFunction.getReader()
            )
        );
        // TODO remove funky contexts
        namedXContents.add(
            new NamedXContentRegistry.Entry(
                ScoreFunctionBuilder.class,
                scoreFunction.getName(),
                (XContentParser p, Object c) -> scoreFunction.getParser().fromXContent(p)
            )
        );
    }

    private void registerValueFormats() {
        registerValueFormat(DocValueFormat.BOOLEAN.getWriteableName(), in -> DocValueFormat.BOOLEAN);
        registerValueFormat(DocValueFormat.DateTime.NAME, DocValueFormat.DateTime::readFrom);
        registerValueFormat(DocValueFormat.Decimal.NAME, DocValueFormat.Decimal::readFrom);
        registerValueFormat(DocValueFormat.GEOHASH.getWriteableName(), in -> DocValueFormat.GEOHASH);
        registerValueFormat(DocValueFormat.GEOTILE.getWriteableName(), in -> DocValueFormat.GEOTILE);
        registerValueFormat(DocValueFormat.IP.getWriteableName(), in -> DocValueFormat.IP);
        registerValueFormat(DocValueFormat.RAW.getWriteableName(), in -> DocValueFormat.RAW);
        registerValueFormat(DocValueFormat.BINARY.getWriteableName(), in -> DocValueFormat.BINARY);
        registerValueFormat(DocValueFormat.DENSE_VECTOR.getWriteableName(), in -> DocValueFormat.DENSE_VECTOR);
        registerValueFormat(DocValueFormat.UNSIGNED_LONG_SHIFTED.getWriteableName(), in -> DocValueFormat.UNSIGNED_LONG_SHIFTED);
        registerValueFormat(DocValueFormat.TIME_SERIES_ID.getWriteableName(), in -> DocValueFormat.TIME_SERIES_ID);
        registerValueFormat(TS_ROUTING_HASH_DOC_VALUE_FORMAT.getWriteableName(), in -> TS_ROUTING_HASH_DOC_VALUE_FORMAT);
    }

    /**
     * Register a new ValueFormat.
     */
    private void registerValueFormat(String name, Writeable.Reader<? extends DocValueFormat> reader) {
        namedWriteables.add(new NamedWriteableRegistry.Entry(DocValueFormat.class, name, reader));
    }

    private void registerSignificanceHeuristics(List<SearchPlugin> plugins) {
        registerSignificanceHeuristic(new SignificanceHeuristicSpec<>(ChiSquare.NAME, ChiSquare::new, ChiSquare.PARSER));
        registerSignificanceHeuristic(new SignificanceHeuristicSpec<>(GND.NAME, GND::new, GND.PARSER));
        registerSignificanceHeuristic(new SignificanceHeuristicSpec<>(JLHScore.NAME, JLHScore::new, JLHScore.PARSER));
        registerSignificanceHeuristic(
            new SignificanceHeuristicSpec<>(MutualInformation.NAME, MutualInformation::new, MutualInformation.PARSER)
        );
        registerSignificanceHeuristic(new SignificanceHeuristicSpec<>(PercentageScore.NAME, PercentageScore::new, PercentageScore.PARSER));
        registerSignificanceHeuristic(new SignificanceHeuristicSpec<>(ScriptHeuristic.NAME, ScriptHeuristic::new, ScriptHeuristic.PARSER));

        registerFromPlugin(plugins, SearchPlugin::getSignificanceHeuristics, this::registerSignificanceHeuristic);
    }

    private <T extends SignificanceHeuristic> void registerSignificanceHeuristic(SignificanceHeuristicSpec<?> spec) {
        namedXContents.add(
            new NamedXContentRegistry.Entry(SignificanceHeuristic.class, spec.getName(), p -> spec.getParser().apply(p, null))
        );
        namedWriteables.add(
            new NamedWriteableRegistry.Entry(SignificanceHeuristic.class, spec.getName().getPreferredName(), spec.getReader())
        );
    }

    private void registerQueryVectorBuilders(List<SearchPlugin> plugins) {
        registerFromPlugin(plugins, SearchPlugin::getQueryVectorBuilders, this::registerQueryVectorBuilder);
    }

    private <T extends QueryVectorBuilder> void registerQueryVectorBuilder(QueryVectorBuilderSpec<?> spec) {
        namedXContents.add(new NamedXContentRegistry.Entry(QueryVectorBuilder.class, spec.getName(), p -> spec.getParser().apply(p, null)));
        namedWriteables.add(
            new NamedWriteableRegistry.Entry(QueryVectorBuilder.class, spec.getName().getPreferredName(), spec.getReader())
        );
    }

    private void registerFetchSubPhases(List<SearchPlugin> plugins) {
        registerFetchSubPhase(new ExplainPhase());
        registerFetchSubPhase(new StoredFieldsPhase());
        registerFetchSubPhase(new FetchDocValuesPhase());
        registerFetchSubPhase(new ScriptFieldsPhase());
        registerFetchSubPhase(new FetchFieldsPhase());
        // register after fetch fields to handle metadata fields that needs to be copied in _source (e.g. _inference_fields).
        registerFetchSubPhase(new FetchSourcePhase());
        registerFetchSubPhase(new FetchVersionPhase());
        registerFetchSubPhase(new SeqNoPrimaryTermPhase());
        registerFetchSubPhase(new MatchedQueriesPhase());
        registerFetchSubPhase(new HighlightPhase(highlighters));
        registerFetchSubPhase(new FetchScorePhase());

        FetchPhaseConstructionContext context = new FetchPhaseConstructionContext(highlighters);
        registerFromPlugin(plugins, p -> p.getFetchSubPhases(context), this::registerFetchSubPhase);
    }

    private void registerSearchExts(List<SearchPlugin> plugins) {
        registerFromPlugin(plugins, SearchPlugin::getSearchExts, this::registerSearchExt);
    }

    private void registerSearchExt(SearchExtSpec<?> spec) {
        namedXContents.add(new NamedXContentRegistry.Entry(SearchExtBuilder.class, spec.getName(), spec.getParser()));
        namedWriteables.add(new NamedWriteableRegistry.Entry(SearchExtBuilder.class, spec.getName().getPreferredName(), spec.getReader()));
    }

    private void registerFetchSubPhase(FetchSubPhase subPhase) {
        Class<?> subPhaseClass = subPhase.getClass();
        if (fetchSubPhases.stream().anyMatch(p -> p.getClass().equals(subPhaseClass))) {
            throw new IllegalArgumentException("FetchSubPhase [" + subPhaseClass + "] already registered");
        }
        fetchSubPhases.add(requireNonNull(subPhase, "FetchSubPhase must not be null"));
    }

    private void registerRetrieverParsers(List<SearchPlugin> plugins) {
        registerRetriever(new RetrieverSpec<>(StandardRetrieverBuilder.NAME, StandardRetrieverBuilder::fromXContent));
        registerRetriever(new RetrieverSpec<>(KnnRetrieverBuilder.NAME, KnnRetrieverBuilder::fromXContent));
        registerRetriever(new RetrieverSpec<>(RescorerRetrieverBuilder.NAME, RescorerRetrieverBuilder::fromXContent));

        registerFromPlugin(plugins, SearchPlugin::getRetrievers, this::registerRetriever);
    }

    private void registerQueryParsers(List<SearchPlugin> plugins) {
        registerQuery(new QuerySpec<>(MatchQueryBuilder.NAME, MatchQueryBuilder::new, MatchQueryBuilder::fromXContent));
        registerQuery(new QuerySpec<>(MatchPhraseQueryBuilder.NAME, MatchPhraseQueryBuilder::new, MatchPhraseQueryBuilder::fromXContent));
        registerQuery(
            new QuerySpec<>(
                MatchPhrasePrefixQueryBuilder.NAME,
                MatchPhrasePrefixQueryBuilder::new,
                MatchPhrasePrefixQueryBuilder::fromXContent
            )
        );
        registerQuery(new QuerySpec<>(MultiMatchQueryBuilder.NAME, MultiMatchQueryBuilder::new, MultiMatchQueryBuilder::fromXContent));
        registerQuery(
            new QuerySpec<>(CombinedFieldsQueryBuilder.NAME, CombinedFieldsQueryBuilder::new, CombinedFieldsQueryBuilder::fromXContent)
        );
        registerQuery(new QuerySpec<>(NestedQueryBuilder.NAME, NestedQueryBuilder::new, NestedQueryBuilder::fromXContent));
        registerQuery(new QuerySpec<>(DisMaxQueryBuilder.NAME, DisMaxQueryBuilder::new, DisMaxQueryBuilder::fromXContent));
        registerQuery(new QuerySpec<>(IdsQueryBuilder.NAME, IdsQueryBuilder::new, IdsQueryBuilder::fromXContent));
        registerQuery(new QuerySpec<>(MatchAllQueryBuilder.NAME, MatchAllQueryBuilder::new, MatchAllQueryBuilder::fromXContent));
        registerQuery(new QuerySpec<>(QueryStringQueryBuilder.NAME, QueryStringQueryBuilder::new, QueryStringQueryBuilder::fromXContent));
        registerQuery(new QuerySpec<>(BoostingQueryBuilder.NAME, BoostingQueryBuilder::new, BoostingQueryBuilder::fromXContent));
        registerQuery(new QuerySpec<>(BoolQueryBuilder.NAME, BoolQueryBuilder::new, BoolQueryBuilder::fromXContent));
        AbstractQueryBuilder.setMaxNestedDepth(INDICES_MAX_NESTED_DEPTH_SETTING.get(settings));
        registerQuery(new QuerySpec<>(TermQueryBuilder.NAME, TermQueryBuilder::new, TermQueryBuilder::fromXContent));
        registerQuery(new QuerySpec<>(TermsQueryBuilder.NAME, TermsQueryBuilder::new, TermsQueryBuilder::fromXContent));
        registerQuery(new QuerySpec<>(FuzzyQueryBuilder.NAME, FuzzyQueryBuilder::new, FuzzyQueryBuilder::fromXContent));
        registerQuery(new QuerySpec<>(RegexpQueryBuilder.NAME, RegexpQueryBuilder::new, RegexpQueryBuilder::fromXContent));
        registerQuery(new QuerySpec<>(RangeQueryBuilder.NAME, RangeQueryBuilder::new, RangeQueryBuilder::fromXContent));
        registerQuery(new QuerySpec<>(PrefixQueryBuilder.NAME, PrefixQueryBuilder::new, PrefixQueryBuilder::fromXContent));
        registerQuery(new QuerySpec<>(WildcardQueryBuilder.NAME, WildcardQueryBuilder::new, WildcardQueryBuilder::fromXContent));
        registerQuery(
            new QuerySpec<>(ConstantScoreQueryBuilder.NAME, ConstantScoreQueryBuilder::new, ConstantScoreQueryBuilder::fromXContent)
        );
        registerQuery(new QuerySpec<>(SpanTermQueryBuilder.NAME, SpanTermQueryBuilder::new, SpanTermQueryBuilder::fromXContent));
        registerQuery(new QuerySpec<>(SpanNotQueryBuilder.NAME, SpanNotQueryBuilder::new, SpanNotQueryBuilder::fromXContent));
        registerQuery(new QuerySpec<>(SpanWithinQueryBuilder.NAME, SpanWithinQueryBuilder::new, SpanWithinQueryBuilder::fromXContent));
        registerQuery(
            new QuerySpec<>(SpanContainingQueryBuilder.NAME, SpanContainingQueryBuilder::new, SpanContainingQueryBuilder::fromXContent)
        );
        registerQuery(
            new QuerySpec<>(
                FieldMaskingSpanQueryBuilder.NAME,
                FieldMaskingSpanQueryBuilder::new,
                FieldMaskingSpanQueryBuilder::fromXContent
            )
        );
        registerQuery(new QuerySpec<>(SpanFirstQueryBuilder.NAME, SpanFirstQueryBuilder::new, SpanFirstQueryBuilder::fromXContent));
        registerQuery(new QuerySpec<>(SpanNearQueryBuilder.NAME, SpanNearQueryBuilder::new, SpanNearQueryBuilder::fromXContent));
        registerQuery(new QuerySpec<>(SpanGapQueryBuilder.NAME, SpanGapQueryBuilder::new, SpanGapQueryBuilder::fromXContent));
        registerQuery(new QuerySpec<>(SpanOrQueryBuilder.NAME, SpanOrQueryBuilder::new, SpanOrQueryBuilder::fromXContent));
        registerQuery(
            new QuerySpec<>(MoreLikeThisQueryBuilder.NAME, MoreLikeThisQueryBuilder::new, MoreLikeThisQueryBuilder::fromXContent)
        );
        registerQuery(new QuerySpec<>(WrapperQueryBuilder.NAME, WrapperQueryBuilder::new, WrapperQueryBuilder::fromXContent));
        registerQuery(
            new QuerySpec<>(SpanMultiTermQueryBuilder.NAME, SpanMultiTermQueryBuilder::new, SpanMultiTermQueryBuilder::fromXContent)
        );
        registerQuery(
            new QuerySpec<>(FunctionScoreQueryBuilder.NAME, FunctionScoreQueryBuilder::new, FunctionScoreQueryBuilder::fromXContent)
        );
        registerQuery(new QuerySpec<>(ScriptScoreQueryBuilder.NAME, ScriptScoreQueryBuilder::new, ScriptScoreQueryBuilder::fromXContent));
        registerQuery(
            new QuerySpec<>(SimpleQueryStringBuilder.NAME, SimpleQueryStringBuilder::new, SimpleQueryStringBuilder::fromXContent)
        );
        registerQuery(new QuerySpec<>(ScriptQueryBuilder.NAME, ScriptQueryBuilder::new, ScriptQueryBuilder::fromXContent));
        registerQuery(new QuerySpec<>(GeoDistanceQueryBuilder.NAME, GeoDistanceQueryBuilder::new, GeoDistanceQueryBuilder::fromXContent));
        registerQuery(
            new QuerySpec<>(GeoBoundingBoxQueryBuilder.NAME, GeoBoundingBoxQueryBuilder::new, GeoBoundingBoxQueryBuilder::fromXContent)
        );
        registerQuery(
            new QuerySpec<>(
                /*
                 * Deprecated in #64227, 7.12/8.0. We do not plan to remove this so we
                 * do not break any users using this.
                 */
                (new ParseField(GeoPolygonQueryBuilder.NAME).withAllDeprecated(GeoPolygonQueryBuilder.GEO_POLYGON_DEPRECATION_MSG)),
                GeoPolygonQueryBuilder::new,
                GeoPolygonQueryBuilder::fromXContent
            )
        );
        registerQuery(new QuerySpec<>(ExistsQueryBuilder.NAME, ExistsQueryBuilder::new, ExistsQueryBuilder::fromXContent));
        registerQuery(new QuerySpec<>(MatchNoneQueryBuilder.NAME, MatchNoneQueryBuilder::new, MatchNoneQueryBuilder::fromXContent));
        registerQuery(new QuerySpec<>(TermsSetQueryBuilder.NAME, TermsSetQueryBuilder::new, TermsSetQueryBuilder::fromXContent));
        registerQuery(new QuerySpec<>(IntervalQueryBuilder.NAME, IntervalQueryBuilder::new, IntervalQueryBuilder::fromXContent));
        registerQuery(
            new QuerySpec<>(DistanceFeatureQueryBuilder.NAME, DistanceFeatureQueryBuilder::new, DistanceFeatureQueryBuilder::fromXContent)
        );
        registerQuery(
            new QuerySpec<>(MatchBoolPrefixQueryBuilder.NAME, MatchBoolPrefixQueryBuilder::new, MatchBoolPrefixQueryBuilder::fromXContent)
        );
        registerQuery(new QuerySpec<>(GeoShapeQueryBuilder.NAME, GeoShapeQueryBuilder::new, GeoShapeQueryBuilder::fromXContent));

        registerQuery(new QuerySpec<>(KnnVectorQueryBuilder.NAME, KnnVectorQueryBuilder::new, KnnVectorQueryBuilder::fromXContent));

        registerQuery(new QuerySpec<>(KnnScoreDocQueryBuilder.NAME, KnnScoreDocQueryBuilder::new, parser -> {
            throw new IllegalArgumentException("[score_doc] queries cannot be provided directly");
        }));
        registerQuery(new QuerySpec<>(ExactKnnQueryBuilder.NAME, ExactKnnQueryBuilder::new, parser -> {
            throw new IllegalArgumentException("[exact_knn] queries cannot be provided directly");
        }));
<<<<<<< HEAD
        registerQuery(new QuerySpec<>(ToChildBlockJoinQueryBuilder.NAME, ToChildBlockJoinQueryBuilder::new, parser -> {
            throw new IllegalArgumentException("[to_child_block_join] queries cannot be provided directly");
        }));
=======
        registerQuery(
            new QuerySpec<>(RandomSamplingQueryBuilder.NAME, RandomSamplingQueryBuilder::new, RandomSamplingQueryBuilder::fromXContent)
        );
>>>>>>> 31c2594b

        registerFromPlugin(plugins, SearchPlugin::getQueries, this::registerQuery);
    }

    private void registerIntervalsSourceProviders() {
        namedWriteables.addAll(getIntervalsSourceProviderNamedWritables());
    }

    private static CheckedBiConsumer<ShardSearchRequest, StreamOutput, IOException> registerRequestCacheKeyDifferentiator(
        List<SearchPlugin> plugins
    ) {
        CheckedBiConsumer<ShardSearchRequest, StreamOutput, IOException> differentiator = null;
        for (SearchPlugin plugin : plugins) {
            final CheckedBiConsumer<ShardSearchRequest, StreamOutput, IOException> d = plugin.getRequestCacheKeyDifferentiator();
            if (d != null) {
                if (differentiator == null) {
                    differentiator = d;
                } else {
                    throw new IllegalArgumentException("Cannot have more than one plugin providing a request cache key differentiator");
                }
            }
        }
        return differentiator;
    }

    public static List<NamedWriteableRegistry.Entry> getIntervalsSourceProviderNamedWritables() {
        return List.of(
            new NamedWriteableRegistry.Entry(
                IntervalsSourceProvider.class,
                IntervalsSourceProvider.Match.NAME,
                IntervalsSourceProvider.Match::new
            ),
            new NamedWriteableRegistry.Entry(
                IntervalsSourceProvider.class,
                IntervalsSourceProvider.Combine.NAME,
                IntervalsSourceProvider.Combine::new
            ),
            new NamedWriteableRegistry.Entry(
                IntervalsSourceProvider.class,
                IntervalsSourceProvider.Disjunction.NAME,
                IntervalsSourceProvider.Disjunction::new
            ),
            new NamedWriteableRegistry.Entry(
                IntervalsSourceProvider.class,
                IntervalsSourceProvider.Prefix.NAME,
                IntervalsSourceProvider.Prefix::new
            ),
            new NamedWriteableRegistry.Entry(
                IntervalsSourceProvider.class,
                IntervalsSourceProvider.Wildcard.NAME,
                IntervalsSourceProvider.Wildcard::new
            ),
            new NamedWriteableRegistry.Entry(
                IntervalsSourceProvider.class,
                IntervalsSourceProvider.Fuzzy.NAME,
                IntervalsSourceProvider.Fuzzy::new
            ),
            new NamedWriteableRegistry.Entry(
                IntervalsSourceProvider.class,
                IntervalsSourceProvider.Regexp.NAME,
                IntervalsSourceProvider.Regexp::new
            ),
            new NamedWriteableRegistry.Entry(
                IntervalsSourceProvider.class,
                IntervalsSourceProvider.Range.NAME,
                IntervalsSourceProvider.Range::new
            )
        );
    }

    private void registerRetriever(RetrieverSpec<?> spec) {
        namedXContents.add(
            new NamedXContentRegistry.Entry(
                RetrieverBuilder.class,
                spec.getName(),
                (p, c) -> spec.getParser().fromXContent(p, (RetrieverParserContext) c),
                spec.getName().getForRestApiVersion()
            )
        );
    }

    private void registerQuery(QuerySpec<?> spec) {
        namedWriteables.add(new NamedWriteableRegistry.Entry(QueryBuilder.class, spec.getName().getPreferredName(), spec.getReader()));
        namedXContents.add(
            new NamedXContentRegistry.Entry(
                QueryBuilder.class,
                spec.getName(),
                (p, c) -> spec.getParser().fromXContent(p),
                spec.getName().getForRestApiVersion()
            )
        );
    }

    public FetchPhase getFetchPhase() {
        return new FetchPhase(fetchSubPhases);
    }

}<|MERGE_RESOLUTION|>--- conflicted
+++ resolved
@@ -66,11 +66,7 @@
 import org.elasticsearch.index.query.TermQueryBuilder;
 import org.elasticsearch.index.query.TermsQueryBuilder;
 import org.elasticsearch.index.query.TermsSetQueryBuilder;
-<<<<<<< HEAD
 import org.elasticsearch.index.query.ToChildBlockJoinQueryBuilder;
-import org.elasticsearch.index.query.TypeQueryV7Builder;
-=======
->>>>>>> 31c2594b
 import org.elasticsearch.index.query.WildcardQueryBuilder;
 import org.elasticsearch.index.query.WrapperQueryBuilder;
 import org.elasticsearch.index.query.functionscore.ExponentialDecayFunctionBuilder;
@@ -1192,15 +1188,12 @@
         registerQuery(new QuerySpec<>(ExactKnnQueryBuilder.NAME, ExactKnnQueryBuilder::new, parser -> {
             throw new IllegalArgumentException("[exact_knn] queries cannot be provided directly");
         }));
-<<<<<<< HEAD
         registerQuery(new QuerySpec<>(ToChildBlockJoinQueryBuilder.NAME, ToChildBlockJoinQueryBuilder::new, parser -> {
             throw new IllegalArgumentException("[to_child_block_join] queries cannot be provided directly");
         }));
-=======
         registerQuery(
             new QuerySpec<>(RandomSamplingQueryBuilder.NAME, RandomSamplingQueryBuilder::new, RandomSamplingQueryBuilder::fromXContent)
         );
->>>>>>> 31c2594b
 
         registerFromPlugin(plugins, SearchPlugin::getQueries, this::registerQuery);
     }

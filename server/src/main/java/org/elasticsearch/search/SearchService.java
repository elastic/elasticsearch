
/*
 * Copyright Elasticsearch B.V. and/or licensed to Elasticsearch B.V. under one
 * or more contributor license agreements. Licensed under the "Elastic License
 * 2.0", the "GNU Affero General Public License v3.0 only", and the "Server Side
 * Public License v 1"; you may not use this file except in compliance with, at
 * your election, the "Elastic License 2.0", the "GNU Affero General Public
 * License v3.0 only", or the "Server Side Public License, v 1".
 */

package org.elasticsearch.search;

import org.apache.logging.log4j.LogManager;
import org.apache.logging.log4j.Logger;
import org.apache.lucene.search.FieldDoc;
import org.apache.lucene.search.MatchAllDocsQuery;
import org.apache.lucene.search.Query;
import org.apache.lucene.search.TopDocs;
import org.elasticsearch.ElasticsearchException;
import org.elasticsearch.ExceptionsHelper;
import org.elasticsearch.TransportVersion;
import org.elasticsearch.action.ActionListener;
import org.elasticsearch.action.ActionRunnable;
import org.elasticsearch.action.ResolvedIndices;
import org.elasticsearch.action.search.CanMatchNodeRequest;
import org.elasticsearch.action.search.CanMatchNodeResponse;
import org.elasticsearch.action.search.SearchShardTask;
import org.elasticsearch.action.search.SearchType;
import org.elasticsearch.action.support.TransportActions;
import org.elasticsearch.cluster.ClusterState;
import org.elasticsearch.cluster.metadata.IndexNameExpressionResolver.ResolvedExpression;
import org.elasticsearch.cluster.routing.ShardRouting;
import org.elasticsearch.cluster.service.ClusterService;
import org.elasticsearch.common.CheckedSupplier;
import org.elasticsearch.common.UUIDs;
import org.elasticsearch.common.breaker.CircuitBreaker;
import org.elasticsearch.common.component.AbstractLifecycleComponent;
import org.elasticsearch.common.logging.LoggerMessageFormat;
import org.elasticsearch.common.lucene.Lucene;
import org.elasticsearch.common.settings.Setting;
import org.elasticsearch.common.settings.Setting.Property;
import org.elasticsearch.common.settings.Settings;
import org.elasticsearch.common.unit.ByteSizeUnit;
import org.elasticsearch.common.unit.ByteSizeValue;
import org.elasticsearch.common.util.BigArrays;
import org.elasticsearch.common.util.CollectionUtils;
import org.elasticsearch.common.util.concurrent.AbstractRunnable;
import org.elasticsearch.common.util.concurrent.ConcurrentCollections;
import org.elasticsearch.common.util.concurrent.EsExecutors;
import org.elasticsearch.common.util.concurrent.EsRejectedExecutionException;
import org.elasticsearch.core.IOUtils;
import org.elasticsearch.core.RefCounted;
import org.elasticsearch.core.Releasable;
import org.elasticsearch.core.Releasables;
import org.elasticsearch.core.TimeValue;
import org.elasticsearch.index.Index;
import org.elasticsearch.index.IndexNotFoundException;
import org.elasticsearch.index.IndexService;
import org.elasticsearch.index.IndexSettings;
import org.elasticsearch.index.engine.Engine;
import org.elasticsearch.index.query.CoordinatorRewriteContextProvider;
import org.elasticsearch.index.query.InnerHitContextBuilder;
import org.elasticsearch.index.query.InnerHitsRewriteContext;
import org.elasticsearch.index.query.MatchAllQueryBuilder;
import org.elasticsearch.index.query.MatchNoneQueryBuilder;
import org.elasticsearch.index.query.QueryBuilder;
import org.elasticsearch.index.query.QueryRewriteContext;
import org.elasticsearch.index.query.Rewriteable;
import org.elasticsearch.index.query.SearchExecutionContext;
import org.elasticsearch.index.shard.GlobalCheckpointListeners;
import org.elasticsearch.index.shard.IndexEventListener;
import org.elasticsearch.index.shard.IndexShard;
import org.elasticsearch.index.shard.SearchOperationListener;
import org.elasticsearch.index.shard.ShardId;
import org.elasticsearch.indices.ExecutorSelector;
import org.elasticsearch.indices.IndicesService;
import org.elasticsearch.indices.breaker.CircuitBreakerService;
import org.elasticsearch.indices.cluster.IndicesClusterStateService.AllocatedIndices.IndexRemovalReason;
import org.elasticsearch.script.FieldScript;
import org.elasticsearch.script.ScriptService;
import org.elasticsearch.search.aggregations.AggregationInitializationException;
import org.elasticsearch.search.aggregations.AggregationReduceContext;
import org.elasticsearch.search.aggregations.AggregatorFactories;
import org.elasticsearch.search.aggregations.MultiBucketConsumerService;
import org.elasticsearch.search.aggregations.SearchContextAggregations;
import org.elasticsearch.search.aggregations.support.AggregationContext;
import org.elasticsearch.search.aggregations.support.AggregationContext.ProductionAggregationContext;
import org.elasticsearch.search.builder.PointInTimeBuilder;
import org.elasticsearch.search.builder.SearchSourceBuilder;
import org.elasticsearch.search.builder.SubSearchSourceBuilder;
import org.elasticsearch.search.collapse.CollapseContext;
import org.elasticsearch.search.dfs.DfsPhase;
import org.elasticsearch.search.dfs.DfsSearchResult;
import org.elasticsearch.search.fetch.FetchPhase;
import org.elasticsearch.search.fetch.FetchSearchResult;
import org.elasticsearch.search.fetch.QueryFetchSearchResult;
import org.elasticsearch.search.fetch.ScrollQueryFetchSearchResult;
import org.elasticsearch.search.fetch.ShardFetchRequest;
import org.elasticsearch.search.fetch.subphase.FetchDocValuesContext;
import org.elasticsearch.search.fetch.subphase.FetchFieldsContext;
import org.elasticsearch.search.fetch.subphase.ScriptFieldsContext.ScriptField;
import org.elasticsearch.search.fetch.subphase.highlight.HighlightBuilder;
import org.elasticsearch.search.internal.AliasFilter;
import org.elasticsearch.search.internal.InternalScrollSearchRequest;
import org.elasticsearch.search.internal.LegacyReaderContext;
import org.elasticsearch.search.internal.ReaderContext;
import org.elasticsearch.search.internal.SearchContext;
import org.elasticsearch.search.internal.ShardSearchContextId;
import org.elasticsearch.search.internal.ShardSearchRequest;
import org.elasticsearch.search.internal.SubSearchContext;
import org.elasticsearch.search.lookup.SearchLookup;
import org.elasticsearch.search.profile.Profilers;
import org.elasticsearch.search.query.QueryPhase;
import org.elasticsearch.search.query.QuerySearchRequest;
import org.elasticsearch.search.query.QuerySearchResult;
import org.elasticsearch.search.query.ScrollQuerySearchResult;
import org.elasticsearch.search.query.SearchTimeoutException;
import org.elasticsearch.search.rank.feature.RankFeatureResult;
import org.elasticsearch.search.rank.feature.RankFeatureShardPhase;
import org.elasticsearch.search.rank.feature.RankFeatureShardRequest;
import org.elasticsearch.search.rescore.RescorerBuilder;
import org.elasticsearch.search.searchafter.SearchAfterBuilder;
import org.elasticsearch.search.sort.FieldSortBuilder;
import org.elasticsearch.search.sort.MinAndMax;
import org.elasticsearch.search.sort.SortAndFormats;
import org.elasticsearch.search.sort.SortBuilder;
import org.elasticsearch.search.suggest.Suggest;
import org.elasticsearch.search.suggest.completion.CompletionSuggestion;
import org.elasticsearch.tasks.CancellableTask;
import org.elasticsearch.tasks.TaskCancelledException;
import org.elasticsearch.telemetry.tracing.Tracer;
import org.elasticsearch.threadpool.Scheduler;
import org.elasticsearch.threadpool.Scheduler.Cancellable;
import org.elasticsearch.threadpool.ThreadPool;
import org.elasticsearch.threadpool.ThreadPool.Names;
import org.elasticsearch.transport.TransportRequest;
import org.elasticsearch.transport.Transports;

import java.io.IOException;
import java.util.ArrayList;
import java.util.Collections;
import java.util.HashMap;
import java.util.List;
import java.util.Map;
import java.util.Optional;
import java.util.Set;
import java.util.concurrent.ExecutionException;
import java.util.concurrent.Executor;
import java.util.concurrent.TimeoutException;
import java.util.concurrent.atomic.AtomicBoolean;
import java.util.concurrent.atomic.AtomicInteger;
import java.util.concurrent.atomic.AtomicLong;
import java.util.function.BiFunction;
import java.util.function.Function;
import java.util.function.LongSupplier;
import java.util.function.Supplier;

import static org.elasticsearch.TransportVersions.ERROR_TRACE_IN_TRANSPORT_HEADER;
import static org.elasticsearch.core.TimeValue.timeValueHours;
import static org.elasticsearch.core.TimeValue.timeValueMillis;
import static org.elasticsearch.core.TimeValue.timeValueMinutes;
import static org.elasticsearch.index.seqno.SequenceNumbers.UNASSIGNED_SEQ_NO;
import static org.elasticsearch.search.rank.feature.RankFeatureShardPhase.EMPTY_RESULT;

public class SearchService extends AbstractLifecycleComponent implements IndexEventListener {
    private static final Logger logger = LogManager.getLogger(SearchService.class);

    // we can have 5 minutes here, since we make sure to clean with search requests and when shard/index closes
    public static final Setting<TimeValue> DEFAULT_KEEPALIVE_SETTING = Setting.positiveTimeSetting(
        "search.default_keep_alive",
        timeValueMinutes(5),
        Property.NodeScope,
        Property.Dynamic
    );
    public static final Setting<TimeValue> MAX_KEEPALIVE_SETTING = Setting.positiveTimeSetting(
        "search.max_keep_alive",
        timeValueHours(24),
        Property.NodeScope,
        Property.Dynamic
    );
    public static final Setting<TimeValue> KEEPALIVE_INTERVAL_SETTING = Setting.positiveTimeSetting(
        "search.keep_alive_interval",
        timeValueMinutes(1),
        Property.NodeScope
    );
    public static final Setting<Boolean> ALLOW_EXPENSIVE_QUERIES = Setting.boolSetting(
        "search.allow_expensive_queries",
        true,
        Property.NodeScope,
        Property.Dynamic
    );

    public static final Setting<Boolean> CCS_VERSION_CHECK_SETTING = Setting.boolSetting(
        "search.check_ccs_compatibility",
        false,
        Property.NodeScope
    );

    /**
     * Enables low-level, frequent search cancellation checks. Enabling low-level checks will make long running searches to react
     * to the cancellation request faster. It will produce more cancellation checks but benchmarking has shown these did not
     * noticeably slow down searches.
     */
    public static final Setting<Boolean> LOW_LEVEL_CANCELLATION_SETTING = Setting.boolSetting(
        "search.low_level_cancellation",
        true,
        Property.Dynamic,
        Property.NodeScope
    );

    public static final TimeValue NO_TIMEOUT = timeValueMillis(-1);
    public static final Setting<TimeValue> DEFAULT_SEARCH_TIMEOUT_SETTING = Setting.timeSetting(
        "search.default_search_timeout",
        NO_TIMEOUT,
        Property.Dynamic,
        Property.NodeScope
    );
    public static final Setting<Boolean> DEFAULT_ALLOW_PARTIAL_SEARCH_RESULTS = Setting.boolSetting(
        "search.default_allow_partial_results",
        true,
        Property.Dynamic,
        Property.NodeScope
    );

    // This setting is only registered on tests to force concurrent search even when segments contains very few documents.
    public static final Setting<Integer> MINIMUM_DOCS_PER_SLICE = Setting.intSetting(
        "search.minimum_docs_per_slice",
        50_000,
        1,
        Property.NodeScope
    );

    public static final Setting<Boolean> SEARCH_WORKER_THREADS_ENABLED = Setting.boolSetting(
        "search.worker_threads_enabled",
        true,
        Property.NodeScope,
        Property.Dynamic,
        Property.DeprecatedWarning
    );

    public static final Setting<Boolean> QUERY_PHASE_PARALLEL_COLLECTION_ENABLED = Setting.boolSetting(
        "search.query_phase_parallel_collection_enabled",
        true,
        Property.NodeScope,
        Property.Dynamic
    );

    public static final Setting<Integer> MAX_OPEN_SCROLL_CONTEXT = Setting.intSetting(
        "search.max_open_scroll_context",
        500,
        0,
        Property.Dynamic,
        Property.NodeScope
    );

    public static final Setting<Boolean> ENABLE_REWRITE_AGGS_TO_FILTER_BY_FILTER = Setting.boolSetting(
        "search.aggs.rewrite_to_filter_by_filter",
        true,
        Property.Dynamic,
        Property.NodeScope
    );

    public static final Setting<ByteSizeValue> MAX_ASYNC_SEARCH_RESPONSE_SIZE_SETTING = Setting.byteSizeSetting(
        "search.max_async_search_response_size",
        new ByteSizeValue(10, ByteSizeUnit.MB),
        Property.Dynamic,
        Property.NodeScope
    );

    public static final Setting<Boolean> CCS_COLLECT_TELEMETRY = Setting.boolSetting(
        "search.ccs.collect_telemetry",
        true,
        Property.Dynamic,
        Property.NodeScope
    );

    public static final int DEFAULT_SIZE = 10;
    public static final int DEFAULT_FROM = 0;
    private static final StackTraceElement[] EMPTY_STACK_TRACE_ARRAY = new StackTraceElement[0];

    private final ThreadPool threadPool;

    private final ClusterService clusterService;

    private final IndicesService indicesService;

    private final ScriptService scriptService;

    private final ExecutorSelector executorSelector;

    private final BigArrays bigArrays;

    private final FetchPhase fetchPhase;
    private volatile Executor searchExecutor;
    private volatile boolean enableQueryPhaseParallelCollection;

    private volatile long defaultKeepAlive;

    private volatile long maxKeepAlive;

    private volatile TimeValue defaultSearchTimeout;

    private final int minimumDocsPerSlice;

    private volatile boolean defaultAllowPartialSearchResults;

    private volatile boolean lowLevelCancellation;

    private volatile int maxOpenScrollContext;

    private volatile boolean enableRewriteAggsToFilterByFilter;

    private final Cancellable keepAliveReaper;

    private final AtomicLong idGenerator = new AtomicLong();

    private final Map<Long, ReaderContext> activeReaders = ConcurrentCollections.newConcurrentMapWithAggressiveConcurrency();

    private final MultiBucketConsumerService multiBucketConsumerService;

    private final AtomicInteger openScrollContexts = new AtomicInteger();
    private final String sessionId = UUIDs.randomBase64UUID();

    private final Tracer tracer;

    public SearchService(
        ClusterService clusterService,
        IndicesService indicesService,
        ThreadPool threadPool,
        ScriptService scriptService,
        BigArrays bigArrays,
        FetchPhase fetchPhase,
        CircuitBreakerService circuitBreakerService,
        ExecutorSelector executorSelector,
        Tracer tracer
    ) {
        Settings settings = clusterService.getSettings();
        this.threadPool = threadPool;
        this.clusterService = clusterService;
        this.indicesService = indicesService;
        this.scriptService = scriptService;
        this.bigArrays = bigArrays;
        this.fetchPhase = fetchPhase;
        this.multiBucketConsumerService = new MultiBucketConsumerService(
            clusterService,
            settings,
            circuitBreakerService.getBreaker(CircuitBreaker.REQUEST)
        );
        this.executorSelector = executorSelector;
        this.tracer = tracer;

        TimeValue keepAliveInterval = KEEPALIVE_INTERVAL_SETTING.get(settings);
        setKeepAlives(DEFAULT_KEEPALIVE_SETTING.get(settings), MAX_KEEPALIVE_SETTING.get(settings));

        clusterService.getClusterSettings()
            .addSettingsUpdateConsumer(
                DEFAULT_KEEPALIVE_SETTING,
                MAX_KEEPALIVE_SETTING,
                this::setKeepAlives,
                SearchService::validateKeepAlives
            );

        this.keepAliveReaper = threadPool.scheduleWithFixedDelay(new Reaper(), keepAliveInterval, threadPool.executor(Names.SEARCH));

        defaultSearchTimeout = DEFAULT_SEARCH_TIMEOUT_SETTING.get(settings);
        clusterService.getClusterSettings().addSettingsUpdateConsumer(DEFAULT_SEARCH_TIMEOUT_SETTING, this::setDefaultSearchTimeout);

        minimumDocsPerSlice = MINIMUM_DOCS_PER_SLICE.get(settings);

        defaultAllowPartialSearchResults = DEFAULT_ALLOW_PARTIAL_SEARCH_RESULTS.get(settings);
        clusterService.getClusterSettings()
            .addSettingsUpdateConsumer(DEFAULT_ALLOW_PARTIAL_SEARCH_RESULTS, this::setDefaultAllowPartialSearchResults);

        maxOpenScrollContext = MAX_OPEN_SCROLL_CONTEXT.get(settings);
        clusterService.getClusterSettings().addSettingsUpdateConsumer(MAX_OPEN_SCROLL_CONTEXT, this::setMaxOpenScrollContext);

        lowLevelCancellation = LOW_LEVEL_CANCELLATION_SETTING.get(settings);
        clusterService.getClusterSettings().addSettingsUpdateConsumer(LOW_LEVEL_CANCELLATION_SETTING, this::setLowLevelCancellation);

        enableRewriteAggsToFilterByFilter = ENABLE_REWRITE_AGGS_TO_FILTER_BY_FILTER.get(settings);
        clusterService.getClusterSettings()
            .addSettingsUpdateConsumer(ENABLE_REWRITE_AGGS_TO_FILTER_BY_FILTER, this::setEnableRewriteAggsToFilterByFilter);

        if (SEARCH_WORKER_THREADS_ENABLED.get(settings)) {
            searchExecutor = threadPool.executor(Names.SEARCH);
        }

        clusterService.getClusterSettings().addSettingsUpdateConsumer(SEARCH_WORKER_THREADS_ENABLED, this::setEnableSearchWorkerThreads);

        enableQueryPhaseParallelCollection = QUERY_PHASE_PARALLEL_COLLECTION_ENABLED.get(settings);
        clusterService.getClusterSettings()
            .addSettingsUpdateConsumer(QUERY_PHASE_PARALLEL_COLLECTION_ENABLED, this::setEnableQueryPhaseParallelCollection);
    }

    private void setEnableSearchWorkerThreads(boolean enableSearchWorkerThreads) {
        if (enableSearchWorkerThreads) {
            searchExecutor = threadPool.executor(Names.SEARCH);
        } else {
            searchExecutor = null;
        }
    }

    private void setEnableQueryPhaseParallelCollection(boolean enableQueryPhaseParallelCollection) {
        this.enableQueryPhaseParallelCollection = enableQueryPhaseParallelCollection;
    }

    private static void validateKeepAlives(TimeValue defaultKeepAlive, TimeValue maxKeepAlive) {
        if (defaultKeepAlive.millis() > maxKeepAlive.millis()) {
            throw new IllegalArgumentException(
                "Default keep alive setting for request ["
                    + DEFAULT_KEEPALIVE_SETTING.getKey()
                    + "]"
                    + " should be smaller than max keep alive ["
                    + MAX_KEEPALIVE_SETTING.getKey()
                    + "], "
                    + "was ("
                    + defaultKeepAlive
                    + " > "
                    + maxKeepAlive
                    + ")"
            );
        }
    }

    private void setKeepAlives(TimeValue defaultKeepAlive, TimeValue maxKeepAlive) {
        validateKeepAlives(defaultKeepAlive, maxKeepAlive);
        this.defaultKeepAlive = defaultKeepAlive.millis();
        this.maxKeepAlive = maxKeepAlive.millis();
    }

    private void setDefaultSearchTimeout(TimeValue defaultSearchTimeout) {
        this.defaultSearchTimeout = defaultSearchTimeout;
    }

    private void setDefaultAllowPartialSearchResults(boolean defaultAllowPartialSearchResults) {
        this.defaultAllowPartialSearchResults = defaultAllowPartialSearchResults;
    }

    public boolean defaultAllowPartialSearchResults() {
        return defaultAllowPartialSearchResults;
    }

    private void setMaxOpenScrollContext(int maxOpenScrollContext) {
        this.maxOpenScrollContext = maxOpenScrollContext;
    }

    private void setLowLevelCancellation(Boolean lowLevelCancellation) {
        this.lowLevelCancellation = lowLevelCancellation;
    }

    private void setEnableRewriteAggsToFilterByFilter(boolean enableRewriteAggsToFilterByFilter) {
        this.enableRewriteAggsToFilterByFilter = enableRewriteAggsToFilterByFilter;
    }

    @Override
    public void afterIndexRemoved(Index index, IndexSettings indexSettings, IndexRemovalReason reason) {
        // once an index is removed due to deletion or closing, we can just clean up all the pending search context information
        // if we then close all the contexts we can get some search failures along the way which are not expected.
        // it's fine to keep the contexts open if the index is still "alive"
        // unfortunately we don't have a clear way to signal today why an index is closed.
        // to release memory and let references to the filesystem go etc.
        if (reason == IndexRemovalReason.DELETED || reason == IndexRemovalReason.CLOSED || reason == IndexRemovalReason.REOPENED) {
            freeAllContextForIndex(index);
        }
    }

    @Override
    public void beforeIndexShardCreated(ShardRouting routing, Settings indexSettings) {
        // if a shard is reassigned to a node where we still have searches against the same shard and it is not a relocate, we prefer
        // to stop searches to restore full availability as fast as possible. A known scenario here is that we lost connection to master
        // or master(s) were restarted.
        assert routing.initializing();
        if (routing.isRelocationTarget() == false) {
            freeAllContextsForShard(routing.shardId());
        }
    }

    protected void putReaderContext(ReaderContext context) {
        final long id = context.id().getId();
        final ReaderContext previous = activeReaders.put(id, context);
        assert previous == null;
        // ensure that if we race against afterIndexRemoved, we remove the context from the active list.
        // this is important to ensure store can be cleaned up, in particular if the search is a scroll with a long timeout.
        final Index index = context.indexShard().shardId().getIndex();
        if (indicesService.hasIndex(index) == false) {
            removeReaderContext(id);
            throw new IndexNotFoundException(index);
        }
    }

    protected ReaderContext removeReaderContext(long id) {
        if (logger.isTraceEnabled()) {
            logger.trace("removing reader context [{}]", id);
        }
        return activeReaders.remove(id);
    }

    @Override
    protected void doStart() {}

    @Override
    protected void doStop() {
        for (final ReaderContext context : activeReaders.values()) {
            freeReaderContext(context.id());
        }
    }

    @Override
    protected void doClose() {
        doStop();
        keepAliveReaper.cancel();
    }

    /**
     * Wraps the listener to avoid sending StackTraces back to the coordinating
     * node if the `error_trace` header is set to {@code false}. Upon reading we
     * default to {@code true} to maintain the same behavior as before the change,
     * due to older nodes not being able to specify whether it needs stack traces.
     *
     * @param <T>            the type of the response
     * @param listener       the action listener to be wrapped
     * @param version        channel version of the request
     * @param threadPool     with context where to write the new header
     * @return the wrapped action listener
     */
    static <T> ActionListener<T> maybeWrapListenerForStackTrace(
        ActionListener<T> listener,
        TransportVersion version,
        ThreadPool threadPool
    ) {
        boolean header = true;
        if (version.onOrAfter(ERROR_TRACE_IN_TRANSPORT_HEADER) && threadPool.getThreadContext() != null) {
            header = Boolean.parseBoolean(threadPool.getThreadContext().getHeaderOrDefault("error_trace", "false"));
        }
        if (header == false) {
            return listener.delegateResponse((l, e) -> {
                ExceptionsHelper.unwrapCausesAndSuppressed(e, err -> {
                    err.setStackTrace(EMPTY_STACK_TRACE_ARRAY);
                    return false;
                });
                l.onFailure(e);
            });
        }
        return listener;
    }

    public void executeDfsPhase(ShardSearchRequest request, SearchShardTask task, ActionListener<SearchPhaseResult> listener) {
        listener = maybeWrapListenerForStackTrace(listener, request.getChannelVersion(), threadPool);
        final IndexShard shard = getShard(request);
        rewriteAndFetchShardRequest(shard, request, listener.delegateFailure((l, rewritten) -> {
            // fork the execution in the search thread pool
            ensureAfterSeqNoRefreshed(shard, request, () -> executeDfsPhase(request, task), l);
        }));
    }

    private DfsSearchResult executeDfsPhase(ShardSearchRequest request, SearchShardTask task) throws IOException {
        ReaderContext readerContext = createOrGetReaderContext(request);
        try (@SuppressWarnings("unused") // withScope call is necessary to instrument search execution
        Releasable scope = tracer.withScope(task);
            Releasable ignored = readerContext.markAsUsed(getKeepAlive(request));
            SearchContext context = createContext(readerContext, request, task, ResultsType.DFS, false)
        ) {
            DfsPhase.execute(context);
            return context.dfsResult();
        } catch (Exception e) {
            logger.trace("Dfs phase failed", e);
            processFailure(readerContext, e);
            throw e;
        }
    }

    /**
     * Try to load the query results from the cache or execute the query phase directly if the cache cannot be used.
     */
    private void loadOrExecuteQueryPhase(final ShardSearchRequest request, final SearchContext context) throws Exception {
        final boolean canCache = IndicesService.canCache(request, context);
        context.getSearchExecutionContext().freezeContext();
        if (canCache) {
            indicesService.loadIntoContext(request, context);
        } else {
            QueryPhase.execute(context);
        }
    }

<<<<<<< HEAD
    public void executeQueryPhase(ShardSearchRequest request, CancellableTask task, ActionListener<SearchPhaseResult> listener) {
=======
    public void executeQueryPhase(ShardSearchRequest request, SearchShardTask task, ActionListener<SearchPhaseResult> listener) {
        ActionListener<SearchPhaseResult> finalListener = maybeWrapListenerForStackTrace(listener, request.getChannelVersion(), threadPool);
>>>>>>> e0f4b01f
        assert request.canReturnNullResponseIfMatchNoDocs() == false || request.numberOfShards() > 1
            : "empty responses require more than one shard";
        final IndexShard shard = getShard(request);
        rewriteAndFetchShardRequest(shard, request, finalListener.delegateFailure((l, orig) -> {
            // check if we can shortcut the query phase entirely.
            if (orig.canReturnNullResponseIfMatchNoDocs()) {
                assert orig.scroll() == null;
                ShardSearchRequest clone = new ShardSearchRequest(orig);
                CanMatchContext canMatchContext = new CanMatchContext(
                    clone,
                    indicesService::indexServiceSafe,
                    this::findReaderContext,
                    defaultKeepAlive,
                    maxKeepAlive
                );
                CanMatchShardResponse canMatchResp = canMatch(canMatchContext, false);
                if (canMatchResp.canMatch() == false) {
                    finalListener.onResponse(QuerySearchResult.nullInstance());
                    return;
                }
            }
            // TODO: i think it makes sense to always do a canMatch here and
            // return an empty response (not null response) in case canMatch is false?
            ensureAfterSeqNoRefreshed(shard, orig, () -> executeQueryPhase(orig, task), l);
        }));
    }

    private <T extends RefCounted> void ensureAfterSeqNoRefreshed(
        IndexShard shard,
        ShardSearchRequest request,
        CheckedSupplier<T, Exception> executable,
        ActionListener<T> listener
    ) {
        final long waitForCheckpoint = request.waitForCheckpoint();
        final Executor executor = getExecutor(shard);
        try {
            if (waitForCheckpoint <= UNASSIGNED_SEQ_NO) {
                runAsync(executor, executable, listener);
                return;
            }
            if (shard.indexSettings().getRefreshInterval().getMillis() <= 0) {
                listener.onFailure(new IllegalArgumentException("Cannot use wait_for_checkpoints with [index.refresh_interval=-1]"));
                return;
            }

            final AtomicBoolean isDone = new AtomicBoolean(false);
            // TODO: this logic should be improved, the timeout should be handled in a way that removes the listener from the logic in the
            // index shard on timeout so that a timed-out listener does not use up any listener slots.
            final TimeValue timeout = request.getWaitForCheckpointsTimeout();
            final Scheduler.ScheduledCancellable timeoutTask = NO_TIMEOUT.equals(timeout) ? null : threadPool.schedule(() -> {
                if (isDone.compareAndSet(false, true)) {
                    var shardTarget = new SearchShardTarget(
                        shard.routingEntry().currentNodeId(),
                        shard.shardId(),
                        request.getClusterAlias()
                    );
                    var message = LoggerMessageFormat.format("Wait for seq_no [{}] refreshed timed out [{}]", waitForCheckpoint, timeout);
                    listener.onFailure(new SearchTimeoutException(shardTarget, message));
                }
            }, timeout, EsExecutors.DIRECT_EXECUTOR_SERVICE);

            // allow waiting for not-yet-issued sequence number if shard isn't promotable to primary and the timeout is less than or equal
            // to 30s
            final boolean allowWaitForNotYetIssued = shard.routingEntry().isPromotableToPrimary() == false
                && NO_TIMEOUT.equals(timeout) == false
                && timeout.getSeconds() <= 30L;
            shard.addRefreshListener(waitForCheckpoint, allowWaitForNotYetIssued, new ActionListener<>() {
                @Override
                public void onResponse(Void unused) {
                    // We must check that the sequence number is smaller than or equal to the global checkpoint. If it is not,
                    // it is possible that a stale shard could return uncommitted documents.
                    if (shard.getLastKnownGlobalCheckpoint() >= waitForCheckpoint) {
                        searchReady();
                        return;
                    }
                    shard.addGlobalCheckpointListener(waitForCheckpoint, new GlobalCheckpointListeners.GlobalCheckpointListener() {
                        @Override
                        public Executor executor() {
                            return EsExecutors.DIRECT_EXECUTOR_SERVICE;
                        }

                        @Override
                        public void accept(long g, Exception e) {
                            if (g != UNASSIGNED_SEQ_NO) {
                                assert waitForCheckpoint <= g
                                    : shard.shardId() + " only advanced to [" + g + "] while waiting for [" + waitForCheckpoint + "]";
                                searchReady();
                            } else {
                                assert e != null;
                                // Ignore TimeoutException, our scheduled timeout task will handle this
                                if (e instanceof TimeoutException == false) {
                                    onFailure(e);
                                }
                            }
                        }
                    }, NO_TIMEOUT.equals(timeout) == false ? null : timeout);
                }

                @Override
                public void onFailure(Exception e) {
                    if (isDone.compareAndSet(false, true)) {
                        if (timeoutTask != null) {
                            timeoutTask.cancel();
                        }
                        listener.onFailure(e);
                    }
                }

                private void searchReady() {
                    if (isDone.compareAndSet(false, true)) {
                        if (timeoutTask != null) {
                            timeoutTask.cancel();
                        }
                        runAsync(executor, executable, listener);
                    }
                }
            });
        } catch (Exception e) {
            listener.onFailure(e);
        }
    }

    private IndexShard getShard(ShardSearchRequest request) {
        final ShardSearchContextId contextId = request.readerId();
        if (contextId != null && sessionId.equals(contextId.getSessionId())) {
            final ReaderContext readerContext = activeReaders.get(contextId.getId());
            if (readerContext != null) {
                return readerContext.indexShard();
            }
        }
        return indicesService.indexServiceSafe(request.shardId().getIndex()).getShard(request.shardId().id());
    }

    private static <T extends RefCounted> void runAsync(
        Executor executor,
        CheckedSupplier<T, Exception> executable,
        ActionListener<T> listener
    ) {
        executor.execute(ActionRunnable.supplyAndDecRef(listener, executable));
    }

    /**
     * The returned {@link SearchPhaseResult} will have had its ref count incremented by this method.
     * It is the responsibility of the caller to ensure that the ref count is correctly decremented
     * when the object is no longer needed.
     */
    private SearchPhaseResult executeQueryPhase(ShardSearchRequest request, CancellableTask task) throws Exception {
        final ReaderContext readerContext = createOrGetReaderContext(request);
        try (
            Releasable scope = tracer.withScope(task);
            Releasable ignored = readerContext.markAsUsed(getKeepAlive(request));
            SearchContext context = createContext(readerContext, request, task, ResultsType.QUERY, true)
        ) {
            tracer.startTrace("executeQueryPhase", Map.of());
            final long afterQueryTime;
            try (SearchOperationListenerExecutor executor = new SearchOperationListenerExecutor(context)) {
                loadOrExecuteQueryPhase(request, context);
                if (context.queryResult().hasSearchContext() == false && readerContext.singleSession()) {
                    freeReaderContext(readerContext.id());
                }
                afterQueryTime = executor.success();
            } finally {
                tracer.stopTrace(task);
            }
            if (request.numberOfShards() == 1 && (request.source() == null || request.source().rankBuilder() == null)) {
                // we already have query results, but we can run fetch at the same time
                context.addFetchResult();
                return executeFetchPhase(readerContext, context, afterQueryTime);
            } else {
                // Pass the rescoreDocIds to the queryResult to send them the coordinating node and receive them back in the fetch phase.
                // We also pass the rescoreDocIds to the LegacyReaderContext in case the search state needs to stay in the data node.
                final RescoreDocIds rescoreDocIds = context.rescoreDocIds();
                context.queryResult().setRescoreDocIds(rescoreDocIds);
                readerContext.setRescoreDocIds(rescoreDocIds);
                // inc-ref query result because we close the SearchContext that references it in this try-with-resources block
                context.queryResult().incRef();
                return context.queryResult();
            }
        } catch (Exception e) {
            // execution exception can happen while loading the cache, strip it
            if (e instanceof ExecutionException) {
                e = (e.getCause() == null || e.getCause() instanceof Exception)
                    ? (Exception) e.getCause()
                    : new ElasticsearchException(e.getCause());
            }
            logger.trace("Query phase failed", e);
            processFailure(readerContext, e);
            throw e;
        }
    }

    public void executeRankFeaturePhase(RankFeatureShardRequest request, SearchShardTask task, ActionListener<RankFeatureResult> listener) {
        listener = maybeWrapListenerForStackTrace(listener, request.getShardSearchRequest().getChannelVersion(), threadPool);
        final ReaderContext readerContext = findReaderContext(request.contextId(), request);
        final ShardSearchRequest shardSearchRequest = readerContext.getShardSearchRequest(request.getShardSearchRequest());
        final Releasable markAsUsed = readerContext.markAsUsed(getKeepAlive(shardSearchRequest));
        runAsync(getExecutor(readerContext.indexShard()), () -> {
            try (SearchContext searchContext = createContext(readerContext, shardSearchRequest, task, ResultsType.RANK_FEATURE, false)) {
                int[] docIds = request.getDocIds();
                if (docIds == null || docIds.length == 0) {
                    searchContext.rankFeatureResult().shardResult(EMPTY_RESULT);
                    searchContext.rankFeatureResult().incRef();
                    return searchContext.rankFeatureResult();
                }
                RankFeatureShardPhase.prepareForFetch(searchContext, request);
                fetchPhase.execute(searchContext, docIds, null);
                RankFeatureShardPhase.processFetch(searchContext);
                var rankFeatureResult = searchContext.rankFeatureResult();
                rankFeatureResult.incRef();
                return rankFeatureResult;
            } catch (Exception e) {
                assert TransportActions.isShardNotAvailableException(e) == false : new AssertionError(e);
                // we handle the failure in the failure listener below
                throw e;
            }
        }, wrapFailureListener(listener, readerContext, markAsUsed));
    }

    private QueryFetchSearchResult executeFetchPhase(ReaderContext reader, SearchContext context, long afterQueryTime) {
        try (
            Releasable scope = tracer.withScope(context.getTask());
            SearchOperationListenerExecutor executor = new SearchOperationListenerExecutor(context, true, afterQueryTime)
        ) {
            fetchPhase.execute(context, shortcutDocIdsToLoad(context), null);
            if (reader.singleSession()) {
                freeReaderContext(reader.id());
            }
            executor.success();
        }
        // This will incRef the QuerySearchResult when it gets created
        return QueryFetchSearchResult.of(context.queryResult(), context.fetchResult());
    }

    public void executeQueryPhase(
        InternalScrollSearchRequest request,
        SearchShardTask task,
        ActionListener<ScrollQuerySearchResult> listener,
        TransportVersion version
    ) {
        listener = maybeWrapListenerForStackTrace(listener, version, threadPool);
        final LegacyReaderContext readerContext = (LegacyReaderContext) findReaderContext(request.contextId(), request);
        final Releasable markAsUsed;
        try {
            markAsUsed = readerContext.markAsUsed(getScrollKeepAlive(request.scroll()));
        } catch (Exception e) {
            // We need to release the reader context of the scroll when we hit any exception (here the keep_alive can be too large)
            freeReaderContext(readerContext.id());
            throw e;
        }
        runAsync(getExecutor(readerContext.indexShard()), () -> {
            final ShardSearchRequest shardSearchRequest = readerContext.getShardSearchRequest(null);
            try (
                SearchContext searchContext = createContext(readerContext, shardSearchRequest, task, ResultsType.QUERY, false);
                SearchOperationListenerExecutor executor = new SearchOperationListenerExecutor(searchContext)
            ) {
                searchContext.searcher().setAggregatedDfs(readerContext.getAggregatedDfs(null));
                processScroll(request, searchContext);
                QueryPhase.execute(searchContext);
                executor.success();
                readerContext.setRescoreDocIds(searchContext.rescoreDocIds());
                // ScrollQuerySearchResult will incRef the QuerySearchResult when it gets constructed.
                return new ScrollQuerySearchResult(searchContext.queryResult(), searchContext.shardTarget());
            } catch (Exception e) {
                logger.trace("Query phase failed", e);
                // we handle the failure in the failure listener below
                throw e;
            }
        }, wrapFailureListener(listener, readerContext, markAsUsed));
    }

    /**
     * The returned {@link SearchPhaseResult} will have had its ref count incremented by this method.
     * It is the responsibility of the caller to ensure that the ref count is correctly decremented
     * when the object is no longer needed.
     */
    public void executeQueryPhase(
        QuerySearchRequest request,
        SearchShardTask task,
        ActionListener<QuerySearchResult> listener,
        TransportVersion version
    ) {
        listener = maybeWrapListenerForStackTrace(listener, version, threadPool);
        final ReaderContext readerContext = findReaderContext(request.contextId(), request.shardSearchRequest());
        final ShardSearchRequest shardSearchRequest = readerContext.getShardSearchRequest(request.shardSearchRequest());
        final Releasable markAsUsed = readerContext.markAsUsed(getKeepAlive(shardSearchRequest));
        rewriteAndFetchShardRequest(readerContext.indexShard(), shardSearchRequest, listener.delegateFailure((l, rewritten) -> {
            // fork the execution in the search thread pool
            runAsync(getExecutor(readerContext.indexShard()), () -> {
                readerContext.setAggregatedDfs(request.dfs());
                try (
                    SearchContext searchContext = createContext(readerContext, shardSearchRequest, task, ResultsType.QUERY, true);
                    SearchOperationListenerExecutor executor = new SearchOperationListenerExecutor(searchContext)
                ) {
                    searchContext.searcher().setAggregatedDfs(request.dfs());
                    QueryPhase.execute(searchContext);
                    final QuerySearchResult queryResult = searchContext.queryResult();
                    if (queryResult.hasSearchContext() == false && readerContext.singleSession()) {
                        // no hits, we can release the context since there will be no fetch phase
                        freeReaderContext(readerContext.id());
                    }
                    executor.success();
                    // Pass the rescoreDocIds to the queryResult to send them the coordinating node
                    // and receive them back in the fetch phase.
                    // We also pass the rescoreDocIds to the LegacyReaderContext in case the search state needs to stay in the data node.
                    final RescoreDocIds rescoreDocIds = searchContext.rescoreDocIds();
                    queryResult.setRescoreDocIds(rescoreDocIds);
                    readerContext.setRescoreDocIds(rescoreDocIds);
                    // inc-ref query result because we close the SearchContext that references it in this try-with-resources block
                    queryResult.incRef();
                    return queryResult;
                } catch (Exception e) {
                    assert TransportActions.isShardNotAvailableException(e) == false : new AssertionError(e);
                    logger.trace("Query phase failed", e);
                    // we handle the failure in the failure listener below
                    throw e;
                }
            }, wrapFailureListener(l, readerContext, markAsUsed));
        }));
    }

    private Executor getExecutor(IndexShard indexShard) {
        assert indexShard != null;
        final String executorName;
        if (indexShard.isSystem()) {
            executorName = executorSelector.executorForSearch(indexShard.shardId().getIndexName());
        } else if (indexShard.indexSettings().isSearchThrottled()) {
            executorName = Names.SEARCH_THROTTLED;
        } else {
            executorName = Names.SEARCH;
        }
        return threadPool.executor(executorName);
    }

    public void executeFetchPhase(
        InternalScrollSearchRequest request,
        SearchShardTask task,
        ActionListener<ScrollQueryFetchSearchResult> listener
    ) {
        final LegacyReaderContext readerContext = (LegacyReaderContext) findReaderContext(request.contextId(), request);
        final Releasable markAsUsed;
        try {
            markAsUsed = readerContext.markAsUsed(getScrollKeepAlive(request.scroll()));
        } catch (Exception e) {
            // We need to release the reader context of the scroll when we hit any exception (here the keep_alive can be too large)
            freeReaderContext(readerContext.id());
            throw e;
        }
        runAsync(getExecutor(readerContext.indexShard()), () -> {
            final ShardSearchRequest shardSearchRequest = readerContext.getShardSearchRequest(null);
            try (
                SearchContext searchContext = createContext(readerContext, shardSearchRequest, task, ResultsType.FETCH, false);
                SearchOperationListenerExecutor executor = new SearchOperationListenerExecutor(searchContext)
            ) {
                searchContext.assignRescoreDocIds(readerContext.getRescoreDocIds(null));
                searchContext.searcher().setAggregatedDfs(readerContext.getAggregatedDfs(null));
                processScroll(request, searchContext);
                searchContext.addQueryResult();
                QueryPhase.execute(searchContext);
                final long afterQueryTime = executor.success();
                QueryFetchSearchResult fetchSearchResult = executeFetchPhase(readerContext, searchContext, afterQueryTime);
                return new ScrollQueryFetchSearchResult(fetchSearchResult, searchContext.shardTarget());
            } catch (Exception e) {
                assert TransportActions.isShardNotAvailableException(e) == false : new AssertionError(e);
                logger.trace("Fetch phase failed", e);
                // we handle the failure in the failure listener below
                throw e;
            }
        }, wrapFailureListener(listener, readerContext, markAsUsed));
    }

    public void executeFetchPhase(ShardFetchRequest request, SearchShardTask task, ActionListener<FetchSearchResult> listener) {
        final ReaderContext readerContext = findReaderContext(request.contextId(), request);
        final ShardSearchRequest shardSearchRequest = readerContext.getShardSearchRequest(request.getShardSearchRequest());
        final Releasable markAsUsed = readerContext.markAsUsed(getKeepAlive(shardSearchRequest));
        runAsync(getExecutor(readerContext.indexShard()), () -> {
            try (SearchContext searchContext = createContext(readerContext, shardSearchRequest, task, ResultsType.FETCH, false)) {
                if (request.lastEmittedDoc() != null) {
                    searchContext.scrollContext().lastEmittedDoc = request.lastEmittedDoc();
                }
                searchContext.assignRescoreDocIds(readerContext.getRescoreDocIds(request.getRescoreDocIds()));
                searchContext.searcher().setAggregatedDfs(readerContext.getAggregatedDfs(request.getAggregatedDfs()));
                try (
                    SearchOperationListenerExecutor executor = new SearchOperationListenerExecutor(searchContext, true, System.nanoTime())
                ) {
                    fetchPhase.execute(searchContext, request.docIds(), request.getRankDocks());
                    if (readerContext.singleSession()) {
                        freeReaderContext(request.contextId());
                    }
                    executor.success();
                }
                var fetchResult = searchContext.fetchResult();
                // inc-ref fetch result because we close the SearchContext that references it in this try-with-resources block
                fetchResult.incRef();
                return fetchResult;
            } catch (Exception e) {
                assert TransportActions.isShardNotAvailableException(e) == false : new AssertionError(e);
                // we handle the failure in the failure listener below
                throw e;
            }
        }, wrapFailureListener(listener, readerContext, markAsUsed));
    }

    protected void checkCancelled(CancellableTask task) {
        // check cancellation as early as possible, as it avoids opening up a Lucene reader on FrozenEngine
        try {
            task.ensureNotCancelled();
        } catch (TaskCancelledException e) {
            logger.trace("task cancelled [id: {}, action: {}]", task.getId(), task.getAction());
            throw e;
        }
    }

    private ReaderContext findReaderContext(ShardSearchContextId id, TransportRequest request) throws SearchContextMissingException {
        if (id.getSessionId().isEmpty()) {
            throw new IllegalArgumentException("Session id must be specified");
        }
        if (sessionId.equals(id.getSessionId()) == false) {
            throw new SearchContextMissingException(id);
        }
        final ReaderContext reader = activeReaders.get(id.getId());
        if (reader == null) {
            throw new SearchContextMissingException(id);
        }
        try {
            reader.validate(request);
        } catch (Exception exc) {
            processFailure(reader, exc);
            throw exc;
        }
        return reader;
    }

    final ReaderContext createOrGetReaderContext(ShardSearchRequest request) {
        if (request.readerId() != null) {
            try {
                return findReaderContext(request.readerId(), request);
            } catch (SearchContextMissingException e) {
                final String searcherId = request.readerId().getSearcherId();
                if (searcherId == null) {
                    throw e;
                }
                final IndexService indexService = indicesService.indexServiceSafe(request.shardId().getIndex());
                final IndexShard shard = indexService.getShard(request.shardId().id());
                final Engine.SearcherSupplier searcherSupplier = shard.acquireSearcherSupplier();
                if (searcherId.equals(searcherSupplier.getSearcherId()) == false) {
                    searcherSupplier.close();
                    throw e;
                }
                return createAndPutReaderContext(request, indexService, shard, searcherSupplier, defaultKeepAlive);
            }
        }
        final long keepAliveInMillis = getKeepAlive(request);
        final IndexService indexService = indicesService.indexServiceSafe(request.shardId().getIndex());
        final IndexShard shard = indexService.getShard(request.shardId().id());
        return createAndPutReaderContext(request, indexService, shard, shard.acquireSearcherSupplier(), keepAliveInMillis);
    }

    final ReaderContext createAndPutReaderContext(
        ShardSearchRequest request,
        IndexService indexService,
        IndexShard shard,
        Engine.SearcherSupplier reader,
        long keepAliveInMillis
    ) {
        ReaderContext readerContext = null;
        Releasable decreaseScrollContexts = null;
        try {
            final ShardSearchContextId id = new ShardSearchContextId(sessionId, idGenerator.incrementAndGet());
            if (request.scroll() != null) {
                decreaseScrollContexts = openScrollContexts::decrementAndGet;
                if (openScrollContexts.incrementAndGet() > maxOpenScrollContext) {
                    throw new TooManyScrollContextsException(maxOpenScrollContext, MAX_OPEN_SCROLL_CONTEXT.getKey());
                }
                readerContext = new LegacyReaderContext(id, indexService, shard, reader, request, keepAliveInMillis);
                readerContext.addOnClose(decreaseScrollContexts);
                decreaseScrollContexts = null;
            } else {
                readerContext = new ReaderContext(id, indexService, shard, reader, keepAliveInMillis, true);
            }
            reader = null;
            final ReaderContext finalReaderContext = readerContext;
            final SearchOperationListener searchOperationListener = shard.getSearchOperationListener();
            searchOperationListener.onNewReaderContext(finalReaderContext);
            if (finalReaderContext.scrollContext() != null) {
                searchOperationListener.onNewScrollContext(finalReaderContext);
                readerContext.addOnClose(() -> searchOperationListener.onFreeScrollContext(finalReaderContext));
            }
            readerContext.addOnClose(() -> searchOperationListener.onFreeReaderContext(finalReaderContext));
            putReaderContext(finalReaderContext);
            readerContext = null;
            return finalReaderContext;
        } finally {
            Releasables.close(reader, readerContext, decreaseScrollContexts);
        }
    }

    /**
     * Opens the reader context for given shardId. The newly opened reader context will be keep
     * until the {@code keepAlive} elapsed unless it is manually released.
     */
    public void openReaderContext(ShardId shardId, TimeValue keepAlive, ActionListener<ShardSearchContextId> listener) {
        checkKeepAliveLimit(keepAlive.millis());
        final IndexService indexService = indicesService.indexServiceSafe(shardId.getIndex());
        final IndexShard shard = indexService.getShard(shardId.id());
        final SearchOperationListener searchOperationListener = shard.getSearchOperationListener();
        shard.ensureShardSearchActive(ignored -> {
            Engine.SearcherSupplier searcherSupplier = null;
            ReaderContext readerContext = null;
            try {
                searcherSupplier = shard.acquireSearcherSupplier();
                final ShardSearchContextId id = new ShardSearchContextId(
                    sessionId,
                    idGenerator.incrementAndGet(),
                    searcherSupplier.getSearcherId()
                );
                readerContext = new ReaderContext(id, indexService, shard, searcherSupplier, keepAlive.millis(), false);
                final ReaderContext finalReaderContext = readerContext;
                searcherSupplier = null; // transfer ownership to reader context
                searchOperationListener.onNewReaderContext(readerContext);
                readerContext.addOnClose(() -> searchOperationListener.onFreeReaderContext(finalReaderContext));
                putReaderContext(readerContext);
                readerContext = null;
                listener.onResponse(finalReaderContext.id());
            } catch (Exception exc) {
                Releasables.closeWhileHandlingException(searcherSupplier, readerContext);
                listener.onFailure(exc);
            }
        });
    }

    protected SearchContext createContext(
        ReaderContext readerContext,
        ShardSearchRequest request,
        CancellableTask task,
        ResultsType resultsType,
        boolean includeAggregations
    ) throws IOException {
        checkCancelled(task);
        final DefaultSearchContext context = createSearchContext(readerContext, request, defaultSearchTimeout, resultsType);
        resultsType.addResultsObject(context);
        try {
            if (request.scroll() != null) {
                context.scrollContext().scroll = request.scroll();
            }
            parseSource(context, request.source(), includeAggregations);

            // if the from and size are still not set, default them
            if (context.from() == -1) {
                context.from(DEFAULT_FROM);
            }
            if (context.size() == -1) {
                context.size(DEFAULT_SIZE);
            }
            context.setTask(task);

            context.preProcess();
        } catch (Exception e) {
            context.close();
            throw e;
        }

        return context;
    }

    public SearchContext createSearchContext(ShardSearchRequest request, TimeValue timeout) throws IOException {
        final IndexService indexService = indicesService.indexServiceSafe(request.shardId().getIndex());
        final IndexShard indexShard = indexService.getShard(request.shardId().getId());
        final Engine.SearcherSupplier reader = indexShard.acquireSearcherSupplier();
        final ShardSearchContextId id = new ShardSearchContextId(sessionId, idGenerator.incrementAndGet());
        try (ReaderContext readerContext = new ReaderContext(id, indexService, indexShard, reader, -1L, true)) {
            DefaultSearchContext searchContext = createSearchContext(readerContext, request, timeout, ResultsType.NONE);
            searchContext.addReleasable(readerContext.markAsUsed(0L));
            return searchContext;
        }
    }

    @SuppressWarnings("unchecked")
    private DefaultSearchContext createSearchContext(
        ReaderContext reader,
        ShardSearchRequest request,
        TimeValue timeout,
        ResultsType resultsType
    ) throws IOException {
        boolean success = false;
        DefaultSearchContext searchContext = null;
        try {
            SearchShardTarget shardTarget = new SearchShardTarget(
                clusterService.localNode().getId(),
                reader.indexShard().shardId(),
                request.getClusterAlias()
            );
            searchContext = new DefaultSearchContext(
                reader,
                request,
                shardTarget,
                threadPool.relativeTimeInMillisSupplier(),
                timeout,
                fetchPhase,
                lowLevelCancellation,
                searchExecutor,
                resultsType,
                enableQueryPhaseParallelCollection,
                minimumDocsPerSlice
            );
            // we clone the query shard context here just for rewriting otherwise we
            // might end up with incorrect state since we are using now() or script services
            // during rewrite and normalized / evaluate templates etc.
            SearchExecutionContext context = new SearchExecutionContext(searchContext.getSearchExecutionContext());
            Rewriteable.rewrite(request.getRewriteable(), context, true);
            assert searchContext.getSearchExecutionContext().isCacheable();
            success = true;
        } finally {
            if (success == false) {
                // we handle the case where `IndicesService#indexServiceSafe`or `IndexService#getShard`, or the DefaultSearchContext
                // constructor throws an exception since we would otherwise leak a searcher and this can have severe implications
                // (unable to obtain shard lock exceptions).
                IOUtils.closeWhileHandlingException(searchContext);
            }
        }
        return searchContext;
    }

    private void freeAllContextForIndex(Index index) {
        assert index != null;
        for (ReaderContext ctx : activeReaders.values()) {
            if (index.equals(ctx.indexShard().shardId().getIndex())) {
                freeReaderContext(ctx.id());
            }
        }
    }

    private void freeAllContextsForShard(ShardId shardId) {
        assert shardId != null;
        for (ReaderContext ctx : activeReaders.values()) {
            if (shardId.equals(ctx.indexShard().shardId())) {
                freeReaderContext(ctx.id());
            }
        }
    }

    public boolean freeReaderContext(ShardSearchContextId contextId) {
        logger.trace("freeing reader context [{}]", contextId);
        if (sessionId.equals(contextId.getSessionId())) {
            try (ReaderContext context = removeReaderContext(contextId.getId())) {
                return context != null;
            }
        }
        return false;
    }

    public void freeAllScrollContexts() {
        for (ReaderContext readerContext : activeReaders.values()) {
            if (readerContext.scrollContext() != null) {
                freeReaderContext(readerContext.id());
            }
        }
    }

    private long getKeepAlive(ShardSearchRequest request) {
        return getKeepAlive(request, defaultKeepAlive, maxKeepAlive);
    }

    private static long getKeepAlive(ShardSearchRequest request, long defaultKeepAlive, long maxKeepAlive) {
        if (request.scroll() != null) {
            return getScrollKeepAlive(request.scroll(), defaultKeepAlive, maxKeepAlive);
        } else if (request.keepAlive() != null) {
            checkKeepAliveLimit(request.keepAlive().millis(), maxKeepAlive);
            return request.keepAlive().getMillis();
        } else {
            return request.readerId() == null ? defaultKeepAlive : -1;
        }
    }

    private long getScrollKeepAlive(Scroll scroll) {
        return getScrollKeepAlive(scroll, defaultKeepAlive, maxKeepAlive);
    }

    private static long getScrollKeepAlive(Scroll scroll, long defaultKeepAlive, long maxKeepAlive) {
        if (scroll != null && scroll.keepAlive() != null) {
            checkKeepAliveLimit(scroll.keepAlive().millis(), maxKeepAlive);
            return scroll.keepAlive().getMillis();
        }
        return defaultKeepAlive;
    }

    private void checkKeepAliveLimit(long keepAlive) {
        checkKeepAliveLimit(keepAlive, maxKeepAlive);
    }

    private static void checkKeepAliveLimit(long keepAlive, long maxKeepAlive) {
        if (keepAlive > maxKeepAlive) {
            throw new IllegalArgumentException(
                "Keep alive for request ("
                    + TimeValue.timeValueMillis(keepAlive)
                    + ") is too large. "
                    + "It must be less than ("
                    + TimeValue.timeValueMillis(maxKeepAlive)
                    + "). "
                    + "This limit can be set by changing the ["
                    + MAX_KEEPALIVE_SETTING.getKey()
                    + "] cluster level setting."
            );
        }
    }

    private <T> ActionListener<T> wrapFailureListener(ActionListener<T> listener, ReaderContext context, Releasable releasable) {
        return new ActionListener<>() {
            @Override
            public void onResponse(T resp) {
                Releasables.close(releasable);
                listener.onResponse(resp);
            }

            @Override
            public void onFailure(Exception exc) {
                processFailure(context, exc);
                Releasables.close(releasable);
                listener.onFailure(exc);
            }
        };
    }

    private static boolean isScrollContext(ReaderContext context) {
        return context instanceof LegacyReaderContext && context.singleSession() == false;
    }

    private void processFailure(ReaderContext context, Exception exc) {
        if (context.singleSession() || isScrollContext(context)) {
            // we release the reader on failure if the request is a normal search or a scroll
            freeReaderContext(context.id());
        }
        try {
            if (Lucene.isCorruptionException(exc)) {
                context.indexShard().failShard("search execution corruption failure", exc);
            }
        } catch (Exception inner) {
            inner.addSuppressed(exc);
            logger.warn("failed to process shard failure to (potentially) send back shard failure on corruption", inner);
        }
    }

    private void parseSource(DefaultSearchContext context, SearchSourceBuilder source, boolean includeAggregations) throws IOException {
        // nothing to parse...
        if (source == null) {
            return;
        }
        SearchShardTarget shardTarget = context.shardTarget();
        SearchExecutionContext searchExecutionContext = context.getSearchExecutionContext();
        context.from(source.from());
        context.size(source.size());
        Map<String, InnerHitContextBuilder> innerHitBuilders = new HashMap<>();
        QueryBuilder query = source.query();
        InnerHitsRewriteContext innerHitsRewriteContext = new InnerHitsRewriteContext(
            context.getSearchExecutionContext().getParserConfig(),
            context::getRelativeTimeInMillis
        );
        if (query != null) {
            QueryBuilder rewrittenForInnerHits = Rewriteable.rewrite(query, innerHitsRewriteContext, true);
            if (false == source.skipInnerHits()) {
                InnerHitContextBuilder.extractInnerHits(rewrittenForInnerHits, innerHitBuilders);
            }
            searchExecutionContext.setAliasFilter(context.request().getAliasFilter().getQueryBuilder());
            context.parsedQuery(searchExecutionContext.toQuery(query));
        }
        if (source.postFilter() != null) {
            QueryBuilder rewrittenForInnerHits = Rewriteable.rewrite(source.postFilter(), innerHitsRewriteContext, true);
            if (false == source.skipInnerHits()) {
                InnerHitContextBuilder.extractInnerHits(rewrittenForInnerHits, innerHitBuilders);
            }
            context.parsedPostFilter(searchExecutionContext.toQuery(source.postFilter()));
        }
        if (innerHitBuilders.size() > 0) {
            for (Map.Entry<String, InnerHitContextBuilder> entry : innerHitBuilders.entrySet()) {
                try {
                    entry.getValue().build(context, context.innerHits());
                } catch (IOException e) {
                    throw new SearchException(shardTarget, "failed to build inner_hits", e);
                }
            }
        }
        if (source.sorts() != null) {
            try {
                Optional<SortAndFormats> optionalSort = SortBuilder.buildSort(source.sorts(), context.getSearchExecutionContext());
                if (optionalSort.isPresent()) {
                    context.sort(optionalSort.get());
                }
            } catch (IOException e) {
                throw new SearchException(shardTarget, "failed to create sort elements", e);
            }
        }
        context.trackScores(source.trackScores());
        if (source.trackTotalHitsUpTo() != null) {
            context.trackTotalHitsUpTo(source.trackTotalHitsUpTo());
        }
        if (source.minScore() != null) {
            context.minimumScore(source.minScore());
        }
        if (source.profile()) {
            context.setProfilers(new Profilers(context.searcher()));
        }
        if (source.timeout() != null) {
            context.timeout(source.timeout());
        }
        context.terminateAfter(source.terminateAfter());
        if (source.aggregations() != null && includeAggregations) {
            AggregationContext aggContext = new ProductionAggregationContext(
                indicesService.getAnalysis(),
                context.getSearchExecutionContext(),
                bigArrays,
                clusterService.getClusterSettings(),
                source.aggregations().bytesToPreallocate(),
                /*
                 * The query on the search context right now doesn't include
                 * the filter for nested documents or slicing so we have to
                 * delay reading it until the aggs ask for it.
                 */
                () -> context.rewrittenQuery() == null ? new MatchAllDocsQuery() : context.rewrittenQuery(),
                context.getProfilers() == null ? null : context.getProfilers().getAggregationProfiler(),
                multiBucketConsumerService.getLimit(),
                () -> new SubSearchContext(context).parsedQuery(context.parsedQuery()).fetchFieldsContext(context.fetchFieldsContext()),
                context.bitsetFilterCache(),
                context.indexShard().shardId().hashCode(),
                context::getRelativeTimeInMillis,
                context::isCancelled,
                context::buildFilteredQuery,
                enableRewriteAggsToFilterByFilter,
                source.aggregations().isInSortOrderExecutionRequired()
            );
            context.addQuerySearchResultReleasable(aggContext);
            try {
                final AggregatorFactories factories = source.aggregations().build(aggContext, null);
                context.aggregations(
                    new SearchContextAggregations(factories, () -> aggReduceContextBuilder(context::isCancelled, source.aggregations()))
                );
            } catch (IOException e) {
                throw new AggregationInitializationException("Failed to create aggregators", e);
            }
        }
        if (source.suggest() != null) {
            try {
                context.suggest(source.suggest().build(searchExecutionContext));
            } catch (IOException e) {
                throw new SearchException(shardTarget, "failed to create SuggestionSearchContext", e);
            }
        }
        if (source.rescores() != null) {
            try {
                for (RescorerBuilder<?> rescore : source.rescores()) {
                    context.addRescore(rescore.buildContext(searchExecutionContext));
                }
            } catch (IOException e) {
                throw new SearchException(shardTarget, "failed to create RescoreSearchContext", e);
            }
        }
        if (source.explain() != null) {
            context.explain(source.explain());
        }
        if (source.fetchSource() != null) {
            context.fetchSourceContext(source.fetchSource());
        }
        if (source.docValueFields() != null) {
            FetchDocValuesContext docValuesContext = new FetchDocValuesContext(
                context.getSearchExecutionContext(),
                source.docValueFields()
            );
            context.docValuesContext(docValuesContext);
        }
        if (source.fetchFields() != null) {
            FetchFieldsContext fetchFieldsContext = new FetchFieldsContext(source.fetchFields());
            context.fetchFieldsContext(fetchFieldsContext);
        }
        if (source.highlighter() != null) {
            HighlightBuilder highlightBuilder = source.highlighter();
            try {
                context.highlight(highlightBuilder.build(searchExecutionContext));
            } catch (IOException e) {
                throw new SearchException(shardTarget, "failed to create SearchContextHighlighter", e);
            }
        }
        if (source.scriptFields() != null && source.size() != 0) {
            int maxAllowedScriptFields = searchExecutionContext.getIndexSettings().getMaxScriptFields();
            if (source.scriptFields().size() > maxAllowedScriptFields) {
                throw new IllegalArgumentException(
                    "Trying to retrieve too many script_fields. Must be less than or equal to: ["
                        + maxAllowedScriptFields
                        + "] but was ["
                        + source.scriptFields().size()
                        + "]. This limit can be set by changing the ["
                        + IndexSettings.MAX_SCRIPT_FIELDS_SETTING.getKey()
                        + "] index level setting."
                );
            }
            for (org.elasticsearch.search.builder.SearchSourceBuilder.ScriptField field : source.scriptFields()) {
                FieldScript.Factory factory = scriptService.compile(field.script(), FieldScript.CONTEXT);
                SearchLookup lookup = context.getSearchExecutionContext().lookup();
                // TODO delay this construction until the FetchPhase is executed so that we can
                // use the more efficient lookup built there
                FieldScript.LeafFactory searchScript = factory.newFactory(field.script().getParams(), lookup);
                context.scriptFields().add(new ScriptField(field.fieldName(), searchScript, field.ignoreFailure()));
            }
        }
        if (source.ext() != null) {
            for (SearchExtBuilder searchExtBuilder : source.ext()) {
                context.addSearchExt(searchExtBuilder);
            }
        }
        if (source.version() != null) {
            context.version(source.version());
        }

        if (source.seqNoAndPrimaryTerm() != null) {
            context.seqNoAndPrimaryTerm(source.seqNoAndPrimaryTerm());
        }

        if (source.stats() != null) {
            context.groupStats(source.stats());
        }
        if (CollectionUtils.isEmpty(source.searchAfter()) == false) {
            String collapseField = source.collapse() != null ? source.collapse().getField() : null;
            FieldDoc fieldDoc = SearchAfterBuilder.buildFieldDoc(context.sort(), source.searchAfter(), collapseField);
            context.searchAfter(fieldDoc);
        }

        if (source.slice() != null) {
            context.sliceBuilder(source.slice());
        }

        if (source.storedFields() != null) {
            context.storedFieldsContext(source.storedFields());
        }

        if (source.collapse() != null) {
            final CollapseContext collapseContext = source.collapse().build(searchExecutionContext);
            context.collapse(collapseContext);
        }

        if (source.rankBuilder() != null) {
            List<Query> queries = new ArrayList<>();
            for (SubSearchSourceBuilder subSearchSourceBuilder : source.subSearches()) {
                queries.add(subSearchSourceBuilder.toSearchQuery(context.getSearchExecutionContext()));
            }
            context.queryPhaseRankShardContext(source.rankBuilder().buildQueryPhaseShardContext(queries, context.from()));
        }
    }

    /**
     * Shortcut ids to load, we load only "from" and up to "size". The phase controller
     * handles this as well since the result is always size * shards for Q_T_F
     */
    private static int[] shortcutDocIdsToLoad(SearchContext context) {
        final int[] docIdsToLoad;
        int docsOffset = 0;
        final Suggest suggest = context.queryResult().suggest();
        int numSuggestDocs = 0;
        final List<CompletionSuggestion> completionSuggestions;
        if (suggest != null && suggest.hasScoreDocs()) {
            completionSuggestions = suggest.filter(CompletionSuggestion.class);
            for (CompletionSuggestion completionSuggestion : completionSuggestions) {
                numSuggestDocs += completionSuggestion.getOptions().size();
            }
        } else {
            completionSuggestions = Collections.emptyList();
        }
        if (context.request().scroll() != null) {
            TopDocs topDocs = context.queryResult().topDocs().topDocs;
            docIdsToLoad = new int[topDocs.scoreDocs.length + numSuggestDocs];
            for (int i = 0; i < topDocs.scoreDocs.length; i++) {
                docIdsToLoad[docsOffset++] = topDocs.scoreDocs[i].doc;
            }
        } else {
            TopDocs topDocs = context.queryResult().topDocs().topDocs;
            if (topDocs.scoreDocs.length < context.from()) {
                // no more docs...
                docIdsToLoad = new int[numSuggestDocs];
            } else {
                int totalSize = context.from() + context.size();
                docIdsToLoad = new int[Math.min(topDocs.scoreDocs.length - context.from(), context.size()) + numSuggestDocs];
                for (int i = context.from(); i < Math.min(totalSize, topDocs.scoreDocs.length); i++) {
                    docIdsToLoad[docsOffset++] = topDocs.scoreDocs[i].doc;
                }
            }
        }
        for (CompletionSuggestion completionSuggestion : completionSuggestions) {
            for (CompletionSuggestion.Entry.Option option : completionSuggestion.getOptions()) {
                docIdsToLoad[docsOffset++] = option.getDoc().doc;
            }
        }
        return docIdsToLoad;
    }

    private static void processScroll(InternalScrollSearchRequest request, SearchContext context) {
        // process scroll
        context.from(context.from() + context.size());
        context.scrollContext().scroll = request.scroll();
    }

    /**
     * Returns the number of active contexts in this
     * SearchService
     */
    public int getActiveContexts() {
        return this.activeReaders.size();
    }

    /**
     * Returns the number of scroll contexts opened on the node
     */
    public int getOpenScrollContexts() {
        return openScrollContexts.get();
    }

    public long getDefaultKeepAliveInMillis() {
        return defaultKeepAlive;
    }

    /**
     * Used to indicate which result object should be instantiated when creating a search context
     */
    protected enum ResultsType {
        DFS {
            @Override
            void addResultsObject(SearchContext context) {
                context.addDfsResult();
            }
        },
        QUERY {
            @Override
            void addResultsObject(SearchContext context) {
                context.addQueryResult();
            }
        },
        RANK_FEATURE {
            @Override
            void addResultsObject(SearchContext context) {
                context.addRankFeatureResult();
            }
        },
        FETCH {
            @Override
            void addResultsObject(SearchContext context) {
                context.addFetchResult();
            }
        },
        /**
         * None is intended for use in testing, when we might not progress all the way to generating results
         */
        NONE {
            @Override
            void addResultsObject(SearchContext context) {
                // this space intentionally left blank
            }
        };

        abstract void addResultsObject(SearchContext context);
    }

    class Reaper extends AbstractRunnable {
        @Override
        protected void doRun() {
            assert Transports.assertNotTransportThread("closing contexts may do IO, e.g. deleting dangling files")
                && ThreadPool.assertNotScheduleThread("closing contexts may do IO, e.g. deleting dangling files");
            for (ReaderContext context : activeReaders.values()) {
                if (context.isExpired()) {
                    logger.debug("freeing search context [{}]", context.id());
                    freeReaderContext(context.id());
                }
            }
        }

        @Override
        public void onFailure(Exception e) {
            logger.error("unexpected error when freeing search contexts", e);
            assert false : e;
        }

        @Override
        public void onRejection(Exception e) {
            if (e instanceof EsRejectedExecutionException esre && esre.isExecutorShutdown()) {
                logger.debug("rejected execution when freeing search contexts");
            } else {
                onFailure(e);
            }
        }

        @Override
        public boolean isForceExecution() {
            // mustn't reject this task even if the queue is full
            return true;
        }
    }

    public AliasFilter buildAliasFilter(ClusterState state, String index, Set<ResolvedExpression> resolvedExpressions) {
        return indicesService.buildAliasFilter(state, index, resolvedExpressions);
    }

    public void canMatch(CanMatchNodeRequest request, ActionListener<CanMatchNodeResponse> listener) {
        var shardLevelRequests = request.getShardLevelRequests();
        final List<CanMatchNodeResponse.ResponseOrFailure> responses = new ArrayList<>(shardLevelRequests.size());
        for (var shardLevelRequest : shardLevelRequests) {
            try {
                // TODO remove the exception handling as it's now in canMatch itself
                responses.add(new CanMatchNodeResponse.ResponseOrFailure(canMatch(request.createShardSearchRequest(shardLevelRequest))));
            } catch (Exception e) {
                responses.add(new CanMatchNodeResponse.ResponseOrFailure(e));
            }
        }
        listener.onResponse(new CanMatchNodeResponse(responses));
    }

    /**
     * This method uses a lightweight searcher without wrapping (i.e., not open a full reader on frozen indices) to rewrite the query
     * to check if the query can match any documents. This method can have false positives while if it returns {@code false} the query
     * won't match any documents on the current shard. Exceptions are handled within the method, and never re-thrown.
     */
    public CanMatchShardResponse canMatch(ShardSearchRequest request) {
        CanMatchContext canMatchContext = new CanMatchContext(
            request,
            indicesService::indexServiceSafe,
            this::findReaderContext,
            defaultKeepAlive,
            maxKeepAlive
        );
        return canMatch(canMatchContext, true);
    }

    static class CanMatchContext {
        private final ShardSearchRequest request;
        private final Function<Index, IndexService> indexServiceLookup;
        private final BiFunction<ShardSearchContextId, TransportRequest, ReaderContext> findReaderContext;
        private final long defaultKeepAlive;
        private final long maxKeepAlive;

        private IndexService indexService;

        CanMatchContext(
            ShardSearchRequest request,
            Function<Index, IndexService> indexServiceLookup,
            BiFunction<ShardSearchContextId, TransportRequest, ReaderContext> findReaderContext,
            long defaultKeepAlive,
            long maxKeepAlive
        ) {
            this.request = request;
            this.indexServiceLookup = indexServiceLookup;
            this.findReaderContext = findReaderContext;
            this.defaultKeepAlive = defaultKeepAlive;
            this.maxKeepAlive = maxKeepAlive;
        }

        long getKeepAlive() {
            return SearchService.getKeepAlive(request, defaultKeepAlive, maxKeepAlive);
        }

        ReaderContext findReaderContext() {
            return findReaderContext.apply(request.readerId(), request);
        }

        QueryRewriteContext getQueryRewriteContext(IndexService indexService) {
            return indexService.newQueryRewriteContext(request::nowInMillis, request.getRuntimeMappings(), request.getClusterAlias());
        }

        SearchExecutionContext getSearchExecutionContext(Engine.Searcher searcher) {
            return getIndexService().newSearchExecutionContext(
                request.shardId().id(),
                0,
                searcher,
                request::nowInMillis,
                request.getClusterAlias(),
                request.getRuntimeMappings()
            );
        }

        IndexShard getShard() {
            return getIndexService().getShard(request.shardId().getId());
        }

        IndexService getIndexService() {
            if (this.indexService == null) {
                this.indexService = indexServiceLookup.apply(request.shardId().getIndex());
            }
            return this.indexService;
        }
    }

    static CanMatchShardResponse canMatch(CanMatchContext canMatchContext, boolean checkRefreshPending) {
        assert canMatchContext.request.searchType() == SearchType.QUERY_THEN_FETCH
            : "unexpected search type: " + canMatchContext.request.searchType();
        Releasable releasable = null;
        try {
            IndexService indexService;
            final boolean hasRefreshPending;
            final Engine.Searcher canMatchSearcher;
            if (canMatchContext.request.readerId() != null) {
                hasRefreshPending = false;
                ReaderContext readerContext;
                Engine.Searcher searcher;
                try {
                    readerContext = canMatchContext.findReaderContext();
                    releasable = readerContext.markAsUsed(canMatchContext.getKeepAlive());
                    indexService = readerContext.indexService();
                    QueryRewriteContext queryRewriteContext = canMatchContext.getQueryRewriteContext(indexService);
                    if (queryStillMatchesAfterRewrite(canMatchContext.request, queryRewriteContext) == false) {
                        return new CanMatchShardResponse(false, null);
                    }
                    searcher = readerContext.acquireSearcher(Engine.CAN_MATCH_SEARCH_SOURCE);
                } catch (SearchContextMissingException e) {
                    final String searcherId = canMatchContext.request.readerId().getSearcherId();
                    if (searcherId == null) {
                        return new CanMatchShardResponse(true, null);
                    }
                    if (queryStillMatchesAfterRewrite(
                        canMatchContext.request,
                        canMatchContext.getQueryRewriteContext(canMatchContext.getIndexService())
                    ) == false) {
                        return new CanMatchShardResponse(false, null);
                    }
                    final Engine.SearcherSupplier searcherSupplier = canMatchContext.getShard().acquireSearcherSupplier();
                    if (searcherId.equals(searcherSupplier.getSearcherId()) == false) {
                        searcherSupplier.close();
                        return new CanMatchShardResponse(true, null);
                    }
                    releasable = searcherSupplier;
                    searcher = searcherSupplier.acquireSearcher(Engine.CAN_MATCH_SEARCH_SOURCE);
                }
                canMatchSearcher = searcher;
            } else {
                if (queryStillMatchesAfterRewrite(
                    canMatchContext.request,
                    canMatchContext.getQueryRewriteContext(canMatchContext.getIndexService())
                ) == false) {
                    return new CanMatchShardResponse(false, null);
                }
                boolean needsWaitForRefresh = canMatchContext.request.waitForCheckpoint() != UNASSIGNED_SEQ_NO;
                // If this request wait_for_refresh behavior, it is safest to assume a refresh is pending. Theoretically,
                // this can be improved in the future by manually checking that the requested checkpoint has already been refresh.
                // However, this will request modifying the engine to surface that information.
                IndexShard indexShard = canMatchContext.getShard();
                hasRefreshPending = needsWaitForRefresh || (indexShard.hasRefreshPending() && checkRefreshPending);
                canMatchSearcher = indexShard.acquireSearcher(Engine.CAN_MATCH_SEARCH_SOURCE);
            }
            try (canMatchSearcher) {
                SearchExecutionContext context = canMatchContext.getSearchExecutionContext(canMatchSearcher);
                final boolean canMatch = queryStillMatchesAfterRewrite(canMatchContext.request, context);
                if (canMatch || hasRefreshPending) {
                    FieldSortBuilder sortBuilder = FieldSortBuilder.getPrimaryFieldSortOrNull(canMatchContext.request.source());
                    final MinAndMax<?> minMax = sortBuilder != null ? FieldSortBuilder.getMinMaxOrNull(context, sortBuilder) : null;
                    return new CanMatchShardResponse(true, minMax);
                }
                return new CanMatchShardResponse(false, null);
            }
        } catch (Exception e) {
            return new CanMatchShardResponse(true, null);
        } finally {
            Releasables.close(releasable);
        }
    }

    /**
     * This method tries to rewrite a query without using a {@link SearchExecutionContext}. It takes advantage of the fact that
     * we can skip some shards in the query phase because we have enough information in the index mapping to decide the 'can match'
     * outcome. One such example is a term based query against a constant keyword field. This queries can rewrite themselves to a
     * {@link MatchNoneQueryBuilder}. This allows us to avoid extra work for example making the shard search active and waiting for
     * refreshes.
     */
    @SuppressWarnings("unchecked")
    public static boolean queryStillMatchesAfterRewrite(ShardSearchRequest request, QueryRewriteContext context) throws IOException {
        Rewriteable.rewrite(request.getRewriteable(), context, false);
        if (request.getAliasFilter().getQueryBuilder() instanceof MatchNoneQueryBuilder) {
            return false;
        }
        final var source = request.source();
        return canRewriteToMatchNone(source) == false
            || source.subSearches().stream().anyMatch(sqwb -> sqwb.getQueryBuilder() instanceof MatchNoneQueryBuilder == false);
    }

    /**
     * Returns true iff the given search source builder can be early terminated by rewriting to a match none query. Or in other words
     * if the execution of the search request can be early terminated without executing it. This is for instance not possible if
     * a global aggregation is part of this request or if there is a suggest builder present.
     */
    public static boolean canRewriteToMatchNone(SearchSourceBuilder source) {
        if (source == null || source.suggest() != null) {
            return false;
        }
        if (source.subSearches().isEmpty()
            || source.subSearches().stream().anyMatch(sqwb -> sqwb.getQueryBuilder() instanceof MatchAllQueryBuilder)) {
            return false;
        }
        AggregatorFactories.Builder aggregations = source.aggregations();
        return aggregations == null || aggregations.mustVisitAllDocs() == false;
    }

    @SuppressWarnings("unchecked")
    private void rewriteAndFetchShardRequest(IndexShard shard, ShardSearchRequest request, ActionListener<ShardSearchRequest> listener) {
        // we also do rewrite on the coordinating node (TransportSearchService) but we also need to do it here.
        // AliasFilters and other things may need to be rewritten on the data node, but not per individual shard.
        // These are uncommon-cases, but we are very efficient doing the rewrite here.
        Rewriteable.rewriteAndFetch(
            request.getRewriteable(),
            indicesService.getDataRewriteContext(request::nowInMillis),
            request.readerId() == null
                ? listener.delegateFailureAndWrap((l, r) -> shard.ensureShardSearchActive(b -> l.onResponse(request)))
                : listener.safeMap(r -> request)
        );
    }

    /**
     * Returns a new {@link QueryRewriteContext} with the given {@code now} provider
     */
    public QueryRewriteContext getRewriteContext(LongSupplier nowInMillis, ResolvedIndices resolvedIndices, PointInTimeBuilder pit) {
        return indicesService.getRewriteContext(nowInMillis, resolvedIndices, pit);
    }

    public CoordinatorRewriteContextProvider getCoordinatorRewriteContextProvider(LongSupplier nowInMillis) {
        return indicesService.getCoordinatorRewriteContextProvider(nowInMillis);
    }

    public IndicesService getIndicesService() {
        return indicesService;
    }

    /**
     * Returns a builder for {@link AggregationReduceContext}.
     */
    public AggregationReduceContext.Builder aggReduceContextBuilder(Supplier<Boolean> isCanceled, AggregatorFactories.Builder aggs) {
        return new AggregationReduceContext.Builder() {
            @Override
            public AggregationReduceContext forPartialReduction() {
                return new AggregationReduceContext.ForPartial(
                    bigArrays,
                    scriptService,
                    isCanceled,
                    aggs,
                    multiBucketConsumerService.createForPartial()
                );
            }

            @Override
            public AggregationReduceContext forFinalReduction() {
                return new AggregationReduceContext.ForFinal(
                    bigArrays,
                    scriptService,
                    isCanceled,
                    aggs,
                    multiBucketConsumerService.createForFinal()
                );
            }
        };
    }

    /**
     * This helper class ensures we only execute either the success or the failure path for {@link SearchOperationListener}.
     * This is crucial for some implementations like {@link org.elasticsearch.index.search.stats.ShardSearchStats}.
     */
    private static final class SearchOperationListenerExecutor implements AutoCloseable {
        private final SearchOperationListener listener;
        private final SearchContext context;
        private final long time;
        private final boolean fetch;
        private long afterQueryTime = -1;
        private boolean closed = false;

        SearchOperationListenerExecutor(SearchContext context) {
            this(context, false, System.nanoTime());
        }

        SearchOperationListenerExecutor(SearchContext context, boolean fetch, long startTime) {
            this.listener = context.indexShard().getSearchOperationListener();
            this.context = context;
            time = startTime;
            this.fetch = fetch;
            if (fetch) {
                listener.onPreFetchPhase(context);
            } else {
                listener.onPreQueryPhase(context);
            }
        }

        long success() {
            return afterQueryTime = System.nanoTime();
        }

        @Override
        public void close() {
            assert closed == false : "already closed - while technically ok double closing is a likely a bug in this case";
            if (closed == false) {
                closed = true;
                if (afterQueryTime != -1) {
                    if (fetch) {
                        listener.onFetchPhase(context, afterQueryTime - time);
                    } else {
                        listener.onQueryPhase(context, afterQueryTime - time);
                    }
                } else {
                    if (fetch) {
                        listener.onFailedFetchPhase(context);
                    } else {
                        listener.onFailedQueryPhase(context);
                    }
                }
            }
        }
    }
}<|MERGE_RESOLUTION|>--- conflicted
+++ resolved
@@ -582,12 +582,8 @@
         }
     }
 
-<<<<<<< HEAD
     public void executeQueryPhase(ShardSearchRequest request, CancellableTask task, ActionListener<SearchPhaseResult> listener) {
-=======
-    public void executeQueryPhase(ShardSearchRequest request, SearchShardTask task, ActionListener<SearchPhaseResult> listener) {
         ActionListener<SearchPhaseResult> finalListener = maybeWrapListenerForStackTrace(listener, request.getChannelVersion(), threadPool);
->>>>>>> e0f4b01f
         assert request.canReturnNullResponseIfMatchNoDocs() == false || request.numberOfShards() > 1
             : "empty responses require more than one shard";
         final IndexShard shard = getShard(request);

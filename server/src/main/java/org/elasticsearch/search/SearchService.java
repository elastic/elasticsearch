
/*
 * Licensed to Elasticsearch under one or more contributor
 * license agreements. See the NOTICE file distributed with
 * this work for additional information regarding copyright
 * ownership. Elasticsearch licenses this file to you under
 * the Apache License, Version 2.0 (the "License"); you may
 * not use this file except in compliance with the License.
 * You may obtain a copy of the License at
 *
 *    http://www.apache.org/licenses/LICENSE-2.0
 *
 * Unless required by applicable law or agreed to in writing,
 * software distributed under the License is distributed on an
 * "AS IS" BASIS, WITHOUT WARRANTIES OR CONDITIONS OF ANY
 * KIND, either express or implied.  See the License for the
 * specific language governing permissions and limitations
 * under the License.
 */

package org.elasticsearch.search;

import org.apache.logging.log4j.LogManager;
import org.apache.logging.log4j.Logger;
import org.apache.lucene.search.FieldDoc;
import org.apache.lucene.search.TopDocs;
import org.elasticsearch.ElasticsearchException;
import org.elasticsearch.Version;
import org.elasticsearch.action.ActionListener;
import org.elasticsearch.action.ActionRunnable;
import org.elasticsearch.action.OriginalIndices;
import org.elasticsearch.action.search.SearchRequest;
import org.elasticsearch.action.search.SearchShardTask;
import org.elasticsearch.action.search.SearchType;
import org.elasticsearch.action.support.TransportActions;
import org.elasticsearch.cluster.ClusterState;
import org.elasticsearch.cluster.service.ClusterService;
import org.elasticsearch.common.CheckedSupplier;
import org.elasticsearch.common.breaker.CircuitBreaker;
import org.elasticsearch.common.component.AbstractLifecycleComponent;
import org.elasticsearch.common.io.stream.StreamInput;
import org.elasticsearch.common.io.stream.StreamOutput;
import org.elasticsearch.common.lease.Releasable;
import org.elasticsearch.common.lease.Releasables;
import org.elasticsearch.common.lucene.Lucene;
import org.elasticsearch.common.settings.Setting;
import org.elasticsearch.common.settings.Setting.Property;
import org.elasticsearch.common.settings.Settings;
import org.elasticsearch.common.unit.TimeValue;
import org.elasticsearch.common.util.BigArrays;
import org.elasticsearch.common.util.CollectionUtils;
import org.elasticsearch.common.util.concurrent.ConcurrentCollections;
import org.elasticsearch.common.util.concurrent.ConcurrentMapLong;
import org.elasticsearch.core.internal.io.IOUtils;
import org.elasticsearch.index.Index;
import org.elasticsearch.index.IndexNotFoundException;
import org.elasticsearch.index.IndexService;
import org.elasticsearch.index.IndexSettings;
import org.elasticsearch.index.engine.Engine;
import org.elasticsearch.index.query.InnerHitContextBuilder;
import org.elasticsearch.index.query.MatchAllQueryBuilder;
import org.elasticsearch.index.query.MatchNoneQueryBuilder;
import org.elasticsearch.index.query.QueryBuilder;
import org.elasticsearch.index.query.QueryRewriteContext;
import org.elasticsearch.index.query.QueryShardContext;
import org.elasticsearch.index.query.Rewriteable;
import org.elasticsearch.index.shard.IndexEventListener;
import org.elasticsearch.index.shard.IndexShard;
import org.elasticsearch.index.shard.SearchOperationListener;
import org.elasticsearch.index.shard.ShardId;
import org.elasticsearch.indices.IndicesService;
import org.elasticsearch.indices.breaker.CircuitBreakerService;
import org.elasticsearch.indices.cluster.IndicesClusterStateService.AllocatedIndices.IndexRemovalReason;
import org.elasticsearch.node.ResponseCollectorService;
import org.elasticsearch.script.FieldScript;
import org.elasticsearch.script.ScriptService;
import org.elasticsearch.search.aggregations.AggregationInitializationException;
import org.elasticsearch.search.aggregations.AggregatorFactories;
import org.elasticsearch.search.aggregations.InternalAggregation;
import org.elasticsearch.search.aggregations.InternalAggregation.ReduceContext;
import org.elasticsearch.search.aggregations.MultiBucketConsumerService;
import org.elasticsearch.search.aggregations.SearchContextAggregations;
import org.elasticsearch.search.aggregations.pipeline.PipelineAggregator.PipelineTree;
import org.elasticsearch.search.builder.SearchSourceBuilder;
import org.elasticsearch.search.collapse.CollapseContext;
import org.elasticsearch.search.dfs.DfsPhase;
import org.elasticsearch.search.dfs.DfsSearchResult;
import org.elasticsearch.search.fetch.FetchPhase;
import org.elasticsearch.search.fetch.FetchSearchResult;
import org.elasticsearch.search.fetch.QueryFetchSearchResult;
import org.elasticsearch.search.fetch.ScrollQueryFetchSearchResult;
import org.elasticsearch.search.fetch.ShardFetchRequest;
import org.elasticsearch.search.fetch.subphase.FetchDocValuesContext;
import org.elasticsearch.search.fetch.subphase.ScriptFieldsContext.ScriptField;
import org.elasticsearch.search.fetch.subphase.highlight.HighlightBuilder;
import org.elasticsearch.search.internal.AliasFilter;
import org.elasticsearch.search.internal.InternalScrollSearchRequest;
import org.elasticsearch.search.internal.LegacyReaderContext;
import org.elasticsearch.search.internal.ReaderContext;
import org.elasticsearch.search.internal.SearchContext;
import org.elasticsearch.search.internal.ShardSearchContextId;
import org.elasticsearch.search.internal.ShardSearchRequest;
import org.elasticsearch.search.profile.Profilers;
import org.elasticsearch.search.query.QueryPhase;
import org.elasticsearch.search.query.QuerySearchRequest;
import org.elasticsearch.search.query.QuerySearchResult;
import org.elasticsearch.search.query.ScrollQuerySearchResult;
import org.elasticsearch.search.rescore.RescorerBuilder;
import org.elasticsearch.search.searchafter.SearchAfterBuilder;
import org.elasticsearch.search.sort.FieldSortBuilder;
import org.elasticsearch.search.sort.MinAndMax;
import org.elasticsearch.search.sort.SortAndFormats;
import org.elasticsearch.search.sort.SortBuilder;
import org.elasticsearch.search.suggest.Suggest;
import org.elasticsearch.search.suggest.completion.CompletionSuggestion;
import org.elasticsearch.threadpool.Scheduler.Cancellable;
import org.elasticsearch.threadpool.ThreadPool;
import org.elasticsearch.threadpool.ThreadPool.Names;

import java.io.IOException;
import java.util.Collections;
import java.util.HashMap;
import java.util.List;
import java.util.Map;
import java.util.Optional;
import java.util.Set;
import java.util.concurrent.ExecutionException;
import java.util.concurrent.Executor;
import java.util.concurrent.atomic.AtomicInteger;
import java.util.concurrent.atomic.AtomicLong;
import java.util.function.LongSupplier;

import static org.elasticsearch.common.unit.TimeValue.timeValueHours;
import static org.elasticsearch.common.unit.TimeValue.timeValueMillis;
import static org.elasticsearch.common.unit.TimeValue.timeValueMinutes;

public class SearchService extends AbstractLifecycleComponent implements IndexEventListener {
    private static final Logger logger = LogManager.getLogger(SearchService.class);

    // we can have 5 minutes here, since we make sure to clean with search requests and when shard/index closes
    public static final Setting<TimeValue> DEFAULT_KEEPALIVE_SETTING =
        Setting.positiveTimeSetting("search.default_keep_alive", timeValueMinutes(5), Property.NodeScope, Property.Dynamic);
    public static final Setting<TimeValue> MAX_KEEPALIVE_SETTING =
        Setting.positiveTimeSetting("search.max_keep_alive", timeValueHours(24), Property.NodeScope, Property.Dynamic);
    public static final Setting<TimeValue> KEEPALIVE_INTERVAL_SETTING =
        Setting.positiveTimeSetting("search.keep_alive_interval", timeValueMinutes(1), Property.NodeScope);
    public static final Setting<Boolean> ALLOW_EXPENSIVE_QUERIES =
        Setting.boolSetting("search.allow_expensive_queries", true, Property.NodeScope, Property.Dynamic);

    /**
     * Enables low-level, frequent search cancellation checks. Enabling low-level checks will make long running searches to react
     * to the cancellation request faster. It will produce more cancellation checks but benchmarking has shown these did not
     * noticeably slow down searches.
     */
    public static final Setting<Boolean> LOW_LEVEL_CANCELLATION_SETTING =
        Setting.boolSetting("search.low_level_cancellation", true, Property.Dynamic, Property.NodeScope);

    public static final TimeValue NO_TIMEOUT = timeValueMillis(-1);
    public static final Setting<TimeValue> DEFAULT_SEARCH_TIMEOUT_SETTING =
        Setting.timeSetting("search.default_search_timeout", NO_TIMEOUT, Property.Dynamic, Property.NodeScope);
    public static final Setting<Boolean> DEFAULT_ALLOW_PARTIAL_SEARCH_RESULTS =
            Setting.boolSetting("search.default_allow_partial_results", true, Property.Dynamic, Property.NodeScope);

    public static final Setting<Integer> MAX_OPEN_SCROLL_CONTEXT =
        Setting.intSetting("search.max_open_scroll_context", 500, 0, Property.Dynamic, Property.NodeScope);

    public static final int DEFAULT_SIZE = 10;
    public static final int DEFAULT_FROM = 0;

    private final ThreadPool threadPool;

    private final ClusterService clusterService;

    private final IndicesService indicesService;

    private final ScriptService scriptService;

    private final ResponseCollectorService responseCollectorService;

    private final BigArrays bigArrays;

    private final DfsPhase dfsPhase = new DfsPhase();

    private final QueryPhase queryPhase;

    private final FetchPhase fetchPhase;

    private volatile long defaultKeepAlive;

    private volatile long maxKeepAlive;

    private volatile TimeValue defaultSearchTimeout;

    private volatile boolean defaultAllowPartialSearchResults;

    private volatile boolean lowLevelCancellation;

    private volatile int maxOpenScrollContext;

    private final Cancellable keepAliveReaper;

    private final AtomicLong idGenerator = new AtomicLong();

    private final ConcurrentMapLong<ReaderContext> activeReaders = ConcurrentCollections.newConcurrentMapLongWithAggressiveConcurrency();

    private final MultiBucketConsumerService multiBucketConsumerService;

    private final AtomicInteger openScrollContexts = new AtomicInteger();

    public SearchService(ClusterService clusterService, IndicesService indicesService,
                         ThreadPool threadPool, ScriptService scriptService, BigArrays bigArrays, FetchPhase fetchPhase,
                         ResponseCollectorService responseCollectorService, CircuitBreakerService circuitBreakerService) {
        Settings settings = clusterService.getSettings();
        this.threadPool = threadPool;
        this.clusterService = clusterService;
        this.indicesService = indicesService;
        this.scriptService = scriptService;
        this.responseCollectorService = responseCollectorService;
        this.bigArrays = bigArrays;
        this.queryPhase = new QueryPhase();
        this.fetchPhase = fetchPhase;
        this.multiBucketConsumerService = new MultiBucketConsumerService(clusterService, settings,
            circuitBreakerService.getBreaker(CircuitBreaker.REQUEST));

        TimeValue keepAliveInterval = KEEPALIVE_INTERVAL_SETTING.get(settings);
        setKeepAlives(DEFAULT_KEEPALIVE_SETTING.get(settings), MAX_KEEPALIVE_SETTING.get(settings));

        clusterService.getClusterSettings().addSettingsUpdateConsumer(DEFAULT_KEEPALIVE_SETTING, MAX_KEEPALIVE_SETTING,
            this::setKeepAlives, this::validateKeepAlives);

        this.keepAliveReaper = threadPool.scheduleWithFixedDelay(new Reaper(), keepAliveInterval, Names.SAME);

        defaultSearchTimeout = DEFAULT_SEARCH_TIMEOUT_SETTING.get(settings);
        clusterService.getClusterSettings().addSettingsUpdateConsumer(DEFAULT_SEARCH_TIMEOUT_SETTING, this::setDefaultSearchTimeout);

        defaultAllowPartialSearchResults = DEFAULT_ALLOW_PARTIAL_SEARCH_RESULTS.get(settings);
        clusterService.getClusterSettings().addSettingsUpdateConsumer(DEFAULT_ALLOW_PARTIAL_SEARCH_RESULTS,
                this::setDefaultAllowPartialSearchResults);

        maxOpenScrollContext = MAX_OPEN_SCROLL_CONTEXT.get(settings);
        clusterService.getClusterSettings().addSettingsUpdateConsumer(MAX_OPEN_SCROLL_CONTEXT, this::setMaxOpenScrollContext);

        lowLevelCancellation = LOW_LEVEL_CANCELLATION_SETTING.get(settings);
        clusterService.getClusterSettings().addSettingsUpdateConsumer(LOW_LEVEL_CANCELLATION_SETTING, this::setLowLevelCancellation);
    }

    private void validateKeepAlives(TimeValue defaultKeepAlive, TimeValue maxKeepAlive) {
        if (defaultKeepAlive.millis() > maxKeepAlive.millis()) {
            throw new IllegalArgumentException("Default keep alive setting for request [" + DEFAULT_KEEPALIVE_SETTING.getKey() + "]" +
                " should be smaller than max keep alive [" + MAX_KEEPALIVE_SETTING.getKey() + "], " +
                "was (" + defaultKeepAlive + " > " + maxKeepAlive + ")");
        }
    }

    private void setKeepAlives(TimeValue defaultKeepAlive, TimeValue maxKeepAlive) {
        validateKeepAlives(defaultKeepAlive, maxKeepAlive);
        this.defaultKeepAlive = defaultKeepAlive.millis();
        this.maxKeepAlive = maxKeepAlive.millis();
    }

    private void setDefaultSearchTimeout(TimeValue defaultSearchTimeout) {
        this.defaultSearchTimeout = defaultSearchTimeout;
    }

    private void setDefaultAllowPartialSearchResults(boolean defaultAllowPartialSearchResults) {
        this.defaultAllowPartialSearchResults = defaultAllowPartialSearchResults;
    }

    public boolean defaultAllowPartialSearchResults() {
        return defaultAllowPartialSearchResults;
    }

    private void setMaxOpenScrollContext(int maxOpenScrollContext) {
        this.maxOpenScrollContext = maxOpenScrollContext;
    }

    private void setLowLevelCancellation(Boolean lowLevelCancellation) {
        this.lowLevelCancellation = lowLevelCancellation;
    }

    @Override
    public void afterIndexRemoved(Index index, IndexSettings indexSettings, IndexRemovalReason reason) {
        // once an index is removed due to deletion or closing, we can just clean up all the pending search context information
        // if we then close all the contexts we can get some search failures along the way which are not expected.
        // it's fine to keep the contexts open if the index is still "alive"
        // unfortunately we don't have a clear way to signal today why an index is closed.
        // to release memory and let references to the filesystem go etc.
        if (reason == IndexRemovalReason.DELETED || reason == IndexRemovalReason.CLOSED || reason == IndexRemovalReason.REOPENED) {
            freeAllContextForIndex(index);
        }
    }

    protected void putReaderContext(ReaderContext context) {
        final ReaderContext previous = activeReaders.put(context.id().getId(), context);
        assert previous == null;
        // ensure that if we race against afterIndexRemoved, we remove the context from the active list.
        // this is important to ensure store can be cleaned up, in particular if the search is a scroll with a long timeout.
        final Index index = context.indexShard().shardId().getIndex();
        if (indicesService.hasIndex(index) == false) {
            final ReaderContext removed = removeReaderContext(context.id().getId());
            assert removed == context;
            throw new IndexNotFoundException(index);
        }
    }

    protected ReaderContext removeReaderContext(long id) {
        return activeReaders.remove(id);
    }

    @Override
    protected void doStart() {
    }

    @Override
    protected void doStop() {
        for (final ReaderContext context : activeReaders.values()) {
            freeReaderContext(context.id());
        }
    }

    @Override
    protected void doClose() {
        doStop();
        keepAliveReaper.cancel();
    }

    public void executeDfsPhase(ShardSearchRequest request, boolean keepStatesInContext,
                                SearchShardTask task, ActionListener<SearchPhaseResult> listener) {
        final IndexShard shard = getShard(request);
        rewriteAndFetchShardRequest(shard, request, new ActionListener<ShardSearchRequest>() {
            @Override
            public void onResponse(ShardSearchRequest rewritten) {
                // fork the execution in the search thread pool
                runAsync(getExecutor(shard), () -> executeDfsPhase(request, task, keepStatesInContext), listener);
            }

            @Override
            public void onFailure(Exception exc) {
                listener.onFailure(exc);
            }
        });
    }

    private DfsSearchResult executeDfsPhase(ShardSearchRequest request,
                                            SearchShardTask task,
                                            boolean keepStatesInContext) throws IOException {
        ReaderContext readerContext = createOrGetReaderContext(request, keepStatesInContext);
        try (Releasable ignored = readerContext.markAsUsed();
             SearchContext context = createContext(readerContext, request, task, true)) {
            dfsPhase.execute(context);
            return context.dfsResult();
        } catch (Exception e) {
            logger.trace("Dfs phase failed", e);
            processFailure(request, readerContext, e);
            throw e;
        }
    }

    /**
     * Try to load the query results from the cache or execute the query phase directly if the cache cannot be used.
     */
    private void loadOrExecuteQueryPhase(final ShardSearchRequest request, final SearchContext context) throws Exception {
        final boolean canCache = indicesService.canCache(request, context);
        context.getQueryShardContext().freezeContext();
        if (canCache) {
            indicesService.loadIntoContext(request, context, queryPhase);
        } else {
            queryPhase.execute(context);
        }
    }

    public void executeQueryPhase(ShardSearchRequest request, boolean keepStatesInContext,
                                  SearchShardTask task, ActionListener<SearchPhaseResult> listener) {
        assert request.canReturnNullResponseIfMatchNoDocs() == false || request.numberOfShards() > 1
            : "empty responses require more than one shard";
        final IndexShard shard = getShard(request);
        rewriteAndFetchShardRequest(shard, request, new ActionListener<ShardSearchRequest>() {
            @Override
            public void onResponse(ShardSearchRequest orig) {
                final ReaderContext readerContext = createOrGetReaderContext(orig, keepStatesInContext);
                final Releasable markAsUsed = readerContext.markAsUsed();
                if (orig.canReturnNullResponseIfMatchNoDocs()) {
                    assert orig.scroll() == null;
                    // we clone the shard request and perform a quick rewrite using a lightweight
                    // searcher since we are outside of the search thread pool.
                    // If the request rewrites to "match none" we can shortcut the query phase
                    // entirely. Otherwise we fork the execution in the search thread pool.
                    ShardSearchRequest canMatchRequest = new ShardSearchRequest(orig);
                    try (Engine.Searcher searcher = readerContext.acquireSearcher(Engine.CAN_MATCH_SEARCH_SOURCE)) {
                        QueryShardContext context = readerContext.indexService().newQueryShardContext(canMatchRequest.shardId().id(),
                            searcher, canMatchRequest::nowInMillis, canMatchRequest.getClusterAlias());
                        Rewriteable.rewrite(canMatchRequest.getRewriteable(), context, true);
                    } catch (Exception exc) {
                        try (markAsUsed) {
                            listener.onFailure(exc);
                        } finally {
                            processFailure(request, readerContext, exc);
                        }
                        return;
                    }
                    if (canRewriteToMatchNone(canMatchRequest.source())
                        && canMatchRequest.source().query() instanceof MatchNoneQueryBuilder) {
                        try (markAsUsed) {
                            if (orig.readerId() == null) {
                                try {
                                    listener.onResponse(QuerySearchResult.nullInstance());
                                } finally {
                                    // close and remove the ephemeral reader context
                                    removeReaderContext(readerContext.id().getId());
                                    Releasables.close(readerContext);
                                }
                            } else {
                                listener.onResponse(QuerySearchResult.nullInstance());
                            }
                        }
                        return;
                    }
                }

                // fork the execution in the search thread pool
                runAsync(getExecutor(shard), () -> {
                    try (markAsUsed) {
                        return executeQueryPhase(orig, task, readerContext);
                    }
                }, ActionListener.wrap(listener::onResponse, exc -> {
                    try (markAsUsed) {
                        listener.onFailure(exc);
                    } finally {
                        processFailure(request, readerContext, exc);
                    }
                }));
            }

            @Override
            public void onFailure(Exception exc) {
                listener.onFailure(exc);
            }
        });
    }

    private IndexShard getShard(ShardSearchRequest request) {
        if (request.readerId() != null) {
            return findReaderContext(request.readerId()).indexShard();
        } else {
            return indicesService.indexServiceSafe(request.shardId().getIndex()).getShard(request.shardId().id());
        }
    }

    private <T> void runAsync(Executor executor, CheckedSupplier<T, Exception> executable, ActionListener<T> listener) {
        executor.execute(ActionRunnable.supply(listener, executable::get));
    }

    private SearchPhaseResult executeQueryPhase(ShardSearchRequest request,
                                                SearchShardTask task,
                                                ReaderContext readerContext) throws Exception {
        try (SearchContext context = createContext(readerContext, request, task, true)) {
            final long afterQueryTime;
            try (SearchOperationListenerExecutor executor = new SearchOperationListenerExecutor(context)) {
                loadOrExecuteQueryPhase(request, context);
                if (context.queryResult().hasSearchContext() == false && readerContext.singleSession()) {
                    freeReaderContext(readerContext.id());
                }
                afterQueryTime = executor.success();
            }
            if (request.numberOfShards() == 1) {
                return executeFetchPhase(readerContext, context, afterQueryTime);
            }
            return context.queryResult();
        } catch (Exception e) {
            // execution exception can happen while loading the cache, strip it
            if (e instanceof ExecutionException) {
                e = (e.getCause() == null || e.getCause() instanceof Exception) ?
                    (Exception) e.getCause() : new ElasticsearchException(e.getCause());
            }
            logger.trace("Query phase failed", e);
            processFailure(request, readerContext, e);
            throw e;
        }
    }

    private QueryFetchSearchResult executeFetchPhase(ReaderContext reader, SearchContext context, long afterQueryTime) {
        try (SearchOperationListenerExecutor executor = new SearchOperationListenerExecutor(context, true, afterQueryTime)){
            shortcutDocIdsToLoad(context);
            fetchPhase.execute(context);
            if (reader.singleSession()) {
                freeReaderContext(reader.id());
            }
            executor.success();
        }
        return new QueryFetchSearchResult(context.queryResult(), context.fetchResult());
    }

    public void executeQueryPhase(InternalScrollSearchRequest request,
                                  SearchShardTask task,
                                  ActionListener<ScrollQuerySearchResult> listener) {
        final LegacyReaderContext readerContext = (LegacyReaderContext) findReaderContext(request.contextId());
        runAsync(getExecutor(readerContext.indexShard()), () -> {
            final ShardSearchRequest shardSearchRequest = readerContext.getShardSearchRequest(null);
            try (Releasable ignored = readerContext.markAsUsed();
                 SearchContext searchContext = createContext(readerContext, shardSearchRequest, task, false);
                 SearchOperationListenerExecutor executor = new SearchOperationListenerExecutor(searchContext)) {
                readerContext.indexShard().getSearchOperationListener().validateSearchContext(readerContext, request);
                if (request.scroll() != null && request.scroll().keepAlive() != null) {
                    final long keepAlive = request.scroll().keepAlive().millis();
                    checkKeepAliveLimit(keepAlive);
                    readerContext.keepAlive(keepAlive);
                }
                searchContext.searcher().setAggregatedDfs(readerContext.getAggregatedDfs(null));
                processScroll(request, readerContext, searchContext);
                queryPhase.execute(searchContext);
                executor.success();
                final RescoreDocIds rescoreDocIds = searchContext.rescoreDocIds();
                searchContext.queryResult().setRescoreDocIds(rescoreDocIds);
                readerContext.setRescoreDocIds(rescoreDocIds);
                return new ScrollQuerySearchResult(searchContext.queryResult(), searchContext.shardTarget());
            } catch (Exception e) {
                logger.trace("Query phase failed", e);
                processFailure(shardSearchRequest, readerContext, e);
                throw e;
            }
        }, listener);
    }

    public void executeQueryPhase(QuerySearchRequest request, SearchShardTask task, ActionListener<QuerySearchResult> listener) {
        final ReaderContext readerContext = findReaderContext(request.contextId());
        runAsync(getExecutor(readerContext.indexShard()), () -> {
            final ShardSearchRequest shardSearchRequest = readerContext.getShardSearchRequest(request.shardSearchRequest());
            readerContext.setAggregatedDfs(request.dfs());
            try (Releasable ignored = readerContext.markAsUsed();
                 SearchContext searchContext = createContext(readerContext, shardSearchRequest, task, true);
                 SearchOperationListenerExecutor executor = new SearchOperationListenerExecutor(searchContext)) {
                readerContext.indexShard().getSearchOperationListener().validateSearchContext(readerContext, request);
                searchContext.searcher().setAggregatedDfs(request.dfs());
                queryPhase.execute(searchContext);
                if (searchContext.queryResult().hasSearchContext() == false && readerContext.singleSession()) {
                    // no hits, we can release the context since there will be no fetch phase
                    freeReaderContext(readerContext.id());
                }
                executor.success();
                final RescoreDocIds rescoreDocIds = searchContext.rescoreDocIds();
                searchContext.queryResult().setRescoreDocIds(rescoreDocIds);
                readerContext.setRescoreDocIds(rescoreDocIds);
                return searchContext.queryResult();
            } catch (Exception e) {
                assert TransportActions.isShardNotAvailableException(e) == false : new AssertionError(e);
                logger.trace("Query phase failed", e);
                processFailure(shardSearchRequest, readerContext, e);
                throw e;
            }
        }, listener);
    }

    private Executor getExecutor(IndexShard indexShard) {
        assert indexShard != null;
        return threadPool.executor(indexShard.indexSettings().isSearchThrottled() ? Names.SEARCH_THROTTLED : Names.SEARCH);
    }

    public void executeFetchPhase(InternalScrollSearchRequest request, SearchShardTask task,
                                  ActionListener<ScrollQueryFetchSearchResult> listener) {
        final LegacyReaderContext readerContext = (LegacyReaderContext) findReaderContext(request.contextId());
        runAsync(getExecutor(readerContext.indexShard()), () -> {
            final ShardSearchRequest shardSearchRequest = readerContext.getShardSearchRequest(null);
            try (Releasable ignored = readerContext.markAsUsed();
                 SearchContext searchContext = createContext(readerContext, shardSearchRequest, task, false);
                 SearchOperationListenerExecutor executor = new SearchOperationListenerExecutor(searchContext)) {
                readerContext.indexShard().getSearchOperationListener().validateSearchContext(readerContext, request);
                if (request.scroll() != null && request.scroll().keepAlive() != null) {
                    checkKeepAliveLimit(request.scroll().keepAlive().millis());
                    readerContext.keepAlive(request.scroll().keepAlive().millis());
                }
                searchContext.assignRescoreDocIds(readerContext.getRescoreDocIds(null));
                searchContext.searcher().setAggregatedDfs(readerContext.getAggregatedDfs(null));
                processScroll(request, readerContext, searchContext);
                queryPhase.execute(searchContext);
                final long afterQueryTime = executor.success();
                QueryFetchSearchResult fetchSearchResult = executeFetchPhase(readerContext, searchContext, afterQueryTime);
                return new ScrollQueryFetchSearchResult(fetchSearchResult, searchContext.shardTarget());
            } catch (Exception e) {
                assert TransportActions.isShardNotAvailableException(e) == false : new AssertionError(e);
                logger.trace("Fetch phase failed", e);
                processFailure(shardSearchRequest, readerContext, e);
                throw e;
            }
        }, listener);
    }

    public void executeFetchPhase(ShardFetchRequest request, SearchShardTask task, ActionListener<FetchSearchResult> listener) {
        final ReaderContext readerContext = findReaderContext(request.contextId());
        runAsync(getExecutor(readerContext.indexShard()), () -> {
            final ShardSearchRequest shardSearchRequest = readerContext.getShardSearchRequest(request.getShardSearchRequest());
            try (Releasable ignored = readerContext.markAsUsed();
                 SearchContext searchContext = createContext(readerContext, shardSearchRequest, task, false)) {
                readerContext.indexShard().getSearchOperationListener().validateSearchContext(readerContext, request);
                if (request.lastEmittedDoc() != null) {
                    searchContext.scrollContext().lastEmittedDoc = request.lastEmittedDoc();
                }
                searchContext.assignRescoreDocIds(readerContext.getRescoreDocIds(request.getRescoreDocIds()));
                searchContext.searcher().setAggregatedDfs(readerContext.getAggregatedDfs(request.getAggregatedDfs()));
                searchContext.docIdsToLoad(request.docIds(), 0, request.docIdsSize());
                try (SearchOperationListenerExecutor executor =
                         new SearchOperationListenerExecutor(searchContext, true, System.nanoTime())) {
                    fetchPhase.execute(searchContext);
                    if (readerContext.singleSession()) {
                        freeReaderContext(request.contextId());
                    }
                    executor.success();
                }
                return searchContext.fetchResult();
            } catch (Exception e) {
                assert TransportActions.isShardNotAvailableException(e) == false : new AssertionError(e);
                logger.trace("Fetch phase failed", e);
                processFailure(shardSearchRequest, readerContext, e);
                throw e;
            }
        }, listener);
    }

    private ReaderContext getReaderContext(ShardSearchContextId id) {
        final ReaderContext reader = activeReaders.get(id.getId());
        if (reader == null) {
            return null;
        }
        if (reader.id().getReaderId().equals(id.getReaderId()) || id.getReaderId().isEmpty()) {
            return reader;
        }
        return null;
    }

    private ReaderContext findReaderContext(ShardSearchContextId id) throws SearchContextMissingException {
        final ReaderContext reader = getReaderContext(id);
        if (reader == null) {
            throw new SearchContextMissingException(id);
        }
        return reader;
    }

    final ReaderContext createOrGetReaderContext(ShardSearchRequest request, boolean keepStatesInContext) {
        if (request.readerId() != null) {
            assert keepStatesInContext == false;
            final ReaderContext readerContext = findReaderContext(request.readerId());
            readerContext.indexShard().getSearchOperationListener().validateSearchContext(readerContext, request);
            final long keepAlive = request.keepAlive().millis();
            checkKeepAliveLimit(keepAlive);
            readerContext.keepAlive(keepAlive);
            return readerContext;
        }
        IndexService indexService = indicesService.indexServiceSafe(request.shardId().getIndex());
        IndexShard shard = indexService.getShard(request.shardId().id());
        Engine.SearcherSupplier reader = shard.acquireSearcherSupplier();
        return createAndPutReaderContext(request, indexService, shard, reader, keepStatesInContext);
    }

    final ReaderContext createAndPutReaderContext(ShardSearchRequest request, IndexService indexService, IndexShard shard,
                                                  Engine.SearcherSupplier reader, boolean keepStatesInContext) {
        assert request.readerId() == null;
        assert request.keepAlive() == null;
        ReaderContext readerContext = null;
        Releasable decreaseScrollContexts = null;
        try {
            if (request.scroll() != null) {
                decreaseScrollContexts = openScrollContexts::decrementAndGet;
                if (openScrollContexts.incrementAndGet() > maxOpenScrollContext) {
                    throw new ElasticsearchException(
                        "Trying to create too many scroll contexts. Must be less than or equal to: [" +
                            maxOpenScrollContext + "]. " + "This limit can be set by changing the ["
                            + MAX_OPEN_SCROLL_CONTEXT.getKey() + "] setting.");
                }
            }
            final long keepAlive = getKeepAlive(request);
            checkKeepAliveLimit(keepAlive);
            if (keepStatesInContext || request.scroll() != null) {
                readerContext = new LegacyReaderContext(idGenerator.incrementAndGet(), indexService, shard, reader, request, keepAlive);
                if (request.scroll() != null) {
                    readerContext.addOnClose(decreaseScrollContexts);
                    decreaseScrollContexts = null;
                }
            } else {
                readerContext = new ReaderContext(idGenerator.incrementAndGet(), indexService, shard, reader, keepAlive,
                    request.keepAlive() == null);
            }
            reader = null;
            final ReaderContext finalReaderContext = readerContext;
            final SearchOperationListener searchOperationListener = shard.getSearchOperationListener();
            searchOperationListener.onNewReaderContext(finalReaderContext);
            if (finalReaderContext.scrollContext() != null) {
                searchOperationListener.onNewScrollContext(finalReaderContext);
            }
            readerContext.addOnClose(() -> {
                try {
                    if (finalReaderContext.scrollContext() != null) {
                        searchOperationListener.onFreeScrollContext(finalReaderContext);
                    }
                } finally {
                    searchOperationListener.onFreeReaderContext(finalReaderContext);
                }
            });
            putReaderContext(finalReaderContext);
            readerContext = null;
            return finalReaderContext;
        } finally {
            Releasables.close(reader, readerContext, decreaseScrollContexts);
        }
    }

    /**
     * Opens the reader context for given shardId. The newly opened reader context will be keep
     * until the {@code keepAlive} elapsed unless it is manually released.
     */
    public void openReaderContext(ShardId shardId, TimeValue keepAlive, ActionListener<ShardSearchContextId> listener) {
        checkKeepAliveLimit(keepAlive.millis());
        final IndexService indexService = indicesService.indexServiceSafe(shardId.getIndex());
        final IndexShard shard = indexService.getShard(shardId.id());
        final SearchOperationListener searchOperationListener = shard.getSearchOperationListener();
        shard.awaitShardSearchActive(ignored -> {
            Engine.SearcherSupplier searcherSupplier = null;
            ReaderContext readerContext = null;
            try {
                searcherSupplier = shard.acquireSearcherSupplier();
                readerContext = new ReaderContext(
                    idGenerator.incrementAndGet(), indexService, shard, searcherSupplier, keepAlive.millis(), false);
                final ReaderContext finalReaderContext = readerContext;
                searcherSupplier = null; // transfer ownership to reader context
                searchOperationListener.onNewReaderContext(readerContext);
                readerContext.addOnClose(() -> searchOperationListener.onFreeReaderContext(finalReaderContext));
                putReaderContext(readerContext);
                readerContext = null;
                listener.onResponse(finalReaderContext.id());
            } catch (Exception exc) {
                Releasables.closeWhileHandlingException(searcherSupplier, readerContext);
                listener.onFailure(exc);
            }
        });
    }

    final SearchContext createContext(ReaderContext readerContext,
                                      ShardSearchRequest request,
                                      SearchShardTask task,
                                      boolean includeAggregations) throws IOException {
        final DefaultSearchContext context = createSearchContext(readerContext, request, defaultSearchTimeout);
        try {
            if (request.scroll() != null) {
                context.scrollContext().scroll = request.scroll();
            }
            parseSource(context, request.source(), includeAggregations);

            // if the from and size are still not set, default them
            if (context.from() == -1) {
                context.from(DEFAULT_FROM);
            }
            if (context.size() == -1) {
                context.size(DEFAULT_SIZE);
            }
            context.setTask(task);

            // pre process
            dfsPhase.preProcess(context);
            queryPhase.preProcess(context);
            fetchPhase.preProcess(context);
        } catch (Exception e) {
            context.close();
            throw e;
        }

        return context;
    }

    public DefaultSearchContext createSearchContext(ShardSearchRequest request, TimeValue timeout) throws IOException {
        final IndexService indexService = indicesService.indexServiceSafe(request.shardId().getIndex());
        final IndexShard indexShard = indexService.getShard(request.shardId().getId());
        final Engine.SearcherSupplier reader = indexShard.acquireSearcherSupplier();
        try (ReaderContext readerContext = new ReaderContext(idGenerator.incrementAndGet(), indexService, indexShard, reader, -1L, true)) {
            DefaultSearchContext searchContext = createSearchContext(readerContext, request, timeout);
            searchContext.addReleasable(readerContext.markAsUsed());
            return searchContext;
        }
    }

    private DefaultSearchContext createSearchContext(ReaderContext reader, ShardSearchRequest request, TimeValue timeout)
        throws IOException {
        boolean success = false;
        DefaultSearchContext searchContext = null;
        try {
            SearchShardTarget shardTarget = new SearchShardTarget(clusterService.localNode().getId(),
                reader.indexShard().shardId(), request.getClusterAlias(), OriginalIndices.NONE);
            searchContext = new DefaultSearchContext(reader, request, shardTarget, clusterService,
                bigArrays, threadPool::relativeTimeInMillis, timeout, fetchPhase, lowLevelCancellation);
            // we clone the query shard context here just for rewriting otherwise we
            // might end up with incorrect state since we are using now() or script services
            // during rewrite and normalized / evaluate templates etc.
            QueryShardContext context = new QueryShardContext(searchContext.getQueryShardContext());
            Rewriteable.rewrite(request.getRewriteable(), context, true);
            assert searchContext.getQueryShardContext().isCacheable();
            success = true;
        } finally {
            if (success == false) {
                // we handle the case where `IndicesService#indexServiceSafe`or `IndexService#getShard`, or the DefaultSearchContext
                // constructor throws an exception since we would otherwise leak a searcher and this can have severe implications
                // (unable to obtain shard lock exceptions).
                IOUtils.closeWhileHandlingException(searchContext);
            }
        }
        return searchContext;
    }

    private void freeAllContextForIndex(Index index) {
        assert index != null;
        for (ReaderContext ctx : activeReaders.values()) {
            if (index.equals(ctx.indexShard().shardId().getIndex())) {
                freeReaderContext(ctx.id());
            }
        }
    }

    public boolean freeReaderContext(ShardSearchContextId contextId) {
        if (getReaderContext(contextId) != null) {
            try (ReaderContext context = removeReaderContext(contextId.getId())) {
                return context != null;
            }
        }
        return false;
    }

    public void freeAllScrollContexts() {
        for (ReaderContext readerContext : activeReaders.values()) {
            if (readerContext.scrollContext() != null) {
                freeReaderContext(readerContext.id());
            }
        }
    }

    private long getKeepAlive(ShardSearchRequest request) {
        if (request.scroll() != null && request.scroll().keepAlive() != null) {
            return request.scroll().keepAlive().millis();
        } else {
            return defaultKeepAlive;
        }
    }

    private void checkKeepAliveLimit(long keepAlive) {
        if (keepAlive > maxKeepAlive) {
            throw new IllegalArgumentException(
                "Keep alive for request (" + TimeValue.timeValueMillis(keepAlive) + ") is too large. " +
                    "It must be less than (" + TimeValue.timeValueMillis(maxKeepAlive) + "). " +
                    "This limit can be set by changing the [" + MAX_KEEPALIVE_SETTING.getKey() + "] cluster level setting.");
        }
    }

    private void processFailure(ShardSearchRequest request, ReaderContext context, Exception e) {
        if (context.singleSession() || request.scroll() != null) {
            // we release the reader on failure if the request is a normal search or a scroll
            freeReaderContext(context.id());
        }
        try {
            if (Lucene.isCorruptionException(e)) {
                context.indexShard().failShard("search execution corruption failure", e);
            }
        } catch (Exception inner) {
            inner.addSuppressed(e);
            logger.warn("failed to process shard failure to (potentially) send back shard failure on corruption", inner);
        }
    }

    private void parseSource(DefaultSearchContext context, SearchSourceBuilder source, boolean includeAggregations) {
        // nothing to parse...
        if (source == null) {
            return;
        }
        SearchShardTarget shardTarget = context.shardTarget();
        QueryShardContext queryShardContext = context.getQueryShardContext();
        context.from(source.from());
        context.size(source.size());
        Map<String, InnerHitContextBuilder> innerHitBuilders = new HashMap<>();
        if (source.query() != null) {
            InnerHitContextBuilder.extractInnerHits(source.query(), innerHitBuilders);
            context.parsedQuery(queryShardContext.toQuery(source.query()));
        }
        if (source.postFilter() != null) {
            InnerHitContextBuilder.extractInnerHits(source.postFilter(), innerHitBuilders);
            context.parsedPostFilter(queryShardContext.toQuery(source.postFilter()));
        }
        if (innerHitBuilders.size() > 0) {
            for (Map.Entry<String, InnerHitContextBuilder> entry : innerHitBuilders.entrySet()) {
                try {
                    entry.getValue().build(context, context.innerHits());
                } catch (IOException e) {
                    throw new SearchException(shardTarget, "failed to build inner_hits", e);
                }
            }
        }
        if (source.sorts() != null) {
            try {
                Optional<SortAndFormats> optionalSort = SortBuilder.buildSort(source.sorts(), context.getQueryShardContext());
                if (optionalSort.isPresent()) {
                    context.sort(optionalSort.get());
                }
            } catch (IOException e) {
                throw new SearchException(shardTarget, "failed to create sort elements", e);
            }
        }
        context.trackScores(source.trackScores());
        if (source.trackTotalHitsUpTo() != null
                && source.trackTotalHitsUpTo() != SearchContext.TRACK_TOTAL_HITS_ACCURATE
                && context.scrollContext() != null) {
            throw new SearchException(shardTarget, "disabling [track_total_hits] is not allowed in a scroll context");
        }
        if (source.trackTotalHitsUpTo() != null) {
            context.trackTotalHitsUpTo(source.trackTotalHitsUpTo());
        }
        if (source.minScore() != null) {
            context.minimumScore(source.minScore());
        }
        if (source.profile()) {
            context.setProfilers(new Profilers(context.searcher()));
        }
        if (source.timeout() != null) {
            context.timeout(source.timeout());
        }
        context.terminateAfter(source.terminateAfter());
        if (source.aggregations() != null && includeAggregations) {
            try {
                AggregatorFactories factories = source.aggregations().build(queryShardContext, null);
                context.aggregations(new SearchContextAggregations(factories, multiBucketConsumerService.create()));
            } catch (IOException e) {
                throw new AggregationInitializationException("Failed to create aggregators", e);
            }
        }
        if (source.suggest() != null) {
            try {
                context.suggest(source.suggest().build(queryShardContext));
            } catch (IOException e) {
                throw new SearchException(shardTarget, "failed to create SuggestionSearchContext", e);
            }
        }
        if (source.rescores() != null) {
            try {
                for (RescorerBuilder<?> rescore : source.rescores()) {
                    context.addRescore(rescore.buildContext(queryShardContext));
                }
            } catch (IOException e) {
                throw new SearchException(shardTarget, "failed to create RescoreSearchContext", e);
            }
        }
        if (source.explain() != null) {
            context.explain(source.explain());
        }
        if (source.fetchSource() != null) {
            context.fetchSourceContext(source.fetchSource());
        }
        if (source.docValueFields() != null) {
            FetchDocValuesContext docValuesContext = FetchDocValuesContext.create(context.mapperService(), source.docValueFields());
            context.docValuesContext(docValuesContext);
        }
        if (source.highlighter() != null) {
            HighlightBuilder highlightBuilder = source.highlighter();
            try {
                context.highlight(highlightBuilder.build(queryShardContext));
            } catch (IOException e) {
                throw new SearchException(shardTarget, "failed to create SearchContextHighlighter", e);
            }
        }
        if (source.scriptFields() != null && source.size() != 0) {
            int maxAllowedScriptFields = context.mapperService().getIndexSettings().getMaxScriptFields();
            if (source.scriptFields().size() > maxAllowedScriptFields) {
                throw new IllegalArgumentException(
                        "Trying to retrieve too many script_fields. Must be less than or equal to: [" + maxAllowedScriptFields
                                + "] but was [" + source.scriptFields().size() + "]. This limit can be set by changing the ["
                                + IndexSettings.MAX_SCRIPT_FIELDS_SETTING.getKey() + "] index level setting.");
            }
            for (org.elasticsearch.search.builder.SearchSourceBuilder.ScriptField field : source.scriptFields()) {
                FieldScript.Factory factory = scriptService.compile(field.script(), FieldScript.CONTEXT);
                FieldScript.LeafFactory searchScript = factory.newFactory(field.script().getParams(), context.lookup());
                context.scriptFields().add(new ScriptField(field.fieldName(), searchScript, field.ignoreFailure()));
            }
        }
        if (source.ext() != null) {
            for (SearchExtBuilder searchExtBuilder : source.ext()) {
                context.addSearchExt(searchExtBuilder);
            }
        }
        if (source.version() != null) {
            context.version(source.version());
        }

        if (source.seqNoAndPrimaryTerm() != null) {
            context.seqNoAndPrimaryTerm(source.seqNoAndPrimaryTerm());
        }

        if (source.stats() != null) {
            context.groupStats(source.stats());
        }
        if (CollectionUtils.isEmpty(source.searchAfter()) == false) {
            if (context.scrollContext() != null) {
                throw new SearchException(shardTarget, "`search_after` cannot be used in a scroll context.");
            }
            if (context.from() > 0) {
                throw new SearchException(shardTarget, "`from` parameter must be set to 0 when `search_after` is used.");
            }
            FieldDoc fieldDoc = SearchAfterBuilder.buildFieldDoc(context.sort(), source.searchAfter());
            context.searchAfter(fieldDoc);
        }

        if (source.slice() != null) {
            if (context.scrollContext() == null) {
                throw new SearchException(shardTarget, "`slice` cannot be used outside of a scroll context");
            }
            context.sliceBuilder(source.slice());
        }

        if (source.storedFields() != null) {
            if (source.storedFields().fetchFields() == false) {
                if (context.version()) {
                    throw new SearchException(shardTarget, "`stored_fields` cannot be disabled if version is requested");
                }
                if (context.sourceRequested()) {
                    throw new SearchException(shardTarget, "`stored_fields` cannot be disabled if _source is requested");
                }
            }
            context.storedFieldsContext(source.storedFields());
        }

        if (source.collapse() != null) {
            if (context.scrollContext() != null) {
                throw new SearchException(shardTarget, "cannot use `collapse` in a scroll context");
            }
            if (context.searchAfter() != null) {
                throw new SearchException(shardTarget, "cannot use `collapse` in conjunction with `search_after`");
            }
            if (context.rescore() != null && context.rescore().isEmpty() == false) {
                throw new SearchException(shardTarget, "cannot use `collapse` in conjunction with `rescore`");
            }
            final CollapseContext collapseContext = source.collapse().build(queryShardContext);
            context.collapse(collapseContext);
        }
    }

    /**
     * Shortcut ids to load, we load only "from" and up to "size". The phase controller
     * handles this as well since the result is always size * shards for Q_T_F
     */
    private void shortcutDocIdsToLoad(SearchContext context) {
        final int[] docIdsToLoad;
        int docsOffset = 0;
        final Suggest suggest = context.queryResult().suggest();
        int numSuggestDocs = 0;
        final List<CompletionSuggestion> completionSuggestions;
        if (suggest != null && suggest.hasScoreDocs()) {
            completionSuggestions = suggest.filter(CompletionSuggestion.class);
            for (CompletionSuggestion completionSuggestion : completionSuggestions) {
                numSuggestDocs += completionSuggestion.getOptions().size();
            }
        } else {
            completionSuggestions = Collections.emptyList();
        }
        if (context.request().scroll() != null) {
            TopDocs topDocs = context.queryResult().topDocs().topDocs;
            docIdsToLoad = new int[topDocs.scoreDocs.length + numSuggestDocs];
            for (int i = 0; i < topDocs.scoreDocs.length; i++) {
                docIdsToLoad[docsOffset++] = topDocs.scoreDocs[i].doc;
            }
        } else {
            TopDocs topDocs = context.queryResult().topDocs().topDocs;
            if (topDocs.scoreDocs.length < context.from()) {
                // no more docs...
                docIdsToLoad = new int[numSuggestDocs];
            } else {
                int totalSize = context.from() + context.size();
                docIdsToLoad = new int[Math.min(topDocs.scoreDocs.length - context.from(), context.size()) +
                    numSuggestDocs];
                for (int i = context.from(); i < Math.min(totalSize, topDocs.scoreDocs.length); i++) {
                    docIdsToLoad[docsOffset++] = topDocs.scoreDocs[i].doc;
                }
            }
        }
        for (CompletionSuggestion completionSuggestion : completionSuggestions) {
            for (CompletionSuggestion.Entry.Option option : completionSuggestion.getOptions()) {
                docIdsToLoad[docsOffset++] = option.getDoc().doc;
            }
        }
        context.docIdsToLoad(docIdsToLoad, 0, docIdsToLoad.length);
    }

    private void processScroll(InternalScrollSearchRequest request, ReaderContext reader, SearchContext context) {
        // process scroll
        context.from(context.from() + context.size());
        context.scrollContext().scroll = request.scroll();
    }

    /**
     * Returns the number of active contexts in this
     * SearchService
     */
    public int getActiveContexts() {
        return this.activeReaders.size();
    }

    public ResponseCollectorService getResponseCollectorService() {
        return this.responseCollectorService;
    }

    class Reaper implements Runnable {
        @Override
        public void run() {
            for (ReaderContext context : activeReaders.values()) {
                if (context.isExpired()) {
                    logger.debug("freeing search context [{}]", context.id());
                    freeReaderContext(context.id());
                }
            }
        }
    }

    public AliasFilter buildAliasFilter(ClusterState state, String index, Set<String> resolvedExpressions) {
        return indicesService.buildAliasFilter(state, index, resolvedExpressions);
    }

    /**
     * This method uses a lightweight searcher without wrapping (i.e., not open a full reader on frozen indices) to rewrite the query
     * to check if the query can match any documents. This method can have false positives while if it returns {@code false} the query
     * won't match any documents on the current shard.
     */
    public CanMatchResponse canMatch(ShardSearchRequest request) throws IOException {
        assert request.searchType() == SearchType.QUERY_THEN_FETCH : "unexpected search type: " + request.searchType();
<<<<<<< HEAD
        final ReaderContext readerContext = request.readerId() != null ? getReaderContext(request.readerId()) :  null;
        final Releasable markAsUsed = readerContext != null ? readerContext.markAsUsed() : null;
        final IndexService indexService;
        final Engine.Searcher canMatchSearcher;
        final boolean hasRefreshPending;
        if (readerContext != null) {
            readerContext.indexShard().getSearchOperationListener().validateSearchContext(readerContext, request);
            checkKeepAliveLimit(request.keepAlive().millis());
            readerContext.keepAlive(request.keepAlive().millis());
            indexService = readerContext.indexService();
            canMatchSearcher = readerContext.acquireSearcher(Engine.CAN_MATCH_SEARCH_SOURCE);
            hasRefreshPending = false;
        } else {
            indexService = indicesService.indexServiceSafe(request.shardId().getIndex());
            IndexShard indexShard = indexService.getShard(request.shardId().getId());
            hasRefreshPending = indexShard.hasRefreshPending();
            canMatchSearcher = indexShard.acquireSearcher(Engine.CAN_MATCH_SEARCH_SOURCE);
        }

        try (markAsUsed; canMatchSearcher) {
            final boolean aliasFilterCanMatch = request.getAliasFilter()
                .getQueryBuilder() instanceof MatchNoneQueryBuilder == false;
            QueryShardContext context = indexService.newQueryShardContext(request.shardId().id(), canMatchSearcher,
=======
        IndexService indexService = indicesService.indexServiceSafe(request.shardId().getIndex());
        IndexShard indexShard = indexService.getShard(request.shardId().getId());
        // we don't want to use the reader wrapper since it could run costly operations
        // and we can afford false positives.
        final boolean hasRefreshPending = indexShard.hasRefreshPending();
        try (Engine.Searcher searcher = indexShard.acquireCanMatchSearcher()) {
            QueryShardContext context = indexService.newQueryShardContext(request.shardId().id(), searcher,
>>>>>>> 785a91c1
                request::nowInMillis, request.getClusterAlias());
            Rewriteable.rewrite(request.getRewriteable(), context, false);
            final boolean aliasFilterCanMatch = request.getAliasFilter()
                .getQueryBuilder() instanceof MatchNoneQueryBuilder == false;
            FieldSortBuilder sortBuilder = FieldSortBuilder.getPrimaryFieldSortOrNull(request.source());
            MinAndMax<?> minMax = sortBuilder != null ? FieldSortBuilder.getMinMaxOrNull(context, sortBuilder) : null;
            final boolean canMatch;
            if (canRewriteToMatchNone(request.source())) {
                QueryBuilder queryBuilder = request.source().query();
                canMatch = aliasFilterCanMatch && queryBuilder instanceof MatchNoneQueryBuilder == false;
            } else {
                // null query means match_all
                canMatch = aliasFilterCanMatch;
            }
            return new CanMatchResponse(canMatch || hasRefreshPending, minMax);

        }
    }

    public void canMatch(ShardSearchRequest request, ActionListener<CanMatchResponse> listener) {
        try {
            listener.onResponse(canMatch(request));
        } catch (IOException e) {
            listener.onFailure(e);
        }
    }

    /**
     * Returns true iff the given search source builder can be early terminated by rewriting to a match none query. Or in other words
     * if the execution of the search request can be early terminated without executing it. This is for instance not possible if
     * a global aggregation is part of this request or if there is a suggest builder present.
     */
    public static boolean canRewriteToMatchNone(SearchSourceBuilder source) {
        if (source == null || source.query() == null || source.query() instanceof MatchAllQueryBuilder || source.suggest() != null) {
            return false;
        }
        AggregatorFactories.Builder aggregations = source.aggregations();
        return aggregations == null || aggregations.mustVisitAllDocs() == false;
    }

    private void rewriteAndFetchShardRequest(IndexShard shard, ShardSearchRequest request, ActionListener<ShardSearchRequest> listener) {
        ActionListener<Rewriteable> actionListener = ActionListener.wrap(r -> {
            if (request.readerId() != null) {
                listener.onResponse(request);
            } else {
                // now we need to check if there is a pending refresh and register
                shard.awaitShardSearchActive(b -> listener.onResponse(request));
            }
        }, listener::onFailure);
        // we also do rewrite on the coordinating node (TransportSearchService) but we also need to do it here for BWC as well as
        // AliasFilters that might need to be rewritten. These are edge-cases but we are every efficient doing the rewrite here so it's not
        // adding a lot of overhead
        Rewriteable.rewriteAndFetch(request.getRewriteable(), indicesService.getRewriteContext(request::nowInMillis), actionListener);
    }

    /**
     * Returns a new {@link QueryRewriteContext} with the given {@code now} provider
     */
    public QueryRewriteContext getRewriteContext(LongSupplier nowInMillis) {
        return indicesService.getRewriteContext(nowInMillis);
    }

    public IndicesService getIndicesService() {
        return indicesService;
    }

    /**
     * Returns a builder for {@link InternalAggregation.ReduceContext}. This
     * builder retains a reference to the provided {@link SearchRequest}.
     */
    public InternalAggregation.ReduceContextBuilder aggReduceContextBuilder(SearchRequest request) {
        return new InternalAggregation.ReduceContextBuilder() {
            @Override
            public InternalAggregation.ReduceContext forPartialReduction() {
                return InternalAggregation.ReduceContext.forPartialReduction(bigArrays, scriptService,
                        () -> requestToPipelineTree(request));
            }

            @Override
            public ReduceContext forFinalReduction() {
                PipelineTree pipelineTree = requestToPipelineTree(request);
                return InternalAggregation.ReduceContext.forFinalReduction(
                        bigArrays, scriptService, multiBucketConsumerService.create(), pipelineTree);
            }
        };
    }

    private static PipelineTree requestToPipelineTree(SearchRequest request) {
        if (request.source() == null || request.source().aggregations() == null) {
            return PipelineTree.EMPTY;
        }
        return request.source().aggregations().buildPipelineTree();
    }

    public static final class CanMatchResponse extends SearchPhaseResult {
        private final boolean canMatch;
        private final MinAndMax<?> estimatedMinAndMax;

        public CanMatchResponse(StreamInput in) throws IOException {
            super(in);
            this.canMatch = in.readBoolean();
            if (in.getVersion().onOrAfter(Version.V_7_6_0)) {
                estimatedMinAndMax = in.readOptionalWriteable(MinAndMax::new);
            } else {
                estimatedMinAndMax = null;
            }
        }

        public CanMatchResponse(boolean canMatch, MinAndMax<?> estimatedMinAndMax) {
            this.canMatch = canMatch;
            this.estimatedMinAndMax = estimatedMinAndMax;
        }

        @Override
        public void writeTo(StreamOutput out) throws IOException {
            out.writeBoolean(canMatch);
            if (out.getVersion().onOrAfter(Version.V_7_6_0)) {
                out.writeOptionalWriteable(estimatedMinAndMax);
            }
        }

        public boolean canMatch() {
            return canMatch;
        }

        public MinAndMax<?> estimatedMinAndMax() {
            return estimatedMinAndMax;
        }
    }

    /**
     * This helper class ensures we only execute either the success or the failure path for {@link SearchOperationListener}.
     * This is crucial for some implementations like {@link org.elasticsearch.index.search.stats.ShardSearchStats}.
     */
    private static final class SearchOperationListenerExecutor implements AutoCloseable {
        private final SearchOperationListener listener;
        private final SearchContext context;
        private final long time;
        private final boolean fetch;
        private long afterQueryTime = -1;
        private boolean closed = false;

        SearchOperationListenerExecutor(SearchContext context) {
            this(context, false, System.nanoTime());
        }

        SearchOperationListenerExecutor(SearchContext context, boolean fetch, long startTime) {
            this.listener = context.indexShard().getSearchOperationListener();
            this.context = context;
            time = startTime;
            this.fetch = fetch;
            if (fetch) {
                listener.onPreFetchPhase(context);
            } else {
                listener.onPreQueryPhase(context);
            }
        }

        long success() {
            return afterQueryTime = System.nanoTime();
        }

        @Override
        public void close() {
            assert closed == false : "already closed - while technically ok double closing is a likely a bug in this case";
            if (closed == false) {
                closed = true;
                if (afterQueryTime != -1) {
                    if (fetch) {
                        listener.onFetchPhase(context, afterQueryTime - time);
                    } else {
                        listener.onQueryPhase(context, afterQueryTime - time);
                    }
                } else {
                    if (fetch) {
                        listener.onFailedFetchPhase(context);
                    } else {
                        listener.onFailedQueryPhase(context);
                    }
                }
            }
        }
    }
}<|MERGE_RESOLUTION|>--- conflicted
+++ resolved
@@ -1120,7 +1120,6 @@
      */
     public CanMatchResponse canMatch(ShardSearchRequest request) throws IOException {
         assert request.searchType() == SearchType.QUERY_THEN_FETCH : "unexpected search type: " + request.searchType();
-<<<<<<< HEAD
         final ReaderContext readerContext = request.readerId() != null ? getReaderContext(request.readerId()) :  null;
         final Releasable markAsUsed = readerContext != null ? readerContext.markAsUsed() : null;
         final IndexService indexService;
@@ -1141,18 +1140,7 @@
         }
 
         try (markAsUsed; canMatchSearcher) {
-            final boolean aliasFilterCanMatch = request.getAliasFilter()
-                .getQueryBuilder() instanceof MatchNoneQueryBuilder == false;
             QueryShardContext context = indexService.newQueryShardContext(request.shardId().id(), canMatchSearcher,
-=======
-        IndexService indexService = indicesService.indexServiceSafe(request.shardId().getIndex());
-        IndexShard indexShard = indexService.getShard(request.shardId().getId());
-        // we don't want to use the reader wrapper since it could run costly operations
-        // and we can afford false positives.
-        final boolean hasRefreshPending = indexShard.hasRefreshPending();
-        try (Engine.Searcher searcher = indexShard.acquireCanMatchSearcher()) {
-            QueryShardContext context = indexService.newQueryShardContext(request.shardId().id(), searcher,
->>>>>>> 785a91c1
                 request::nowInMillis, request.getClusterAlias());
             Rewriteable.rewrite(request.getRewriteable(), context, false);
             final boolean aliasFilterCanMatch = request.getAliasFilter()

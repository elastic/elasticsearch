
/*
 * Copyright Elasticsearch B.V. and/or licensed to Elasticsearch B.V. under one
 * or more contributor license agreements. Licensed under the "Elastic License
 * 2.0", the "GNU Affero General Public License v3.0 only", and the "Server Side
 * Public License v 1"; you may not use this file except in compliance with, at
 * your election, the "Elastic License 2.0", the "GNU Affero General Public
 * License v3.0 only", or the "Server Side Public License, v 1".
 */

package org.elasticsearch.search;

import org.apache.logging.log4j.LogManager;
import org.apache.logging.log4j.Logger;
import org.apache.lucene.search.FieldDoc;
import org.apache.lucene.search.MatchAllDocsQuery;
import org.apache.lucene.search.Query;
import org.apache.lucene.search.TopDocs;
import org.elasticsearch.ElasticsearchException;
import org.elasticsearch.ExceptionsHelper;
import org.elasticsearch.TransportVersion;
import org.elasticsearch.action.ActionListener;
import org.elasticsearch.action.ActionRunnable;
import org.elasticsearch.action.ResolvedIndices;
import org.elasticsearch.action.search.CanMatchNodeRequest;
import org.elasticsearch.action.search.CanMatchNodeResponse;
import org.elasticsearch.action.search.SearchShardTask;
import org.elasticsearch.action.search.SearchType;
import org.elasticsearch.action.support.TransportActions;
import org.elasticsearch.cluster.ClusterState;
import org.elasticsearch.cluster.metadata.IndexNameExpressionResolver.ResolvedExpression;
import org.elasticsearch.cluster.routing.ShardRouting;
import org.elasticsearch.cluster.service.ClusterService;
import org.elasticsearch.common.CheckedSupplier;
import org.elasticsearch.common.UUIDs;
import org.elasticsearch.common.breaker.CircuitBreaker;
import org.elasticsearch.common.component.AbstractLifecycleComponent;
import org.elasticsearch.common.logging.LoggerMessageFormat;
import org.elasticsearch.common.lucene.Lucene;
import org.elasticsearch.common.settings.Setting;
import org.elasticsearch.common.settings.Setting.Property;
import org.elasticsearch.common.settings.Settings;
import org.elasticsearch.common.unit.ByteSizeUnit;
import org.elasticsearch.common.unit.ByteSizeValue;
import org.elasticsearch.common.util.BigArrays;
import org.elasticsearch.common.util.CollectionUtils;
import org.elasticsearch.common.util.concurrent.AbstractRunnable;
import org.elasticsearch.common.util.concurrent.ConcurrentCollections;
import org.elasticsearch.common.util.concurrent.EsExecutors;
import org.elasticsearch.common.util.concurrent.EsRejectedExecutionException;
import org.elasticsearch.core.IOUtils;
import org.elasticsearch.core.RefCounted;
import org.elasticsearch.core.Releasable;
import org.elasticsearch.core.Releasables;
import org.elasticsearch.core.TimeValue;
import org.elasticsearch.index.Index;
import org.elasticsearch.index.IndexNotFoundException;
import org.elasticsearch.index.IndexService;
import org.elasticsearch.index.IndexSettings;
import org.elasticsearch.index.engine.Engine;
import org.elasticsearch.index.query.CoordinatorRewriteContextProvider;
import org.elasticsearch.index.query.InnerHitContextBuilder;
import org.elasticsearch.index.query.InnerHitsRewriteContext;
import org.elasticsearch.index.query.MatchAllQueryBuilder;
import org.elasticsearch.index.query.MatchNoneQueryBuilder;
import org.elasticsearch.index.query.QueryBuilder;
import org.elasticsearch.index.query.QueryRewriteContext;
import org.elasticsearch.index.query.Rewriteable;
import org.elasticsearch.index.query.SearchExecutionContext;
import org.elasticsearch.index.shard.GlobalCheckpointListeners;
import org.elasticsearch.index.shard.IndexEventListener;
import org.elasticsearch.index.shard.IndexShard;
import org.elasticsearch.index.shard.SearchOperationListener;
import org.elasticsearch.index.shard.ShardId;
import org.elasticsearch.indices.ExecutorSelector;
import org.elasticsearch.indices.IndicesService;
import org.elasticsearch.indices.breaker.CircuitBreakerService;
import org.elasticsearch.indices.cluster.IndicesClusterStateService.AllocatedIndices.IndexRemovalReason;
import org.elasticsearch.script.FieldScript;
import org.elasticsearch.script.ScriptService;
import org.elasticsearch.search.aggregations.AggregationInitializationException;
import org.elasticsearch.search.aggregations.AggregationReduceContext;
import org.elasticsearch.search.aggregations.AggregatorFactories;
import org.elasticsearch.search.aggregations.MultiBucketConsumerService;
import org.elasticsearch.search.aggregations.SearchContextAggregations;
import org.elasticsearch.search.aggregations.support.AggregationContext;
import org.elasticsearch.search.aggregations.support.AggregationContext.ProductionAggregationContext;
import org.elasticsearch.search.builder.PointInTimeBuilder;
import org.elasticsearch.search.builder.SearchSourceBuilder;
import org.elasticsearch.search.builder.SubSearchSourceBuilder;
import org.elasticsearch.search.collapse.CollapseContext;
import org.elasticsearch.search.dfs.DfsPhase;
import org.elasticsearch.search.dfs.DfsSearchResult;
import org.elasticsearch.search.fetch.FetchPhase;
import org.elasticsearch.search.fetch.FetchSearchResult;
import org.elasticsearch.search.fetch.QueryFetchSearchResult;
import org.elasticsearch.search.fetch.ScrollQueryFetchSearchResult;
import org.elasticsearch.search.fetch.ShardFetchRequest;
import org.elasticsearch.search.fetch.subphase.FetchDocValuesContext;
import org.elasticsearch.search.fetch.subphase.FetchFieldsContext;
import org.elasticsearch.search.fetch.subphase.ScriptFieldsContext.ScriptField;
import org.elasticsearch.search.fetch.subphase.highlight.HighlightBuilder;
import org.elasticsearch.search.internal.AliasFilter;
import org.elasticsearch.search.internal.InternalScrollSearchRequest;
import org.elasticsearch.search.internal.LegacyReaderContext;
import org.elasticsearch.search.internal.ReaderContext;
import org.elasticsearch.search.internal.SearchContext;
import org.elasticsearch.search.internal.ShardSearchContextId;
import org.elasticsearch.search.internal.ShardSearchRequest;
import org.elasticsearch.search.internal.SubSearchContext;
import org.elasticsearch.search.lookup.SearchLookup;
import org.elasticsearch.search.profile.Profilers;
import org.elasticsearch.search.query.QueryPhase;
import org.elasticsearch.search.query.QuerySearchRequest;
import org.elasticsearch.search.query.QuerySearchResult;
import org.elasticsearch.search.query.ScrollQuerySearchResult;
import org.elasticsearch.search.query.SearchTimeoutException;
import org.elasticsearch.search.rank.feature.RankFeatureResult;
import org.elasticsearch.search.rank.feature.RankFeatureShardPhase;
import org.elasticsearch.search.rank.feature.RankFeatureShardRequest;
import org.elasticsearch.search.rescore.RescorerBuilder;
import org.elasticsearch.search.searchafter.SearchAfterBuilder;
import org.elasticsearch.search.sort.FieldSortBuilder;
import org.elasticsearch.search.sort.MinAndMax;
import org.elasticsearch.search.sort.SortAndFormats;
import org.elasticsearch.search.sort.SortBuilder;
import org.elasticsearch.search.suggest.Suggest;
import org.elasticsearch.search.suggest.completion.CompletionSuggestion;
import org.elasticsearch.tasks.CancellableTask;
import org.elasticsearch.tasks.TaskCancelledException;
import org.elasticsearch.telemetry.tracing.Tracer;
import org.elasticsearch.threadpool.Scheduler;
import org.elasticsearch.threadpool.Scheduler.Cancellable;
import org.elasticsearch.threadpool.ThreadPool;
import org.elasticsearch.threadpool.ThreadPool.Names;
import org.elasticsearch.transport.TransportRequest;
import org.elasticsearch.transport.Transports;

import java.io.IOException;
import java.util.ArrayList;
import java.util.Collections;
import java.util.HashMap;
import java.util.List;
import java.util.Map;
import java.util.Optional;
import java.util.Set;
import java.util.concurrent.ExecutionException;
import java.util.concurrent.Executor;
import java.util.concurrent.TimeoutException;
import java.util.concurrent.atomic.AtomicBoolean;
import java.util.concurrent.atomic.AtomicInteger;
import java.util.concurrent.atomic.AtomicLong;
import java.util.function.BiFunction;
import java.util.function.Function;
import java.util.function.LongSupplier;
import java.util.function.Supplier;

import static org.elasticsearch.TransportVersions.ERROR_TRACE_IN_TRANSPORT_HEADER;
import static org.elasticsearch.core.TimeValue.timeValueHours;
import static org.elasticsearch.core.TimeValue.timeValueMillis;
import static org.elasticsearch.core.TimeValue.timeValueMinutes;
import static org.elasticsearch.index.seqno.SequenceNumbers.UNASSIGNED_SEQ_NO;
import static org.elasticsearch.search.rank.feature.RankFeatureShardPhase.EMPTY_RESULT;

public class SearchService extends AbstractLifecycleComponent implements IndexEventListener {
    private static final Logger logger = LogManager.getLogger(SearchService.class);

    // we can have 5 minutes here, since we make sure to clean with search requests and when shard/index closes
    public static final Setting<TimeValue> DEFAULT_KEEPALIVE_SETTING = Setting.positiveTimeSetting(
        "search.default_keep_alive",
        timeValueMinutes(5),
        Property.NodeScope,
        Property.Dynamic
    );
    public static final Setting<TimeValue> MAX_KEEPALIVE_SETTING = Setting.positiveTimeSetting(
        "search.max_keep_alive",
        timeValueHours(24),
        Property.NodeScope,
        Property.Dynamic
    );
    public static final Setting<TimeValue> KEEPALIVE_INTERVAL_SETTING = Setting.positiveTimeSetting(
        "search.keep_alive_interval",
        timeValueMinutes(1),
        Property.NodeScope
    );
    public static final Setting<Boolean> ALLOW_EXPENSIVE_QUERIES = Setting.boolSetting(
        "search.allow_expensive_queries",
        true,
        Property.NodeScope,
        Property.Dynamic
    );

    public static final Setting<Boolean> CCS_VERSION_CHECK_SETTING = Setting.boolSetting(
        "search.check_ccs_compatibility",
        false,
        Property.NodeScope
    );

    /**
     * Enables low-level, frequent search cancellation checks. Enabling low-level checks will make long running searches to react
     * to the cancellation request faster. It will produce more cancellation checks but benchmarking has shown these did not
     * noticeably slow down searches.
     */
    public static final Setting<Boolean> LOW_LEVEL_CANCELLATION_SETTING = Setting.boolSetting(
        "search.low_level_cancellation",
        true,
        Property.Dynamic,
        Property.NodeScope
    );

    public static final TimeValue NO_TIMEOUT = timeValueMillis(-1);
    public static final Setting<TimeValue> DEFAULT_SEARCH_TIMEOUT_SETTING = Setting.timeSetting(
        "search.default_search_timeout",
        NO_TIMEOUT,
        Property.Dynamic,
        Property.NodeScope
    );
    public static final Setting<Boolean> DEFAULT_ALLOW_PARTIAL_SEARCH_RESULTS = Setting.boolSetting(
        "search.default_allow_partial_results",
        true,
        Property.Dynamic,
        Property.NodeScope
    );

    // This setting is only registered on tests to force concurrent search even when segments contains very few documents.
    public static final Setting<Integer> MINIMUM_DOCS_PER_SLICE = Setting.intSetting(
        "search.minimum_docs_per_slice",
        50_000,
        1,
        Property.NodeScope
    );

    public static final Setting<Boolean> SEARCH_WORKER_THREADS_ENABLED = Setting.boolSetting(
        "search.worker_threads_enabled",
        true,
        Property.NodeScope,
        Property.Dynamic,
        Property.DeprecatedWarning
    );

    public static final Setting<Boolean> QUERY_PHASE_PARALLEL_COLLECTION_ENABLED = Setting.boolSetting(
        "search.query_phase_parallel_collection_enabled",
        true,
        Property.NodeScope,
        Property.Dynamic
    );

    public static final Setting<Integer> MAX_OPEN_SCROLL_CONTEXT = Setting.intSetting(
        "search.max_open_scroll_context",
        500,
        0,
        Property.Dynamic,
        Property.NodeScope
    );

    public static final Setting<Boolean> ENABLE_REWRITE_AGGS_TO_FILTER_BY_FILTER = Setting.boolSetting(
        "search.aggs.rewrite_to_filter_by_filter",
        true,
        Property.Dynamic,
        Property.NodeScope
    );

    public static final Setting<ByteSizeValue> MAX_ASYNC_SEARCH_RESPONSE_SIZE_SETTING = Setting.byteSizeSetting(
        "search.max_async_search_response_size",
        ByteSizeValue.of(10, ByteSizeUnit.MB),
        Property.Dynamic,
        Property.NodeScope
    );

    public static final Setting<Boolean> CCS_COLLECT_TELEMETRY = Setting.boolSetting(
        "search.ccs.collect_telemetry",
        true,
        Property.Dynamic,
        Property.NodeScope
    );

<<<<<<< HEAD
    public static final Setting<Boolean> BATCHED_QUERY_PHASE = Setting.boolSetting(
        "search.batched_query_phase",
        true,
=======
    /**
     * The size of the buffer used for memory accounting.
     * This buffer is used to locally track the memory accummulated during the execution of
     * a search request before submitting the accumulated value to the circuit breaker.
     */
    public static final Setting<ByteSizeValue> MEMORY_ACCOUNTING_BUFFER_SIZE = Setting.byteSizeSetting(
        "search.memory_accounting_buffer_size",
        ByteSizeValue.of(1, ByteSizeUnit.MB),
        ByteSizeValue.of(1, ByteSizeUnit.MB),
        ByteSizeValue.ofBytes(Long.MAX_VALUE),
>>>>>>> da51c8cc
        Property.Dynamic,
        Property.NodeScope
    );

    public static final int DEFAULT_SIZE = 10;
    public static final int DEFAULT_FROM = 0;
    private static final StackTraceElement[] EMPTY_STACK_TRACE_ARRAY = new StackTraceElement[0];

    private final ThreadPool threadPool;

    private final ClusterService clusterService;

    private final IndicesService indicesService;

    private final ScriptService scriptService;

    private final ExecutorSelector executorSelector;

    private final BigArrays bigArrays;

    private final FetchPhase fetchPhase;
    private final CircuitBreaker circuitBreaker;
    private volatile Executor searchExecutor;
    private volatile boolean enableQueryPhaseParallelCollection;

    private volatile long defaultKeepAlive;

    private volatile long maxKeepAlive;

    private volatile TimeValue defaultSearchTimeout;

    private volatile boolean batchQueryPhase;

    private final int minimumDocsPerSlice;

    private volatile boolean defaultAllowPartialSearchResults;

    private volatile boolean lowLevelCancellation;

    private volatile int maxOpenScrollContext;

    private volatile boolean enableRewriteAggsToFilterByFilter;

    private volatile long memoryAccountingBufferSize;

    private final Cancellable keepAliveReaper;

    private final AtomicLong idGenerator = new AtomicLong();

    private final Map<Long, ReaderContext> activeReaders = ConcurrentCollections.newConcurrentMapWithAggressiveConcurrency();

    private final MultiBucketConsumerService multiBucketConsumerService;

    private final AtomicInteger openScrollContexts = new AtomicInteger();
    private final String sessionId = UUIDs.randomBase64UUID();

    private final Tracer tracer;

    public SearchService(
        ClusterService clusterService,
        IndicesService indicesService,
        ThreadPool threadPool,
        ScriptService scriptService,
        BigArrays bigArrays,
        FetchPhase fetchPhase,
        CircuitBreakerService circuitBreakerService,
        ExecutorSelector executorSelector,
        Tracer tracer
    ) {
        Settings settings = clusterService.getSettings();
        this.threadPool = threadPool;
        this.clusterService = clusterService;
        this.indicesService = indicesService;
        this.scriptService = scriptService;
        this.bigArrays = bigArrays;
        this.fetchPhase = fetchPhase;
        circuitBreaker = circuitBreakerService.getBreaker(CircuitBreaker.REQUEST);
        this.multiBucketConsumerService = new MultiBucketConsumerService(clusterService, settings, circuitBreaker);
        this.executorSelector = executorSelector;
        this.tracer = tracer;

        TimeValue keepAliveInterval = KEEPALIVE_INTERVAL_SETTING.get(settings);
        setKeepAlives(DEFAULT_KEEPALIVE_SETTING.get(settings), MAX_KEEPALIVE_SETTING.get(settings));

        clusterService.getClusterSettings()
            .addSettingsUpdateConsumer(
                DEFAULT_KEEPALIVE_SETTING,
                MAX_KEEPALIVE_SETTING,
                this::setKeepAlives,
                SearchService::validateKeepAlives
            );

        this.keepAliveReaper = threadPool.scheduleWithFixedDelay(new Reaper(), keepAliveInterval, threadPool.executor(Names.SEARCH));

        defaultSearchTimeout = DEFAULT_SEARCH_TIMEOUT_SETTING.get(settings);
        clusterService.getClusterSettings().addSettingsUpdateConsumer(DEFAULT_SEARCH_TIMEOUT_SETTING, this::setDefaultSearchTimeout);

        minimumDocsPerSlice = MINIMUM_DOCS_PER_SLICE.get(settings);

        defaultAllowPartialSearchResults = DEFAULT_ALLOW_PARTIAL_SEARCH_RESULTS.get(settings);
        clusterService.getClusterSettings()
            .addSettingsUpdateConsumer(DEFAULT_ALLOW_PARTIAL_SEARCH_RESULTS, this::setDefaultAllowPartialSearchResults);

        maxOpenScrollContext = MAX_OPEN_SCROLL_CONTEXT.get(settings);
        clusterService.getClusterSettings().addSettingsUpdateConsumer(MAX_OPEN_SCROLL_CONTEXT, this::setMaxOpenScrollContext);

        lowLevelCancellation = LOW_LEVEL_CANCELLATION_SETTING.get(settings);
        clusterService.getClusterSettings().addSettingsUpdateConsumer(LOW_LEVEL_CANCELLATION_SETTING, this::setLowLevelCancellation);

        enableRewriteAggsToFilterByFilter = ENABLE_REWRITE_AGGS_TO_FILTER_BY_FILTER.get(settings);
        clusterService.getClusterSettings()
            .addSettingsUpdateConsumer(ENABLE_REWRITE_AGGS_TO_FILTER_BY_FILTER, this::setEnableRewriteAggsToFilterByFilter);

        if (SEARCH_WORKER_THREADS_ENABLED.get(settings)) {
            searchExecutor = threadPool.executor(Names.SEARCH);
        }

        clusterService.getClusterSettings().addSettingsUpdateConsumer(SEARCH_WORKER_THREADS_ENABLED, this::setEnableSearchWorkerThreads);

        enableQueryPhaseParallelCollection = QUERY_PHASE_PARALLEL_COLLECTION_ENABLED.get(settings);
        clusterService.getClusterSettings()
            .addSettingsUpdateConsumer(QUERY_PHASE_PARALLEL_COLLECTION_ENABLED, this::setEnableQueryPhaseParallelCollection);
<<<<<<< HEAD
        batchQueryPhase = BATCHED_QUERY_PHASE.get(settings);
        clusterService.getClusterSettings()
            .addSettingsUpdateConsumer(BATCHED_QUERY_PHASE, bulkExecuteQueryPhase -> this.batchQueryPhase = bulkExecuteQueryPhase);
=======

        memoryAccountingBufferSize = MEMORY_ACCOUNTING_BUFFER_SIZE.get(settings).getBytes();
        clusterService.getClusterSettings()
            .addSettingsUpdateConsumer(MEMORY_ACCOUNTING_BUFFER_SIZE, newValue -> this.memoryAccountingBufferSize = newValue.getBytes());
>>>>>>> da51c8cc
    }

    private void setEnableSearchWorkerThreads(boolean enableSearchWorkerThreads) {
        if (enableSearchWorkerThreads) {
            searchExecutor = threadPool.executor(Names.SEARCH);
        } else {
            searchExecutor = null;
        }
    }

    private void setEnableQueryPhaseParallelCollection(boolean enableQueryPhaseParallelCollection) {
        this.enableQueryPhaseParallelCollection = enableQueryPhaseParallelCollection;
    }

    private static void validateKeepAlives(TimeValue defaultKeepAlive, TimeValue maxKeepAlive) {
        if (defaultKeepAlive.millis() > maxKeepAlive.millis()) {
            throw new IllegalArgumentException(
                "Default keep alive setting for request ["
                    + DEFAULT_KEEPALIVE_SETTING.getKey()
                    + "]"
                    + " should be smaller than max keep alive ["
                    + MAX_KEEPALIVE_SETTING.getKey()
                    + "], "
                    + "was ("
                    + defaultKeepAlive
                    + " > "
                    + maxKeepAlive
                    + ")"
            );
        }
    }

    private void setKeepAlives(TimeValue defaultKeepAlive, TimeValue maxKeepAlive) {
        validateKeepAlives(defaultKeepAlive, maxKeepAlive);
        this.defaultKeepAlive = defaultKeepAlive.millis();
        this.maxKeepAlive = maxKeepAlive.millis();
    }

    private void setDefaultSearchTimeout(TimeValue defaultSearchTimeout) {
        this.defaultSearchTimeout = defaultSearchTimeout;
    }

    private void setDefaultAllowPartialSearchResults(boolean defaultAllowPartialSearchResults) {
        this.defaultAllowPartialSearchResults = defaultAllowPartialSearchResults;
    }

    public boolean defaultAllowPartialSearchResults() {
        return defaultAllowPartialSearchResults;
    }

    private void setMaxOpenScrollContext(int maxOpenScrollContext) {
        this.maxOpenScrollContext = maxOpenScrollContext;
    }

    private void setLowLevelCancellation(Boolean lowLevelCancellation) {
        this.lowLevelCancellation = lowLevelCancellation;
    }

    private void setEnableRewriteAggsToFilterByFilter(boolean enableRewriteAggsToFilterByFilter) {
        this.enableRewriteAggsToFilterByFilter = enableRewriteAggsToFilterByFilter;
    }

    public boolean batchQueryPhase() {
        return batchQueryPhase;
    }

    @Override
    public void afterIndexRemoved(Index index, IndexSettings indexSettings, IndexRemovalReason reason) {
        // once an index is removed due to deletion or closing, we can just clean up all the pending search context information
        // if we then close all the contexts we can get some search failures along the way which are not expected.
        // it's fine to keep the contexts open if the index is still "alive"
        // unfortunately we don't have a clear way to signal today why an index is closed.
        // to release memory and let references to the filesystem go etc.
        if (reason == IndexRemovalReason.DELETED || reason == IndexRemovalReason.CLOSED || reason == IndexRemovalReason.REOPENED) {
            freeAllContextForIndex(index);
        }
    }

    @Override
    public void beforeIndexShardCreated(ShardRouting routing, Settings indexSettings) {
        // if a shard is reassigned to a node where we still have searches against the same shard and it is not a relocate, we prefer
        // to stop searches to restore full availability as fast as possible. A known scenario here is that we lost connection to master
        // or master(s) were restarted.
        assert routing.initializing();
        if (routing.isRelocationTarget() == false) {
            freeAllContextsForShard(routing.shardId());
        }
    }

    protected void putReaderContext(ReaderContext context) {
        final long id = context.id().getId();
        final ReaderContext previous = activeReaders.put(id, context);
        assert previous == null;
        // ensure that if we race against afterIndexRemoved, we remove the context from the active list.
        // this is important to ensure store can be cleaned up, in particular if the search is a scroll with a long timeout.
        final Index index = context.indexShard().shardId().getIndex();
        if (indicesService.hasIndex(index) == false) {
            removeReaderContext(id);
            throw new IndexNotFoundException(index);
        }
    }

    protected ReaderContext removeReaderContext(long id) {
        if (logger.isTraceEnabled()) {
            logger.trace("removing reader context [{}]", id);
        }
        return activeReaders.remove(id);
    }

    @Override
    protected void doStart() {}

    @Override
    protected void doStop() {
        for (final ReaderContext context : activeReaders.values()) {
            freeReaderContext(context.id());
        }
    }

    @Override
    protected void doClose() {
        doStop();
        keepAliveReaper.cancel();
    }

    /**
     * Wraps the listener to avoid sending StackTraces back to the coordinating
     * node if the `error_trace` header is set to {@code false}. Upon reading we
     * default to {@code true} to maintain the same behavior as before the change,
     * due to older nodes not being able to specify whether it needs stack traces.
     *
     * @param <T>            the type of the response
     * @param listener       the action listener to be wrapped
     * @param version        channel version of the request
     * @param threadPool     with context where to write the new header
     * @return the wrapped action listener
     */
    static <T> ActionListener<T> maybeWrapListenerForStackTrace(
        ActionListener<T> listener,
        TransportVersion version,
        ThreadPool threadPool
    ) {
        boolean header = true;
        if (version.onOrAfter(ERROR_TRACE_IN_TRANSPORT_HEADER) && threadPool.getThreadContext() != null) {
            header = Boolean.parseBoolean(threadPool.getThreadContext().getHeaderOrDefault("error_trace", "false"));
        }
        if (header == false) {
            return listener.delegateResponse((l, e) -> {
                ExceptionsHelper.unwrapCausesAndSuppressed(e, err -> {
                    err.setStackTrace(EMPTY_STACK_TRACE_ARRAY);
                    return false;
                });
                l.onFailure(e);
            });
        }
        return listener;
    }

    public void executeDfsPhase(ShardSearchRequest request, SearchShardTask task, ActionListener<SearchPhaseResult> listener) {
        listener = maybeWrapListenerForStackTrace(listener, request.getChannelVersion(), threadPool);
        final IndexShard shard = getShard(request);
        rewriteAndFetchShardRequest(shard, request, listener.delegateFailure((l, rewritten) -> {
            // fork the execution in the search thread pool
            ensureAfterSeqNoRefreshed(shard, request, () -> executeDfsPhase(request, task), l);
        }));
    }

    private DfsSearchResult executeDfsPhase(ShardSearchRequest request, SearchShardTask task) throws IOException {
        ReaderContext readerContext = createOrGetReaderContext(request);
        try (@SuppressWarnings("unused") // withScope call is necessary to instrument search execution
        Releasable scope = tracer.withScope(task);
            Releasable ignored = readerContext.markAsUsed(getKeepAlive(request));
            SearchContext context = createContext(readerContext, request, task, ResultsType.DFS, false)
        ) {
            DfsPhase.execute(context);
            return context.dfsResult();
        } catch (Exception e) {
            logger.trace("Dfs phase failed", e);
            processFailure(readerContext, e);
            throw e;
        }
    }

    /**
     * Try to load the query results from the cache or execute the query phase directly if the cache cannot be used.
     */
    private void loadOrExecuteQueryPhase(final ShardSearchRequest request, final SearchContext context) throws Exception {
        final boolean canCache = IndicesService.canCache(request, context);
        context.getSearchExecutionContext().freezeContext();
        if (canCache) {
            indicesService.loadIntoContext(request, context);
        } else {
            QueryPhase.execute(context);
        }
    }

    public void executeQueryPhase(ShardSearchRequest request, CancellableTask task, ActionListener<SearchPhaseResult> listener) {
        assert request.canReturnNullResponseIfMatchNoDocs() == false || request.numberOfShards() > 1
            : "empty responses require more than one shard";
        final IndexShard shard = getShard(request);
        rewriteAndFetchShardRequest(
            shard,
            request,
            maybeWrapListenerForStackTrace(listener, request.getChannelVersion(), threadPool).delegateFailure((l, orig) -> {
                // check if we can shortcut the query phase entirely.
                if (orig.canReturnNullResponseIfMatchNoDocs()) {
                    assert orig.scroll() == null;
                    ShardSearchRequest clone = new ShardSearchRequest(orig);
                    CanMatchContext canMatchContext = new CanMatchContext(
                        clone,
                        indicesService::indexServiceSafe,
                        this::findReaderContext,
                        defaultKeepAlive,
                        maxKeepAlive
                    );
                    CanMatchShardResponse canMatchResp = canMatch(canMatchContext, false);
                    if (canMatchResp.canMatch() == false) {
                        l.onResponse(QuerySearchResult.nullInstance());
                        return;
                    }
                }
                // TODO: i think it makes sense to always do a canMatch here and
                // return an empty response (not null response) in case canMatch is false?
                ensureAfterSeqNoRefreshed(shard, orig, () -> executeQueryPhase(orig, task), l);
            })
        );
    }

    private <T extends RefCounted> void ensureAfterSeqNoRefreshed(
        IndexShard shard,
        ShardSearchRequest request,
        CheckedSupplier<T, Exception> executable,
        ActionListener<T> listener
    ) {
        final long waitForCheckpoint = request.waitForCheckpoint();
        final Executor executor = getExecutor(shard);
        try {
            if (waitForCheckpoint <= UNASSIGNED_SEQ_NO) {
                runAsync(executor, executable, listener);
                return;
            }
            if (shard.indexSettings().getRefreshInterval().getMillis() <= 0) {
                listener.onFailure(new IllegalArgumentException("Cannot use wait_for_checkpoints with [index.refresh_interval=-1]"));
                return;
            }

            final AtomicBoolean isDone = new AtomicBoolean(false);
            // TODO: this logic should be improved, the timeout should be handled in a way that removes the listener from the logic in the
            // index shard on timeout so that a timed-out listener does not use up any listener slots.
            final TimeValue timeout = request.getWaitForCheckpointsTimeout();
            final Scheduler.ScheduledCancellable timeoutTask = NO_TIMEOUT.equals(timeout) ? null : threadPool.schedule(() -> {
                if (isDone.compareAndSet(false, true)) {
                    var shardTarget = new SearchShardTarget(
                        shard.routingEntry().currentNodeId(),
                        shard.shardId(),
                        request.getClusterAlias()
                    );
                    var message = LoggerMessageFormat.format("Wait for seq_no [{}] refreshed timed out [{}]", waitForCheckpoint, timeout);
                    listener.onFailure(new SearchTimeoutException(shardTarget, message));
                }
            }, timeout, EsExecutors.DIRECT_EXECUTOR_SERVICE);

            // allow waiting for not-yet-issued sequence number if shard isn't promotable to primary and the timeout is less than or equal
            // to 30s
            final boolean allowWaitForNotYetIssued = shard.routingEntry().isPromotableToPrimary() == false
                && NO_TIMEOUT.equals(timeout) == false
                && timeout.getSeconds() <= 30L;
            shard.addRefreshListener(waitForCheckpoint, allowWaitForNotYetIssued, new ActionListener<>() {
                @Override
                public void onResponse(Void unused) {
                    // We must check that the sequence number is smaller than or equal to the global checkpoint. If it is not,
                    // it is possible that a stale shard could return uncommitted documents.
                    if (shard.getLastKnownGlobalCheckpoint() >= waitForCheckpoint) {
                        searchReady();
                        return;
                    }
                    shard.addGlobalCheckpointListener(waitForCheckpoint, new GlobalCheckpointListeners.GlobalCheckpointListener() {
                        @Override
                        public Executor executor() {
                            return EsExecutors.DIRECT_EXECUTOR_SERVICE;
                        }

                        @Override
                        public void accept(long g, Exception e) {
                            if (g != UNASSIGNED_SEQ_NO) {
                                assert waitForCheckpoint <= g
                                    : shard.shardId() + " only advanced to [" + g + "] while waiting for [" + waitForCheckpoint + "]";
                                searchReady();
                            } else {
                                assert e != null;
                                // Ignore TimeoutException, our scheduled timeout task will handle this
                                if (e instanceof TimeoutException == false) {
                                    onFailure(e);
                                }
                            }
                        }
                    }, NO_TIMEOUT.equals(timeout) == false ? null : timeout);
                }

                @Override
                public void onFailure(Exception e) {
                    if (isDone.compareAndSet(false, true)) {
                        if (timeoutTask != null) {
                            timeoutTask.cancel();
                        }
                        listener.onFailure(e);
                    }
                }

                private void searchReady() {
                    if (isDone.compareAndSet(false, true)) {
                        if (timeoutTask != null) {
                            timeoutTask.cancel();
                        }
                        runAsync(executor, executable, listener);
                    }
                }
            });
        } catch (Exception e) {
            listener.onFailure(e);
        }
    }

    private IndexShard getShard(ShardSearchRequest request) {
        final ShardSearchContextId contextId = request.readerId();
        if (contextId != null && sessionId.equals(contextId.getSessionId())) {
            final ReaderContext readerContext = activeReaders.get(contextId.getId());
            if (readerContext != null) {
                return readerContext.indexShard();
            }
        }
        return indicesService.indexServiceSafe(request.shardId().getIndex()).getShard(request.shardId().id());
    }

    private static <T extends RefCounted> void runAsync(
        Executor executor,
        CheckedSupplier<T, Exception> executable,
        ActionListener<T> listener
    ) {
        executor.execute(ActionRunnable.supplyAndDecRef(listener, executable));
    }

    /**
     * The returned {@link SearchPhaseResult} will have had its ref count incremented by this method.
     * It is the responsibility of the caller to ensure that the ref count is correctly decremented
     * when the object is no longer needed.
     */
    private SearchPhaseResult executeQueryPhase(ShardSearchRequest request, CancellableTask task) throws Exception {
        final ReaderContext readerContext = createOrGetReaderContext(request);
        try (
            Releasable scope = tracer.withScope(task);
            Releasable ignored = readerContext.markAsUsed(getKeepAlive(request));
            SearchContext context = createContext(readerContext, request, task, ResultsType.QUERY, true)
        ) {
            tracer.startTrace("executeQueryPhase", Map.of());
            final long afterQueryTime;
            try (SearchOperationListenerExecutor executor = new SearchOperationListenerExecutor(context)) {
                loadOrExecuteQueryPhase(request, context);
                if (context.queryResult().hasSearchContext() == false && readerContext.singleSession()) {
                    freeReaderContext(readerContext.id());
                }
                afterQueryTime = executor.success();
            } finally {
                tracer.stopTrace(task);
            }
            if (request.numberOfShards() == 1 && (request.source() == null || request.source().rankBuilder() == null)) {
                // we already have query results, but we can run fetch at the same time
                context.addFetchResult();
                return executeFetchPhase(readerContext, context, afterQueryTime);
            } else {
                // Pass the rescoreDocIds to the queryResult to send them the coordinating node and receive them back in the fetch phase.
                // We also pass the rescoreDocIds to the LegacyReaderContext in case the search state needs to stay in the data node.
                final RescoreDocIds rescoreDocIds = context.rescoreDocIds();
                context.queryResult().setRescoreDocIds(rescoreDocIds);
                readerContext.setRescoreDocIds(rescoreDocIds);
                // inc-ref query result because we close the SearchContext that references it in this try-with-resources block
                context.queryResult().incRef();
                return context.queryResult();
            }
        } catch (Exception e) {
            // execution exception can happen while loading the cache, strip it
            if (e instanceof ExecutionException) {
                e = (e.getCause() == null || e.getCause() instanceof Exception)
                    ? (Exception) e.getCause()
                    : new ElasticsearchException(e.getCause());
            }
            logger.trace("Query phase failed", e);
            processFailure(readerContext, e);
            throw e;
        }
    }

    public void executeRankFeaturePhase(RankFeatureShardRequest request, SearchShardTask task, ActionListener<RankFeatureResult> listener) {
        listener = maybeWrapListenerForStackTrace(listener, request.getShardSearchRequest().getChannelVersion(), threadPool);
        final ReaderContext readerContext = findReaderContext(request.contextId(), request);
        final ShardSearchRequest shardSearchRequest = readerContext.getShardSearchRequest(request.getShardSearchRequest());
        final Releasable markAsUsed = readerContext.markAsUsed(getKeepAlive(shardSearchRequest));
        runAsync(getExecutor(readerContext.indexShard()), () -> {
            try (SearchContext searchContext = createContext(readerContext, shardSearchRequest, task, ResultsType.RANK_FEATURE, false)) {
                int[] docIds = request.getDocIds();
                if (docIds == null || docIds.length == 0) {
                    searchContext.rankFeatureResult().shardResult(EMPTY_RESULT);
                    searchContext.rankFeatureResult().incRef();
                    return searchContext.rankFeatureResult();
                }
                RankFeatureShardPhase.prepareForFetch(searchContext, request);
                fetchPhase.execute(searchContext, docIds, null);
                RankFeatureShardPhase.processFetch(searchContext);
                var rankFeatureResult = searchContext.rankFeatureResult();
                rankFeatureResult.incRef();
                return rankFeatureResult;
            } catch (Exception e) {
                assert TransportActions.isShardNotAvailableException(e) == false : new AssertionError(e);
                // we handle the failure in the failure listener below
                throw e;
            }
        }, wrapFailureListener(listener, readerContext, markAsUsed));
    }

    private QueryFetchSearchResult executeFetchPhase(ReaderContext reader, SearchContext context, long afterQueryTime) {
        try (
            Releasable scope = tracer.withScope(context.getTask());
            SearchOperationListenerExecutor executor = new SearchOperationListenerExecutor(context, true, afterQueryTime)
        ) {
            fetchPhase.execute(context, shortcutDocIdsToLoad(context), null);
            if (reader.singleSession()) {
                freeReaderContext(reader.id());
            }
            executor.success();
        }
        // This will incRef the QuerySearchResult when it gets created
        return QueryFetchSearchResult.of(context.queryResult(), context.fetchResult());
    }

    public void executeQueryPhase(
        InternalScrollSearchRequest request,
        SearchShardTask task,
        ActionListener<ScrollQuerySearchResult> listener,
        TransportVersion version
    ) {
        listener = maybeWrapListenerForStackTrace(listener, version, threadPool);
        final LegacyReaderContext readerContext = (LegacyReaderContext) findReaderContext(request.contextId(), request);
        final Releasable markAsUsed;
        try {
            markAsUsed = readerContext.markAsUsed(getScrollKeepAlive(request.scroll()));
        } catch (Exception e) {
            // We need to release the reader context of the scroll when we hit any exception (here the keep_alive can be too large)
            freeReaderContext(readerContext.id());
            throw e;
        }
        runAsync(getExecutor(readerContext.indexShard()), () -> {
            final ShardSearchRequest shardSearchRequest = readerContext.getShardSearchRequest(null);
            try (
                SearchContext searchContext = createContext(readerContext, shardSearchRequest, task, ResultsType.QUERY, false);
                SearchOperationListenerExecutor executor = new SearchOperationListenerExecutor(searchContext)
            ) {
                searchContext.searcher().setAggregatedDfs(readerContext.getAggregatedDfs(null));
                processScroll(request, searchContext);
                QueryPhase.execute(searchContext);
                executor.success();
                readerContext.setRescoreDocIds(searchContext.rescoreDocIds());
                // ScrollQuerySearchResult will incRef the QuerySearchResult when it gets constructed.
                return new ScrollQuerySearchResult(searchContext.queryResult(), searchContext.shardTarget());
            } catch (Exception e) {
                logger.trace("Query phase failed", e);
                // we handle the failure in the failure listener below
                throw e;
            }
        }, wrapFailureListener(listener, readerContext, markAsUsed));
    }

    /**
     * The returned {@link SearchPhaseResult} will have had its ref count incremented by this method.
     * It is the responsibility of the caller to ensure that the ref count is correctly decremented
     * when the object is no longer needed.
     */
    public void executeQueryPhase(
        QuerySearchRequest request,
        SearchShardTask task,
        ActionListener<QuerySearchResult> listener,
        TransportVersion version
    ) {
        listener = maybeWrapListenerForStackTrace(listener, version, threadPool);
        final ReaderContext readerContext = findReaderContext(request.contextId(), request.shardSearchRequest());
        final ShardSearchRequest shardSearchRequest = readerContext.getShardSearchRequest(request.shardSearchRequest());
        final Releasable markAsUsed = readerContext.markAsUsed(getKeepAlive(shardSearchRequest));
        rewriteAndFetchShardRequest(readerContext.indexShard(), shardSearchRequest, listener.delegateFailure((l, rewritten) -> {
            // fork the execution in the search thread pool
            runAsync(getExecutor(readerContext.indexShard()), () -> {
                readerContext.setAggregatedDfs(request.dfs());
                try (
                    SearchContext searchContext = createContext(readerContext, shardSearchRequest, task, ResultsType.QUERY, true);
                    SearchOperationListenerExecutor executor = new SearchOperationListenerExecutor(searchContext)
                ) {
                    searchContext.searcher().setAggregatedDfs(request.dfs());
                    QueryPhase.execute(searchContext);
                    final QuerySearchResult queryResult = searchContext.queryResult();
                    if (queryResult.hasSearchContext() == false && readerContext.singleSession()) {
                        // no hits, we can release the context since there will be no fetch phase
                        freeReaderContext(readerContext.id());
                    }
                    executor.success();
                    // Pass the rescoreDocIds to the queryResult to send them the coordinating node
                    // and receive them back in the fetch phase.
                    // We also pass the rescoreDocIds to the LegacyReaderContext in case the search state needs to stay in the data node.
                    final RescoreDocIds rescoreDocIds = searchContext.rescoreDocIds();
                    queryResult.setRescoreDocIds(rescoreDocIds);
                    readerContext.setRescoreDocIds(rescoreDocIds);
                    // inc-ref query result because we close the SearchContext that references it in this try-with-resources block
                    queryResult.incRef();
                    return queryResult;
                } catch (Exception e) {
                    assert TransportActions.isShardNotAvailableException(e) == false : new AssertionError(e);
                    logger.trace("Query phase failed", e);
                    // we handle the failure in the failure listener below
                    throw e;
                }
            }, wrapFailureListener(l, readerContext, markAsUsed));
        }));
    }

    private Executor getExecutor(IndexShard indexShard) {
        assert indexShard != null;
        final String executorName;
        if (indexShard.isSystem()) {
            executorName = executorSelector.executorForSearch(indexShard.shardId().getIndexName());
        } else if (indexShard.indexSettings().isSearchThrottled()) {
            executorName = Names.SEARCH_THROTTLED;
        } else {
            executorName = Names.SEARCH;
        }
        return threadPool.executor(executorName);
    }

    public void executeFetchPhase(
        InternalScrollSearchRequest request,
        SearchShardTask task,
        ActionListener<ScrollQueryFetchSearchResult> listener
    ) {
        final LegacyReaderContext readerContext = (LegacyReaderContext) findReaderContext(request.contextId(), request);
        final Releasable markAsUsed;
        try {
            markAsUsed = readerContext.markAsUsed(getScrollKeepAlive(request.scroll()));
        } catch (Exception e) {
            // We need to release the reader context of the scroll when we hit any exception (here the keep_alive can be too large)
            freeReaderContext(readerContext.id());
            throw e;
        }
        runAsync(getExecutor(readerContext.indexShard()), () -> {
            final ShardSearchRequest shardSearchRequest = readerContext.getShardSearchRequest(null);
            try (
                SearchContext searchContext = createContext(readerContext, shardSearchRequest, task, ResultsType.FETCH, false);
                SearchOperationListenerExecutor executor = new SearchOperationListenerExecutor(searchContext)
            ) {
                searchContext.assignRescoreDocIds(readerContext.getRescoreDocIds(null));
                searchContext.searcher().setAggregatedDfs(readerContext.getAggregatedDfs(null));
                processScroll(request, searchContext);
                searchContext.addQueryResult();
                QueryPhase.execute(searchContext);
                final long afterQueryTime = executor.success();
                QueryFetchSearchResult fetchSearchResult = executeFetchPhase(readerContext, searchContext, afterQueryTime);
                return new ScrollQueryFetchSearchResult(fetchSearchResult, searchContext.shardTarget());
            } catch (Exception e) {
                assert TransportActions.isShardNotAvailableException(e) == false : new AssertionError(e);
                logger.trace("Fetch phase failed", e);
                // we handle the failure in the failure listener below
                throw e;
            }
        }, wrapFailureListener(listener, readerContext, markAsUsed));
    }

    public void executeFetchPhase(ShardFetchRequest request, CancellableTask task, ActionListener<FetchSearchResult> listener) {
        final ReaderContext readerContext = findReaderContext(request.contextId(), request);
        final ShardSearchRequest shardSearchRequest = readerContext.getShardSearchRequest(request.getShardSearchRequest());
        final Releasable markAsUsed = readerContext.markAsUsed(getKeepAlive(shardSearchRequest));
        rewriteAndFetchShardRequest(readerContext.indexShard(), shardSearchRequest, listener.delegateFailure((l, rewritten) -> {
            runAsync(getExecutor(readerContext.indexShard()), () -> {
                try (SearchContext searchContext = createContext(readerContext, rewritten, task, ResultsType.FETCH, false)) {
                    if (request.lastEmittedDoc() != null) {
                        searchContext.scrollContext().lastEmittedDoc = request.lastEmittedDoc();
                    }
                    searchContext.assignRescoreDocIds(readerContext.getRescoreDocIds(request.getRescoreDocIds()));
                    searchContext.searcher().setAggregatedDfs(readerContext.getAggregatedDfs(request.getAggregatedDfs()));
                    try (
                        SearchOperationListenerExecutor executor = new SearchOperationListenerExecutor(
                            searchContext,
                            true,
                            System.nanoTime()
                        )
                    ) {
                        fetchPhase.execute(searchContext, request.docIds(), request.getRankDocks());
                        if (readerContext.singleSession()) {
                            freeReaderContext(request.contextId());
                        }
                        executor.success();
                    }
                    var fetchResult = searchContext.fetchResult();
                    // inc-ref fetch result because we close the SearchContext that references it in this try-with-resources block
                    fetchResult.incRef();
                    return fetchResult;
                } catch (Exception e) {
                    assert TransportActions.isShardNotAvailableException(e) == false : new AssertionError(e);
                    // we handle the failure in the failure listener below
                    throw e;
                }
            }, wrapFailureListener(l, readerContext, markAsUsed));
        }));
    }

    protected void checkCancelled(CancellableTask task) {
        // check cancellation as early as possible, as it avoids opening up a Lucene reader on FrozenEngine
        try {
            task.ensureNotCancelled();
        } catch (TaskCancelledException e) {
            logger.trace("task cancelled [id: {}, action: {}]", task.getId(), task.getAction());
            throw e;
        }
    }

    private ReaderContext findReaderContext(ShardSearchContextId id, TransportRequest request) throws SearchContextMissingException {
        if (id.getSessionId().isEmpty()) {
            throw new IllegalArgumentException("Session id must be specified");
        }
        if (sessionId.equals(id.getSessionId()) == false) {
            throw new SearchContextMissingException(id);
        }
        final ReaderContext reader = activeReaders.get(id.getId());
        if (reader == null) {
            throw new SearchContextMissingException(id);
        }
        try {
            reader.validate(request);
        } catch (Exception exc) {
            processFailure(reader, exc);
            throw exc;
        }
        return reader;
    }

    final ReaderContext createOrGetReaderContext(ShardSearchRequest request) {
        if (request.readerId() != null) {
            try {
                return findReaderContext(request.readerId(), request);
            } catch (SearchContextMissingException e) {
                final String searcherId = request.readerId().getSearcherId();
                if (searcherId == null) {
                    throw e;
                }
                final IndexService indexService = indicesService.indexServiceSafe(request.shardId().getIndex());
                final IndexShard shard = indexService.getShard(request.shardId().id());
                final Engine.SearcherSupplier searcherSupplier = shard.acquireSearcherSupplier();
                if (searcherId.equals(searcherSupplier.getSearcherId()) == false) {
                    searcherSupplier.close();
                    throw e;
                }
                return createAndPutReaderContext(request, indexService, shard, searcherSupplier, defaultKeepAlive);
            }
        }
        final long keepAliveInMillis = getKeepAlive(request);
        final IndexService indexService = indicesService.indexServiceSafe(request.shardId().getIndex());
        final IndexShard shard = indexService.getShard(request.shardId().id());
        return createAndPutReaderContext(request, indexService, shard, shard.acquireSearcherSupplier(), keepAliveInMillis);
    }

    final ReaderContext createAndPutReaderContext(
        ShardSearchRequest request,
        IndexService indexService,
        IndexShard shard,
        Engine.SearcherSupplier reader,
        long keepAliveInMillis
    ) {
        ReaderContext readerContext = null;
        Releasable decreaseScrollContexts = null;
        try {
            final ShardSearchContextId id = new ShardSearchContextId(sessionId, idGenerator.incrementAndGet());
            if (request.scroll() != null) {
                decreaseScrollContexts = openScrollContexts::decrementAndGet;
                if (openScrollContexts.incrementAndGet() > maxOpenScrollContext) {
                    throw new TooManyScrollContextsException(maxOpenScrollContext, MAX_OPEN_SCROLL_CONTEXT.getKey());
                }
                readerContext = new LegacyReaderContext(id, indexService, shard, reader, request, keepAliveInMillis);
                readerContext.addOnClose(decreaseScrollContexts);
                decreaseScrollContexts = null;
            } else {
                readerContext = new ReaderContext(id, indexService, shard, reader, keepAliveInMillis, true);
            }
            reader = null;
            final ReaderContext finalReaderContext = readerContext;
            final SearchOperationListener searchOperationListener = shard.getSearchOperationListener();
            searchOperationListener.onNewReaderContext(finalReaderContext);
            if (finalReaderContext.scrollContext() != null) {
                searchOperationListener.onNewScrollContext(finalReaderContext);
                readerContext.addOnClose(() -> searchOperationListener.onFreeScrollContext(finalReaderContext));
            }
            readerContext.addOnClose(() -> searchOperationListener.onFreeReaderContext(finalReaderContext));
            putReaderContext(finalReaderContext);
            readerContext = null;
            return finalReaderContext;
        } finally {
            Releasables.close(reader, readerContext, decreaseScrollContexts);
        }
    }

    /**
     * Opens the reader context for given shardId. The newly opened reader context will be keep
     * until the {@code keepAlive} elapsed unless it is manually released.
     */
    public void openReaderContext(ShardId shardId, TimeValue keepAlive, ActionListener<ShardSearchContextId> listener) {
        checkKeepAliveLimit(keepAlive.millis());
        final IndexService indexService = indicesService.indexServiceSafe(shardId.getIndex());
        final IndexShard shard = indexService.getShard(shardId.id());
        final SearchOperationListener searchOperationListener = shard.getSearchOperationListener();
        shard.ensureShardSearchActive(ignored -> {
            Engine.SearcherSupplier searcherSupplier = null;
            ReaderContext readerContext = null;
            try {
                searcherSupplier = shard.acquireSearcherSupplier();
                final ShardSearchContextId id = new ShardSearchContextId(
                    sessionId,
                    idGenerator.incrementAndGet(),
                    searcherSupplier.getSearcherId()
                );
                readerContext = new ReaderContext(id, indexService, shard, searcherSupplier, keepAlive.millis(), false);
                final ReaderContext finalReaderContext = readerContext;
                searcherSupplier = null; // transfer ownership to reader context
                searchOperationListener.onNewReaderContext(readerContext);
                readerContext.addOnClose(() -> searchOperationListener.onFreeReaderContext(finalReaderContext));
                putReaderContext(readerContext);
                readerContext = null;
                listener.onResponse(finalReaderContext.id());
            } catch (Exception exc) {
                Releasables.closeWhileHandlingException(searcherSupplier, readerContext);
                listener.onFailure(exc);
            }
        });
    }

    protected SearchContext createContext(
        ReaderContext readerContext,
        ShardSearchRequest request,
        CancellableTask task,
        ResultsType resultsType,
        boolean includeAggregations
    ) throws IOException {
        checkCancelled(task);
        final DefaultSearchContext context = createSearchContext(readerContext, request, defaultSearchTimeout, resultsType);
        resultsType.addResultsObject(context);
        try {
            if (request.scroll() != null) {
                context.scrollContext().scroll = request.scroll();
            }
            parseSource(context, request.source(), includeAggregations);

            // if the from and size are still not set, default them
            if (context.from() == -1) {
                context.from(DEFAULT_FROM);
            }
            if (context.size() == -1) {
                context.size(DEFAULT_SIZE);
            }
            context.setTask(task);

            context.preProcess();
        } catch (Exception e) {
            context.close();
            throw e;
        }

        return context;
    }

    public SearchContext createSearchContext(ShardSearchRequest request, TimeValue timeout) throws IOException {
        final IndexService indexService = indicesService.indexServiceSafe(request.shardId().getIndex());
        final IndexShard indexShard = indexService.getShard(request.shardId().getId());
        final Engine.SearcherSupplier reader = indexShard.acquireSearcherSupplier();
        final ShardSearchContextId id = new ShardSearchContextId(sessionId, idGenerator.incrementAndGet());
        try (ReaderContext readerContext = new ReaderContext(id, indexService, indexShard, reader, -1L, true)) {
            DefaultSearchContext searchContext = createSearchContext(readerContext, request, timeout, ResultsType.NONE);
            searchContext.addReleasable(readerContext.markAsUsed(0L));
            return searchContext;
        }
    }

    @SuppressWarnings("unchecked")
    private DefaultSearchContext createSearchContext(
        ReaderContext reader,
        ShardSearchRequest request,
        TimeValue timeout,
        ResultsType resultsType
    ) throws IOException {
        boolean success = false;
        DefaultSearchContext searchContext = null;
        try {
            SearchShardTarget shardTarget = new SearchShardTarget(
                clusterService.localNode().getId(),
                reader.indexShard().shardId(),
                request.getClusterAlias()
            );
            searchContext = new DefaultSearchContext(
                reader,
                request,
                shardTarget,
                threadPool.relativeTimeInMillisSupplier(),
                timeout,
                fetchPhase,
                lowLevelCancellation,
                searchExecutor,
                resultsType,
                enableQueryPhaseParallelCollection,
                minimumDocsPerSlice,
                memoryAccountingBufferSize
            );
            // we clone the query shard context here just for rewriting otherwise we
            // might end up with incorrect state since we are using now() or script services
            // during rewrite and normalized / evaluate templates etc.
            SearchExecutionContext context = new SearchExecutionContext(searchContext.getSearchExecutionContext());
            Rewriteable.rewrite(request.getRewriteable(), context, true);
            assert searchContext.getSearchExecutionContext().isCacheable();
            success = true;
        } finally {
            if (success == false) {
                // we handle the case where `IndicesService#indexServiceSafe`or `IndexService#getShard`, or the DefaultSearchContext
                // constructor throws an exception since we would otherwise leak a searcher and this can have severe implications
                // (unable to obtain shard lock exceptions).
                IOUtils.closeWhileHandlingException(searchContext);
            }
        }
        return searchContext;
    }

    private void freeAllContextForIndex(Index index) {
        assert index != null;
        for (ReaderContext ctx : activeReaders.values()) {
            if (index.equals(ctx.indexShard().shardId().getIndex())) {
                freeReaderContext(ctx.id());
            }
        }
    }

    private void freeAllContextsForShard(ShardId shardId) {
        assert shardId != null;
        for (ReaderContext ctx : activeReaders.values()) {
            if (shardId.equals(ctx.indexShard().shardId())) {
                freeReaderContext(ctx.id());
            }
        }
    }

    public boolean freeReaderContext(ShardSearchContextId contextId) {
        logger.trace("freeing reader context [{}]", contextId);
        if (sessionId.equals(contextId.getSessionId())) {
            try (ReaderContext context = removeReaderContext(contextId.getId())) {
                return context != null;
            }
        }
        return false;
    }

    public void freeAllScrollContexts() {
        for (ReaderContext readerContext : activeReaders.values()) {
            if (readerContext.scrollContext() != null) {
                freeReaderContext(readerContext.id());
            }
        }
    }

    private long getKeepAlive(ShardSearchRequest request) {
        return getKeepAlive(request, defaultKeepAlive, maxKeepAlive);
    }

    private static long getKeepAlive(ShardSearchRequest request, long defaultKeepAlive, long maxKeepAlive) {
        if (request.scroll() != null) {
            return getScrollKeepAlive(request.scroll(), defaultKeepAlive, maxKeepAlive);
        } else if (request.keepAlive() != null) {
            checkKeepAliveLimit(request.keepAlive().millis(), maxKeepAlive);
            return request.keepAlive().getMillis();
        } else {
            return request.readerId() == null ? defaultKeepAlive : -1;
        }
    }

    private long getScrollKeepAlive(TimeValue keepAlive) {
        return getScrollKeepAlive(keepAlive, defaultKeepAlive, maxKeepAlive);
    }

    private static long getScrollKeepAlive(TimeValue keepAlive, long defaultKeepAlive, long maxKeepAlive) {
        if (keepAlive != null) {
            checkKeepAliveLimit(keepAlive.millis(), maxKeepAlive);
            return keepAlive.getMillis();
        }
        return defaultKeepAlive;
    }

    private void checkKeepAliveLimit(long keepAlive) {
        checkKeepAliveLimit(keepAlive, maxKeepAlive);
    }

    private static void checkKeepAliveLimit(long keepAlive, long maxKeepAlive) {
        if (keepAlive > maxKeepAlive) {
            throw new IllegalArgumentException(
                "Keep alive for request ("
                    + TimeValue.timeValueMillis(keepAlive)
                    + ") is too large. "
                    + "It must be less than ("
                    + TimeValue.timeValueMillis(maxKeepAlive)
                    + "). "
                    + "This limit can be set by changing the ["
                    + MAX_KEEPALIVE_SETTING.getKey()
                    + "] cluster level setting."
            );
        }
    }

    private <T> ActionListener<T> wrapFailureListener(ActionListener<T> listener, ReaderContext context, Releasable releasable) {
        return new ActionListener<>() {
            @Override
            public void onResponse(T resp) {
                Releasables.close(releasable);
                listener.onResponse(resp);
            }

            @Override
            public void onFailure(Exception exc) {
                processFailure(context, exc);
                Releasables.close(releasable);
                listener.onFailure(exc);
            }
        };
    }

    private static boolean isScrollContext(ReaderContext context) {
        return context instanceof LegacyReaderContext && context.singleSession() == false;
    }

    private void processFailure(ReaderContext context, Exception exc) {
        if (context.singleSession() || isScrollContext(context)) {
            // we release the reader on failure if the request is a normal search or a scroll
            freeReaderContext(context.id());
        }
        try {
            if (Lucene.isCorruptionException(exc)) {
                context.indexShard().failShard("search execution corruption failure", exc);
            }
        } catch (Exception inner) {
            inner.addSuppressed(exc);
            logger.warn("failed to process shard failure to (potentially) send back shard failure on corruption", inner);
        }
    }

    private void parseSource(DefaultSearchContext context, SearchSourceBuilder source, boolean includeAggregations) throws IOException {
        // nothing to parse...
        if (source == null) {
            return;
        }
        SearchShardTarget shardTarget = context.shardTarget();
        SearchExecutionContext searchExecutionContext = context.getSearchExecutionContext();
        context.from(source.from());
        context.size(source.size());
        Map<String, InnerHitContextBuilder> innerHitBuilders = new HashMap<>();
        QueryBuilder query = source.query();
        InnerHitsRewriteContext innerHitsRewriteContext = new InnerHitsRewriteContext(
            context.getSearchExecutionContext().getParserConfig(),
            context::getRelativeTimeInMillis
        );
        if (query != null) {
            QueryBuilder rewrittenForInnerHits = Rewriteable.rewrite(query, innerHitsRewriteContext, true);
            if (false == source.skipInnerHits()) {
                InnerHitContextBuilder.extractInnerHits(rewrittenForInnerHits, innerHitBuilders);
            }
            searchExecutionContext.setAliasFilter(context.request().getAliasFilter().getQueryBuilder());
            context.parsedQuery(searchExecutionContext.toQuery(query));
        }
        if (source.postFilter() != null) {
            QueryBuilder rewrittenForInnerHits = Rewriteable.rewrite(source.postFilter(), innerHitsRewriteContext, true);
            if (false == source.skipInnerHits()) {
                InnerHitContextBuilder.extractInnerHits(rewrittenForInnerHits, innerHitBuilders);
            }
            context.parsedPostFilter(searchExecutionContext.toQuery(source.postFilter()));
        }
        if (innerHitBuilders.size() > 0) {
            for (Map.Entry<String, InnerHitContextBuilder> entry : innerHitBuilders.entrySet()) {
                try {
                    entry.getValue().build(context, context.innerHits());
                } catch (IOException e) {
                    throw new SearchException(shardTarget, "failed to build inner_hits", e);
                }
            }
        }
        if (source.sorts() != null) {
            try {
                Optional<SortAndFormats> optionalSort = SortBuilder.buildSort(source.sorts(), context.getSearchExecutionContext());
                if (optionalSort.isPresent()) {
                    context.sort(optionalSort.get());
                }
            } catch (IOException e) {
                throw new SearchException(shardTarget, "failed to create sort elements", e);
            }
        }
        context.trackScores(source.trackScores());
        if (source.trackTotalHitsUpTo() != null) {
            context.trackTotalHitsUpTo(source.trackTotalHitsUpTo());
        }
        if (source.minScore() != null) {
            context.minimumScore(source.minScore());
        }
        if (source.profile()) {
            context.setProfilers(new Profilers(context.searcher()));
        }
        if (source.timeout() != null) {
            context.timeout(source.timeout());
        }
        context.terminateAfter(source.terminateAfter());
        if (source.aggregations() != null && includeAggregations) {
            AggregationContext aggContext = new ProductionAggregationContext(
                indicesService.getAnalysis(),
                context.getSearchExecutionContext(),
                bigArrays,
                clusterService.getClusterSettings(),
                source.aggregations().bytesToPreallocate(),
                /*
                 * The query on the search context right now doesn't include
                 * the filter for nested documents or slicing so we have to
                 * delay reading it until the aggs ask for it.
                 */
                () -> context.rewrittenQuery() == null ? new MatchAllDocsQuery() : context.rewrittenQuery(),
                context.getProfilers() == null ? null : context.getProfilers().getAggregationProfiler(),
                multiBucketConsumerService.getLimit(),
                () -> new SubSearchContext(context).parsedQuery(context.parsedQuery()).fetchFieldsContext(context.fetchFieldsContext()),
                context.bitsetFilterCache(),
                context.indexShard().shardId().hashCode(),
                context::getRelativeTimeInMillis,
                context::isCancelled,
                context::buildFilteredQuery,
                enableRewriteAggsToFilterByFilter,
                source.aggregations().isInSortOrderExecutionRequired()
            );
            context.addQuerySearchResultReleasable(aggContext);
            try {
                final AggregatorFactories factories = source.aggregations().build(aggContext, null);
                context.aggregations(
                    new SearchContextAggregations(factories, () -> aggReduceContextBuilder(context::isCancelled, source.aggregations()))
                );
            } catch (IOException e) {
                throw new AggregationInitializationException("Failed to create aggregators", e);
            }
        }
        if (source.suggest() != null) {
            try {
                context.suggest(source.suggest().build(searchExecutionContext));
            } catch (IOException e) {
                throw new SearchException(shardTarget, "failed to create SuggestionSearchContext", e);
            }
        }
        if (source.rescores() != null) {
            try {
                for (RescorerBuilder<?> rescore : source.rescores()) {
                    context.addRescore(rescore.buildContext(searchExecutionContext));
                }
            } catch (IOException e) {
                throw new SearchException(shardTarget, "failed to create RescoreSearchContext", e);
            }
        }
        if (source.explain() != null) {
            context.explain(source.explain());
        }
        if (source.fetchSource() != null) {
            context.fetchSourceContext(source.fetchSource());
        }
        if (source.docValueFields() != null) {
            FetchDocValuesContext docValuesContext = new FetchDocValuesContext(
                context.getSearchExecutionContext(),
                source.docValueFields()
            );
            context.docValuesContext(docValuesContext);
        }
        if (source.fetchFields() != null) {
            FetchFieldsContext fetchFieldsContext = new FetchFieldsContext(source.fetchFields());
            context.fetchFieldsContext(fetchFieldsContext);
        }
        if (source.highlighter() != null) {
            HighlightBuilder highlightBuilder = source.highlighter();
            try {
                context.highlight(highlightBuilder.build(searchExecutionContext));
            } catch (IOException e) {
                throw new SearchException(shardTarget, "failed to create SearchContextHighlighter", e);
            }
        }
        if (source.scriptFields() != null && source.size() != 0) {
            int maxAllowedScriptFields = searchExecutionContext.getIndexSettings().getMaxScriptFields();
            if (source.scriptFields().size() > maxAllowedScriptFields) {
                throw new IllegalArgumentException(
                    "Trying to retrieve too many script_fields. Must be less than or equal to: ["
                        + maxAllowedScriptFields
                        + "] but was ["
                        + source.scriptFields().size()
                        + "]. This limit can be set by changing the ["
                        + IndexSettings.MAX_SCRIPT_FIELDS_SETTING.getKey()
                        + "] index level setting."
                );
            }
            for (org.elasticsearch.search.builder.SearchSourceBuilder.ScriptField field : source.scriptFields()) {
                FieldScript.Factory factory = scriptService.compile(field.script(), FieldScript.CONTEXT);
                SearchLookup lookup = context.getSearchExecutionContext().lookup();
                // TODO delay this construction until the FetchPhase is executed so that we can
                // use the more efficient lookup built there
                FieldScript.LeafFactory searchScript = factory.newFactory(field.script().getParams(), lookup);
                context.scriptFields().add(new ScriptField(field.fieldName(), searchScript, field.ignoreFailure()));
            }
        }
        if (source.ext() != null) {
            for (SearchExtBuilder searchExtBuilder : source.ext()) {
                context.addSearchExt(searchExtBuilder);
            }
        }
        if (source.version() != null) {
            context.version(source.version());
        }

        if (source.seqNoAndPrimaryTerm() != null) {
            context.seqNoAndPrimaryTerm(source.seqNoAndPrimaryTerm());
        }

        if (source.stats() != null) {
            context.groupStats(source.stats());
        }
        if (CollectionUtils.isEmpty(source.searchAfter()) == false) {
            String collapseField = source.collapse() != null ? source.collapse().getField() : null;
            FieldDoc fieldDoc = SearchAfterBuilder.buildFieldDoc(context.sort(), source.searchAfter(), collapseField);
            context.searchAfter(fieldDoc);
        }

        if (source.slice() != null) {
            context.sliceBuilder(source.slice());
        }

        if (source.storedFields() != null) {
            context.storedFieldsContext(source.storedFields());
        }

        if (source.collapse() != null) {
            final CollapseContext collapseContext = source.collapse().build(searchExecutionContext);
            context.collapse(collapseContext);
        }

        if (source.rankBuilder() != null) {
            List<Query> queries = new ArrayList<>();
            for (SubSearchSourceBuilder subSearchSourceBuilder : source.subSearches()) {
                queries.add(subSearchSourceBuilder.toSearchQuery(context.getSearchExecutionContext()));
            }
            context.queryPhaseRankShardContext(source.rankBuilder().buildQueryPhaseShardContext(queries, context.from()));
        }
    }

    /**
     * Shortcut ids to load, we load only "from" and up to "size". The phase controller
     * handles this as well since the result is always size * shards for Q_T_F
     */
    private static int[] shortcutDocIdsToLoad(SearchContext context) {
        final int[] docIdsToLoad;
        int docsOffset = 0;
        final Suggest suggest = context.queryResult().suggest();
        int numSuggestDocs = 0;
        final List<CompletionSuggestion> completionSuggestions;
        if (suggest != null && suggest.hasScoreDocs()) {
            completionSuggestions = suggest.filter(CompletionSuggestion.class);
            for (CompletionSuggestion completionSuggestion : completionSuggestions) {
                numSuggestDocs += completionSuggestion.getOptions().size();
            }
        } else {
            completionSuggestions = Collections.emptyList();
        }
        if (context.request().scroll() != null) {
            TopDocs topDocs = context.queryResult().topDocs().topDocs;
            docIdsToLoad = new int[topDocs.scoreDocs.length + numSuggestDocs];
            for (int i = 0; i < topDocs.scoreDocs.length; i++) {
                docIdsToLoad[docsOffset++] = topDocs.scoreDocs[i].doc;
            }
        } else {
            TopDocs topDocs = context.queryResult().topDocs().topDocs;
            if (topDocs.scoreDocs.length < context.from()) {
                // no more docs...
                docIdsToLoad = new int[numSuggestDocs];
            } else {
                int totalSize = context.from() + context.size();
                docIdsToLoad = new int[Math.min(topDocs.scoreDocs.length - context.from(), context.size()) + numSuggestDocs];
                for (int i = context.from(); i < Math.min(totalSize, topDocs.scoreDocs.length); i++) {
                    docIdsToLoad[docsOffset++] = topDocs.scoreDocs[i].doc;
                }
            }
        }
        for (CompletionSuggestion completionSuggestion : completionSuggestions) {
            for (CompletionSuggestion.Entry.Option option : completionSuggestion.getOptions()) {
                docIdsToLoad[docsOffset++] = option.getDoc().doc;
            }
        }
        return docIdsToLoad;
    }

    private static void processScroll(InternalScrollSearchRequest request, SearchContext context) {
        // process scroll
        context.from(context.from() + context.size());
        context.scrollContext().scroll = request.scroll();
    }

    /**
     * Returns the number of active contexts in this
     * SearchService
     */
    public int getActiveContexts() {
        return this.activeReaders.size();
    }

    /**
     * Returns the number of scroll contexts opened on the node
     */
    public int getOpenScrollContexts() {
        return openScrollContexts.get();
    }

    public long getDefaultKeepAliveInMillis() {
        return defaultKeepAlive;
    }

    /**
     * Used to indicate which result object should be instantiated when creating a search context
     */
    protected enum ResultsType {
        DFS {
            @Override
            void addResultsObject(SearchContext context) {
                context.addDfsResult();
            }
        },
        QUERY {
            @Override
            void addResultsObject(SearchContext context) {
                context.addQueryResult();
            }
        },
        RANK_FEATURE {
            @Override
            void addResultsObject(SearchContext context) {
                context.addRankFeatureResult();
            }
        },
        FETCH {
            @Override
            void addResultsObject(SearchContext context) {
                context.addFetchResult();
            }
        },
        /**
         * None is intended for use in testing, when we might not progress all the way to generating results
         */
        NONE {
            @Override
            void addResultsObject(SearchContext context) {
                // this space intentionally left blank
            }
        };

        abstract void addResultsObject(SearchContext context);
    }

    class Reaper extends AbstractRunnable {
        @Override
        protected void doRun() {
            assert Transports.assertNotTransportThread("closing contexts may do IO, e.g. deleting dangling files")
                && ThreadPool.assertNotScheduleThread("closing contexts may do IO, e.g. deleting dangling files");
            for (ReaderContext context : activeReaders.values()) {
                if (context.isExpired()) {
                    logger.debug("freeing search context [{}]", context.id());
                    freeReaderContext(context.id());
                }
            }
        }

        @Override
        public void onFailure(Exception e) {
            logger.error("unexpected error when freeing search contexts", e);
            assert false : e;
        }

        @Override
        public void onRejection(Exception e) {
            if (e instanceof EsRejectedExecutionException esre && esre.isExecutorShutdown()) {
                logger.debug("rejected execution when freeing search contexts");
            } else {
                onFailure(e);
            }
        }

        @Override
        public boolean isForceExecution() {
            // mustn't reject this task even if the queue is full
            return true;
        }
    }

    public AliasFilter buildAliasFilter(ClusterState state, String index, Set<ResolvedExpression> resolvedExpressions) {
        return indicesService.buildAliasFilter(state, index, resolvedExpressions);
    }

    public void canMatch(CanMatchNodeRequest request, ActionListener<CanMatchNodeResponse> listener) {
        var shardLevelRequests = request.getShardLevelRequests();
        final List<CanMatchNodeResponse.ResponseOrFailure> responses = new ArrayList<>(shardLevelRequests.size());
        for (var shardLevelRequest : shardLevelRequests) {
            try {
                // TODO remove the exception handling as it's now in canMatch itself
                responses.add(new CanMatchNodeResponse.ResponseOrFailure(canMatch(request.createShardSearchRequest(shardLevelRequest))));
            } catch (Exception e) {
                responses.add(new CanMatchNodeResponse.ResponseOrFailure(e));
            }
        }
        listener.onResponse(new CanMatchNodeResponse(responses));
    }

    /**
     * This method uses a lightweight searcher without wrapping (i.e., not open a full reader on frozen indices) to rewrite the query
     * to check if the query can match any documents. This method can have false positives while if it returns {@code false} the query
     * won't match any documents on the current shard. Exceptions are handled within the method, and never re-thrown.
     */
    public CanMatchShardResponse canMatch(ShardSearchRequest request) {
        CanMatchContext canMatchContext = new CanMatchContext(
            request,
            indicesService::indexServiceSafe,
            this::findReaderContext,
            defaultKeepAlive,
            maxKeepAlive
        );
        return canMatch(canMatchContext, true);
    }

    static class CanMatchContext {
        private final ShardSearchRequest request;
        private final Function<Index, IndexService> indexServiceLookup;
        private final BiFunction<ShardSearchContextId, TransportRequest, ReaderContext> findReaderContext;
        private final long defaultKeepAlive;
        private final long maxKeepAlive;

        private IndexService indexService;

        CanMatchContext(
            ShardSearchRequest request,
            Function<Index, IndexService> indexServiceLookup,
            BiFunction<ShardSearchContextId, TransportRequest, ReaderContext> findReaderContext,
            long defaultKeepAlive,
            long maxKeepAlive
        ) {
            this.request = request;
            this.indexServiceLookup = indexServiceLookup;
            this.findReaderContext = findReaderContext;
            this.defaultKeepAlive = defaultKeepAlive;
            this.maxKeepAlive = maxKeepAlive;
        }

        long getKeepAlive() {
            return SearchService.getKeepAlive(request, defaultKeepAlive, maxKeepAlive);
        }

        ReaderContext findReaderContext() {
            return findReaderContext.apply(request.readerId(), request);
        }

        QueryRewriteContext getQueryRewriteContext(IndexService indexService) {
            return indexService.newQueryRewriteContext(request::nowInMillis, request.getRuntimeMappings(), request.getClusterAlias());
        }

        SearchExecutionContext getSearchExecutionContext(Engine.Searcher searcher) {
            return getIndexService().newSearchExecutionContext(
                request.shardId().id(),
                0,
                searcher,
                request::nowInMillis,
                request.getClusterAlias(),
                request.getRuntimeMappings()
            );
        }

        IndexShard getShard() {
            return getIndexService().getShard(request.shardId().getId());
        }

        IndexService getIndexService() {
            if (this.indexService == null) {
                this.indexService = indexServiceLookup.apply(request.shardId().getIndex());
            }
            return this.indexService;
        }
    }

    static CanMatchShardResponse canMatch(CanMatchContext canMatchContext, boolean checkRefreshPending) {
        assert canMatchContext.request.searchType() == SearchType.QUERY_THEN_FETCH
            : "unexpected search type: " + canMatchContext.request.searchType();
        Releasable releasable = null;
        try {
            IndexService indexService;
            final boolean hasRefreshPending;
            final Engine.Searcher canMatchSearcher;
            if (canMatchContext.request.readerId() != null) {
                hasRefreshPending = false;
                ReaderContext readerContext;
                Engine.Searcher searcher;
                try {
                    readerContext = canMatchContext.findReaderContext();
                    releasable = readerContext.markAsUsed(canMatchContext.getKeepAlive());
                    indexService = readerContext.indexService();
                    QueryRewriteContext queryRewriteContext = canMatchContext.getQueryRewriteContext(indexService);
                    if (queryStillMatchesAfterRewrite(canMatchContext.request, queryRewriteContext) == false) {
                        return new CanMatchShardResponse(false, null);
                    }
                    searcher = readerContext.acquireSearcher(Engine.CAN_MATCH_SEARCH_SOURCE);
                } catch (SearchContextMissingException e) {
                    final String searcherId = canMatchContext.request.readerId().getSearcherId();
                    if (searcherId == null) {
                        return new CanMatchShardResponse(true, null);
                    }
                    if (queryStillMatchesAfterRewrite(
                        canMatchContext.request,
                        canMatchContext.getQueryRewriteContext(canMatchContext.getIndexService())
                    ) == false) {
                        return new CanMatchShardResponse(false, null);
                    }
                    final Engine.SearcherSupplier searcherSupplier = canMatchContext.getShard().acquireSearcherSupplier();
                    if (searcherId.equals(searcherSupplier.getSearcherId()) == false) {
                        searcherSupplier.close();
                        return new CanMatchShardResponse(true, null);
                    }
                    releasable = searcherSupplier;
                    searcher = searcherSupplier.acquireSearcher(Engine.CAN_MATCH_SEARCH_SOURCE);
                }
                canMatchSearcher = searcher;
            } else {
                if (queryStillMatchesAfterRewrite(
                    canMatchContext.request,
                    canMatchContext.getQueryRewriteContext(canMatchContext.getIndexService())
                ) == false) {
                    return new CanMatchShardResponse(false, null);
                }
                boolean needsWaitForRefresh = canMatchContext.request.waitForCheckpoint() != UNASSIGNED_SEQ_NO;
                // If this request wait_for_refresh behavior, it is safest to assume a refresh is pending. Theoretically,
                // this can be improved in the future by manually checking that the requested checkpoint has already been refresh.
                // However, this will request modifying the engine to surface that information.
                IndexShard indexShard = canMatchContext.getShard();
                hasRefreshPending = needsWaitForRefresh || (indexShard.hasRefreshPending() && checkRefreshPending);
                canMatchSearcher = indexShard.acquireSearcher(Engine.CAN_MATCH_SEARCH_SOURCE);
            }
            try (canMatchSearcher) {
                SearchExecutionContext context = canMatchContext.getSearchExecutionContext(canMatchSearcher);
                final boolean canMatch = queryStillMatchesAfterRewrite(canMatchContext.request, context);
                if (canMatch || hasRefreshPending) {
                    FieldSortBuilder sortBuilder = FieldSortBuilder.getPrimaryFieldSortOrNull(canMatchContext.request.source());
                    final MinAndMax<?> minMax = sortBuilder != null ? FieldSortBuilder.getMinMaxOrNull(context, sortBuilder) : null;
                    return new CanMatchShardResponse(true, minMax);
                }
                return new CanMatchShardResponse(false, null);
            }
        } catch (Exception e) {
            return new CanMatchShardResponse(true, null);
        } finally {
            Releasables.close(releasable);
        }
    }

    /**
     * This method tries to rewrite a query without using a {@link SearchExecutionContext}. It takes advantage of the fact that
     * we can skip some shards in the query phase because we have enough information in the index mapping to decide the 'can match'
     * outcome. One such example is a term based query against a constant keyword field. This queries can rewrite themselves to a
     * {@link MatchNoneQueryBuilder}. This allows us to avoid extra work for example making the shard search active and waiting for
     * refreshes.
     */
    @SuppressWarnings("unchecked")
    public static boolean queryStillMatchesAfterRewrite(ShardSearchRequest request, QueryRewriteContext context) throws IOException {
        Rewriteable.rewrite(request.getRewriteable(), context, false);
        if (request.getAliasFilter().getQueryBuilder() instanceof MatchNoneQueryBuilder) {
            return false;
        }
        final var source = request.source();
        return canRewriteToMatchNone(source) == false
            || source.subSearches().stream().anyMatch(sqwb -> sqwb.getQueryBuilder() instanceof MatchNoneQueryBuilder == false);
    }

    /**
     * Returns true iff the given search source builder can be early terminated by rewriting to a match none query. Or in other words
     * if the execution of the search request can be early terminated without executing it. This is for instance not possible if
     * a global aggregation is part of this request or if there is a suggest builder present.
     */
    public static boolean canRewriteToMatchNone(SearchSourceBuilder source) {
        if (source == null || source.suggest() != null) {
            return false;
        }
        if (source.subSearches().isEmpty()
            || source.subSearches().stream().anyMatch(sqwb -> sqwb.getQueryBuilder() instanceof MatchAllQueryBuilder)) {
            return false;
        }
        AggregatorFactories.Builder aggregations = source.aggregations();
        return aggregations == null || aggregations.mustVisitAllDocs() == false;
    }

    @SuppressWarnings("unchecked")
    private void rewriteAndFetchShardRequest(IndexShard shard, ShardSearchRequest request, ActionListener<ShardSearchRequest> listener) {
        // we also do rewrite on the coordinating node (TransportSearchService) but we also need to do it here.
        // AliasFilters and other things may need to be rewritten on the data node, but not per individual shard.
        // These are uncommon-cases, but we are very efficient doing the rewrite here.
        Rewriteable.rewriteAndFetch(
            request.getRewriteable(),
            indicesService.getDataRewriteContext(request::nowInMillis),
            request.readerId() == null
                ? listener.delegateFailureAndWrap((l, r) -> shard.ensureShardSearchActive(b -> l.onResponse(request)))
                : listener.safeMap(r -> request)
        );
    }

    /**
     * Returns a new {@link QueryRewriteContext} with the given {@code now} provider
     */
    public QueryRewriteContext getRewriteContext(LongSupplier nowInMillis, ResolvedIndices resolvedIndices, PointInTimeBuilder pit) {
        return getRewriteContext(nowInMillis, resolvedIndices, pit, false);
    }

    /**
     * Returns a new {@link QueryRewriteContext} with the given {@code now} provider
     */
    public QueryRewriteContext getRewriteContext(
        LongSupplier nowInMillis,
        ResolvedIndices resolvedIndices,
        PointInTimeBuilder pit,
        final boolean isExplain
    ) {
        return indicesService.getRewriteContext(nowInMillis, resolvedIndices, pit, isExplain);
    }

    public CoordinatorRewriteContextProvider getCoordinatorRewriteContextProvider(LongSupplier nowInMillis) {
        return indicesService.getCoordinatorRewriteContextProvider(nowInMillis);
    }

    public IndicesService getIndicesService() {
        return indicesService;
    }

    /**
     * Returns a builder for {@link AggregationReduceContext}.
     */
    public AggregationReduceContext.Builder aggReduceContextBuilder(Supplier<Boolean> isCanceled, AggregatorFactories.Builder aggs) {
        return new AggregationReduceContext.Builder() {
            @Override
            public AggregationReduceContext forPartialReduction() {
                return new AggregationReduceContext.ForPartial(
                    bigArrays,
                    scriptService,
                    isCanceled,
                    aggs,
                    multiBucketConsumerService.createForPartial()
                );
            }

            @Override
            public AggregationReduceContext forFinalReduction() {
                return new AggregationReduceContext.ForFinal(
                    bigArrays,
                    scriptService,
                    isCanceled,
                    aggs,
                    multiBucketConsumerService.createForFinal()
                );
            }
        };
    }

    /**
     * This helper class ensures we only execute either the success or the failure path for {@link SearchOperationListener}.
     * This is crucial for some implementations like {@link org.elasticsearch.index.search.stats.ShardSearchStats}.
     */
    private static final class SearchOperationListenerExecutor implements AutoCloseable {
        private final SearchOperationListener listener;
        private final SearchContext context;
        private final long time;
        private final boolean fetch;
        private long afterQueryTime = -1;
        private boolean closed = false;

        SearchOperationListenerExecutor(SearchContext context) {
            this(context, false, System.nanoTime());
        }

        SearchOperationListenerExecutor(SearchContext context, boolean fetch, long startTime) {
            this.listener = context.indexShard().getSearchOperationListener();
            this.context = context;
            time = startTime;
            this.fetch = fetch;
            if (fetch) {
                listener.onPreFetchPhase(context);
            } else {
                listener.onPreQueryPhase(context);
            }
        }

        long success() {
            return afterQueryTime = System.nanoTime();
        }

        @Override
        public void close() {
            assert closed == false : "already closed - while technically ok double closing is a likely a bug in this case";
            if (closed == false) {
                closed = true;
                if (afterQueryTime != -1) {
                    if (fetch) {
                        listener.onFetchPhase(context, afterQueryTime - time);
                    } else {
                        listener.onQueryPhase(context, afterQueryTime - time);
                    }
                } else {
                    if (fetch) {
                        listener.onFailedFetchPhase(context);
                    } else {
                        listener.onFailedQueryPhase(context);
                    }
                }
            }
        }
    }
}<|MERGE_RESOLUTION|>--- conflicted
+++ resolved
@@ -274,11 +274,13 @@
         Property.NodeScope
     );
 
-<<<<<<< HEAD
     public static final Setting<Boolean> BATCHED_QUERY_PHASE = Setting.boolSetting(
         "search.batched_query_phase",
         true,
-=======
+        Property.Dynamic,
+        Property.NodeScope
+    );
+
     /**
      * The size of the buffer used for memory accounting.
      * This buffer is used to locally track the memory accummulated during the execution of
@@ -289,7 +291,6 @@
         ByteSizeValue.of(1, ByteSizeUnit.MB),
         ByteSizeValue.of(1, ByteSizeUnit.MB),
         ByteSizeValue.ofBytes(Long.MAX_VALUE),
->>>>>>> da51c8cc
         Property.Dynamic,
         Property.NodeScope
     );
@@ -412,16 +413,12 @@
         enableQueryPhaseParallelCollection = QUERY_PHASE_PARALLEL_COLLECTION_ENABLED.get(settings);
         clusterService.getClusterSettings()
             .addSettingsUpdateConsumer(QUERY_PHASE_PARALLEL_COLLECTION_ENABLED, this::setEnableQueryPhaseParallelCollection);
-<<<<<<< HEAD
         batchQueryPhase = BATCHED_QUERY_PHASE.get(settings);
         clusterService.getClusterSettings()
             .addSettingsUpdateConsumer(BATCHED_QUERY_PHASE, bulkExecuteQueryPhase -> this.batchQueryPhase = bulkExecuteQueryPhase);
-=======
-
         memoryAccountingBufferSize = MEMORY_ACCOUNTING_BUFFER_SIZE.get(settings).getBytes();
         clusterService.getClusterSettings()
             .addSettingsUpdateConsumer(MEMORY_ACCOUNTING_BUFFER_SIZE, newValue -> this.memoryAccountingBufferSize = newValue.getBytes());
->>>>>>> da51c8cc
     }
 
     private void setEnableSearchWorkerThreads(boolean enableSearchWorkerThreads) {

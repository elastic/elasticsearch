/*
 * Licensed to Elasticsearch under one or more contributor
 * license agreements. See the NOTICE file distributed with
 * this work for additional information regarding copyright
 * ownership. Elasticsearch licenses this file to you under
 * the Apache License, Version 2.0 (the "License"); you may
 * not use this file except in compliance with the License.
 * You may obtain a copy of the License at
 *
 *    http://www.apache.org/licenses/LICENSE-2.0
 *
 * Unless required by applicable law or agreed to in writing,
 * software distributed under the License is distributed on an
 * "AS IS" BASIS, WITHOUT WARRANTIES OR CONDITIONS OF ANY
 * KIND, either express or implied.  See the License for the
 * specific language governing permissions and limitations
 * under the License.
 */
package org.elasticsearch.search.aggregations;

import org.apache.lucene.index.LeafReaderContext;
import org.apache.lucene.search.ScoreMode;
import org.elasticsearch.common.breaker.CircuitBreaker;
import org.elasticsearch.common.breaker.CircuitBreakingException;
import org.elasticsearch.indices.breaker.CircuitBreakerService;
import org.elasticsearch.search.SearchShardTarget;
import org.elasticsearch.search.internal.SearchContext;
import org.elasticsearch.search.query.QueryPhaseExecutionException;

import java.io.IOException;
import java.util.ArrayList;
import java.util.Arrays;
import java.util.HashMap;
import java.util.List;
import java.util.Map;

/**
 * Base implementation for concrete aggregators.
 */
public abstract class AggregatorBase extends Aggregator {

    /** The default "weight" that a bucket takes when performing an aggregation */
    public static final int DEFAULT_WEIGHT = 1024 * 5; // 5kb

    protected final String name;
    protected final Aggregator parent;
    protected final SearchContext context;
    private final Map<String, Object> metadata;

    protected final Aggregator[] subAggregators;
    protected BucketCollector collectableSubAggregators;

    private Map<String, Aggregator> subAggregatorbyName;
    private final CircuitBreakerService breakerService;
    private long requestBytesUsed;

    /**
     * Constructs a new Aggregator.
     *
     * @param name                  The name of the aggregation
     * @param factories             The factories for all the sub-aggregators under this aggregator
     * @param context               The aggregation context
     * @param parent                The parent aggregator (may be {@code null} for top level aggregators)
     * @param subAggregatorCardinality Upper bound of the number of buckets that sub aggregations will collect
     * @param metadata              The metadata associated with this aggregator
     */
    protected AggregatorBase(String name, AggregatorFactories factories, SearchContext context, Aggregator parent,
            CardinalityUpperBound subAggregatorCardinality, Map<String, Object> metadata) throws IOException {
        this.name = name;
        this.metadata = metadata;
        this.parent = parent;
        this.context = context;
        this.breakerService = context.bigArrays().breakerService();
        assert factories != null : "sub-factories provided to BucketAggregator must not be null, use AggragatorFactories.EMPTY instead";
<<<<<<< HEAD
        this.subAggregators = factories.createSubAggregators(context, this);
        context.addReleasable(this);
=======
        this.subAggregators = factories.createSubAggregators(context, this, subAggregatorCardinality);
        context.addReleasable(this, Lifetime.PHASE);
>>>>>>> 3b3ed4b4
        final SearchShardTarget shardTarget = context.shardTarget();
        // Register a safeguard to highlight any invalid construction logic (call to this constructor without subsequent preCollection call)
        collectableSubAggregators = new BucketCollector() {
            void badState(){
                throw new QueryPhaseExecutionException(shardTarget, "preCollection not called on new Aggregator before use", null);
            }
            @Override
            public LeafBucketCollector getLeafCollector(LeafReaderContext reader) {
                badState();
                assert false;
                return null; // unreachable but compiler does not agree
            }

            @Override
            public void preCollection() throws IOException {
                badState();
            }

            @Override
            public void postCollection() throws IOException {
                badState();
            }
            @Override
            public ScoreMode scoreMode() {
                badState();
                return ScoreMode.COMPLETE; // unreachable
            }
        };
        addRequestCircuitBreakerBytes(DEFAULT_WEIGHT);
    }

    /**
     * Increment or decrement the number of bytes that have been allocated to service
     * this request and potentially trigger a {@link CircuitBreakingException}. The
     * number of bytes allocated is automatically decremented with the circuit breaker
     * service on closure of this aggregator.
     * If memory has been returned, decrement it without tripping the breaker.
     * For performance reasons subclasses should not call this millions of times
     * each with small increments and instead batch up into larger allocations.
     *
     * @param bytes the number of bytes to register or negative to deregister the bytes
     * @return the cumulative size in bytes allocated by this aggregator to service this request
     */
    protected long addRequestCircuitBreakerBytes(long bytes) {
        // Only use the potential to circuit break if bytes are being incremented
        if (bytes > 0) {
            this.breakerService
                    .getBreaker(CircuitBreaker.REQUEST)
                    .addEstimateBytesAndMaybeBreak(bytes, "<agg [" + name + "]>");
        } else {
            this.breakerService
                    .getBreaker(CircuitBreaker.REQUEST)
                    .addWithoutBreaking(bytes);
        }
        this.requestBytesUsed += bytes;
        return requestBytesUsed;
    }
    /**
     * Most aggregators don't need scores, make sure to extend this method if
     * your aggregator needs them.
     */
    @Override
    public ScoreMode scoreMode() {
        for (Aggregator agg : subAggregators) {
            if (agg.scoreMode().needsScores()) {
                return ScoreMode.COMPLETE;
            }
        }
        return ScoreMode.COMPLETE_NO_SCORES;
    }

    public Map<String, Object> metadata() {
        return this.metadata;
    }

    /**
     * Get a {@link LeafBucketCollector} for the given ctx, which should
     * delegate to the given collector.
     */
    protected abstract LeafBucketCollector getLeafCollector(LeafReaderContext ctx, LeafBucketCollector sub) throws IOException;

    @Override
    public final LeafBucketCollector getLeafCollector(LeafReaderContext ctx) throws IOException {
        preGetSubLeafCollectors();
        final LeafBucketCollector sub = collectableSubAggregators.getLeafCollector(ctx);
        return getLeafCollector(ctx, sub);
    }

    /**
     * Can be overridden by aggregator implementations that like the perform an operation before the leaf collectors
     * of children aggregators are instantiated for the next segment.
     */
    protected void preGetSubLeafCollectors() throws IOException {
    }

    /**
     * Can be overridden by aggregator implementation to be called back when the collection phase starts.
     */
    protected void doPreCollection() throws IOException {
    }

    @Override
    public final void preCollection() throws IOException {
        List<BucketCollector> collectors = Arrays.asList(subAggregators);
        collectableSubAggregators = MultiBucketCollector.wrap(collectors);
        doPreCollection();
        collectableSubAggregators.preCollection();
    }

    /**
     * @return  The name of the aggregation.
     */
    @Override
    public String name() {
        return name;
    }

    /**
     * @return  The parent aggregator of this aggregator. The addAggregation are hierarchical in the sense that some can
     *          be composed out of others (more specifically, bucket addAggregation can define other addAggregation that will
     *          be aggregated per bucket). This method returns the direct parent aggregator that contains this aggregator, or
     *          {@code null} if there is none (meaning, this aggregator is a top level one)
     */
    @Override
    public Aggregator parent() {
        return parent;
    }

    public Aggregator[] subAggregators() {
        return subAggregators;
    }

    @Override
    public Aggregator subAggregator(String aggName) {
        if (subAggregatorbyName == null) {
            subAggregatorbyName = new HashMap<>(subAggregators.length);
            for (int i = 0; i < subAggregators.length; i++) {
                subAggregatorbyName.put(subAggregators[i].name(), subAggregators[i]);
            }
        }
        return subAggregatorbyName.get(aggName);
    }

    /**
     * @return  The current aggregation context.
     */
    @Override
    public SearchContext context() {
        return context;
    }

    /**
     * Called after collection of all document is done.
     */
    @Override
    public final void postCollection() throws IOException {
        // post-collect this agg before subs to make it possible to buffer and then replay in postCollection()
        doPostCollection();
        collectableSubAggregators.postCollection();
    }

    /** Called upon release of the aggregator. */
    @Override
    public void close() {
        try {
            doClose();
        } finally {
            this.breakerService.getBreaker(CircuitBreaker.REQUEST).addWithoutBreaking(-this.requestBytesUsed);
        }
    }

    /** Release instance-specific data. */
    protected void doClose() {}

    /**
     * Can be overridden by aggregator implementation to be called back when the collection phase ends.
     */
    protected void doPostCollection() throws IOException {
    }

    protected final InternalAggregations buildEmptySubAggregations() {
        List<InternalAggregation> aggs = new ArrayList<>();
        for (Aggregator aggregator : subAggregators) {
            aggs.add(aggregator.buildEmptyAggregation());
        }
        return InternalAggregations.from(aggs);
    }

    @Override
    public String toString() {
        return name;
    }
}<|MERGE_RESOLUTION|>--- conflicted
+++ resolved
@@ -72,13 +72,8 @@
         this.context = context;
         this.breakerService = context.bigArrays().breakerService();
         assert factories != null : "sub-factories provided to BucketAggregator must not be null, use AggragatorFactories.EMPTY instead";
-<<<<<<< HEAD
-        this.subAggregators = factories.createSubAggregators(context, this);
+        this.subAggregators = factories.createSubAggregators(context, this, subAggregatorCardinality);
         context.addReleasable(this);
-=======
-        this.subAggregators = factories.createSubAggregators(context, this, subAggregatorCardinality);
-        context.addReleasable(this, Lifetime.PHASE);
->>>>>>> 3b3ed4b4
         final SearchShardTarget shardTarget = context.shardTarget();
         // Register a safeguard to highlight any invalid construction logic (call to this constructor without subsequent preCollection call)
         collectableSubAggregators = new BucketCollector() {

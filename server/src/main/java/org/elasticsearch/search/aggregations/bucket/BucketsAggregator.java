/*
 * Licensed to Elasticsearch under one or more contributor
 * license agreements. See the NOTICE file distributed with
 * this work for additional information regarding copyright
 * ownership. Elasticsearch licenses this file to you under
 * the Apache License, Version 2.0 (the "License"); you may
 * not use this file except in compliance with the License.
 * You may obtain a copy of the License at
 *
 *    http://www.apache.org/licenses/LICENSE-2.0
 *
 * Unless required by applicable law or agreed to in writing,
 * software distributed under the License is distributed on an
 * "AS IS" BASIS, WITHOUT WARRANTIES OR CONDITIONS OF ANY
 * KIND, either express or implied.  See the License for the
 * specific language governing permissions and limitations
 * under the License.
 */
package org.elasticsearch.search.aggregations.bucket;

import org.apache.lucene.index.LeafReaderContext;
import org.elasticsearch.common.lease.Releasable;
import org.elasticsearch.common.util.BigArrays;
import org.elasticsearch.common.util.LongArray;
import org.elasticsearch.search.aggregations.AggregationExecutionException;
import org.elasticsearch.search.aggregations.Aggregator;
import org.elasticsearch.search.aggregations.AggregatorBase;
import org.elasticsearch.search.aggregations.AggregatorFactories;
import org.elasticsearch.search.aggregations.CardinalityUpperBound;
import org.elasticsearch.search.aggregations.InternalAggregation;
import org.elasticsearch.search.aggregations.InternalAggregations;
import org.elasticsearch.search.aggregations.LeafBucketCollector;
import org.elasticsearch.search.aggregations.bucket.global.GlobalAggregator;
import org.elasticsearch.search.aggregations.bucket.terms.LongKeyedBucketOrds;
import org.elasticsearch.search.aggregations.support.AggregationPath;
import org.elasticsearch.search.internal.SearchContext;
import org.elasticsearch.search.sort.SortOrder;

import java.io.IOException;
import java.util.AbstractList;
import java.util.ArrayList;
import java.util.Arrays;
import java.util.Iterator;
import java.util.List;
import java.util.Map;
import java.util.function.BiConsumer;
import java.util.function.Function;
import java.util.function.IntConsumer;
import java.util.function.LongUnaryOperator;
import java.util.function.ToLongFunction;

public abstract class BucketsAggregator extends AggregatorBase {

    private final BigArrays bigArrays;
    private final IntConsumer multiBucketConsumer;
    private LongArray docCounts;
    protected final DocCountProvider docCountProvider;

    public BucketsAggregator(String name, AggregatorFactories factories, SearchContext context, Aggregator parent,
            CardinalityUpperBound bucketCardinality, Map<String, Object> metadata) throws IOException {
        super(name, factories, context, parent, bucketCardinality, metadata);
        bigArrays = context.bigArrays();
        if (context.aggregations() != null) {
            multiBucketConsumer = context.aggregations().multiBucketConsumer();
        } else {
            multiBucketConsumer = (count) -> {};
        }
        docCounts = bigArrays.newLongArray(1, true);
        docCountProvider = new DocCountProvider();
    }

    /**
     * Return an upper bound of the maximum bucket ordinal seen so far.
     */
    public final long maxBucketOrd() {
        return docCounts.size();
    }

    /**
     * Ensure there are at least <code>maxBucketOrd</code> buckets available.
     */
    public final void grow(long maxBucketOrd) {
        docCounts = bigArrays.grow(docCounts, maxBucketOrd);
    }

    /**
     * Utility method to collect the given doc in the given bucket (identified by the bucket ordinal)
     */
    public final void collectBucket(LeafBucketCollector subCollector, int doc, long bucketOrd) throws IOException {
        grow(bucketOrd + 1);
        collectExistingBucket(subCollector, doc, bucketOrd);
    }

    /**
     * Same as {@link #collectBucket(LeafBucketCollector, int, long)}, but doesn't check if the docCounts needs to be re-sized.
     */
    public final void collectExistingBucket(LeafBucketCollector subCollector, int doc, long bucketOrd) throws IOException {
        long docCount = docCountProvider.getDocCount(doc);
        if (docCounts.increment(bucketOrd, docCount) == docCount) {
            // We calculate the final number of buckets only during the reduce phase. But we still need to
            // trigger bucket consumer from time to time in order to give it a chance to check available memory and break
            // the execution if we are running out. To achieve that we are passing 0 as a bucket count.
            multiBucketConsumer.accept(0);
        }
        subCollector.collect(doc, bucketOrd);
    }

    /**
     * This only tidies up doc counts. Call {@link MergingBucketsDeferringCollector#mergeBuckets(long[])}  to merge the actual
     * ordinals and doc ID deltas.
     *
     * Refer to that method for documentation about the merge map.
     *
     * @deprecated use {@link rewriteBuckets(long, LongUnaryOperator)}
     */
    @Deprecated
    public final void mergeBuckets(long[] mergeMap, long newNumBuckets) {
        rewriteBuckets(newNumBuckets, bucket -> mergeMap[Math.toIntExact(bucket)]);
    }

    /**
     *
     *  @param mergeMap a unary operator which maps a bucket's ordinal to the ordinal it should be merged with.
     *  If a bucket's ordinal is mapped to -1 then the bucket is removed entirely.
     *
     * This only tidies up doc counts. Call {@link BestBucketsDeferringCollector#rewriteBuckets(LongUnaryOperator)} to
     * merge the actual ordinals and doc ID deltas.
     */
<<<<<<< HEAD
    public final void mergeBuckets(long newNumBuckets, LongUnaryOperator mergeMap){
        try (LongArray oldDocCounts = docCounts) {
            docCounts = bigArrays.newLongArray(newNumBuckets, true);
=======
    public final void rewriteBuckets(long newNumBuckets, LongUnaryOperator mergeMap){
        try (IntArray oldDocCounts = docCounts) {
            docCounts = bigArrays.newIntArray(newNumBuckets, true);
>>>>>>> af15450a
            docCounts.fill(0, newNumBuckets, 0);
            for (long i = 0; i < oldDocCounts.size(); i++) {
                long docCount = oldDocCounts.get(i);

                if(docCount == 0) continue;

                // Skip any in the map which have been "removed", signified with -1
                long destinationOrdinal = mergeMap.applyAsLong(i);
                if (destinationOrdinal != -1) {
                    docCounts.increment(destinationOrdinal, docCount);
                }
            }
        }
    }

    public LongArray getDocCounts() {
        return docCounts;
    }

    /**
     * Utility method to increment the doc counts of the given bucket (identified by the bucket ordinal)
     */
    public final void incrementBucketDocCount(long bucketOrd, long inc) {
        docCounts = bigArrays.grow(docCounts, bucketOrd + 1);
        docCounts.increment(bucketOrd, inc);
    }

    /**
     * Utility method to return the number of documents that fell in the given bucket (identified by the bucket ordinal)
     */
    public final long bucketDocCount(long bucketOrd) {
        if (bucketOrd >= docCounts.size()) {
            // This may happen eg. if no document in the highest buckets is accepted by a sub aggregator.
            // For example, if there is a long terms agg on 3 terms 1,2,3 with a sub filter aggregator and if no document with 3 as a value
            // matches the filter, then the filter will never collect bucket ord 3. However, the long terms agg will call
            // bucketAggregations(3) on the filter aggregator anyway to build sub-aggregations.
            return 0;
        } else {
            return docCounts.get(bucketOrd);
        }
    }

    /**
     * Hook to allow taking an action before building the sub agg results.
     */
    protected void prepareSubAggs(long[] bucketOrdsToCollect) throws IOException {}

    /**
     * Build the results of the sub-aggregations of the buckets at each of
     * the provided ordinals.
     * <p>
     * Most aggregations should probably use something like
     * {@link #buildSubAggsForAllBuckets(Object[][], ToLongFunction, BiConsumer)}
     * or {@link #buildAggregationsForVariableBuckets(long[], LongKeyedBucketOrds, BucketBuilderForVariable, ResultBuilderForVariable)}
     * or {@link #buildAggregationsForFixedBucketCount(long[], int, BucketBuilderForFixedCount, Function)}
     * or {@link #buildAggregationsForSingleBucket(long[], SingleBucketResultBuilder)}
     * instead of calling this directly.
     * @return the sub-aggregation results in the same order as the provided
     *         array of ordinals
     */
    protected final InternalAggregations[] buildSubAggsForBuckets(long[] bucketOrdsToCollect) throws IOException {
        prepareSubAggs(bucketOrdsToCollect);
        InternalAggregation[][] aggregations = new InternalAggregation[subAggregators.length][];
        for (int i = 0; i < subAggregators.length; i++) {
            aggregations[i] = subAggregators[i].buildAggregations(bucketOrdsToCollect);
        }
        InternalAggregations[] result = new InternalAggregations[bucketOrdsToCollect.length];
        for (int ord = 0; ord < bucketOrdsToCollect.length; ord++) {
            InternalAggregation[] slice = new InternalAggregation[subAggregators.length];
            for (int i = 0; i < subAggregators.length; i++) {
                slice[i] = aggregations[i][ord];
            }
            final int thisOrd = ord;
            result[ord] = InternalAggregations.from(new AbstractList<InternalAggregation>() {
                @Override
                public InternalAggregation get(int index) {
                    return aggregations[index][thisOrd];
                }

                @Override
                public int size() {
                    return aggregations.length;
                }
            });
        }
        return result;
    }

    /**
     * Build the sub aggregation results for a list of buckets and set them on
     * the buckets. This is usually used by aggregations that are selective
     * in which bucket they build. They use some mechanism of selecting a list
     * of buckets to build use this method to "finish" building the results.
     * @param buckets the buckets to finish building
     * @param bucketToOrd how to convert a bucket into an ordinal
     * @param setAggs how to set the sub-aggregation results on a bucket
     */
    protected final <B> void buildSubAggsForBuckets(B[] buckets,
            ToLongFunction<B> bucketToOrd, BiConsumer<B, InternalAggregations> setAggs) throws IOException {
        InternalAggregations[] results = buildSubAggsForBuckets(Arrays.stream(buckets).mapToLong(bucketToOrd).toArray());
        for (int i = 0; i < buckets.length; i++) {
            setAggs.accept(buckets[i], results[i]);
        }
    }

    /**
     * Build the sub aggregation results for a list of buckets and set them on
     * the buckets. This is usually used by aggregations that are selective
     * in which bucket they build. They use some mechanism of selecting a list
     * of buckets to build use this method to "finish" building the results.
     * @param buckets the buckets to finish building
     * @param bucketToOrd how to convert a bucket into an ordinal
     * @param setAggs how to set the sub-aggregation results on a bucket
     */
    protected final <B> void buildSubAggsForAllBuckets(B[][] buckets,
            ToLongFunction<B> bucketToOrd, BiConsumer<B, InternalAggregations> setAggs) throws IOException {
        int totalBucketOrdsToCollect = 0;
        for (B[] bucketsForOneResult : buckets) {
            totalBucketOrdsToCollect += bucketsForOneResult.length;
        }
        long[] bucketOrdsToCollect = new long[totalBucketOrdsToCollect];
        int s = 0;
        for (B[] bucketsForOneResult : buckets) {
            for (B bucket : bucketsForOneResult) {
                bucketOrdsToCollect[s++] = bucketToOrd.applyAsLong(bucket);
            }
        }
        InternalAggregations[] results = buildSubAggsForBuckets(bucketOrdsToCollect);
        s = 0;
        for (int r = 0; r < buckets.length; r++) {
            for (int b = 0; b < buckets[r].length; b++) {
                setAggs.accept(buckets[r][b], results[s++]);
            }
        }
    }

    /**
     * Build aggregation results for an aggregator that has a fixed number of buckets per owning ordinal.
     * @param <B> the type of the bucket
     * @param owningBucketOrds owning bucket ordinals for which to build the results
     * @param bucketsPerOwningBucketOrd how many buckets there are per ord
     * @param bucketBuilder how to build a bucket
     * @param resultBuilder how to build a result from buckets
     */
    protected final <B> InternalAggregation[] buildAggregationsForFixedBucketCount(long[] owningBucketOrds, int bucketsPerOwningBucketOrd,
            BucketBuilderForFixedCount<B> bucketBuilder, Function<List<B>, InternalAggregation> resultBuilder) throws IOException {
        int totalBuckets = owningBucketOrds.length * bucketsPerOwningBucketOrd;
        long[] bucketOrdsToCollect = new long[totalBuckets];
        int bucketOrdIdx = 0;
        for (long owningBucketOrd : owningBucketOrds) {
            long ord = owningBucketOrd * bucketsPerOwningBucketOrd;
            for (int offsetInOwningOrd = 0; offsetInOwningOrd < bucketsPerOwningBucketOrd; offsetInOwningOrd++) {
                bucketOrdsToCollect[bucketOrdIdx++] = ord++;
            }
        }
        bucketOrdIdx = 0;
        InternalAggregations[] subAggregationResults = buildSubAggsForBuckets(bucketOrdsToCollect);
        InternalAggregation[] results = new InternalAggregation[owningBucketOrds.length];
        for (int owningOrdIdx = 0; owningOrdIdx < owningBucketOrds.length; owningOrdIdx++) {
            List<B> buckets = new ArrayList<>(bucketsPerOwningBucketOrd);
            for (int offsetInOwningOrd = 0; offsetInOwningOrd < bucketsPerOwningBucketOrd; offsetInOwningOrd++) {
                buckets.add(bucketBuilder.build(
                    offsetInOwningOrd, bucketDocCount(bucketOrdsToCollect[bucketOrdIdx]), subAggregationResults[bucketOrdIdx++]));
            }
            results[owningOrdIdx] = resultBuilder.apply(buckets);
        }
        return results;
    }
    @FunctionalInterface
    protected interface BucketBuilderForFixedCount<B> {
        B build(int offsetInOwningOrd, long docCount, InternalAggregations subAggregationResults);
    }

    /**
     * Build aggregation results for an aggregator that always contain a single bucket.
     * @param owningBucketOrds owning bucket ordinals for which to build the results
     * @param resultBuilder how to build a result from the sub aggregation results
     */
    protected final InternalAggregation[] buildAggregationsForSingleBucket(long[] owningBucketOrds,
                SingleBucketResultBuilder resultBuilder) throws IOException {
        /*
         * It'd be entirely reasonable to call
         * `consumeBucketsAndMaybeBreak(owningBucketOrds.length)`
         * here but we don't because single bucket aggs never have.
         */
        InternalAggregations[] subAggregationResults = buildSubAggsForBuckets(owningBucketOrds);
        InternalAggregation[] results = new InternalAggregation[owningBucketOrds.length];
        for (int ordIdx = 0; ordIdx < owningBucketOrds.length; ordIdx++) {
            results[ordIdx] = resultBuilder.build(owningBucketOrds[ordIdx], subAggregationResults[ordIdx]);
        }
        return results;
    }
    @FunctionalInterface
    protected interface SingleBucketResultBuilder {
        InternalAggregation build(long owningBucketOrd, InternalAggregations subAggregationResults);
    }

    /**
     * Build aggregation results for an aggregator with a varying number of
     * {@code long} keyed buckets.
     * @param owningBucketOrds owning bucket ordinals for which to build the results
     * @param bucketOrds hash of values to the bucket ordinal
     */
    protected final <B> InternalAggregation[] buildAggregationsForVariableBuckets(long[] owningBucketOrds, LongKeyedBucketOrds bucketOrds,
            BucketBuilderForVariable<B> bucketBuilder, ResultBuilderForVariable<B> resultBuilder) throws IOException {
        long totalOrdsToCollect = 0;
        for (int ordIdx = 0; ordIdx < owningBucketOrds.length; ordIdx++) {
            totalOrdsToCollect += bucketOrds.bucketsInOrd(owningBucketOrds[ordIdx]);
        }
        if (totalOrdsToCollect > Integer.MAX_VALUE) {
            throw new AggregationExecutionException("Can't collect more than [" + Integer.MAX_VALUE
                    + "] buckets but attempted [" + totalOrdsToCollect + "]");
        }
        long[] bucketOrdsToCollect = new long[(int) totalOrdsToCollect];
        int b = 0;
        for (int ordIdx = 0; ordIdx < owningBucketOrds.length; ordIdx++) {
            LongKeyedBucketOrds.BucketOrdsEnum ordsEnum = bucketOrds.ordsEnum(owningBucketOrds[ordIdx]);
            while(ordsEnum.next()) {
                bucketOrdsToCollect[b++] = ordsEnum.ord();
            }
        }
        InternalAggregations[] subAggregationResults = buildSubAggsForBuckets(bucketOrdsToCollect);

        InternalAggregation[] results = new InternalAggregation[owningBucketOrds.length];
        b = 0;
        for (int ordIdx = 0; ordIdx < owningBucketOrds.length; ordIdx++) {
            List<B> buckets = new ArrayList<>((int) bucketOrds.size());
            LongKeyedBucketOrds.BucketOrdsEnum ordsEnum = bucketOrds.ordsEnum(owningBucketOrds[ordIdx]);
            while(ordsEnum.next()) {
                if (bucketOrdsToCollect[b] != ordsEnum.ord()) {
                    throw new AggregationExecutionException("Iteration order of [" + bucketOrds + "] changed without mutating. ["
                        + ordsEnum.ord() + "] should have been [" + bucketOrdsToCollect[b] + "]");
                }
                buckets.add(bucketBuilder.build(ordsEnum.value(), bucketDocCount(ordsEnum.ord()), subAggregationResults[b++]));
            }
            results[ordIdx] = resultBuilder.build(owningBucketOrds[ordIdx], buckets);
        }
        return results;
    }
    @FunctionalInterface
    protected interface BucketBuilderForVariable<B> {
        B build(long bucketValue, long docCount, InternalAggregations subAggregationResults);
    }
    @FunctionalInterface
    protected interface ResultBuilderForVariable<B> {
        InternalAggregation build(long owninigBucketOrd, List<B> buckets);
    }

    @Override
    public final void close() {
        try (Releasable releasable = docCounts) {
            super.close();
        }
    }

    @Override
    public Aggregator resolveSortPath(AggregationPath.PathElement next, Iterator<AggregationPath.PathElement> path) {
        if (this instanceof SingleBucketAggregator) {
            return resolveSortPathOnValidAgg(next, path);
        }
        return super.resolveSortPath(next, path);
    }

    @Override
    public BucketComparator bucketComparator(String key, SortOrder order) {
        if (false == this instanceof SingleBucketAggregator) {
            return super.bucketComparator(key, order);
        }
        if (key == null || "doc_count".equals(key)) {
            return (lhs, rhs) -> order.reverseMul() * Long.compare(bucketDocCount(lhs), bucketDocCount(rhs));
        }
        throw new IllegalArgumentException("Ordering on a single-bucket aggregation can only be done on its doc_count. " +
                "Either drop the key (a la \"" + name() + "\") or change it to \"doc_count\" (a la \"" + name() +
                ".doc_count\") or \"key\".");
    }

    public static boolean descendsFromGlobalAggregator(Aggregator parent) {
        while (parent != null) {
            if (parent.getClass() == GlobalAggregator.class) {
                return true;
            }
            parent = parent.parent();
        }
        return false;
    }

    @Override
    protected void preGetSubLeafCollectors(LeafReaderContext ctx) throws IOException {
        super.preGetSubLeafCollectors(ctx);
        // Set LeafReaderContext to the doc_count provider
        docCountProvider.setLeafReaderContext(ctx);
    }
}<|MERGE_RESOLUTION|>--- conflicted
+++ resolved
@@ -126,15 +126,9 @@
      * This only tidies up doc counts. Call {@link BestBucketsDeferringCollector#rewriteBuckets(LongUnaryOperator)} to
      * merge the actual ordinals and doc ID deltas.
      */
-<<<<<<< HEAD
-    public final void mergeBuckets(long newNumBuckets, LongUnaryOperator mergeMap){
+    public final void rewriteBuckets(long newNumBuckets, LongUnaryOperator mergeMap){
         try (LongArray oldDocCounts = docCounts) {
             docCounts = bigArrays.newLongArray(newNumBuckets, true);
-=======
-    public final void rewriteBuckets(long newNumBuckets, LongUnaryOperator mergeMap){
-        try (IntArray oldDocCounts = docCounts) {
-            docCounts = bigArrays.newIntArray(newNumBuckets, true);
->>>>>>> af15450a
             docCounts.fill(0, newNumBuckets, 0);
             for (long i = 0; i < oldDocCounts.size(); i++) {
                 long docCount = oldDocCounts.get(i);

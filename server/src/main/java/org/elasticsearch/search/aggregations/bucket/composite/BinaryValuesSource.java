/*
 * Copyright Elasticsearch B.V. and/or licensed to Elasticsearch B.V. under one
 * or more contributor license agreements. Licensed under the Elastic License
 * 2.0 and the Server Side Public License, v 1; you may not use this file except
 * in compliance with, at your election, the Elastic License 2.0 or the Server
 * Side Public License, v 1.
 */

package org.elasticsearch.search.aggregations.bucket.composite;

import org.apache.lucene.index.IndexReader;
import org.apache.lucene.index.LeafReaderContext;
import org.apache.lucene.search.MatchAllDocsQuery;
import org.apache.lucene.search.Query;
import org.apache.lucene.util.BytesRef;
import org.apache.lucene.util.BytesRefBuilder;
import org.elasticsearch.common.util.BigArrays;
import org.elasticsearch.common.util.ObjectArray;
import org.elasticsearch.core.CheckedFunction;
import org.elasticsearch.core.Releasables;
import org.elasticsearch.index.fielddata.SortedBinaryDocValues;
import org.elasticsearch.index.mapper.MappedFieldType;
import org.elasticsearch.index.mapper.StringFieldType;
import org.elasticsearch.search.DocValueFormat;
import org.elasticsearch.search.aggregations.LeafBucketCollector;

import java.io.IOException;
import java.util.function.LongConsumer;

/**
 * A {@link SingleDimensionValuesSource} for binary source ({@link BytesRef}).
 */
class BinaryValuesSource extends SingleDimensionValuesSource<BytesRef> {
    private final LongConsumer breakerConsumer;
    private final CheckedFunction<LeafReaderContext, SortedBinaryDocValues, IOException> docValuesFunc;
    private ObjectArray<BytesRef> values;
    private ObjectArray<BytesRefBuilder> valueBuilders;
    private BytesRef currentValue;

<<<<<<< HEAD
    BinaryValuesSource(BigArrays bigArrays, LongConsumer breakerConsumer,
                       MappedFieldType fieldType, CheckedFunction<LeafReaderContext, SortedBinaryDocValues, IOException> docValuesFunc,
                       DocValueFormat format, MissingBucket missingBucket, int size, int reverseMul) {
=======
    BinaryValuesSource(
        BigArrays bigArrays,
        LongConsumer breakerConsumer,
        MappedFieldType fieldType,
        CheckedFunction<LeafReaderContext, SortedBinaryDocValues, IOException> docValuesFunc,
        DocValueFormat format,
        boolean missingBucket,
        int size,
        int reverseMul
    ) {
>>>>>>> 35ec6f34
        super(bigArrays, format, fieldType, missingBucket, size, reverseMul);
        this.breakerConsumer = breakerConsumer;
        this.docValuesFunc = docValuesFunc;
        this.values = bigArrays.newObjectArray(Math.min(size, 100));
        this.valueBuilders = bigArrays.newObjectArray(Math.min(size, 100));
    }

    @Override
    void copyCurrent(int slot) {
        values = bigArrays.grow(values, slot + 1);
        valueBuilders = bigArrays.grow(valueBuilders, slot + 1);
        BytesRefBuilder builder = valueBuilders.get(slot);
        int byteSize = builder == null ? 0 : builder.bytes().length;
        if (builder == null) {
            builder = new BytesRefBuilder();
            valueBuilders.set(slot, builder);
        }
        if (missingBucket.include() && currentValue == null) {
            values.set(slot, null);
        } else {
            assert currentValue != null;
            builder.copyBytes(currentValue);
            breakerConsumer.accept(builder.bytes().length - byteSize);
            values.set(slot, builder.get());
        }
    }

    @Override
    int compare(int from, int to) {
        if (missingBucket.include()) {
            if (values.get(from) == null) {
                return values.get(to) == null ? 0 : -1 * missingBucket.compareAnyValueToMissing(reverseMul);
            } else if (values.get(to) == null) {
                return missingBucket.compareAnyValueToMissing(reverseMul);
            }
        }
        return compareValues(values.get(from), values.get(to));
    }

    @Override
    int compareCurrent(int slot) {
        if (missingBucket.include()) {
            if (currentValue == null) {
                return values.get(slot) == null ? 0 : -1 * missingBucket.compareAnyValueToMissing(reverseMul);
            } else if (values.get(slot) == null) {
                return missingBucket.compareAnyValueToMissing(reverseMul);
            }
        }
        return compareValues(currentValue, values.get(slot));
    }

    @Override
    int compareCurrentWithAfter() {
        if (missingBucket.include()) {
            if (currentValue == null) {
                return afterValue == null ? 0 : -1 * missingBucket.compareAnyValueToMissing(reverseMul);
            } else if (afterValue == null) {
                return missingBucket.compareAnyValueToMissing(reverseMul);
            }
        }
        return compareValues(currentValue, afterValue);
    }

    @Override
    int hashCode(int slot) {
        if (missingBucket.include() && values.get(slot) == null) {
            return 0;
        } else {
            return values.get(slot).hashCode();
        }
    }

    @Override
    int hashCodeCurrent() {
        if (missingBucket.include() && currentValue == null) {
            return 0;
        } else {
            return currentValue.hashCode();
        }
    }

    int compareValues(BytesRef v1, BytesRef v2) {
        return v1.compareTo(v2) * reverseMul;
    }

    @Override
    void setAfter(Comparable<?> value) {
        if (missingBucket.include() && value == null) {
            afterValue = null;
        } else if (value.getClass() == String.class) {
            afterValue = format.parseBytesRef(value.toString());
        } else {
            throw new IllegalArgumentException("invalid value, expected string, got " + value.getClass().getSimpleName());
        }
    }

    @Override
    BytesRef toComparable(int slot) {
        return values.get(slot);
    }

    @Override
    LeafBucketCollector getLeafCollector(LeafReaderContext context, LeafBucketCollector next) throws IOException {
        final SortedBinaryDocValues dvs = docValuesFunc.apply(context);
        return new LeafBucketCollector() {
            @Override
            public void collect(int doc, long bucket) throws IOException {
                if (dvs.advanceExact(doc)) {
                    int num = dvs.docValueCount();
                    for (int i = 0; i < num; i++) {
                        currentValue = dvs.nextValue();
                        next.collect(doc, bucket);
                    }
                } else if (missingBucket.include()) {
                    currentValue = null;
                    next.collect(doc, bucket);
                }
            }
        };
    }

    @Override
    LeafBucketCollector getLeafCollector(Comparable<BytesRef> value, LeafReaderContext context, LeafBucketCollector next) {
        if (value.getClass() != BytesRef.class) {
            throw new IllegalArgumentException("Expected BytesRef, got " + value.getClass());
        }
        currentValue = (BytesRef) value;
        return new LeafBucketCollector() {
            @Override
            public void collect(int doc, long bucket) throws IOException {
                next.collect(doc, bucket);
            }
        };
    }

    @Override
    SortedDocsProducer createSortedDocsProducerOrNull(IndexReader reader, Query query) {
        if (checkIfSortedDocsIsApplicable(reader, fieldType) == false
            || fieldType instanceof StringFieldType == false
            || (query != null && query.getClass() != MatchAllDocsQuery.class)) {
            return null;
        }
        return new TermsSortedDocsProducer(fieldType.name());
    }

    @Override
    public void close() {
        Releasables.close(values, valueBuilders);
    }
}<|MERGE_RESOLUTION|>--- conflicted
+++ resolved
@@ -37,22 +37,16 @@
     private ObjectArray<BytesRefBuilder> valueBuilders;
     private BytesRef currentValue;
 
-<<<<<<< HEAD
-    BinaryValuesSource(BigArrays bigArrays, LongConsumer breakerConsumer,
-                       MappedFieldType fieldType, CheckedFunction<LeafReaderContext, SortedBinaryDocValues, IOException> docValuesFunc,
-                       DocValueFormat format, MissingBucket missingBucket, int size, int reverseMul) {
-=======
     BinaryValuesSource(
         BigArrays bigArrays,
         LongConsumer breakerConsumer,
         MappedFieldType fieldType,
         CheckedFunction<LeafReaderContext, SortedBinaryDocValues, IOException> docValuesFunc,
         DocValueFormat format,
-        boolean missingBucket,
+        MissingBucket missingBucket,
         int size,
         int reverseMul
     ) {
->>>>>>> 35ec6f34
         super(bigArrays, format, fieldType, missingBucket, size, reverseMul);
         this.breakerConsumer = breakerConsumer;
         this.docValuesFunc = docValuesFunc;

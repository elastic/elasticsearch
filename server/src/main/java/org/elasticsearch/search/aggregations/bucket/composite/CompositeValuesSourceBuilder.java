/*
 * Copyright Elasticsearch B.V. and/or licensed to Elasticsearch B.V. under one
 * or more contributor license agreements. Licensed under the Elastic License
 * 2.0 and the Server Side Public License, v 1; you may not use this file except
 * in compliance with, at your election, the Elastic License 2.0 or the Server
 * Side Public License, v 1.
 */

package org.elasticsearch.search.aggregations.bucket.composite;

import org.elasticsearch.Version;
import org.elasticsearch.common.io.stream.StreamInput;
import org.elasticsearch.common.io.stream.StreamOutput;
import org.elasticsearch.common.io.stream.Writeable;
import org.elasticsearch.common.xcontent.ToXContentFragment;
import org.elasticsearch.common.xcontent.XContentBuilder;
import org.elasticsearch.script.Script;
import org.elasticsearch.search.aggregations.support.AggregationContext;
import org.elasticsearch.search.aggregations.support.ValueType;
import org.elasticsearch.search.aggregations.support.ValuesSource;
import org.elasticsearch.search.aggregations.support.ValuesSourceConfig;
import org.elasticsearch.search.aggregations.support.ValuesSourceRegistry;
import org.elasticsearch.search.aggregations.support.ValuesSourceType;
import org.elasticsearch.search.sort.SortOrder;

import java.io.IOException;
import java.time.ZoneId;
import java.util.Objects;

/**
 * A {@link ValuesSource} builder for {@link CompositeAggregationBuilder}
 */
public abstract class CompositeValuesSourceBuilder<AB extends CompositeValuesSourceBuilder<AB>> implements Writeable, ToXContentFragment {

    protected final String name;
    private String field = null;
    private Script script = null;
    private ValueType userValueTypeHint = null;
    private MissingBucket missingBucket = MissingBucket.IGNORE;
    private SortOrder order = SortOrder.ASC;
    private String format = null;

    CompositeValuesSourceBuilder(String name) {
        this.name = name;
    }

    CompositeValuesSourceBuilder(StreamInput in) throws IOException {
        this.name = in.readString();
        this.field = in.readOptionalString();
        if (in.readBoolean()) {
            this.script = new Script(in);
        }
        if (in.readBoolean()) {
            this.userValueTypeHint = ValueType.readFromStream(in);
        }
        if (in.getVersion().onOrAfter(Version.V_7_16_0)) {
            this.missingBucket = MissingBucket.readFromStream(in);
        } else {
            this.missingBucket = in.readBoolean() ? MissingBucket.INCLUDE : MissingBucket.IGNORE;
        }
        this.order = SortOrder.readFromStream(in);
        this.format = in.readOptionalString();
    }

    @Override
    public final void writeTo(StreamOutput out) throws IOException {
        out.writeString(name);
        out.writeOptionalString(field);
        boolean hasScript = script != null;
        out.writeBoolean(hasScript);
        if (hasScript) {
            script.writeTo(out);
        }
        boolean hasValueType = userValueTypeHint != null;
        out.writeBoolean(hasValueType);
        if (hasValueType) {
            userValueTypeHint.writeTo(out);
        }
        if (out.getVersion().onOrAfter(Version.V_7_16_0)) {
            missingBucket.writeTo(out);
        } else {
            out.writeBoolean(missingBucket.include());
        }
        order.writeTo(out);
        out.writeOptionalString(format);
        innerWriteTo(out);
    }

    protected abstract void innerWriteTo(StreamOutput out) throws IOException;

    protected abstract void doXContentBody(XContentBuilder builder, Params params) throws IOException;

    @Override
    public final XContentBuilder toXContent(XContentBuilder builder, Params params) throws IOException {
        builder.startObject(type());
        if (field != null) {
            builder.field("field", field);
        }
        if (script != null) {
            builder.field("script", script);
        }
        if (missingBucket == MissingBucket.IGNORE || missingBucket == MissingBucket.INCLUDE) {
            builder.field("missing_bucket", missingBucket.include());
        } else {
            builder.field("missing", missingBucket);
        }
        if (userValueTypeHint != null) {
            builder.field("value_type", userValueTypeHint.getPreferredName());
        }
        if (format != null) {
            builder.field("format", format);
        }
        builder.field("order", order);
        doXContentBody(builder, params);
        builder.endObject();
        return builder;
    }

    @Override
    public int hashCode() {
        return Objects.hash(field, missingBucket, script, userValueTypeHint, order, format);
    }

    @Override
    public boolean equals(Object o) {
        if (this == o) return true;
        if (o == null || getClass() != o.getClass()) return false;

        @SuppressWarnings("unchecked")
        AB that = (AB) o;
<<<<<<< HEAD
        return Objects.equals(field, that.field()) &&
            Objects.equals(script, that.script()) &&
            Objects.equals(userValueTypeHint, that.userValuetypeHint()) &&
            Objects.equals(missingBucket, that.missing()) &&
            Objects.equals(order, that.order()) &&
            Objects.equals(format, that.format());
=======
        return Objects.equals(field, that.field())
            && Objects.equals(script, that.script())
            && Objects.equals(userValueTypeHint, that.userValuetypeHint())
            && Objects.equals(missingBucket, that.missingBucket())
            && Objects.equals(order, that.order())
            && Objects.equals(format, that.format());
>>>>>>> 35ec6f34
    }

    public String name() {
        return name;
    }

    abstract String type();

    /**
     * Sets the field to use for this source
     */
    @SuppressWarnings("unchecked")
    public AB field(String field) {
        if (field == null) {
            throw new IllegalArgumentException("[field] must not be null");
        }
        this.field = field;
        return (AB) this;
    }

    /**
     * Gets the field to use for this source
     */
    public String field() {
        return field;
    }

    /**
     * Sets the script to use for this source
     */
    @SuppressWarnings("unchecked")
    public AB script(Script script) {
        if (script == null) {
            throw new IllegalArgumentException("[script] must not be null");
        }
        this.script = script;
        return (AB) this;
    }

    /**
     * Gets the script to use for this source
     */
    public Script script() {
        return script;
    }

    /**
     * Sets the {@link ValueType} for the value produced by this source
     */
    @SuppressWarnings("unchecked")
    public AB userValuetypeHint(ValueType valueType) {
        if (valueType == null) {
            throw new IllegalArgumentException("[userValueTypeHint] must not be null");
        }
        this.userValueTypeHint = valueType;
        return (AB) this;
    }

    /**
     * Gets the {@link ValueType} for the value produced by this source
     */
    public ValueType userValuetypeHint() {
        return userValueTypeHint;
    }

    /**
     * If <code>true</code> an explicit <code>null</code> bucket will represent documents with missing values.
     *
     * @deprecated use `missing(String)` instead.
     */
    @SuppressWarnings("unchecked")
    @Deprecated
    public AB missingBucket(boolean missingBucket) {
        this.missingBucket = missingBucket ? MissingBucket.INCLUDE : MissingBucket.IGNORE;
        return (AB) this;
    }

    /**
     * False if documents with missing values are ignored, otherwise missing values are
     * represented by an explicit `null` value.
     *
     * @deprecated Use `missing()` instead.
     */
    @Deprecated
    public boolean missingBucket() {
        return missingBucket.include();
    }

    /**
     * Sets the {@link MissingBucket} policy to use for handling documents with missing values.
     *
     * @param missing One of "_ignore", "_include", "_first" or "_last".
     */
    public AB missing(String missing) {
        return missing(MissingBucket.fromString(missing));
    }

    @SuppressWarnings("unchecked")
    public AB missing(MissingBucket missing) {
        this.missingBucket = missing;
        return (AB) this;
    }

    /**
     * The {@link MissingBucket} policy used for handling documents with missing values.
     */
    public MissingBucket missing() {
        return missingBucket;
    }

    /**
     * Sets the {@link SortOrder} to use to sort values produced this source
     */
    @SuppressWarnings("unchecked")
    public AB order(String order) {
        if (order == null) {
            throw new IllegalArgumentException("[order] must not be null");
        }
        this.order = SortOrder.fromString(order);
        return (AB) this;
    }

    /**
     * Sets the {@link SortOrder} to use to sort values produced this source
     */
    @SuppressWarnings("unchecked")
    public AB order(SortOrder order) {
        if (order == null) {
            throw new IllegalArgumentException("[order] must not be null");
        }
        this.order = order;
        return (AB) this;
    }

    /**
     * Gets the {@link SortOrder} to use to sort values produced this source
     */
    public SortOrder order() {
        return order;
    }

    /**
     * Sets the format to use for the output of the aggregation.
     */
    @SuppressWarnings("unchecked")
    public AB format(String format) {
        if (format == null) {
            throw new IllegalArgumentException("[format] must not be null: [" + name + "]");
        }
        this.format = format;
        return (AB) this;
    }

    /**
     * Gets the format to use for the output of the aggregation.
     */
    public String format() {
        return format;
    }

    /**
     * Actually build the values source and its associated configuration.
     */
    protected abstract CompositeValuesSourceConfig innerBuild(ValuesSourceRegistry registry, ValuesSourceConfig config) throws IOException;

    protected abstract ValuesSourceType getDefaultValuesSourceType();

    public final CompositeValuesSourceConfig build(AggregationContext context) throws IOException {
        ValuesSourceConfig config = ValuesSourceConfig.resolve(
            context,
            userValueTypeHint,
            field,
            script,
            null,
            timeZone(),
            format,
            getDefaultValuesSourceType()
        );
        return innerBuild(context.getValuesSourceRegistry(), config);
    }

    /**
     * The time zone for this value source. Default implementation returns {@code null}
     * because most value source types don't support time zone.
     */
    protected ZoneId timeZone() {
        return null;
    }
}<|MERGE_RESOLUTION|>--- conflicted
+++ resolved
@@ -128,21 +128,12 @@
 
         @SuppressWarnings("unchecked")
         AB that = (AB) o;
-<<<<<<< HEAD
-        return Objects.equals(field, that.field()) &&
-            Objects.equals(script, that.script()) &&
-            Objects.equals(userValueTypeHint, that.userValuetypeHint()) &&
-            Objects.equals(missingBucket, that.missing()) &&
-            Objects.equals(order, that.order()) &&
-            Objects.equals(format, that.format());
-=======
         return Objects.equals(field, that.field())
             && Objects.equals(script, that.script())
             && Objects.equals(userValueTypeHint, that.userValuetypeHint())
-            && Objects.equals(missingBucket, that.missingBucket())
+            && Objects.equals(missingBucket, that.missing())
             && Objects.equals(order, that.order())
             && Objects.equals(format, that.format());
->>>>>>> 35ec6f34
     }
 
     public String name() {

--- conflicted
+++ resolved
@@ -226,13 +226,8 @@
         }
     }
 
-<<<<<<< HEAD
     public static class InternalBucket extends InternalMultiBucketAggregation.InternalBucket
-            implements CompositeAggregation.Bucket, KeyComparable<InternalBucket> {
-=======
-    static class InternalBucket extends InternalMultiBucketAggregation.InternalBucket
         implements CompositeAggregation.Bucket, KeyComparable<InternalBucket> {
->>>>>>> 13649aa7
 
         private final CompositeKey key;
         private final long docCount;

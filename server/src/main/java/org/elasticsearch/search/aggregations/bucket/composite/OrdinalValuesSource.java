--- conflicted
+++ resolved
@@ -66,22 +66,16 @@
     private Long lastLookupOrd; // null if nothing cached
     private BytesRef lastLookupValue;
 
-<<<<<<< HEAD
-    OrdinalValuesSource(BigArrays bigArrays, LongConsumer breakerConsumer, MappedFieldType type,
-                        CheckedFunction<LeafReaderContext, SortedSetDocValues, IOException> docValuesFunc,
-                        DocValueFormat format, MissingBucket missingBucket, int size, int reverseMul) {
-=======
     OrdinalValuesSource(
         BigArrays bigArrays,
         LongConsumer breakerConsumer,
         MappedFieldType type,
         CheckedFunction<LeafReaderContext, SortedSetDocValues, IOException> docValuesFunc,
         DocValueFormat format,
-        boolean missingBucket,
+        MissingBucket missingBucket,
         int size,
         int reverseMul
     ) {
->>>>>>> 35ec6f34
         super(bigArrays, format, type, missingBucket, size, reverseMul);
         this.breakerConsumer = breakerConsumer;
         this.docValuesFunc = docValuesFunc;

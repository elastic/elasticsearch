/*
 * Copyright Elasticsearch B.V. and/or licensed to Elasticsearch B.V. under one
 * or more contributor license agreements. Licensed under the "Elastic License
 * 2.0", the "GNU Affero General Public License v3.0 only", and the "Server Side
 * Public License v 1"; you may not use this file except in compliance with, at
 * your election, the "Elastic License 2.0", the "GNU Affero General Public
 * License v3.0 only", or the "Server Side Public License, v 1".
 */

package org.elasticsearch.search.aggregations.bucket.filter;

import org.apache.lucene.index.LeafReaderContext;
import org.apache.lucene.search.BooleanClause;
import org.apache.lucene.search.BooleanQuery;
import org.apache.lucene.search.BulkScorer;
import org.apache.lucene.search.ConstantScoreQuery;
import org.apache.lucene.search.DocIdSetIterator;
import org.apache.lucene.search.FieldExistsQuery;
import org.apache.lucene.search.IndexOrDocValuesQuery;
import org.apache.lucene.search.IndexSearcher;
import org.apache.lucene.search.IndexSortSortedNumericDocValuesRangeQuery;
import org.apache.lucene.search.LeafCollector;
import org.apache.lucene.search.MatchAllDocsQuery;
import org.apache.lucene.search.MatchNoDocsQuery;
import org.apache.lucene.search.PointRangeQuery;
import org.apache.lucene.search.Query;
import org.apache.lucene.search.ScoreMode;
import org.apache.lucene.search.Scorer;
import org.apache.lucene.search.ScorerSupplier;
import org.apache.lucene.search.Weight;
import org.apache.lucene.util.Bits;
import org.elasticsearch.cluster.metadata.DataStream;
import org.elasticsearch.common.io.stream.StreamOutput;
<<<<<<< HEAD
import org.elasticsearch.lucene.queries.TimestampQuery;
import org.elasticsearch.lucene.search.XIndexSortSortedNumericDocValuesRangeQuery;
=======
>>>>>>> 7e9049e7
import org.elasticsearch.search.aggregations.Aggregator;
import org.elasticsearch.search.internal.CancellableBulkScorer;
import org.elasticsearch.xcontent.XContentBuilder;

import java.io.IOException;
import java.util.List;
import java.util.function.BiConsumer;

/**
 * Adapts a Lucene {@link Query} to the behaviors used be the
 * {@link FiltersAggregator}. In general we try to delegate to {@linkplain Query}
 * when we don't have a special optimization.
 */
public class QueryToFilterAdapter {
    /**
     * Build a filter for the query against the provided searcher.
     * <p>
     * Note: This method rewrites the query against the {@link IndexSearcher}
     */
    public static QueryToFilterAdapter build(IndexSearcher searcher, String key, Query query) throws IOException {
        // Wrapping with a ConstantScoreQuery enables a few more rewrite
        // rules as of Lucene 9.2
        query = searcher.rewrite(new ConstantScoreQuery(query));
        if (query instanceof ConstantScoreQuery csq) {
            /*
             * Unwrap constant score because it gets in the way of us
             * understanding what the queries are trying to do and we
             * don't use the score at all anyway. Effectively we always
             * run in constant score mode.
             */
            query = csq.getQuery();
        }
        return new QueryToFilterAdapter(searcher, key, query);
    }

    private final IndexSearcher searcher;
    private final String key;
    private final Query query;
    /**
     * The weight for the query or {@code null} if we haven't built it. Use
     * {@link #weight()} to build it when needed.
     */
    private Weight weight;
    protected int segmentsCountedInConstantTime;

    QueryToFilterAdapter(IndexSearcher searcher, String key, Query query) {
        this.searcher = searcher;
        this.key = key;
        this.query = query;
    }

    /**
     * The query we're adapting.
     * <p>
     * Subclasses should use this to fetch the query when making query
     * specific optimizations.
     */
    Query query() {
        return query;
    }

    /**
     * Is this an inefficient union of the top level query with the filter?
     * If the top level query if complex we can't efficiently merge it with
     * the filter. If we can't do that it is likely faster to just run the
     * "native" aggregation implementation rather than go filter by filter.
     */
    public boolean isInefficientUnion() {
        return false;
    }

    /**
     * Key for this filter.
     */
    public final String key() {
        return key;
    }

    /**
     * Searcher that this filter is targeting.
     */
    protected final IndexSearcher searcher() {
        return searcher;
    }

    /**
     * Make a filter that matches this filter and the provided query.
     * <p>
     * Note: This method rewrites the query against the {@link IndexSearcher}.
     */
    QueryToFilterAdapter union(Query extraQuery) throws IOException {
        /*
         * Wrapping with a ConstantScoreQuery enables a few more rewrite
         * rules as of Lucene 9.2.
         * It'd be *wonderful* if Lucene could do fancy optimizations
         * when merging queries like combining ranges but it doesn't at
         * the moment. Admittedly, we have a much more limited problem.
         * We don't care about score here at all. We know which queries
         * it's worth spending time to optimize because we know which aggs
         * rewrite into this one.
         */
        extraQuery = searcher().rewrite(new ConstantScoreQuery(extraQuery));
        Query unwrappedExtraQuery = unwrap(extraQuery);
        Query unwrappedQuery = unwrap(query);

        Query merged = maybeMergeRangeQueries(unwrappedQuery, unwrappedExtraQuery);
        if (merged != null) {
            return new QueryToFilterAdapter(searcher(), key(), merged);
        }
<<<<<<< HEAD
        if (unwrappedQuery instanceof TimestampQuery first && unwrappedExtraQuery instanceof TimestampQuery second) {
            // Merge the ranges:
            long min = Math.min(first.getMinTimestamp(), second.getMinTimestamp());
            long max = Math.max(first.getMaxTimestamp(), second.getMaxTimestamp());
            return new QueryToFilterAdapter(searcher(), key(), new TimestampQuery(min, max));
        } else if ((unwrappedQuery instanceof FieldExistsQuery f1 && DataStream.TIMESTAMP_FIELD_NAME.equals(f1.getField()))
            || (unwrappedExtraQuery instanceof FieldExistsQuery f2 && DataStream.TIMESTAMP_FIELD_NAME.equals(f2.getField()))) {
                // just pick the query that is a field exists query:
                var query = unwrappedQuery instanceof FieldExistsQuery ? unwrappedQuery : unwrappedExtraQuery;
                return new QueryToFilterAdapter(searcher(), key(), query);
            } else if (unwrappedQuery instanceof MatchNoDocsQuery || unwrappedExtraQuery instanceof MatchNoDocsQuery) {
                // Use the query that didn't rewrite to match no docs query:
                if (unwrappedQuery instanceof MatchNoDocsQuery && unwrappedExtraQuery instanceof MatchNoDocsQuery) {
                    return new QueryToFilterAdapter(searcher(), key(), unwrappedQuery);
                } else if (unwrappedQuery instanceof MatchAllDocsQuery) {
                    return new QueryToFilterAdapter(searcher(), key(), unwrappedExtraQuery);
                } else if (unwrappedExtraQuery instanceof MatchAllDocsQuery) {
                    return new QueryToFilterAdapter(searcher(), key(), unwrappedQuery);
                }
            } else {
                // assert false : "unwrapped query: " + unwrappedQuery + ",unwrappedExtraQuery: " + unwrappedExtraQuery;
            }
=======

>>>>>>> 7e9049e7
        BooleanQuery.Builder builder = new BooleanQuery.Builder();
        builder.add(query, BooleanClause.Occur.FILTER);
        builder.add(extraQuery, BooleanClause.Occur.FILTER);
        Query rewrittenUnion = searcher().rewrite(new ConstantScoreQuery(builder.build()));
        if (rewrittenUnion instanceof ConstantScoreQuery) {
            rewrittenUnion = ((ConstantScoreQuery) rewrittenUnion).getQuery();
        }
        // This union is inefficient if Lucene cannot merge clauses of the boolean query through a rewrite.
        final boolean inefficientUnion = rewrittenUnion instanceof BooleanQuery;
        return new QueryToFilterAdapter(searcher(), key(), rewrittenUnion) {
            public boolean isInefficientUnion() {
                return inefficientUnion;
            }
        };
    }

    private static Query maybeMergeRangeQueries(Query query, Query extraQuery) throws IOException {
        if (query instanceof PointRangeQuery q1 && extraQuery instanceof PointRangeQuery q2) {
            return MergedPointRangeQuery.merge(q1, q2);
        }
        return MergedDocValuesRangeQuery.merge(query, extraQuery);
    }

    private static Query unwrap(Query query) {
        while (true) {
            switch (query) {
                case ConstantScoreQuery csq:
                    query = csq.getQuery();
                    continue;
                case IndexSortSortedNumericDocValuesRangeQuery isq:
                    query = isq.getFallbackQuery();
                    continue;
                case IndexOrDocValuesQuery idq:
                    query = idq.getIndexQuery();
                    continue;
                default:
                    return query;
            }
        }
    }

    /**
     * Returns the {@link Scorer} that the "compatible" implementation of the {@link FiltersAggregator} will use
     * to get an iterator over the docs matching the filter. The scorer is optimized for random access, since
     * it will be skipping documents that don't match the main query or other filters.
     * If the passed context contains no scorer, it returns a dummy scorer that matches no docs.
     */
    Scorer randomAccessScorer(LeafReaderContext ctx) throws IOException {
        Weight weight = weight();
        ScorerSupplier scorerSupplier = weight.scorerSupplier(ctx);
        if (scorerSupplier == null) {
            return null;
        }

        // A leading cost of 0 instructs the scorer to optimize for random access as opposed to sequential access
        return scorerSupplier.get(0L);
    }

    /**
     * Count the number of documents that match this filter in a leaf.
     */
    long count(LeafReaderContext ctx, FiltersAggregator.Counter counter, Bits live, Runnable checkCancelled) throws IOException {
        /*
         * weight().count will return the count of matches for ctx if it can do
         * so in constant time, otherwise -1. The Weight is responsible for
         * all of the cases where it can't return an accurate count *except*
         * the doc_count field. That thing is ours, not Lucene's.
         *
         * For example, TermQuery will return -1 if there are deleted docs,
         * otherwise it'll return number of documents with the term from the
         * term statistics. MatchAllDocs will call `ctx.reader().numdocs()`
         * to get the number of live docs.
         */
        if (counter.docCount.alwaysOne()) {
            int count = weight().count(ctx);
            if (count != -1) {
                segmentsCountedInConstantTime++;
                return count;
            }
        }
        BulkScorer scorer = weight().bulkScorer(ctx);
        if (scorer == null) {
            // No hits in this segment.
            return 0;
        }
        CancellableBulkScorer cancellableScorer = new CancellableBulkScorer(scorer, checkCancelled);
        cancellableScorer.score(counter, live, 0, DocIdSetIterator.NO_MORE_DOCS);
        return counter.readAndReset(ctx);
    }

    /**
     * Collect all documents that match this filter in this leaf.
     */
    void collect(LeafReaderContext ctx, LeafCollector collector, Bits live, Runnable checkCancelled) throws IOException {
        BulkScorer scorer = weight().bulkScorer(ctx);
        if (scorer == null) {
            // No hits in this segment.
            return;
        }
        CancellableBulkScorer cancellableScorer = new CancellableBulkScorer(scorer, checkCancelled);
        cancellableScorer.score(collector, live, 0, DocIdSetIterator.NO_MORE_DOCS);
    }

    /**
     * Collect profiling information for this filter. Rhymes with
     * {@link Aggregator#collectDebugInfo(BiConsumer)}.
     * <p>
     * Well behaved implementations will always call the superclass
     * implementation just in case it has something interesting. They will
     * also only add objects which can be serialized with
     * {@link StreamOutput#writeGenericValue(Object)} and
     * {@link XContentBuilder#value(Object)}. And they'll have an integration
     * test.
     */
    void collectDebugInfo(BiConsumer<String, Object> add) {
        add.accept("query", query.toString());
        add.accept("segments_counted_in_constant_time", segmentsCountedInConstantTime);
    }

    private Weight weight() throws IOException {
        if (weight == null) {
            weight = searcher().createWeight(query, ScoreMode.COMPLETE_NO_SCORES, 1.0f);
        }
        return weight;
    }

    /**
     * Checks if all passed filters contain MatchNoDocsQuery queries. In this case, filter aggregation produces
     * no docs for the given segment.
     * @param filters list of filters to check
     * @return true if all filters match no docs, otherwise false
     */
    static boolean matchesNoDocs(List<QueryToFilterAdapter> filters) {
        for (QueryToFilterAdapter filter : filters) {
            if (filter.query() instanceof MatchNoDocsQuery == false) {
                return false;
            }
        }
        return true;
    }
}<|MERGE_RESOLUTION|>--- conflicted
+++ resolved
@@ -31,11 +31,8 @@
 import org.apache.lucene.util.Bits;
 import org.elasticsearch.cluster.metadata.DataStream;
 import org.elasticsearch.common.io.stream.StreamOutput;
-<<<<<<< HEAD
 import org.elasticsearch.lucene.queries.TimestampQuery;
 import org.elasticsearch.lucene.search.XIndexSortSortedNumericDocValuesRangeQuery;
-=======
->>>>>>> 7e9049e7
 import org.elasticsearch.search.aggregations.Aggregator;
 import org.elasticsearch.search.internal.CancellableBulkScorer;
 import org.elasticsearch.xcontent.XContentBuilder;
@@ -145,7 +142,6 @@
         if (merged != null) {
             return new QueryToFilterAdapter(searcher(), key(), merged);
         }
-<<<<<<< HEAD
         if (unwrappedQuery instanceof TimestampQuery first && unwrappedExtraQuery instanceof TimestampQuery second) {
             // Merge the ranges:
             long min = Math.min(first.getMinTimestamp(), second.getMinTimestamp());
@@ -168,9 +164,6 @@
             } else {
                 // assert false : "unwrapped query: " + unwrappedQuery + ",unwrappedExtraQuery: " + unwrappedExtraQuery;
             }
-=======
-
->>>>>>> 7e9049e7
         BooleanQuery.Builder builder = new BooleanQuery.Builder();
         builder.add(query, BooleanClause.Occur.FILTER);
         builder.add(extraQuery, BooleanClause.Occur.FILTER);

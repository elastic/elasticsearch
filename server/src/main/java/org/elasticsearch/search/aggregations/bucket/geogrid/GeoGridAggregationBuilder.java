/*
 * Licensed to Elasticsearch under one or more contributor
 * license agreements. See the NOTICE file distributed with
 * this work for additional information regarding copyright
 * ownership. Elasticsearch licenses this file to you under
 * the Apache License, Version 2.0 (the "License"); you may
 * not use this file except in compliance with the License.
 * You may obtain a copy of the License at
 *
 *    http://www.apache.org/licenses/LICENSE-2.0
 *
 * Unless required by applicable law or agreed to in writing,
 * software distributed under the License is distributed on an
 * "AS IS" BASIS, WITHOUT WARRANTIES OR CONDITIONS OF ANY
 * KIND, either express or implied.  See the License for the
 * specific language governing permissions and limitations
 * under the License.
 */

package org.elasticsearch.search.aggregations.bucket.geogrid;

import org.elasticsearch.ElasticsearchException;
import org.elasticsearch.common.ParseField;
import org.elasticsearch.common.io.stream.StreamInput;
import org.elasticsearch.common.io.stream.StreamOutput;
import org.elasticsearch.common.xcontent.ObjectParser;
import org.elasticsearch.common.xcontent.XContentBuilder;
import org.elasticsearch.common.xcontent.XContentParser;
import org.elasticsearch.index.query.QueryShardContext;
import org.elasticsearch.search.aggregations.AggregatorFactories.Builder;
import org.elasticsearch.search.aggregations.AggregatorFactory;
import org.elasticsearch.search.aggregations.bucket.BucketUtils;
import org.elasticsearch.search.aggregations.bucket.MultiBucketAggregationBuilder;
import org.elasticsearch.search.aggregations.support.ValueType;
import org.elasticsearch.search.aggregations.support.ValuesSource;
import org.elasticsearch.search.aggregations.support.ValuesSourceAggregationBuilder;
import org.elasticsearch.search.aggregations.support.ValuesSourceAggregatorFactory;
import org.elasticsearch.search.aggregations.support.ValuesSourceConfig;
import org.elasticsearch.search.aggregations.support.ValuesSourceParserHelper;
import org.elasticsearch.search.aggregations.support.ValuesSourceType;

import java.io.IOException;
import java.util.Map;
import java.util.Objects;

public abstract class GeoGridAggregationBuilder extends ValuesSourceAggregationBuilder<ValuesSource.Geo, GeoGridAggregationBuilder>
        implements MultiBucketAggregationBuilder {
    /* recognized field names in JSON */
    static final ParseField FIELD_PRECISION = new ParseField("precision");
    static final ParseField FIELD_SIZE = new ParseField("size");
    static final ParseField FIELD_SHARD_SIZE = new ParseField("shard_size");

    protected int precision;
    protected int requiredSize;
    protected int shardSize;

    @FunctionalInterface
    protected interface PrecisionParser {
        int parse(XContentParser parser) throws IOException;
    }

    public static ObjectParser<GeoGridAggregationBuilder, Void> createParser(String name, PrecisionParser precisionParser) {
        ObjectParser<GeoGridAggregationBuilder, Void> parser = new ObjectParser<>(name);
        ValuesSourceParserHelper.declareGeoFields(parser, false, false);
        parser.declareField((p, builder, context) -> builder.precision(precisionParser.parse(p)), FIELD_PRECISION,
            org.elasticsearch.common.xcontent.ObjectParser.ValueType.INT);
        parser.declareInt(GeoGridAggregationBuilder::size, FIELD_SIZE);
        parser.declareInt(GeoGridAggregationBuilder::shardSize, FIELD_SHARD_SIZE);
        return parser;
    }

    public GeoGridAggregationBuilder(String name) {
        super(name, ValuesSourceType.GEO, ValueType.GEO);
    }

    protected GeoGridAggregationBuilder(GeoGridAggregationBuilder clone, Builder factoriesBuilder, Map<String, Object> metaData) {
        super(clone, factoriesBuilder, metaData);
        this.precision = clone.precision;
        this.requiredSize = clone.requiredSize;
        this.shardSize = clone.shardSize;

    }

    /**
     * Read from a stream.
     */
    public GeoGridAggregationBuilder(StreamInput in) throws IOException {
        super(in, ValuesSourceType.GEO, ValueType.GEO);
        precision = in.readVInt();
        requiredSize = in.readVInt();
        shardSize = in.readVInt();
    }

    @Override
    protected void innerWriteTo(StreamOutput out) throws IOException {
        out.writeVInt(precision);
        out.writeVInt(requiredSize);
        out.writeVInt(shardSize);
    }

    /**
     * method to validate and set the precision value
     * @param precision the precision to set for the aggregation
     * @return the {@link GeoGridAggregationBuilder} builder
     */
    public abstract GeoGridAggregationBuilder precision(int precision);

    /**
     * Creates a new instance of the {@link ValuesSourceAggregatorFactory}-derived class specific to the geo aggregation.
     */
<<<<<<< HEAD
    protected abstract ValuesSourceAggregatorFactory<ValuesSource.Geo> createFactory(
        String name, ValuesSourceConfig<ValuesSource.Geo> config, int precision, int requiredSize, int shardSize,
        SearchContext context, AggregatorFactory parent, Builder subFactoriesBuilder, Map<String, Object> metaData
=======
    protected abstract ValuesSourceAggregatorFactory<ValuesSource.GeoPoint> createFactory(
        String name, ValuesSourceConfig<ValuesSource.GeoPoint> config, int precision, int requiredSize, int shardSize,
        QueryShardContext queryShardContext, AggregatorFactory parent, Builder subFactoriesBuilder, Map<String, Object> metaData
>>>>>>> b37f263e
    ) throws IOException;

    public int precision() {
        return precision;
    }

    public GeoGridAggregationBuilder size(int size) {
        if (size <= 0) {
            throw new IllegalArgumentException(
                    "[size] must be greater than 0. Found [" + size + "] in [" + name + "]");
        }
        this.requiredSize = size;
        return this;
    }

    public int size() {
        return requiredSize;
    }

    public GeoGridAggregationBuilder shardSize(int shardSize) {
        if (shardSize <= 0) {
            throw new IllegalArgumentException(
                    "[shardSize] must be greater than 0. Found [" + shardSize + "] in [" + name + "]");
            }
        this.shardSize = shardSize;
        return this;
        }

    public int shardSize() {
        return shardSize;
    }

    @Override
<<<<<<< HEAD
    protected ValuesSourceAggregatorFactory<ValuesSource.Geo> innerBuild(SearchContext context,
            ValuesSourceConfig<ValuesSource.Geo> config, AggregatorFactory parent, Builder subFactoriesBuilder)
=======
    protected ValuesSourceAggregatorFactory<ValuesSource.GeoPoint> innerBuild(QueryShardContext queryShardContext,
                                                                                ValuesSourceConfig<ValuesSource.GeoPoint> config,
                                                                                AggregatorFactory parent, Builder subFactoriesBuilder)
>>>>>>> b37f263e
                    throws IOException {
        int shardSize = this.shardSize;

        int requiredSize = this.requiredSize;

        if (shardSize < 0) {
            // Use default heuristic to avoid any wrong-ranking caused by
            // distributed counting
            shardSize = BucketUtils.suggestShardSideQueueSize(requiredSize);
        }

        if (requiredSize <= 0 || shardSize <= 0) {
            throw new ElasticsearchException(
                    "parameters [required_size] and [shard_size] must be > 0 in " + getType() + " aggregation [" + name + "].");
        }

        if (shardSize < requiredSize) {
            shardSize = requiredSize;
        }
        return createFactory(name, config, precision, requiredSize, shardSize, queryShardContext, parent,
                subFactoriesBuilder, metaData);
    }

    @Override
    protected XContentBuilder doXContentBody(XContentBuilder builder, Params params) throws IOException {
        builder.field(FIELD_PRECISION.getPreferredName(), precision);
        builder.field(FIELD_SIZE.getPreferredName(), requiredSize);
        if (shardSize > -1) {
            builder.field(FIELD_SHARD_SIZE.getPreferredName(), shardSize);
        }
        return builder;
    }

    @Override
    public boolean equals(Object obj) {
        if (this == obj) return true;
        if (obj == null || getClass() != obj.getClass()) return false;
        if (super.equals(obj) == false) return false;
        GeoGridAggregationBuilder other = (GeoGridAggregationBuilder) obj;
        return precision == other.precision
            && requiredSize == other.requiredSize
            && shardSize == other.shardSize;
    }

    @Override
    public int hashCode() {
        return Objects.hash(super.hashCode(), precision, requiredSize, shardSize);
    }
}<|MERGE_RESOLUTION|>--- conflicted
+++ resolved
@@ -108,15 +108,9 @@
     /**
      * Creates a new instance of the {@link ValuesSourceAggregatorFactory}-derived class specific to the geo aggregation.
      */
-<<<<<<< HEAD
     protected abstract ValuesSourceAggregatorFactory<ValuesSource.Geo> createFactory(
         String name, ValuesSourceConfig<ValuesSource.Geo> config, int precision, int requiredSize, int shardSize,
-        SearchContext context, AggregatorFactory parent, Builder subFactoriesBuilder, Map<String, Object> metaData
-=======
-    protected abstract ValuesSourceAggregatorFactory<ValuesSource.GeoPoint> createFactory(
-        String name, ValuesSourceConfig<ValuesSource.GeoPoint> config, int precision, int requiredSize, int shardSize,
         QueryShardContext queryShardContext, AggregatorFactory parent, Builder subFactoriesBuilder, Map<String, Object> metaData
->>>>>>> b37f263e
     ) throws IOException;
 
     public int precision() {
@@ -150,14 +144,9 @@
     }
 
     @Override
-<<<<<<< HEAD
-    protected ValuesSourceAggregatorFactory<ValuesSource.Geo> innerBuild(SearchContext context,
-            ValuesSourceConfig<ValuesSource.Geo> config, AggregatorFactory parent, Builder subFactoriesBuilder)
-=======
-    protected ValuesSourceAggregatorFactory<ValuesSource.GeoPoint> innerBuild(QueryShardContext queryShardContext,
-                                                                                ValuesSourceConfig<ValuesSource.GeoPoint> config,
+    protected ValuesSourceAggregatorFactory<ValuesSource.Geo> innerBuild(QueryShardContext queryShardContext,
+                                                                                ValuesSourceConfig<ValuesSource.Geo> config,
                                                                                 AggregatorFactory parent, Builder subFactoriesBuilder)
->>>>>>> b37f263e
                     throws IOException {
         int shardSize = this.shardSize;
 

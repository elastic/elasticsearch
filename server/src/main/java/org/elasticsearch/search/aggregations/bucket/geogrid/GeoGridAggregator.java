/*
 * Licensed to Elasticsearch under one or more contributor
 * license agreements. See the NOTICE file distributed with
 * this work for additional information regarding copyright
 * ownership. Elasticsearch licenses this file to you under
 * the Apache License, Version 2.0 (the "License"); you may
 * not use this file except in compliance with the License.
 * You may obtain a copy of the License at
 *
 *    http://www.apache.org/licenses/LICENSE-2.0
 *
 * Unless required by applicable law or agreed to in writing,
 * software distributed under the License is distributed on an
 * "AS IS" BASIS, WITHOUT WARRANTIES OR CONDITIONS OF ANY
 * KIND, either express or implied.  See the License for the
 * specific language governing permissions and limitations
 * under the License.
 */
package org.elasticsearch.search.aggregations.bucket.geogrid;

import org.apache.lucene.index.LeafReaderContext;
import org.apache.lucene.index.SortedNumericDocValues;
import org.apache.lucene.search.ScoreMode;
import org.elasticsearch.common.lease.Releasables;
import org.elasticsearch.common.util.LongHash;
import org.elasticsearch.search.aggregations.Aggregator;
import org.elasticsearch.search.aggregations.AggregatorFactories;
import org.elasticsearch.search.aggregations.LeafBucketCollector;
import org.elasticsearch.search.aggregations.LeafBucketCollectorBase;
import org.elasticsearch.search.aggregations.bucket.BucketsAggregator;
import org.elasticsearch.search.aggregations.pipeline.PipelineAggregator;
import org.elasticsearch.search.internal.SearchContext;

import java.io.IOException;
import java.util.Arrays;
import java.util.Collections;
import java.util.List;
import java.util.Map;

/**
 * Aggregates data expressed as longs (for efficiency's sake) but formats results as aggregation-specific strings.
 */
public abstract class GeoGridAggregator<T extends InternalGeoGrid> extends BucketsAggregator {

    protected final int requiredSize;
    protected final int shardSize;
    protected final CellIdSource valuesSource;
    protected final LongHash bucketOrds;

    GeoGridAggregator(String name, AggregatorFactories factories, CellIdSource valuesSource,
                      int requiredSize, int shardSize, SearchContext aggregationContext,
                      Aggregator parent, List<PipelineAggregator> pipelineAggregators, Map<String, Object> metadata) throws IOException {
        super(name, factories, aggregationContext, parent, pipelineAggregators, metadata);
        this.valuesSource = valuesSource;
        this.requiredSize = requiredSize;
        this.shardSize = shardSize;
        bucketOrds = new LongHash(1, aggregationContext.bigArrays());
    }

    @Override
    public ScoreMode scoreMode() {
        if (valuesSource != null && valuesSource.needsScores()) {
            return ScoreMode.COMPLETE;
        }
        return super.scoreMode();
    }

    @Override
    public LeafBucketCollector getLeafCollector(LeafReaderContext ctx,
            final LeafBucketCollector sub) throws IOException {
        final SortedNumericDocValues values = valuesSource.longValues(ctx);
        return new LeafBucketCollectorBase(sub, null) {
            @Override
            public void collect(int doc, long bucket) throws IOException {
                assert bucket == 0;
                if (values.advanceExact(doc)) {
                    final int valuesCount = values.docValueCount();

                    long previous = Long.MAX_VALUE;
                    for (int i = 0; i < valuesCount; ++i) {
                        final long val = values.nextValue();
                        if (previous != val || i == 0) {
                            long bucketOrdinal = bucketOrds.add(val);
                            if (bucketOrdinal < 0) { // already seen
                                bucketOrdinal = -1 - bucketOrdinal;
                                collectExistingBucket(sub, doc, bucketOrdinal);
                            } else {
                                collectBucket(sub, doc, bucketOrdinal);
                            }
                            previous = val;
                        }
                    }
                }
            }
        };
    }

<<<<<<< HEAD
    abstract T buildAggregation(String name, int requiredSize, List<InternalGeoGridBucket> buckets, Map<String, Object> metaData);
=======
    abstract T buildAggregation(String name, int requiredSize, List<InternalGeoGridBucket> buckets,
                                              List<PipelineAggregator> pipelineAggregators, Map<String, Object> metadata);
>>>>>>> c9de5b11

    /**
     * This method is used to return a re-usable instance of the bucket when building
     * the aggregation.
     * @return a new {@link InternalGeoGridBucket} implementation with empty parameters
     */
    abstract InternalGeoGridBucket newEmptyBucket();

    @Override
    public InternalGeoGrid buildAggregation(long owningBucketOrdinal) throws IOException {
        assert owningBucketOrdinal == 0;
        final int size = (int) Math.min(bucketOrds.size(), shardSize);
        consumeBucketsAndMaybeBreak(size);

        BucketPriorityQueue<InternalGeoGridBucket> ordered = new BucketPriorityQueue<>(size);
        InternalGeoGridBucket spare = null;
        for (long i = 0; i < bucketOrds.size(); i++) {
            if (spare == null) {
                spare = newEmptyBucket();
            }

            // need a special function to keep the source bucket
            // up-to-date so it can get the appropriate key
            spare.hashAsLong = bucketOrds.get(i);
            spare.docCount = bucketDocCount(i);
            spare.bucketOrd = i;
            spare = ordered.insertWithOverflow(spare);
        }

        final InternalGeoGridBucket[] list = new InternalGeoGridBucket[ordered.size()];
        for (int i = ordered.size() - 1; i >= 0; --i) {
            final InternalGeoGridBucket bucket = ordered.pop();
            bucket.aggregations = bucketAggregations(bucket.bucketOrd);
            list[i] = bucket;
        }
<<<<<<< HEAD
        return buildAggregation(name, requiredSize, Arrays.asList(list), metaData());
=======
        return buildAggregation(name, requiredSize, Arrays.asList(list), pipelineAggregators(), metadata());
>>>>>>> c9de5b11
    }

    @Override
    public InternalGeoGrid buildEmptyAggregation() {
<<<<<<< HEAD
        return buildAggregation(name, requiredSize, Collections.emptyList(), metaData());
=======
        return buildAggregation(name, requiredSize, Collections.emptyList(), pipelineAggregators(), metadata());
>>>>>>> c9de5b11
    }

    @Override
    public void doClose() {
        Releasables.close(bucketOrds);
    }
}<|MERGE_RESOLUTION|>--- conflicted
+++ resolved
@@ -95,12 +95,7 @@
         };
     }
 
-<<<<<<< HEAD
-    abstract T buildAggregation(String name, int requiredSize, List<InternalGeoGridBucket> buckets, Map<String, Object> metaData);
-=======
-    abstract T buildAggregation(String name, int requiredSize, List<InternalGeoGridBucket> buckets,
-                                              List<PipelineAggregator> pipelineAggregators, Map<String, Object> metadata);
->>>>>>> c9de5b11
+    abstract T buildAggregation(String name, int requiredSize, List<InternalGeoGridBucket> buckets, Map<String, Object> metadata);
 
     /**
      * This method is used to return a re-usable instance of the bucket when building
@@ -136,20 +131,12 @@
             bucket.aggregations = bucketAggregations(bucket.bucketOrd);
             list[i] = bucket;
         }
-<<<<<<< HEAD
-        return buildAggregation(name, requiredSize, Arrays.asList(list), metaData());
-=======
-        return buildAggregation(name, requiredSize, Arrays.asList(list), pipelineAggregators(), metadata());
->>>>>>> c9de5b11
+        return buildAggregation(name, requiredSize, Arrays.asList(list), metadata());
     }
 
     @Override
     public InternalGeoGrid buildEmptyAggregation() {
-<<<<<<< HEAD
-        return buildAggregation(name, requiredSize, Collections.emptyList(), metaData());
-=======
-        return buildAggregation(name, requiredSize, Collections.emptyList(), pipelineAggregators(), metadata());
->>>>>>> c9de5b11
+        return buildAggregation(name, requiredSize, Collections.emptyList(), metadata());
     }
 
     @Override

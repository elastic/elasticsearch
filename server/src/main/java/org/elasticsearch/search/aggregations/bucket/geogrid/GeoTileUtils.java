/*
 * Licensed to Elasticsearch under one or more contributor
 * license agreements. See the NOTICE file distributed with
 * this work for additional information regarding copyright
 * ownership. Elasticsearch licenses this file to you under
 * the Apache License, Version 2.0 (the "License"); you may
 * not use this file except in compliance with the License.
 * You may obtain a copy of the License at
 *
 *    http://www.apache.org/licenses/LICENSE-2.0
 *
 * Unless required by applicable law or agreed to in writing,
 * software distributed under the License is distributed on an
 * "AS IS" BASIS, WITHOUT WARRANTIES OR CONDITIONS OF ANY
 * KIND, either express or implied.  See the License for the
 * specific language governing permissions and limitations
 * under the License.
 */
package org.elasticsearch.search.aggregations.bucket.geogrid;

import org.apache.lucene.geo.GeoEncodingUtils;
import org.apache.lucene.util.SloppyMath;
import org.elasticsearch.ElasticsearchParseException;
import org.elasticsearch.common.geo.GeoPoint;
import org.elasticsearch.common.util.ESSloppyMath;
import org.elasticsearch.common.xcontent.ObjectParser.ValueType;
import org.elasticsearch.common.xcontent.XContentParser;
import org.elasticsearch.common.xcontent.support.XContentMapValues;
import org.elasticsearch.geometry.Rectangle;

import java.io.IOException;
import java.util.Locale;

import static org.elasticsearch.common.geo.GeoUtils.normalizeLat;
import static org.elasticsearch.common.geo.GeoUtils.normalizeLon;

/**
 * Implements geotile key hashing, same as used by many map tile implementations.
 * The string key is formatted as  "zoom/x/y"
 * The hash value (long) contains all three of those values compacted into a single 64bit value:
 *   bits 58..63 -- zoom (0..29)
 *   bits 29..57 -- X tile index (0..2^zoom)
 *   bits  0..28 -- Y tile index (0..2^zoom)
 */
public final class GeoTileUtils {

<<<<<<< HEAD
    private GeoTileUtils() {}
=======
    /**
     * The geo-tile map is clipped at 85.05112878 to 90 and -85.05112878 to -90
     */
    public static final double LATITUDE_MASK = 85.0511287798066;

    /**
     * Since shapes are encoded, their boundaries are to be compared to against the encoded/decoded values of <code>LATITUDE_MASK</code>
     */
    static final double NORMALIZED_LATITUDE_MASK = GeoEncodingUtils.decodeLatitude(GeoEncodingUtils.encodeLatitude(LATITUDE_MASK));
    static final double NORMALIZED_NEGATIVE_LATITUDE_MASK =
        GeoEncodingUtils.decodeLatitude(GeoEncodingUtils.encodeLatitude(-LATITUDE_MASK));
>>>>>>> 6da87aa5

    private static final double PI_DIV_2 = Math.PI / 2;

    /**
     * Largest number of tiles (precision) to use.
     * This value cannot be more than (64-5)/2 = 29, because 5 bits are used for zoom level itself (0-31)
     * If zoom is not stored inside hash, it would be possible to use up to 32.
     * Note that changing this value will make serialization binary-incompatible between versions.
     * Another consideration is that index optimizes lat/lng storage, loosing some precision.
     * E.g. hash lng=140.74779717298918D lat=45.61884022447444D == "18/233561/93659", but shown as "18/233561/93658"
     */
    public static final int MAX_ZOOM = 29;

    /**
     * The geo-tile map is clipped at 85.05112878 to 90 and -85.05112878 to -90
     */
    public static final double LATITUDE_MASK = 85.05112878;

    /**
     * Bit position of the zoom value within hash - zoom is stored in the most significant 6 bits of a long number.
     */
    private static final int ZOOM_SHIFT = MAX_ZOOM * 2;

    /**
     * Bit mask to extract just the lowest 29 bits of a long
     */
    private static final long X_Y_VALUE_MASK = (1L << MAX_ZOOM) - 1;


    /**
     * Parse an integer precision (zoom level). The {@link ValueType#INT} allows it to be a number or a string.
     *
     * The precision is expressed as a zoom level between 0 and {@link #MAX_ZOOM} (inclusive).
     *
     * @param parser {@link XContentParser} to parse the value from
     * @return int representing precision
     */
    static int parsePrecision(XContentParser parser) throws IOException, ElasticsearchParseException {
        final Object node = parser.currentToken().equals(XContentParser.Token.VALUE_NUMBER)
            ? Integer.valueOf(parser.intValue())
            : parser.text();
        return XContentMapValues.nodeIntegerValue(node);
    }

    /**
     * Assert the precision value is within the allowed range, and return it if ok, or throw.
     */
    public static int checkPrecisionRange(int precision) {
        if (precision < 0 || precision > MAX_ZOOM) {
            throw new IllegalArgumentException("Invalid geotile_grid precision of " +
                precision + ". Must be between 0 and " + MAX_ZOOM + ".");
        }
        return precision;
    }

    /**
     * Calculates the x-coordinate in the tile grid for the specified longitude given
     * the number of tile columns for a pre-determined zoom-level.
     *
     * @param longitude the longitude to use when determining the tile x-coordinate
     * @param tiles     the number of tiles per row for a pre-determined zoom-level
     */
    static int getXTile(double longitude, long tiles) {
        // normalizeLon treats this as 180, which is not friendly for tile mapping
        if (longitude == -180) {
            return 0;
        }

        int xTile = (int) Math.floor((normalizeLon(longitude) + 180) / 360 * tiles);

        // Edge values may generate invalid values, and need to be clipped.
        // For example, polar regions (above/below lat 85.05112878) get normalized.
        if (xTile < 0) {
            return 0;
        }
        if (xTile >= tiles) {
            return (int) tiles - 1;
        }

        return xTile;
    }

    /**
     * Calculates the y-coordinate in the tile grid for the specified longitude given
     * the number of tile rows for pre-determined zoom-level.
     *
     * @param latitude  the latitude to use when determining the tile y-coordinate
     * @param tiles     the number of tiles per column for a pre-determined zoom-level
     */
    static int getYTile(double latitude, long tiles) {
        double latSin = SloppyMath.cos(PI_DIV_2 - Math.toRadians(normalizeLat(latitude)));
        int yTile = (int) Math.floor((0.5 - (Math.log((1 + latSin) / (1 - latSin)) / (4 * Math.PI))) * tiles);

        if (yTile < 0) {
            yTile = 0;
        }
        if (yTile >= tiles) {
            return (int) tiles - 1;
        }

        return yTile;
    }

    /**
     * Encode lon/lat to the geotile based long format.
     * The resulting hash contains interleaved tile X and Y coordinates.
     * The precision itself is also encoded as a few high bits.
     */
    public static long longEncode(double longitude, double latitude, int precision) {
        // Mathematics for this code was adapted from https://wiki.openstreetmap.org/wiki/Slippy_map_tilenames#Java
        // Number of tiles for the current zoom level along the X and Y axis
        final long tiles = 1 << checkPrecisionRange(precision);
        long xTile = getXTile(longitude, tiles);
        long yTile = getYTile(latitude, tiles);
        return longEncodeTiles(precision, xTile, yTile);
    }

    /**
     * Encode a geotile hash style string to a long.
     *
     * @param hashAsString String in format "zoom/x/y"
     * @return long encoded value of the given string hash
     */
    public static long longEncode(String hashAsString) {
        int[] parsed = parseHash(hashAsString);
        return longEncode((long) parsed[0], (long) parsed[1], (long) parsed[2]);
    }

    static long longEncodeTiles(int precision, long xTile, long yTile) {
        // Zoom value is placed in front of all the bits used for the geotile
        // e.g. when max zoom is 29, the largest index would use 58 bits (57th..0th),
        // leaving 5 bits unused for zoom. See MAX_ZOOM comment above.
        return ((long) precision << ZOOM_SHIFT) | (xTile << MAX_ZOOM) | yTile;
    }

    /**
     * Parse geotile hash as zoom, x, y integers.
     */
    private static int[] parseHash(long hash) {
        final int zoom = (int) (hash >>> ZOOM_SHIFT);
        final int xTile = (int) ((hash >>> MAX_ZOOM) & X_Y_VALUE_MASK);
        final int yTile = (int) (hash & X_Y_VALUE_MASK);
        return new int[]{zoom, xTile, yTile};
    }

    private static long longEncode(long precision, long xTile, long yTile) {
        // Zoom value is placed in front of all the bits used for the geotile
        // e.g. when max zoom is 29, the largest index would use 58 bits (57th..0th),
        // leaving 5 bits unused for zoom. See MAX_ZOOM comment above.
        return (precision << ZOOM_SHIFT) | (xTile << MAX_ZOOM) | yTile;
    }

    /**
     * Parse geotile String hash format in "zoom/x/y" into an array of integers
     */
    private static int[] parseHash(String hashAsString) {
        final String[] parts = hashAsString.split("/", 4);
        if (parts.length != 3) {
            throw new IllegalArgumentException("Invalid geotile_grid hash string of " +
                hashAsString + ". Must be three integers in a form \"zoom/x/y\".");
        }
        try {
            return new int[]{Integer.parseInt(parts[0]), Integer.parseInt(parts[1]), Integer.parseInt(parts[2])};
        } catch (NumberFormatException e) {
            throw new IllegalArgumentException("Invalid geotile_grid hash string of " +
                hashAsString + ". Must be three integers in a form \"zoom/x/y\".", e);
        }
    }

    /**
     * Encode to a geotile string from the geotile based long format
     */
    public static String stringEncode(long hash) {
        int[] res = parseHash(hash);
        validateZXY(res[0], res[1], res[2]);
        return "" + res[0] + "/" + res[1] + "/" + res[2];
    }

    /**
     * Decode long hash as a GeoPoint (center of the tile)
     */
    static GeoPoint hashToGeoPoint(long hash) {
        int[] res = parseHash(hash);
        return zxyToGeoPoint(res[0], res[1], res[2]);
    }

    /**
     * Decode a string bucket key in "zoom/x/y" format to a GeoPoint (center of the tile)
     */
    static GeoPoint keyToGeoPoint(String hashAsString) {
        int[] hashAsInts = parseHash(hashAsString);
        return zxyToGeoPoint(hashAsInts[0], hashAsInts[1], hashAsInts[2]);
    }

    static Rectangle toBoundingBox(long hash) {
        int[] hashAsInts = parseHash(hash);
        return toBoundingBox(hashAsInts[1], hashAsInts[2], hashAsInts[0]);
    }

    static Rectangle toBoundingBox(int xTile, int yTile, int precision) {
        final double tiles = validateZXY(precision, xTile, yTile);
        final double minN = Math.PI - (2.0 * Math.PI * (yTile + 1)) / tiles;
        final double maxN = Math.PI - (2.0 * Math.PI * (yTile)) / tiles;
        final double minY = Math.toDegrees(ESSloppyMath.atan(ESSloppyMath.sinh(minN)));
        final double minX = ((xTile) / tiles * 360.0) - 180;
        final double maxY = Math.toDegrees(ESSloppyMath.atan(ESSloppyMath.sinh(maxN)));
        final double maxX = ((xTile + 1) / tiles * 360.0) - 180;

        return new Rectangle(minX, maxX, maxY, minY);
    }

    /**
     * Validates Zoom, X, and Y values, and returns the total number of allowed tiles along the x/y axis.
     */
    private static int validateZXY(int zoom, int xTile, int yTile) {
        final int tiles = 1 << checkPrecisionRange(zoom);
        if (xTile < 0 || yTile < 0 || xTile >= tiles || yTile >= tiles) {
            throw new IllegalArgumentException(String.format(
                Locale.ROOT, "Zoom/X/Y combination is not valid: %d/%d/%d", zoom, xTile, yTile));
        }
        return tiles;
    }

    /**
     * Converts zoom/x/y integers into a GeoPoint.
     */
    private static GeoPoint zxyToGeoPoint(int zoom, int xTile, int yTile) {
        final int tiles = validateZXY(zoom, xTile, yTile);
        final double n = Math.PI - (2.0 * Math.PI * (yTile + 0.5)) / tiles;
        final double lat = Math.toDegrees(ESSloppyMath.atan(ESSloppyMath.sinh(n)));
        final double lon = ((xTile + 0.5) / tiles * 360.0) - 180;
        return new GeoPoint(lat, lon);
    }
}<|MERGE_RESOLUTION|>--- conflicted
+++ resolved
@@ -44,21 +44,7 @@
  */
 public final class GeoTileUtils {
 
-<<<<<<< HEAD
     private GeoTileUtils() {}
-=======
-    /**
-     * The geo-tile map is clipped at 85.05112878 to 90 and -85.05112878 to -90
-     */
-    public static final double LATITUDE_MASK = 85.0511287798066;
-
-    /**
-     * Since shapes are encoded, their boundaries are to be compared to against the encoded/decoded values of <code>LATITUDE_MASK</code>
-     */
-    static final double NORMALIZED_LATITUDE_MASK = GeoEncodingUtils.decodeLatitude(GeoEncodingUtils.encodeLatitude(LATITUDE_MASK));
-    static final double NORMALIZED_NEGATIVE_LATITUDE_MASK =
-        GeoEncodingUtils.decodeLatitude(GeoEncodingUtils.encodeLatitude(-LATITUDE_MASK));
->>>>>>> 6da87aa5
 
     private static final double PI_DIV_2 = Math.PI / 2;
 
@@ -75,7 +61,14 @@
     /**
      * The geo-tile map is clipped at 85.05112878 to 90 and -85.05112878 to -90
      */
-    public static final double LATITUDE_MASK = 85.05112878;
+    public static final double LATITUDE_MASK = 85.0511287798066;
+
+    /**
+     * Since shapes are encoded, their boundaries are to be compared to against the encoded/decoded values of <code>LATITUDE_MASK</code>
+     */
+    static final double NORMALIZED_LATITUDE_MASK = GeoEncodingUtils.decodeLatitude(GeoEncodingUtils.encodeLatitude(LATITUDE_MASK));
+    static final double NORMALIZED_NEGATIVE_LATITUDE_MASK =
+        GeoEncodingUtils.decodeLatitude(GeoEncodingUtils.encodeLatitude(-LATITUDE_MASK));
 
     /**
      * Bit position of the zoom value within hash - zoom is stored in the most significant 6 bits of a long number.

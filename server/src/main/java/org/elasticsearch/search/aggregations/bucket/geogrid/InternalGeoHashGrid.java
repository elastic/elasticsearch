--- conflicted
+++ resolved
@@ -32,14 +32,8 @@
  */
 public class InternalGeoHashGrid extends InternalGeoGrid<InternalGeoHashGridBucket> {
 
-<<<<<<< HEAD
-    InternalGeoHashGrid(String name, int requiredSize, List<InternalGeoGridBucket> buckets, Map<String, Object> metaData) {
-        super(name, requiredSize, buckets, metaData);
-=======
-    InternalGeoHashGrid(String name, int requiredSize, List<InternalGeoGridBucket> buckets,
-                        List<PipelineAggregator> pipelineAggregators, Map<String, Object> metadata) {
-        super(name, requiredSize, buckets, pipelineAggregators, metadata);
->>>>>>> c9de5b11
+    InternalGeoHashGrid(String name, int requiredSize, List<InternalGeoGridBucket> buckets, Map<String, Object> metadata) {
+        super(name, requiredSize, buckets, metadata);
     }
 
     public InternalGeoHashGrid(StreamInput in) throws IOException {
@@ -48,11 +42,7 @@
 
     @Override
     public InternalGeoGrid create(List<InternalGeoGridBucket> buckets) {
-<<<<<<< HEAD
-        return new InternalGeoHashGrid(name, requiredSize, buckets, metaData);
-=======
-        return new InternalGeoHashGrid(name, requiredSize, buckets, pipelineAggregators(), metadata);
->>>>>>> c9de5b11
+        return new InternalGeoHashGrid(name, requiredSize, buckets, metadata);
     }
 
     @Override
@@ -61,13 +51,8 @@
     }
 
     @Override
-<<<<<<< HEAD
-    InternalGeoGrid create(String name, int requiredSize, List buckets, Map metaData) {
-        return new InternalGeoHashGrid(name, requiredSize, buckets, metaData);
-=======
-    InternalGeoGrid create(String name, int requiredSize, List buckets, List list, Map metadata) {
-        return new InternalGeoHashGrid(name, requiredSize, buckets, list, metadata);
->>>>>>> c9de5b11
+    InternalGeoGrid create(String name, int requiredSize, List buckets, Map metadata) {
+        return new InternalGeoHashGrid(name, requiredSize, buckets, metadata);
     }
 
     @Override

--- conflicted
+++ resolved
@@ -68,12 +68,6 @@
                                           Aggregator parent,
                                           CardinalityUpperBound cardinality,
                                           Map<String, Object> metadata) throws IOException {
-<<<<<<< HEAD
-        if (cardinality == CardinalityUpperBound.MANY) {
-            return asMultiBucketAggregator(this, searchContext, parent);
-        }
-=======
->>>>>>> 8396af3c
         AggregatorSupplier aggregatorSupplier = queryShardContext.getValuesSourceRegistry().getAggregator(config,
             AutoDateHistogramAggregationBuilder.NAME);
         if (aggregatorSupplier instanceof AutoDateHistogramAggregatorSupplier == false) {
@@ -83,7 +77,7 @@
         Function<Rounding, Rounding.Prepared> roundingPreparer =
                 config.getValuesSource().roundingPreparer(searchContext.getQueryShardContext().getIndexReader());
         return ((AutoDateHistogramAggregatorSupplier) aggregatorSupplier).build(name, factories, numBuckets, roundingInfos,
-                roundingPreparer, config, searchContext, parent, collectsFromSingleBucket, metadata);
+                roundingPreparer, config, searchContext, parent, cardinality, metadata);
     }
 
     @Override
@@ -99,7 +93,7 @@
             config,
             searchContext,
             parent,
-            false,
+            CardinalityUpperBound.NONE,
             metadata
         );
     }

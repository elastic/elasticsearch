/*
 * Licensed to Elasticsearch under one or more contributor
 * license agreements. See the NOTICE file distributed with
 * this work for additional information regarding copyright
 * ownership. Elasticsearch licenses this file to you under
 * the Apache License, Version 2.0 (the "License"); you may
 * not use this file except in compliance with the License.
 * You may obtain a copy of the License at
 *
 *    http://www.apache.org/licenses/LICENSE-2.0
 *
 * Unless required by applicable law or agreed to in writing,
 * software distributed under the License is distributed on an
 * "AS IS" BASIS, WITHOUT WARRANTIES OR CONDITIONS OF ANY
 * KIND, either express or implied.  See the License for the
 * specific language governing permissions and limitations
 * under the License.
 */

package org.elasticsearch.search.aggregations.bucket.histogram;

import org.elasticsearch.common.Rounding;
import org.elasticsearch.index.query.QueryShardContext;
import org.elasticsearch.search.aggregations.AggregationExecutionException;
import org.elasticsearch.search.aggregations.Aggregator;
import org.elasticsearch.search.aggregations.AggregatorFactories;
import org.elasticsearch.search.aggregations.AggregatorFactory;
import org.elasticsearch.search.aggregations.bucket.histogram.AutoDateHistogramAggregationBuilder.RoundingInfo;
import org.elasticsearch.search.aggregations.support.AggregatorSupplier;
import org.elasticsearch.search.aggregations.support.CoreValuesSourceType;
import org.elasticsearch.search.aggregations.support.ValuesSourceAggregatorFactory;
import org.elasticsearch.search.aggregations.support.ValuesSourceConfig;
import org.elasticsearch.search.aggregations.support.ValuesSourceRegistry;
import org.elasticsearch.search.internal.SearchContext;

import java.io.IOException;
import java.util.List;
import java.util.Map;
import java.util.function.Function;

public final class AutoDateHistogramAggregatorFactory extends ValuesSourceAggregatorFactory {

    public static void registerAggregators(ValuesSourceRegistry.Builder builder) {
        builder.register(AutoDateHistogramAggregationBuilder.NAME,
            List.of(CoreValuesSourceType.DATE, CoreValuesSourceType.NUMERIC, CoreValuesSourceType.BOOLEAN),
            (AutoDateHistogramAggregatorSupplier) AutoDateHistogramAggregator::build);
    }

    private final int numBuckets;
    private RoundingInfo[] roundingInfos;

    public AutoDateHistogramAggregatorFactory(String name,
                                              ValuesSourceConfig config,
                                              int numBuckets,
                                              RoundingInfo[] roundingInfos,
                                              QueryShardContext queryShardContext,
                                              AggregatorFactory parent,
                                              AggregatorFactories.Builder subFactoriesBuilder,
                                              Map<String, Object> metadata) throws IOException {
        super(name, config, queryShardContext, parent, subFactoriesBuilder, metadata);
        this.numBuckets = numBuckets;
        this.roundingInfos = roundingInfos;
    }

    @Override
<<<<<<< HEAD
    protected Aggregator doCreateInternal(ValuesSource valuesSource,
                                            SearchContext searchContext,
                                            Aggregator parent,
                                            boolean collectsFromSingleBucket,
                                            Map<String, Object> metadata) throws IOException {

=======
    protected Aggregator doCreateInternal(SearchContext searchContext,
                                          Aggregator parent,
                                          boolean collectsFromSingleBucket,
                                          Map<String, Object> metadata) throws IOException {
        if (collectsFromSingleBucket == false) {
            return asMultiBucketAggregator(this, searchContext, parent);
        }
>>>>>>> 8b06d8c4
        AggregatorSupplier aggregatorSupplier = queryShardContext.getValuesSourceRegistry().getAggregator(config,
            AutoDateHistogramAggregationBuilder.NAME);
        if (aggregatorSupplier instanceof AutoDateHistogramAggregatorSupplier == false) {
            throw new AggregationExecutionException("Registry miss-match - expected AutoDateHistogramAggregationSupplier, found [" +
                aggregatorSupplier.getClass().toString() + "]");
        }
        Function<Rounding, Rounding.Prepared> roundingPreparer =
                config.getValuesSource().roundingPreparer(searchContext.getQueryShardContext().getIndexReader());
        return ((AutoDateHistogramAggregatorSupplier) aggregatorSupplier).build(name, factories, numBuckets, roundingInfos,
<<<<<<< HEAD
                roundingPreparer, valuesSource, config.format(), searchContext, parent, collectsFromSingleBucket, metadata);
=======
                roundingPreparer, config, searchContext, parent, metadata);
>>>>>>> 8b06d8c4
    }

    @Override
    protected Aggregator createUnmapped(SearchContext searchContext,
                                            Aggregator parent,
                                            Map<String, Object> metadata) throws IOException {
<<<<<<< HEAD
        return AutoDateHistogramAggregator.build(name, factories, numBuckets, roundingInfos, Rounding::prepareForUnknown, null,
                config.format(), searchContext, parent, false, metadata);
=======
        return new AutoDateHistogramAggregator(name, factories, numBuckets, roundingInfos, Rounding::prepareForUnknown,
                config, searchContext, parent, metadata);
>>>>>>> 8b06d8c4
    }
}<|MERGE_RESOLUTION|>--- conflicted
+++ resolved
@@ -63,22 +63,10 @@
     }
 
     @Override
-<<<<<<< HEAD
-    protected Aggregator doCreateInternal(ValuesSource valuesSource,
-                                            SearchContext searchContext,
-                                            Aggregator parent,
-                                            boolean collectsFromSingleBucket,
-                                            Map<String, Object> metadata) throws IOException {
-
-=======
     protected Aggregator doCreateInternal(SearchContext searchContext,
                                           Aggregator parent,
                                           boolean collectsFromSingleBucket,
                                           Map<String, Object> metadata) throws IOException {
-        if (collectsFromSingleBucket == false) {
-            return asMultiBucketAggregator(this, searchContext, parent);
-        }
->>>>>>> 8b06d8c4
         AggregatorSupplier aggregatorSupplier = queryShardContext.getValuesSourceRegistry().getAggregator(config,
             AutoDateHistogramAggregationBuilder.NAME);
         if (aggregatorSupplier instanceof AutoDateHistogramAggregatorSupplier == false) {
@@ -88,23 +76,24 @@
         Function<Rounding, Rounding.Prepared> roundingPreparer =
                 config.getValuesSource().roundingPreparer(searchContext.getQueryShardContext().getIndexReader());
         return ((AutoDateHistogramAggregatorSupplier) aggregatorSupplier).build(name, factories, numBuckets, roundingInfos,
-<<<<<<< HEAD
-                roundingPreparer, valuesSource, config.format(), searchContext, parent, collectsFromSingleBucket, metadata);
-=======
-                roundingPreparer, config, searchContext, parent, metadata);
->>>>>>> 8b06d8c4
+                roundingPreparer, config, searchContext, parent, collectsFromSingleBucket, metadata);
     }
 
     @Override
     protected Aggregator createUnmapped(SearchContext searchContext,
                                             Aggregator parent,
                                             Map<String, Object> metadata) throws IOException {
-<<<<<<< HEAD
-        return AutoDateHistogramAggregator.build(name, factories, numBuckets, roundingInfos, Rounding::prepareForUnknown, null,
-                config.format(), searchContext, parent, false, metadata);
-=======
-        return new AutoDateHistogramAggregator(name, factories, numBuckets, roundingInfos, Rounding::prepareForUnknown,
-                config, searchContext, parent, metadata);
->>>>>>> 8b06d8c4
+        return AutoDateHistogramAggregator.build(
+            name,
+            factories,
+            numBuckets,
+            roundingInfos,
+            Rounding::prepareForUnknown,
+            config,
+            searchContext,
+            parent,
+            false,
+            metadata
+        );
     }
 }
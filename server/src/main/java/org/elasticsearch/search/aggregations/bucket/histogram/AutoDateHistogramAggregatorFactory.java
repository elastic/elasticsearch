--- conflicted
+++ resolved
@@ -64,20 +64,11 @@
     }
 
     @Override
-<<<<<<< HEAD
-    protected Aggregator doCreateInternal(ValuesSource valuesSource,
-                                            SearchContext searchContext,
-                                            Aggregator parent,
-                                            CardinalityUpperBound cardinality,
-                                            Map<String, Object> metadata) throws IOException {
-        if (cardinality == CardinalityUpperBound.MANY) {
-=======
     protected Aggregator doCreateInternal(SearchContext searchContext,
                                           Aggregator parent,
-                                          boolean collectsFromSingleBucket,
+                                          CardinalityUpperBound cardinality,
                                           Map<String, Object> metadata) throws IOException {
-        if (collectsFromSingleBucket == false) {
->>>>>>> 73e6ae67
+        if (cardinality == CardinalityUpperBound.ONE) {
             return asMultiBucketAggregator(this, searchContext, parent);
         }
         AggregatorSupplier aggregatorSupplier = queryShardContext.getValuesSourceRegistry().getAggregator(config,

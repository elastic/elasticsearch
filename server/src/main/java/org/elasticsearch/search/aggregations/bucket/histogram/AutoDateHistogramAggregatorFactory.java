/*
 * Licensed to Elasticsearch under one or more contributor
 * license agreements. See the NOTICE file distributed with
 * this work for additional information regarding copyright
 * ownership. Elasticsearch licenses this file to you under
 * the Apache License, Version 2.0 (the "License"); you may
 * not use this file except in compliance with the License.
 * You may obtain a copy of the License at
 *
 *    http://www.apache.org/licenses/LICENSE-2.0
 *
 * Unless required by applicable law or agreed to in writing,
 * software distributed under the License is distributed on an
 * "AS IS" BASIS, WITHOUT WARRANTIES OR CONDITIONS OF ANY
 * KIND, either express or implied.  See the License for the
 * specific language governing permissions and limitations
 * under the License.
 */

package org.elasticsearch.search.aggregations.bucket.histogram;

import org.elasticsearch.search.aggregations.Aggregator;
import org.elasticsearch.search.aggregations.AggregatorFactories;
import org.elasticsearch.search.aggregations.AggregatorFactory;
import org.elasticsearch.search.aggregations.NonCollectingAggregator;
import org.elasticsearch.search.aggregations.InternalAggregation;
import org.elasticsearch.search.aggregations.CardinalityUpperBound;
import org.elasticsearch.search.aggregations.bucket.histogram.AutoDateHistogramAggregationBuilder.RoundingInfo;
import org.elasticsearch.search.aggregations.support.AggregationContext;
import org.elasticsearch.search.aggregations.support.CoreValuesSourceType;
import org.elasticsearch.search.aggregations.support.ValuesSourceAggregatorFactory;
import org.elasticsearch.search.aggregations.support.ValuesSourceConfig;
import org.elasticsearch.search.aggregations.support.ValuesSourceRegistry;

import java.io.IOException;
import java.util.Collections;
import java.util.List;
import java.util.Map;

public final class AutoDateHistogramAggregatorFactory extends ValuesSourceAggregatorFactory {

    public static void registerAggregators(ValuesSourceRegistry.Builder builder) {
        builder.register(
            AutoDateHistogramAggregationBuilder.REGISTRY_KEY,
            List.of(CoreValuesSourceType.DATE, CoreValuesSourceType.NUMERIC, CoreValuesSourceType.BOOLEAN),
            AutoDateHistogramAggregator::build,
                true);
    }

    private final AutoDateHistogramAggregatorSupplier aggregatorSupplier;
    private final int numBuckets;
    private RoundingInfo[] roundingInfos;

    public AutoDateHistogramAggregatorFactory(String name,
                                              ValuesSourceConfig config,
                                              int numBuckets,
                                              RoundingInfo[] roundingInfos,
                                              AggregationContext context,
                                              AggregatorFactory parent,
                                              AggregatorFactories.Builder subFactoriesBuilder,
                                              Map<String, Object> metadata,
                                              AutoDateHistogramAggregatorSupplier aggregatorSupplier) throws IOException {
        super(name, config, context, parent, subFactoriesBuilder, metadata);

        this.aggregatorSupplier = aggregatorSupplier;
        this.numBuckets = numBuckets;
        this.roundingInfos = roundingInfos;
    }

    @Override
<<<<<<< HEAD
    protected Aggregator createUnmapped(SearchContext searchContext, Aggregator parent, Map<String, Object> metadata) throws IOException {
        return new NonCollectingAggregator(name, searchContext, parent, factories, metadata) {
            @Override
            public InternalAggregation buildEmptyAggregation() {
                InternalAutoDateHistogram.BucketInfo emptyBucketInfo = new InternalAutoDateHistogram.BucketInfo(
                    roundingInfos,
                    0,
                    buildEmptySubAggregations()
                );
                return new InternalAutoDateHistogram(name, Collections.emptyList(), numBuckets, emptyBucketInfo,
                    config.format(), metadata(), 1);
            }
        };
    }


    @Override
    protected Aggregator doCreateInternal(SearchContext searchContext,
                                          Aggregator parent,
=======
    protected Aggregator doCreateInternal(Aggregator parent,
>>>>>>> 5859c4d6
                                          CardinalityUpperBound cardinality,
                                          Map<String, Object> metadata) throws IOException {
        return aggregatorSupplier.build(
            name,
            factories,
            numBuckets,
            roundingInfos,
            config,
            context,
            parent,
            cardinality,
            metadata
        );
    }
<<<<<<< HEAD
=======

    @Override
    protected Aggregator createUnmapped(Aggregator parent, Map<String, Object> metadata) throws IOException {
        return AutoDateHistogramAggregator.build(
            name,
            factories,
            numBuckets,
            roundingInfos,
            config,
            context,
            parent,
            CardinalityUpperBound.NONE,
            metadata
        );
    }
>>>>>>> 5859c4d6
}<|MERGE_RESOLUTION|>--- conflicted
+++ resolved
@@ -68,9 +68,8 @@
     }
 
     @Override
-<<<<<<< HEAD
-    protected Aggregator createUnmapped(SearchContext searchContext, Aggregator parent, Map<String, Object> metadata) throws IOException {
-        return new NonCollectingAggregator(name, searchContext, parent, factories, metadata) {
+    protected Aggregator createUnmapped(Aggregator parent, Map<String, Object> metadata) throws IOException {
+        return new NonCollectingAggregator(name, context, parent, factories, metadata) {
             @Override
             public InternalAggregation buildEmptyAggregation() {
                 InternalAutoDateHistogram.BucketInfo emptyBucketInfo = new InternalAutoDateHistogram.BucketInfo(
@@ -86,11 +85,7 @@
 
 
     @Override
-    protected Aggregator doCreateInternal(SearchContext searchContext,
-                                          Aggregator parent,
-=======
     protected Aggregator doCreateInternal(Aggregator parent,
->>>>>>> 5859c4d6
                                           CardinalityUpperBound cardinality,
                                           Map<String, Object> metadata) throws IOException {
         return aggregatorSupplier.build(
@@ -105,22 +100,4 @@
             metadata
         );
     }
-<<<<<<< HEAD
-=======
-
-    @Override
-    protected Aggregator createUnmapped(Aggregator parent, Map<String, Object> metadata) throws IOException {
-        return AutoDateHistogramAggregator.build(
-            name,
-            factories,
-            numBuckets,
-            roundingInfos,
-            config,
-            context,
-            parent,
-            CardinalityUpperBound.NONE,
-            metadata
-        );
-    }
->>>>>>> 5859c4d6
 }
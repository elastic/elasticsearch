--- conflicted
+++ resolved
@@ -75,29 +75,18 @@
         return minDocCount;
     }
 
-    @Override
-<<<<<<< HEAD
-    protected Aggregator doCreateInternal(ValuesSource valuesSource,
-                                            SearchContext searchContext,
-                                            Aggregator parent,
-                                            CardinalityUpperBound cardinality,
-                                            Map<String, Object> metadata) throws IOException {
-        if (cardinality == CardinalityUpperBound.MANY) {
-            return asMultiBucketAggregator(this, searchContext, parent);
-        }
-        AggregatorSupplier aggregatorSupplier = queryShardContext.getValuesSourceRegistry().getAggregator(config.valueSourceType(),
-=======
     protected Aggregator doCreateInternal(
         SearchContext searchContext,
         Aggregator parent,
-        boolean collectsFromSingleBucket,
-        Map<String, Object> metadata) throws IOException {
-        AggregatorSupplier aggregatorSupplier = queryShardContext.getValuesSourceRegistry().getAggregator(config,
->>>>>>> 73e6ae67
-            DateHistogramAggregationBuilder.NAME);
+        CardinalityUpperBound cardinality,
+        Map<String, Object> metadata
+    ) throws IOException {
+        AggregatorSupplier aggregatorSupplier = queryShardContext.getValuesSourceRegistry()
+            .getAggregator(config, DateHistogramAggregationBuilder.NAME);
         if (aggregatorSupplier instanceof DateHistogramAggregationSupplier == false) {
-            throw new AggregationExecutionException("Registry miss-match - expected DateHistogramAggregationSupplier, found [" +
-                aggregatorSupplier.getClass().toString() + "]");
+            throw new AggregationExecutionException(
+                "Registry miss-match - expected DateHistogramAggregationSupplier, found [" + aggregatorSupplier.getClass().toString() + "]"
+            );
         }
         // TODO: Is there a reason not to get the prepared rounding in the supplier itself?
         Rounding.Prepared preparedRounding = config.getValuesSource()
@@ -115,7 +104,7 @@
             config,
             searchContext,
             parent,
-            collectsFromSingleBucket,
+            cardinality,
             metadata
         );
     }
@@ -125,6 +114,6 @@
                                             Aggregator parent,
                                             Map<String, Object> metadata) throws IOException {
         return new DateHistogramAggregator(name, factories, rounding, null, order, keyed, minDocCount, extendedBounds,
-            config, searchContext, parent, false, metadata);
+            config, searchContext, parent, CardinalityUpperBound.NONE, metadata);
     }
 }
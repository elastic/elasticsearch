/*
 * Licensed to Elasticsearch under one or more contributor
 * license agreements. See the NOTICE file distributed with
 * this work for additional information regarding copyright
 * ownership. Elasticsearch licenses this file to you under
 * the Apache License, Version 2.0 (the "License"); you may
 * not use this file except in compliance with the License.
 * You may obtain a copy of the License at
 *
 *    http://www.apache.org/licenses/LICENSE-2.0
 *
 * Unless required by applicable law or agreed to in writing,
 * software distributed under the License is distributed on an
 * "AS IS" BASIS, WITHOUT WARRANTIES OR CONDITIONS OF ANY
 * KIND, either express or implied.  See the License for the
 * specific language governing permissions and limitations
 * under the License.
 */

package org.elasticsearch.search.aggregations.bucket.range;

import org.elasticsearch.index.query.QueryShardContext;
import org.elasticsearch.search.DocValueFormat;
import org.elasticsearch.search.aggregations.AggregationExecutionException;
import org.elasticsearch.search.aggregations.Aggregator;
import org.elasticsearch.search.aggregations.AggregatorFactories;
import org.elasticsearch.search.aggregations.AggregatorFactory;
import org.elasticsearch.search.aggregations.bucket.range.RangeAggregator.Range;
import org.elasticsearch.search.aggregations.bucket.range.RangeAggregator.Unmapped;
<<<<<<< HEAD
import org.elasticsearch.search.aggregations.pipeline.PipelineAggregator;
import org.elasticsearch.search.aggregations.support.AggregatorSupplier;
import org.elasticsearch.search.aggregations.support.CoreValuesSourceType;
=======
>>>>>>> 6853d73e
import org.elasticsearch.search.aggregations.support.ValuesSource;
import org.elasticsearch.search.aggregations.support.ValuesSource.Numeric;
import org.elasticsearch.search.aggregations.support.ValuesSourceAggregatorFactory;
import org.elasticsearch.search.aggregations.support.ValuesSourceConfig;
import org.elasticsearch.search.aggregations.support.ValuesSourceRegistry;
import org.elasticsearch.search.internal.SearchContext;

import java.io.IOException;
<<<<<<< HEAD
import java.util.Arrays;
import java.util.List;
=======
>>>>>>> 6853d73e
import java.util.Map;

public class AbstractRangeAggregatorFactory<R extends Range> extends ValuesSourceAggregatorFactory {

    private final InternalRange.Factory<?, ?> rangeFactory;
    private final R[] ranges;
    private final boolean keyed;
    private final String aggregationTypeName;

    public static void registerAggregators(ValuesSourceRegistry valuesSourceRegistry, String aggregationName) {
        valuesSourceRegistry.register(aggregationName,
            Arrays.asList(CoreValuesSourceType.NUMERIC, CoreValuesSourceType.DATE, CoreValuesSourceType.BOOLEAN),
            new RangeAggregatorSupplier() {
                @Override
                public Aggregator build(String name,
                                        AggregatorFactories factories,
                                        Numeric valuesSource,
                                        DocValueFormat format,
                                        InternalRange.Factory rangeFactory,
                                        Range[] ranges,
                                        boolean keyed,
                                        SearchContext context,
                                        Aggregator parent,
                                        List<PipelineAggregator> pipelineAggregators,
                                        Map<String, Object> metaData) throws IOException {
                    return new RangeAggregator(name, factories, valuesSource, format, rangeFactory, ranges, keyed, context, parent,
                        pipelineAggregators, metaData);
                }
            });
    }
    public AbstractRangeAggregatorFactory(String name,
                                          String aggregationTypeName,
                                          ValuesSourceConfig config,
                                          R[] ranges,
                                          boolean keyed,
                                          InternalRange.Factory<?, ?> rangeFactory,
                                          QueryShardContext queryShardContext,
                                          AggregatorFactory parent,
                                          AggregatorFactories.Builder subFactoriesBuilder,
                                          Map<String, Object> metaData) throws IOException {
        super(name, config, queryShardContext, parent, subFactoriesBuilder, metaData);
        this.ranges = ranges;
        this.keyed = keyed;
        this.rangeFactory = rangeFactory;
        this.aggregationTypeName = aggregationTypeName;
    }

    @Override
    protected Aggregator createUnmapped(SearchContext searchContext,
                                            Aggregator parent,
                                            Map<String, Object> metadata) throws IOException {
        return new Unmapped<>(name, ranges, keyed, config.format(), searchContext, parent, rangeFactory, metadata);
    }

    @Override
    protected Aggregator doCreateInternal(ValuesSource valuesSource,
                                            SearchContext searchContext,
                                            Aggregator parent,
                                            boolean collectsFromSingleBucket,
<<<<<<< HEAD
                                            List<PipelineAggregator> pipelineAggregators,
                                            Map<String, Object> metaData) throws IOException {
        AggregatorSupplier aggregatorSupplier = queryShardContext.getValuesSourceRegistry().getAggregator(config.valueSourceType(),
            aggregationTypeName);
        if (aggregatorSupplier instanceof RangeAggregatorSupplier == false) {
            throw new AggregationExecutionException("Registry miss-match - expected RangeAggregatorSupplier, found [" +
                aggregatorSupplier.getClass().toString() + "]");
        }
        return ((RangeAggregatorSupplier)aggregatorSupplier).build(name, factories, (Numeric) valuesSource, config.format(), rangeFactory,
            ranges, keyed, searchContext, parent, pipelineAggregators, metaData);
=======
                                            Map<String, Object> metadata) throws IOException {
        return new RangeAggregator(name, factories, valuesSource, config.format(), rangeFactory, ranges, keyed, searchContext, parent,
                metadata);
>>>>>>> 6853d73e
    }
}<|MERGE_RESOLUTION|>--- conflicted
+++ resolved
@@ -27,12 +27,8 @@
 import org.elasticsearch.search.aggregations.AggregatorFactory;
 import org.elasticsearch.search.aggregations.bucket.range.RangeAggregator.Range;
 import org.elasticsearch.search.aggregations.bucket.range.RangeAggregator.Unmapped;
-<<<<<<< HEAD
-import org.elasticsearch.search.aggregations.pipeline.PipelineAggregator;
 import org.elasticsearch.search.aggregations.support.AggregatorSupplier;
 import org.elasticsearch.search.aggregations.support.CoreValuesSourceType;
-=======
->>>>>>> 6853d73e
 import org.elasticsearch.search.aggregations.support.ValuesSource;
 import org.elasticsearch.search.aggregations.support.ValuesSource.Numeric;
 import org.elasticsearch.search.aggregations.support.ValuesSourceAggregatorFactory;
@@ -41,11 +37,7 @@
 import org.elasticsearch.search.internal.SearchContext;
 
 import java.io.IOException;
-<<<<<<< HEAD
 import java.util.Arrays;
-import java.util.List;
-=======
->>>>>>> 6853d73e
 import java.util.Map;
 
 public class AbstractRangeAggregatorFactory<R extends Range> extends ValuesSourceAggregatorFactory {
@@ -69,10 +61,9 @@
                                         boolean keyed,
                                         SearchContext context,
                                         Aggregator parent,
-                                        List<PipelineAggregator> pipelineAggregators,
                                         Map<String, Object> metaData) throws IOException {
                     return new RangeAggregator(name, factories, valuesSource, format, rangeFactory, ranges, keyed, context, parent,
-                        pipelineAggregators, metaData);
+                        metaData);
                 }
             });
     }
@@ -105,8 +96,6 @@
                                             SearchContext searchContext,
                                             Aggregator parent,
                                             boolean collectsFromSingleBucket,
-<<<<<<< HEAD
-                                            List<PipelineAggregator> pipelineAggregators,
                                             Map<String, Object> metaData) throws IOException {
         AggregatorSupplier aggregatorSupplier = queryShardContext.getValuesSourceRegistry().getAggregator(config.valueSourceType(),
             aggregationTypeName);
@@ -115,11 +104,6 @@
                 aggregatorSupplier.getClass().toString() + "]");
         }
         return ((RangeAggregatorSupplier)aggregatorSupplier).build(name, factories, (Numeric) valuesSource, config.format(), rangeFactory,
-            ranges, keyed, searchContext, parent, pipelineAggregators, metaData);
-=======
-                                            Map<String, Object> metadata) throws IOException {
-        return new RangeAggregator(name, factories, valuesSource, config.format(), rangeFactory, ranges, keyed, searchContext, parent,
-                metadata);
->>>>>>> 6853d73e
+            ranges, keyed, searchContext, parent, metaData);
     }
 }
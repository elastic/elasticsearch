--- conflicted
+++ resolved
@@ -78,18 +78,10 @@
     }
 
     @Override
-<<<<<<< HEAD
-    protected Aggregator doCreateInternal(ValuesSource valuesSource,
-                                            SearchContext searchContext,
-                                            Aggregator parent,
-                                            CardinalityUpperBound cardinality,
-                                            Map<String, Object> metadata) throws IOException {
-=======
     protected Aggregator doCreateInternal(SearchContext searchContext,
                                           Aggregator parent,
-                                          boolean collectsFromSingleBucket,
+                                          CardinalityUpperBound cardinality,
                                           Map<String, Object> metadata) throws IOException {
->>>>>>> 73e6ae67
 
         AggregatorSupplier aggregatorSupplier = queryShardContext.getValuesSourceRegistry().getAggregator(config,
             aggregationTypeName);
@@ -97,10 +89,6 @@
             throw new AggregationExecutionException("Registry miss-match - expected RangeAggregatorSupplier, found [" +
                 aggregatorSupplier.getClass().toString() + "]");
         }
-<<<<<<< HEAD
-        return ((RangeAggregatorSupplier)aggregatorSupplier).build(name, factories, (Numeric) valuesSource, config.format(), rangeFactory,
-            ranges, keyed, searchContext, parent, cardinality, metadata);
-=======
         return ((RangeAggregatorSupplier) aggregatorSupplier).build(
             name,
             factories,
@@ -111,8 +99,8 @@
             keyed,
             searchContext,
             parent,
+            cardinality,
             metadata
         );
->>>>>>> 73e6ae67
     }
 }
--- conflicted
+++ resolved
@@ -63,14 +63,8 @@
     }
 
     @Override
-<<<<<<< HEAD
-    protected Aggregator doCreateInternal(ValuesSource valuesSource,
-                                          SearchContext searchContext, Aggregator parent,
+    protected Aggregator doCreateInternal(SearchContext searchContext, Aggregator parent,
                                           CardinalityUpperBound cardinality,
-=======
-    protected Aggregator doCreateInternal(SearchContext searchContext, Aggregator parent,
-                                          boolean collectsFromSingleBucket,
->>>>>>> 73e6ae67
                                           Map<String, Object> metadata) throws IOException {
         AggregatorSupplier aggregatorSupplier = queryShardContext.getValuesSourceRegistry().getAggregator(config,
             IpRangeAggregationBuilder.NAME);
@@ -79,13 +73,8 @@
             throw new AggregationExecutionException("Registry miss-match - expected IpRangeAggregatorSupplier, found [" +
                 aggregatorSupplier.getClass().toString() + "]");
         }
-<<<<<<< HEAD
-        return ((IpRangeAggregatorSupplier) aggregatorSupplier).build(name, factories, valuesSource, config.format(),
+        return ((IpRangeAggregatorSupplier) aggregatorSupplier).build(name, factories, config.getValuesSource(), config.format(),
                 ranges, keyed, searchContext, parent, cardinality, metadata);
-=======
-        return ((IpRangeAggregatorSupplier) aggregatorSupplier).build(name, factories, config.getValuesSource(), config.format(),
-                ranges, keyed, searchContext, parent, metadata);
->>>>>>> 73e6ae67
     }
 
 }
--- conflicted
+++ resolved
@@ -60,12 +60,7 @@
     public static final ObjectParser<IpRangeAggregationBuilder, String> PARSER =
             ObjectParser.fromBuilder(NAME, IpRangeAggregationBuilder::new);
     static {
-<<<<<<< HEAD
-        PARSER = new ObjectParser<>(IpRangeAggregationBuilder.NAME);
         ValuesSourceAggregationBuilder.declareFields(PARSER, false, false, false);
-=======
-        ValuesSourceParserHelper.declareBytesFields(PARSER, false, false);
->>>>>>> c5764882
 
         PARSER.declareBoolean(IpRangeAggregationBuilder::keyed, RangeAggregator.KEYED_FIELD);
 

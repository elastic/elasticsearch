--- conflicted
+++ resolved
@@ -315,7 +315,7 @@
              * aggregator's debug information if we're profiling bececause it
              * is useful even if the aggregator isn't. 
              */
-            if (context.getProfilers() != null) {
+            if (context.profiling()) {
                 filtersDebug = new HashMap<>();
                 adapted.delegate().collectDebugInfo(filtersDebug::put);
             }
@@ -483,11 +483,6 @@
     private final double averageDocsPerRange;
     private final Map<String, Object> filtersDebug;
 
-<<<<<<< HEAD
-    private RangeAggregator(String name, AggregatorFactories factories, ValuesSource.Numeric valuesSource, DocValueFormat format,
-            InternalRange.Factory rangeFactory, Range[] ranges, double averageDocsPerRange, boolean keyed, AggregationContext context,
-            Aggregator parent, CardinalityUpperBound cardinality, Map<String, Object> metadata) throws IOException {
-=======
     private RangeAggregator(
         String name,
         AggregatorFactories factories,
@@ -498,12 +493,11 @@
         double averageDocsPerRange,
         Map<String, Object> filtersDebug,
         boolean keyed,
-        SearchContext context,
+        AggregationContext context,
         Aggregator parent,
         CardinalityUpperBound cardinality,
         Map<String, Object> metadata
     ) throws IOException {
->>>>>>> 91cbb9d3
         super(name, factories, context, parent, cardinality.multiply(ranges.length), metadata);
         assert valuesSource != null;
         this.valuesSource = valuesSource;

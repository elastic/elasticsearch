/*
 * Licensed to Elasticsearch under one or more contributor
 * license agreements. See the NOTICE file distributed with
 * this work for additional information regarding copyright
 * ownership. Elasticsearch licenses this file to you under
 * the Apache License, Version 2.0 (the "License"); you may
 * not use this file except in compliance with the License.
 * You may obtain a copy of the License at
 *
 *    http://www.apache.org/licenses/LICENSE-2.0
 *
 * Unless required by applicable law or agreed to in writing,
 * software distributed under the License is distributed on an
 * "AS IS" BASIS, WITHOUT WARRANTIES OR CONDITIONS OF ANY
 * KIND, either express or implied.  See the License for the
 * specific language governing permissions and limitations
 * under the License.
 */
package org.elasticsearch.search.aggregations.bucket.terms;

import org.elasticsearch.common.ParseField;
import org.elasticsearch.common.io.stream.StreamInput;
import org.elasticsearch.common.io.stream.StreamOutput;
import org.elasticsearch.common.xcontent.XContentBuilder;
import org.elasticsearch.search.DocValueFormat;
import org.elasticsearch.search.aggregations.AggregationExecutionException;
import org.elasticsearch.search.aggregations.Aggregations;
import org.elasticsearch.search.aggregations.BucketOrder;
import org.elasticsearch.search.aggregations.InternalAggregation;
import org.elasticsearch.search.aggregations.InternalAggregations;
import org.elasticsearch.search.aggregations.InternalMultiBucketAggregation;
import org.elasticsearch.search.aggregations.InternalOrder;
import org.elasticsearch.search.aggregations.KeyComparable;

import java.io.IOException;
import java.util.ArrayList;
import java.util.Arrays;
import java.util.HashMap;
import java.util.List;
import java.util.Map;
import java.util.Objects;

public abstract class InternalTerms<A extends InternalTerms<A, B>, B extends InternalTerms.Bucket<B>>
        extends InternalMultiBucketAggregation<A, B> implements Terms {

    protected static final ParseField DOC_COUNT_ERROR_UPPER_BOUND_FIELD_NAME = new ParseField("doc_count_error_upper_bound");
    protected static final ParseField SUM_OF_OTHER_DOC_COUNTS = new ParseField("sum_other_doc_count");

    public abstract static class Bucket<B extends Bucket<B>> extends InternalMultiBucketAggregation.InternalBucket
        implements Terms.Bucket, KeyComparable<B> {
        /**
         * Reads a bucket. Should be a constructor reference.
         */
        @FunctionalInterface
        public interface Reader<B extends Bucket<B>> {
            B read(StreamInput in, DocValueFormat format, boolean showDocCountError) throws IOException;
        }

        long bucketOrd;

        protected long docCount;
        protected long docCountError;
        protected InternalAggregations aggregations;
        protected final boolean showDocCountError;
        protected final DocValueFormat format;

        protected Bucket(long docCount, InternalAggregations aggregations, boolean showDocCountError, long docCountError,
                DocValueFormat formatter) {
            this.showDocCountError = showDocCountError;
            this.format = formatter;
            this.docCount = docCount;
            this.aggregations = aggregations;
            this.docCountError = docCountError;
        }

        /**
         * Read from a stream.
         */
        protected Bucket(StreamInput in, DocValueFormat formatter, boolean showDocCountError) throws IOException {
            this.showDocCountError = showDocCountError;
            this.format = formatter;
            docCount = in.readVLong();
            docCountError = -1;
            if (showDocCountError) {
                docCountError = in.readLong();
            }
            aggregations = new InternalAggregations(in);
        }

        @Override
        public final void writeTo(StreamOutput out) throws IOException {
            out.writeVLong(getDocCount());
            if (showDocCountError) {
                out.writeLong(docCountError);
            }
            aggregations.writeTo(out);
            writeTermTo(out);
        }

        protected abstract void writeTermTo(StreamOutput out) throws IOException;

        @Override
        public long getDocCount() {
            return docCount;
        }

        @Override
        public long getDocCountError() {
            if (!showDocCountError) {
                throw new IllegalStateException("show_terms_doc_count_error is false");
            }
            return docCountError;
        }

        @Override
        public Aggregations getAggregations() {
            return aggregations;
        }

        @Override
        public final XContentBuilder toXContent(XContentBuilder builder, Params params) throws IOException {
            builder.startObject();
            keyToXContent(builder);
            builder.field(CommonFields.DOC_COUNT.getPreferredName(), getDocCount());
            if (showDocCountError) {
                builder.field(InternalTerms.DOC_COUNT_ERROR_UPPER_BOUND_FIELD_NAME.getPreferredName(), getDocCountError());
            }
            aggregations.toXContentInternal(builder, params);
            builder.endObject();
            return builder;
        }

        protected abstract XContentBuilder keyToXContent(XContentBuilder builder) throws IOException;

        @Override
        public boolean equals(Object obj) {
            if (obj == null || getClass() != obj.getClass()) {
                return false;
            }
            Bucket<?> that = (Bucket<?>) obj;
            // No need to take format and showDocCountError, they are attributes
            // of the parent terms aggregation object that are only copied here
            // for serialization purposes
            return Objects.equals(docCount, that.docCount)
                    && Objects.equals(docCountError, that.docCountError)
                    && Objects.equals(aggregations, that.aggregations);
        }

        @Override
        public int hashCode() {
            return Objects.hash(getClass(), docCount, docCountError, aggregations);
        }
    }

    protected final BucketOrder order;
    protected final int requiredSize;
    protected final long minDocCount;

<<<<<<< HEAD
    protected InternalTerms(String name, BucketOrder order, int requiredSize, long minDocCount, Map<String, Object> metaData) {
        super(name, metaData);
=======
    protected InternalTerms(String name, BucketOrder order, int requiredSize, long minDocCount,
            List<PipelineAggregator> pipelineAggregators, Map<String, Object> metadata) {
        super(name, pipelineAggregators, metadata);
>>>>>>> c9de5b11
        this.order = order;
        this.requiredSize = requiredSize;
        this.minDocCount = minDocCount;
    }

    /**
     * Read from a stream.
     */
    protected InternalTerms(StreamInput in) throws IOException {
       super(in);
       order = InternalOrder.Streams.readOrder(in);
       requiredSize = readSize(in);
       minDocCount = in.readVLong();
    }

    @Override
    protected final void doWriteTo(StreamOutput out) throws IOException {
        order.writeTo(out);
        writeSize(requiredSize, out);
        out.writeVLong(minDocCount);
        writeTermTypeInfoTo(out);
    }

    protected abstract void writeTermTypeInfoTo(StreamOutput out) throws IOException;

    @Override
    public abstract List<B> getBuckets();

    @Override
    public abstract B getBucketByKey(String term);

    @Override
    public InternalAggregation reduce(List<InternalAggregation> aggregations, ReduceContext reduceContext) {
        Map<Object, List<B>> buckets = new HashMap<>();
        long sumDocCountError = 0;
        long otherDocCount = 0;
        InternalTerms<A, B> referenceTerms = null;
        for (InternalAggregation aggregation : aggregations) {
            @SuppressWarnings("unchecked")
            InternalTerms<A, B> terms = (InternalTerms<A, B>) aggregation;
            if (referenceTerms == null && !aggregation.getClass().equals(UnmappedTerms.class)) {
                referenceTerms = terms;
            }
            if (referenceTerms != null &&
                    !referenceTerms.getClass().equals(terms.getClass()) &&
                    !terms.getClass().equals(UnmappedTerms.class)) {
                // control gets into this loop when the same field name against which the query is executed
                // is of different types in different indices.
                throw new AggregationExecutionException("Merging/Reducing the aggregations failed when computing the aggregation ["
                        + referenceTerms.getName() + "] because the field you gave in the aggregation query existed as two different "
                        + "types in two different indices");
            }
            otherDocCount += terms.getSumOfOtherDocCounts();
            final long thisAggDocCountError;
            if (terms.getBuckets().size() < getShardSize() || InternalOrder.isKeyOrder(order)) {
                thisAggDocCountError = 0;
            } else if (InternalOrder.isCountDesc(order)) {
                if (terms.getDocCountError() > 0) {
                    // If there is an existing docCountError for this agg then
                    // use this as the error for this aggregation
                    thisAggDocCountError = terms.getDocCountError();
                } else {
                    // otherwise use the doc count of the last term in the
                    // aggregation
                    thisAggDocCountError = terms.getBuckets().get(terms.getBuckets().size() - 1).docCount;
                }
            } else {
                thisAggDocCountError = -1;
            }
            if (sumDocCountError != -1) {
                if (thisAggDocCountError == -1) {
                    sumDocCountError = -1;
                } else {
                    sumDocCountError += thisAggDocCountError;
                }
            }
            setDocCountError(thisAggDocCountError);
            for (B bucket : terms.getBuckets()) {
                // If there is already a doc count error for this bucket
                // subtract this aggs doc count error from it to make the
                // new value for the bucket. This then means that when the
                // final error for the bucket is calculated below we account
                // for the existing error calculated in a previous reduce.
                // Note that if the error is unbounded (-1) this will be fixed
                // later in this method.
                bucket.docCountError -= thisAggDocCountError;
                List<B> bucketList = buckets.get(bucket.getKey());
                if (bucketList == null) {
                    bucketList = new ArrayList<>();
                    buckets.put(bucket.getKey(), bucketList);
                }
                bucketList.add(bucket);
            }
        }

        final B[] list;
        if (reduceContext.isFinalReduce()) {
            final int size = Math.min(requiredSize, buckets.size());
            final BucketPriorityQueue<B> ordered = new BucketPriorityQueue<>(size, order.comparator());
            for (List<B> sameTermBuckets : buckets.values()) {
                final B b = reduceBucket(sameTermBuckets, reduceContext);
                if (sumDocCountError == -1) {
                    b.docCountError = -1;
                } else {
                    b.docCountError += sumDocCountError;
                }
                if (b.docCount >= minDocCount) {
                    B removed = ordered.insertWithOverflow(b);
                    if (removed != null) {
                        otherDocCount += removed.getDocCount();
                        reduceContext.consumeBucketsAndMaybeBreak(-countInnerBucket(removed));
                    } else {
                        reduceContext.consumeBucketsAndMaybeBreak(1);
                    }
                } else {
                    reduceContext.consumeBucketsAndMaybeBreak(-countInnerBucket(b));
                }
            }
            list = createBucketsArray(ordered.size());
            for (int i = ordered.size() - 1; i >= 0; i--) {
                list[i] = ordered.pop();
            }
        } else {
            // keep all buckets on partial reduce
            // TODO: we could prune the buckets when sorting by key
            list = createBucketsArray(buckets.size());
            int pos = 0;
            for (List<B> sameTermBuckets : buckets.values()) {
                final B b = reduceBucket(sameTermBuckets, reduceContext);
                reduceContext.consumeBucketsAndMaybeBreak(1);
                if (sumDocCountError == -1) {
                    b.docCountError = -1;
                } else {
                    b.docCountError += sumDocCountError;
                }
                list[pos++] = b;
            }
        }
        long docCountError;
        if (sumDocCountError == -1) {
            docCountError = -1;
        } else {
            docCountError = aggregations.size() == 1 ? 0 : sumDocCountError;
        }
        return create(name, Arrays.asList(list), docCountError, otherDocCount);
    }

    @Override
    protected B reduceBucket(List<B> buckets, ReduceContext context) {
        assert buckets.size() > 0;
        long docCount = 0;
        // For the per term doc count error we add up the errors from the
        // shards that did not respond with the term. To do this we add up
        // the errors from the shards that did respond with the terms and
        // subtract that from the sum of the error from all shards
        long docCountError = 0;
        List<InternalAggregations> aggregationsList = new ArrayList<>(buckets.size());
        for (B bucket : buckets) {
            docCount += bucket.docCount;
            if (docCountError != -1) {
                if (bucket.docCountError == -1) {
                    docCountError = -1;
                } else {
                    docCountError += bucket.docCountError;
                }
            }
            aggregationsList.add(bucket.aggregations);
        }
        InternalAggregations aggs = InternalAggregations.reduce(aggregationsList, context);
        return createBucket(docCount, aggs, docCountError, buckets.get(0));
    }

    protected abstract void setDocCountError(long docCountError);

    protected abstract int getShardSize();

    protected abstract A create(String name, List<B> buckets, long docCountError, long otherDocCount);

    /**
     * Create an array to hold some buckets. Used in collecting the results.
     */
    protected abstract B[] createBucketsArray(int size);

    abstract B createBucket(long docCount, InternalAggregations aggs, long docCountError, B prototype);

    @Override
    public boolean equals(Object obj) {
        if (this == obj) return true;
        if (obj == null || getClass() != obj.getClass()) return false;
        if (super.equals(obj) == false) return false;

        InternalTerms<?,?> that = (InternalTerms<?,?>) obj;
        return Objects.equals(minDocCount, that.minDocCount)
                && Objects.equals(order, that.order)
                && Objects.equals(requiredSize, that.requiredSize);
    }

    @Override
    public int hashCode() {
        return Objects.hash(super.hashCode(), minDocCount, order, requiredSize);
    }

    protected static XContentBuilder doXContentCommon(XContentBuilder builder, Params params,
                                               long docCountError, long otherDocCount, List<? extends Bucket> buckets) throws IOException {
        builder.field(DOC_COUNT_ERROR_UPPER_BOUND_FIELD_NAME.getPreferredName(), docCountError);
        builder.field(SUM_OF_OTHER_DOC_COUNTS.getPreferredName(), otherDocCount);
        builder.startArray(CommonFields.BUCKETS.getPreferredName());
        for (Bucket bucket : buckets) {
            bucket.toXContent(builder, params);
        }
        builder.endArray();
        return builder;
    }
}<|MERGE_RESOLUTION|>--- conflicted
+++ resolved
@@ -156,14 +156,8 @@
     protected final int requiredSize;
     protected final long minDocCount;
 
-<<<<<<< HEAD
-    protected InternalTerms(String name, BucketOrder order, int requiredSize, long minDocCount, Map<String, Object> metaData) {
-        super(name, metaData);
-=======
-    protected InternalTerms(String name, BucketOrder order, int requiredSize, long minDocCount,
-            List<PipelineAggregator> pipelineAggregators, Map<String, Object> metadata) {
-        super(name, pipelineAggregators, metadata);
->>>>>>> c9de5b11
+    protected InternalTerms(String name, BucketOrder order, int requiredSize, long minDocCount, Map<String, Object> metadata) {
+        super(name, metadata);
         this.order = order;
         this.requiredSize = requiredSize;
         this.minDocCount = minDocCount;

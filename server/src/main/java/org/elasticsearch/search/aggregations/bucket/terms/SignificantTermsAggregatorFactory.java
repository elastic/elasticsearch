/*
 * Copyright Elasticsearch B.V. and/or licensed to Elasticsearch B.V. under one
 * or more contributor license agreements. Licensed under the "Elastic License
 * 2.0", the "GNU Affero General Public License v3.0 only", and the "Server Side
 * Public License v 1"; you may not use this file except in compliance with, at
 * your election, the "Elastic License 2.0", the "GNU Affero General Public
 * License v3.0 only", or the "Server Side Public License, v 1".
 */

package org.elasticsearch.search.aggregations.bucket.terms;

import org.apache.lucene.index.SortedSetDocValues;
import org.apache.lucene.search.MatchNoDocsQuery;
import org.elasticsearch.ElasticsearchStatusException;
import org.elasticsearch.action.ActionListener;
import org.elasticsearch.common.logging.DeprecationCategory;
import org.elasticsearch.common.logging.DeprecationLogger;
import org.elasticsearch.index.query.QueryBuilder;
import org.elasticsearch.rest.RestStatus;
import org.elasticsearch.search.DocValueFormat;
import org.elasticsearch.search.aggregations.Aggregator;
import org.elasticsearch.search.aggregations.Aggregator.SubAggCollectionMode;
import org.elasticsearch.search.aggregations.AggregatorFactories;
import org.elasticsearch.search.aggregations.AggregatorFactory;
import org.elasticsearch.search.aggregations.CardinalityUpperBound;
import org.elasticsearch.search.aggregations.InternalAggregation;
import org.elasticsearch.search.aggregations.NonCollectingAggregator;
import org.elasticsearch.search.aggregations.bucket.BucketUtils;
import org.elasticsearch.search.aggregations.bucket.global.GlobalAggregator;
import org.elasticsearch.search.aggregations.bucket.terms.TermsAggregator.BucketCountThresholds;
import org.elasticsearch.search.aggregations.bucket.terms.heuristic.SignificanceHeuristic;
import org.elasticsearch.search.aggregations.support.AggregationContext;
import org.elasticsearch.search.aggregations.support.CoreValuesSourceType;
import org.elasticsearch.search.aggregations.support.SamplingContext;
import org.elasticsearch.search.aggregations.support.ValuesSource;
import org.elasticsearch.search.aggregations.support.ValuesSourceAggregatorFactory;
import org.elasticsearch.search.aggregations.support.ValuesSourceConfig;
import org.elasticsearch.search.aggregations.support.ValuesSourceRegistry;
import org.elasticsearch.search.internal.ShardSearchRequest;
import org.elasticsearch.tasks.CancellableTask;
import org.elasticsearch.xcontent.ParseField;

import java.io.IOException;
import java.util.List;
import java.util.Map;

public class SignificantTermsAggregatorFactory extends ValuesSourceAggregatorFactory {
    private static final DeprecationLogger deprecationLogger = DeprecationLogger.getLogger(SignificantTermsAggregatorFactory.class);

    static void registerAggregators(ValuesSourceRegistry.Builder builder) {
        builder.register(
            SignificantTermsAggregationBuilder.REGISTRY_KEY,
            List.of(CoreValuesSourceType.KEYWORD, CoreValuesSourceType.IP),
            SignificantTermsAggregatorFactory.bytesSupplier(),
            true
        );

        builder.register(
            SignificantTermsAggregationBuilder.REGISTRY_KEY,
            List.of(CoreValuesSourceType.DATE, CoreValuesSourceType.BOOLEAN, CoreValuesSourceType.NUMERIC),
            SignificantTermsAggregatorFactory.numericSupplier(),
            true
        );
    }

    /**
     * This supplier is used for all the field types that should be aggregated as bytes/strings,
     * including those that need global ordinals
     */
    private static SignificantTermsAggregatorSupplier bytesSupplier() {
        return (
            name,
            factories,
            valuesSourceConfig,
            format,
            bucketCountThresholds,
            includeExclude,
            executionHint,
            context,
            parent,
            significanceHeuristic,
            lookup,
            cardinality,
            metadata) -> {

            ExecutionMode execution = null;
            if (executionHint != null) {
                execution = ExecutionMode.fromString(executionHint, deprecationLogger);
            }
            if (valuesSourceConfig.hasOrdinals() == false || matchNoDocs(context, parent)) {
                execution = ExecutionMode.MAP;
            }
            if (execution == null) {
                execution = ExecutionMode.GLOBAL_ORDINALS;
            }

            if ((includeExclude != null) && (includeExclude.isRegexBased()) && format != DocValueFormat.RAW) {
                throw new IllegalArgumentException(
                    "Aggregation ["
                        + name
                        + "] cannot support regular expression style "
                        + "include/exclude settings as they can only be applied to string fields. Use an array of values for "
                        + "include/exclude clauses"
                );
            }

            return execution.create(
                name,
                factories,
                valuesSourceConfig,
                format,
                bucketCountThresholds,
                includeExclude,
                context,
                parent,
                significanceHeuristic,
                lookup,
                cardinality,
                metadata
            );
        };
    }

    /**
     * Whether the aggregation will execute. If the main query matches no documents and parent aggregation isn't a global or terms
     * aggregation with min_doc_count = 0, the aggregator will not really execute. In those cases it doesn't make sense to load
     * global ordinals.
     * <p>
     * Some searches that will never match can still fall through and we endup running query that will produce no results.
     * However even in that case we sometimes do expensive things like loading global ordinals. This method should prevent this.
<<<<<<< HEAD
     * Note that if {@link org.elasticsearch.search.SearchService#executeQueryPhase(
     * ShardSearchRequest, org.elasticsearch.tasks.CancellableTask, ActionListener)}
=======
     * Note that if {@link org.elasticsearch.search.SearchService#executeQueryPhase(ShardSearchRequest, CancellableTask, ActionListener)}
>>>>>>> 210f8544
     * always do a can match then we don't need this code here.
     */
    static boolean matchNoDocs(AggregationContext context, Aggregator parent) {
        if (context.query() instanceof MatchNoDocsQuery) {
            while (parent != null) {
                if (parent instanceof GlobalAggregator) {
                    return false;
                }
                parent = parent.parent();
            }
            return true;
        } else {
            return false;
        }
    }

    /**
     * This supplier is used for all fields that expect to be aggregated as a numeric value.
     * This includes floating points, and formatted types that use numerics internally for storage (date, boolean, etc)
     */
    private static SignificantTermsAggregatorSupplier numericSupplier() {
        return (
            name,
            factories,
            valuesSourceConfig,
            format,
            bucketCountThresholds,
            includeExclude,
            executionHint,
            context,
            parent,
            significanceHeuristic,
            lookup,
            cardinality,
            metadata) -> {

            if ((includeExclude != null) && (includeExclude.isRegexBased())) {
                throw new IllegalArgumentException(
                    "Aggregation ["
                        + name
                        + "] cannot support regular expression style include/exclude "
                        + "settings as they can only be applied to string fields. Use an array of numeric "
                        + "values for include/exclude clauses used to filter numeric fields"
                );
            }

            ValuesSource.Numeric numericValuesSource = (ValuesSource.Numeric) valuesSourceConfig.getValuesSource();
            if (numericValuesSource.isFloatingPoint()) {
                throw new UnsupportedOperationException("No support for examining floating point numerics");
            }

            IncludeExclude.LongFilter longFilter = null;
            if (includeExclude != null) {
                longFilter = includeExclude.convertToLongFilter(format);
            }

            return new NumericTermsAggregator(
                name,
                factories,
                agg -> agg.new SignificantLongTermsResults(lookup, significanceHeuristic, cardinality),
                numericValuesSource,
                format,
                null,
                bucketCountThresholds,
                context,
                parent,
                SubAggCollectionMode.BREADTH_FIRST,
                longFilter,
                cardinality,
                metadata,
                false
            );
        };
    }

    private final SignificantTermsAggregatorSupplier aggregatorSupplier;
    private final IncludeExclude includeExclude;
    private final String executionHint;
    private final QueryBuilder backgroundFilter;
    private final TermsAggregator.BucketCountThresholds bucketCountThresholds;
    private final SignificanceHeuristic significanceHeuristic;

    SignificantTermsAggregatorFactory(
        String name,
        ValuesSourceConfig config,
        IncludeExclude includeExclude,
        String executionHint,
        QueryBuilder backgroundFilter,
        TermsAggregator.BucketCountThresholds bucketCountThresholds,
        SignificanceHeuristic significanceHeuristic,
        AggregationContext context,
        AggregatorFactory parent,
        AggregatorFactories.Builder subFactoriesBuilder,
        Map<String, Object> metadata,
        SignificantTermsAggregatorSupplier aggregatorSupplier
    ) throws IOException {
        super(name, config, context, parent, subFactoriesBuilder, metadata);

        if (config.hasValues()) {
            if (config.fieldContext().fieldType().isSearchable() == false) {
                throw new IllegalArgumentException(
                    "SignificantText aggregation requires fields to be searchable, but ["
                        + config.fieldContext().fieldType().name()
                        + "] is not"
                );
            }
        }

        this.aggregatorSupplier = aggregatorSupplier;
        this.includeExclude = includeExclude;
        this.executionHint = executionHint;
        this.backgroundFilter = backgroundFilter;
        this.bucketCountThresholds = bucketCountThresholds;
        this.significanceHeuristic = significanceHeuristic;
    }

    @Override
    protected Aggregator createUnmapped(Aggregator parent, Map<String, Object> metadata) throws IOException {
        final InternalAggregation aggregation = new UnmappedSignificantTerms(
            name,
            bucketCountThresholds.getRequiredSize(),
            bucketCountThresholds.getMinDocCount(),
            metadata
        );
        return new NonCollectingAggregator(name, context, parent, factories, metadata) {
            @Override
            public InternalAggregation buildEmptyAggregation() {
                return aggregation;
            }
        };
    }

    @Override
    protected Aggregator doCreateInternal(Aggregator parent, CardinalityUpperBound cardinality, Map<String, Object> metadata)
        throws IOException {
        BucketCountThresholds bucketCountThresholds = new BucketCountThresholds(this.bucketCountThresholds);
        if (bucketCountThresholds.getShardSize() == SignificantTermsAggregationBuilder.DEFAULT_BUCKET_COUNT_THRESHOLDS.shardSize()) {
            // The user has not made a shardSize selection .
            // Use default heuristic to avoid any wrong-ranking caused by
            // distributed counting
            // but request double the usual amount.
            // We typically need more than the number of "top" terms requested
            // by other aggregations
            // as the significance algorithm is in less of a position to
            // down-select at shard-level -
            // some of the things we want to find have only one occurrence on
            // each shard and as
            // such are impossible to differentiate from non-significant terms
            // at that early stage.
            bucketCountThresholds.setShardSize(2 * BucketUtils.suggestShardSideQueueSize(bucketCountThresholds.getRequiredSize()));
        }
        SamplingContext samplingContext = getSamplingContext().orElse(SamplingContext.NONE);
        // If min_doc_count and shard_min_doc_count is provided, we do not support them being larger than 1
        // This is because we cannot be sure about their relative scale when sampled
        if (samplingContext.isSampled()) {
            if ((bucketCountThresholds.getMinDocCount() != SignificantTermsAggregationBuilder.DEFAULT_BUCKET_COUNT_THRESHOLDS.minDocCount()
                && bucketCountThresholds.getMinDocCount() > 1)
                || (bucketCountThresholds.getShardMinDocCount() != SignificantTermsAggregationBuilder.DEFAULT_BUCKET_COUNT_THRESHOLDS
                    .minDocCount() && bucketCountThresholds.getShardMinDocCount() > 1)) {
                throw new ElasticsearchStatusException(
                    "aggregation [{}] is within a sampling context; "
                        + "min_doc_count, provided [{}], and min_shard_doc_count, provided [{}], cannot be greater than 1",
                    RestStatus.BAD_REQUEST,
                    name(),
                    bucketCountThresholds.getMinDocCount(),
                    bucketCountThresholds.getShardMinDocCount()
                );
            }
        }

        SignificanceLookup lookup = new SignificanceLookup(
            context,
            samplingContext,
            config.fieldContext().fieldType(),
            config.format(),
            backgroundFilter
        );

        return aggregatorSupplier.build(
            name,
            factories,
            config,
            config.format(),
            bucketCountThresholds,
            includeExclude,
            executionHint,
            context,
            parent,
            significanceHeuristic,
            lookup,
            cardinality,
            metadata
        );
    }

    public enum ExecutionMode {

        MAP(new ParseField("map")) {
            @Override
            Aggregator create(
                String name,
                AggregatorFactories factories,
                ValuesSourceConfig valuesSourceConfig,
                DocValueFormat format,
                TermsAggregator.BucketCountThresholds bucketCountThresholds,
                IncludeExclude includeExclude,
                AggregationContext context,
                Aggregator parent,
                SignificanceHeuristic significanceHeuristic,
                SignificanceLookup lookup,
                CardinalityUpperBound cardinality,
                Map<String, Object> metadata
            ) throws IOException {

                final IncludeExclude.StringFilter filter = includeExclude == null ? null : includeExclude.convertToStringFilter(format);
                return new MapStringTermsAggregator(
                    name,
                    factories,
                    new MapStringTermsAggregator.ValuesSourceCollectorSource(valuesSourceConfig),
                    a -> a.new SignificantTermsResults(lookup, significanceHeuristic, cardinality),
                    null,
                    format,
                    bucketCountThresholds,
                    filter,
                    context,
                    parent,
                    SubAggCollectionMode.BREADTH_FIRST,
                    false,
                    cardinality,
                    metadata,
                    false
                );

            }

        },
        GLOBAL_ORDINALS(new ParseField("global_ordinals")) {
            @Override
            Aggregator create(
                String name,
                AggregatorFactories factories,
                ValuesSourceConfig valuesSourceConfig,
                DocValueFormat format,
                TermsAggregator.BucketCountThresholds bucketCountThresholds,
                IncludeExclude includeExclude,
                AggregationContext context,
                Aggregator parent,
                SignificanceHeuristic significanceHeuristic,
                SignificanceLookup lookup,
                CardinalityUpperBound cardinality,
                Map<String, Object> metadata
            ) throws IOException {

                boolean remapGlobalOrd = true;
                if (cardinality == CardinalityUpperBound.ONE && factories == AggregatorFactories.EMPTY && includeExclude == null) {
                    /*
                     * We don't need to remap global ords iff this aggregator:
                     *    - collects from a single bucket AND
                     *    - has no include/exclude rules AND
                     *    - has no sub-aggregator
                     */
                    remapGlobalOrd = false;
                }

                ValuesSource.Bytes.WithOrdinals.FieldData ordinalsValuesSource =
                    (ValuesSource.Bytes.WithOrdinals.FieldData) valuesSourceConfig.getValuesSource();
                SortedSetDocValues values = TermsAggregatorFactory.globalOrdsValues(context, ordinalsValuesSource);
                return new GlobalOrdinalsStringTermsAggregator(
                    name,
                    factories,
                    a -> a.new SignificantTermsResults(lookup, significanceHeuristic, cardinality),
                    ordinalsValuesSource,
                    () -> TermsAggregatorFactory.globalOrdsValues(context, ordinalsValuesSource),
                    null,
                    format,
                    bucketCountThresholds,
                    TermsAggregatorFactory.gloabalOrdsFilter(includeExclude, format, values),
                    context,
                    parent,
                    remapGlobalOrd,
                    SubAggCollectionMode.BREADTH_FIRST,
                    false,
                    cardinality,
                    metadata,
                    false
                );
            }
        };

        public static ExecutionMode fromString(String value, final DeprecationLogger deprecationLogger) {
            if ("global_ordinals".equals(value)) {
                return GLOBAL_ORDINALS;
            } else if ("global_ordinals_hash".equals(value)) {
                /*
                 * We have no plans to remove this so we don't break anyone, no matter
                 * how few people still use this or how long it's been deprecated.
                 */
                deprecationLogger.warn(
                    DeprecationCategory.AGGREGATIONS,
                    "global_ordinals_hash",
                    "global_ordinals_hash is deprecated. Please use [global_ordinals] instead."
                );
                return GLOBAL_ORDINALS;
            } else if ("map".equals(value)) {
                return MAP;
            }
            throw new IllegalArgumentException("Unknown `execution_hint`: [" + value + "], expected any of [map, global_ordinals]");
        }

        private final ParseField parseField;

        ExecutionMode(ParseField parseField) {
            this.parseField = parseField;
        }

        abstract Aggregator create(
            String name,
            AggregatorFactories factories,
            ValuesSourceConfig valuesSourceConfig,
            DocValueFormat format,
            TermsAggregator.BucketCountThresholds bucketCountThresholds,
            IncludeExclude includeExclude,
            AggregationContext context,
            Aggregator parent,
            SignificanceHeuristic significanceHeuristic,
            SignificanceLookup lookup,
            CardinalityUpperBound cardinality,
            Map<String, Object> metadata
        ) throws IOException;

        @Override
        public String toString() {
            return parseField.getPreferredName();
        }
    }
}<|MERGE_RESOLUTION|>--- conflicted
+++ resolved
@@ -128,12 +128,7 @@
      * <p>
      * Some searches that will never match can still fall through and we endup running query that will produce no results.
      * However even in that case we sometimes do expensive things like loading global ordinals. This method should prevent this.
-<<<<<<< HEAD
-     * Note that if {@link org.elasticsearch.search.SearchService#executeQueryPhase(
-     * ShardSearchRequest, org.elasticsearch.tasks.CancellableTask, ActionListener)}
-=======
      * Note that if {@link org.elasticsearch.search.SearchService#executeQueryPhase(ShardSearchRequest, CancellableTask, ActionListener)}
->>>>>>> 210f8544
      * always do a can match then we don't need this code here.
      */
     static boolean matchNoDocs(AggregationContext context, Aggregator parent) {

--- conflicted
+++ resolved
@@ -83,15 +83,11 @@
         super(name, context, parent, subFactoriesBuilder, metadata);
 
         this.fieldType = context.getFieldType(fieldName);
-<<<<<<< HEAD
-        if (fieldType != null && fieldType.getTextSearchInfo() == TextSearchInfo.NONE) {
-=======
         if (fieldType == null ) {
             throw new IllegalArgumentException("Field [" + fieldName + "] does not exist, SignificantText " +
                 "requires an analyzed field");
-        }        
-        if (fieldType != null && fieldType.indexAnalyzer() == null) {
->>>>>>> c23c0577
+        }
+        if (fieldType.getTextSearchInfo() == TextSearchInfo.NONE) {
             throw new IllegalArgumentException("Field [" + fieldType.name() + "] has no analyzer, but SignificantText " +
                 "requires an analyzed field");
         }

/*
 * Licensed to Elasticsearch under one or more contributor
 * license agreements. See the NOTICE file distributed with
 * this work for additional information regarding copyright
 * ownership. Elasticsearch licenses this file to you under
 * the Apache License, Version 2.0 (the "License"); you may
 * not use this file except in compliance with the License.
 * You may obtain a copy of the License at
 *
 *    http://www.apache.org/licenses/LICENSE-2.0
 *
 * Unless required by applicable law or agreed to in writing,
 * software distributed under the License is distributed on an
 * "AS IS" BASIS, WITHOUT WARRANTIES OR CONDITIONS OF ANY
 * KIND, either express or implied.  See the License for the
 * specific language governing permissions and limitations
 * under the License.
 */

package org.elasticsearch.search.aggregations.metrics;

import java.io.IOException;
import java.util.Map;
import java.util.Objects;

import org.elasticsearch.common.io.stream.StreamInput;
import org.elasticsearch.common.io.stream.StreamOutput;
import org.elasticsearch.common.xcontent.ObjectParser;
import org.elasticsearch.common.xcontent.XContentBuilder;
import org.elasticsearch.index.query.QueryShardContext;
import org.elasticsearch.search.aggregations.AggregationBuilder;
import org.elasticsearch.search.aggregations.AggregatorFactories.Builder;
import org.elasticsearch.search.aggregations.AggregatorFactory;
import org.elasticsearch.search.aggregations.support.CoreValuesSourceType;
<<<<<<< HEAD
import org.elasticsearch.search.aggregations.support.ValuesSourceAggregationBuilder;
import org.elasticsearch.search.aggregations.support.ValuesSourceConfig;
import org.elasticsearch.search.aggregations.support.ValuesSourceRegistry;
import org.elasticsearch.search.aggregations.support.ValuesSourceType;

import java.io.IOException;
import java.util.Map;
import java.util.Objects;
=======
import org.elasticsearch.search.aggregations.support.ValueType;
import org.elasticsearch.search.aggregations.support.ValuesSource;
import org.elasticsearch.search.aggregations.support.ValuesSourceAggregationBuilder;
import org.elasticsearch.search.aggregations.support.ValuesSourceConfig;
import org.elasticsearch.search.aggregations.support.ValuesSourceParserHelper;
>>>>>>> 6fceef73

public class GeoBoundsAggregationBuilder extends ValuesSourceAggregationBuilder<GeoBoundsAggregationBuilder> {
    public static final String NAME = "geo_bounds";

    public static final ObjectParser<GeoBoundsAggregationBuilder, String> PARSER =
            ObjectParser.fromBuilder(NAME, GeoBoundsAggregationBuilder::new); 
    static {
<<<<<<< HEAD
        PARSER = new ObjectParser<>(GeoBoundsAggregationBuilder.NAME);
        ValuesSourceAggregationBuilder.declareFields(PARSER, false, false, false);
        PARSER.declareBoolean(GeoBoundsAggregationBuilder::wrapLongitude, GeoBoundsAggregator.WRAP_LONGITUDE_FIELD);
    }

    public static AggregationBuilder parse(String aggregationName, XContentParser parser) throws IOException {
        return PARSER.parse(parser, new GeoBoundsAggregationBuilder(aggregationName), null);
    }

    public static void registerAggregators(ValuesSourceRegistry valuesSourceRegistry) {
        GeoBoundsAggregatorFactory.registerAggregators(valuesSourceRegistry);
    }

=======
        ValuesSourceParserHelper.declareGeoFields(PARSER, false, false);
        PARSER.declareBoolean(GeoBoundsAggregationBuilder::wrapLongitude, GeoBoundsAggregator.WRAP_LONGITUDE_FIELD);
    }

>>>>>>> 6fceef73
    private boolean wrapLongitude = true;

    public GeoBoundsAggregationBuilder(String name) {
        super(name);
    }

    protected GeoBoundsAggregationBuilder(GeoBoundsAggregationBuilder clone, Builder factoriesBuilder, Map<String, Object> metaData) {
        super(clone, factoriesBuilder, metaData);
        this.wrapLongitude = clone.wrapLongitude;
    }

    @Override
    protected AggregationBuilder shallowCopy(Builder factoriesBuilder, Map<String, Object> metaData) {
        return new GeoBoundsAggregationBuilder(this, factoriesBuilder, metaData);
    }

    /**
     * Read from a stream.
     */
    public GeoBoundsAggregationBuilder(StreamInput in) throws IOException {
        super(in);
        wrapLongitude = in.readBoolean();
    }

    @Override
    protected void innerWriteTo(StreamOutput out) throws IOException {
        out.writeBoolean(wrapLongitude);
    }

    @Override
    protected ValuesSourceType defaultValueSourceType() {
        return CoreValuesSourceType.GEOPOINT;
    }

    /**
     * Set whether to wrap longitudes. Defaults to true.
     */
    public GeoBoundsAggregationBuilder wrapLongitude(boolean wrapLongitude) {
        this.wrapLongitude = wrapLongitude;
        return this;
    }

    /**
     * Get whether to wrap longitudes.
     */
    public boolean wrapLongitude() {
        return wrapLongitude;
    }

    @Override
    protected GeoBoundsAggregatorFactory innerBuild(QueryShardContext queryShardContext, ValuesSourceConfig config,
                                                    AggregatorFactory parent, Builder subFactoriesBuilder) throws IOException {
        return new GeoBoundsAggregatorFactory(name, config, wrapLongitude, queryShardContext, parent, subFactoriesBuilder, metaData);
    }

    @Override
    public XContentBuilder doXContentBody(XContentBuilder builder, Params params) throws IOException {
        builder.field(GeoBoundsAggregator.WRAP_LONGITUDE_FIELD.getPreferredName(), wrapLongitude);
        return builder;
    }

    @Override
    public int hashCode() {
        return Objects.hash(super.hashCode(), wrapLongitude);
    }

    @Override
    public boolean equals(Object obj) {
        if (this == obj) return true;
        if (obj == null || getClass() != obj.getClass()) return false;
        if (super.equals(obj) == false) return false;
        GeoBoundsAggregationBuilder other = (GeoBoundsAggregationBuilder) obj;
        return Objects.equals(wrapLongitude, other.wrapLongitude);
    }

    @Override
    public String getType() {
        return NAME;
    }
}<|MERGE_RESOLUTION|>--- conflicted
+++ resolved
@@ -32,7 +32,6 @@
 import org.elasticsearch.search.aggregations.AggregatorFactories.Builder;
 import org.elasticsearch.search.aggregations.AggregatorFactory;
 import org.elasticsearch.search.aggregations.support.CoreValuesSourceType;
-<<<<<<< HEAD
 import org.elasticsearch.search.aggregations.support.ValuesSourceAggregationBuilder;
 import org.elasticsearch.search.aggregations.support.ValuesSourceConfig;
 import org.elasticsearch.search.aggregations.support.ValuesSourceRegistry;
@@ -41,13 +40,6 @@
 import java.io.IOException;
 import java.util.Map;
 import java.util.Objects;
-=======
-import org.elasticsearch.search.aggregations.support.ValueType;
-import org.elasticsearch.search.aggregations.support.ValuesSource;
-import org.elasticsearch.search.aggregations.support.ValuesSourceAggregationBuilder;
-import org.elasticsearch.search.aggregations.support.ValuesSourceConfig;
-import org.elasticsearch.search.aggregations.support.ValuesSourceParserHelper;
->>>>>>> 6fceef73
 
 public class GeoBoundsAggregationBuilder extends ValuesSourceAggregationBuilder<GeoBoundsAggregationBuilder> {
     public static final String NAME = "geo_bounds";
@@ -55,26 +47,14 @@
     public static final ObjectParser<GeoBoundsAggregationBuilder, String> PARSER =
             ObjectParser.fromBuilder(NAME, GeoBoundsAggregationBuilder::new); 
     static {
-<<<<<<< HEAD
-        PARSER = new ObjectParser<>(GeoBoundsAggregationBuilder.NAME);
         ValuesSourceAggregationBuilder.declareFields(PARSER, false, false, false);
         PARSER.declareBoolean(GeoBoundsAggregationBuilder::wrapLongitude, GeoBoundsAggregator.WRAP_LONGITUDE_FIELD);
-    }
-
-    public static AggregationBuilder parse(String aggregationName, XContentParser parser) throws IOException {
-        return PARSER.parse(parser, new GeoBoundsAggregationBuilder(aggregationName), null);
     }
 
     public static void registerAggregators(ValuesSourceRegistry valuesSourceRegistry) {
         GeoBoundsAggregatorFactory.registerAggregators(valuesSourceRegistry);
     }
 
-=======
-        ValuesSourceParserHelper.declareGeoFields(PARSER, false, false);
-        PARSER.declareBoolean(GeoBoundsAggregationBuilder::wrapLongitude, GeoBoundsAggregator.WRAP_LONGITUDE_FIELD);
-    }
-
->>>>>>> 6fceef73
     private boolean wrapLongitude = true;
 
     public GeoBoundsAggregationBuilder(String name) {

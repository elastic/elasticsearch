--- conflicted
+++ resolved
@@ -61,13 +61,7 @@
         CardinalityUpperBound cardinality,
         Map<String, Object> metadata
     ) throws IOException {
-<<<<<<< HEAD
-        return aggregatorSupplier.build(name, searchContext, parent, config, wrapLongitude, metadata);
-=======
-        return context.getValuesSourceRegistry()
-            .getAggregator(GeoBoundsAggregationBuilder.REGISTRY_KEY, config)
-            .build(name, context, parent, config, wrapLongitude, metadata);
->>>>>>> 19dfa7be
+        return aggregatorSupplier.build(name, context, parent, config, wrapLongitude, metadata);
     }
 
     static void registerAggregators(ValuesSourceRegistry.Builder builder) {

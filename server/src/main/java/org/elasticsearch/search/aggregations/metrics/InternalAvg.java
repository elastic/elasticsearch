--- conflicted
+++ resolved
@@ -33,14 +33,8 @@
     private final double sum;
     private final long count;
 
-<<<<<<< HEAD
-    public InternalAvg(String name, double sum, long count, DocValueFormat format, Map<String, Object> metaData) {
-        super(name, metaData);
-=======
-    public InternalAvg(String name, double sum, long count, DocValueFormat format, List<PipelineAggregator> pipelineAggregators,
-            Map<String, Object> metadata) {
-        super(name, pipelineAggregators, metadata);
->>>>>>> c9de5b11
+    public InternalAvg(String name, double sum, long count, DocValueFormat format, Map<String, Object> metadata) {
+        super(name, metadata);
         this.sum = sum;
         this.count = count;
         this.format = format;
@@ -101,11 +95,7 @@
             count += avg.count;
             kahanSummation.add(avg.sum);
         }
-<<<<<<< HEAD
-        return new InternalAvg(getName(), kahanSummation.value(), count, format, getMetaData());
-=======
-        return new InternalAvg(getName(), kahanSummation.value(), count, format, pipelineAggregators(), getMetadata());
->>>>>>> c9de5b11
+        return new InternalAvg(getName(), kahanSummation.value(), count, format, getMetadata());
     }
 
     @Override

/*
 * Licensed to Elasticsearch under one or more contributor
 * license agreements. See the NOTICE file distributed with
 * this work for additional information regarding copyright
 * ownership. Elasticsearch licenses this file to you under
 * the Apache License, Version 2.0 (the "License"); you may
 * not use this file except in compliance with the License.
 * You may obtain a copy of the License at
 *
 *    http://www.apache.org/licenses/LICENSE-2.0
 *
 * Unless required by applicable law or agreed to in writing,
 * software distributed under the License is distributed on an
 * "AS IS" BASIS, WITHOUT WARRANTIES OR CONDITIONS OF ANY
 * KIND, either express or implied.  See the License for the
 * specific language governing permissions and limitations
 * under the License.
 */
package org.elasticsearch.search.aggregations.metrics;

import org.elasticsearch.common.io.stream.StreamInput;
import org.elasticsearch.common.io.stream.StreamOutput;
import org.elasticsearch.common.xcontent.XContentBuilder;
import org.elasticsearch.search.DocValueFormat;
import org.elasticsearch.search.aggregations.InternalAggregation;
import org.elasticsearch.search.aggregations.pipeline.PipelineAggregator;

import java.io.IOException;
import java.util.List;
import java.util.Map;
import java.util.Objects;

public class InternalWeightedAvg extends InternalNumericMetricsAggregation.SingleValue implements WeightedAvg {
    private final double sum;
    private final double weight;

    InternalWeightedAvg(String name, double sum, double weight, DocValueFormat format, List<PipelineAggregator> pipelineAggregators,
                            Map<String, Object> metaData) {
        super(name, pipelineAggregators, metaData);
        this.sum = sum;
        this.weight = weight;
        this.format = format;
    }

    /**
     * Read from a stream.
     */
    public InternalWeightedAvg(StreamInput in) throws IOException {
        super(in);
        format = in.readNamedWriteable(DocValueFormat.class);
        sum = in.readDouble();
        weight = in.readDouble();
    }

    @Override
    protected void doWriteTo(StreamOutput out) throws IOException {
        out.writeNamedWriteable(format);
        out.writeDouble(sum);
        out.writeDouble(weight);
    }

    @Override
    public double value() {
        return getValue();
    }

    @Override
    public double getValue() {
        return sum / weight;
    }

    double getSum() {
        return sum;
    }

    double getWeight() {
        return weight;
    }

    DocValueFormat getFormatter() {
        return format;
    }

    @Override
    public String getWriteableName() {
        return WeightedAvgAggregationBuilder.NAME;
    }

    @Override
<<<<<<< HEAD
    public InternalWeightedAvg reduce(List<InternalAggregation> aggregations, ReduceContext reduceContext) {
        double weight = 0;
        double sum = 0;
        double sumCompensation = 0;
        double weightCompensation = 0;
=======
    public InternalWeightedAvg doReduce(List<InternalAggregation> aggregations, ReduceContext reduceContext) {
        CompensatedSum sumCompensation = new CompensatedSum(0, 0);
        CompensatedSum weightCompensation = new CompensatedSum(0, 0);

>>>>>>> fc33ee43
        // Compute the sum of double values with Kahan summation algorithm which is more
        // accurate than naive summation.
        for (InternalAggregation aggregation : aggregations) {
            InternalWeightedAvg avg = (InternalWeightedAvg) aggregation;
            weightCompensation.add(avg.weight);
            sumCompensation.add(avg.sum);
        }

        return new InternalWeightedAvg(getName(), sumCompensation.value(), weightCompensation.value(),
            format, pipelineAggregators(), getMetaData());
    }

    @Override
    public XContentBuilder doXContentBody(XContentBuilder builder, Params params) throws IOException {
        builder.field(CommonFields.VALUE.getPreferredName(), weight != 0 ? getValue() : null);
        if (weight != 0 && format != DocValueFormat.RAW) {
            builder.field(CommonFields.VALUE_AS_STRING.getPreferredName(), format.format(getValue()));
        }
        return builder;
    }

    @Override
    public int hashCode() {
        return Objects.hash(super.hashCode(), sum, weight, format.getWriteableName());
    }

    @Override
    public boolean equals(Object obj) {
        if (this == obj) return true;
        if (obj == null || getClass() != obj.getClass()) return false;
        if (super.equals(obj) == false) return false;
        InternalWeightedAvg other = (InternalWeightedAvg) obj;
        return Objects.equals(sum, other.sum) &&
                Objects.equals(weight, other.weight) &&
                Objects.equals(format.getWriteableName(), other.format.getWriteableName());
    }
}<|MERGE_RESOLUTION|>--- conflicted
+++ resolved
@@ -87,18 +87,10 @@
     }
 
     @Override
-<<<<<<< HEAD
     public InternalWeightedAvg reduce(List<InternalAggregation> aggregations, ReduceContext reduceContext) {
-        double weight = 0;
-        double sum = 0;
-        double sumCompensation = 0;
-        double weightCompensation = 0;
-=======
-    public InternalWeightedAvg doReduce(List<InternalAggregation> aggregations, ReduceContext reduceContext) {
         CompensatedSum sumCompensation = new CompensatedSum(0, 0);
         CompensatedSum weightCompensation = new CompensatedSum(0, 0);
 
->>>>>>> fc33ee43
         // Compute the sum of double values with Kahan summation algorithm which is more
         // accurate than naive summation.
         for (InternalAggregation aggregation : aggregations) {

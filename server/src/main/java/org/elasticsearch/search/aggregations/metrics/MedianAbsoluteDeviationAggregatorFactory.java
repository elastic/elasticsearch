/*
 * Licensed to Elasticsearch under one or more contributor
 * license agreements. See the NOTICE file distributed with
 * this work for additional information regarding copyright
 * ownership. Elasticsearch licenses this file to you under
 * the Apache License, Version 2.0 (the "License"); you may
 * not use this file except in compliance with the License.
 * You may obtain a copy of the License at
 *
 *    http://www.apache.org/licenses/LICENSE-2.0
 *
 * Unless required by applicable law or agreed to in writing,
 * software distributed under the License is distributed on an
 * "AS IS" BASIS, WITHOUT WARRANTIES OR CONDITIONS OF ANY
 * KIND, either express or implied.  See the License for the
 * specific language governing permissions and limitations
 * under the License.
 */

package org.elasticsearch.search.aggregations.metrics;

import org.elasticsearch.index.query.QueryShardContext;
import org.elasticsearch.search.DocValueFormat;
import org.elasticsearch.search.aggregations.AggregationExecutionException;
import org.elasticsearch.search.aggregations.Aggregator;
import org.elasticsearch.search.aggregations.AggregatorFactories;
import org.elasticsearch.search.aggregations.AggregatorFactory;
<<<<<<< HEAD
import org.elasticsearch.search.aggregations.pipeline.PipelineAggregator;
import org.elasticsearch.search.aggregations.support.AggregatorSupplier;
import org.elasticsearch.search.aggregations.support.CoreValuesSourceType;
=======
>>>>>>> 6853d73e
import org.elasticsearch.search.aggregations.support.ValuesSource;
import org.elasticsearch.search.aggregations.support.ValuesSourceAggregatorFactory;
import org.elasticsearch.search.aggregations.support.ValuesSourceConfig;
import org.elasticsearch.search.aggregations.support.ValuesSourceRegistry;
import org.elasticsearch.search.internal.SearchContext;

import java.io.IOException;
import java.util.Map;

public class MedianAbsoluteDeviationAggregatorFactory extends ValuesSourceAggregatorFactory {

    private final double compression;

    MedianAbsoluteDeviationAggregatorFactory(String name,
                                             ValuesSourceConfig config,
                                             QueryShardContext queryShardContext,
                                             AggregatorFactory parent,
                                             AggregatorFactories.Builder subFactoriesBuilder,
                                             Map<String, Object> metadata,
                                             double compression) throws IOException {

        super(name, config, queryShardContext, parent, subFactoriesBuilder, metadata);
        this.compression = compression;
    }

    static void registerAggregators(ValuesSourceRegistry valuesSourceRegistry) {
        valuesSourceRegistry.register(MedianAbsoluteDeviationAggregationBuilder.NAME,
            CoreValuesSourceType.NUMERIC,
            new MedianAbsoluteDeviationAggregatorSupplier() {
                @Override
                public Aggregator build(String name,
                                        ValuesSource valuesSource,
                                        DocValueFormat format,
                                        SearchContext context,
                                        Aggregator parent,
                                        List<PipelineAggregator> pipelineAggregators,
                                        Map<String, Object> metaData,
                                        double compression) throws IOException {
                    return new MedianAbsoluteDeviationAggregator(
                        name,
                        context,
                        parent,
                        pipelineAggregators,
                        metaData,
                        (ValuesSource.Numeric) valuesSource,
                        format,
                        compression
                    );
                }
            });
    }

    @Override
    protected Aggregator createUnmapped(SearchContext searchContext,
<<<<<<< HEAD
                                        Aggregator parent,
                                        List<PipelineAggregator> pipelineAggregators,
                                        Map<String, Object> metaData) throws IOException {

=======
                                            Aggregator parent,
                                            Map<String, Object> metadata) throws IOException {
>>>>>>> 6853d73e
        return new MedianAbsoluteDeviationAggregator(
            name,
            searchContext,
            parent,
            metadata,
            null,
            config.format(),
            compression
        );
    }

    @Override
    protected Aggregator doCreateInternal(ValuesSource valuesSource,
                                            SearchContext searchContext,
                                            Aggregator parent,
                                            boolean collectsFromSingleBucket,
<<<<<<< HEAD
                                            List<PipelineAggregator> pipelineAggregators,
                                            Map<String, Object> metaData) throws IOException {
        AggregatorSupplier aggregatorSupplier = queryShardContext.getValuesSourceRegistry().getAggregator(config.valueSourceType(),
            MedianAbsoluteDeviationAggregationBuilder.NAME);

        if (aggregatorSupplier instanceof MedianAbsoluteDeviationAggregatorSupplier == false) {
            throw new AggregationExecutionException("Registry miss-match - expected MedianAbsoluteDeviationAggregatorSupplier, found [" +
                aggregatorSupplier.getClass().toString() + "]");
        }
        return ((MedianAbsoluteDeviationAggregatorSupplier) aggregatorSupplier).build(name, valuesSource, config.format(),
            searchContext, parent, pipelineAggregators, metaData, compression);
=======
                                            Map<String, Object> metadata) throws IOException {
        return new MedianAbsoluteDeviationAggregator(
            name,
            searchContext,
            parent,
            metadata,
            valuesSource,
            config.format(),
            compression
        );
>>>>>>> 6853d73e
    }
}<|MERGE_RESOLUTION|>--- conflicted
+++ resolved
@@ -25,12 +25,8 @@
 import org.elasticsearch.search.aggregations.Aggregator;
 import org.elasticsearch.search.aggregations.AggregatorFactories;
 import org.elasticsearch.search.aggregations.AggregatorFactory;
-<<<<<<< HEAD
-import org.elasticsearch.search.aggregations.pipeline.PipelineAggregator;
 import org.elasticsearch.search.aggregations.support.AggregatorSupplier;
 import org.elasticsearch.search.aggregations.support.CoreValuesSourceType;
-=======
->>>>>>> 6853d73e
 import org.elasticsearch.search.aggregations.support.ValuesSource;
 import org.elasticsearch.search.aggregations.support.ValuesSourceAggregatorFactory;
 import org.elasticsearch.search.aggregations.support.ValuesSourceConfig;
@@ -66,14 +62,12 @@
                                         DocValueFormat format,
                                         SearchContext context,
                                         Aggregator parent,
-                                        List<PipelineAggregator> pipelineAggregators,
                                         Map<String, Object> metaData,
                                         double compression) throws IOException {
                     return new MedianAbsoluteDeviationAggregator(
                         name,
                         context,
                         parent,
-                        pipelineAggregators,
                         metaData,
                         (ValuesSource.Numeric) valuesSource,
                         format,
@@ -85,15 +79,9 @@
 
     @Override
     protected Aggregator createUnmapped(SearchContext searchContext,
-<<<<<<< HEAD
                                         Aggregator parent,
-                                        List<PipelineAggregator> pipelineAggregators,
                                         Map<String, Object> metaData) throws IOException {
 
-=======
-                                            Aggregator parent,
-                                            Map<String, Object> metadata) throws IOException {
->>>>>>> 6853d73e
         return new MedianAbsoluteDeviationAggregator(
             name,
             searchContext,
@@ -110,8 +98,6 @@
                                             SearchContext searchContext,
                                             Aggregator parent,
                                             boolean collectsFromSingleBucket,
-<<<<<<< HEAD
-                                            List<PipelineAggregator> pipelineAggregators,
                                             Map<String, Object> metaData) throws IOException {
         AggregatorSupplier aggregatorSupplier = queryShardContext.getValuesSourceRegistry().getAggregator(config.valueSourceType(),
             MedianAbsoluteDeviationAggregationBuilder.NAME);
@@ -121,18 +107,6 @@
                 aggregatorSupplier.getClass().toString() + "]");
         }
         return ((MedianAbsoluteDeviationAggregatorSupplier) aggregatorSupplier).build(name, valuesSource, config.format(),
-            searchContext, parent, pipelineAggregators, metaData, compression);
-=======
-                                            Map<String, Object> metadata) throws IOException {
-        return new MedianAbsoluteDeviationAggregator(
-            name,
-            searchContext,
-            parent,
-            metadata,
-            valuesSource,
-            config.format(),
-            compression
-        );
->>>>>>> 6853d73e
+            searchContext, parent, metaData, compression);
     }
 }
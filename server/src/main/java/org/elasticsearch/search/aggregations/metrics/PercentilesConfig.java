/*
 * Licensed to Elasticsearch under one or more contributor
 * license agreements. See the NOTICE file distributed with
 * this work for additional information regarding copyright
 * ownership. Elasticsearch licenses this file to you under
 * the Apache License, Version 2.0 (the "License"); you may
 * not use this file except in compliance with the License.
 * You may obtain a copy of the License at
 *
 *    http://www.apache.org/licenses/LICENSE-2.0
 *
 * Unless required by applicable law or agreed to in writing,
 * software distributed under the License is distributed on an
 * "AS IS" BASIS, WITHOUT WARRANTIES OR CONDITIONS OF ANY
 * KIND, either express or implied.  See the License for the
 * specific language governing permissions and limitations
 * under the License.
 */

package org.elasticsearch.search.aggregations.metrics;

import org.elasticsearch.common.io.stream.StreamInput;
import org.elasticsearch.common.io.stream.StreamOutput;
import org.elasticsearch.common.io.stream.Writeable;
import org.elasticsearch.common.xcontent.ToXContent;
import org.elasticsearch.common.xcontent.XContentBuilder;
import org.elasticsearch.search.DocValueFormat;
import org.elasticsearch.search.aggregations.Aggregator;
import org.elasticsearch.search.aggregations.support.ValuesSource;
import org.elasticsearch.search.internal.SearchContext;

import java.io.IOException;
import java.util.Map;
import java.util.Objects;

/**
 * A small config object that carries algo-specific settings.  This allows the factory to have
 * a single unified constructor for both algos, but internally switch execution
 * depending on which algo is selected
 */
public abstract class PercentilesConfig implements ToXContent, Writeable {
    private final PercentilesMethod method;

    PercentilesConfig(PercentilesMethod method) {
        this.method = method;
    }

    public static PercentilesConfig fromStream(StreamInput in) throws IOException {
        PercentilesMethod method = PercentilesMethod.readFromStream(in);
        return method.configFromStream(in);
    }

    /**
     * Deprecated: construct a {@link PercentilesConfig} directly instead
     */
    @Deprecated
    public static PercentilesConfig fromLegacy(PercentilesMethod method, double compression, int numberOfSignificantDigits) {
        if (method.equals(PercentilesMethod.TDIGEST)) {
            return new TDigest(compression);
        } else if (method.equals(PercentilesMethod.HDR)) {
            return new Hdr(numberOfSignificantDigits);
        }
        throw new IllegalArgumentException("Unsupported percentiles algorithm [" + method + "]");
    }

    public PercentilesMethod getMethod() {
        return method;
    }

<<<<<<< HEAD
    public abstract Aggregator createPercentilesAggregator(String name, ValuesSource valuesSource, SearchContext context, Aggregator parent,
                                                           double[] values, boolean keyed, DocValueFormat formatter,
                                                           List<PipelineAggregator> pipelineAggregators,
                                                           Map<String, Object> metaData) throws IOException;
=======
    abstract Aggregator createPercentilesAggregator(String name, ValuesSource valuesSource, SearchContext context, Aggregator parent,
                                                    double[] values, boolean keyed, DocValueFormat formatter,
                                                    Map<String, Object> metadata) throws IOException;
>>>>>>> 6853d73e

    abstract Aggregator createPercentileRanksAggregator(String name, ValuesSource valuesSource, SearchContext context,
                                                        Aggregator parent, double[] values, boolean keyed,
                                                        DocValueFormat formatter, Map<String, Object> metadata) throws IOException;

    @Override
    public void writeTo(StreamOutput out) throws IOException {
        out.writeEnum(method);
    }

    @Override
    public boolean equals(Object obj) {
        if (this == obj) return true;
        if (obj == null || getClass() != obj.getClass()) return false;

        PercentilesConfig other = (PercentilesConfig) obj;
        return method.equals(other.getMethod());
    }

    @Override
    public int hashCode() {
        return Objects.hash(method);
    }

    public static class TDigest extends PercentilesConfig {
        static final double DEFAULT_COMPRESSION = 100.0;
        private double compression;

        public TDigest() {
            this(DEFAULT_COMPRESSION);
        }

        public TDigest(double compression) {
            super(PercentilesMethod.TDIGEST);
            setCompression(compression);
        }

        TDigest(StreamInput in) throws IOException {
            this(in.readDouble());
        }

        public void setCompression(double compression) {
            if (compression < 0.0) {
                throw new IllegalArgumentException(
                    "[compression] must be greater than or equal to 0. Found [" + compression + "]");
            }
            this.compression = compression;
        }

        public double getCompression() {
            return compression;
        }

        @Override
<<<<<<< HEAD
        public Aggregator createPercentilesAggregator(String name, ValuesSource valuesSource, SearchContext context, Aggregator parent,
                                                      double[] values, boolean keyed, DocValueFormat formatter,
                                                      List<PipelineAggregator> pipelineAggregators,
                                                      Map<String, Object> metadata) throws IOException {
            return new TDigestPercentilesAggregator(name, valuesSource, context, parent, values, compression, keyed, formatter,
                pipelineAggregators, metadata);
=======
        Aggregator createPercentilesAggregator(String name, ValuesSource valuesSource, SearchContext context, Aggregator parent,
                                               double[] values, boolean keyed, DocValueFormat formatter,
                                               Map<String, Object> metadata) throws IOException {
            return new TDigestPercentilesAggregator(name, valuesSource, context, parent, values, compression, keyed, formatter, metadata);
>>>>>>> 6853d73e
        }

        @Override
        Aggregator createPercentileRanksAggregator(String name, ValuesSource valuesSource, SearchContext context, Aggregator parent,
                                                   double[] values, boolean keyed, DocValueFormat formatter,
                                                   Map<String, Object> metadata) throws IOException {
            return new TDigestPercentileRanksAggregator(name, valuesSource, context, parent, values, compression, keyed,
                formatter, metadata);
        }

        @Override
        public void writeTo(StreamOutput out) throws IOException {
            super.writeTo(out);
            out.writeDouble(compression);
        }

        @Override
        public XContentBuilder toXContent(XContentBuilder builder, Params params) throws IOException {
            builder.startObject(getMethod().toString());
            builder.field(PercentilesMethod.COMPRESSION_FIELD.getPreferredName(), compression);
            builder.endObject();
            return builder;
        }

        @Override
        public boolean equals(Object obj) {
            if (this == obj) return true;
            if (obj == null || getClass() != obj.getClass()) return false;
            if (super.equals(obj) == false) return false;

            TDigest other = (TDigest) obj;
            return compression == other.getCompression();
        }

        @Override
        public int hashCode() {
            return Objects.hash(super.hashCode(), compression);
        }
    }

    public static class Hdr extends PercentilesConfig {
        static final int DEFAULT_NUMBER_SIG_FIGS = 3;
        private int numberOfSignificantValueDigits;

        public Hdr() {
            this(DEFAULT_NUMBER_SIG_FIGS);
        }

        public Hdr(int numberOfSignificantValueDigits) {
            super(PercentilesMethod.HDR);
            setNumberOfSignificantValueDigits(numberOfSignificantValueDigits);
        }

        Hdr(StreamInput in) throws IOException {
            this(in.readVInt());
        }

        public void setNumberOfSignificantValueDigits(int numberOfSignificantValueDigits) {
            if (numberOfSignificantValueDigits < 0 || numberOfSignificantValueDigits > 5) {
                throw new IllegalArgumentException("[numberOfSignificantValueDigits] must be between 0 and 5");
            }
            this.numberOfSignificantValueDigits = numberOfSignificantValueDigits;
        }

        public int getNumberOfSignificantValueDigits() {
            return numberOfSignificantValueDigits;
        }

        @Override
<<<<<<< HEAD
        public Aggregator createPercentilesAggregator(String name, ValuesSource valuesSource, SearchContext context, Aggregator parent,
                                                      double[] values, boolean keyed, DocValueFormat formatter,
                                                      List<PipelineAggregator> pipelineAggregators,
                                                      Map<String, Object> metadata) throws IOException {
=======
        Aggregator createPercentilesAggregator(String name, ValuesSource valuesSource, SearchContext context, Aggregator parent,
                                               double[] values, boolean keyed, DocValueFormat formatter,
                                               Map<String, Object> metadata) throws IOException {
>>>>>>> 6853d73e
            return new HDRPercentilesAggregator(name, valuesSource, context, parent, values, numberOfSignificantValueDigits, keyed,
                formatter, metadata);
        }

        @Override
        Aggregator createPercentileRanksAggregator(String name, ValuesSource valuesSource, SearchContext context, Aggregator parent,
                                                   double[] values, boolean keyed, DocValueFormat formatter,
                                                   Map<String, Object> metadata) throws IOException {
            return new HDRPercentileRanksAggregator(name, valuesSource, context, parent, values, numberOfSignificantValueDigits, keyed,
                formatter, metadata);
        }

        @Override
        public void writeTo(StreamOutput out) throws IOException {
            super.writeTo(out);
            out.writeVInt(numberOfSignificantValueDigits);
        }

        @Override
        public XContentBuilder toXContent(XContentBuilder builder, Params params) throws IOException {
            builder.startObject(getMethod().toString());
            builder.field(PercentilesMethod.NUMBER_SIGNIFICANT_DIGITS_FIELD.getPreferredName(), numberOfSignificantValueDigits);
            builder.endObject();
            return builder;
        }

        @Override
        public boolean equals(Object obj) {
            if (this == obj) return true;
            if (obj == null || getClass() != obj.getClass()) return false;
            if (super.equals(obj) == false) return false;

            Hdr other = (Hdr) obj;
            return numberOfSignificantValueDigits == other.getNumberOfSignificantValueDigits();
        }

        @Override
        public int hashCode() {
            return Objects.hash(super.hashCode(), numberOfSignificantValueDigits);
        }
    }
}<|MERGE_RESOLUTION|>--- conflicted
+++ resolved
@@ -67,16 +67,9 @@
         return method;
     }
 
-<<<<<<< HEAD
     public abstract Aggregator createPercentilesAggregator(String name, ValuesSource valuesSource, SearchContext context, Aggregator parent,
                                                            double[] values, boolean keyed, DocValueFormat formatter,
-                                                           List<PipelineAggregator> pipelineAggregators,
                                                            Map<String, Object> metaData) throws IOException;
-=======
-    abstract Aggregator createPercentilesAggregator(String name, ValuesSource valuesSource, SearchContext context, Aggregator parent,
-                                                    double[] values, boolean keyed, DocValueFormat formatter,
-                                                    Map<String, Object> metadata) throws IOException;
->>>>>>> 6853d73e
 
     abstract Aggregator createPercentileRanksAggregator(String name, ValuesSource valuesSource, SearchContext context,
                                                         Aggregator parent, double[] values, boolean keyed,
@@ -131,19 +124,10 @@
         }
 
         @Override
-<<<<<<< HEAD
         public Aggregator createPercentilesAggregator(String name, ValuesSource valuesSource, SearchContext context, Aggregator parent,
                                                       double[] values, boolean keyed, DocValueFormat formatter,
-                                                      List<PipelineAggregator> pipelineAggregators,
                                                       Map<String, Object> metadata) throws IOException {
-            return new TDigestPercentilesAggregator(name, valuesSource, context, parent, values, compression, keyed, formatter,
-                pipelineAggregators, metadata);
-=======
-        Aggregator createPercentilesAggregator(String name, ValuesSource valuesSource, SearchContext context, Aggregator parent,
-                                               double[] values, boolean keyed, DocValueFormat formatter,
-                                               Map<String, Object> metadata) throws IOException {
             return new TDigestPercentilesAggregator(name, valuesSource, context, parent, values, compression, keyed, formatter, metadata);
->>>>>>> 6853d73e
         }
 
         @Override
@@ -213,16 +197,9 @@
         }
 
         @Override
-<<<<<<< HEAD
         public Aggregator createPercentilesAggregator(String name, ValuesSource valuesSource, SearchContext context, Aggregator parent,
                                                       double[] values, boolean keyed, DocValueFormat formatter,
-                                                      List<PipelineAggregator> pipelineAggregators,
                                                       Map<String, Object> metadata) throws IOException {
-=======
-        Aggregator createPercentilesAggregator(String name, ValuesSource valuesSource, SearchContext context, Aggregator parent,
-                                               double[] values, boolean keyed, DocValueFormat formatter,
-                                               Map<String, Object> metadata) throws IOException {
->>>>>>> 6853d73e
             return new HDRPercentilesAggregator(name, valuesSource, context, parent, values, numberOfSignificantValueDigits, keyed,
                 formatter, metadata);
         }

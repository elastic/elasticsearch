--- conflicted
+++ resolved
@@ -42,12 +42,7 @@
 
     public static final ObjectParser<SumAggregationBuilder, String> PARSER = ObjectParser.fromBuilder(NAME, SumAggregationBuilder::new);
     static {
-<<<<<<< HEAD
-        PARSER = new ObjectParser<>(SumAggregationBuilder.NAME);
         ValuesSourceAggregationBuilder.declareFields(PARSER, true, true, false);
-=======
-        ValuesSourceParserHelper.declareNumericFields(PARSER, true, true, false);
->>>>>>> 3a2818da
     }
 
     public static void registerAggregators(ValuesSourceRegistry valuesSourceRegistry) {

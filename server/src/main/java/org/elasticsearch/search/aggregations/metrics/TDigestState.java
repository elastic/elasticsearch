--- conflicted
+++ resolved
@@ -38,8 +38,6 @@
 
     protected static final CircuitBreaker DEFAULT_NOOP_BREAKER = new NoopCircuitBreaker("default-tdigest-state-noop-breaker");
 
-    private final CircuitBreaker breaker;
-
     private final double compression;
 
     private final TDigest tdigest;
@@ -143,7 +141,6 @@
      * @return a TDigestState object
      */
     public static TDigestState createUsingParamsFrom(TDigestState state) {
-<<<<<<< HEAD
         state.breaker.addEstimateBytesAndMaybeBreak(SHALLOW_SIZE, "tdigest-state-create-using-params-from");
         try {
             return new TDigestState(state.breaker, state.type, state.compression);
@@ -151,9 +148,6 @@
             state.breaker.addWithoutBreaking(-SHALLOW_SIZE);
             throw e;
         }
-=======
-        return new TDigestState(state.breaker, state.type, state.compression);
->>>>>>> 11c20831
     }
 
     protected TDigestState(CircuitBreaker breaker, Type type, double compression) {

/*
 * Licensed to Elasticsearch under one or more contributor
 * license agreements. See the NOTICE file distributed with
 * this work for additional information regarding copyright
 * ownership. Elasticsearch licenses this file to you under
 * the Apache License, Version 2.0 (the "License"); you may
 * not use this file except in compliance with the License.
 * You may obtain a copy of the License at
 *
 *    http://www.apache.org/licenses/LICENSE-2.0
 *
 * Unless required by applicable law or agreed to in writing,
 * software distributed under the License is distributed on an
 * "AS IS" BASIS, WITHOUT WARRANTIES OR CONDITIONS OF ANY
 * KIND, either express or implied.  See the License for the
 * specific language governing permissions and limitations
 * under the License.
 */

package org.elasticsearch.search.aggregations.metrics;

import org.elasticsearch.search.aggregations.Aggregator;
import org.elasticsearch.search.aggregations.AggregatorFactories;
import org.elasticsearch.search.aggregations.AggregatorFactory;
import org.elasticsearch.search.aggregations.CardinalityUpperBound;
import org.elasticsearch.search.aggregations.support.AggregationContext;
import org.elasticsearch.search.aggregations.support.CoreValuesSourceType;
import org.elasticsearch.search.aggregations.support.ValuesSourceAggregatorFactory;
import org.elasticsearch.search.aggregations.support.ValuesSourceConfig;
import org.elasticsearch.search.aggregations.support.ValuesSourceRegistry;

import java.io.IOException;
import java.util.Map;

class ValueCountAggregatorFactory extends ValuesSourceAggregatorFactory {

    private final MetricAggregatorSupplier aggregatorSupplier;

    public static void registerAggregators(ValuesSourceRegistry.Builder builder) {
        builder.register(ValueCountAggregationBuilder.REGISTRY_KEY, CoreValuesSourceType.ALL_CORE, ValueCountAggregator::new, true);
    }

    ValueCountAggregatorFactory(String name, ValuesSourceConfig config, AggregationContext context,
                                AggregatorFactory parent, AggregatorFactories.Builder subFactoriesBuilder,
                                Map<String, Object> metadata,
                                MetricAggregatorSupplier aggregatorSupplier) throws IOException {
        super(name, config, context, parent, subFactoriesBuilder, metadata);

        this.aggregatorSupplier = aggregatorSupplier;
    }

    @Override
    protected Aggregator createUnmapped(Aggregator parent, Map<String, Object> metadata) throws IOException {
        return new ValueCountAggregator(name, config, context, parent, metadata);
    }

    @Override
    protected Aggregator doCreateInternal(
        Aggregator parent,
        CardinalityUpperBound bucketCardinality,
        Map<String, Object> metadata
    ) throws IOException {
<<<<<<< HEAD
        return aggregatorSupplier
            .build(name, config, searchContext, parent, metadata);
=======
        return context.getValuesSourceRegistry()
            .getAggregator(ValueCountAggregationBuilder.REGISTRY_KEY, config)
            .build(name, config, context, parent, metadata);
>>>>>>> 19dfa7be
    }
}<|MERGE_RESOLUTION|>--- conflicted
+++ resolved
@@ -60,13 +60,7 @@
         CardinalityUpperBound bucketCardinality,
         Map<String, Object> metadata
     ) throws IOException {
-<<<<<<< HEAD
         return aggregatorSupplier
-            .build(name, config, searchContext, parent, metadata);
-=======
-        return context.getValuesSourceRegistry()
-            .getAggregator(ValueCountAggregationBuilder.REGISTRY_KEY, config)
             .build(name, config, context, parent, metadata);
->>>>>>> 19dfa7be
     }
 }
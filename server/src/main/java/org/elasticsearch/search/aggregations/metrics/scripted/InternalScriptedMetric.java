--- conflicted
+++ resolved
@@ -94,7 +94,6 @@
             if (firstAggregation.reduceScript.getParams() != null) {
                 params.putAll(firstAggregation.reduceScript.getParams());
             }
-<<<<<<< HEAD
 
             // Add _aggs to params map for backwards compatibility (redundant with a context variable on the ReduceScript created below).
             params.put("_aggs", aggregationObjects);
@@ -102,17 +101,11 @@
             ScriptedMetricAggContexts.ReduceScript.Factory factory = reduceContext.scriptService().compile(
                 firstAggregation.reduceScript, ScriptedMetricAggContexts.ReduceScript.CONTEXT);
             ScriptedMetricAggContexts.ReduceScript script = factory.newInstance(params, aggregationObjects);
-            aggregation = Collections.singletonList(script.execute());
-=======
-            ExecutableScript.Factory factory = reduceContext.scriptService().compile(
-                firstAggregation.reduceScript, ExecutableScript.AGGS_CONTEXT);
-            ExecutableScript script = factory.newInstance(vars);
 
-            Object scriptResult = script.run();
+            Object scriptResult = script.execute();
             CollectionUtils.ensureNoSelfReferences(scriptResult, "reduce script");
 
             aggregation = Collections.singletonList(scriptResult);
->>>>>>> 1dbe554e
         } else if (reduceContext.isFinalReduce())  {
             aggregation = Collections.singletonList(aggregationObjects);
         } else {

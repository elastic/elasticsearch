--- conflicted
+++ resolved
@@ -97,11 +97,7 @@
                 final List<InternalAggregation> aggs = StreamSupport.stream(bucket.getAggregations().spliterator(), false).map((p) -> {
                     return (InternalAggregation) p;
                 }).collect(Collectors.toList());
-<<<<<<< HEAD
-                aggs.add(new InternalDerivative(name(), gradient, xDiff, formatter, metaData()));
-=======
-                aggs.add(new InternalDerivative(name(), gradient, xDiff, formatter, new ArrayList<PipelineAggregator>(), metadata()));
->>>>>>> c9de5b11
+                aggs.add(new InternalDerivative(name(), gradient, xDiff, formatter, metadata()));
                 Bucket newBucket = factory.createBucket(factory.getKey(bucket), bucket.getDocCount(), new InternalAggregations(aggs));
                 newBuckets.add(newBucket);
             } else {

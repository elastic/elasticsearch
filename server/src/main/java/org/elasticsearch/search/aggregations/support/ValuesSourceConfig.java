/*
 * Copyright Elasticsearch B.V. and/or licensed to Elasticsearch B.V. under one
 * or more contributor license agreements. Licensed under the "Elastic License
 * 2.0", the "GNU Affero General Public License v3.0 only", and the "Server Side
 * Public License v 1"; you may not use this file except in compliance with, at
 * your election, the "Elastic License 2.0", the "GNU Affero General Public
 * License v3.0 only", or the "Server Side Public License, v 1".
 */
package org.elasticsearch.search.aggregations.support;

import org.elasticsearch.common.Rounding;
import org.elasticsearch.core.Nullable;
import org.elasticsearch.index.fielddata.IndexFieldData;
import org.elasticsearch.index.fielddata.IndexGeoPointFieldData;
import org.elasticsearch.index.fielddata.IndexNumericFieldData;
import org.elasticsearch.index.mapper.DateFieldMapper;
import org.elasticsearch.index.mapper.MappedFieldType;
import org.elasticsearch.index.mapper.NumberFieldMapper;
import org.elasticsearch.index.mapper.RangeFieldMapper;
import org.elasticsearch.script.AggregationScript;
import org.elasticsearch.script.Script;
import org.elasticsearch.search.DocValueFormat;

import java.io.IOException;
import java.time.ZoneId;
import java.util.function.DoubleUnaryOperator;
import java.util.function.Function;
import java.util.function.LongSupplier;

/**
 * A configuration that tells aggregations how to retrieve data from the index
 * in order to run a specific aggregation.
 */
public class ValuesSourceConfig {

    /**
     * Given the query context and other information, decide on the input {@link ValuesSource} for this aggregation run, and construct a new
     * {@link ValuesSourceConfig} based on that {@link ValuesSourceType}
     *
     * @param context - the query context
     * @param userValueTypeHint - User specified value type; used for missing values and scripts
     * @param field - The field being aggregated over.  At least one of field and script must not be null
     * @param script - The script the user specified.  At least one of field and script must not be null
     * @param missing - A user specified value to apply when the field is missing.  Should be of type userValueTypeHint
     * @param timeZone - Used to generate a format for dates
     * @param format - The format string to apply to this field.  Confusingly, this is used for input parsing as well as output formatting
     *               See https://github.com/elastic/elasticsearch/issues/47469
     * @param defaultValueSourceType - per-aggregation {@link ValuesSource} of last resort.
     * @return - An initialized {@link ValuesSourceConfig} that will yield the appropriate {@link ValuesSourceType}
     */
    public static ValuesSourceConfig resolve(
        AggregationContext context,
        ValueType userValueTypeHint,
        String field,
        Script script,
        Object missing,
        ZoneId timeZone,
        String format,
        ValuesSourceType defaultValueSourceType
    ) {

        return internalResolve(
            context,
            userValueTypeHint,
            field,
            script,
            missing,
            timeZone,
            format,
            defaultValueSourceType,
            ValuesSourceConfig::getMappingFromRegistry
        );
    }

    /**
     * AKA legacy resolve.  This method should be called by aggregations not supported by the {@link ValuesSourceRegistry}, to use the
     * pre-registry logic to decide on the {@link ValuesSourceType}.  New aggregations which extend from
     * {@link ValuesSourceAggregationBuilder} should not use this method, preferring {@link ValuesSourceConfig#resolve} instead.
     *
     * @param context - the query context
     * @param userValueTypeHint - User specified value type; used for missing values and scripts
     * @param field - The field being aggregated over.  At least one of field and script must not be null
     * @param script - The script the user specified.  At least one of field and script must not be null
     * @param missing - A user specified value to apply when the field is missing.  Should be of type userValueTypeHint
     * @param timeZone - Used to generate a format for dates
     * @param format - The format string to apply to this field.  Confusingly, this is used for input parsing as well as output formatting
     *               See https://github.com/elastic/elasticsearch/issues/47469
     * @param defaultValueSourceType - per-aggregation {@link ValuesSource} of last resort.
     * @return - An initialized {@link ValuesSourceConfig} that will yield the appropriate {@link ValuesSourceType}
     */
    public static ValuesSourceConfig resolveUnregistered(
        AggregationContext context,
        ValueType userValueTypeHint,
        String field,
        Script script,
        Object missing,
        ZoneId timeZone,
        String format,
        ValuesSourceType defaultValueSourceType
    ) {
        return internalResolve(
            context,
            userValueTypeHint,
            field,
            script,
            missing,
            timeZone,
            format,
            defaultValueSourceType,
            ValuesSourceConfig::getLegacyMapping
        );
    }

    private static ValuesSourceConfig internalResolve(
        AggregationContext context,
        ValueType userValueTypeHint,
        String field,
        Script script,
        Object missing,
        ZoneId timeZone,
        String format,
        ValuesSourceType defaultValueSourceType,
        FieldResolver fieldResolver
    ) {
        ValuesSourceConfig config;
        ValuesSourceType valuesSourceType = null;
        ValueType scriptValueType = userValueTypeHint;
        FieldContext fieldContext = null;
        AggregationScript.LeafFactory aggregationScript = createScript(script, context); // returns null if script is null
        boolean unmapped = false;
        if (userValueTypeHint != null) {
            // If the user gave us a type hint, respect that.
            valuesSourceType = userValueTypeHint.getValuesSourceType();
        }
        if (field == null) {
            if (script == null) {
                throw new IllegalStateException("value source config is invalid; must have either a field or a script");
            }
        } else {
            // Field case
            fieldContext = context.buildFieldContext(field);
            if (fieldContext == null) {
                /* Unmapped Field Case
                 * We got here because the user specified a field, but it doesn't exist on this index, possibly because of a wildcard index
                 * pattern.  In this case, we're going to end up using the EMPTY variant of the ValuesSource, and possibly applying a user
                 * specified missing value.
                 */
                unmapped = true;
                aggregationScript = null;  // Value scripts are not allowed on unmapped fields. What would that do, anyway?
            } else {
                if (valuesSourceType == null) {
                    // We have a field, and the user didn't specify a type, so get the type from the field
                    valuesSourceType = fieldResolver.getValuesSourceType(fieldContext, userValueTypeHint, defaultValueSourceType);
                } else if (valuesSourceType != fieldResolver.getValuesSourceType(fieldContext, userValueTypeHint, defaultValueSourceType)
                    && script == null) {
                        /*
                         * This is the case where the user has specified the type they expect, but we found a field of a different type.
                         * Usually this happens because of a mapping error, e.g. an older index mapped an IP address as a keyword.  If
                         * the aggregation proceeds, it will usually break during reduction and return no results.  So instead, we fail the
                         * shard with the conflict at this point, allowing the correctly mapped shards to return results with a partial
                         * failure.
                         *
                         * Note that if a script is specified, the assumption is that the script adapts the field into the specified type,
                         * and we allow the aggregation to continue.
                         */
                        throw new IllegalArgumentException(
                            "Field type ["
                                + fieldContext.getTypeName()
                                + "] is incompatible with specified value_type ["
                                + userValueTypeHint
                                + "]"
                        );
                    }
            }
        }
        if (valuesSourceType == null) {
            valuesSourceType = defaultValueSourceType;
        }
        DocValueFormat docValueFormat = resolveFormat(format, valuesSourceType, timeZone, fieldContext);
        config = new ValuesSourceConfig(
            valuesSourceType,
            fieldContext,
            unmapped,
            aggregationScript,
            scriptValueType,
            missing,
            docValueFormat,
            context::nowInMillis
        );
        return config;
    }

    @FunctionalInterface
    private interface FieldResolver {
        ValuesSourceType getValuesSourceType(
            FieldContext fieldContext,
            ValueType userValueTypeHint,
            ValuesSourceType defaultValuesSourceType
        );

    }

    private static ValuesSourceType getMappingFromRegistry(
        FieldContext fieldContext,
        ValueType userValueTypeHint,
        ValuesSourceType defaultValuesSourceType
    ) {
        return fieldContext.indexFieldData().getValuesSourceType();
    }

    private static ValuesSourceType getLegacyMapping(
        FieldContext fieldContext,
        ValueType userValueTypeHint,
        ValuesSourceType defaultValuesSourceType
    ) {
        IndexFieldData<?> indexFieldData = fieldContext.indexFieldData();
        if (indexFieldData instanceof IndexNumericFieldData) {
            return CoreValuesSourceType.NUMERIC;
        } else if (indexFieldData instanceof IndexGeoPointFieldData) {
            return CoreValuesSourceType.GEOPOINT;
        } else if (fieldContext.fieldType() instanceof RangeFieldMapper.RangeFieldType) {
            return CoreValuesSourceType.RANGE;
        } else {
            if (userValueTypeHint == null) {
                return defaultValuesSourceType;
            } else {
                return userValueTypeHint.getValuesSourceType();
            }
        }
    }

    private static AggregationScript.LeafFactory createScript(Script script, AggregationContext context) {
        if (script == null) {
            return null;
        } else {
            AggregationScript.Factory factory = context.compile(script, AggregationScript.CONTEXT);
            return factory.newFactory(script.getParams(), context.lookup());
        }
    }

    private static DocValueFormat resolveFormat(
        @Nullable String format,
        @Nullable ValuesSourceType valuesSourceType,
        @Nullable ZoneId tz,
        @Nullable FieldContext fieldContext
    ) {
        if (fieldContext != null) {
            return fieldContext.fieldType().docValueFormat(format, tz);
        }
        // Script or Unmapped case
        return valuesSourceType.getFormatter(format, tz);
    }

    /**
     * Special case factory method, intended to be used by aggregations which have some specialized logic for figuring out what field they
     * are operating on, for example Parent and Child join aggregations, which use the join relation to find the field they are reading from
     * rather than a user specified field.
     */
    public static ValuesSourceConfig resolveFieldOnly(MappedFieldType fieldType, AggregationContext context) {
        FieldContext fieldContext = context.buildFieldContext(fieldType);
        ValuesSourceType vstype = fieldContext.indexFieldData().getValuesSourceType();
        return new ValuesSourceConfig(vstype, fieldContext, false, null, null, null, null, context::nowInMillis);
    }

    /**
     * Convenience method for creating unmapped configs
     */
    public static ValuesSourceConfig resolveUnmapped(ValuesSourceType valuesSourceType, AggregationContext context) {
        return new ValuesSourceConfig(valuesSourceType, null, true, null, null, null, null, context::nowInMillis);
    }

    private final ValuesSourceType valuesSourceType;
    private final FieldContext fieldContext;
    private final AggregationScript.LeafFactory script;
    private final ValueType scriptValueType;
    private final boolean unmapped;
    private final DocValueFormat format;
    private final Object missing;
    private final ValuesSource valuesSource;

    @SuppressWarnings("this-escape")
    public ValuesSourceConfig(
        ValuesSourceType valuesSourceType,
        FieldContext fieldContext,
        boolean unmapped,
        AggregationScript.LeafFactory script,
        ValueType scriptValueType,
        Object missing,
        DocValueFormat format,
        LongSupplier nowInMillis
    ) {
        if (unmapped && fieldContext != null) {
            throw new IllegalStateException("value source config is invalid; marked as unmapped but specified a mapped field");
        }
        this.valuesSourceType = valuesSourceType;
        this.fieldContext = fieldContext;
        this.unmapped = unmapped;
        this.script = script;
        this.scriptValueType = scriptValueType;
        this.missing = missing;
        this.format = format == null ? DocValueFormat.RAW : format;

        if (valid() == false) {
            // TODO: resolve no longer generates invalid configs. Once VSConfig is immutable, we can drop this check
            throw new IllegalStateException(
                "value source config is invalid; must have either a field context or a script or marked as unwrapped"
            );
        }
        valuesSource = constructValuesSource(missing, format, nowInMillis);
    }

    private ValuesSource constructValuesSource(Object missing, DocValueFormat format, LongSupplier nowInMillis) {
        final ValuesSource vs;
        if (this.unmapped) {
            vs = valueSourceType().getEmpty();
        } else {
            if (fieldContext() == null) {
                // Script case
                vs = valueSourceType().getScript(script(), scriptValueType());
            } else {
                // Field or Value Script case
                vs = valueSourceType().getField(fieldContext(), script());
            }
        }

        if (missing() != null) {
            return valueSourceType().replaceMissing(vs, missing, format, nowInMillis);
        } else {
            return vs;
        }
    }

    public ValuesSourceType valueSourceType() {
        return valuesSourceType;
    }

    public FieldContext fieldContext() {
        return fieldContext;
    }

    /**
     * Returns a function from the mapper that adjusts a double value to the value it would have been had it been parsed by that mapper
     * and then cast up to a double.  Used to correct precision errors.
     */
    public DoubleUnaryOperator reduceToStoredPrecisionFunction() {
        if (fieldContext() != null && fieldType() instanceof NumberFieldMapper.NumberFieldType) {
            return ((NumberFieldMapper.NumberFieldType) fieldType())::reduceToStoredPrecision;
        }
        return (value) -> value;
    }

    /**
     * Convenience method for looking up the mapped field type backing this values source, if it exists.
     */
    @Nullable
    public MappedFieldType fieldType() {
        return fieldContext == null ? null : fieldContext.fieldType();
    }

    public AggregationScript.LeafFactory script() {
        return script;
    }

    /**
     * Returns true if the values source configured by this object can yield values.  We might not be able to yield values if, for example,
     * the specified field does not exist on this index.
     */
    public boolean hasValues() {
        return fieldContext != null || script != null || missing != null;
    }

    public boolean valid() {
        return fieldContext != null || script != null || unmapped;
    }

    public ValueType scriptValueType() {
        return this.scriptValueType;
    }

    public Object missing() {
        return this.missing;
    }

    public DocValueFormat format() {
        return format;
    }

    public ValuesSource getValuesSource() {
        return valuesSource;
    }

    /**
     * Build a function prepares rounding values to be called many times.
     * <p>
     * This returns a {@linkplain Function} because auto date histogram will
     * need to call it many times over the course of running the aggregation.
     */
    public Function<Rounding, Rounding.Prepared> roundingPreparer(AggregationContext context) throws IOException {
        return valuesSource.roundingPreparer(context);
    }

    /**
     * Check if this values source supports segment ordinals. Global ordinals might or might not be supported.
     * <p>
     * If this returns {@code true} then it is safe to cast it to {@link ValuesSource.Bytes.WithOrdinals}.
     * Call {@link ValuesSource.Bytes.WithOrdinals#supportsGlobalOrdinalsMapping} to find out if global ordinals are supported.
     *
     */
    public boolean hasOrdinals() {
        return valuesSource.hasOrdinals();
    }

    /**
     * This method is used when an aggregation can optimize by using the indexed data instead of the doc values.  We check to see if the
     * indexed data will match the values source output (meaning there isn't a script or a missing value, since both could modify the
     * value at read time).  If the settings allow for it, we then ask the {@link ValuesSourceType} to build the actual point reader
     * based on the field type.  This allows for a point of extensibility in plugins.
     *
     * @return null if we cannot apply the optimization, otherwise the point reader function.
     */
    @Nullable
    public Function<byte[], Number> getPointReaderOrNull() {
        return alignesWithSearchIndex() ? fieldType().pointReaderIfPossible() : null;
    }

    /**
     * Do {@link ValuesSource}s built by this config line up with the search
     * index of the underlying field? This'll only return true if the fields
     * is searchable and there aren't missing values or a script to confuse
     * the ordering.
     */
    public boolean alignesWithSearchIndex() {
<<<<<<< HEAD
        boolean hasDocValuesSkipper = fieldType() instanceof DateFieldMapper.DateFieldType dft && dft.hasDocValuesSkipper();
        return script() == null && missing() == null && fieldType() != null && (fieldType().isIndexed() || hasDocValuesSkipper);
=======
        return script() == null && missing() == null && fieldType() != null && fieldType().indexType().supportsSortShortcuts();
>>>>>>> e487634e
    }

    /**
     * Returns a human readable description of this values source, for use in error messages and similar.
     */
    public String getDescription() {
        if (script != null) {
            return "Script yielding [" + (scriptValueType != null ? scriptValueType.getPreferredName() : "unknown type") + "]";
        }

        MappedFieldType fieldType = fieldType();
        if (fieldType != null) {
            String typeName = fieldType.typeName();
            String valuesSourceTypeName = valuesSourceType.typeName();
            if (valuesSourceType instanceof TimeSeriesValuesSourceType) {
                return "Field [" + fieldType.name() + "] of type [" + typeName + "][" + valuesSourceTypeName + "]";
            } else {
                // Avoid repeated names. Currently only time series values source types have a different behaviour/validation.
                return "Field [" + fieldType.name() + "] of type [" + typeName + "]";
            }
        }
        return "unmapped field with value source type [" + valuesSourceType.typeName() + "]";
    }
}<|MERGE_RESOLUTION|>--- conflicted
+++ resolved
@@ -430,12 +430,11 @@
      * the ordering.
      */
     public boolean alignesWithSearchIndex() {
-<<<<<<< HEAD
         boolean hasDocValuesSkipper = fieldType() instanceof DateFieldMapper.DateFieldType dft && dft.hasDocValuesSkipper();
-        return script() == null && missing() == null && fieldType() != null && (fieldType().isIndexed() || hasDocValuesSkipper);
-=======
-        return script() == null && missing() == null && fieldType() != null && fieldType().indexType().supportsSortShortcuts();
->>>>>>> e487634e
+        return script() == null
+            && missing() == null
+            && fieldType() != null
+            && (fieldType().indexType().supportsSortShortcuts() || hasDocValuesSkipper);
     }
 
     /**

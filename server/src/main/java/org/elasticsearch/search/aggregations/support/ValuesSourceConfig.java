/*
 * Copyright Elasticsearch B.V. and/or licensed to Elasticsearch B.V. under one
 * or more contributor license agreements. Licensed under the "Elastic License
 * 2.0", the "GNU Affero General Public License v3.0 only", and the "Server Side
 * Public License v 1"; you may not use this file except in compliance with, at
 * your election, the "Elastic License 2.0", the "GNU Affero General Public
 * License v3.0 only", or the "Server Side Public License, v 1".
 */
package org.elasticsearch.search.aggregations.support;

import org.elasticsearch.common.Rounding;
import org.elasticsearch.core.Nullable;
import org.elasticsearch.index.fielddata.IndexFieldData;
import org.elasticsearch.index.fielddata.IndexGeoPointFieldData;
import org.elasticsearch.index.fielddata.IndexNumericFieldData;
import org.elasticsearch.index.mapper.DateFieldMapper;
import org.elasticsearch.index.mapper.MappedFieldType;
import org.elasticsearch.index.mapper.NumberFieldMapper;
import org.elasticsearch.index.mapper.RangeFieldMapper;
import org.elasticsearch.script.AggregationScript;
import org.elasticsearch.script.Script;
import org.elasticsearch.search.DocValueFormat;

import java.io.IOException;
import java.time.ZoneId;
import java.util.function.DoubleUnaryOperator;
import java.util.function.Function;
import java.util.function.LongSupplier;

/**
 * A configuration that tells aggregations how to retrieve data from the index
 * in order to run a specific aggregation.
 */
public class ValuesSourceConfig {

    /**
     * Given the query context and other information, decide on the input {@link ValuesSource} for this aggregation run, and construct a new
     * {@link ValuesSourceConfig} based on that {@link ValuesSourceType}
     *
     * @param context - the query context
     * @param userValueTypeHint - User specified value type; used for missing values and scripts
     * @param field - The field being aggregated over.  At least one of field and script must not be null
     * @param script - The script the user specified.  At least one of field and script must not be null
     * @param missing - A user specified value to apply when the field is missing.  Should be of type userValueTypeHint
     * @param timeZone - Used to generate a format for dates
     * @param format - The format string to apply to this field.  Confusingly, this is used for input parsing as well as output formatting
     *               See https://github.com/elastic/elasticsearch/issues/47469
     * @param defaultValueSourceType - per-aggregation {@link ValuesSource} of last resort.
     * @return - An initialized {@link ValuesSourceConfig} that will yield the appropriate {@link ValuesSourceType}
     */
    public static ValuesSourceConfig resolve(
        AggregationContext context,
        ValueType userValueTypeHint,
        String field,
        Script script,
        Object missing,
        ZoneId timeZone,
        String format,
        ValuesSourceType defaultValueSourceType
    ) {

        return internalResolve(
            context,
            userValueTypeHint,
            field,
            script,
            missing,
            timeZone,
            format,
            defaultValueSourceType,
            ValuesSourceConfig::getMappingFromRegistry
        );
    }

    /**
     * AKA legacy resolve.  This method should be called by aggregations not supported by the {@link ValuesSourceRegistry}, to use the
     * pre-registry logic to decide on the {@link ValuesSourceType}.  New aggregations which extend from
     * {@link ValuesSourceAggregationBuilder} should not use this method, preferring {@link ValuesSourceConfig#resolve} instead.
     *
     * @param context - the query context
     * @param userValueTypeHint - User specified value type; used for missing values and scripts
     * @param field - The field being aggregated over.  At least one of field and script must not be null
     * @param script - The script the user specified.  At least one of field and script must not be null
     * @param missing - A user specified value to apply when the field is missing.  Should be of type userValueTypeHint
     * @param timeZone - Used to generate a format for dates
     * @param format - The format string to apply to this field.  Confusingly, this is used for input parsing as well as output formatting
     *               See https://github.com/elastic/elasticsearch/issues/47469
     * @param defaultValueSourceType - per-aggregation {@link ValuesSource} of last resort.
     * @return - An initialized {@link ValuesSourceConfig} that will yield the appropriate {@link ValuesSourceType}
     */
    public static ValuesSourceConfig resolveUnregistered(
        AggregationContext context,
        ValueType userValueTypeHint,
        String field,
        Script script,
        Object missing,
        ZoneId timeZone,
        String format,
        ValuesSourceType defaultValueSourceType
    ) {
        return internalResolve(
            context,
            userValueTypeHint,
            field,
            script,
            missing,
            timeZone,
            format,
            defaultValueSourceType,
            ValuesSourceConfig::getLegacyMapping
        );
    }

    private static ValuesSourceConfig internalResolve(
        AggregationContext context,
        ValueType userValueTypeHint,
        String field,
        Script script,
        Object missing,
        ZoneId timeZone,
        String format,
        ValuesSourceType defaultValueSourceType,
        FieldResolver fieldResolver
    ) {
        ValuesSourceConfig config;
        ValuesSourceType valuesSourceType = null;
        ValueType scriptValueType = userValueTypeHint;
        FieldContext fieldContext = null;
        AggregationScript.LeafFactory aggregationScript = createScript(script, context); // returns null if script is null
        boolean unmapped = false;
        if (userValueTypeHint != null) {
            // If the user gave us a type hint, respect that.
            valuesSourceType = userValueTypeHint.getValuesSourceType();
        }
        if (field == null) {
            if (script == null) {
                throw new IllegalStateException("value source config is invalid; must have either a field or a script");
            }
        } else {
            // Field case
            fieldContext = context.buildFieldContext(field);
            if (fieldContext == null) {
                /* Unmapped Field Case
                 * We got here because the user specified a field, but it doesn't exist on this index, possibly because of a wildcard index
                 * pattern.  In this case, we're going to end up using the EMPTY variant of the ValuesSource, and possibly applying a user
                 * specified missing value.
                 */
                unmapped = true;
                aggregationScript = null;  // Value scripts are not allowed on unmapped fields. What would that do, anyway?
            } else {
                if (valuesSourceType == null) {
                    // We have a field, and the user didn't specify a type, so get the type from the field
                    valuesSourceType = fieldResolver.getValuesSourceType(fieldContext, userValueTypeHint, defaultValueSourceType);
                } else if (valuesSourceType != fieldResolver.getValuesSourceType(fieldContext, userValueTypeHint, defaultValueSourceType)
                    && script == null) {
                        /*
                         * This is the case where the user has specified the type they expect, but we found a field of a different type.
                         * Usually this happens because of a mapping error, e.g. an older index mapped an IP address as a keyword.  If
                         * the aggregation proceeds, it will usually break during reduction and return no results.  So instead, we fail the
                         * shard with the conflict at this point, allowing the correctly mapped shards to return results with a partial
                         * failure.
                         *
                         * Note that if a script is specified, the assumption is that the script adapts the field into the specified type,
                         * and we allow the aggregation to continue.
                         */
                        throw new IllegalArgumentException(
                            "Field type ["
                                + fieldContext.getTypeName()
                                + "] is incompatible with specified value_type ["
                                + userValueTypeHint
                                + "]"
                        );
                    }
            }
        }
        if (valuesSourceType == null) {
            valuesSourceType = defaultValueSourceType;
        }
        DocValueFormat docValueFormat = resolveFormat(format, valuesSourceType, timeZone, fieldContext);
        config = new ValuesSourceConfig(
            valuesSourceType,
            fieldContext,
            unmapped,
            aggregationScript,
            scriptValueType,
            missing,
            docValueFormat,
            context::nowInMillis
        );
        return config;
    }

    @FunctionalInterface
    private interface FieldResolver {
        ValuesSourceType getValuesSourceType(
            FieldContext fieldContext,
            ValueType userValueTypeHint,
            ValuesSourceType defaultValuesSourceType
        );

    }

    private static ValuesSourceType getMappingFromRegistry(
        FieldContext fieldContext,
        ValueType userValueTypeHint,
        ValuesSourceType defaultValuesSourceType
    ) {
        return fieldContext.indexFieldData().getValuesSourceType();
    }

    private static ValuesSourceType getLegacyMapping(
        FieldContext fieldContext,
        ValueType userValueTypeHint,
        ValuesSourceType defaultValuesSourceType
    ) {
        IndexFieldData<?> indexFieldData = fieldContext.indexFieldData();
        if (indexFieldData instanceof IndexNumericFieldData) {
            return CoreValuesSourceType.NUMERIC;
        } else if (indexFieldData instanceof IndexGeoPointFieldData) {
            return CoreValuesSourceType.GEOPOINT;
        } else if (fieldContext.fieldType() instanceof RangeFieldMapper.RangeFieldType) {
            return CoreValuesSourceType.RANGE;
        } else {
            if (userValueTypeHint == null) {
                return defaultValuesSourceType;
            } else {
                return userValueTypeHint.getValuesSourceType();
            }
        }
    }

    private static AggregationScript.LeafFactory createScript(Script script, AggregationContext context) {
        if (script == null) {
            return null;
        } else {
            AggregationScript.Factory factory = context.compile(script, AggregationScript.CONTEXT);
            return factory.newFactory(script.getParams(), context.lookup());
        }
    }

    private static DocValueFormat resolveFormat(
        @Nullable String format,
        @Nullable ValuesSourceType valuesSourceType,
        @Nullable ZoneId tz,
        @Nullable FieldContext fieldContext
    ) {
        if (fieldContext != null) {
            return fieldContext.fieldType().docValueFormat(format, tz);
        }
        // Script or Unmapped case
        return valuesSourceType.getFormatter(format, tz);
    }

    /**
     * Special case factory method, intended to be used by aggregations which have some specialized logic for figuring out what field they
     * are operating on, for example Parent and Child join aggregations, which use the join relation to find the field they are reading from
     * rather than a user specified field.
     */
    public static ValuesSourceConfig resolveFieldOnly(MappedFieldType fieldType, AggregationContext context) {
        FieldContext fieldContext = context.buildFieldContext(fieldType);
        ValuesSourceType vstype = fieldContext.indexFieldData().getValuesSourceType();
        return new ValuesSourceConfig(vstype, fieldContext, false, null, null, null, null, context::nowInMillis);
    }

    /**
     * Convenience method for creating unmapped configs
     */
    public static ValuesSourceConfig resolveUnmapped(ValuesSourceType valuesSourceType, AggregationContext context) {
        return new ValuesSourceConfig(valuesSourceType, null, true, null, null, null, null, context::nowInMillis);
    }

    private final ValuesSourceType valuesSourceType;
    private final FieldContext fieldContext;
    private final AggregationScript.LeafFactory script;
    private final ValueType scriptValueType;
    private final boolean unmapped;
    private final DocValueFormat format;
    private final Object missing;
    private final ValuesSource valuesSource;

    @SuppressWarnings("this-escape")
    public ValuesSourceConfig(
        ValuesSourceType valuesSourceType,
        FieldContext fieldContext,
        boolean unmapped,
        AggregationScript.LeafFactory script,
        ValueType scriptValueType,
        Object missing,
        DocValueFormat format,
        LongSupplier nowInMillis
    ) {
        if (unmapped && fieldContext != null) {
            throw new IllegalStateException("value source config is invalid; marked as unmapped but specified a mapped field");
        }
        this.valuesSourceType = valuesSourceType;
        this.fieldContext = fieldContext;
        this.unmapped = unmapped;
        this.script = script;
        this.scriptValueType = scriptValueType;
        this.missing = missing;
        this.format = format == null ? DocValueFormat.RAW : format;

        if (valid() == false) {
            // TODO: resolve no longer generates invalid configs. Once VSConfig is immutable, we can drop this check
            throw new IllegalStateException(
                "value source config is invalid; must have either a field context or a script or marked as unwrapped"
            );
        }
        valuesSource = constructValuesSource(missing, format, nowInMillis);
    }

    private ValuesSource constructValuesSource(Object missing, DocValueFormat format, LongSupplier nowInMillis) {
        final ValuesSource vs;
        if (this.unmapped) {
            vs = valueSourceType().getEmpty();
        } else {
            if (fieldContext() == null) {
                // Script case
                vs = valueSourceType().getScript(script(), scriptValueType());
            } else {
                // Field or Value Script case
                vs = valueSourceType().getField(fieldContext(), script());
            }
        }

        if (missing() != null) {
            return valueSourceType().replaceMissing(vs, missing, format, nowInMillis);
        } else {
            return vs;
        }
    }

    public ValuesSourceType valueSourceType() {
        return valuesSourceType;
    }

    public FieldContext fieldContext() {
        return fieldContext;
    }

    /**
     * Returns a function from the mapper that adjusts a double value to the value it would have been had it been parsed by that mapper
     * and then cast up to a double.  Used to correct precision errors.
     */
    public DoubleUnaryOperator reduceToStoredPrecisionFunction() {
        if (fieldContext() != null && fieldType() instanceof NumberFieldMapper.NumberFieldType) {
            return ((NumberFieldMapper.NumberFieldType) fieldType())::reduceToStoredPrecision;
        }
        return (value) -> value;
    }

    /**
     * Convenience method for looking up the mapped field type backing this values source, if it exists.
     */
    @Nullable
    public MappedFieldType fieldType() {
        return fieldContext == null ? null : fieldContext.fieldType();
    }

    public AggregationScript.LeafFactory script() {
        return script;
    }

    /**
     * Returns true if the values source configured by this object can yield values.  We might not be able to yield values if, for example,
     * the specified field does not exist on this index.
     */
    public boolean hasValues() {
        return fieldContext != null || script != null || missing != null;
    }

    public boolean valid() {
        return fieldContext != null || script != null || unmapped;
    }

    public ValueType scriptValueType() {
        return this.scriptValueType;
    }

    public Object missing() {
        return this.missing;
    }

    public DocValueFormat format() {
        return format;
    }

    public ValuesSource getValuesSource() {
        return valuesSource;
    }

    /**
     * Build a function prepares rounding values to be called many times.
     * <p>
     * This returns a {@linkplain Function} because auto date histogram will
     * need to call it many times over the course of running the aggregation.
     */
    public Function<Rounding, Rounding.Prepared> roundingPreparer(AggregationContext context) throws IOException {
        return valuesSource.roundingPreparer(context);
    }

    /**
     * Check if this values source supports segment ordinals. Global ordinals might or might not be supported.
     * <p>
     * If this returns {@code true} then it is safe to cast it to {@link ValuesSource.Bytes.WithOrdinals}.
     * Call {@link ValuesSource.Bytes.WithOrdinals#supportsGlobalOrdinalsMapping} to find out if global ordinals are supported.
     *
     */
    public boolean hasOrdinals() {
        return valuesSource.hasOrdinals();
    }

    /**
     * This method is used when an aggregation can optimize by using the indexed data instead of the doc values.  We check to see if the
     * indexed data will match the values source output (meaning there isn't a script or a missing value, since both could modify the
     * value at read time).  If the settings allow for it, we then ask the {@link ValuesSourceType} to build the actual point reader
     * based on the field type.  This allows for a point of extensibility in plugins.
     *
     * @return null if we cannot apply the optimization, otherwise the point reader function.
     */
    @Nullable
    public Function<byte[], Number> getPointReaderOrNull() {
        return alignsWithSearchIndex() ? fieldType().pointReaderIfPossible() : null;
    }

    /**
     * Do {@link ValuesSource}s built by this config line up with the search
     * index of the underlying field? This'll only return true if the fields
     * is searchable and there aren't missing values or a script to confuse
     * the ordering.
     */
<<<<<<< HEAD
    public boolean alignesWithSearchIndex() {
        boolean hasDocValuesSkipper = fieldType() instanceof DateFieldMapper.DateFieldType dft && dft.hasDocValuesSkipper();
        return script() == null
            && missing() == null
            && fieldType() != null
            && (fieldType().indexType().supportsSortShortcuts() || hasDocValuesSkipper);
=======
    public boolean alignsWithSearchIndex() {
        return script() == null && missing() == null && fieldType() != null && fieldType().indexType().supportsSortShortcuts();
>>>>>>> 6f5f2686
    }

    /**
     * Returns a human readable description of this values source, for use in error messages and similar.
     */
    public String getDescription() {
        if (script != null) {
            return "Script yielding [" + (scriptValueType != null ? scriptValueType.getPreferredName() : "unknown type") + "]";
        }

        MappedFieldType fieldType = fieldType();
        if (fieldType != null) {
            String typeName = fieldType.typeName();
            String valuesSourceTypeName = valuesSourceType.typeName();
            if (valuesSourceType instanceof TimeSeriesValuesSourceType) {
                return "Field [" + fieldType.name() + "] of type [" + typeName + "][" + valuesSourceTypeName + "]";
            } else {
                // Avoid repeated names. Currently only time series values source types have a different behaviour/validation.
                return "Field [" + fieldType.name() + "] of type [" + typeName + "]";
            }
        }
        return "unmapped field with value source type [" + valuesSourceType.typeName() + "]";
    }
}<|MERGE_RESOLUTION|>--- conflicted
+++ resolved
@@ -429,17 +429,12 @@
      * is searchable and there aren't missing values or a script to confuse
      * the ordering.
      */
-<<<<<<< HEAD
-    public boolean alignesWithSearchIndex() {
+     public boolean alignsWithSearchIndex() {
         boolean hasDocValuesSkipper = fieldType() instanceof DateFieldMapper.DateFieldType dft && dft.hasDocValuesSkipper();
         return script() == null
             && missing() == null
             && fieldType() != null
             && (fieldType().indexType().supportsSortShortcuts() || hasDocValuesSkipper);
-=======
-    public boolean alignsWithSearchIndex() {
-        return script() == null && missing() == null && fieldType() != null && fieldType().indexType().supportsSortShortcuts();
->>>>>>> 6f5f2686
     }
 
     /**

--- conflicted
+++ resolved
@@ -430,19 +430,14 @@
      * is searchable and there aren't missing values or a script to confuse
      * the ordering.
      */
-<<<<<<< HEAD
-    public boolean alignesWithSearchIndex() {
+    public boolean alignsWithSearchIndex() {
+        boolean hasDocValuesSkipper = fieldType() instanceof DateFieldMapper.DateFieldType dft && dft.hasDocValuesSkipper();
         boolean isTimestampField = fieldContext() != null && DataStream.TIMESTAMP_FIELD_NAME.equals(fieldContext().field());
         boolean hasDocValuesSkipper = isTimestampField && ((DateFieldMapper.DateFieldType) fieldContext.fieldType()).hasDocValuesSkipper();
-        return script() == null && missing() == null && fieldType() != null && (fieldType().isIndexed() || hasDocValuesSkipper);
-=======
-    public boolean alignsWithSearchIndex() {
-        boolean hasDocValuesSkipper = fieldType() instanceof DateFieldMapper.DateFieldType dft && dft.hasDocValuesSkipper();
         return script() == null
             && missing() == null
             && fieldType() != null
-            && (fieldType().indexType().supportsSortShortcuts() || hasDocValuesSkipper);
->>>>>>> 7e9049e7
+            && (fieldType().indexType().supportsSortShortcuts() || hasDocValuesSkipper) || hasDocValuesSkipper);
     }
 
     /**

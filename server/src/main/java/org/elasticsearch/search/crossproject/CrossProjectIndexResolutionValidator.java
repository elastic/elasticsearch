/*
 * Copyright Elasticsearch B.V. and/or licensed to Elasticsearch B.V. under one
 * or more contributor license agreements. Licensed under the "Elastic License
 * 2.0", the "GNU Affero General Public License v3.0 only", and the "Server Side
 * Public License v 1"; you may not use this file except in compliance with, at
 * your election, the "Elastic License 2.0", the "GNU Affero General Public
 * License v3.0 only", or the "Server Side Public License, v 1".
 */

package org.elasticsearch.search.crossproject;

import org.apache.logging.log4j.LogManager;
import org.apache.logging.log4j.Logger;
import org.elasticsearch.ElasticsearchException;
import org.elasticsearch.ElasticsearchSecurityException;
import org.elasticsearch.action.ResolvedIndexExpression;
import org.elasticsearch.action.ResolvedIndexExpressions;
import org.elasticsearch.action.support.IndicesOptions;
import org.elasticsearch.common.Strings;
import org.elasticsearch.core.Nullable;
import org.elasticsearch.index.IndexNotFoundException;
import org.elasticsearch.transport.RemoteClusterAware;

import java.util.ArrayList;
import java.util.HashMap;
import java.util.List;
import java.util.Map;
import java.util.Set;

import static org.elasticsearch.action.ResolvedIndexExpression.LocalIndexResolutionResult.CONCRETE_RESOURCE_NOT_VISIBLE;
import static org.elasticsearch.action.ResolvedIndexExpression.LocalIndexResolutionResult.CONCRETE_RESOURCE_UNAUTHORIZED;
import static org.elasticsearch.action.ResolvedIndexExpression.LocalIndexResolutionResult.SUCCESS;

/**
 * Utility class for validating index resolution results in cross-project operations.
 * <p>
 * This class provides consistent error handling for scenarios where index resolution
 * spans multiple projects, taking into account the provided {@link IndicesOptions}.
 * It handles:
 * <ul>
 *   <li>Validation of index existence in both origin and linked projects based on IndicesOptions
 *       (ignoreUnavailable, allowNoIndices)</li>
 *   <li>Authorization issues during cross-project index resolution, returning appropriate
 *       {@link ElasticsearchSecurityException} responses</li>
 *   <li>Both flat (unqualified) and qualified index expressions (including "_origin:" prefixed indices)</li>
 *   <li>Wildcard index patterns that may resolve differently across projects</li>
 * </ul>
 * <p>
 * The validator examines both local and remote resolution results to determine the appropriate
 * error response, returning {@link IndexNotFoundException} for missing indices or
 * {@link ElasticsearchSecurityException} for authorization failures.
 */
public class CrossProjectIndexResolutionValidator {
    private static final Logger logger = LogManager.getLogger(CrossProjectIndexResolutionValidator.class);

    /**
     * Validates the results of cross-project index resolution and returns appropriate exceptions based on the provided
     * {@link IndicesOptions}.
     * <p>
     * This method handles error scenarios when resolving indices across multiple projects:
     * <ul>
     *   <li>If both {@code ignoreUnavailable} and {@code allowNoIndices} are true, the method returns null without validation
     *       (lenient mode)</li>
     *   <li>For wildcard patterns that resolve to no indices, validates against {@code allowNoIndices}</li>
     *   <li>For concrete indices that don't exist, validates against {@code ignoreUnavailable}</li>
     *   <li>For indices with authorization issues, returns security exceptions</li>
     * </ul>
     * <p>
     * The method considers both flat (unqualified) and qualified index expressions, as well as
     * local and linked project resolution results when determining the appropriate error response.
     *
     * @param indicesOptions            Controls error behavior for missing indices
     * @param projectRouting            The project routing string from the request, can be null if request does not specify it
     * @param localResolvedExpressions  Resolution results from the origin project
     * @param remoteResolvedExpressions Resolution results from linked projects
     * @return a {@link ElasticsearchException} if validation fails, null if validation passes
     */
    public static ElasticsearchException validate(
        IndicesOptions indicesOptions,
        @Nullable String projectRouting,
        ResolvedIndexExpressions localResolvedExpressions,
        Map<String, ResolvedIndexExpressions> remoteResolvedExpressions
    ) {
        if (indicesOptions.allowNoIndices() && indicesOptions.ignoreUnavailable()) {
            logger.debug("Skipping index existence check in lenient mode");
            return null;
        }

        Map<String, ElasticsearchSecurityException> remoteAuthorizationExceptions = null;
        Map<String, List<String>> remoteUnauthorizedIndices = null;
        ElasticsearchSecurityException localAuthorizationException = null;
        List<String> localUnauthorizedIndices = null;
        IndexNotFoundException notFoundException = null;

        final boolean hasProjectRouting = Strings.isEmpty(projectRouting) == false;
        logger.debug(
            "Checking index existence for [{}] and [{}] with indices options [{}]{}",
            localResolvedExpressions,
            remoteResolvedExpressions,
            indicesOptions,
            hasProjectRouting ? " and project routing [" + projectRouting + "]" : ""
        );

        for (ResolvedIndexExpression localResolvedIndices : localResolvedExpressions.expressions()) {
            String originalExpression = localResolvedIndices.original();
            logger.debug("Checking replaced expression for original expression [{}]", originalExpression);

            // Check if this is a qualified resource (project:index pattern)
            boolean isQualifiedExpression = RemoteClusterAware.isRemoteIndexName(originalExpression);

            Set<String> remoteExpressions = localResolvedIndices.remoteExpressions();
            ResolvedIndexExpression.LocalExpressions localExpressions = localResolvedIndices.localExpressions();
            ResolvedIndexExpression.LocalIndexResolutionResult result = localExpressions.localIndexResolutionResult();
            ElasticsearchException localException = checkResolutionFailure(localExpressions, result, originalExpression, indicesOptions);

            if (isQualifiedExpression) {
                if (localException != null) {
                    if (localException instanceof ElasticsearchSecurityException securityException) {
                        if (localAuthorizationException == null) {
                            localAuthorizationException = securityException;
                            localUnauthorizedIndices = new ArrayList<>();
                        }
                        localUnauthorizedIndices.add(originalExpression);
                    } else {
                        notFoundException = (IndexNotFoundException) localException;
                    }
                }
                // qualified linked project expression
                for (String remoteExpression : remoteExpressions) {
                    String[] splitResource = splitQualifiedResource(remoteExpression);
                    var projectAlias = splitResource[0];
                    var resource = splitResource[1];

                    ElasticsearchException remoteException = checkSingleRemoteExpression(
                        remoteResolvedExpressions,
                        projectAlias,
                        resource,
                        remoteExpression,
                        indicesOptions
                    );
                    if (remoteException != null) {
                        if (remoteException instanceof ElasticsearchSecurityException securityException) {
                            if (remoteAuthorizationExceptions == null) {
                                remoteAuthorizationExceptions = new HashMap<>();
                                remoteUnauthorizedIndices = new HashMap<>();
                            }
                            remoteAuthorizationExceptions.putIfAbsent(projectAlias, securityException);
                            remoteUnauthorizedIndices.computeIfAbsent(projectAlias, k -> new ArrayList<>()).add(remoteExpression);
                        } else {
                            if (notFoundException == null) notFoundException = (IndexNotFoundException) remoteException;
                        }
                    }
                }
            } else {
<<<<<<< HEAD
                if (localException == null) {
=======
                ElasticsearchException localException = checkResolutionFailure(
                    localExpressions,
                    result,
                    originalExpression,
                    indicesOptions
                );
                if (localException == null && localExpressions != ResolvedIndexExpression.LocalExpressions.NONE) {
>>>>>>> 8f72b236
                    // found locally, continue to next expression
                    continue;
                }
                ElasticsearchSecurityException unauthorizedException = null;
                if (localException instanceof ElasticsearchSecurityException securityException) {
                    unauthorizedException = securityException;
                }
                assert localExpressions != ResolvedIndexExpression.LocalExpressions.NONE || false == remoteExpressions.isEmpty()
                    : "both local expression and remote expressions are empty which should have errored earlier at index rewriting time";
                boolean foundFlat = false;
                // checking if flat expression matched remotely
                for (String remoteExpression : remoteExpressions) {
                    String[] splitResource = splitQualifiedResource(remoteExpression);
                    var projectAlias = splitResource[0];
                    var resource = splitResource[1];

                    ElasticsearchException remoteException = checkSingleRemoteExpression(
                        remoteResolvedExpressions,
                        projectAlias,
                        resource,
                        remoteExpression,
                        indicesOptions
                    );
                    if (remoteException == null) {
                        // found flat expression somewhere
                        foundFlat = true;
                        if (remoteAuthorizationExceptions != null) {
                            remoteAuthorizationExceptions.clear();
                            remoteUnauthorizedIndices.clear();
                        }
                        break;
                    }
<<<<<<< HEAD
                    if (false == isUnauthorized && remoteException instanceof ElasticsearchSecurityException securityException) {
                        isUnauthorized = true;
                        if (remoteAuthorizationExceptions == null) {
                            remoteAuthorizationExceptions = new HashMap<>();
                            remoteUnauthorizedIndices = new HashMap<>();
                        }
                        remoteAuthorizationExceptions.putIfAbsent(projectAlias, securityException);
                        remoteUnauthorizedIndices.computeIfAbsent(projectAlias, k -> new ArrayList<>()).add(resource);
=======
                    if (unauthorizedException == null && exception instanceof ElasticsearchSecurityException securityException) {
                        unauthorizedException = securityException;
>>>>>>> 8f72b236
                    }
                }
                if (foundFlat) {
                    continue;
                }
<<<<<<< HEAD
                if (isUnauthorized && localException instanceof ElasticsearchSecurityException securityException) {
                    if (localAuthorizationException == null) {
                        localAuthorizationException = securityException;
                        localUnauthorizedIndices = new ArrayList<>();
                    }
                    localUnauthorizedIndices.add(originalExpression);
                } else {
                    notFoundException = new IndexNotFoundException(originalExpression);
=======
                // Prefer reporting 403 over 404
                if (unauthorizedException != null) {
                    return unauthorizedException;
                }
                // Prefer reporting 404 on origin over linked projects
                if (localException != null) {
                    assert localException instanceof IndexNotFoundException
                        : "Expected local exception to be IndexNotFoundException, but found: " + localException;
                    return localException;
                } else {
                    assert false == remoteExpressions.isEmpty() : "expected remote expressions to be non-empty";
                    return new IndexNotFoundException(remoteExpressions.iterator().next());
>>>>>>> 8f72b236
                }
            }
        }

        if (localAuthorizationException == null && remoteAuthorizationExceptions == null) {
            return notFoundException;
        } else {
            var firstException = localAuthorizationException != null
                ? formatAuthorizationException(localAuthorizationException, localUnauthorizedIndices)
                : null;

            if (remoteAuthorizationExceptions != null) {
                for (var e : remoteAuthorizationExceptions.entrySet()) {
                    var exception = formatAuthorizationException(e.getValue(), remoteUnauthorizedIndices.get(e.getKey()));
                    if (firstException == null) {
                        firstException = exception;
                    } else {
                        firstException.addSuppressed(exception);
                    }
                }
            }

            return firstException;
        }
    }

    private static ElasticsearchSecurityException formatAuthorizationException(
        ElasticsearchException exceptionWithPlaceholder,
        List<String> unauthorizedIndices
    ) {
        return new ElasticsearchSecurityException(
            Strings.replace(exceptionWithPlaceholder.getMessage(), "-*", Strings.collectionToCommaDelimitedString(unauthorizedIndices)),
            exceptionWithPlaceholder.status()
        );
    }

    public static IndicesOptions indicesOptionsForCrossProjectFanout(IndicesOptions indicesOptions) {
        return IndicesOptions.builder(indicesOptions)
            .concreteTargetOptions(new IndicesOptions.ConcreteTargetOptions(true))
            .wildcardOptions(IndicesOptions.WildcardOptions.builder(indicesOptions.wildcardOptions()).allowEmptyExpressions(true).build())
            .crossProjectModeOptions(IndicesOptions.CrossProjectModeOptions.DEFAULT)
            .build();
    }

    private static ElasticsearchException checkSingleRemoteExpression(
        Map<String, ResolvedIndexExpressions> remoteResolvedExpressions,
        String projectAlias,
        String resource,
        String remoteExpression,
        IndicesOptions indicesOptions
    ) {
        ResolvedIndexExpressions resolvedExpressionsInProject = remoteResolvedExpressions.get(projectAlias);
        /*
         * We look for an index in the linked projects only after we've ascertained that it does not exist
         * on the origin. However, if we couldn't find a valid entry for the same index in the resolved
         * expressions `Map<K,V>` from the linked projects, it could mean that we did not hear back from
         * the linked project due to some error that occurred on it. In such case, the scenario effectively
         * is identical to the one where we could not find an index anywhere.
         */
        if (resolvedExpressionsInProject == null) {
            return new IndexNotFoundException(remoteExpression);
        }

        ResolvedIndexExpression.LocalExpressions matchingExpression = findMatchingExpression(resolvedExpressionsInProject, resource);
        if (matchingExpression == null) {
            assert false : "Expected to find matching expression [" + resource + "] in project [" + projectAlias + "]";
            return new IndexNotFoundException(remoteExpression);
        }

        return checkResolutionFailure(
            matchingExpression,
            matchingExpression.localIndexResolutionResult(),
            remoteExpression,
            indicesOptions
        );
    }

    public static String[] splitQualifiedResource(String resource) {
        String[] splitResource = RemoteClusterAware.splitIndexName(resource);
        assert splitResource.length == 2
            : "Expected two strings (project and indexExpression) for a qualified resource ["
                + resource
                + "], but found ["
                + splitResource.length
                + "]";
        return splitResource;
    }

    // TODO optimize with a precomputed Map<String, ResolvedIndexExpression.LocalExpressions> instead
    private static ResolvedIndexExpression.LocalExpressions findMatchingExpression(
        ResolvedIndexExpressions projectExpressions,
        String resource
    ) {
        return projectExpressions.expressions()
            .stream()
            .filter(expr -> expr.original().equals(resource))
            .map(ResolvedIndexExpression::localExpressions)
            .findFirst()
            .orElse(null);
    }

    private static ElasticsearchException checkResolutionFailure(
        ResolvedIndexExpression.LocalExpressions localExpressions,
        ResolvedIndexExpression.LocalIndexResolutionResult result,
        String expression,
        IndicesOptions indicesOptions
    ) {
        assert false == (indicesOptions.allowNoIndices() && indicesOptions.ignoreUnavailable())
            : "Should not be checking index existence in lenient mode";

        if (indicesOptions.ignoreUnavailable() == false) {
            if (result == CONCRETE_RESOURCE_NOT_VISIBLE) {
                return new IndexNotFoundException(expression);
            } else if (result == CONCRETE_RESOURCE_UNAUTHORIZED) {
                assert localExpressions.exception() != null
                    : "ResolvedIndexExpression should have exception set when concrete index is unauthorized";

                return localExpressions.exception();
            }
        }

        if (indicesOptions.allowNoIndices() == false && result == SUCCESS && localExpressions.indices().isEmpty()) {
            return new IndexNotFoundException(expression);
        }

        return null;
    }
}<|MERGE_RESOLUTION|>--- conflicted
+++ resolved
@@ -152,17 +152,7 @@
                     }
                 }
             } else {
-<<<<<<< HEAD
-                if (localException == null) {
-=======
-                ElasticsearchException localException = checkResolutionFailure(
-                    localExpressions,
-                    result,
-                    originalExpression,
-                    indicesOptions
-                );
                 if (localException == null && localExpressions != ResolvedIndexExpression.LocalExpressions.NONE) {
->>>>>>> 8f72b236
                     // found locally, continue to next expression
                     continue;
                 }
@@ -195,47 +185,32 @@
                         }
                         break;
                     }
-<<<<<<< HEAD
-                    if (false == isUnauthorized && remoteException instanceof ElasticsearchSecurityException securityException) {
-                        isUnauthorized = true;
+                    if (unauthorizedException == null && remoteException instanceof ElasticsearchSecurityException securityException) {
+                        unauthorizedException = securityException;
                         if (remoteAuthorizationExceptions == null) {
                             remoteAuthorizationExceptions = new HashMap<>();
                             remoteUnauthorizedIndices = new HashMap<>();
                         }
                         remoteAuthorizationExceptions.putIfAbsent(projectAlias, securityException);
                         remoteUnauthorizedIndices.computeIfAbsent(projectAlias, k -> new ArrayList<>()).add(resource);
-=======
-                    if (unauthorizedException == null && exception instanceof ElasticsearchSecurityException securityException) {
-                        unauthorizedException = securityException;
->>>>>>> 8f72b236
                     }
                 }
                 if (foundFlat) {
                     continue;
                 }
-<<<<<<< HEAD
-                if (isUnauthorized && localException instanceof ElasticsearchSecurityException securityException) {
+                if (unauthorizedException != null) {
                     if (localAuthorizationException == null) {
-                        localAuthorizationException = securityException;
+                        localAuthorizationException = unauthorizedException;
                         localUnauthorizedIndices = new ArrayList<>();
                     }
                     localUnauthorizedIndices.add(originalExpression);
-                } else {
-                    notFoundException = new IndexNotFoundException(originalExpression);
-=======
-                // Prefer reporting 403 over 404
-                if (unauthorizedException != null) {
-                    return unauthorizedException;
-                }
-                // Prefer reporting 404 on origin over linked projects
-                if (localException != null) {
+                } else if (localException != null) {
                     assert localException instanceof IndexNotFoundException
                         : "Expected local exception to be IndexNotFoundException, but found: " + localException;
-                    return localException;
+                    notFoundException = (IndexNotFoundException) localException;
                 } else {
                     assert false == remoteExpressions.isEmpty() : "expected remote expressions to be non-empty";
-                    return new IndexNotFoundException(remoteExpressions.iterator().next());
->>>>>>> 8f72b236
+                    notFoundException = new IndexNotFoundException(remoteExpressions.iterator().next());
                 }
             }
         }

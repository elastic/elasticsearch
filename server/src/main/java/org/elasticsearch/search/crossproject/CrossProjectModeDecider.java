/*
 * Copyright Elasticsearch B.V. and/or licensed to Elasticsearch B.V. under one
 * or more contributor license agreements. Licensed under the "Elastic License
 * 2.0", the "GNU Affero General Public License v3.0 only", and the "Server Side
 * Public License v 1"; you may not use this file except in compliance with, at
 * your election, the "Elastic License 2.0", the "GNU Affero General Public
 * License v3.0 only", or the "Server Side Public License, v 1".
 */

package org.elasticsearch.search.crossproject;

import org.elasticsearch.action.IndicesRequest;
import org.elasticsearch.common.settings.Settings;

/**
 * Utility class to determine whether Cross-Project Search (CPS) applies to an inbound request.
 * <p>
 * CPS applicability is controlled at three levels:
 * <ul>
 *   <li><b>Cluster level:</b> The {@code serverless.cross_project.enabled} setting determines
 *       whether CPS processing is available at all. In the future, all Serverless projects
 *       will support CPS, so this distinction will depend on whether the cluster is a
 *       Serverless cluster or not.</li>
 *   <li><b>API level:</b> The {@link org.elasticsearch.action.IndicesRequest.Replaceable#allowsCrossProject()}
 *       method determines whether a particular request type supports CPS processing.</li>
 *   <li><b>Request level:</b> An {@link org.elasticsearch.action.support.IndicesOptions} flag
 *       determines whether CPS should apply to the current
 *       request being processed. This fine-grained control is required because APIs that
 *       support CPS may also be used in contexts where CPS should not apply—for example,
 *       internal searches against the security system index to retrieve user roles, or CPS
 *       actions that execute in a flow where a parent action has already performed CPS
 *       processing.</li>
 * </ul>
 */
public class CrossProjectModeDecider {
    private static final String CROSS_PROJECT_ENABLED_SETTING_KEY = "serverless.cross_project.enabled";
    private final boolean crossProjectEnabled;

    public CrossProjectModeDecider(Settings settings) {
        this.crossProjectEnabled = settings.getAsBoolean(CROSS_PROJECT_ENABLED_SETTING_KEY, false);
    }

    public boolean crossProjectEnabled() {
        return crossProjectEnabled;
    }

<<<<<<< HEAD
    public boolean resolvesCrossProject(IndicesRequest request) {
=======
    public boolean resolvesCrossProject(IndicesRequest.CrossProjectCandidate request) {
>>>>>>> d02487ef
        if (crossProjectEnabled == false) {
            return false;
        }

        // TODO: The following check can be an method on the request itself
<<<<<<< HEAD
        boolean resolveCrossProjectIndexExpression = request.indicesOptions().resolveCrossProjectIndexExpression();
        if (resolveCrossProjectIndexExpression == false) {
            return false;
        }
        if (request instanceof IndicesRequest.Replaceable replaceable && replaceable.allowsCrossProject()) {
            return true;
        }
        if (request instanceof IndicesRequest.SingleIndexNoWildcards singleIndexRequest && singleIndexRequest.allowsCrossProject()) {
            return true;
        }
        return false;
=======
        if (request.allowsCrossProject() == false) {
            return false;
        }
        if (request instanceof IndicesRequest indicesRequest) {
            return indicesRequest.indicesOptions().resolveCrossProjectIndexExpression();
        }
        return true;
>>>>>>> d02487ef
    }
}<|MERGE_RESOLUTION|>--- conflicted
+++ resolved
@@ -44,29 +44,12 @@
         return crossProjectEnabled;
     }
 
-<<<<<<< HEAD
-    public boolean resolvesCrossProject(IndicesRequest request) {
-=======
     public boolean resolvesCrossProject(IndicesRequest.CrossProjectCandidate request) {
->>>>>>> d02487ef
         if (crossProjectEnabled == false) {
             return false;
         }
 
         // TODO: The following check can be an method on the request itself
-<<<<<<< HEAD
-        boolean resolveCrossProjectIndexExpression = request.indicesOptions().resolveCrossProjectIndexExpression();
-        if (resolveCrossProjectIndexExpression == false) {
-            return false;
-        }
-        if (request instanceof IndicesRequest.Replaceable replaceable && replaceable.allowsCrossProject()) {
-            return true;
-        }
-        if (request instanceof IndicesRequest.SingleIndexNoWildcards singleIndexRequest && singleIndexRequest.allowsCrossProject()) {
-            return true;
-        }
-        return false;
-=======
         if (request.allowsCrossProject() == false) {
             return false;
         }
@@ -74,6 +57,5 @@
             return indicesRequest.indicesOptions().resolveCrossProjectIndexExpression();
         }
         return true;
->>>>>>> d02487ef
     }
 }
/*
 * Copyright Elasticsearch B.V. and/or licensed to Elasticsearch B.V. under one
 * or more contributor license agreements. Licensed under the "Elastic License
 * 2.0", the "GNU Affero General Public License v3.0 only", and the "Server Side
 * Public License v 1"; you may not use this file except in compliance with, at
 * your election, the "Elastic License 2.0", the "GNU Affero General Public
 * License v3.0 only", or the "Server Side Public License, v 1".
 */

package org.elasticsearch.search.dfs;

import org.apache.lucene.index.Term;
import org.apache.lucene.search.CollectionStatistics;
import org.apache.lucene.search.TermStatistics;
import org.apache.lucene.util.BytesRef;
import org.elasticsearch.TransportVersions;
import org.elasticsearch.common.io.stream.StreamInput;
import org.elasticsearch.common.io.stream.StreamOutput;
import org.elasticsearch.search.SearchPhaseResult;
import org.elasticsearch.search.SearchShardTarget;
import org.elasticsearch.search.internal.ShardSearchContextId;
import org.elasticsearch.search.internal.ShardSearchRequest;
import org.elasticsearch.search.profile.SearchProfileDfsPhaseResult;

import java.io.IOException;
import java.util.HashMap;
import java.util.List;
import java.util.Map;

public final class DfsSearchResult extends SearchPhaseResult {

    private static final Term[] EMPTY_TERMS = new Term[0];
    private static final TermStatistics[] EMPTY_TERM_STATS = new TermStatistics[0];
    private Term[] terms;
    private TermStatistics[] termStatistics;
    private Map<String, CollectionStatistics> fieldStatistics = new HashMap<>();
    private List<DfsKnnResults> knnResults;
    private int maxDoc;
    private SearchProfileDfsPhaseResult searchProfileDfsPhaseResult;

    public DfsSearchResult(StreamInput in) throws IOException {
        contextId = new ShardSearchContextId(in);
        int termsSize = in.readVInt();
        if (termsSize == 0) {
            terms = EMPTY_TERMS;
        } else {
            terms = new Term[termsSize];
            for (int i = 0; i < terms.length; i++) {
                terms[i] = new Term(in.readString(), in.readSlicedBytesReference().toBytesRef());
            }
        }
        this.termStatistics = readTermStats(in, terms);
        fieldStatistics = readFieldStats(in);

        maxDoc = in.readVInt();
        setShardSearchRequest(in.readOptionalWriteable(ShardSearchRequest::new));
<<<<<<< HEAD
        knnResults = in.readOptionalCollectionAsList(DfsKnnResults::new);
        if (in.getTransportVersion().onOrAfter(TransportVersions.V_8_6_0)) {
            searchProfileDfsPhaseResult = in.readOptionalWriteable(SearchProfileDfsPhaseResult::new);
        }
=======
        if (in.getTransportVersion().onOrAfter(TransportVersions.V_8_7_0)) {
            knnResults = in.readOptionalCollectionAsList(DfsKnnResults::new);
        } else {
            DfsKnnResults results = in.readOptionalWriteable(DfsKnnResults::new);
            knnResults = results != null ? List.of(results) : List.of();
        }
        searchProfileDfsPhaseResult = in.readOptionalWriteable(SearchProfileDfsPhaseResult::new);
>>>>>>> c71ffe59
    }

    public DfsSearchResult(ShardSearchContextId contextId, SearchShardTarget shardTarget, ShardSearchRequest shardSearchRequest) {
        this.setSearchShardTarget(shardTarget);
        this.contextId = contextId;
        setShardSearchRequest(shardSearchRequest);
    }

    public DfsSearchResult maxDoc(int maxDoc) {
        this.maxDoc = maxDoc;
        return this;
    }

    public int maxDoc() {
        return maxDoc;
    }

    public DfsSearchResult termsStatistics(Term[] terms, TermStatistics[] termStatistics) {
        this.terms = terms;
        this.termStatistics = termStatistics;
        return this;
    }

    public DfsSearchResult fieldStatistics(Map<String, CollectionStatistics> fieldStatistics) {
        this.fieldStatistics = fieldStatistics;
        return this;
    }

    public DfsSearchResult knnResults(List<DfsKnnResults> knnResults) {
        this.knnResults = knnResults;
        return this;
    }

    public DfsSearchResult profileResult(SearchProfileDfsPhaseResult searchProfileDfsPhaseResult) {
        this.searchProfileDfsPhaseResult = searchProfileDfsPhaseResult;
        return this;
    }

    public Term[] terms() {
        return terms;
    }

    public TermStatistics[] termStatistics() {
        return termStatistics;
    }

    public Map<String, CollectionStatistics> fieldStatistics() {
        return fieldStatistics;
    }

    public List<DfsKnnResults> knnResults() {
        return knnResults;
    }

    public SearchProfileDfsPhaseResult searchProfileDfsPhaseResult() {
        return searchProfileDfsPhaseResult;
    }

    @Override
    public void writeTo(StreamOutput out) throws IOException {
        contextId.writeTo(out);
        out.writeArray((o, term) -> {
            o.writeString(term.field());
            o.writeBytesRef(term.bytes());
        }, terms);
        writeTermStats(out, termStatistics);
        writeFieldStats(out, fieldStatistics);
        out.writeVInt(maxDoc);
        out.writeOptionalWriteable(getShardSearchRequest());
<<<<<<< HEAD
        out.writeOptionalCollection(knnResults);
        if (out.getTransportVersion().onOrAfter(TransportVersions.V_8_6_0)) {
            out.writeOptionalWriteable(searchProfileDfsPhaseResult);
        }
=======
        if (out.getTransportVersion().onOrAfter(TransportVersions.V_8_7_0)) {
            out.writeOptionalCollection(knnResults);
        } else {
            if (knnResults != null && knnResults.size() > 1) {
                throw new IllegalArgumentException(
                    "Cannot serialize multiple KNN results to nodes using previous transport version ["
                        + out.getTransportVersion().toReleaseVersion()
                        + "], minimum required transport version is ["
                        + TransportVersions.V_8_7_0.toReleaseVersion()
                        + "]"
                );
            }
            out.writeOptionalWriteable(knnResults == null || knnResults.isEmpty() ? null : knnResults.get(0));
        }
        out.writeOptionalWriteable(searchProfileDfsPhaseResult);
>>>>>>> c71ffe59
    }

    public static void writeFieldStats(StreamOutput out, Map<String, CollectionStatistics> fieldStatistics) throws IOException {
        out.writeMap(fieldStatistics, (o, statistics) -> {
            assert statistics.maxDoc() >= 0;
            o.writeVLong(statistics.maxDoc());
            // stats are always positive numbers
            o.writeVLong(statistics.docCount());
            o.writeVLong(statistics.sumTotalTermFreq());
            o.writeVLong(statistics.sumDocFreq());
        });
    }

    public static void writeTermStats(StreamOutput out, TermStatistics[] termStatistics) throws IOException {
        out.writeArray(DfsSearchResult::writeSingleTermStats, termStatistics);
    }

    public static void writeSingleTermStats(StreamOutput out, TermStatistics termStatistic) throws IOException {
        if (termStatistic != null) {
            assert termStatistic.docFreq() > 0;
            out.writeVLong(termStatistic.docFreq());
            out.writeVLong(addOne(termStatistic.totalTermFreq()));
        } else {
            out.writeVLong(0);
            out.writeVLong(0);
        }
    }

    static Map<String, CollectionStatistics> readFieldStats(StreamInput in) throws IOException {
        final int numFieldStatistics = in.readVInt();
        Map<String, CollectionStatistics> fieldStatistics = new HashMap<>(numFieldStatistics);
        for (int i = 0; i < numFieldStatistics; i++) {
            final String field = in.readString();
            assert field != null;
            final long maxDoc = in.readVLong();
            // stats are always positive numbers
            final long docCount = in.readVLong();
            final long sumTotalTermFreq = in.readVLong();
            final long sumDocFreq = in.readVLong();
            CollectionStatistics stats = new CollectionStatistics(field, maxDoc, docCount, sumTotalTermFreq, sumDocFreq);
            fieldStatistics.put(field, stats);
        }
        return fieldStatistics;
    }

    static TermStatistics[] readTermStats(StreamInput in, Term[] terms) throws IOException {
        int termsStatsSize = in.readVInt();
        final TermStatistics[] termStatistics;
        if (termsStatsSize == 0) {
            termStatistics = EMPTY_TERM_STATS;
        } else {
            termStatistics = new TermStatistics[termsStatsSize];
            assert terms.length == termsStatsSize;
            for (int i = 0; i < termStatistics.length; i++) {
                BytesRef term = terms[i].bytes();
                final long docFreq = in.readVLong();
                assert docFreq >= 0;
                final long totalTermFreq = subOne(in.readVLong());
                if (docFreq == 0) {
                    continue;
                }
                termStatistics[i] = new TermStatistics(term, docFreq, totalTermFreq);
            }
        }
        return termStatistics;
    }

    /*
     * optional statistics are set to -1 in lucene by default.
     * Since we are using var longs to encode values we add one to each value
     * to ensure we don't waste space and don't add negative values.
     */
    public static long addOne(long value) {
        assert value + 1 >= 0;
        return value + 1;
    }

    /*
     * See #addOne this just subtracting one and asserts that the actual value
     * is positive.
     */
    public static long subOne(long value) {
        assert value >= 0;
        return value - 1;
    }
}<|MERGE_RESOLUTION|>--- conflicted
+++ resolved
@@ -13,7 +13,6 @@
 import org.apache.lucene.search.CollectionStatistics;
 import org.apache.lucene.search.TermStatistics;
 import org.apache.lucene.util.BytesRef;
-import org.elasticsearch.TransportVersions;
 import org.elasticsearch.common.io.stream.StreamInput;
 import org.elasticsearch.common.io.stream.StreamOutput;
 import org.elasticsearch.search.SearchPhaseResult;
@@ -54,20 +53,8 @@
 
         maxDoc = in.readVInt();
         setShardSearchRequest(in.readOptionalWriteable(ShardSearchRequest::new));
-<<<<<<< HEAD
         knnResults = in.readOptionalCollectionAsList(DfsKnnResults::new);
-        if (in.getTransportVersion().onOrAfter(TransportVersions.V_8_6_0)) {
-            searchProfileDfsPhaseResult = in.readOptionalWriteable(SearchProfileDfsPhaseResult::new);
-        }
-=======
-        if (in.getTransportVersion().onOrAfter(TransportVersions.V_8_7_0)) {
-            knnResults = in.readOptionalCollectionAsList(DfsKnnResults::new);
-        } else {
-            DfsKnnResults results = in.readOptionalWriteable(DfsKnnResults::new);
-            knnResults = results != null ? List.of(results) : List.of();
-        }
         searchProfileDfsPhaseResult = in.readOptionalWriteable(SearchProfileDfsPhaseResult::new);
->>>>>>> c71ffe59
     }
 
     public DfsSearchResult(ShardSearchContextId contextId, SearchShardTarget shardTarget, ShardSearchRequest shardSearchRequest) {
@@ -137,28 +124,8 @@
         writeFieldStats(out, fieldStatistics);
         out.writeVInt(maxDoc);
         out.writeOptionalWriteable(getShardSearchRequest());
-<<<<<<< HEAD
         out.writeOptionalCollection(knnResults);
-        if (out.getTransportVersion().onOrAfter(TransportVersions.V_8_6_0)) {
-            out.writeOptionalWriteable(searchProfileDfsPhaseResult);
-        }
-=======
-        if (out.getTransportVersion().onOrAfter(TransportVersions.V_8_7_0)) {
-            out.writeOptionalCollection(knnResults);
-        } else {
-            if (knnResults != null && knnResults.size() > 1) {
-                throw new IllegalArgumentException(
-                    "Cannot serialize multiple KNN results to nodes using previous transport version ["
-                        + out.getTransportVersion().toReleaseVersion()
-                        + "], minimum required transport version is ["
-                        + TransportVersions.V_8_7_0.toReleaseVersion()
-                        + "]"
-                );
-            }
-            out.writeOptionalWriteable(knnResults == null || knnResults.isEmpty() ? null : knnResults.get(0));
-        }
         out.writeOptionalWriteable(searchProfileDfsPhaseResult);
->>>>>>> c71ffe59
     }
 
     public static void writeFieldStats(StreamOutput out, Map<String, CollectionStatistics> fieldStatistics) throws IOException {

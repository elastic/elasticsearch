--- conflicted
+++ resolved
@@ -10,19 +10,14 @@
 
 import org.apache.logging.log4j.LogManager;
 import org.apache.logging.log4j.Logger;
-import org.apache.lucene.document.StoredField;
 import org.apache.lucene.index.LeafReaderContext;
 import org.apache.lucene.search.TotalHits;
-import org.elasticsearch.common.document.DocumentField;
 import org.elasticsearch.common.xcontent.XContentHelper;
 import org.elasticsearch.common.xcontent.support.XContentMapValues;
 import org.elasticsearch.core.Tuple;
 import org.elasticsearch.index.fieldvisitor.LeafStoredFieldLoader;
 import org.elasticsearch.index.fieldvisitor.StoredFieldLoader;
-import org.elasticsearch.index.mapper.MappedFieldType;
-import org.elasticsearch.index.mapper.SourceFieldMapper;
 import org.elasticsearch.index.mapper.SourceLoader;
-import org.elasticsearch.index.query.SearchExecutionContext;
 import org.elasticsearch.search.LeafNestedDocuments;
 import org.elasticsearch.search.NestedDocuments;
 import org.elasticsearch.search.SearchContextSourcePrinter;
@@ -43,23 +38,11 @@
 import java.io.IOException;
 import java.io.UncheckedIOException;
 import java.util.ArrayList;
-import java.util.Collection;
 import java.util.Collections;
 import java.util.HashMap;
-import java.util.HashSet;
-import java.util.Iterator;
 import java.util.List;
 import java.util.Map;
-import java.util.Set;
-<<<<<<< HEAD
 import java.util.function.Supplier;
-=======
-import java.util.function.Function;
-import java.util.function.Supplier;
-import java.util.stream.Collectors;
->>>>>>> 012e0389
-
-import static java.util.Collections.emptyMap;
 
 /**
  * Fetch phase of a search request, used to fetch the actual top matching documents to be returned to the client, identified
@@ -246,7 +229,6 @@
         leafStoredFieldLoader.advanceTo(subDocId);
 
         if (leafStoredFieldLoader.id() == null) {
-<<<<<<< HEAD
             SearchHit hit = new SearchHit(docId, null);
             Source source = Source.lazy(lazyStoredSourceLoader(profiler, subReaderContext, subDocId));
             return new HitContext(hit, subReaderContext, subDocId, Map.of(), source);
@@ -254,24 +236,6 @@
             SearchHit hit = new SearchHit(docId, leafStoredFieldLoader.id());
             Source source;
             if (requiresSource) {
-=======
-            SearchHit hit = new SearchHit(docId, null, null, null);
-            Source source = Source.lazy(lazyStoredSourceLoader(profiler, subReaderContext, subDocId));
-            return new HitContext(hit, subReaderContext, subDocId, source);
-        } else {
-            SearchHit hit;
-            if (leafStoredFieldLoader.storedFields().isEmpty() == false) {
-                Map<String, DocumentField> docFields = new HashMap<>();
-                Map<String, DocumentField> metaFields = new HashMap<>();
-                fillDocAndMetaFields(context, leafStoredFieldLoader.storedFields(), storedToRequestedFields, docFields, metaFields);
-                hit = new SearchHit(docId, leafStoredFieldLoader.id(), docFields, metaFields);
-            } else {
-                hit = new SearchHit(docId, leafStoredFieldLoader.id(), emptyMap(), emptyMap());
-            }
-
-            Source source;
-            if (sourceRequired(context)) {
->>>>>>> 012e0389
                 try {
                     profiler.startLoadingSource();
                     source = Source.fromBytes(sourceLoader.source(leafStoredFieldLoader, subDocId));
@@ -284,11 +248,7 @@
             } else {
                 source = Source.lazy(lazyStoredSourceLoader(profiler, subReaderContext, subDocId));
             }
-<<<<<<< HEAD
             return new HitContext(hit, subReaderContext, subDocId, leafStoredFieldLoader.storedFields(), source);
-=======
-            return new HitContext(hit, subReaderContext, subDocId, source);
->>>>>>> 012e0389
         }
     }
 
@@ -357,11 +317,7 @@
 
         SearchHit.NestedIdentity nestedIdentity = nestedInfo.nestedIdentity();
 
-<<<<<<< HEAD
         SearchHit hit = new SearchHit(topDocId, rootId, nestedIdentity);
-=======
-        SearchHit hit = new SearchHit(topDocId, rootId, nestedIdentity, docFields, metaFields);
->>>>>>> 012e0389
 
         if (rootSourceAsMap != null && rootSourceAsMap.isEmpty() == false) {
             // Isolate the nested json array object that matches with nested hit and wrap it back into the same json
@@ -386,52 +342,9 @@
                     current = next;
                 }
             }
-<<<<<<< HEAD
             return new HitContext(hit, subReaderContext, nestedInfo.doc(), childFieldLoader.storedFields(), Source.fromMap(nestedSourceAsMap, rootSourceContentType));
-=======
-            return new HitContext(hit, subReaderContext, nestedInfo.doc(), Source.fromMap(nestedSourceAsMap, rootSourceContentType));
-        }
-        return new HitContext(hit, subReaderContext, nestedInfo.doc(), Source.empty(rootSourceContentType));
-    }
-
-    public static List<Object> processStoredField(Function<String, MappedFieldType> fieldTypeLookup, String field, List<Object> input) {
-        MappedFieldType ft = fieldTypeLookup.apply(field);
-        if (ft == null) {
-            // TODO remove this once we've stopped calling it for accidentally loaded fields
-            return input;
-        }
-        return input.stream().map(ft::valueForDisplay).collect(Collectors.toList());
-    }
-
-    private static void fillDocAndMetaFields(
-        SearchContext context,
-        Map<String, List<Object>> storedFields,
-        Map<String, Set<String>> storedToRequestedFields,
-        Map<String, DocumentField> docFields,
-        Map<String, DocumentField> metaFields
-    ) {
-        Function<String, MappedFieldType> fieldTypeLookup = context.getSearchExecutionContext()::getFieldType;
-        for (Map.Entry<String, List<Object>> entry : storedFields.entrySet()) {
-            String storedField = entry.getKey();
-            List<Object> storedValues = processStoredField(fieldTypeLookup, storedField, entry.getValue());
-            if (storedToRequestedFields.containsKey(storedField)) {
-                for (String requestedField : storedToRequestedFields.get(storedField)) {
-                    if (context.getSearchExecutionContext().isMetadataField(requestedField)) {
-                        metaFields.put(requestedField, new DocumentField(requestedField, storedValues));
-                    } else {
-                        docFields.put(requestedField, new DocumentField(requestedField, storedValues));
-                    }
-                }
-            } else {
-                if (context.getSearchExecutionContext().isMetadataField(storedField)) {
-                    metaFields.put(storedField, new DocumentField(storedField, storedValues));
-                } else {
-                    docFields.put(storedField, new DocumentField(storedField, storedValues));
-                }
-            }
->>>>>>> 012e0389
-        }
-        return new HitContext(hit, subReaderContext, nestedInfo.doc(), childFieldLoader.storedFields(), Source.EMPTY);
+        }
+        return new HitContext(hit, subReaderContext, nestedInfo.doc(), childFieldLoader.storedFields(), Source.empty(null));
     }
 
     interface Profiler {

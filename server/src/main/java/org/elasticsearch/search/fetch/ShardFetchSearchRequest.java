/*
 * Copyright Elasticsearch B.V. and/or licensed to Elasticsearch B.V. under one
 * or more contributor license agreements. Licensed under the "Elastic License
 * 2.0", the "GNU Affero General Public License v3.0 only", and the "Server Side
 * Public License v 1"; you may not use this file except in compliance with, at
 * your election, the "Elastic License 2.0", the "GNU Affero General Public
 * License v3.0 only", or the "Server Side Public License, v 1".
 */

package org.elasticsearch.search.fetch;

import org.apache.lucene.search.ScoreDoc;
import org.elasticsearch.action.IndicesRequest;
import org.elasticsearch.action.OriginalIndices;
import org.elasticsearch.action.support.IndicesOptions;
import org.elasticsearch.cluster.node.DiscoveryNode;
import org.elasticsearch.common.io.stream.StreamInput;
import org.elasticsearch.common.io.stream.StreamOutput;
import org.elasticsearch.search.RescoreDocIds;
import org.elasticsearch.search.dfs.AggregatedDfs;
import org.elasticsearch.search.internal.ShardSearchContextId;
import org.elasticsearch.search.internal.ShardSearchRequest;
import org.elasticsearch.search.rank.RankDocShardInfo;

import java.io.IOException;
import java.util.List;

import static org.elasticsearch.search.fetch.chunk.TransportFetchPhaseCoordinationAction.CHUNKED_FETCH_PHASE;

/**
 * Shard level fetch request used with search. Holds indices taken from the original search request
 * and implements {@link org.elasticsearch.action.IndicesRequest}.
 */
public class ShardFetchSearchRequest extends ShardFetchRequest implements IndicesRequest {

    private final OriginalIndices originalIndices;
    private final ShardSearchRequest shardSearchRequest;
    private final RescoreDocIds rescoreDocIds;
    private final AggregatedDfs aggregatedDfs;
    private final RankDocShardInfo rankDocs;
    private DiscoveryNode coordinatingNode;
    private long coordinatingTaskId;

    public ShardFetchSearchRequest(
        OriginalIndices originalIndices,
        ShardSearchContextId id,
        ShardSearchRequest shardSearchRequest,
        List<Integer> docIds,
        RankDocShardInfo rankDocs,
        ScoreDoc lastEmittedDoc,
        RescoreDocIds rescoreDocIds,
        AggregatedDfs aggregatedDfs
    ) {
        super(id, docIds, lastEmittedDoc);
        this.originalIndices = originalIndices;
        this.shardSearchRequest = shardSearchRequest;
        this.rescoreDocIds = rescoreDocIds;
        this.aggregatedDfs = aggregatedDfs;
        this.rankDocs = rankDocs;
    }

    public ShardFetchSearchRequest(StreamInput in) throws IOException {
        super(in);
        originalIndices = OriginalIndices.readOriginalIndices(in);
        shardSearchRequest = in.readOptionalWriteable(ShardSearchRequest::new);
        rescoreDocIds = new RescoreDocIds(in);
        aggregatedDfs = in.readOptionalWriteable(AggregatedDfs::new);
<<<<<<< HEAD
        if (in.getTransportVersion().onOrAfter(TransportVersions.V_8_15_0)) {
            this.rankDocs = in.readOptionalWriteable(RankDocShardInfo::new);
        } else {
            this.rankDocs = null;
        }
        if (in.getTransportVersion().onOrAfter(CHUNKED_FETCH_PHASE)) {
            coordinatingNode = in.readOptionalWriteable(DiscoveryNode::new);
            coordinatingTaskId = in.readLong();
        }
=======
        this.rankDocs = in.readOptionalWriteable(RankDocShardInfo::new);
>>>>>>> f33dfc2b
    }

    @Override
    public void writeTo(StreamOutput out) throws IOException {
        super.writeTo(out);
        OriginalIndices.writeOriginalIndices(originalIndices, out);
        out.writeOptionalWriteable(shardSearchRequest);
        rescoreDocIds.writeTo(out);
        out.writeOptionalWriteable(aggregatedDfs);
<<<<<<< HEAD
        if (out.getTransportVersion().onOrAfter(TransportVersions.V_8_15_0)) {
            out.writeOptionalWriteable(rankDocs);
        }
        if (out.getTransportVersion().onOrAfter(CHUNKED_FETCH_PHASE)) {
            out.writeOptionalWriteable(coordinatingNode);
            out.writeLong(coordinatingTaskId);
        }
=======
        out.writeOptionalWriteable(rankDocs);
>>>>>>> f33dfc2b
    }

    @Override
    public String[] indices() {
        if (originalIndices == null) {
            return null;
        }
        return originalIndices.indices();
    }

    @Override
    public IndicesOptions indicesOptions() {
        if (originalIndices == null) {
            return null;
        }
        return originalIndices.indicesOptions();
    }

    @Override
    public ShardSearchRequest getShardSearchRequest() {
        return shardSearchRequest;
    }

    @Override
    public RescoreDocIds getRescoreDocIds() {
        return rescoreDocIds;
    }

    @Override
    public AggregatedDfs getAggregatedDfs() {
        return aggregatedDfs;
    }

    @Override
    public RankDocShardInfo getRankDocks() {
        return this.rankDocs;
    }

    public DiscoveryNode getCoordinatingNode() {
        return coordinatingNode;
    }

    public long getCoordinatingTaskId() {
        return coordinatingTaskId;
    }

    public void setCoordinatingNode(DiscoveryNode coordinatingNode) {
        this.coordinatingNode = coordinatingNode;
    }

    public void setCoordinatingTaskId(long coordinatingTaskId) {
        this.coordinatingTaskId = coordinatingTaskId;
    }

}<|MERGE_RESOLUTION|>--- conflicted
+++ resolved
@@ -65,19 +65,7 @@
         shardSearchRequest = in.readOptionalWriteable(ShardSearchRequest::new);
         rescoreDocIds = new RescoreDocIds(in);
         aggregatedDfs = in.readOptionalWriteable(AggregatedDfs::new);
-<<<<<<< HEAD
-        if (in.getTransportVersion().onOrAfter(TransportVersions.V_8_15_0)) {
-            this.rankDocs = in.readOptionalWriteable(RankDocShardInfo::new);
-        } else {
-            this.rankDocs = null;
-        }
-        if (in.getTransportVersion().onOrAfter(CHUNKED_FETCH_PHASE)) {
-            coordinatingNode = in.readOptionalWriteable(DiscoveryNode::new);
-            coordinatingTaskId = in.readLong();
-        }
-=======
         this.rankDocs = in.readOptionalWriteable(RankDocShardInfo::new);
->>>>>>> f33dfc2b
     }
 
     @Override
@@ -87,17 +75,7 @@
         out.writeOptionalWriteable(shardSearchRequest);
         rescoreDocIds.writeTo(out);
         out.writeOptionalWriteable(aggregatedDfs);
-<<<<<<< HEAD
-        if (out.getTransportVersion().onOrAfter(TransportVersions.V_8_15_0)) {
-            out.writeOptionalWriteable(rankDocs);
-        }
-        if (out.getTransportVersion().onOrAfter(CHUNKED_FETCH_PHASE)) {
-            out.writeOptionalWriteable(coordinatingNode);
-            out.writeLong(coordinatingTaskId);
-        }
-=======
         out.writeOptionalWriteable(rankDocs);
->>>>>>> f33dfc2b
     }
 
     @Override

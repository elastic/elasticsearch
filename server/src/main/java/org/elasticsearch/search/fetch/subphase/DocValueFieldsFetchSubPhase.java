/*
 * Licensed to Elasticsearch under one or more contributor
 * license agreements. See the NOTICE file distributed with
 * this work for additional information regarding copyright
 * ownership. Elasticsearch licenses this file to you under
 * the Apache License, Version 2.0 (the "License"); you may
 * not use this file except in compliance with the License.
 * You may obtain a copy of the License at
 *
 *    http://www.apache.org/licenses/LICENSE-2.0
 *
 * Unless required by applicable law or agreed to in writing,
 * software distributed under the License is distributed on an
 * "AS IS" BASIS, WITHOUT WARRANTIES OR CONDITIONS OF ANY
 * KIND, either express or implied.  See the License for the
 * specific language governing permissions and limitations
 * under the License.
 */
package org.elasticsearch.search.fetch.subphase;

import org.apache.logging.log4j.LogManager;
import org.apache.lucene.index.LeafReaderContext;
import org.apache.lucene.index.ReaderUtil;
import org.apache.lucene.index.SortedNumericDocValues;
import org.elasticsearch.common.document.DocumentField;
import org.elasticsearch.common.logging.DeprecationLogger;
<<<<<<< HEAD
import org.elasticsearch.common.logging.Loggers;
=======
>>>>>>> 0c7f6570
import org.elasticsearch.index.fielddata.AtomicFieldData;
import org.elasticsearch.index.fielddata.AtomicNumericFieldData;
import org.elasticsearch.index.fielddata.IndexFieldData;
import org.elasticsearch.index.fielddata.IndexNumericFieldData;
import org.elasticsearch.index.fielddata.ScriptDocValues;
import org.elasticsearch.index.fielddata.SortedBinaryDocValues;
import org.elasticsearch.index.fielddata.SortedNumericDoubleValues;
import org.elasticsearch.index.mapper.MappedFieldType;
import org.elasticsearch.search.DocValueFormat;
import org.elasticsearch.search.SearchHit;
import org.elasticsearch.search.fetch.FetchSubPhase;
import org.elasticsearch.search.fetch.subphase.DocValueFieldsContext.FieldAndFormat;
import org.elasticsearch.search.internal.SearchContext;

import java.io.IOException;
import java.util.ArrayList;
import java.util.Arrays;
import java.util.Collections;
import java.util.Comparator;
import java.util.HashMap;
import java.util.List;
import java.util.Objects;
<<<<<<< HEAD
=======
import java.util.stream.Collectors;
>>>>>>> 0c7f6570

/**
 * Query sub phase which pulls data from doc values
 *
 * Specifying {@code "docvalue_fields": ["field1", "field2"]}
 */
public final class DocValueFieldsFetchSubPhase implements FetchSubPhase {

<<<<<<< HEAD
    private static final DeprecationLogger DEPRECATION_LOGGER = new DeprecationLogger(Loggers.getLogger(DocValueFieldsFetchSubPhase.class));
=======
    private static final DeprecationLogger DEPRECATION_LOGGER = new DeprecationLogger(
            LogManager.getLogger(DocValueFieldsFetchSubPhase.class));
>>>>>>> 0c7f6570

    @Override
    public void hitsExecute(SearchContext context, SearchHit[] hits) throws IOException {

        if (context.collapse() != null) {
            // retrieve the `doc_value` associated with the collapse field
            String name = context.collapse().getFieldName();
            if (context.docValueFieldsContext() == null) {
                context.docValueFieldsContext(new DocValueFieldsContext(
                        Collections.singletonList(new FieldAndFormat(name, DocValueFieldsContext.USE_DEFAULT_FORMAT))));
            } else if (context.docValueFieldsContext().fields().stream().map(ff -> ff.field).anyMatch(name::equals) == false) {
                context.docValueFieldsContext().fields().add(new FieldAndFormat(name, DocValueFieldsContext.USE_DEFAULT_FORMAT));
            }
        }

        if (context.docValueFieldsContext() == null) {
            return;
        }

        hits = hits.clone(); // don't modify the incoming hits
        Arrays.sort(hits, Comparator.comparingInt(SearchHit::docId));
<<<<<<< HEAD
=======

        List<String> noFormatFields = context.docValueFieldsContext().fields().stream().filter(f -> f.format == null).map(f -> f.field)
                .collect(Collectors.toList());
        if (noFormatFields.isEmpty() == false) {
            DEPRECATION_LOGGER.deprecated("There are doc-value fields which are not using a format. The output will "
                    + "change in 7.0 when doc value fields get formatted based on mappings by default. It is recommended to pass "
                    + "[format={}] with a doc value field in order to opt in for the future behaviour and ease the migration to "
                    + "7.0: {}", DocValueFieldsContext.USE_DEFAULT_FORMAT, noFormatFields);
        }
>>>>>>> 0c7f6570

        for (FieldAndFormat fieldAndFormat : context.docValueFieldsContext().fields()) {
            String field = fieldAndFormat.field;
            MappedFieldType fieldType = context.mapperService().fullName(field);
            if (fieldType != null) {
                final IndexFieldData<?> indexFieldData = context.getForField(fieldType);
                final DocValueFormat format;
                if (fieldAndFormat.format == null) {
<<<<<<< HEAD
                    DEPRECATION_LOGGER.deprecated("Doc-value field [" + fieldAndFormat.field + "] is not using a format. The output will " +
                            "change in 7.0 when doc value fields get formatted based on mappings by default. It is recommended to pass " +
                            "[format={}] with the doc value field in order to opt in for the future behaviour and ease the migration to " +
                            "7.0.", DocValueFieldsContext.USE_DEFAULT_FORMAT);
=======
>>>>>>> 0c7f6570
                    format = null;
                } else {
                    String formatDesc = fieldAndFormat.format;
                    if (Objects.equals(formatDesc, DocValueFieldsContext.USE_DEFAULT_FORMAT)) {
                        formatDesc = null;
                    }
                    format = fieldType.docValueFormat(formatDesc, null);
                }
                LeafReaderContext subReaderContext = null;
                AtomicFieldData data = null;
                ScriptDocValues<?> scriptValues = null; // legacy
                SortedBinaryDocValues binaryValues = null; // binary / string / ip fields
                SortedNumericDocValues longValues = null; // int / date fields
                SortedNumericDoubleValues doubleValues = null; // floating-point fields
                for (SearchHit hit : hits) {
                    // if the reader index has changed we need to get a new doc values reader instance
                    if (subReaderContext == null || hit.docId() >= subReaderContext.docBase + subReaderContext.reader().maxDoc()) {
                        int readerIndex = ReaderUtil.subIndex(hit.docId(), context.searcher().getIndexReader().leaves());
                        subReaderContext = context.searcher().getIndexReader().leaves().get(readerIndex);
                        data = indexFieldData.load(subReaderContext);
                        if (format == null) {
<<<<<<< HEAD
                            scriptValues = data.getScriptValues();
=======
                            scriptValues = data.getLegacyFieldValues();
>>>>>>> 0c7f6570
                        } else if (indexFieldData instanceof IndexNumericFieldData) {
                            if (((IndexNumericFieldData) indexFieldData).getNumericType().isFloatingPoint()) {
                                doubleValues = ((AtomicNumericFieldData) data).getDoubleValues();
                            } else {
                                longValues = ((AtomicNumericFieldData) data).getLongValues();
                            }
                        } else {
                            binaryValues = data.getBytesValues();
                        }
                    }
                    if (hit.fieldsOrNull() == null) {
                        hit.fields(new HashMap<>(2));
                    }
                    DocumentField hitField = hit.getFields().get(field);
                    if (hitField == null) {
                        hitField = new DocumentField(field, new ArrayList<>(2));
                        hit.getFields().put(field, hitField);
                    }
                    final List<Object> values = hitField.getValues();

                    int subDocId = hit.docId() - subReaderContext.docBase;
                    if (scriptValues != null) {
                        scriptValues.setNextDocId(subDocId);
                        values.addAll(scriptValues);
                    } else if (binaryValues != null) {
                        if (binaryValues.advanceExact(subDocId)) {
                            for (int i = 0, count = binaryValues.docValueCount(); i < count; ++i) {
                                values.add(format.format(binaryValues.nextValue()));
                            }
                        }
                    } else if (longValues != null) {
                        if (longValues.advanceExact(subDocId)) {
                            for (int i = 0, count = longValues.docValueCount(); i < count; ++i) {
                                values.add(format.format(longValues.nextValue()));
                            }
                        }
                    } else if (doubleValues != null) {
                        if (doubleValues.advanceExact(subDocId)) {
                            for (int i = 0, count = doubleValues.docValueCount(); i < count; ++i) {
                                values.add(format.format(doubleValues.nextValue()));
                            }
                        }
                    } else {
                        throw new AssertionError("Unreachable code");
                    }
                }
            }
        }
    }
}<|MERGE_RESOLUTION|>--- conflicted
+++ resolved
@@ -24,10 +24,6 @@
 import org.apache.lucene.index.SortedNumericDocValues;
 import org.elasticsearch.common.document.DocumentField;
 import org.elasticsearch.common.logging.DeprecationLogger;
-<<<<<<< HEAD
-import org.elasticsearch.common.logging.Loggers;
-=======
->>>>>>> 0c7f6570
 import org.elasticsearch.index.fielddata.AtomicFieldData;
 import org.elasticsearch.index.fielddata.AtomicNumericFieldData;
 import org.elasticsearch.index.fielddata.IndexFieldData;
@@ -50,10 +46,7 @@
 import java.util.HashMap;
 import java.util.List;
 import java.util.Objects;
-<<<<<<< HEAD
-=======
 import java.util.stream.Collectors;
->>>>>>> 0c7f6570
 
 /**
  * Query sub phase which pulls data from doc values
@@ -62,12 +55,8 @@
  */
 public final class DocValueFieldsFetchSubPhase implements FetchSubPhase {
 
-<<<<<<< HEAD
-    private static final DeprecationLogger DEPRECATION_LOGGER = new DeprecationLogger(Loggers.getLogger(DocValueFieldsFetchSubPhase.class));
-=======
     private static final DeprecationLogger DEPRECATION_LOGGER = new DeprecationLogger(
             LogManager.getLogger(DocValueFieldsFetchSubPhase.class));
->>>>>>> 0c7f6570
 
     @Override
     public void hitsExecute(SearchContext context, SearchHit[] hits) throws IOException {
@@ -89,8 +78,6 @@
 
         hits = hits.clone(); // don't modify the incoming hits
         Arrays.sort(hits, Comparator.comparingInt(SearchHit::docId));
-<<<<<<< HEAD
-=======
 
         List<String> noFormatFields = context.docValueFieldsContext().fields().stream().filter(f -> f.format == null).map(f -> f.field)
                 .collect(Collectors.toList());
@@ -100,7 +87,6 @@
                     + "[format={}] with a doc value field in order to opt in for the future behaviour and ease the migration to "
                     + "7.0: {}", DocValueFieldsContext.USE_DEFAULT_FORMAT, noFormatFields);
         }
->>>>>>> 0c7f6570
 
         for (FieldAndFormat fieldAndFormat : context.docValueFieldsContext().fields()) {
             String field = fieldAndFormat.field;
@@ -109,13 +95,6 @@
                 final IndexFieldData<?> indexFieldData = context.getForField(fieldType);
                 final DocValueFormat format;
                 if (fieldAndFormat.format == null) {
-<<<<<<< HEAD
-                    DEPRECATION_LOGGER.deprecated("Doc-value field [" + fieldAndFormat.field + "] is not using a format. The output will " +
-                            "change in 7.0 when doc value fields get formatted based on mappings by default. It is recommended to pass " +
-                            "[format={}] with the doc value field in order to opt in for the future behaviour and ease the migration to " +
-                            "7.0.", DocValueFieldsContext.USE_DEFAULT_FORMAT);
-=======
->>>>>>> 0c7f6570
                     format = null;
                 } else {
                     String formatDesc = fieldAndFormat.format;
@@ -137,11 +116,7 @@
                         subReaderContext = context.searcher().getIndexReader().leaves().get(readerIndex);
                         data = indexFieldData.load(subReaderContext);
                         if (format == null) {
-<<<<<<< HEAD
-                            scriptValues = data.getScriptValues();
-=======
                             scriptValues = data.getLegacyFieldValues();
->>>>>>> 0c7f6570
                         } else if (indexFieldData instanceof IndexNumericFieldData) {
                             if (((IndexNumericFieldData) indexFieldData).getNumericType().isFloatingPoint()) {
                                 doubleValues = ((AtomicNumericFieldData) data).getDoubleValues();

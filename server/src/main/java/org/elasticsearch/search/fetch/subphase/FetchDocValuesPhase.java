/*
 * Licensed to Elasticsearch under one or more contributor
 * license agreements. See the NOTICE file distributed with
 * this work for additional information regarding copyright
 * ownership. Elasticsearch licenses this file to you under
 * the Apache License, Version 2.0 (the "License"); you may
 * not use this file except in compliance with the License.
 * You may obtain a copy of the License at
 *
 *    http://www.apache.org/licenses/LICENSE-2.0
 *
 * Unless required by applicable law or agreed to in writing,
 * software distributed under the License is distributed on an
 * "AS IS" BASIS, WITHOUT WARRANTIES OR CONDITIONS OF ANY
 * KIND, either express or implied.  See the License for the
 * specific language governing permissions and limitations
 * under the License.
 */
package org.elasticsearch.search.fetch.subphase;

import org.apache.lucene.index.LeafReaderContext;
import org.elasticsearch.common.document.DocumentField;
import org.elasticsearch.index.mapper.DocValueFetcher;
import org.elasticsearch.index.mapper.MappedFieldType;
<<<<<<< HEAD
import org.elasticsearch.search.DocValueFormat;
import org.elasticsearch.search.fetch.FetchContext;
import org.elasticsearch.search.fetch.FetchSubPhase;
import org.elasticsearch.search.fetch.FetchSubPhaseProcessor;
=======
import org.elasticsearch.index.mapper.ValueFetcher;
import org.elasticsearch.search.fetch.FetchSubPhase;
import org.elasticsearch.search.fetch.FetchSubPhaseProcessor;
import org.elasticsearch.search.internal.SearchContext;
import org.elasticsearch.search.lookup.SearchLookup;
>>>>>>> 18353373

import java.io.IOException;
import java.util.ArrayList;
import java.util.List;

/**
 * Fetch sub phase which pulls data from doc values.
 *
 * Specifying {@code "docvalue_fields": ["field1", "field2"]}
 */
public final class FetchDocValuesPhase implements FetchSubPhase {

    @Override
<<<<<<< HEAD
    public FetchSubPhaseProcessor getProcessor(FetchContext context) {
=======
    public FetchSubPhaseProcessor getProcessor(SearchContext context, SearchLookup lookup) throws IOException {
        if (context.collapse() != null) {
            // retrieve the `doc_value` associated with the collapse field
            String name = context.collapse().getFieldName();
            if (context.docValuesContext() == null) {
                context.docValuesContext(new FetchDocValuesContext(
                    Collections.singletonList(new FieldAndFormat(name, null))));
            } else if (context.docValuesContext().fields().stream().map(ff -> ff.field).anyMatch(name::equals) == false) {
                context.docValuesContext().fields().add(new FieldAndFormat(name, null));
            }
        }
>>>>>>> 18353373

        FetchDocValuesContext dvContext = context.docValuesContext();
        if (dvContext == null) {
            return null;
        }

        /*
         * Its tempting to swap this to a `Map` but that'd break backwards
         * compatibility because we support fetching the same field multiple
         * times with different configuration. That isn't possible with a `Map`.
         */
        List<DocValueField> fields = new ArrayList<>();
<<<<<<< HEAD
        for (FieldAndFormat fieldAndFormat : dvContext.fields()) {
            DocValueField f = buildField(context, fieldAndFormat);
            if (f != null) {
                fields.add(f);
=======
        for (FieldAndFormat fieldAndFormat : context.docValuesContext().fields()) {
            MappedFieldType ft = context.mapperService().fieldType(fieldAndFormat.field);
            if (ft == null) {
                continue;
>>>>>>> 18353373
            }
            ValueFetcher fetcher = new DocValueFetcher(ft.docValueFormat(fieldAndFormat.format, null), lookup.doc().getForField(ft));
            fields.add(new DocValueField(fieldAndFormat.field, fetcher));
        }

        return new FetchSubPhaseProcessor() {
            @Override
            public void setNextReader(LeafReaderContext readerContext) {
                for (DocValueField f : fields) {
                    f.fetcher.setNextReader(readerContext);
                }
            }

            @Override
            public void process(HitContext hit) throws IOException {
                for (DocValueField f : fields) {
                    DocumentField hitField = hit.hit().field(f.field);
                    if (hitField == null) {
                        hitField = new DocumentField(f.field, new ArrayList<>(2));
                        // even if we request a doc values of a meta-field (e.g. _routing),
                        // docValues fields will still be document fields, and put under "fields" section of a hit.
                        hit.hit().setDocumentField(f.field, hitField);
                    }
                    hitField.getValues().addAll(f.fetcher.fetchValues(hit.sourceLookup()));
                }
            }
        };
    }

    private class DocValueField {
        private final String field;
        private final ValueFetcher fetcher;

        DocValueField(String field, ValueFetcher fetcher) {
            this.field = field;
<<<<<<< HEAD
            this.format = format;
        }

        abstract void setNextReader(LeafReaderContext context);
        abstract void setValues(int doc, DocumentField hitField) throws IOException;

    }

    private static class DoubleDocValueField extends DocValueField {

        SortedNumericDoubleValues doubleValues;
        IndexNumericFieldData fieldData;

        DoubleDocValueField(String field, IndexNumericFieldData fieldData, DocValueFormat format) {
            super(field, format);
            this.fieldData = fieldData;
        }

        @Override
        void setNextReader(LeafReaderContext context) {
            doubleValues = fieldData.load(context).getDoubleValues();
        }

        @Override
        void setValues(int doc, DocumentField hitField) throws IOException {
            final List<Object> values = hitField.getValues();
            if (doubleValues.advanceExact(doc)) {
                for (int i = 0, count = doubleValues.docValueCount(); i < count; ++i) {
                    values.add(format.format(doubleValues.nextValue()));
                }
            }
        }
    }

    private static class NanoDocValueField extends DocValueField {

        SortedNumericDocValues longValues;
        IndexNumericFieldData fieldData;

        NanoDocValueField(String field, IndexNumericFieldData fieldData, DocValueFormat format) {
            super(field, withNanosecondResolution(format));
            this.fieldData = fieldData;
        }

        @Override
        void setNextReader(LeafReaderContext context) {
            longValues = ((SortedNumericIndexFieldData.NanoSecondFieldData) fieldData.load(context)).getLongValuesAsNanos();
        }

        @Override
        void setValues(int doc, DocumentField hitField) throws IOException {
            final List<Object> values = hitField.getValues();
            if (longValues.advanceExact(doc)) {
                for (int i = 0, count = longValues.docValueCount(); i < count; ++i) {
                    values.add(format.format(longValues.nextValue()));
                }
            }
        }
    }

    private static class LongDocValueField extends DocValueField {

        SortedNumericDocValues longValues;
        IndexNumericFieldData fieldData;

        LongDocValueField(String field, IndexNumericFieldData fieldData, DocValueFormat format) {
            super(field, format);
            this.fieldData = fieldData;
        }

        @Override
        void setNextReader(LeafReaderContext context) {
            longValues = fieldData.load(context).getLongValues();
        }

        @Override
        void setValues(int doc, DocumentField hitField) throws IOException {
            final List<Object> values = hitField.getValues();
            if (longValues.advanceExact(doc)) {
                for (int i = 0, count = longValues.docValueCount(); i < count; ++i) {
                    values.add(format.format(longValues.nextValue()));
                }
            }
        }

    }

    private static class BinaryDocValueField extends DocValueField {

        SortedBinaryDocValues byteValues;
        IndexFieldData<?> fieldData;

        BinaryDocValueField(String field, IndexFieldData<?> fieldData, DocValueFormat format) {
            super(field, format);
            this.fieldData = fieldData;
        }

        @Override
        void setNextReader(LeafReaderContext context) {
            byteValues = fieldData.load(context).getBytesValues();
        }

        @Override
        void setValues(int doc, DocumentField hitField) throws IOException {
            final List<Object> values = hitField.getValues();
            if (byteValues.advanceExact(doc)) {
                for (int i = 0, count = byteValues.docValueCount(); i < count; ++i) {
                    values.add(format.format(byteValues.nextValue()));
                }
            }
        }

    }

    private static DocValueField buildField(FetchContext context, FieldAndFormat fieldAndFormat) {
        MappedFieldType fieldType = context.mapperService().fieldType(fieldAndFormat.field);
        if (fieldType == null) {
            return null;
        }
        final IndexFieldData<?> indexFieldData = context.getForField(fieldType);
        DocValueFormat format = fieldType.docValueFormat(fieldAndFormat.format, null);
        if (indexFieldData instanceof IndexNumericFieldData) {
            if (((IndexNumericFieldData) indexFieldData).getNumericType().isFloatingPoint()) {
                return new DoubleDocValueField(fieldAndFormat.field, (IndexNumericFieldData) indexFieldData, format);
            }
            if (((IndexNumericFieldData) indexFieldData).getNumericType() == NumericType.DATE_NANOSECONDS) {
                return new NanoDocValueField(fieldAndFormat.field, (IndexNumericFieldData) indexFieldData, format);
            }
            return new LongDocValueField(fieldAndFormat.field, (IndexNumericFieldData) indexFieldData, format);
=======
            this.fetcher = fetcher;
>>>>>>> 18353373
        }
    }
}<|MERGE_RESOLUTION|>--- conflicted
+++ resolved
@@ -22,18 +22,11 @@
 import org.elasticsearch.common.document.DocumentField;
 import org.elasticsearch.index.mapper.DocValueFetcher;
 import org.elasticsearch.index.mapper.MappedFieldType;
-<<<<<<< HEAD
-import org.elasticsearch.search.DocValueFormat;
 import org.elasticsearch.search.fetch.FetchContext;
 import org.elasticsearch.search.fetch.FetchSubPhase;
 import org.elasticsearch.search.fetch.FetchSubPhaseProcessor;
-=======
 import org.elasticsearch.index.mapper.ValueFetcher;
-import org.elasticsearch.search.fetch.FetchSubPhase;
-import org.elasticsearch.search.fetch.FetchSubPhaseProcessor;
-import org.elasticsearch.search.internal.SearchContext;
 import org.elasticsearch.search.lookup.SearchLookup;
->>>>>>> 18353373
 
 import java.io.IOException;
 import java.util.ArrayList;
@@ -47,22 +40,7 @@
 public final class FetchDocValuesPhase implements FetchSubPhase {
 
     @Override
-<<<<<<< HEAD
-    public FetchSubPhaseProcessor getProcessor(FetchContext context) {
-=======
-    public FetchSubPhaseProcessor getProcessor(SearchContext context, SearchLookup lookup) throws IOException {
-        if (context.collapse() != null) {
-            // retrieve the `doc_value` associated with the collapse field
-            String name = context.collapse().getFieldName();
-            if (context.docValuesContext() == null) {
-                context.docValuesContext(new FetchDocValuesContext(
-                    Collections.singletonList(new FieldAndFormat(name, null))));
-            } else if (context.docValuesContext().fields().stream().map(ff -> ff.field).anyMatch(name::equals) == false) {
-                context.docValuesContext().fields().add(new FieldAndFormat(name, null));
-            }
-        }
->>>>>>> 18353373
-
+    public FetchSubPhaseProcessor getProcessor(FetchContext context, SearchLookup lookup) {
         FetchDocValuesContext dvContext = context.docValuesContext();
         if (dvContext == null) {
             return null;
@@ -74,17 +52,10 @@
          * times with different configuration. That isn't possible with a `Map`.
          */
         List<DocValueField> fields = new ArrayList<>();
-<<<<<<< HEAD
-        for (FieldAndFormat fieldAndFormat : dvContext.fields()) {
-            DocValueField f = buildField(context, fieldAndFormat);
-            if (f != null) {
-                fields.add(f);
-=======
         for (FieldAndFormat fieldAndFormat : context.docValuesContext().fields()) {
             MappedFieldType ft = context.mapperService().fieldType(fieldAndFormat.field);
             if (ft == null) {
                 continue;
->>>>>>> 18353373
             }
             ValueFetcher fetcher = new DocValueFetcher(ft.docValueFormat(fieldAndFormat.format, null), lookup.doc().getForField(ft));
             fields.add(new DocValueField(fieldAndFormat.field, fetcher));
@@ -114,145 +85,13 @@
         };
     }
 
-    private class DocValueField {
+    private static class DocValueField {
         private final String field;
         private final ValueFetcher fetcher;
 
         DocValueField(String field, ValueFetcher fetcher) {
             this.field = field;
-<<<<<<< HEAD
-            this.format = format;
-        }
-
-        abstract void setNextReader(LeafReaderContext context);
-        abstract void setValues(int doc, DocumentField hitField) throws IOException;
-
-    }
-
-    private static class DoubleDocValueField extends DocValueField {
-
-        SortedNumericDoubleValues doubleValues;
-        IndexNumericFieldData fieldData;
-
-        DoubleDocValueField(String field, IndexNumericFieldData fieldData, DocValueFormat format) {
-            super(field, format);
-            this.fieldData = fieldData;
-        }
-
-        @Override
-        void setNextReader(LeafReaderContext context) {
-            doubleValues = fieldData.load(context).getDoubleValues();
-        }
-
-        @Override
-        void setValues(int doc, DocumentField hitField) throws IOException {
-            final List<Object> values = hitField.getValues();
-            if (doubleValues.advanceExact(doc)) {
-                for (int i = 0, count = doubleValues.docValueCount(); i < count; ++i) {
-                    values.add(format.format(doubleValues.nextValue()));
-                }
-            }
-        }
-    }
-
-    private static class NanoDocValueField extends DocValueField {
-
-        SortedNumericDocValues longValues;
-        IndexNumericFieldData fieldData;
-
-        NanoDocValueField(String field, IndexNumericFieldData fieldData, DocValueFormat format) {
-            super(field, withNanosecondResolution(format));
-            this.fieldData = fieldData;
-        }
-
-        @Override
-        void setNextReader(LeafReaderContext context) {
-            longValues = ((SortedNumericIndexFieldData.NanoSecondFieldData) fieldData.load(context)).getLongValuesAsNanos();
-        }
-
-        @Override
-        void setValues(int doc, DocumentField hitField) throws IOException {
-            final List<Object> values = hitField.getValues();
-            if (longValues.advanceExact(doc)) {
-                for (int i = 0, count = longValues.docValueCount(); i < count; ++i) {
-                    values.add(format.format(longValues.nextValue()));
-                }
-            }
-        }
-    }
-
-    private static class LongDocValueField extends DocValueField {
-
-        SortedNumericDocValues longValues;
-        IndexNumericFieldData fieldData;
-
-        LongDocValueField(String field, IndexNumericFieldData fieldData, DocValueFormat format) {
-            super(field, format);
-            this.fieldData = fieldData;
-        }
-
-        @Override
-        void setNextReader(LeafReaderContext context) {
-            longValues = fieldData.load(context).getLongValues();
-        }
-
-        @Override
-        void setValues(int doc, DocumentField hitField) throws IOException {
-            final List<Object> values = hitField.getValues();
-            if (longValues.advanceExact(doc)) {
-                for (int i = 0, count = longValues.docValueCount(); i < count; ++i) {
-                    values.add(format.format(longValues.nextValue()));
-                }
-            }
-        }
-
-    }
-
-    private static class BinaryDocValueField extends DocValueField {
-
-        SortedBinaryDocValues byteValues;
-        IndexFieldData<?> fieldData;
-
-        BinaryDocValueField(String field, IndexFieldData<?> fieldData, DocValueFormat format) {
-            super(field, format);
-            this.fieldData = fieldData;
-        }
-
-        @Override
-        void setNextReader(LeafReaderContext context) {
-            byteValues = fieldData.load(context).getBytesValues();
-        }
-
-        @Override
-        void setValues(int doc, DocumentField hitField) throws IOException {
-            final List<Object> values = hitField.getValues();
-            if (byteValues.advanceExact(doc)) {
-                for (int i = 0, count = byteValues.docValueCount(); i < count; ++i) {
-                    values.add(format.format(byteValues.nextValue()));
-                }
-            }
-        }
-
-    }
-
-    private static DocValueField buildField(FetchContext context, FieldAndFormat fieldAndFormat) {
-        MappedFieldType fieldType = context.mapperService().fieldType(fieldAndFormat.field);
-        if (fieldType == null) {
-            return null;
-        }
-        final IndexFieldData<?> indexFieldData = context.getForField(fieldType);
-        DocValueFormat format = fieldType.docValueFormat(fieldAndFormat.format, null);
-        if (indexFieldData instanceof IndexNumericFieldData) {
-            if (((IndexNumericFieldData) indexFieldData).getNumericType().isFloatingPoint()) {
-                return new DoubleDocValueField(fieldAndFormat.field, (IndexNumericFieldData) indexFieldData, format);
-            }
-            if (((IndexNumericFieldData) indexFieldData).getNumericType() == NumericType.DATE_NANOSECONDS) {
-                return new NanoDocValueField(fieldAndFormat.field, (IndexNumericFieldData) indexFieldData, format);
-            }
-            return new LongDocValueField(fieldAndFormat.field, (IndexNumericFieldData) indexFieldData, format);
-=======
             this.fetcher = fetcher;
->>>>>>> 18353373
         }
     }
 }
--- conflicted
+++ resolved
@@ -64,12 +64,8 @@
                 Source source = hitContext.source();
 
                 // If this is a parent document and there are no source filters, then add the source as-is.
-<<<<<<< HEAD
-                if (nestedHit == false && fetchSourceContext.hasFilter() == false) {
+                if (nestedHit == false && sourceFilter == null) {
                     source = replaceInferenceMetadataFields(hitContext.hit(), source);
-=======
-                if (nestedHit == false && sourceFilter == null) {
->>>>>>> 6209b4fa
                     hitContext.hit().sourceRef(source.internalSourceRef());
                     fastPath++;
                     return;

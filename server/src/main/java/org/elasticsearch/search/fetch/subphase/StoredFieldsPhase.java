/*
 * Copyright Elasticsearch B.V. and/or licensed to Elasticsearch B.V. under one
 * or more contributor license agreements. Licensed under the Elastic License
 * 2.0 and the Server Side Public License, v 1; you may not use this file except
 * in compliance with, at your election, the Elastic License 2.0 or the Server
 * Side Public License, v 1.
 */

package org.elasticsearch.search.fetch.subphase;

import org.apache.lucene.index.LeafReaderContext;
import org.elasticsearch.common.document.DocumentField;
<<<<<<< HEAD
=======
import org.elasticsearch.index.mapper.IdFieldMapper;
>>>>>>> 4dfcb089
import org.elasticsearch.index.mapper.MappedFieldType;
import org.elasticsearch.index.mapper.SourceFieldMapper;
import org.elasticsearch.index.query.SearchExecutionContext;
import org.elasticsearch.search.fetch.FetchContext;
import org.elasticsearch.search.fetch.FetchSubPhase;
import org.elasticsearch.search.fetch.FetchSubPhaseProcessor;
import org.elasticsearch.search.fetch.StoredFieldsContext;
import org.elasticsearch.search.fetch.StoredFieldsSpec;

import java.util.ArrayList;
import java.util.Collection;
<<<<<<< HEAD
import java.util.Collections;
import java.util.HashMap;
=======
>>>>>>> 4dfcb089
import java.util.HashSet;
import java.util.List;
import java.util.Map;
import java.util.Set;

/**
 * Process stored fields loaded from a HitContext into DocumentFields
 */
public class StoredFieldsPhase implements FetchSubPhase {

    /** Associates a field name with a mapped field type and whether or not it is a metadata field */
    private record StoredField(String name, MappedFieldType ft) {

        /** Processes a set of stored fields using field type information */
        List<Object> process(Map<String, List<Object>> loadedFields) {
            List<Object> inputs = loadedFields.get(ft.name());
            if (inputs == null) {
                return List.of();
            }
            return inputs.stream().map(ft::valueForDisplay).toList();
        }

        boolean hasValue(Map<String, List<Object>> loadedFields) {
            return loadedFields.containsKey(ft.name());
        }

    }

    @Override
    public FetchSubPhaseProcessor getProcessor(FetchContext fetchContext) {
        StoredFieldsContext storedFieldsContext = fetchContext.storedFieldsContext();
        if (storedFieldsContext == null || storedFieldsContext.fetchFields() == false) {
            return null;
        }

        // build the StoredFieldsSpec and a list of StoredField records to process
        List<StoredField> storedFields = new ArrayList<>();
        Set<String> fieldsToLoad = new HashSet<>();
        if (storedFieldsContext.fieldNames() != null) {
            SearchExecutionContext sec = fetchContext.getSearchExecutionContext();
            for (String field : storedFieldsContext.fieldNames()) {
<<<<<<< HEAD
                if (SourceFieldMapper.NAME.equals(field) == false) {
                    Collection<String> fieldNames = sec.getMatchingFieldNames(field);
                    for (String fieldName : fieldNames) {
                        MappedFieldType ft = sec.getFieldType(fieldName);
                        if (ft.isStored() == false || sec.isMetadataField(fieldName)) {
                            continue;
                        }
                        storedFields.add(new StoredField(fieldName, ft, sec.isMetadataField(ft.name())));
                        fieldsToLoad.add(ft.name());
=======
                Collection<String> fieldNames = sec.getMatchingFieldNames(field);
                for (String fieldName : fieldNames) {
                    // _id and _source are always retrieved anyway, no need to do it explicitly. See FieldsVisitor.
                    // They are not returned as part of HitContext#loadedFields hence they are not added to documents by this sub-phase
                    if (IdFieldMapper.NAME.equals(field) || SourceFieldMapper.NAME.equals(field)) {
                        continue;
                    }
                    MappedFieldType ft = sec.getFieldType(fieldName);
                    if (ft.isStored() == false || sec.isMetadataField(fieldName)) {
                        continue;
>>>>>>> 4dfcb089
                    }
                    storedFields.add(new StoredField(fieldName, ft));
                    fieldsToLoad.add(ft.name());
                }
            }
        }
        StoredFieldsSpec storedFieldsSpec = new StoredFieldsSpec(false, true, fieldsToLoad);

        return new FetchSubPhaseProcessor() {
            @Override
            public void setNextReader(LeafReaderContext readerContext) {

            }

            @Override
            public void process(HitContext hitContext) {
                Map<String, List<Object>> loadedFields = hitContext.loadedFields();
<<<<<<< HEAD
                Map<String, DocumentField> docFields = new HashMap<>();
                for (StoredField storedField : storedFields) {
                    if (storedField.hasValue(loadedFields)) {
                        DocumentField df = new DocumentField(storedField.name, storedField.process(loadedFields));
                        if (storedField.isMetadataField == false) {
                            docFields.put(storedField.name, df);
                        }
                    }
                }
                hitContext.hit().addDocumentFields(docFields, Collections.emptyMap());
=======
                for (StoredField storedField : storedFields) {
                    if (storedField.hasValue(loadedFields)) {
                        hitContext.hit()
                            .setDocumentField(storedField.name, new DocumentField(storedField.name, storedField.process(loadedFields)));
                    }
                }
>>>>>>> 4dfcb089
            }

            @Override
            public StoredFieldsSpec storedFieldsSpec() {
                return storedFieldsSpec;
            }
        };
    }

}<|MERGE_RESOLUTION|>--- conflicted
+++ resolved
@@ -10,10 +10,7 @@
 
 import org.apache.lucene.index.LeafReaderContext;
 import org.elasticsearch.common.document.DocumentField;
-<<<<<<< HEAD
-=======
 import org.elasticsearch.index.mapper.IdFieldMapper;
->>>>>>> 4dfcb089
 import org.elasticsearch.index.mapper.MappedFieldType;
 import org.elasticsearch.index.mapper.SourceFieldMapper;
 import org.elasticsearch.index.query.SearchExecutionContext;
@@ -25,11 +22,6 @@
 
 import java.util.ArrayList;
 import java.util.Collection;
-<<<<<<< HEAD
-import java.util.Collections;
-import java.util.HashMap;
-=======
->>>>>>> 4dfcb089
 import java.util.HashSet;
 import java.util.List;
 import java.util.Map;
@@ -71,17 +63,6 @@
         if (storedFieldsContext.fieldNames() != null) {
             SearchExecutionContext sec = fetchContext.getSearchExecutionContext();
             for (String field : storedFieldsContext.fieldNames()) {
-<<<<<<< HEAD
-                if (SourceFieldMapper.NAME.equals(field) == false) {
-                    Collection<String> fieldNames = sec.getMatchingFieldNames(field);
-                    for (String fieldName : fieldNames) {
-                        MappedFieldType ft = sec.getFieldType(fieldName);
-                        if (ft.isStored() == false || sec.isMetadataField(fieldName)) {
-                            continue;
-                        }
-                        storedFields.add(new StoredField(fieldName, ft, sec.isMetadataField(ft.name())));
-                        fieldsToLoad.add(ft.name());
-=======
                 Collection<String> fieldNames = sec.getMatchingFieldNames(field);
                 for (String fieldName : fieldNames) {
                     // _id and _source are always retrieved anyway, no need to do it explicitly. See FieldsVisitor.
@@ -92,7 +73,6 @@
                     MappedFieldType ft = sec.getFieldType(fieldName);
                     if (ft.isStored() == false || sec.isMetadataField(fieldName)) {
                         continue;
->>>>>>> 4dfcb089
                     }
                     storedFields.add(new StoredField(fieldName, ft));
                     fieldsToLoad.add(ft.name());
@@ -110,25 +90,12 @@
             @Override
             public void process(HitContext hitContext) {
                 Map<String, List<Object>> loadedFields = hitContext.loadedFields();
-<<<<<<< HEAD
-                Map<String, DocumentField> docFields = new HashMap<>();
-                for (StoredField storedField : storedFields) {
-                    if (storedField.hasValue(loadedFields)) {
-                        DocumentField df = new DocumentField(storedField.name, storedField.process(loadedFields));
-                        if (storedField.isMetadataField == false) {
-                            docFields.put(storedField.name, df);
-                        }
-                    }
-                }
-                hitContext.hit().addDocumentFields(docFields, Collections.emptyMap());
-=======
                 for (StoredField storedField : storedFields) {
                     if (storedField.hasValue(loadedFields)) {
                         hitContext.hit()
                             .setDocumentField(storedField.name, new DocumentField(storedField.name, storedField.process(loadedFields)));
                     }
                 }
->>>>>>> 4dfcb089
             }
 
             @Override

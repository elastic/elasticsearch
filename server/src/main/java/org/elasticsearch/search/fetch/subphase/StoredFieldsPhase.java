/*
 * Copyright Elasticsearch B.V. and/or licensed to Elasticsearch B.V. under one
 * or more contributor license agreements. Licensed under the Elastic License
 * 2.0 and the Server Side Public License, v 1; you may not use this file except
 * in compliance with, at your election, the Elastic License 2.0 or the Server
 * Side Public License, v 1.
 */

package org.elasticsearch.search.fetch.subphase;

import org.apache.lucene.index.LeafReaderContext;
import org.elasticsearch.common.document.DocumentField;
import org.elasticsearch.index.mapper.IdFieldMapper;
import org.elasticsearch.index.mapper.MappedFieldType;
import org.elasticsearch.index.mapper.SourceFieldMapper;
import org.elasticsearch.index.query.SearchExecutionContext;
import org.elasticsearch.search.fetch.FetchContext;
import org.elasticsearch.search.fetch.FetchSubPhase;
import org.elasticsearch.search.fetch.FetchSubPhaseProcessor;
import org.elasticsearch.search.fetch.StoredFieldsContext;
import org.elasticsearch.search.fetch.StoredFieldsSpec;

import java.util.ArrayList;
import java.util.Collection;
import java.util.HashSet;
import java.util.List;
import java.util.Map;
import java.util.Set;

/**
 * Process stored fields loaded from a HitContext into DocumentFields
 */
public class StoredFieldsPhase implements FetchSubPhase {

    /** Associates a field name with a mapped field type and whether or not it is a metadata field */
    private record StoredField(String name, MappedFieldType ft) {

        /** Processes a set of stored fields using field type information */
        List<Object> process(Map<String, List<Object>> loadedFields) {
            List<Object> inputs = loadedFields.get(ft.name());
            if (inputs == null) {
                return List.of();
            }
            return inputs.stream().map(ft::valueForDisplay).toList();
        }

        boolean hasValue(Map<String, List<Object>> loadedFields) {
            return loadedFields.containsKey(ft.name());
        }

    }

    @Override
    public FetchSubPhaseProcessor getProcessor(FetchContext fetchContext) {
        StoredFieldsContext storedFieldsContext = fetchContext.storedFieldsContext();
        if (storedFieldsContext == null || storedFieldsContext.fetchFields() == false) {
            return null;
        }

        // build the StoredFieldsSpec and a list of StoredField records to process
        List<StoredField> storedFields = new ArrayList<>();
        Set<String> fieldsToLoad = new HashSet<>();
        if (storedFieldsContext.fieldNames() != null) {
            SearchExecutionContext sec = fetchContext.getSearchExecutionContext();
            for (String field : storedFieldsContext.fieldNames()) {
<<<<<<< HEAD
                if (SourceFieldMapper.NAME.equals(field) == false) {
                    Collection<String> fieldNames = sec.getMatchingFieldNames(field);
                    for (String fieldName : fieldNames) {
                        MappedFieldType ft = sec.getFieldType(fieldName);
                        boolean isMetadataField = sec.isMetadataField(fieldName);
                        assert isMetadataField == false || (ft.isStored() == ft.isFetchedViaWildcardExpression()) : fieldName;
                        if (ft.isStored() == false) {
                            continue;
                        }
                        storedFields.add(new StoredField(fieldName, ft, isMetadataField));
                        fieldsToLoad.add(ft.name());
=======
                Collection<String> fieldNames = sec.getMatchingFieldNames(field);
                for (String fieldName : fieldNames) {
                    // _id and _source are always retrieved anyway, no need to do it explicitly. See FieldsVisitor.
                    // They are not returned as part of HitContext#loadedFields hence they are not added to documents by this sub-phase
                    if (IdFieldMapper.NAME.equals(field) || SourceFieldMapper.NAME.equals(field)) {
                        continue;
                    }
                    MappedFieldType ft = sec.getFieldType(fieldName);
                    if (ft.isStored() == false || sec.isMetadataField(fieldName)) {
                        continue;
>>>>>>> 4dfcb089
                    }
                    storedFields.add(new StoredField(fieldName, ft));
                    fieldsToLoad.add(ft.name());
                }
            }
        }
        StoredFieldsSpec storedFieldsSpec = new StoredFieldsSpec(false, true, fieldsToLoad);

        return new FetchSubPhaseProcessor() {
            @Override
            public void setNextReader(LeafReaderContext readerContext) {

            }

            @Override
            public void process(HitContext hitContext) {
                Map<String, List<Object>> loadedFields = hitContext.loadedFields();
                for (StoredField storedField : storedFields) {
                    if (storedField.hasValue(loadedFields)) {
                        hitContext.hit()
                            .setDocumentField(storedField.name, new DocumentField(storedField.name, storedField.process(loadedFields)));
                    }
                }
            }

            @Override
            public StoredFieldsSpec storedFieldsSpec() {
                return storedFieldsSpec;
            }
        };
    }

}<|MERGE_RESOLUTION|>--- conflicted
+++ resolved
@@ -63,19 +63,6 @@
         if (storedFieldsContext.fieldNames() != null) {
             SearchExecutionContext sec = fetchContext.getSearchExecutionContext();
             for (String field : storedFieldsContext.fieldNames()) {
-<<<<<<< HEAD
-                if (SourceFieldMapper.NAME.equals(field) == false) {
-                    Collection<String> fieldNames = sec.getMatchingFieldNames(field);
-                    for (String fieldName : fieldNames) {
-                        MappedFieldType ft = sec.getFieldType(fieldName);
-                        boolean isMetadataField = sec.isMetadataField(fieldName);
-                        assert isMetadataField == false || (ft.isStored() == ft.isFetchedViaWildcardExpression()) : fieldName;
-                        if (ft.isStored() == false) {
-                            continue;
-                        }
-                        storedFields.add(new StoredField(fieldName, ft, isMetadataField));
-                        fieldsToLoad.add(ft.name());
-=======
                 Collection<String> fieldNames = sec.getMatchingFieldNames(field);
                 for (String fieldName : fieldNames) {
                     // _id and _source are always retrieved anyway, no need to do it explicitly. See FieldsVisitor.
@@ -86,7 +73,6 @@
                     MappedFieldType ft = sec.getFieldType(fieldName);
                     if (ft.isStored() == false || sec.isMetadataField(fieldName)) {
                         continue;
->>>>>>> 4dfcb089
                     }
                     storedFields.add(new StoredField(fieldName, ft));
                     fieldsToLoad.add(ft.name());

/*
 * Licensed to Elasticsearch under one or more contributor
 * license agreements. See the NOTICE file distributed with
 * this work for additional information regarding copyright
 * ownership. Elasticsearch licenses this file to you under
 * the Apache License, Version 2.0 (the "License"); you may
 * not use this file except in compliance with the License.
 * You may obtain a copy of the License at
 *
 *    http://www.apache.org/licenses/LICENSE-2.0
 *
 * Unless required by applicable law or agreed to in writing,
 * software distributed under the License is distributed on an
 * "AS IS" BASIS, WITHOUT WARRANTIES OR CONDITIONS OF ANY
 * KIND, either express or implied.  See the License for the
 * specific language governing permissions and limitations
 * under the License.
 */
package org.elasticsearch.search.fetch.subphase.highlight;

import org.apache.lucene.search.highlight.Encoder;
import org.apache.lucene.search.vectorhighlight.BaseFragmentsBuilder;
import org.apache.lucene.search.vectorhighlight.BoundaryScanner;
import org.apache.lucene.search.vectorhighlight.BreakIteratorBoundaryScanner;
import org.apache.lucene.search.vectorhighlight.CustomFieldQuery;
import org.apache.lucene.search.vectorhighlight.FieldFragList;
import org.apache.lucene.search.vectorhighlight.FieldPhraseList.WeightedPhraseInfo;
import org.apache.lucene.search.vectorhighlight.FieldQuery;
import org.apache.lucene.search.vectorhighlight.FragListBuilder;
import org.apache.lucene.search.vectorhighlight.FragmentsBuilder;
import org.apache.lucene.search.vectorhighlight.ScoreOrderFragmentsBuilder;
import org.apache.lucene.search.vectorhighlight.SimpleBoundaryScanner;
import org.apache.lucene.search.vectorhighlight.SimpleFieldFragList;
import org.apache.lucene.search.vectorhighlight.SimpleFragListBuilder;
import org.apache.lucene.search.vectorhighlight.SingleFragListBuilder;
import org.elasticsearch.common.settings.Setting;
import org.elasticsearch.common.settings.Settings;
import org.elasticsearch.common.text.Text;
import org.elasticsearch.common.util.CollectionUtils;
import org.elasticsearch.index.mapper.MappedFieldType;
import org.elasticsearch.index.mapper.TextSearchInfo;
import org.elasticsearch.search.fetch.FetchPhaseExecutionException;
import org.elasticsearch.search.fetch.FetchSubPhase;
import org.elasticsearch.search.fetch.subphase.highlight.SearchHighlightContext.Field;
import org.elasticsearch.search.fetch.subphase.highlight.SearchHighlightContext.FieldOptions;

import java.text.BreakIterator;
import java.util.Collections;
import java.util.HashMap;
import java.util.Locale;
import java.util.Map;

public class FastVectorHighlighter implements Highlighter {
    private static final BoundaryScanner DEFAULT_SIMPLE_BOUNDARY_SCANNER = new SimpleBoundaryScanner();
    private static final BoundaryScanner DEFAULT_SENTENCE_BOUNDARY_SCANNER =
        new BreakIteratorBoundaryScanner(BreakIterator.getSentenceInstance(Locale.ROOT));
    private static final BoundaryScanner DEFAULT_WORD_BOUNDARY_SCANNER =
        new BreakIteratorBoundaryScanner(BreakIterator.getWordInstance(Locale.ROOT));

    public static final Setting<Boolean> SETTING_TV_HIGHLIGHT_MULTI_VALUE =
        Setting.boolSetting("search.highlight.term_vector_multi_value", true, Setting.Property.NodeScope);

    private static final String CACHE_KEY = "highlight-fsv";
    private final Boolean termVectorMultiValue;

    public FastVectorHighlighter(Settings settings) {
        this.termVectorMultiValue = SETTING_TV_HIGHLIGHT_MULTI_VALUE.get(settings);
    }

    @Override
<<<<<<< HEAD
    public HighlightField highlight(HighlighterContext highlighterContext) {
        SearchContextHighlight.Field field = highlighterContext.field;
        FetchSubPhase.HitContext hitContext = highlighterContext.hitContext;
        MappedFieldType fieldType = highlighterContext.fieldType;
=======
    public HighlightField highlight(FieldHighlightContext fieldContext) {
        SearchHighlightContext.Field field = fieldContext.field;
        QueryShardContext context = fieldContext.context;
        FetchSubPhase.HitContext hitContext = fieldContext.hitContext;
        MappedFieldType fieldType = fieldContext.fieldType;
        boolean forceSource = fieldContext.forceSource;
>>>>>>> ee191a63

        if (canHighlight(fieldType) == false) {
            throw new IllegalArgumentException("the field [" + fieldContext.fieldName +
                "] should be indexed with term vector with position offsets to be used with fast vector highlighter");
        }

        TextSearchInfo tsi = fieldType.getTextSearchInfo();
        Encoder encoder = field.fieldOptions().encoder().equals("html") ?
            HighlightUtils.Encoders.HTML : HighlightUtils.Encoders.DEFAULT;

        if (!hitContext.cache().containsKey(CACHE_KEY)) {
            hitContext.cache().put(CACHE_KEY, new HighlighterEntry());
        }
        HighlighterEntry cache = (HighlighterEntry) hitContext.cache().get(CACHE_KEY);

        try {
            FieldHighlightEntry entry = cache.fields.get(fieldType);
            if (entry == null) {
                FragListBuilder fragListBuilder;
                BaseFragmentsBuilder fragmentsBuilder;

                final BoundaryScanner boundaryScanner = getBoundaryScanner(field);
                if (field.fieldOptions().numberOfFragments() == 0) {
                    fragListBuilder = new SingleFragListBuilder();

                    if (!forceSource && tsi.isStored()) {
                        fragmentsBuilder = new SimpleFragmentsBuilder(fieldType, field.fieldOptions().preTags(),
                                field.fieldOptions().postTags(), boundaryScanner);
                    } else {
                        fragmentsBuilder = new SourceSimpleFragmentsBuilder(fieldType, hitContext,
                                field.fieldOptions().preTags(), field.fieldOptions().postTags(), boundaryScanner);
                    }
                } else {
                    fragListBuilder = field.fieldOptions().fragmentOffset() == -1 ?
                        new SimpleFragListBuilder() : new SimpleFragListBuilder(field.fieldOptions().fragmentOffset());
                    if (field.fieldOptions().scoreOrdered()) {
                        if (!forceSource && tsi.isStored()) {
                            fragmentsBuilder = new ScoreOrderFragmentsBuilder(field.fieldOptions().preTags(),
                                    field.fieldOptions().postTags(), boundaryScanner);
                        } else {
                            fragmentsBuilder = new SourceScoreOrderFragmentsBuilder(fieldType, hitContext,
                                    field.fieldOptions().preTags(), field.fieldOptions().postTags(), boundaryScanner);
                        }
                    } else {
                        if (!forceSource && tsi.isStored()) {
                            fragmentsBuilder = new SimpleFragmentsBuilder(fieldType, field.fieldOptions().preTags(),
                                    field.fieldOptions().postTags(), boundaryScanner);
                        } else {
                            fragmentsBuilder =
                                new SourceSimpleFragmentsBuilder(fieldType, hitContext, field.fieldOptions().preTags(),
                                    field.fieldOptions().postTags(), boundaryScanner);
                        }
                    }
                }
                fragmentsBuilder.setDiscreteMultiValueHighlighting(termVectorMultiValue);
                entry = new FieldHighlightEntry();
                if (field.fieldOptions().requireFieldMatch()) {
                    /**
                     * we use top level reader to rewrite the query against all readers,
                     * with use caching it across hits (and across readers...)
                     */
                    entry.fieldMatchFieldQuery = new CustomFieldQuery(fieldContext.query,
                        hitContext.topLevelReader(), true, field.fieldOptions().requireFieldMatch());
                } else {
                    /**
                     * we use top level reader to rewrite the query against all readers,
                     * with use caching it across hits (and across readers...)
                     */
                    entry.noFieldMatchFieldQuery = new CustomFieldQuery(fieldContext.query,
                        hitContext.topLevelReader(), true, field.fieldOptions().requireFieldMatch());
                }
                entry.fragListBuilder = fragListBuilder;
                entry.fragmentsBuilder = fragmentsBuilder;
                if (cache.fvh == null) {
                    // parameters to FVH are not requires since:
                    // first two booleans are not relevant since they are set on the CustomFieldQuery
                    // (phrase and fieldMatch) fragment builders are used explicitly
                    cache.fvh = new org.apache.lucene.search.vectorhighlight.FastVectorHighlighter();
                }
                CustomFieldQuery.highlightFilters.set(field.fieldOptions().highlightFilter());
                cache.fields.put(fieldType, entry);
            }
            final FieldQuery fieldQuery;
            if (field.fieldOptions().requireFieldMatch()) {
                fieldQuery = entry.fieldMatchFieldQuery;
            } else {
                fieldQuery = entry.noFieldMatchFieldQuery;
            }
            cache.fvh.setPhraseLimit(field.fieldOptions().phraseLimit());

            String[] fragments;

            // a HACK to make highlighter do highlighting, even though its using the single frag list builder
            int numberOfFragments = field.fieldOptions().numberOfFragments() == 0 ?
                    Integer.MAX_VALUE : field.fieldOptions().numberOfFragments();
            int fragmentCharSize = field.fieldOptions().numberOfFragments() == 0 ?
                    Integer.MAX_VALUE : field.fieldOptions().fragmentCharSize();
            // we highlight against the low level reader and docId, because if we load source, we want to reuse it if possible
            // Only send matched fields if they were requested to save time.
            if (field.fieldOptions().matchedFields() != null && !field.fieldOptions().matchedFields().isEmpty()) {
                fragments = cache.fvh.getBestFragments(fieldQuery, hitContext.reader(), hitContext.docId(),
                    fieldType.name(), field.fieldOptions().matchedFields(), fragmentCharSize,
                    numberOfFragments, entry.fragListBuilder, entry.fragmentsBuilder, field.fieldOptions().preTags(),
                    field.fieldOptions().postTags(), encoder);
            } else {
                fragments = cache.fvh.getBestFragments(fieldQuery, hitContext.reader(), hitContext.docId(),
                    fieldType.name(), fragmentCharSize, numberOfFragments, entry.fragListBuilder,
                    entry.fragmentsBuilder, field.fieldOptions().preTags(), field.fieldOptions().postTags(), encoder);
            }

            if (CollectionUtils.isEmpty(fragments) == false) {
                return new HighlightField(fieldContext.fieldName, Text.convertFromStringArray(fragments));
            }

            int noMatchSize = fieldContext.field.fieldOptions().noMatchSize();
            if (noMatchSize > 0) {
                // Essentially we just request that a fragment is built from 0 to noMatchSize using
                // the normal fragmentsBuilder
                FieldFragList fieldFragList = new SimpleFieldFragList(-1 /*ignored*/);
                fieldFragList.add(0, noMatchSize, Collections.<WeightedPhraseInfo>emptyList());
                fragments = entry.fragmentsBuilder.createFragments(hitContext.reader(), hitContext.docId(),
                    fieldType.name(), fieldFragList, 1, field.fieldOptions().preTags(),
                    field.fieldOptions().postTags(), encoder);
                if (CollectionUtils.isEmpty(fragments) == false) {
                    return new HighlightField(fieldContext.fieldName, Text.convertFromStringArray(fragments));
                }
            }

            return null;

        } catch (Exception e) {
            throw new FetchPhaseExecutionException(fieldContext.shardTarget,
                "Failed to highlight field [" + fieldContext.fieldName + "]", e);
        }
    }

    @Override
    public boolean canHighlight(MappedFieldType ft) {
        return ft.getTextSearchInfo().termVectors() == TextSearchInfo.TermVector.OFFSETS;
    }

    private static BoundaryScanner getBoundaryScanner(Field field) {
        final FieldOptions fieldOptions = field.fieldOptions();
        final Locale boundaryScannerLocale =
            fieldOptions.boundaryScannerLocale() != null ? fieldOptions.boundaryScannerLocale() :
                Locale.ROOT;
        final HighlightBuilder.BoundaryScannerType type =
            fieldOptions.boundaryScannerType()  != null ? fieldOptions.boundaryScannerType() :
                HighlightBuilder.BoundaryScannerType.CHARS;
        switch(type) {
            case SENTENCE:
                if (boundaryScannerLocale != null) {
                    return new BreakIteratorBoundaryScanner(BreakIterator.getSentenceInstance(boundaryScannerLocale));
                }
                return DEFAULT_SENTENCE_BOUNDARY_SCANNER;
            case WORD:
                if (boundaryScannerLocale != null) {
                    return new BreakIteratorBoundaryScanner(BreakIterator.getWordInstance(boundaryScannerLocale));
                }
                return DEFAULT_WORD_BOUNDARY_SCANNER;
            case CHARS:
                if (fieldOptions.boundaryMaxScan() != SimpleBoundaryScanner.DEFAULT_MAX_SCAN
                    || fieldOptions.boundaryChars() != SimpleBoundaryScanner.DEFAULT_BOUNDARY_CHARS) {
                    return new SimpleBoundaryScanner(fieldOptions.boundaryMaxScan(), fieldOptions.boundaryChars());
                }
                return DEFAULT_SIMPLE_BOUNDARY_SCANNER;
            default:
                throw new IllegalArgumentException("Invalid boundary scanner type: " + type.toString());
        }
    }

    private class FieldHighlightEntry {
        public FragListBuilder fragListBuilder;
        public FragmentsBuilder fragmentsBuilder;
        public FieldQuery noFieldMatchFieldQuery;
        public FieldQuery fieldMatchFieldQuery;
    }

    private class HighlighterEntry {
        public org.apache.lucene.search.vectorhighlight.FastVectorHighlighter fvh;
        public Map<MappedFieldType, FieldHighlightEntry> fields = new HashMap<>();
    }
}<|MERGE_RESOLUTION|>--- conflicted
+++ resolved
@@ -68,19 +68,11 @@
     }
 
     @Override
-<<<<<<< HEAD
-    public HighlightField highlight(HighlighterContext highlighterContext) {
-        SearchContextHighlight.Field field = highlighterContext.field;
-        FetchSubPhase.HitContext hitContext = highlighterContext.hitContext;
-        MappedFieldType fieldType = highlighterContext.fieldType;
-=======
     public HighlightField highlight(FieldHighlightContext fieldContext) {
         SearchHighlightContext.Field field = fieldContext.field;
-        QueryShardContext context = fieldContext.context;
         FetchSubPhase.HitContext hitContext = fieldContext.hitContext;
         MappedFieldType fieldType = fieldContext.fieldType;
         boolean forceSource = fieldContext.forceSource;
->>>>>>> ee191a63
 
         if (canHighlight(fieldType) == false) {
             throw new IllegalArgumentException("the field [" + fieldContext.fieldName +

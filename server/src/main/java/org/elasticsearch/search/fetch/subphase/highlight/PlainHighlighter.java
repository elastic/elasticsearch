/*
 * Licensed to Elasticsearch under one or more contributor
 * license agreements. See the NOTICE file distributed with
 * this work for additional information regarding copyright
 * ownership. Elasticsearch licenses this file to you under
 * the Apache License, Version 2.0 (the "License"); you may
 * not use this file except in compliance with the License.
 * You may obtain a copy of the License at
 *
 *    http://www.apache.org/licenses/LICENSE-2.0
 *
 * Unless required by applicable law or agreed to in writing,
 * software distributed under the License is distributed on an
 * "AS IS" BASIS, WITHOUT WARRANTIES OR CONDITIONS OF ANY
 * KIND, either express or implied.  See the License for the
 * specific language governing permissions and limitations
 * under the License.
 */
package org.elasticsearch.search.fetch.subphase.highlight;

import org.apache.lucene.analysis.Analyzer;
import org.apache.lucene.analysis.TokenStream;
import org.apache.lucene.analysis.tokenattributes.CharTermAttribute;
import org.apache.lucene.analysis.tokenattributes.OffsetAttribute;
import org.apache.lucene.search.highlight.Encoder;
import org.apache.lucene.search.highlight.Formatter;
import org.apache.lucene.search.highlight.Fragmenter;
import org.apache.lucene.search.highlight.InvalidTokenOffsetsException;
import org.apache.lucene.search.highlight.NullFragmenter;
import org.apache.lucene.search.highlight.QueryScorer;
import org.apache.lucene.search.highlight.SimpleFragmenter;
import org.apache.lucene.search.highlight.SimpleHTMLFormatter;
import org.apache.lucene.search.highlight.SimpleSpanFragmenter;
import org.apache.lucene.search.highlight.TextFragment;
import org.apache.lucene.util.BytesRefHash;
import org.apache.lucene.util.CollectionUtil;
import org.elasticsearch.common.text.Text;
import org.elasticsearch.index.IndexSettings;
import org.elasticsearch.index.mapper.MappedFieldType;
import org.elasticsearch.search.fetch.FetchContext;
import org.elasticsearch.search.fetch.FetchSubPhase;

import java.io.IOException;
import java.util.ArrayList;
import java.util.HashMap;
import java.util.List;
import java.util.Map;

import static org.elasticsearch.search.fetch.subphase.highlight.UnifiedHighlighter.convertFieldValue;

public class PlainHighlighter implements Highlighter {
    private static final String CACHE_KEY = "highlight-plain";

    @Override
    public HighlightField highlight(FieldHighlightContext fieldContext) throws IOException {
        SearchHighlightContext.Field field = fieldContext.field;
        FetchContext context = fieldContext.context;
        FetchSubPhase.HitContext hitContext = fieldContext.hitContext;
        MappedFieldType fieldType = fieldContext.fieldType;

        Encoder encoder = field.fieldOptions().encoder().equals("html") ? HighlightUtils.Encoders.HTML : HighlightUtils.Encoders.DEFAULT;

        if (!fieldContext.cache.containsKey(CACHE_KEY)) {
            fieldContext.cache.put(CACHE_KEY, new HashMap<>());
        }
        @SuppressWarnings("unchecked")
        Map<MappedFieldType, org.apache.lucene.search.highlight.Highlighter> cache =
            (Map<MappedFieldType, org.apache.lucene.search.highlight.Highlighter>) fieldContext.cache.get(CACHE_KEY);

        org.apache.lucene.search.highlight.Highlighter entry = cache.get(fieldType);
        if (entry == null) {
            QueryScorer queryScorer = new CustomQueryScorer(fieldContext.query,
                    field.fieldOptions().requireFieldMatch() ? fieldType.name() : null);
            queryScorer.setExpandMultiTermQuery(true);
            Fragmenter fragmenter;
            if (field.fieldOptions().numberOfFragments() == 0) {
                fragmenter = new NullFragmenter();
            } else if (field.fieldOptions().fragmenter() == null) {
                fragmenter = new SimpleSpanFragmenter(queryScorer, field.fieldOptions().fragmentCharSize());
            } else if ("simple".equals(field.fieldOptions().fragmenter())) {
                fragmenter = new SimpleFragmenter(field.fieldOptions().fragmentCharSize());
            } else if ("span".equals(field.fieldOptions().fragmenter())) {
                fragmenter = new SimpleSpanFragmenter(queryScorer, field.fieldOptions().fragmentCharSize());
            } else {
                throw new IllegalArgumentException("unknown fragmenter option [" + field.fieldOptions().fragmenter()
                        + "] for the field [" + fieldContext.fieldName + "]");
            }
            Formatter formatter = new SimpleHTMLFormatter(field.fieldOptions().preTags()[0], field.fieldOptions().postTags()[0]);

            entry = new org.apache.lucene.search.highlight.Highlighter(formatter, encoder, queryScorer);
            entry.setTextFragmenter(fragmenter);
            // always highlight across all data
            entry.setMaxDocCharsToAnalyze(Integer.MAX_VALUE);

            cache.put(fieldType, entry);
        }

        // a HACK to make highlighter do highlighting, even though its using the single frag list builder
        int numberOfFragments = field.fieldOptions().numberOfFragments() == 0 ? 1 : field.fieldOptions().numberOfFragments();
        ArrayList<TextFragment> fragsList = new ArrayList<>();
        List<Object> textsToHighlight;
<<<<<<< HEAD
        Analyzer analyzer = context.mapperService().documentMapper().mappers().indexAnalyzer();
        final int maxAnalyzedOffset = context.getIndexSettings().getHighlightMaxAnalyzedOffset();
=======
        Analyzer analyzer = context.getQueryShardContext().getFieldNameIndexAnalyzer();
        Integer keywordIgnoreAbove = null;
        if (fieldType instanceof KeywordFieldMapper.KeywordFieldType) {
            keywordIgnoreAbove = ((KeywordFieldMapper.KeywordFieldType)fieldType).ignoreAbove();
        }
        final int maxAnalyzedOffset = context.getQueryShardContext().getIndexSettings().getHighlightMaxAnalyzedOffset();
>>>>>>> ce644909

        textsToHighlight
            = HighlightUtils.loadFieldValues(fieldType, context.mapperService(), hitContext, fieldContext.forceSource == false);

        for (Object textToHighlight : textsToHighlight) {
            String text = convertFieldValue(fieldType, textToHighlight);
            int textLength = text.length();
            if (textLength > maxAnalyzedOffset) {
                throw new IllegalArgumentException(
                    "The length of [" + fieldContext.fieldName + "] field of [" + hitContext.hit().getId() +
                        "] doc of [" + context.getIndexName() + "] index " +
                        "has exceeded [" + maxAnalyzedOffset + "] - maximum allowed to be analyzed for highlighting. " +
                        "This maximum can be set by changing the [" + IndexSettings.MAX_ANALYZED_OFFSET_SETTING.getKey() +
                        "] index level setting. " + "For large texts, indexing with offsets or term vectors, and highlighting " +
                        "with unified or fvh highlighter is recommended!");
            }

            try (TokenStream tokenStream = analyzer.tokenStream(fieldType.name(), text)) {
                if (!tokenStream.hasAttribute(CharTermAttribute.class) || !tokenStream.hasAttribute(OffsetAttribute.class)) {
                    // can't perform highlighting if the stream has no terms (binary token stream) or no offsets
                    continue;
                }
                TextFragment[] bestTextFragments = entry.getBestTextFragments(tokenStream, text, false, numberOfFragments);
                for (TextFragment bestTextFragment : bestTextFragments) {
                    if (bestTextFragment != null && bestTextFragment.getScore() > 0) {
                        fragsList.add(bestTextFragment);
                    }
                }
            } catch (BytesRefHash.MaxBytesLengthExceededException e) {
                // this can happen if for example a field is not_analyzed and ignore_above option is set.
                // the field will be ignored when indexing but the huge term is still in the source and
                // the plain highlighter will parse the source and try to analyze it.
                // ignore and continue to the next value
            } catch (InvalidTokenOffsetsException e) {
                throw new IllegalArgumentException(e);
            }
        }

        if (field.fieldOptions().scoreOrdered()) {
            CollectionUtil.introSort(fragsList, (o1, o2) -> Math.round(o2.getScore() - o1.getScore()));
        }
        String[] fragments;
        // number_of_fragments is set to 0 but we have a multivalued field
        if (field.fieldOptions().numberOfFragments() == 0 && textsToHighlight.size() > 1 && fragsList.size() > 0) {
            fragments = new String[fragsList.size()];
            for (int i = 0; i < fragsList.size(); i++) {
                fragments[i] = fragsList.get(i).toString();
            }
        } else {
            // refine numberOfFragments if needed
            numberOfFragments = Math.min(fragsList.size(), numberOfFragments);
            fragments = new String[numberOfFragments];
            for (int i = 0; i < fragments.length; i++) {
                fragments[i] = fragsList.get(i).toString();
            }
        }

        if (fragments.length > 0) {
            return new HighlightField(fieldContext.fieldName, Text.convertFromStringArray(fragments));
        }

        int noMatchSize = fieldContext.field.fieldOptions().noMatchSize();
        if (noMatchSize > 0 && textsToHighlight.size() > 0) {
            // Pull an excerpt from the beginning of the string but make sure to split the string on a term boundary.
            String fieldContents = textsToHighlight.get(0).toString();
            int end = findGoodEndForNoHighlightExcerpt(noMatchSize, analyzer, fieldType.name(), fieldContents);
            if (end > 0) {
                return new HighlightField(fieldContext.fieldName, new Text[] { new Text(fieldContents.substring(0, end)) });
            }
        }
        return null;
    }

    @Override
    public boolean canHighlight(MappedFieldType fieldType) {
        return true;
    }

    private static int findGoodEndForNoHighlightExcerpt(int noMatchSize, Analyzer analyzer, String fieldName, String contents)
            throws IOException {
        try (TokenStream tokenStream = analyzer.tokenStream(fieldName, contents)) {
            if (!tokenStream.hasAttribute(OffsetAttribute.class)) {
                // Can't split on term boundaries without offsets
                return -1;
            }
            int end = -1;
            tokenStream.reset();
            while (tokenStream.incrementToken()) {
                OffsetAttribute attr = tokenStream.getAttribute(OffsetAttribute.class);
                if (attr.endOffset() >= noMatchSize) {
                    // Jump to the end of this token if it wouldn't put us past the boundary
                    if (attr.endOffset() == noMatchSize) {
                        end = noMatchSize;
                    }
                    return end;
                }
                end = attr.endOffset();
            }
            tokenStream.end();
            // We've exhausted the token stream so we should just highlight everything.
            return end;
        }
    }
}<|MERGE_RESOLUTION|>--- conflicted
+++ resolved
@@ -99,20 +99,11 @@
         int numberOfFragments = field.fieldOptions().numberOfFragments() == 0 ? 1 : field.fieldOptions().numberOfFragments();
         ArrayList<TextFragment> fragsList = new ArrayList<>();
         List<Object> textsToHighlight;
-<<<<<<< HEAD
-        Analyzer analyzer = context.mapperService().documentMapper().mappers().indexAnalyzer();
-        final int maxAnalyzedOffset = context.getIndexSettings().getHighlightMaxAnalyzedOffset();
-=======
         Analyzer analyzer = context.getQueryShardContext().getFieldNameIndexAnalyzer();
-        Integer keywordIgnoreAbove = null;
-        if (fieldType instanceof KeywordFieldMapper.KeywordFieldType) {
-            keywordIgnoreAbove = ((KeywordFieldMapper.KeywordFieldType)fieldType).ignoreAbove();
-        }
         final int maxAnalyzedOffset = context.getQueryShardContext().getIndexSettings().getHighlightMaxAnalyzedOffset();
->>>>>>> ce644909
 
         textsToHighlight
-            = HighlightUtils.loadFieldValues(fieldType, context.mapperService(), hitContext, fieldContext.forceSource == false);
+            = HighlightUtils.loadFieldValues(fieldType, context.getQueryShardContext(), hitContext, fieldContext.forceSource == false);
 
         for (Object textToHighlight : textsToHighlight) {
             String text = convertFieldValue(fieldType, textToHighlight);

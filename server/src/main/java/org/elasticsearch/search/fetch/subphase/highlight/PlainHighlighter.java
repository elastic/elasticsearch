/*
 * Licensed to Elasticsearch under one or more contributor
 * license agreements. See the NOTICE file distributed with
 * this work for additional information regarding copyright
 * ownership. Elasticsearch licenses this file to you under
 * the Apache License, Version 2.0 (the "License"); you may
 * not use this file except in compliance with the License.
 * You may obtain a copy of the License at
 *
 *    http://www.apache.org/licenses/LICENSE-2.0
 *
 * Unless required by applicable law or agreed to in writing,
 * software distributed under the License is distributed on an
 * "AS IS" BASIS, WITHOUT WARRANTIES OR CONDITIONS OF ANY
 * KIND, either express or implied.  See the License for the
 * specific language governing permissions and limitations
 * under the License.
 */
package org.elasticsearch.search.fetch.subphase.highlight;

import static org.elasticsearch.search.fetch.subphase.highlight.AbstractHighlighterBuilder.LIMIT_TO_MAX_ANALYZED_OFFSET_FIELD;
import static org.elasticsearch.search.fetch.subphase.highlight.UnifiedHighlighter.convertFieldValue;

import java.io.IOException;
import java.util.ArrayList;
import java.util.HashMap;
import java.util.List;
import java.util.Map;

import org.apache.lucene.analysis.Analyzer;
import org.apache.lucene.analysis.TokenStream;
import org.apache.lucene.analysis.tokenattributes.CharTermAttribute;
import org.apache.lucene.analysis.tokenattributes.OffsetAttribute;
import org.apache.lucene.search.highlight.Encoder;
import org.apache.lucene.search.highlight.Formatter;
import org.apache.lucene.search.highlight.Fragmenter;
import org.apache.lucene.search.highlight.InvalidTokenOffsetsException;
import org.apache.lucene.search.highlight.NullFragmenter;
import org.apache.lucene.search.highlight.QueryScorer;
import org.apache.lucene.search.highlight.SimpleFragmenter;
import org.apache.lucene.search.highlight.SimpleHTMLFormatter;
import org.apache.lucene.search.highlight.SimpleSpanFragmenter;
import org.apache.lucene.search.highlight.TextFragment;
import org.apache.lucene.util.BytesRefHash;
import org.apache.lucene.util.CollectionUtil;
import org.elasticsearch.common.lucene.Lucene;
import org.elasticsearch.common.text.Text;
import org.elasticsearch.index.IndexSettings;
import org.elasticsearch.index.mapper.MappedFieldType;
import org.elasticsearch.search.fetch.FetchContext;
import org.elasticsearch.search.fetch.FetchSubPhase;

public class PlainHighlighter implements Highlighter {
    private static final String CACHE_KEY = "highlight-plain";

    @Override
    public HighlightField highlight(FieldHighlightContext fieldContext) throws IOException {
        SearchHighlightContext.Field field = fieldContext.field;
        FetchContext context = fieldContext.context;
        FetchSubPhase.HitContext hitContext = fieldContext.hitContext;
        MappedFieldType fieldType = fieldContext.fieldType;

        Encoder encoder = field.fieldOptions().encoder().equals("html") ? HighlightUtils.Encoders.HTML : HighlightUtils.Encoders.DEFAULT;

        if (!fieldContext.cache.containsKey(CACHE_KEY)) {
            fieldContext.cache.put(CACHE_KEY, new HashMap<>());
        }
        @SuppressWarnings("unchecked")
        Map<MappedFieldType, org.apache.lucene.search.highlight.Highlighter> cache =
            (Map<MappedFieldType, org.apache.lucene.search.highlight.Highlighter>) fieldContext.cache.get(CACHE_KEY);

        org.apache.lucene.search.highlight.Highlighter entry = cache.get(fieldType);
        if (entry == null) {
            QueryScorer queryScorer = new CustomQueryScorer(fieldContext.query,
                    field.fieldOptions().requireFieldMatch() ? fieldType.name() : null);
            queryScorer.setExpandMultiTermQuery(true);
            Fragmenter fragmenter;
            if (field.fieldOptions().numberOfFragments() == 0) {
                fragmenter = new NullFragmenter();
            } else if (field.fieldOptions().fragmenter() == null) {
                fragmenter = new SimpleSpanFragmenter(queryScorer, field.fieldOptions().fragmentCharSize());
            } else if ("simple".equals(field.fieldOptions().fragmenter())) {
                fragmenter = new SimpleFragmenter(field.fieldOptions().fragmentCharSize());
            } else if ("span".equals(field.fieldOptions().fragmenter())) {
                fragmenter = new SimpleSpanFragmenter(queryScorer, field.fieldOptions().fragmentCharSize());
            } else {
                throw new IllegalArgumentException("unknown fragmenter option [" + field.fieldOptions().fragmenter()
                        + "] for the field [" + fieldContext.fieldName + "]");
            }
            Formatter formatter = new SimpleHTMLFormatter(field.fieldOptions().preTags()[0], field.fieldOptions().postTags()[0]);

            entry = new org.apache.lucene.search.highlight.Highlighter(formatter, encoder, queryScorer);
            entry.setTextFragmenter(fragmenter);
            // always highlight across all data
            entry.setMaxDocCharsToAnalyze(Integer.MAX_VALUE);

            cache.put(fieldType, entry);
        }

        // a HACK to make highlighter do highlighting, even though its using the single frag list builder
        int numberOfFragments = field.fieldOptions().numberOfFragments() == 0 ? 1 : field.fieldOptions().numberOfFragments();
        ArrayList<TextFragment> fragsList = new ArrayList<>();
        List<Object> textsToHighlight;
<<<<<<< HEAD
        final int maxAnalyzedOffset = context.getQueryShardContext().getIndexSettings().getHighlightMaxAnalyzedOffset();
        boolean limitToMaxAnalyzedOffset = fieldContext.field.fieldOptions().limitToMaxAnalyzedOffset();
        Analyzer analyzer = wrapAnalyzer(
            context.getQueryShardContext().getIndexAnalyzer(f -> Lucene.KEYWORD_ANALYZER),
            limitToMaxAnalyzedOffset,
            maxAnalyzedOffset
        );
=======
        Analyzer analyzer = context.getSearchExecutionContext().getIndexAnalyzer(f -> Lucene.KEYWORD_ANALYZER);
        final int maxAnalyzedOffset = context.getSearchExecutionContext().getIndexSettings().getHighlightMaxAnalyzedOffset();
>>>>>>> 3b7f2f50

        textsToHighlight
            = HighlightUtils.loadFieldValues(fieldType, context.getSearchExecutionContext(), hitContext, fieldContext.forceSource);

        for (Object textToHighlight : textsToHighlight) {
            String text = convertFieldValue(fieldType, textToHighlight);
            int textLength = text.length();
            if ((limitToMaxAnalyzedOffset == false) && (textLength > maxAnalyzedOffset)) {
                throw new IllegalArgumentException(
                    "The length [" + textLength + "] of field [" + field +"] in doc[" + hitContext.hit().getId() + "]/index["
                        + context.getIndexName() +"] exceeds the [" + IndexSettings.MAX_ANALYZED_OFFSET_SETTING.getKey() + "] "
                        + "limit [" + maxAnalyzedOffset + "]. To ignore text beyond this limit when highlighting, set the query "
                        + "parameter [" + LIMIT_TO_MAX_ANALYZED_OFFSET_FIELD.toString() + "] to [true]."
                );
            }

            try (TokenStream tokenStream = analyzer.tokenStream(fieldType.name(), text)) {
                if (!tokenStream.hasAttribute(CharTermAttribute.class) || !tokenStream.hasAttribute(OffsetAttribute.class)) {
                    // can't perform highlighting if the stream has no terms (binary token stream) or no offsets
                    continue;
                }
                TextFragment[] bestTextFragments = entry.getBestTextFragments(tokenStream, text, false, numberOfFragments);
                for (TextFragment bestTextFragment : bestTextFragments) {
                    if (bestTextFragment != null && bestTextFragment.getScore() > 0) {
                        fragsList.add(bestTextFragment);
                    }
                }
            } catch (BytesRefHash.MaxBytesLengthExceededException e) {
                // this can happen if for example a field is not_analyzed and ignore_above option is set.
                // the field will be ignored when indexing but the huge term is still in the source and
                // the plain highlighter will parse the source and try to analyze it.
                // ignore and continue to the next value
            } catch (InvalidTokenOffsetsException e) {
                throw new IllegalArgumentException(e);
            }
        }

        if (field.fieldOptions().scoreOrdered()) {
            CollectionUtil.introSort(fragsList, (o1, o2) -> Math.round(o2.getScore() - o1.getScore()));
        }
        String[] fragments;
        // number_of_fragments is set to 0 but we have a multivalued field
        if (field.fieldOptions().numberOfFragments() == 0 && textsToHighlight.size() > 1 && fragsList.size() > 0) {
            fragments = new String[fragsList.size()];
            for (int i = 0; i < fragsList.size(); i++) {
                fragments[i] = fragsList.get(i).toString();
            }
        } else {
            // refine numberOfFragments if needed
            numberOfFragments = Math.min(fragsList.size(), numberOfFragments);
            fragments = new String[numberOfFragments];
            for (int i = 0; i < fragments.length; i++) {
                fragments[i] = fragsList.get(i).toString();
            }
        }

        if (fragments.length > 0) {
            return new HighlightField(fieldContext.fieldName, Text.convertFromStringArray(fragments));
        }

        int noMatchSize = fieldContext.field.fieldOptions().noMatchSize();
        if (noMatchSize > 0 && textsToHighlight.size() > 0) {
            // Pull an excerpt from the beginning of the string but make sure to split the string on a term boundary.
            String fieldContents = textsToHighlight.get(0).toString();
            int end = findGoodEndForNoHighlightExcerpt(noMatchSize, analyzer, fieldType.name(), fieldContents);
            if (end > 0) {
                return new HighlightField(fieldContext.fieldName, new Text[] { new Text(fieldContents.substring(0, end)) });
            }
        }
        return null;
    }

    @Override
    public boolean canHighlight(MappedFieldType fieldType) {
        return true;
    }

    private static int findGoodEndForNoHighlightExcerpt(int noMatchSize, Analyzer analyzer, String fieldName, String contents)
            throws IOException {
        try (TokenStream tokenStream = analyzer.tokenStream(fieldName, contents)) {
            if (!tokenStream.hasAttribute(OffsetAttribute.class)) {
                // Can't split on term boundaries without offsets
                return -1;
            }
            int end = -1;
            tokenStream.reset();
            while (tokenStream.incrementToken()) {
                OffsetAttribute attr = tokenStream.getAttribute(OffsetAttribute.class);
                if (attr.endOffset() >= noMatchSize) {
                    // Jump to the end of this token if it wouldn't put us past the boundary
                    if (attr.endOffset() == noMatchSize) {
                        end = noMatchSize;
                    }
                    return end;
                }
                end = attr.endOffset();
            }
            tokenStream.end();
            // We've exhausted the token stream so we should just highlight everything.
            return end;
        }
    }

    private Analyzer wrapAnalyzer(Analyzer analyzer, boolean limitToMaxAnalyzedOffset, int maxOffset) {
        if (limitToMaxAnalyzedOffset) {
            return new LimitTokenOffsetAnalyzer(analyzer, maxOffset);
        }
        return analyzer;
    }
}<|MERGE_RESOLUTION|>--- conflicted
+++ resolved
@@ -101,18 +101,13 @@
         int numberOfFragments = field.fieldOptions().numberOfFragments() == 0 ? 1 : field.fieldOptions().numberOfFragments();
         ArrayList<TextFragment> fragsList = new ArrayList<>();
         List<Object> textsToHighlight;
-<<<<<<< HEAD
-        final int maxAnalyzedOffset = context.getQueryShardContext().getIndexSettings().getHighlightMaxAnalyzedOffset();
+        final int maxAnalyzedOffset = context.getSearchExecutionContext().getIndexSettings().getHighlightMaxAnalyzedOffset();
         boolean limitToMaxAnalyzedOffset = fieldContext.field.fieldOptions().limitToMaxAnalyzedOffset();
         Analyzer analyzer = wrapAnalyzer(
-            context.getQueryShardContext().getIndexAnalyzer(f -> Lucene.KEYWORD_ANALYZER),
+            context.getSearchExecutionContext().getIndexAnalyzer(f -> Lucene.KEYWORD_ANALYZER),
             limitToMaxAnalyzedOffset,
             maxAnalyzedOffset
         );
-=======
-        Analyzer analyzer = context.getSearchExecutionContext().getIndexAnalyzer(f -> Lucene.KEYWORD_ANALYZER);
-        final int maxAnalyzedOffset = context.getSearchExecutionContext().getIndexSettings().getHighlightMaxAnalyzedOffset();
->>>>>>> 3b7f2f50
 
         textsToHighlight
             = HighlightUtils.loadFieldValues(fieldType, context.getSearchExecutionContext(), hitContext, fieldContext.forceSource);

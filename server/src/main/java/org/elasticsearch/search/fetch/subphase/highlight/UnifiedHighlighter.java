/*
 * Licensed to Elasticsearch under one or more contributor
 * license agreements. See the NOTICE file distributed with
 * this work for additional information regarding copyright
 * ownership. Elasticsearch licenses this file to you under
 * the Apache License, Version 2.0 (the "License"); you may
 * not use this file except in compliance with the License.
 * You may obtain a copy of the License at
 *
 *    http://www.apache.org/licenses/LICENSE-2.0
 *
 * Unless required by applicable law or agreed to in writing,
 * software distributed under the License is distributed on an
 * "AS IS" BASIS, WITHOUT WARRANTIES OR CONDITIONS OF ANY
 * KIND, either express or implied.  See the License for the
 * specific language governing permissions and limitations
 * under the License.
 */
package org.elasticsearch.search.fetch.subphase.highlight;

import org.apache.logging.log4j.LogManager;
import org.apache.lucene.analysis.Analyzer;
import org.apache.lucene.index.IndexOptions;
import org.apache.lucene.search.IndexSearcher;
import org.apache.lucene.search.highlight.Encoder;
import org.apache.lucene.search.uhighlight.BoundedBreakIteratorScanner;
import org.apache.lucene.search.uhighlight.CustomPassageFormatter;
import org.apache.lucene.search.uhighlight.CustomSeparatorBreakIterator;
import org.apache.lucene.search.uhighlight.CustomUnifiedHighlighter;
import org.apache.lucene.search.uhighlight.PassageFormatter;
import org.apache.lucene.search.uhighlight.Snippet;
import org.apache.lucene.search.uhighlight.UnifiedHighlighter.OffsetSource;
import org.apache.lucene.util.BytesRef;
import org.apache.lucene.util.CollectionUtil;
import org.elasticsearch.common.Strings;
import org.elasticsearch.common.logging.DeprecationLogger;
<<<<<<< HEAD
import org.elasticsearch.common.logging.Loggers;
=======
>>>>>>> 0c7f6570
import org.elasticsearch.common.text.Text;
import org.elasticsearch.index.mapper.DocumentMapper;
import org.elasticsearch.index.mapper.MappedFieldType;
import org.elasticsearch.search.fetch.FetchPhaseExecutionException;
import org.elasticsearch.search.fetch.FetchSubPhase;
import org.elasticsearch.search.internal.SearchContext;
import org.elasticsearch.index.IndexSettings;

import java.io.IOException;
import java.text.BreakIterator;
import java.util.ArrayList;
import java.util.List;
import java.util.Locale;
import java.util.stream.Collectors;

import static org.apache.lucene.search.uhighlight.CustomUnifiedHighlighter.MULTIVAL_SEP_CHAR;

public class UnifiedHighlighter implements Highlighter {
<<<<<<< HEAD
    private static final DeprecationLogger deprecationLogger = new DeprecationLogger(Loggers.getLogger(UnifiedHighlighter.class));
=======
    private static final DeprecationLogger deprecationLogger = new DeprecationLogger(LogManager.getLogger(UnifiedHighlighter.class));
>>>>>>> 0c7f6570

    @Override
    public boolean canHighlight(MappedFieldType fieldType) {
        return true;
    }
    
    @Override
    public HighlightField highlight(HighlighterContext highlighterContext) {
        MappedFieldType fieldType = highlighterContext.fieldType;
        SearchContextHighlight.Field field = highlighterContext.field;
        SearchContext context = highlighterContext.context;
        FetchSubPhase.HitContext hitContext = highlighterContext.hitContext;
        Encoder encoder = field.fieldOptions().encoder().equals("html") ? HighlightUtils.Encoders.HTML : HighlightUtils.Encoders.DEFAULT;
<<<<<<< HEAD
        CustomPassageFormatter passageFormatter = new CustomPassageFormatter(field.fieldOptions().preTags()[0],
            field.fieldOptions().postTags()[0], encoder);
=======
>>>>>>> 0c7f6570
        List<Snippet> snippets = new ArrayList<>();
        int numberOfFragments;
        try {

            final Analyzer analyzer = getAnalyzer(context.mapperService().documentMapper(hitContext.hit().getType()), fieldType);
            List<Object> fieldValues = loadFieldValues(fieldType, field, context, hitContext);
            if (fieldValues.size() == 0) {
                return null;
            }
            final PassageFormatter passageFormatter = getPassageFormatter(field, encoder);
            final IndexSearcher searcher = new IndexSearcher(hitContext.reader());
            final CustomUnifiedHighlighter highlighter;
            final String fieldValue = mergeFieldValues(fieldValues, MULTIVAL_SEP_CHAR);
<<<<<<< HEAD
            final OffsetSource offsetSource = getOffsetSource(fieldMapper.fieldType());
=======
            final OffsetSource offsetSource = getOffsetSource(fieldType);
>>>>>>> 0c7f6570

            final int maxAnalyzedOffset = context.indexShard().indexSettings().getHighlightMaxAnalyzedOffset();
            // Issue a deprecation warning if maxAnalyzedOffset is not set, and field length > default setting for 7.0
            final int maxAnalyzedOffset7 = 1000000;
            if ((offsetSource == OffsetSource.ANALYSIS) &&  (maxAnalyzedOffset == -1) && (fieldValue.length() > maxAnalyzedOffset7)) {
                deprecationLogger.deprecated(
                    "The length [" + fieldValue.length() + "] of [" + highlighterContext.fieldName + "] field of [" +
                        hitContext.hit().getId() + "] doc of [" + context.indexShard().shardId().getIndexName() + "] index has " +
                        "exceeded the allowed maximum of [" + maxAnalyzedOffset7 + "] set for the next major Elastic version. " +
                        "This maximum can be set by changing the [" + IndexSettings.MAX_ANALYZED_OFFSET_SETTING.getKey() +
                        "] index level setting. " + "For large texts, indexing with offsets or term vectors is recommended!");
            }
            // Throw an error if maxAnalyzedOffset is explicitly set by the user, and field length > maxAnalyzedOffset
            if ((offsetSource == OffsetSource.ANALYSIS) &&  (maxAnalyzedOffset > 0) && (fieldValue.length() > maxAnalyzedOffset)) {
                throw new IllegalArgumentException(
                    "The length [" + fieldValue.length() + "] of [" + highlighterContext.fieldName + "] field of [" +
<<<<<<< HEAD
                        hitContext.hit().getId() + "] doc of [" + context.indexShard().shardId().getIndexName() + "] index " + 
=======
                        hitContext.hit().getId() + "] doc of [" + context.indexShard().shardId().getIndexName() + "] index " +
>>>>>>> 0c7f6570
                        "has exceeded [" + maxAnalyzedOffset + "] - maximum allowed to be analyzed for highlighting. " +
                        "This maximum can be set by changing the [" + IndexSettings.MAX_ANALYZED_OFFSET_SETTING.getKey() +
                        "] index level setting. " + "For large texts, indexing with offsets or term vectors is recommended!");
            }

            if (field.fieldOptions().numberOfFragments() == 0) {
                // we use a control char to separate values, which is the only char that the custom break iterator
                // breaks the text on, so we don't lose the distinction between the different values of a field and we
                // get back a snippet per value
                CustomSeparatorBreakIterator breakIterator = new CustomSeparatorBreakIterator(MULTIVAL_SEP_CHAR);
                highlighter = new CustomUnifiedHighlighter(searcher, analyzer, offsetSource, passageFormatter,
                    field.fieldOptions().boundaryScannerLocale(), breakIterator, fieldValue, field.fieldOptions().noMatchSize());
                numberOfFragments = fieldValues.size(); // we are highlighting the whole content, one snippet per value
            } else {
                //using paragraph separator we make sure that each field value holds a discrete passage for highlighting
                BreakIterator bi = getBreakIterator(field);
                highlighter = new CustomUnifiedHighlighter(searcher, analyzer, offsetSource, passageFormatter,
                    field.fieldOptions().boundaryScannerLocale(), bi, fieldValue, field.fieldOptions().noMatchSize());
                numberOfFragments = field.fieldOptions().numberOfFragments();
            }

            if (field.fieldOptions().requireFieldMatch()) {
                final String fieldName = highlighterContext.fieldName;
                highlighter.setFieldMatcher((name) -> fieldName.equals(name));
            } else {
                highlighter.setFieldMatcher((name) -> true);
            }

            Snippet[] fieldSnippets = highlighter.highlightField(highlighterContext.fieldName,
                highlighterContext.query, hitContext.docId(), numberOfFragments);
            for (Snippet fieldSnippet : fieldSnippets) {
                if (Strings.hasText(fieldSnippet.getText())) {
                    snippets.add(fieldSnippet);
                }
            }
        } catch (IOException e) {
            throw new FetchPhaseExecutionException(context,
                "Failed to highlight field [" + highlighterContext.fieldName + "]", e);
        }

        snippets = filterSnippets(snippets, field.fieldOptions().numberOfFragments());

        if (field.fieldOptions().scoreOrdered()) {
            //let's sort the snippets by score if needed
            CollectionUtil.introSort(snippets, (o1, o2) -> Double.compare(o2.getScore(), o1.getScore()));
        }

        String[] fragments = new String[snippets.size()];
        for (int i = 0; i < fragments.length; i++) {
            fragments[i] = snippets.get(i).getText();
        }

        if (fragments.length > 0) {
            return new HighlightField(highlighterContext.fieldName, Text.convertFromStringArray(fragments));
        }
        return null;
    }

    protected PassageFormatter getPassageFormatter(SearchContextHighlight.Field field, Encoder encoder) {
        CustomPassageFormatter passageFormatter = new CustomPassageFormatter(field.fieldOptions().preTags()[0],
            field.fieldOptions().postTags()[0], encoder);
        return passageFormatter;
    }

    
    protected Analyzer getAnalyzer(DocumentMapper docMapper, MappedFieldType type) {
        return HighlightUtils.getAnalyzer(docMapper, type);
    }
    
    protected List<Object> loadFieldValues(MappedFieldType fieldType, SearchContextHighlight.Field field, SearchContext context,
            FetchSubPhase.HitContext hitContext) throws IOException {
        List<Object> fieldValues = HighlightUtils.loadFieldValues(field, fieldType, context, hitContext);
        fieldValues = fieldValues.stream()
            .map((s) -> convertFieldValue(fieldType, s))
            .collect(Collectors.toList());
        return fieldValues;
    }

    protected BreakIterator getBreakIterator(SearchContextHighlight.Field field) {
        final SearchContextHighlight.FieldOptions fieldOptions = field.fieldOptions();
        final Locale locale =
            fieldOptions.boundaryScannerLocale() != null ? fieldOptions.boundaryScannerLocale() :
                Locale.ROOT;
        final HighlightBuilder.BoundaryScannerType type =
            fieldOptions.boundaryScannerType()  != null ? fieldOptions.boundaryScannerType() :
                HighlightBuilder.BoundaryScannerType.SENTENCE;
        int maxLen = fieldOptions.fragmentCharSize();
        switch (type) {
            case SENTENCE:
                if (maxLen > 0) {
                    return BoundedBreakIteratorScanner.getSentence(locale, maxLen);
                }
                return BreakIterator.getSentenceInstance(locale);
            case WORD:
                // ignore maxLen
                return BreakIterator.getWordInstance(locale);
            default:
                throw new IllegalArgumentException("Invalid boundary scanner type: " + type.toString());
        }
    }

    protected static List<Snippet> filterSnippets(List<Snippet> snippets, int numberOfFragments) {

        //We need to filter the snippets as due to no_match_size we could have
        //either highlighted snippets or non highlighted ones and we don't want to mix those up
        List<Snippet> filteredSnippets = new ArrayList<>(snippets.size());
        for (Snippet snippet : snippets) {
            if (snippet.isHighlighted()) {
                filteredSnippets.add(snippet);
            }
        }

        //if there's at least one highlighted snippet, we return all the highlighted ones
        //otherwise we return the first non highlighted one if available
        if (filteredSnippets.size() == 0) {
            if (snippets.size() > 0) {
                Snippet snippet = snippets.get(0);
                //if we tried highlighting the whole content using whole break iterator (as number_of_fragments was 0)
                //we need to return the first sentence of the content rather than the whole content
                if (numberOfFragments == 0) {
                    BreakIterator bi = BreakIterator.getSentenceInstance(Locale.ROOT);
                    String text = snippet.getText();
                    bi.setText(text);
                    int next = bi.next();
                    if (next != BreakIterator.DONE) {
                        String newText = text.substring(0, next).trim();
                        snippet = new Snippet(newText, snippet.getScore(), snippet.isHighlighted());
                    }
                }
                filteredSnippets.add(snippet);
            }
        }

        return filteredSnippets;
    }

    protected static String convertFieldValue(MappedFieldType type, Object value) {
        if (value instanceof BytesRef) {
            return type.valueForDisplay(value).toString();
        } else {
            return value.toString();
        }
    }

    protected static String mergeFieldValues(List<Object> fieldValues, char valuesSeparator) {
        //postings highlighter accepts all values in a single string, as offsets etc. need to match with content
        //loaded from stored fields, we merge all values using a proper separator
        String rawValue = Strings.collectionToDelimitedString(fieldValues, String.valueOf(valuesSeparator));
        return rawValue.substring(0, Math.min(rawValue.length(), Integer.MAX_VALUE - 1));
    }

    protected OffsetSource getOffsetSource(MappedFieldType fieldType) {
        if (fieldType.indexOptions() == IndexOptions.DOCS_AND_FREQS_AND_POSITIONS_AND_OFFSETS) {
            return fieldType.storeTermVectors() ? OffsetSource.POSTINGS_WITH_TERM_VECTORS : OffsetSource.POSTINGS;
        }
        if (fieldType.storeTermVectorOffsets()) {
            return OffsetSource.TERM_VECTORS;
        }
        return OffsetSource.ANALYSIS;
    }
}<|MERGE_RESOLUTION|>--- conflicted
+++ resolved
@@ -34,10 +34,6 @@
 import org.apache.lucene.util.CollectionUtil;
 import org.elasticsearch.common.Strings;
 import org.elasticsearch.common.logging.DeprecationLogger;
-<<<<<<< HEAD
-import org.elasticsearch.common.logging.Loggers;
-=======
->>>>>>> 0c7f6570
 import org.elasticsearch.common.text.Text;
 import org.elasticsearch.index.mapper.DocumentMapper;
 import org.elasticsearch.index.mapper.MappedFieldType;
@@ -56,11 +52,7 @@
 import static org.apache.lucene.search.uhighlight.CustomUnifiedHighlighter.MULTIVAL_SEP_CHAR;
 
 public class UnifiedHighlighter implements Highlighter {
-<<<<<<< HEAD
-    private static final DeprecationLogger deprecationLogger = new DeprecationLogger(Loggers.getLogger(UnifiedHighlighter.class));
-=======
     private static final DeprecationLogger deprecationLogger = new DeprecationLogger(LogManager.getLogger(UnifiedHighlighter.class));
->>>>>>> 0c7f6570
 
     @Override
     public boolean canHighlight(MappedFieldType fieldType) {
@@ -74,11 +66,6 @@
         SearchContext context = highlighterContext.context;
         FetchSubPhase.HitContext hitContext = highlighterContext.hitContext;
         Encoder encoder = field.fieldOptions().encoder().equals("html") ? HighlightUtils.Encoders.HTML : HighlightUtils.Encoders.DEFAULT;
-<<<<<<< HEAD
-        CustomPassageFormatter passageFormatter = new CustomPassageFormatter(field.fieldOptions().preTags()[0],
-            field.fieldOptions().postTags()[0], encoder);
-=======
->>>>>>> 0c7f6570
         List<Snippet> snippets = new ArrayList<>();
         int numberOfFragments;
         try {
@@ -92,11 +79,7 @@
             final IndexSearcher searcher = new IndexSearcher(hitContext.reader());
             final CustomUnifiedHighlighter highlighter;
             final String fieldValue = mergeFieldValues(fieldValues, MULTIVAL_SEP_CHAR);
-<<<<<<< HEAD
-            final OffsetSource offsetSource = getOffsetSource(fieldMapper.fieldType());
-=======
             final OffsetSource offsetSource = getOffsetSource(fieldType);
->>>>>>> 0c7f6570
 
             final int maxAnalyzedOffset = context.indexShard().indexSettings().getHighlightMaxAnalyzedOffset();
             // Issue a deprecation warning if maxAnalyzedOffset is not set, and field length > default setting for 7.0
@@ -113,11 +96,7 @@
             if ((offsetSource == OffsetSource.ANALYSIS) &&  (maxAnalyzedOffset > 0) && (fieldValue.length() > maxAnalyzedOffset)) {
                 throw new IllegalArgumentException(
                     "The length [" + fieldValue.length() + "] of [" + highlighterContext.fieldName + "] field of [" +
-<<<<<<< HEAD
-                        hitContext.hit().getId() + "] doc of [" + context.indexShard().shardId().getIndexName() + "] index " + 
-=======
                         hitContext.hit().getId() + "] doc of [" + context.indexShard().shardId().getIndexName() + "] index " +
->>>>>>> 0c7f6570
                         "has exceeded [" + maxAnalyzedOffset + "] - maximum allowed to be analyzed for highlighting. " +
                         "This maximum can be set by changing the [" + IndexSettings.MAX_ANALYZED_OFFSET_SETTING.getKey() +
                         "] index level setting. " + "For large texts, indexing with offsets or term vectors is recommended!");

/*
 * Copyright Elasticsearch B.V. and/or licensed to Elasticsearch B.V. under one
 * or more contributor license agreements. Licensed under the Elastic License
 * 2.0 and the Server Side Public License, v 1; you may not use this file except
 * in compliance with, at your election, the Elastic License 2.0 or the Server
 * Side Public License, v 1.
 */

package org.elasticsearch.search.internal;

import org.apache.lucene.index.DirectoryReader;
import org.apache.lucene.index.IndexReader;
import org.apache.lucene.index.LeafReaderContext;
import org.apache.lucene.index.Term;
import org.apache.lucene.search.BulkScorer;
import org.apache.lucene.search.CollectionStatistics;
import org.apache.lucene.search.CollectionTerminatedException;
import org.apache.lucene.search.Collector;
import org.apache.lucene.search.CollectorManager;
import org.apache.lucene.search.ConjunctionUtils;
import org.apache.lucene.search.ConstantScoreQuery;
import org.apache.lucene.search.DocIdSetIterator;
import org.apache.lucene.search.IndexSearcher;
import org.apache.lucene.search.LeafCollector;
import org.apache.lucene.search.MatchNoDocsQuery;
import org.apache.lucene.search.Query;
import org.apache.lucene.search.QueryCache;
import org.apache.lucene.search.QueryCachingPolicy;
import org.apache.lucene.search.ScoreMode;
import org.apache.lucene.search.Scorer;
import org.apache.lucene.search.TermStatistics;
import org.apache.lucene.search.Weight;
import org.apache.lucene.search.similarities.Similarity;
import org.apache.lucene.util.BitSet;
import org.apache.lucene.util.BitSetIterator;
import org.apache.lucene.util.Bits;
import org.apache.lucene.util.SparseFixedBitSet;
import org.elasticsearch.common.util.concurrent.ConcurrentCollections;
import org.elasticsearch.core.Releasable;
import org.elasticsearch.lucene.util.CombinedBitSet;
import org.elasticsearch.search.dfs.AggregatedDfs;
import org.elasticsearch.search.profile.Timer;
import org.elasticsearch.search.profile.query.ProfileWeight;
import org.elasticsearch.search.profile.query.QueryProfileBreakdown;
import org.elasticsearch.search.profile.query.QueryProfiler;
import org.elasticsearch.search.profile.query.QueryTimingType;

import java.io.IOException;
import java.util.ArrayList;
import java.util.Arrays;
import java.util.Collections;
import java.util.List;
import java.util.Objects;
import java.util.PriorityQueue;
import java.util.Set;
import java.util.concurrent.Callable;
import java.util.concurrent.Executor;

/**
 * Context-aware extension of {@link IndexSearcher}.
 */
public class ContextIndexSearcher extends IndexSearcher implements Releasable {

    /**
     * The interval at which we check for search cancellation when we cannot use
     * a {@link CancellableBulkScorer}. See {@link #intersectScorerAndBitSet}.
     */
    private static final int CHECK_CANCELLED_SCORER_INTERVAL = 1 << 11;

    // make sure each slice has at least 10% of the documents as a way to limit memory usage and
    // to keep the error margin of terms aggregation low
    static final double MINIMUM_DOCS_PERCENT_PER_SLICE = 0.1;

    private AggregatedDfs aggregatedDfs;
    private QueryProfiler profiler;
    private final MutableQueryTimeout cancellable;

    private final int maximumNumberOfSlices;
    // don't create slices with less than this number of docs
    private final int minimumDocsPerSlice;

    private final Set<Thread> timeoutOverwrites = ConcurrentCollections.newConcurrentSet();
    private volatile boolean timeExceeded = false;

    /** constructor for non-concurrent search */
    @SuppressWarnings("this-escape")
    public ContextIndexSearcher(
        IndexReader reader,
        Similarity similarity,
        QueryCache queryCache,
        QueryCachingPolicy queryCachingPolicy,
        boolean wrapWithExitableDirectoryReader
    ) throws IOException {
        this(reader, similarity, queryCache, queryCachingPolicy, new MutableQueryTimeout(), wrapWithExitableDirectoryReader, null, -1, -1);
    }

    /** constructor for concurrent search */
    @SuppressWarnings("this-escape")
    public ContextIndexSearcher(
        IndexReader reader,
        Similarity similarity,
        QueryCache queryCache,
        QueryCachingPolicy queryCachingPolicy,
        boolean wrapWithExitableDirectoryReader,
        Executor executor,
        int maximumNumberOfSlices,
        int minimumDocsPerSlice
    ) throws IOException {
        this(
            reader,
            similarity,
            queryCache,
            queryCachingPolicy,
            new MutableQueryTimeout(),
            wrapWithExitableDirectoryReader,
            executor,
            maximumNumberOfSlices,
            minimumDocsPerSlice
        );
    }

    @SuppressWarnings("this-escape")
    ContextIndexSearcher(
        IndexReader reader,
        Similarity similarity,
        QueryCache queryCache,
        QueryCachingPolicy queryCachingPolicy,
        MutableQueryTimeout cancellable,
        boolean wrapWithExitableDirectoryReader,
        Executor executor,
        int maximumNumberOfSlices,
        int minimumDocsPerSlice
    ) throws IOException {
        super(wrapWithExitableDirectoryReader ? new ExitableDirectoryReader((DirectoryReader) reader, cancellable) : reader, executor);
        setSimilarity(similarity);
        setQueryCache(queryCache);
        setQueryCachingPolicy(queryCachingPolicy);
        this.cancellable = cancellable;
        this.minimumDocsPerSlice = minimumDocsPerSlice;
        this.maximumNumberOfSlices = maximumNumberOfSlices;
    }

    @Override
    protected LeafSlice[] slices(List<LeafReaderContext> leaves) {
        // we offload to the executor unconditionally, including requests that don't support concurrency
        LeafSlice[] leafSlices = computeSlices(getLeafContexts(), maximumNumberOfSlices, minimumDocsPerSlice);
        assert leafSlices.length <= maximumNumberOfSlices : "more slices created than the maximum allowed";
        return leafSlices;
    }

    // package private for testing
    int getMinimumDocsPerSlice() {
        return minimumDocsPerSlice;
    }

    public void setProfiler(QueryProfiler profiler) {
        this.profiler = profiler;
    }

    /**
     * Add a {@link Runnable} that will be run on a regular basis while accessing documents in the
     * DirectoryReader but also while collecting them and check for query cancellation or timeout.
     */
    public Runnable addQueryCancellation(Runnable action) {
        return this.cancellable.add(action);
    }

    /**
     * Remove a {@link Runnable} that checks for query cancellation or timeout
     * which is called while accessing documents in the DirectoryReader but also while collecting them.
     */
    public void removeQueryCancellation(Runnable action) {
        this.cancellable.remove(action);
    }

    @Override
    public void close() {
        // clear the list of cancellables when closing the owning search context, since the ExitableDirectoryReader might be cached (for
        // instance in fielddata cache).
        // A cancellable can contain an indirect reference to the search context, which potentially retains a significant amount
        // of memory.
        this.cancellable.clear();
    }

    public boolean hasCancellations() {
        return this.cancellable.isEnabled();
    }

    public void setAggregatedDfs(AggregatedDfs aggregatedDfs) {
        this.aggregatedDfs = aggregatedDfs;
    }

    @Override
    public Query rewrite(Query original) throws IOException {
        Timer rewriteTimer = null;
        if (profiler != null) {
            rewriteTimer = profiler.startRewriteTime();
        }
        try {
            return super.rewrite(original);
        } catch (TimeExceededException e) {
            timeExceeded = true;
            return new MatchNoDocsQuery("rewrite timed out");
        } finally {
            if (profiler != null) {
                profiler.stopAndAddRewriteTime(rewriteTimer);
            }
        }
    }

    @Override
    public Weight createWeight(Query query, ScoreMode scoreMode, float boost) throws IOException {
        if (profiler != null) {
            // createWeight() is called for each query in the tree, so we tell the queryProfiler
            // each invocation so that it can build an internal representation of the query
            // tree
            QueryProfileBreakdown profile = profiler.getQueryBreakdown(query);
            Timer timer = profile.getNewTimer(QueryTimingType.CREATE_WEIGHT);
            timer.start();
            final Weight weight;
            try {
                weight = query.createWeight(this, scoreMode, boost);
            } finally {
                timer.stop();
                profiler.pollLastElement();
            }
            return new ProfileWeight(query, weight, profile);
        } else {
            return super.createWeight(query, scoreMode, boost);
        }
    }

    /**
     * Each computed slice contains at least 10% of the total data in the leaves with a
     * minimum given by the <code>minDocsPerSlice</code> parameter and the final number
     * of {@link LeafSlice} will be equal or lower than the max number of slices.
     */
    public static LeafSlice[] computeSlices(List<LeafReaderContext> leaves, int maxSliceNum, int minDocsPerSlice) {
        if (maxSliceNum < 1) {
            throw new IllegalArgumentException("maxSliceNum must be >= 1 (got " + maxSliceNum + ")");
        }
        if (maxSliceNum == 1) {
            return new LeafSlice[] { new LeafSlice(new ArrayList<>(leaves)) };
        }
        // total number of documents to be searched
        final int numDocs = leaves.stream().mapToInt(l -> l.reader().maxDoc()).sum();
        // percentage of documents per slice, minimum 10%
        final double percentageDocsPerThread = Math.max(MINIMUM_DOCS_PERCENT_PER_SLICE, 1.0 / maxSliceNum);
        // compute slices
        return computeSlices(leaves, Math.max(minDocsPerSlice, (int) (percentageDocsPerThread * numDocs)));
    }

    private static LeafSlice[] computeSlices(List<LeafReaderContext> leaves, int minDocsPerSlice) {
        // Make a copy so we can sort:
        List<LeafReaderContext> sortedLeaves = new ArrayList<>(leaves);
        // Sort by maxDoc, descending:
        sortedLeaves.sort((c1, c2) -> Integer.compare(c2.reader().maxDoc(), c1.reader().maxDoc()));
        // we add the groups on a priority queue, so we can add orphan leafs to the smallest group
        final PriorityQueue<List<LeafReaderContext>> queue = new PriorityQueue<>(
            (c1, c2) -> Integer.compare(sumMaxDocValues(c1), sumMaxDocValues(c2))
        );
        long docSum = 0;
        List<LeafReaderContext> group = new ArrayList<>();
        for (LeafReaderContext ctx : sortedLeaves) {
            group.add(ctx);
            docSum += ctx.reader().maxDoc();
            if (docSum > minDocsPerSlice) {
                queue.add(group);
                group = new ArrayList<>();
                docSum = 0;
            }
        }

        if (group.size() > 0) {
            if (queue.size() == 0) {
                queue.add(group);
            } else {
                for (LeafReaderContext context : group) {
                    final List<LeafReaderContext> head = queue.poll();
                    head.add(context);
                    queue.add(head);
                }
            }
        }

        final LeafSlice[] slices = new LeafSlice[queue.size()];
        int upto = 0;
        for (List<LeafReaderContext> currentLeaf : queue) {
            // LeafSlice ctor reorders leaves so that leaves within a slice preserve the order they had within the IndexReader.
            // This is important given how Elasticsearch sorts leaves by descending @timestamp to get better query performance.
            slices[upto++] = new LeafSlice(currentLeaf);
        }

        return slices;
    }

    private static int sumMaxDocValues(List<LeafReaderContext> l) {
        int sum = 0;
        for (LeafReaderContext lr : l) {
            sum += lr.reader().maxDoc();
        }
        return sum;
    }

    @Override
    public <C extends Collector, T> T search(Query query, CollectorManager<C, T> collectorManager) throws IOException {
        final C firstCollector = collectorManager.newCollector();
        // Take advantage of the few extra rewrite rules of ConstantScoreQuery when score are not needed.
        query = firstCollector.scoreMode().needsScores() ? rewrite(query) : rewrite(new ConstantScoreQuery(query));
        final Weight weight;
        try {
            weight = createWeight(query, firstCollector.scoreMode(), 1);
        } catch (@SuppressWarnings("unused") TimeExceededException e) {
            timeExceeded = true;
            doAggregationPostCollection(firstCollector);
            return collectorManager.reduce(Collections.singletonList(firstCollector));
        }
        return search(weight, collectorManager, firstCollector);
    }

    /**
<<<<<<< HEAD
     * Similar to the lucene implementation, with the following changes made:
     * 1) postCollection is performed after each segment is collected. This is needed for aggregations, performed by search threads
     * so it can be parallelized. Also, it needs to happen in the same thread where doc_values are read, as it consumes them and Lucene
     * does not allow consuming them from a different thread.
     * 2) handles the ES TimeExceededException
     * */
=======
     * Same implementation as the default one in Lucene, with an additional call to postCollection in cased there are no segments.
     * The rest is a plain copy from Lucene.
     */
>>>>>>> 0f0704ea
    private <C extends Collector, T> T search(Weight weight, CollectorManager<C, T> collectorManager, C firstCollector) throws IOException {
        LeafSlice[] leafSlices = getSlices();
        if (leafSlices.length == 0) {
            assert leafContexts.isEmpty();
            doAggregationPostCollection(firstCollector);
            return collectorManager.reduce(Collections.singletonList(firstCollector));
        } else {
            final List<C> collectors = new ArrayList<>(leafSlices.length);
            collectors.add(firstCollector);
            final ScoreMode scoreMode = firstCollector.scoreMode();
            for (int i = 1; i < leafSlices.length; ++i) {
                final C collector = collectorManager.newCollector();
                collectors.add(collector);
                if (scoreMode != collector.scoreMode()) {
                    throw new IllegalStateException("CollectorManager does not always produce collectors with the same score mode");
                }
            }
            final List<Callable<C>> listTasks = new ArrayList<>(leafSlices.length);
            for (int i = 0; i < leafSlices.length; ++i) {
                final LeafReaderContext[] leaves = leafSlices[i].leaves;
                final C collector = collectors.get(i);
                listTasks.add(() -> {
                    search(Arrays.asList(leaves), weight, collector);
                    return collector;
                });
            }
            List<C> collectedCollectors = getTaskExecutor().invokeAll(listTasks);
            return collectorManager.reduce(collectedCollectors);
        }
    }

    /**
     * Similar to the lucene implementation, with the following changes made:
     * 1) postCollection is performed after each segment is collected. This is needed for aggregations, performed by search worker threads
     * so it can be parallelized. Also, it needs to happen in the same thread where doc_values are read, as it consumes them and Lucene
     * does not allow consuming them from a different thread.
     * 2) handles the ES TimeExceededException
     */
    @Override
    public void search(List<LeafReaderContext> leaves, Weight weight, Collector collector) throws IOException {
        boolean success = false;
        try {
            super.search(leaves, weight, collector);
            success = true;
        } catch (@SuppressWarnings("unused") TimeExceededException e) {
            timeExceeded = true;
        } finally {
            // Only run post collection if we have timeout or if the search was successful
            // otherwise the state of the aggregation might be undefined and running post collection
            // might result in an exception
            if (success || timeExceeded) {
                try {
                    // Search phase has finished, no longer need to check for timeout
                    // otherwise the aggregation post-collection phase might get cancelled.
                    boolean added = timeoutOverwrites.add(Thread.currentThread());
                    assert added;
                    doAggregationPostCollection(collector);
                } finally {
                    boolean removed = timeoutOverwrites.remove(Thread.currentThread());
                    assert removed;
                }
            }
        }
    }

    private void doAggregationPostCollection(Collector collector) throws IOException {
        if (collector instanceof TwoPhaseCollector twoPhaseCollector) {
            twoPhaseCollector.doPostCollection();
        }
    }

    /**  If the search has timed out following Elasticsearch custom implementation */
    public boolean timeExceeded() {
        return timeExceeded;
    }

    public void throwTimeExceededException() {
        if (timeoutOverwrites.contains(Thread.currentThread()) == false) {
            throw new TimeExceededException();
        }
    }

    private static class TimeExceededException extends RuntimeException {
        // This exception should never be re-thrown, but we fill in the stacktrace to be able to trace where it does not get properly caught
    }

    @Override
    protected void searchLeaf(LeafReaderContext ctx, Weight weight, Collector collector) throws IOException {
        cancellable.checkCancelled();
        final LeafCollector leafCollector;
        try {
            leafCollector = collector.getLeafCollector(ctx);
        } catch (CollectionTerminatedException e) {
            // there is no doc of interest in this reader context
            // continue with the following leaf
            // We don't need to finish leaf collector as collection was terminated before it was created
            return;
        }
        Bits liveDocs = ctx.reader().getLiveDocs();
        BitSet liveDocsBitSet = getSparseBitSetOrNull(liveDocs);
        if (liveDocsBitSet == null) {
            BulkScorer bulkScorer = weight.bulkScorer(ctx);
            if (bulkScorer != null) {
                if (cancellable.isEnabled()) {
                    bulkScorer = new CancellableBulkScorer(bulkScorer, cancellable::checkCancelled);
                }
                try {
                    bulkScorer.score(leafCollector, liveDocs);
                } catch (CollectionTerminatedException e) {
                    // collection was terminated prematurely
                    // continue with the following leaf
                }
            }
        } else {
            // if the role query result set is sparse then we should use the SparseFixedBitSet for advancing:
            Scorer scorer = weight.scorer(ctx);
            if (scorer != null) {
                try {
                    intersectScorerAndBitSet(
                        scorer,
                        liveDocsBitSet,
                        leafCollector,
                        this.cancellable.isEnabled() ? cancellable::checkCancelled : () -> {}
                    );
                } catch (CollectionTerminatedException e) {
                    // collection was terminated prematurely
                    // continue with the following leaf
                }
            }
        }
        // Finish the leaf collection in preparation for the next.
        // This includes any collection that was terminated early via `CollectionTerminatedException`
        leafCollector.finish();
    }

    private static BitSet getSparseBitSetOrNull(Bits liveDocs) {
        if (liveDocs instanceof SparseFixedBitSet) {
            return (BitSet) liveDocs;
        } else if (liveDocs instanceof CombinedBitSet
            // if the underlying role bitset is sparse
            && ((CombinedBitSet) liveDocs).getFirst() instanceof SparseFixedBitSet) {
                return (BitSet) liveDocs;
            } else {
                return null;
            }

    }

    static void intersectScorerAndBitSet(Scorer scorer, BitSet acceptDocs, LeafCollector collector, Runnable checkCancelled)
        throws IOException {
        collector.setScorer(scorer);
        // ConjunctionDISI uses the DocIdSetIterator#cost() to order the iterators, so if roleBits has the lowest cardinality it should
        // be used first:
        DocIdSetIterator iterator = ConjunctionUtils.intersectIterators(
            Arrays.asList(new BitSetIterator(acceptDocs, acceptDocs.approximateCardinality()), scorer.iterator())
        );
        int seen = 0;
        checkCancelled.run();
        for (int docId = iterator.nextDoc(); docId < DocIdSetIterator.NO_MORE_DOCS; docId = iterator.nextDoc()) {
            if (++seen % CHECK_CANCELLED_SCORER_INTERVAL == 0) {
                checkCancelled.run();
            }
            collector.collect(docId);
        }
        checkCancelled.run();
    }

    @Override
    public TermStatistics termStatistics(Term term, int docFreq, long totalTermFreq) throws IOException {
        if (aggregatedDfs == null) {
            // we are either executing the dfs phase or the search_type doesn't include the dfs phase.
            return super.termStatistics(term, docFreq, totalTermFreq);
        }
        TermStatistics termStatistics = aggregatedDfs.termStatistics().get(term);
        if (termStatistics == null) {
            // we don't have stats for this - this might be a must_not clauses etc. that doesn't allow extract terms on the query
            return super.termStatistics(term, docFreq, totalTermFreq);
        }
        return termStatistics;
    }

    @Override
    public CollectionStatistics collectionStatistics(String field) throws IOException {
        if (aggregatedDfs == null) {
            // we are either executing the dfs phase or the search_type doesn't include the dfs phase.
            return super.collectionStatistics(field);
        }
        CollectionStatistics collectionStatistics = aggregatedDfs.fieldStatistics().get(field);
        if (collectionStatistics == null) {
            // we don't have stats for this - this might be a must_not clauses etc. that doesn't allow extract terms on the query
            return super.collectionStatistics(field);
        }
        return collectionStatistics;
    }

    public DirectoryReader getDirectoryReader() {
        final IndexReader reader = getIndexReader();
        assert reader instanceof DirectoryReader : "expected an instance of DirectoryReader, got " + reader.getClass();
        return (DirectoryReader) reader;
    }

    private static class MutableQueryTimeout implements ExitableDirectoryReader.QueryCancellation {

        private final List<Runnable> runnables = new ArrayList<>();

        private Runnable add(Runnable action) {
            Objects.requireNonNull(action, "cancellation runnable should not be null");
            assert runnables.contains(action) == false : "Cancellation runnable already added";
            runnables.add(action);
            return action;
        }

        private void remove(Runnable action) {
            runnables.remove(action);
        }

        @Override
        public void checkCancelled() {
            for (Runnable timeout : runnables) {
                timeout.run();
            }
        }

        @Override
        public boolean isEnabled() {
            return runnables.isEmpty() == false;
        }

        public void clear() {
            runnables.clear();
        }
    }
}<|MERGE_RESOLUTION|>--- conflicted
+++ resolved
@@ -319,18 +319,9 @@
     }
 
     /**
-<<<<<<< HEAD
-     * Similar to the lucene implementation, with the following changes made:
-     * 1) postCollection is performed after each segment is collected. This is needed for aggregations, performed by search threads
-     * so it can be parallelized. Also, it needs to happen in the same thread where doc_values are read, as it consumes them and Lucene
-     * does not allow consuming them from a different thread.
-     * 2) handles the ES TimeExceededException
-     * */
-=======
      * Same implementation as the default one in Lucene, with an additional call to postCollection in cased there are no segments.
      * The rest is a plain copy from Lucene.
      */
->>>>>>> 0f0704ea
     private <C extends Collector, T> T search(Weight weight, CollectorManager<C, T> collectorManager, C firstCollector) throws IOException {
         LeafSlice[] leafSlices = getSlices();
         if (leafSlices.length == 0) {
@@ -364,7 +355,7 @@
 
     /**
      * Similar to the lucene implementation, with the following changes made:
-     * 1) postCollection is performed after each segment is collected. This is needed for aggregations, performed by search worker threads
+     * 1) postCollection is performed after each segment is collected. This is needed for aggregations, performed by search threads
      * so it can be parallelized. Also, it needs to happen in the same thread where doc_values are read, as it consumes them and Lucene
      * does not allow consuming them from a different thread.
      * 2) handles the ES TimeExceededException

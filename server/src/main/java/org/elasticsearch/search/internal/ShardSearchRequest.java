/*
 * Copyright Elasticsearch B.V. and/or licensed to Elasticsearch B.V. under one
 * or more contributor license agreements. Licensed under the "Elastic License
 * 2.0", the "GNU Affero General Public License v3.0 only", and the "Server Side
 * Public License v 1"; you may not use this file except in compliance with, at
 * your election, the "Elastic License 2.0", the "GNU Affero General Public
 * License v3.0 only", or the "Server Side Public License, v 1".
 */

package org.elasticsearch.search.internal;

import org.elasticsearch.TransportVersion;
import org.elasticsearch.TransportVersions;
import org.elasticsearch.action.IndicesRequest;
import org.elasticsearch.action.OriginalIndices;
import org.elasticsearch.action.search.SearchRequest;
import org.elasticsearch.action.search.SearchShardTask;
import org.elasticsearch.action.search.SearchType;
import org.elasticsearch.action.support.IndicesOptions;
import org.elasticsearch.cluster.metadata.AliasMetadata;
import org.elasticsearch.cluster.metadata.IndexMetadata;
import org.elasticsearch.common.CheckedBiConsumer;
import org.elasticsearch.common.bytes.BytesArray;
import org.elasticsearch.common.bytes.BytesReference;
import org.elasticsearch.common.hash.MessageDigests;
import org.elasticsearch.common.io.stream.BytesStreamOutput;
import org.elasticsearch.common.io.stream.StreamInput;
import org.elasticsearch.common.io.stream.StreamOutput;
import org.elasticsearch.core.CheckedFunction;
import org.elasticsearch.core.Nullable;
import org.elasticsearch.core.TimeValue;
import org.elasticsearch.index.Index;
import org.elasticsearch.index.mapper.SourceLoader;
import org.elasticsearch.index.query.BoolQueryBuilder;
import org.elasticsearch.index.query.MatchNoneQueryBuilder;
import org.elasticsearch.index.query.QueryBuilder;
import org.elasticsearch.index.query.QueryRewriteContext;
import org.elasticsearch.index.query.Rewriteable;
import org.elasticsearch.index.query.SearchExecutionContext;
import org.elasticsearch.index.seqno.SequenceNumbers;
import org.elasticsearch.index.shard.ShardId;
import org.elasticsearch.indices.AliasFilterParsingException;
import org.elasticsearch.indices.InvalidAliasNameException;
import org.elasticsearch.search.SearchService;
import org.elasticsearch.search.SearchSortValuesAndFormats;
import org.elasticsearch.search.builder.PointInTimeBuilder;
import org.elasticsearch.search.builder.SearchSourceBuilder;
import org.elasticsearch.search.query.QuerySearchResult;
import org.elasticsearch.search.sort.FieldSortBuilder;
import org.elasticsearch.tasks.Task;
import org.elasticsearch.tasks.TaskId;
import org.elasticsearch.transport.AbstractTransportRequest;

import java.io.IOException;
<<<<<<< HEAD
import java.util.Arrays;
=======
import java.util.ArrayList;
import java.util.List;
>>>>>>> afad2a55
import java.util.Map;

import static java.util.Collections.emptyMap;
import static org.elasticsearch.search.internal.SearchContext.TRACK_TOTAL_HITS_DISABLED;

/**
 * Shard level request that represents a search.
 * It provides all the methods that the {@link SearchContext} needs.
 * Provides a cache key based on its content that can be used to cache shard level response.
 */
public class ShardSearchRequest extends AbstractTransportRequest implements IndicesRequest {
    private final String clusterAlias;
    private final ShardId shardId;
    private final int shardRequestIndex;
    private final int numberOfShards;
    private final long waitForCheckpoint;
    private final TimeValue waitForCheckpointsTimeout;
    private final SearchType searchType;
    private final TimeValue scroll;
    private final float indexBoost;
    private Boolean requestCache;
    private final long nowInMillis;
    private final boolean allowPartialSearchResults;
    private final OriginalIndices originalIndices;

    private boolean canReturnNullResponseIfMatchNoDocs;
    private SearchSortValuesAndFormats bottomSortValues;

    // these are the only mutable fields, as they are subject to rewriting
    private AliasFilter aliasFilter;
    private SearchSourceBuilder source;
    private final ShardSearchContextId readerId;
    private final TimeValue keepAlive;

    private final TransportVersion channelVersion;

    /**
     * Should this request force {@link SourceLoader.Synthetic synthetic source}?
     * Use this to test if the mapping supports synthetic _source and to get a sense
     * of the worst case performance. Fetches with this enabled will be slower the
     * enabling synthetic source natively in the index.
     */
    private final boolean forceSyntheticSource;

    public ShardSearchRequest(
        OriginalIndices originalIndices,
        SearchRequest searchRequest,
        ShardId shardId,
        int shardRequestIndex,
        int numberOfShards,
        AliasFilter aliasFilter,
        float indexBoost,
        long nowInMillis,
        @Nullable String clusterAlias
    ) {
        this(
            originalIndices,
            searchRequest,
            shardId,
            shardRequestIndex,
            numberOfShards,
            aliasFilter,
            indexBoost,
            nowInMillis,
            clusterAlias,
            null,
            null
        );
    }

    public ShardSearchRequest(
        OriginalIndices originalIndices,
        SearchRequest searchRequest,
        ShardId shardId,
        int shardRequestIndex,
        int numberOfShards,
        AliasFilter aliasFilter,
        float indexBoost,
        long nowInMillis,
        @Nullable String clusterAlias,
        ShardSearchContextId readerId,
        TimeValue keepAlive
    ) {
        this(
            originalIndices,
            shardId,
            shardRequestIndex,
            numberOfShards,
            searchRequest.searchType(),
            searchRequest.source(),
            searchRequest.requestCache(),
            aliasFilter,
            indexBoost,
            searchRequest.allowPartialSearchResults(),
            searchRequest.scroll(),
            nowInMillis,
            clusterAlias,
            readerId,
            keepAlive,
            computeWaitForCheckpoint(searchRequest.getWaitForCheckpoints(), shardId, shardRequestIndex),
            searchRequest.getWaitForCheckpointsTimeout(),
            searchRequest.isForceSyntheticSource()
        );
        // If allowPartialSearchResults is unset (ie null), the cluster-level default should have been substituted
        // at this stage. Any NPEs in the above are therefore an error in request preparation logic.
        assert searchRequest.allowPartialSearchResults() != null;
    }

    private static final long[] EMPTY_LONG_ARRAY = new long[0];

    public static long computeWaitForCheckpoint(Map<String, long[]> indexToWaitForCheckpoints, ShardId shardId, int shardRequestIndex) {
        final long[] waitForCheckpoints = indexToWaitForCheckpoints.getOrDefault(shardId.getIndex().getName(), EMPTY_LONG_ARRAY);

        long waitForCheckpoint;
        if (waitForCheckpoints.length == 0) {
            waitForCheckpoint = SequenceNumbers.UNASSIGNED_SEQ_NO;
        } else {
            assert waitForCheckpoints.length > shardRequestIndex;
            waitForCheckpoint = waitForCheckpoints[shardRequestIndex];
        }
        return waitForCheckpoint;
    }

    public ShardSearchRequest(ShardId shardId, long nowInMillis, AliasFilter aliasFilter) {
        this(shardId, nowInMillis, aliasFilter, null);
    }

    public ShardSearchRequest(ShardId shardId, long nowInMillis, AliasFilter aliasFilter, String clusterAlias) {
        this(
            OriginalIndices.NONE,
            shardId,
            -1,
            -1,
            SearchType.QUERY_THEN_FETCH,
            null,
            null,
            aliasFilter,
            1.0f,
            true,
            null,
            nowInMillis,
            clusterAlias,
            null,
            null,
            SequenceNumbers.UNASSIGNED_SEQ_NO,
            SearchService.NO_TIMEOUT,
            false
        );
    }

    @SuppressWarnings("this-escape")
    public ShardSearchRequest(
        OriginalIndices originalIndices,
        ShardId shardId,
        int shardRequestIndex,
        int numberOfShards,
        SearchType searchType,
        SearchSourceBuilder source,
        Boolean requestCache,
        AliasFilter aliasFilter,
        float indexBoost,
        boolean allowPartialSearchResults,
        TimeValue scroll,
        long nowInMillis,
        @Nullable String clusterAlias,
        ShardSearchContextId readerId,
        TimeValue keepAlive,
        long waitForCheckpoint,
        TimeValue waitForCheckpointsTimeout,
        boolean forceSyntheticSource
    ) {
        this.shardId = shardId;
        this.shardRequestIndex = shardRequestIndex;
        this.numberOfShards = numberOfShards;
        this.searchType = searchType;
        this.source(source);
        this.requestCache = requestCache;
        this.aliasFilter = aliasFilter;
        this.indexBoost = indexBoost;
        this.allowPartialSearchResults = allowPartialSearchResults;
        this.scroll = scroll;
        this.nowInMillis = nowInMillis;
        this.clusterAlias = clusterAlias;
        this.originalIndices = originalIndices;
        this.readerId = readerId;
        this.keepAlive = keepAlive;
        assert keepAlive == null || readerId != null : "readerId: null keepAlive: " + keepAlive;
        this.channelVersion = TransportVersion.current();
        this.waitForCheckpoint = waitForCheckpoint;
        this.waitForCheckpointsTimeout = waitForCheckpointsTimeout;
        this.forceSyntheticSource = forceSyntheticSource;
    }

    @SuppressWarnings("this-escape")
    public ShardSearchRequest(ShardSearchRequest clone) {
        this.shardId = clone.shardId;
        this.shardRequestIndex = clone.shardRequestIndex;
        this.searchType = clone.searchType;
        this.numberOfShards = clone.numberOfShards;
        this.scroll = clone.scroll;
        this.source(clone.source);
        this.aliasFilter = clone.aliasFilter;
        this.indexBoost = clone.indexBoost;
        this.nowInMillis = clone.nowInMillis;
        this.requestCache = clone.requestCache;
        this.clusterAlias = clone.clusterAlias;
        this.allowPartialSearchResults = clone.allowPartialSearchResults;
        this.canReturnNullResponseIfMatchNoDocs = clone.canReturnNullResponseIfMatchNoDocs;
        this.bottomSortValues = clone.bottomSortValues;
        this.originalIndices = clone.originalIndices;
        this.readerId = clone.readerId;
        this.keepAlive = clone.keepAlive;
        this.channelVersion = clone.channelVersion;
        this.waitForCheckpoint = clone.waitForCheckpoint;
        this.waitForCheckpointsTimeout = clone.waitForCheckpointsTimeout;
        this.forceSyntheticSource = clone.forceSyntheticSource;
    }

    public ShardSearchRequest(StreamInput in) throws IOException {
        super(in);
        shardId = new ShardId(in);
        searchType = SearchType.fromId(in.readByte());
        shardRequestIndex = in.readVInt();
        numberOfShards = in.readVInt();
        scroll = in.readOptionalTimeValue();
        source = in.readOptionalWriteable(SearchSourceBuilder::new);
<<<<<<< HEAD
        if (in.getTransportVersion().before(TransportVersions.V_8_0_0)) {
            // types no longer relevant so ignore
            String[] types = in.readStringArray();
            if (types.length > 0) {
                throw new IllegalStateException(
                    "types are no longer supported in search requests but found [" + Arrays.toString(types) + "]"
                );
=======
        if (in.getTransportVersion().onOrAfter(TransportVersions.V_8_8_0) && in.getTransportVersion().before(TransportVersions.V_8_9_X)) {
            // to deserialize between the 8.8 and 8.500.020 version we need to translate
            // the rank queries into sub searches if we are ranking; if there are no rank queries
            // we deserialize the empty list and do nothing
            List<QueryBuilder> rankQueryBuilders = in.readNamedWriteableCollectionAsList(QueryBuilder.class);
            // if we are in the dfs phase in 8.8, we can have no rank queries
            // and if we are in the query/fetch phase we can have either no rank queries
            // for a standard query or hybrid search or 2+ rank queries, but we cannot have
            // exactly 1 rank query ever so we check for this
            assert rankQueryBuilders.size() != 1 : "[rank] requires at least [2] sub searches, but only found [1]";
            // if we have 2+ rank queries we know we are ranking, so we set our
            // sub searches from this; note this will override the boolean query deserialized from source
            // because we use the same data structure for a single query and multiple queries
            // but we will just re-create it as necessary
            if (rankQueryBuilders.size() >= 2) {
                assert source != null && source.rankBuilder() != null;
                List<SubSearchSourceBuilder> subSearchSourceBuilders = new ArrayList<>();
                for (QueryBuilder queryBuilder : rankQueryBuilders) {
                    subSearchSourceBuilders.add(new SubSearchSourceBuilder(queryBuilder));
                }
                source.subSearches(subSearchSourceBuilders);
>>>>>>> afad2a55
            }
        }
        aliasFilter = AliasFilter.readFrom(in);
        indexBoost = in.readFloat();
        nowInMillis = in.readVLong();
        requestCache = in.readOptionalBoolean();
        clusterAlias = in.readOptionalString();
        allowPartialSearchResults = in.readBoolean();
        canReturnNullResponseIfMatchNoDocs = in.readBoolean();
        bottomSortValues = in.readOptionalWriteable(SearchSortValuesAndFormats::new);
        readerId = in.readOptionalWriteable(ShardSearchContextId::new);
        keepAlive = in.readOptionalTimeValue();
        assert keepAlive == null || readerId != null : "readerId: null keepAlive: " + keepAlive;
        channelVersion = TransportVersion.min(TransportVersion.readVersion(in), in.getTransportVersion());
        waitForCheckpoint = in.readLong();
        waitForCheckpointsTimeout = in.readTimeValue();
        forceSyntheticSource = in.readBoolean();
        originalIndices = OriginalIndices.readOriginalIndices(in);
    }

    @Override
    public void writeTo(StreamOutput out) throws IOException {
        super.writeTo(out);
        innerWriteTo(out, false);
        OriginalIndices.writeOriginalIndices(originalIndices, out);
    }

    protected final void innerWriteTo(StreamOutput out, boolean asKey) throws IOException {
        shardId.writeTo(out);
        out.writeByte(searchType.id());
        if (asKey == false) {
            out.writeVInt(shardRequestIndex);
            out.writeVInt(numberOfShards);
        }
        out.writeOptionalTimeValue(scroll);
        out.writeOptionalWriteable(source);
<<<<<<< HEAD
        if (out.getTransportVersion().before(TransportVersions.V_8_0_0)) {
            // types not supported so send an empty array to previous versions
            out.writeStringArray(Strings.EMPTY_ARRAY);
=======
        if (out.getTransportVersion().onOrAfter(TransportVersions.V_8_8_0) && out.getTransportVersion().before(TransportVersions.V_8_9_X)) {
            // to serialize between the 8.8 and 8.500.020 version we need to translate
            // the sub searches into rank queries if we are ranking, otherwise, we
            // ignore this because linear combination will have multiple sub searches in
            // 8.500.020+, but only use the combined boolean query in prior versions
            List<QueryBuilder> rankQueryBuilders = new ArrayList<>();
            if (source != null && source.rankBuilder() != null && source.subSearches().size() >= 2) {
                for (SubSearchSourceBuilder subSearchSourceBuilder : source.subSearches()) {
                    rankQueryBuilders.add(subSearchSourceBuilder.getQueryBuilder());
                }
            }
            out.writeNamedWriteableCollection(rankQueryBuilders);
>>>>>>> afad2a55
        }
        aliasFilter.writeTo(out);
        out.writeFloat(indexBoost);
        if (asKey == false) {
            out.writeVLong(nowInMillis);
        }
        out.writeOptionalBoolean(requestCache);
        out.writeOptionalString(clusterAlias);
        out.writeBoolean(allowPartialSearchResults);
        if (asKey == false) {
            out.writeBoolean(canReturnNullResponseIfMatchNoDocs);
            out.writeOptionalWriteable(bottomSortValues);
            out.writeOptionalWriteable(readerId);
            out.writeOptionalTimeValue(keepAlive);
        }
        TransportVersion.writeVersion(channelVersion, out);
        out.writeLong(waitForCheckpoint);
        out.writeTimeValue(waitForCheckpointsTimeout);
        out.writeBoolean(forceSyntheticSource);
    }

    @Override
    public String[] indices() {
        if (originalIndices == null) {
            return null;
        }
        return originalIndices.indices();
    }

    @Override
    public IndicesOptions indicesOptions() {
        if (originalIndices == null) {
            return null;
        }
        return originalIndices.indicesOptions();
    }

    public ShardId shardId() {
        return shardId;
    }

    public SearchSourceBuilder source() {
        return source;
    }

    public AliasFilter getAliasFilter() {
        return aliasFilter;
    }

    public void setAliasFilter(AliasFilter aliasFilter) {
        this.aliasFilter = aliasFilter;
    }

    public void source(SearchSourceBuilder source) {
        if (source != null && source.pointInTimeBuilder() != null) {
            // Discard the actual point in time as data nodes don't use it to reduce the memory usage and the serialization cost
            // of shard-level search requests. However, we need to assign as a dummy PIT instead of null as we verify PIT for
            // slice requests on data nodes.
            source = source.shallowCopy();
            source.pointInTimeBuilder(new PointInTimeBuilder(BytesArray.EMPTY));
        }
        this.source = source;
    }

    /**
     * Returns the shard request ordinal that is used by the main search request
     * to reference this shard.
     */
    public int shardRequestIndex() {
        return shardRequestIndex;
    }

    public int numberOfShards() {
        return numberOfShards;
    }

    public SearchType searchType() {
        return searchType;
    }

    public float indexBoost() {
        return indexBoost;
    }

    public long nowInMillis() {
        return nowInMillis;
    }

    public Boolean requestCache() {
        return requestCache;
    }

    public void requestCache(Boolean requestCache) {
        this.requestCache = requestCache;
    }

    public boolean allowPartialSearchResults() {
        return allowPartialSearchResults;
    }

    public TimeValue scroll() {
        return scroll;
    }

    /**
     * Sets the bottom sort values that can be used by the searcher to filter documents
     * that are after it. This value is computed by coordinating nodes that throttles the
     * query phase. After a partial merge of successful shards the sort values of the
     * bottom top document are passed as an hint on subsequent shard requests.
     */
    public void setBottomSortValues(SearchSortValuesAndFormats values) {
        this.bottomSortValues = values;
    }

    public SearchSortValuesAndFormats getBottomSortValues() {
        return bottomSortValues;
    }

    /**
     * Returns true if the caller can handle null response {@link QuerySearchResult#nullInstance()}.
     * Defaults to false since the coordinator node needs at least one shard response to build the global
     * response.
     */
    public boolean canReturnNullResponseIfMatchNoDocs() {
        return canReturnNullResponseIfMatchNoDocs;
    }

    public void canReturnNullResponseIfMatchNoDocs(boolean value) {
        this.canReturnNullResponseIfMatchNoDocs = value;
    }

    private static final ThreadLocal<BytesStreamOutput> scratch = ThreadLocal.withInitial(BytesStreamOutput::new);

    /**
     * Returns a non-null value if this request should execute using a specific point-in-time reader;
     * otherwise, using the most up to date point-in-time reader.
     */
    public ShardSearchContextId readerId() {
        return readerId;
    }

    /**
     * Returns a non-null to specify the time to live of the point-in-time reader that is used to execute this request.
     */
    public TimeValue keepAlive() {
        return keepAlive;
    }

    public long waitForCheckpoint() {
        return waitForCheckpoint;
    }

    public TimeValue getWaitForCheckpointsTimeout() {
        return waitForCheckpointsTimeout;
    }

    /**
     * Returns the cache key for this shard search request, based on its content
     */
    public BytesReference cacheKey(CheckedBiConsumer<ShardSearchRequest, StreamOutput, IOException> differentiator) throws IOException {
        BytesStreamOutput out = scratch.get();
        try {
            this.innerWriteTo(out, true);
            if (differentiator != null) {
                differentiator.accept(this, out);
            }
            return new BytesArray(MessageDigests.digest(out.bytes(), MessageDigests.sha256()));
        } finally {
            out.reset();
        }
    }

    public String getClusterAlias() {
        return clusterAlias;
    }

    @Override
    public Task createTask(long id, String type, String action, TaskId parentTaskId, Map<String, String> headers) {
        return new SearchShardTask(id, type, action, getDescription(), parentTaskId, headers);
    }

    @Override
    public String getDescription() {
        // Shard id is enough here, the request itself can be found by looking at the parent task description
        return "shardId[" + shardId() + "]";
    }

    @SuppressWarnings("rawtypes")
    public Rewriteable<Rewriteable> getRewriteable() {
        return new RequestRewritable(this);
    }

    @SuppressWarnings("rawtypes")
    static class RequestRewritable implements Rewriteable<Rewriteable> {

        final ShardSearchRequest request;

        RequestRewritable(ShardSearchRequest request) {
            this.request = request;
        }

        @Override
        public Rewriteable rewrite(QueryRewriteContext ctx) throws IOException {
            SearchSourceBuilder newSource = request.source() == null ? null : Rewriteable.rewrite(request.source(), ctx);
            AliasFilter newAliasFilter = Rewriteable.rewrite(request.getAliasFilter(), ctx);
            SearchExecutionContext searchExecutionContext = ctx.convertToSearchExecutionContext();
            if (searchExecutionContext != null) {
                final FieldSortBuilder primarySort = FieldSortBuilder.getPrimaryFieldSortOrNull(newSource);
                if (primarySort != null && primarySort.isBottomSortShardDisjoint(searchExecutionContext, request.getBottomSortValues())) {
                    assert newSource != null : "source should contain a primary sort field";
                    newSource = newSource.shallowCopy();
                    int trackTotalHitsUpTo = SearchRequest.resolveTrackTotalHitsUpTo(request.scroll, request.source);
                    if (trackTotalHitsUpTo == TRACK_TOTAL_HITS_DISABLED
                        && newSource.suggest() == null
                        && newSource.aggregations() == null) {
                        newSource.query(new MatchNoneQueryBuilder());
                    } else {
                        newSource.size(0);
                    }
                    request.source(newSource);
                    request.setBottomSortValues(null);
                }
            }
            if (newSource == request.source() && newAliasFilter == request.getAliasFilter()) {
                return this;
            } else {
                request.source(newSource);
                request.setAliasFilter(newAliasFilter);
                return new RequestRewritable(request);
            }
        }
    }

    /**
     * Returns the filter associated with listed filtering aliases.
     * <p>
     * The list of filtering aliases should be obtained by calling Metadata.filteringAliases.
     * Returns {@code null} if no filtering is required.</p>
     */
    public static QueryBuilder parseAliasFilter(
        CheckedFunction<BytesReference, QueryBuilder, IOException> filterParser,
        IndexMetadata metadata,
        String... aliasNames
    ) {
        if (aliasNames == null || aliasNames.length == 0) {
            return null;
        }
        Index index = metadata.getIndex();
        Map<String, AliasMetadata> aliases = metadata.getAliases();
        if (aliasNames.length == 1) {
            AliasMetadata alias = aliases.get(aliasNames[0]);
            if (alias == null) {
                // This shouldn't happen unless alias disappeared after filteringAliases was called.
                throw new InvalidAliasNameException(index, aliasNames[0], "Unknown alias name was passed to alias Filter");
            }
            return parseAliasFilter(filterParser, alias, index);
        } else {
            // we need to bench here a bit, to see maybe it makes sense to use OrFilter
            BoolQueryBuilder combined = new BoolQueryBuilder();
            for (String aliasName : aliasNames) {
                AliasMetadata alias = aliases.get(aliasName);
                if (alias == null) {
                    // This shouldn't happen unless alias disappeared after filteringAliases was called.
                    throw new InvalidAliasNameException(index, aliasNames[0], "Unknown alias name was passed to alias Filter");
                }
                QueryBuilder parsedFilter = parseAliasFilter(filterParser, alias, index);
                if (parsedFilter != null) {
                    combined.should(parsedFilter);
                } else {
                    // The filter might be null only if filter was removed after filteringAliases was called
                    return null;
                }
            }
            return combined;
        }
    }

    private static QueryBuilder parseAliasFilter(
        CheckedFunction<BytesReference, QueryBuilder, IOException> filterParser,
        AliasMetadata alias,
        Index index
    ) {
        if (alias.filter() == null) {
            return null;
        }
        try {
            return filterParser.apply(alias.filter().compressedReference());
        } catch (IOException ex) {
            throw new AliasFilterParsingException(index, alias.getAlias(), "Invalid alias filter", ex);
        }
    }

    public final Map<String, Object> getRuntimeMappings() {
        return source == null ? emptyMap() : source.runtimeMappings();
    }

    /**
     * Returns the minimum version of the channel that the request has been passed. If the request never passes around, then the channel
     * version is {@link TransportVersion#current()}; otherwise, it's the minimum transport version of the coordinating node and data node
     * (and the proxy node in case the request is sent to the proxy node of the remote cluster before reaching the data node).
     */
    public TransportVersion getChannelVersion() {
        return channelVersion;
    }

    /**
     * Should this request force {@link SourceLoader.Synthetic synthetic source}?
     * Use this to test if the mapping supports synthetic _source and to get a sense
     * of the worst case performance. Fetches with this enabled will be slower the
     * enabling synthetic source natively in the index.
     */
    public boolean isForceSyntheticSource() {
        return forceSyntheticSource;
    }
}<|MERGE_RESOLUTION|>--- conflicted
+++ resolved
@@ -10,7 +10,6 @@
 package org.elasticsearch.search.internal;
 
 import org.elasticsearch.TransportVersion;
-import org.elasticsearch.TransportVersions;
 import org.elasticsearch.action.IndicesRequest;
 import org.elasticsearch.action.OriginalIndices;
 import org.elasticsearch.action.search.SearchRequest;
@@ -52,12 +51,6 @@
 import org.elasticsearch.transport.AbstractTransportRequest;
 
 import java.io.IOException;
-<<<<<<< HEAD
-import java.util.Arrays;
-=======
-import java.util.ArrayList;
-import java.util.List;
->>>>>>> afad2a55
 import java.util.Map;
 
 import static java.util.Collections.emptyMap;
@@ -284,39 +277,6 @@
         numberOfShards = in.readVInt();
         scroll = in.readOptionalTimeValue();
         source = in.readOptionalWriteable(SearchSourceBuilder::new);
-<<<<<<< HEAD
-        if (in.getTransportVersion().before(TransportVersions.V_8_0_0)) {
-            // types no longer relevant so ignore
-            String[] types = in.readStringArray();
-            if (types.length > 0) {
-                throw new IllegalStateException(
-                    "types are no longer supported in search requests but found [" + Arrays.toString(types) + "]"
-                );
-=======
-        if (in.getTransportVersion().onOrAfter(TransportVersions.V_8_8_0) && in.getTransportVersion().before(TransportVersions.V_8_9_X)) {
-            // to deserialize between the 8.8 and 8.500.020 version we need to translate
-            // the rank queries into sub searches if we are ranking; if there are no rank queries
-            // we deserialize the empty list and do nothing
-            List<QueryBuilder> rankQueryBuilders = in.readNamedWriteableCollectionAsList(QueryBuilder.class);
-            // if we are in the dfs phase in 8.8, we can have no rank queries
-            // and if we are in the query/fetch phase we can have either no rank queries
-            // for a standard query or hybrid search or 2+ rank queries, but we cannot have
-            // exactly 1 rank query ever so we check for this
-            assert rankQueryBuilders.size() != 1 : "[rank] requires at least [2] sub searches, but only found [1]";
-            // if we have 2+ rank queries we know we are ranking, so we set our
-            // sub searches from this; note this will override the boolean query deserialized from source
-            // because we use the same data structure for a single query and multiple queries
-            // but we will just re-create it as necessary
-            if (rankQueryBuilders.size() >= 2) {
-                assert source != null && source.rankBuilder() != null;
-                List<SubSearchSourceBuilder> subSearchSourceBuilders = new ArrayList<>();
-                for (QueryBuilder queryBuilder : rankQueryBuilders) {
-                    subSearchSourceBuilders.add(new SubSearchSourceBuilder(queryBuilder));
-                }
-                source.subSearches(subSearchSourceBuilders);
->>>>>>> afad2a55
-            }
-        }
         aliasFilter = AliasFilter.readFrom(in);
         indexBoost = in.readFloat();
         nowInMillis = in.readVLong();
@@ -351,25 +311,6 @@
         }
         out.writeOptionalTimeValue(scroll);
         out.writeOptionalWriteable(source);
-<<<<<<< HEAD
-        if (out.getTransportVersion().before(TransportVersions.V_8_0_0)) {
-            // types not supported so send an empty array to previous versions
-            out.writeStringArray(Strings.EMPTY_ARRAY);
-=======
-        if (out.getTransportVersion().onOrAfter(TransportVersions.V_8_8_0) && out.getTransportVersion().before(TransportVersions.V_8_9_X)) {
-            // to serialize between the 8.8 and 8.500.020 version we need to translate
-            // the sub searches into rank queries if we are ranking, otherwise, we
-            // ignore this because linear combination will have multiple sub searches in
-            // 8.500.020+, but only use the combined boolean query in prior versions
-            List<QueryBuilder> rankQueryBuilders = new ArrayList<>();
-            if (source != null && source.rankBuilder() != null && source.subSearches().size() >= 2) {
-                for (SubSearchSourceBuilder subSearchSourceBuilder : source.subSearches()) {
-                    rankQueryBuilders.add(subSearchSourceBuilder.getQueryBuilder());
-                }
-            }
-            out.writeNamedWriteableCollection(rankQueryBuilders);
->>>>>>> afad2a55
-        }
         aliasFilter.writeTo(out);
         out.writeFloat(indexBoost);
         if (asKey == false) {

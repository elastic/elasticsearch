/*
 * Copyright Elasticsearch B.V. and/or licensed to Elasticsearch B.V. under one
 * or more contributor license agreements. Licensed under the Elastic License
 * 2.0 and the Server Side Public License, v 1; you may not use this file except
 * in compliance with, at your election, the Elastic License 2.0 or the Server
 * Side Public License, v 1.
 */

package org.elasticsearch.search.lookup;

import org.apache.lucene.index.LeafReaderContext;
import org.apache.lucene.index.StoredFields;
import org.elasticsearch.index.fieldvisitor.SingleFieldsVisitor;

import java.io.IOException;
import java.util.ArrayList;
import java.util.List;
import java.util.function.Function;

/**
 * Defines how to populate the values of a {@link FieldLookup}
 */
public interface LeafFieldLookupProvider {

    /**
     * Load stored field values for the given doc and cache them in the FieldLookup
     */
    void populateFieldLookup(FieldLookup fieldLookup, int doc) throws IOException;

    /**
     * Create a LeafFieldLookupProvider that loads values from stored fields
     */
    static Function<LeafReaderContext, LeafFieldLookupProvider> fromStoredFields() {
        return ctx -> new LeafFieldLookupProvider() {

            StoredFields storedFields;

            @Override
            public void populateFieldLookup(FieldLookup fieldLookup, int doc) throws IOException {
                if (storedFields == null) {
                    storedFields = ctx.reader().storedFields();
                }
<<<<<<< HEAD
                if (doc != currentDoc) {
                    currentDoc = doc;
                    currentValues.clear();
                }
                // TODO can we remember which fields have been loaded here and get them eagerly next time?
                // likelihood is if a script is loading several fields on one doc they will load the same
                // set of fields next time round
=======
                // TODO can we remember which fields have been loaded here and get them eagerly next time?
                // likelihood is if a script is loading several fields on one doc they will load the same
                // set of fields next time round
                final List<Object> currentValues = new ArrayList<>(2);
>>>>>>> c0ef98c9
                storedFields.document(doc, new SingleFieldsVisitor(fieldLookup.fieldType(), currentValues));
                fieldLookup.setValues(currentValues);
            }

        };
    }

}<|MERGE_RESOLUTION|>--- conflicted
+++ resolved
@@ -40,20 +40,11 @@
                 if (storedFields == null) {
                     storedFields = ctx.reader().storedFields();
                 }
-<<<<<<< HEAD
-                if (doc != currentDoc) {
-                    currentDoc = doc;
-                    currentValues.clear();
-                }
-                // TODO can we remember which fields have been loaded here and get them eagerly next time?
-                // likelihood is if a script is loading several fields on one doc they will load the same
-                // set of fields next time round
-=======
+
                 // TODO can we remember which fields have been loaded here and get them eagerly next time?
                 // likelihood is if a script is loading several fields on one doc they will load the same
                 // set of fields next time round
                 final List<Object> currentValues = new ArrayList<>(2);
->>>>>>> c0ef98c9
                 storedFields.document(doc, new SingleFieldsVisitor(fieldLookup.fieldType(), currentValues));
                 fieldLookup.setValues(currentValues);
             }

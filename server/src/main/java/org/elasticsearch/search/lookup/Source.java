--- conflicted
+++ resolved
@@ -14,10 +14,6 @@
 import org.elasticsearch.common.xcontent.support.XContentMapValues;
 import org.elasticsearch.core.Nullable;
 import org.elasticsearch.core.Tuple;
-<<<<<<< HEAD
-import org.elasticsearch.search.fetch.subphase.FetchSourceContext;
-=======
->>>>>>> 012e0389
 import org.elasticsearch.xcontent.XContentBuilder;
 import org.elasticsearch.xcontent.XContentType;
 
@@ -55,7 +51,11 @@
     BytesReference internalSourceRef();
 
     /**
-<<<<<<< HEAD
+     * Apply a filter to this source, returning a new Source
+     */
+    Source filter(SourceFilter sourceFilter);
+
+    /**
      * For the provided path, return its value in the source.
      *
      * Both array and object values can be returned.
@@ -66,50 +66,6 @@
      *
      * @return the value associated with the path in the source or 'null' if the path does not exist.
      */
-    default Object extractValue(String path, @Nullable Object nullValue) {
-        return XContentMapValues.extractValue(path, source(), nullValue);
-    }
-=======
-     * Apply a filter to this source, returning a new Source
-     */
-    Source filter(SourceFilter sourceFilter);
->>>>>>> 012e0389
-
-    /**
-     * For the provided path, return its value in the source.
-     *
-     * Both array and object values can be returned.
-     *
-     * @param path the value's path in the source.
-     * @param nullValue a value to return if the path exists, but the value is 'null'. This helps
-     *                  in distinguishing between a path that doesn't exist vs. a value of 'null'.
-     *
-     * @return the value associated with the path in the source or 'null' if the path does not exist.
-     */
-<<<<<<< HEAD
-    default Map<String, Object> filter(FetchSourceContext context) {
-        return context.getFilter().apply(source());
-    }
-
-    /**
-     * An empty Source, represented as an empty json map
-     */
-    Source EMPTY = Source.fromMap(Map.of(), XContentType.JSON);
-
-    /**
-     * Build a Source from a bytes representation
-     */
-    static Source fromBytes(BytesReference bytes) {
-        if (bytes == null) {
-            return EMPTY;
-        }
-        return new Source() {
-
-            Map<String, Object> asMap = null;
-            XContentType xContentType = null;
-
-            @SuppressWarnings("deprecation")
-=======
     default Object extractValue(String path, @Nullable Object nullValue) {
         return XContentMapValues.extractValue(path, source(), nullValue);
     }
@@ -143,7 +99,6 @@
             Map<String, Object> asMap = null;
             XContentType xContentType = type;
 
->>>>>>> 012e0389
             private void parseBytes() {
                 Tuple<XContentType, Map<String, Object>> t = XContentHelper.convertToMap(bytes, true);
                 this.xContentType = t.v1();
@@ -153,11 +108,7 @@
             @Override
             public XContentType sourceContentType() {
                 if (xContentType == null) {
-<<<<<<< HEAD
-                    parseBytes();
-=======
                     xContentType = XContentHelper.xContentType(bytes);
->>>>>>> 012e0389
                 }
                 return xContentType;
             }
@@ -174,8 +125,6 @@
             public BytesReference internalSourceRef() {
                 return bytes;
             }
-<<<<<<< HEAD
-=======
 
             @Override
             public Source filter(SourceFilter sourceFilter) {
@@ -186,7 +135,6 @@
                 }
                 return sourceFilter.filterBytes(this);
             }
->>>>>>> 012e0389
         };
     }
 
@@ -216,14 +164,11 @@
                 return mapToBytes(sourceMap, xContentType);
             }
 
-<<<<<<< HEAD
-=======
             @Override
             public Source filter(SourceFilter sourceFilter) {
                 return sourceFilter.filterMap(this);
             }
 
->>>>>>> 012e0389
             private static BytesReference mapToBytes(Map<String, Object> value, XContentType xContentType) {
                 BytesStreamOutput streamOutput = new BytesStreamOutput(1024);
                 try {
@@ -268,8 +213,6 @@
                 }
                 return inner.internalSourceRef();
             }
-<<<<<<< HEAD
-=======
 
             @Override
             public Source filter(SourceFilter sourceFilter) {
@@ -278,7 +221,6 @@
                 }
                 return inner.filter(sourceFilter);
             }
->>>>>>> 012e0389
         };
     }
 

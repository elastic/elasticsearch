--- conflicted
+++ resolved
@@ -15,7 +15,6 @@
 import java.util.Collections;
 import java.util.HashMap;
 import java.util.Map;
-import java.util.concurrent.atomic.LongAdder;
 
 import static java.util.Collections.emptyMap;
 
@@ -34,18 +33,6 @@
     /** Sole constructor. */
     @SuppressWarnings({ "rawtypes", "unchecked" })
     public AbstractProfileBreakdown(Class<T> clazz) {
-<<<<<<< HEAD
-
-        T[] enumConstants = clazz.getEnumConstants();
-        timings = new HashMap<>(enumConstants.length, 1.0f);
-        for (int i = 0; i < enumConstants.length; ++i) {
-            Collection<Timer> listOfTimers = Collections.synchronizedCollection(new ArrayList<>());
-            listOfTimers.add(new Timer());
-            timings.put(enumConstants[i], listOfTimers);
-        }
-    }
-
-=======
         T[] enumConstants = clazz.getEnumConstants();
         timings = new HashMap<>(enumConstants.length, 1.0f);
         for (int i = 0; i < enumConstants.length; ++i) {
@@ -54,7 +41,6 @@
         }
     }
 
->>>>>>> 9c565c47
     /**
      * @param timingType the timing type to create a new {@link Timer} for
      * @return a new {@link Timer} instance
@@ -74,11 +60,7 @@
         Map<String, Long> map = Maps.newMapWithExpectedSize(timings.keySet().size() * 2);
         this.timings.forEach((timingType, timers) -> {
             map.put(timingType.toString(), timers.stream().map(Timer::getApproximateTiming).mapToLong(Long::valueOf).sum());
-<<<<<<< HEAD
-            map.put(timingType.toString() + "_count", timers.stream().map(Timer::getCount).mapToLong(Long::valueOf).sum());
-=======
             map.put(timingType + "_count", timers.stream().map(Timer::getCount).mapToLong(Long::valueOf).sum());
->>>>>>> 9c565c47
         });
         return Collections.unmodifiableMap(map);
     }
@@ -94,18 +76,10 @@
      * @return the total sum of timers approximate times across all timing types
      */
     public final long toNodeTime() {
-<<<<<<< HEAD
-        final LongAdder total = new LongAdder();
-        this.timings.forEach(
-            (timingType, timers) -> { total.add(timers.stream().map(Timer::getApproximateTiming).mapToLong(Long::valueOf).sum()); }
-        );
-        return total.longValue();
-=======
         long total = 0;
         for (Collection<Timer> timings : timings.values()) {
             total += timings.stream().map(Timer::getApproximateTiming).mapToLong(Long::valueOf).sum();
         }
         return total;
->>>>>>> 9c565c47
     }
 }
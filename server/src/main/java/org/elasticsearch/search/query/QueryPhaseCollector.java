--- conflicted
+++ resolved
@@ -159,24 +159,11 @@
         Bits postFilterBits = getPostFilterBits(context);
 
         if (aggsCollector == null) {
-<<<<<<< HEAD
-            LeafCollector topDocsLeafCollector;
-            try {
-                topDocsLeafCollector = topDocsCollector.getLeafCollector(context);
-            } catch (@SuppressWarnings("unused") CollectionTerminatedException e) {
-                // TODO we keep on collecting although we have nothing to collect (there is no top docs nor aggs leaf collector).
-                // The reason is only to set the early terminated flag to the QueryResult like some tests expect. This needs fixing.
-                if (terminateAfterChecker == NO_OP_TERMINATE_AFTER_CHECKER) {
-                    throw e;
-                }
-                topDocsLeafCollector = null;
-=======
             final LeafCollector topDocsLeafCollector = topDocsCollector.getLeafCollector(context);
-            if (postFilterBits == null && terminateAfter == 0 && minScore == null) {
+            if (postFilterBits == null && terminateAfterChecker == NO_OP_TERMINATE_AFTER_CHECKER && minScore == null) {
                 // no need to wrap if we just need to collect unfiltered docs through leaf collector.
                 // aggs collector was not originally provided so the overall score mode is that of the top docs collector
                 return topDocsLeafCollector;
->>>>>>> 7df388df
             }
             return new TopDocsLeafCollector(postFilterBits, topDocsLeafCollector);
         }
@@ -195,15 +182,7 @@
         } catch (@SuppressWarnings("unused") CollectionTerminatedException e) {
             // aggs collector does not need this segment, but the top docs collector may.
             if (topDocsLeafCollector == null) {
-<<<<<<< HEAD
-                // TODO we keep on collecting although we have nothing to collect (there is no top docs nor aggs leaf collector).
-                // The reason is only to set the early terminated flag to the QueryResult. We should fix this.
-                if (terminateAfterChecker == NO_OP_TERMINATE_AFTER_CHECKER) {
-                    throw e;
-                }
-=======
                 throw e;
->>>>>>> 7df388df
             }
         }
         final LeafCollector aggsLeafCollector = alf;
@@ -218,7 +197,7 @@
         // if that the aggs collector early terminates while the top docs collector does not, we still need to wrap the leaf collector
         // to enforce that setMinCompetitiveScore is a no-op. Otherwise we may allow the top docs collector to skip non competitive
         // hits despite the score mode of the Collector did not allow it (because aggs don't support TOP_SCORES).
-        if (aggsLeafCollector == null && postFilterBits == null && terminateAfter == 0 && minScore == null) {
+        if (aggsLeafCollector == null && postFilterBits == null && terminateAfterChecker == NO_OP_TERMINATE_AFTER_CHECKER && minScore == null) {
             // special case for early terminated aggs
             return new FilterLeafCollector(topDocsLeafCollector) {
                 @Override
@@ -249,33 +228,14 @@
 
         TopDocsLeafCollector(Bits postFilterBits, LeafCollector topDocsLeafCollector) {
             assert topDocsLeafCollector != null;
-            assert postFilterBits != null || terminateAfter > 0 || minScore != null;
+            assert postFilterBits != null || terminateAfterChecker != NO_OP_TERMINATE_AFTER_CHECKER || minScore != null;
             this.postFilterBits = postFilterBits;
             this.topDocsLeafCollector = topDocsLeafCollector;
         }
 
         @Override
         public void setScorer(Scorable scorer) throws IOException {
-<<<<<<< HEAD
-            if (cacheScores) {
-                scorer = ScoreCachingWrappingScorer.wrap(scorer);
-            }
-            if (terminateAfterChecker != NO_OP_TERMINATE_AFTER_CHECKER) {
-                scorer = new FilterScorable(scorer) {
-                    @Override
-                    public void setMinCompetitiveScore(float minScore) {
-                        // Ignore calls to setMinCompetitiveScore when terminate_after is used, otherwise early termination
-                        // of total hits tracking makes it impossible to terminate after.
-                        // TODO the reason is only to set the early terminated flag to the QueryResult. We should fix this.
-                    }
-                };
-            }
-            if (topDocsLeafCollector != null) {
-                topDocsLeafCollector.setScorer(scorer);
-            }
-=======
             topDocsLeafCollector.setScorer(scorer);
->>>>>>> 7df388df
             this.scorer = scorer;
         }
 
@@ -287,25 +247,8 @@
         @Override
         public void collect(int doc) throws IOException {
             if (shouldCollectTopDocs(doc, scorer, postFilterBits)) {
-<<<<<<< HEAD
                 terminateAfterChecker.incrementNumCollected();
-                if (topDocsLeafCollector != null) {
-                    try {
-                        topDocsLeafCollector.collect(doc);
-                    } catch (@SuppressWarnings("unused") CollectionTerminatedException e) {
-                        topDocsLeafCollector = null;
-                        // TODO we keep on collecting although we have nothing to collect (there is no top docs nor aggs leaf
-                        // collector).
-                        // The reason is only to set the early terminated flag to the QueryResult. We should fix this.
-                        if (terminateAfterChecker == NO_OP_TERMINATE_AFTER_CHECKER) {
-                            throw e;
-                        }
-                    }
-                }
-=======
-                numCollected++;
                 topDocsLeafCollector.collect(doc);
->>>>>>> 7df388df
             }
         }
     }
@@ -348,13 +291,9 @@
         @Override
         public void collect(int doc) throws IOException {
             if (shouldCollectTopDocs(doc, scorer, postFilterBits)) {
-<<<<<<< HEAD
-                terminateAfterChecker.incrementNumCollected();
-=======
                 // we keep on counting and checking the terminate_after threshold so that we can terminate aggs collection
                 // even if top docs collection early terminated
-                numCollected++;
->>>>>>> 7df388df
+                terminateAfterChecker.incrementNumCollected();
                 if (topDocsLeafCollector != null) {
                     try {
                         topDocsLeafCollector.collect(doc);
@@ -362,16 +301,7 @@
                         topDocsLeafCollector = null;
                         // top docs collector does not need this segment, but the aggs collector may.
                         if (aggsLeafCollector == null) {
-<<<<<<< HEAD
-                            // TODO we keep on collecting although we have nothing to collect (there is no top docs nor aggs leaf
-                            // collector).
-                            // The reason is only to set the early terminated flag to the QueryResult. We should fix this.
-                            if (terminateAfterChecker == NO_OP_TERMINATE_AFTER_CHECKER) {
-                                throw e;
-                            }
-=======
                             throw e;
->>>>>>> 7df388df
                         }
                     }
                 }
@@ -385,16 +315,7 @@
                         aggsLeafCollector = null;
                         // aggs collector does not need this segment, but the top docs collector may.
                         if (topDocsLeafCollector == null) {
-<<<<<<< HEAD
-                            // TODO we keep on collecting although we have nothing to collect (there is no top docs nor aggs leaf
-                            // collector).
-                            // The reason is only to set the early terminated flag to the QueryResult. We should fix this.
-                            if (terminateAfterChecker == NO_OP_TERMINATE_AFTER_CHECKER) {
-                                throw e;
-                            }
-=======
                             throw e;
->>>>>>> 7df388df
                         }
                     }
                 }
@@ -440,7 +361,6 @@
 
     abstract static class TerminateAfterChecker {
         abstract boolean isThresholdReached();
-
         abstract void incrementNumCollected();
     }
 

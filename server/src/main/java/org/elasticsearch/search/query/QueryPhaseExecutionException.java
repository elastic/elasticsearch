--- conflicted
+++ resolved
@@ -24,11 +24,4 @@
     public QueryPhaseExecutionException(StreamInput in) throws IOException {
         super(in);
     }
-<<<<<<< HEAD
-
-    public QueryPhaseExecutionException(SearchShardTarget shardTarget, String msg) {
-        super(shardTarget, "Query Failed [" + msg + "]");
-    }
-=======
->>>>>>> b99bccf9
 }
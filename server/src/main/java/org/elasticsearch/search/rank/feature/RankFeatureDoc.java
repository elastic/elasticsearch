--- conflicted
+++ resolved
@@ -38,11 +38,7 @@
 
     public RankFeatureDoc(StreamInput in) throws IOException {
         super(in);
-<<<<<<< HEAD
         if (in.getTransportVersion().onOrAfter(TransportVersions.RERANK_RESCORE_CHUNKS)) {
-=======
-        if (in.getTransportVersion().supports(RERANK_SNIPPETS)) {
->>>>>>> 54d707ce
             featureData = in.readOptionalStringCollectionAsList();
         } else {
             String featureDataString = in.readOptionalString();
@@ -61,11 +57,7 @@
 
     @Override
     protected void doWriteTo(StreamOutput out) throws IOException {
-<<<<<<< HEAD
         if (out.getTransportVersion().onOrAfter(TransportVersions.RERANK_RESCORE_CHUNKS)) {
-=======
-        if (out.getTransportVersion().supports(RERANK_SNIPPETS)) {
->>>>>>> 54d707ce
             out.writeOptionalStringCollection(featureData);
         } else {
             out.writeOptionalString(featureData.get(0));

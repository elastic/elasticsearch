--- conflicted
+++ resolved
@@ -39,12 +39,7 @@
 
     protected Integer windowSize;
 
-<<<<<<< HEAD
-    private static final ParseField WINDOW_SIZE_FIELD = new ParseField("window_size");
-    private static final ParseField SCRIPT_FIELD = new ParseField("script");
-=======
     public static final ParseField WINDOW_SIZE_FIELD = new ParseField("window_size");
->>>>>>> 0437da5c
 
     /**
      * Construct an empty RescoreBuilder.
@@ -93,20 +88,10 @@
                     throw new ParsingException(parser.getTokenLocation(), "rescore doesn't support [" + fieldName + "]");
                 }
             } else if (token == XContentParser.Token.START_OBJECT) {
-<<<<<<< HEAD
-                if (rescorer != null) {
-                    throw new ParsingException(parser.getTokenLocation(), "you can either define [query] or [script], not both.");
-                }
-                if (SCRIPT_FIELD.match(fieldName, parser.getDeprecationHandler())) {
-                    rescorer = ScriptRescorerBuilder.fromXContent(parser);
-                } else {
-                    rescorer = parser.namedObject(RescorerBuilder.class, fieldName, null);
-=======
                 if (fieldName != null) {
                     rescorer = parser.namedObject(RescorerBuilder.class, fieldName, null);
                     rescorerNameConsumer.accept(fieldName);
                     rescorerType = fieldName;
->>>>>>> 0437da5c
                 }
             } else {
                 throw new ParsingException(parser.getTokenLocation(), "unexpected token [" + token + "] after [" + fieldName + "]");

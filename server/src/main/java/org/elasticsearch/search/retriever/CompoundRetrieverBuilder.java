--- conflicted
+++ resolved
@@ -180,7 +180,8 @@
                             }
                         } else {
                             assert item.getResponse() != null;
-                            if (item.getResponse().getFailedShards() > 0) {
+                            // TODO: handle partial failures by passing them back up with the results
+                            if (item.getResponse().getFailedShards() > 0 && ctx.allowPartialSearchResults() == false) {
                                 statusCode = handleShardFailures(item.getResponse(), statusCode, failures);
                             } else {
                                 var rankDocs = getRankDocs(item.getResponse());
@@ -231,13 +232,12 @@
         return rankDocsRetrieverBuilder;
     }
 
-<<<<<<< HEAD
-    static int handleShardFailures(SearchResponse response, int statusCode, List<Exception> failures) {
+    int handleShardFailures(SearchResponse response, int statusCode, List<Exception> failures) {
         ShardSearchFailure[] shardFailures = response.getShardFailures();
         for (ShardSearchFailure shardFailure : shardFailures) {
             if (shardFailure != null) {
                 int shardFailureStatusCode = ExceptionsHelper.status(shardFailure.getCause()).getStatus();
-                failures.add(
+                failures.add(processInnerItemFailureException(
                     new ElasticsearchStatusException(
                         "failed to retrieve data from shard ["
                             + shardFailure.shardId()
@@ -245,12 +245,14 @@
                             + shardFailure.getCause().getMessage(),
                         RestStatus.fromCode(shardFailureStatusCode)
                     )
+                    )
                 );
                 statusCode = Math.max(shardFailureStatusCode, statusCode);
             }
         }
         return statusCode;
-=======
+    }
+
     /**
      * Overridable method to check or modify any failures from child retrievers if needed
      * @param ex the exception thrown
@@ -258,7 +260,6 @@
      */
     protected Exception processInnerItemFailureException(Exception ex) {
         return ex;
->>>>>>> b18ad868
     }
 
     @Override

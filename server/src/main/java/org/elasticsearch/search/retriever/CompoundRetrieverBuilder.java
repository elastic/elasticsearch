--- conflicted
+++ resolved
@@ -180,11 +180,11 @@
                             topDocs.add(rankDocs);
                         }
                     }
-<<<<<<< HEAD
 
                     if (failures.isEmpty()) {
                         try {
-                            results.set(combineInnerRetrieverResults(topDocs, ctx.isExplain()));
+                            boolean enrichResults = ctx.isExplain() || ctx.isProfile();
+                            results.set(combineInnerRetrieverResults(topDocs, enrichResults));
                             listener.onResponse(null);
                             return;
                         } catch (ElasticsearchStatusException esEx) {
@@ -192,23 +192,6 @@
                             failures.add(esEx);
                             statusCode = esEx.status().getStatus();
                         }
-=======
-                    if (false == failures.isEmpty()) {
-                        assert statusCode != RestStatus.OK.getStatus();
-                        final String errMessage = "["
-                            + getName()
-                            + "] search failed - retrievers '"
-                            + retrieversWithFailures
-                            + "' returned errors. "
-                            + "All failures are attached as suppressed exceptions.";
-                        Exception ex = new ElasticsearchStatusException(errMessage, RestStatus.fromCode(statusCode));
-                        failures.forEach(ex::addSuppressed);
-                        listener.onFailure(ex);
-                    } else {
-                        boolean enrichResults = ctx.isExplain() || ctx.isProfile();
-                        results.set(combineInnerRetrieverResults(topDocs, enrichResults));
-                        listener.onResponse(null);
->>>>>>> ffe6943b
                     }
 
                     assert statusCode != RestStatus.OK.getStatus();

/*
 * Copyright Elasticsearch B.V. and/or licensed to Elasticsearch B.V. under one
 * or more contributor license agreements. Licensed under the "Elastic License
 * 2.0", the "GNU Affero General Public License v3.0 only", and the "Server Side
 * Public License v 1"; you may not use this file except in compliance with, at
 * your election, the "Elastic License 2.0", the "GNU Affero General Public
 * License v3.0 only", or the "Server Side Public License, v 1".
 */

package org.elasticsearch.search.retriever;

import org.elasticsearch.features.FeatureSpecification;
import org.elasticsearch.features.NodeFeature;

import java.util.Set;

/**
 * Each retriever is given its own {@link NodeFeature} so new
 * retrievers can be added individually with additional functionality.
 */
public class RetrieversFeatures implements FeatureSpecification {

    @Override
    public Set<NodeFeature> getFeatures() {
<<<<<<< HEAD
        return Set.of(
            RetrieverBuilder.RETRIEVERS_SUPPORTED,
            StandardRetrieverBuilder.STANDARD_RETRIEVER_SUPPORTED,
            KnnRetrieverBuilder.KNN_RETRIEVER_SUPPORTED,
            LinearRetrieverBuilder.LINEAR_RETRIEVER_SUPPORTED
        );
=======
        return Set.of();
>>>>>>> 430c9fa0
    }
}<|MERGE_RESOLUTION|>--- conflicted
+++ resolved
@@ -22,15 +22,8 @@
 
     @Override
     public Set<NodeFeature> getFeatures() {
-<<<<<<< HEAD
         return Set.of(
-            RetrieverBuilder.RETRIEVERS_SUPPORTED,
-            StandardRetrieverBuilder.STANDARD_RETRIEVER_SUPPORTED,
-            KnnRetrieverBuilder.KNN_RETRIEVER_SUPPORTED,
             LinearRetrieverBuilder.LINEAR_RETRIEVER_SUPPORTED
         );
-=======
-        return Set.of();
->>>>>>> 430c9fa0
     }
 }
/*
 * Copyright Elasticsearch B.V. and/or licensed to Elasticsearch B.V. under one
 * or more contributor license agreements. Licensed under the "Elastic License
 * 2.0", the "GNU Affero General Public License v3.0 only", and the "Server Side
 * Public License v 1"; you may not use this file except in compliance with, at
 * your election, the "Elastic License 2.0", the "GNU Affero General Public
 * License v3.0 only", or the "Server Side Public License, v 1".
 */

package org.elasticsearch.search.sort;

import org.apache.lucene.document.LongPoint;
import org.apache.lucene.index.IndexReader;
import org.apache.lucene.index.MultiTerms;
import org.apache.lucene.index.PointValues;
import org.apache.lucene.index.Terms;
import org.apache.lucene.search.FieldComparator;
import org.apache.lucene.search.Pruning;
import org.apache.lucene.search.SortField;
import org.elasticsearch.ElasticsearchParseException;
import org.elasticsearch.TransportVersion;
import org.elasticsearch.TransportVersions;
import org.elasticsearch.cluster.metadata.DataStream;
import org.elasticsearch.common.io.stream.StreamInput;
import org.elasticsearch.common.io.stream.StreamOutput;
import org.elasticsearch.common.time.DateMathParser;
import org.elasticsearch.common.time.DateUtils;
import org.elasticsearch.common.util.BigArrays;
import org.elasticsearch.index.IndexMode;
import org.elasticsearch.index.IndexSortConfig;
import org.elasticsearch.index.fielddata.IndexFieldData;
import org.elasticsearch.index.fielddata.IndexFieldData.XFieldComparatorSource.Nested;
import org.elasticsearch.index.fielddata.IndexNumericFieldData;
import org.elasticsearch.index.fielddata.IndexNumericFieldData.NumericType;
import org.elasticsearch.index.mapper.DateFieldMapper.DateFieldType;
import org.elasticsearch.index.mapper.KeywordFieldMapper;
import org.elasticsearch.index.mapper.MappedFieldType;
import org.elasticsearch.index.mapper.NestedLookup;
import org.elasticsearch.index.mapper.NestedObjectMapper;
import org.elasticsearch.index.mapper.NumberFieldMapper.NumberFieldType;
import org.elasticsearch.index.query.QueryBuilder;
import org.elasticsearch.index.query.QueryRewriteContext;
import org.elasticsearch.index.query.QueryShardException;
import org.elasticsearch.index.query.SearchExecutionContext;
import org.elasticsearch.lucene.queries.TimestampComparator;
import org.elasticsearch.search.DocValueFormat;
import org.elasticsearch.search.MultiValueMode;
import org.elasticsearch.search.SearchSortValuesAndFormats;
import org.elasticsearch.search.builder.SearchSourceBuilder;
import org.elasticsearch.xcontent.ObjectParser;
import org.elasticsearch.xcontent.ObjectParser.ValueType;
import org.elasticsearch.xcontent.ParseField;
import org.elasticsearch.xcontent.XContentBuilder;
import org.elasticsearch.xcontent.XContentParser;

import java.io.IOException;
import java.util.Collections;
import java.util.List;
import java.util.Locale;
import java.util.Objects;
import java.util.function.Function;

import static org.elasticsearch.index.mapper.DateFieldMapper.Resolution.MILLISECONDS;
import static org.elasticsearch.index.mapper.DateFieldMapper.Resolution.NANOSECONDS;
import static org.elasticsearch.search.sort.NestedSortBuilder.NESTED_FIELD;

/**
 * A sort builder to sort based on a document field.
 */
public final class FieldSortBuilder extends SortBuilder<FieldSortBuilder> {

    public static final String NAME = "field_sort";
    public static final ParseField MISSING = new ParseField("missing");
    public static final ParseField SORT_MODE = new ParseField("mode");
    public static final ParseField UNMAPPED_TYPE = new ParseField("unmapped_type");
    public static final ParseField NUMERIC_TYPE = new ParseField("numeric_type");
    public static final ParseField FORMAT = new ParseField("format");

    /**
     * special field name to sort by index order
     */
    public static final String DOC_FIELD_NAME = "_doc";

    /**
     * special field name to sort by index order
     */
    public static final String SHARD_DOC_FIELD_NAME = ShardDocSortField.NAME;

    private static final SortFieldAndFormat SORT_DOC = new SortFieldAndFormat(new SortField(null, SortField.Type.DOC), DocValueFormat.RAW);
    private static final SortFieldAndFormat SORT_DOC_REVERSE = new SortFieldAndFormat(
        new SortField(null, SortField.Type.DOC, true),
        DocValueFormat.RAW
    );

    private final String fieldName;

    private Object missing;

    private String unmappedType;

    private String numericType;

    private SortMode sortMode;

    private NestedSortBuilder nestedSort;

    private String format;

    /** Copy constructor. */
    public FieldSortBuilder(FieldSortBuilder template) {
        this(template.fieldName);
        this.order(template.order());
        this.missing(template.missing());
        this.unmappedType(template.unmappedType());
        if (template.sortMode != null) {
            this.sortMode(template.sortMode());
        }
        if (template.getNestedSort() != null) {
            this.setNestedSort(template.getNestedSort());
        }
        this.numericType = template.numericType;
    }

    /**
     * Constructs a new sort based on a document field.
     *
     * @param fieldName
     *            The field name.
     */
    public FieldSortBuilder(String fieldName) {
        if (fieldName == null) {
            throw new IllegalArgumentException("fieldName must not be null");
        }
        this.fieldName = fieldName;
    }

    /**
     * Read from a stream.
     */
    public FieldSortBuilder(StreamInput in) throws IOException {
        fieldName = in.readString();
        if (in.getTransportVersion().before(TransportVersions.V_8_0_0)) {
            if (in.readOptionalNamedWriteable(QueryBuilder.class) != null || in.readOptionalString() != null) {
                throw new IOException(
                    "the [sort] options [nested_path] and [nested_filter] are removed in 8.x, " + "please use [nested] instead"
                );
            }
        }
        missing = in.readGenericValue();
        order = in.readOptionalWriteable(SortOrder::readFromStream);
        sortMode = in.readOptionalWriteable(SortMode::readFromStream);
        unmappedType = in.readOptionalString();
        nestedSort = in.readOptionalWriteable(NestedSortBuilder::new);
        numericType = in.readOptionalString();
        format = in.readOptionalString();
    }

    @Override
    public void writeTo(StreamOutput out) throws IOException {
        out.writeString(fieldName);
        if (out.getTransportVersion().before(TransportVersions.V_8_0_0)) {
            out.writeOptionalNamedWriteable(null);
            out.writeOptionalString(null);
        }
        out.writeGenericValue(missing);
        out.writeOptionalWriteable(order);
        out.writeOptionalWriteable(sortMode);
        out.writeOptionalString(unmappedType);
        out.writeOptionalWriteable(nestedSort);
        out.writeOptionalString(numericType);
        out.writeOptionalString(format);
    }

    /** Returns the document field this sort should be based on. */
    public String getFieldName() {
        return this.fieldName;
    }

    /**
     * Sets the value when a field is missing in a doc. Can also be set to {@code _last} or
     * {@code _first} to sort missing last or first respectively.
     */
    public FieldSortBuilder missing(Object missing) {
        this.missing = missing;
        return this;
    }

    /** Returns the value used when a field is missing in a doc. */
    public Object missing() {
        return missing;
    }

    /**
     * Set the type to use in case the current field is not mapped in an index.
     * Specifying a type tells Elasticsearch what type the sort values should
     * have, which is important for cross-index search, if there are sort fields
     * that exist on some indices only. If the unmapped type is {@code null}
     * then query execution will fail if one or more indices don't have a
     * mapping for the current field.
     */
    public FieldSortBuilder unmappedType(String type) {
        this.unmappedType = type;
        return this;
    }

    /**
     * Returns the type to use in case the current field is not mapped in an
     * index.
     */
    public String unmappedType() {
        return this.unmappedType;
    }

    /**
     * Defines what values to pick in the case a document contains multiple
     * values for the targeted sort field. Possible values: min, max, sum and
     * avg
     *
     * <p>
     * The last two values are only applicable for number based fields.
     */
    public FieldSortBuilder sortMode(SortMode sortMode) {
        Objects.requireNonNull(sortMode, "sort mode cannot be null");
        this.sortMode = sortMode;
        return this;
    }

    /**
     * Returns what values to pick in the case a document contains multiple
     * values for the targeted sort field.
     */
    public SortMode sortMode() {
        return this.sortMode;
    }

    /**
     * Returns the {@link NestedSortBuilder}
     */
    public NestedSortBuilder getNestedSort() {
        return this.nestedSort;
    }

    /**
     * Sets the {@link NestedSortBuilder} to be used for fields that are inside a nested
     * object. The {@link NestedSortBuilder} takes a `path` argument and an optional
     * nested filter that the nested objects should match with in
     * order to be taken into account for sorting.
     */
    public FieldSortBuilder setNestedSort(final NestedSortBuilder nestedSort) {
        this.nestedSort = nestedSort;
        return this;
    }

    /**
     * Returns the numeric type that values should translated to or null
     * if the original numeric type should be preserved.
     */
    public String getNumericType() {
        return numericType;
    }

    /**
     * Forces the numeric type to use for the field. The query will fail if this option
     * is set on a field that is not mapped as a numeric in some indices.
     * Specifying a numeric type tells Elasticsearch what type the sort values should
     * have, which is important for cross-index search, if a field does not have
     * the same type on all indices.
     * Allowed values are <code>long</code>, <code>double</code>, <code>date</code> and <code>date_nanos</code>.
     */
    public FieldSortBuilder setNumericType(String numericType) {
        String lowerCase = numericType.toLowerCase(Locale.ENGLISH);
        switch (lowerCase) {
            case "long":
            case "double":
            case "date":
            case "date_nanos":
                break;

            default:
                throw new IllegalArgumentException(
                    "invalid value for [numeric_type], " + "must be [long, double, date, date_nanos], got " + lowerCase
                );
        }
        this.numericType = lowerCase;
        return this;
    }

    /**
     * Returns the external format that is specified via {@link #setFormat(String)}
     */
    public String getFormat() {
        return format;
    }

    /**
     * Specifies a format specification that will be used to format the output value of this sort field.
     * Currently, only "date" and "data_nanos" date types support this external format (i.e., date format).
     */
    public FieldSortBuilder setFormat(String format) {
        this.format = format;
        return this;
    }

    @Override
    public XContentBuilder toXContent(XContentBuilder builder, Params params) throws IOException {
        builder.startObject();
        builder.startObject(fieldName);
        builder.field(ORDER_FIELD.getPreferredName(), order);
        if (missing != null) {
            builder.field(MISSING.getPreferredName(), missing);
        }
        if (unmappedType != null) {
            builder.field(UNMAPPED_TYPE.getPreferredName(), unmappedType);
        }
        if (sortMode != null) {
            builder.field(SORT_MODE.getPreferredName(), sortMode);
        }
        if (nestedSort != null) {
            builder.field(NESTED_FIELD.getPreferredName(), nestedSort);
        }
        if (numericType != null) {
            builder.field(NUMERIC_TYPE.getPreferredName(), numericType);
        }
        if (format != null) {
            builder.field(FORMAT.getPreferredName(), format);
        }
        builder.endObject();
        builder.endObject();
        return builder;
    }

    private static NumericType resolveNumericType(String value) {
        return switch (value) {
            case "long" -> NumericType.LONG;
            case "double" -> NumericType.DOUBLE;
            case "date" -> NumericType.DATE;
            case "date_nanos" -> NumericType.DATE_NANOSECONDS;
            default -> throw new IllegalArgumentException(
                "invalid value for [numeric_type], " + "must be [long, double, date, date_nanos], got " + value
            );
        };
    }

    @Override
    public SortFieldAndFormat build(SearchExecutionContext context) throws IOException {
        final boolean reverse = order == SortOrder.DESC;

        if (DOC_FIELD_NAME.equals(fieldName)) {
            return reverse ? SORT_DOC_REVERSE : SORT_DOC;
        } else if (SHARD_DOC_FIELD_NAME.equals(fieldName)) {
            return new SortFieldAndFormat(new ShardDocSortField(context.getShardRequestIndex(), reverse), DocValueFormat.RAW);
        }

        MappedFieldType fieldType = context.getFieldType(fieldName);
        Nested nested = nested(context, fieldType);
        if (fieldType == null) {
            fieldType = resolveUnmappedType(context);
        }

        IndexFieldData<?> fieldData = context.getForField(fieldType, MappedFieldType.FielddataOperation.SEARCH);
        if (fieldData instanceof IndexNumericFieldData == false
            && (sortMode == SortMode.SUM || sortMode == SortMode.AVG || sortMode == SortMode.MEDIAN)) {
            throw new QueryShardException(context, "we only support AVG, MEDIAN and SUM on number based fields");
        }
        final SortField field;
        boolean isNanosecond = false;
        if (numericType != null) {
            if (fieldData instanceof IndexNumericFieldData == false) {
                throw new QueryShardException(
                    context,
                    "[numeric_type] option cannot be set on a non-numeric field, got " + fieldType.typeName()
                );
            }
            IndexNumericFieldData numericFieldData = (IndexNumericFieldData) fieldData;
            NumericType resolvedType = resolveNumericType(numericType);
            field = numericFieldData.sortField(resolvedType, missing, localSortMode(), nested, reverse);
            isNanosecond = resolvedType == NumericType.DATE_NANOSECONDS;
        } else {
<<<<<<< HEAD
            // TODO: HACK to wire up the special timestamp comparator
            // (typically we default to Lucene's sort fields and enabling a custom sort field for timestamp field mapper fails,
            // because index sorting uses this as well. Index sorting doesn't support custom sort fields. Need to fix this)
            var indexSettings = context.getIndexSettings();
            var indexMode = indexSettings.getMode();
            boolean sortOnTimestamp = indexSettings.getIndexSortConfig().hasSortOnField(DataStream.TIMESTAMP_FIELD_NAME);
            if (sortOnTimestamp
                && (indexMode == IndexMode.LOGSDB || indexMode == IndexMode.TIME_SERIES)
                && indexSettings.useDocValuesSkipper()
                && DataStream.TIMESTAMP_FIELD_NAME.equals(fieldName)) {
                field = new SortField(getFieldName(), new IndexFieldData.XFieldComparatorSource(missing, localSortMode(), nested) {
                    @Override
                    public FieldComparator<?> newComparator(String fieldname, int numHits, Pruning pruning, boolean reversed) {
                        return new TimestampComparator(numHits, reversed);
                    }

                    @Override
                    public SortField.Type reducedType() {
                        return SortField.Type.LONG;
                    }

                    @Override
                    public BucketedSort newBucketedSort(
                        BigArrays bigArrays,
                        SortOrder sortOrder,
                        DocValueFormat format,
                        int bucketSize,
                        BucketedSort.ExtraData extra
                    ) {
                        throw new UnsupportedOperationException("not yet implemented");
                    }
                }, reverse);
            } else {
                field = fieldData.sortField(missing, localSortMode(), nested, reverse);
                if (fieldData instanceof IndexNumericFieldData) {
                    isNanosecond = ((IndexNumericFieldData) fieldData).getNumericType() == NumericType.DATE_NANOSECONDS;
                }
=======
            field = fieldData.sortField(context.indexVersionCreated(), missing, localSortMode(), nested, reverse);
            if (fieldData instanceof IndexNumericFieldData) {
                isNanosecond = ((IndexNumericFieldData) fieldData).getNumericType() == NumericType.DATE_NANOSECONDS;
>>>>>>> 550cddf5
            }

        }
        DocValueFormat formatter = fieldType.docValueFormat(format, null);
        if (format != null) {
            formatter = DocValueFormat.enableFormatSortValues(formatter);
        }
        if (isNanosecond) {
            formatter = DocValueFormat.withNanosecondResolution(formatter);
        }
        return new SortFieldAndFormat(field, formatter);
    }

    public boolean canRewriteToMatchNone() {
        return nestedSort == null && (missing == null || "_last".equals(missing));
    }

    /**
     * Returns whether some values of the given {@link SearchExecutionContext#getIndexReader()} are within the
     * primary sort value provided in the <code>bottomSortValues</code>.
     */
    public boolean isBottomSortShardDisjoint(SearchExecutionContext context, SearchSortValuesAndFormats bottomSortValues)
        throws IOException {
        if (bottomSortValues == null || bottomSortValues.getRawSortValues().length == 0) {
            return false;
        }

        if (canRewriteToMatchNone() == false) {
            return false;
        }
        MappedFieldType fieldType = context.getFieldType(fieldName);
        if (fieldType == null) {
            // unmapped
            return false;
        }
        if (fieldType.isIndexed() == false) {
            return false;
        }
        DocValueFormat docValueFormat = bottomSortValues.getSortValueFormats()[0];
        final DateMathParser dateMathParser;
        if (docValueFormat instanceof DocValueFormat.DateTime) {
            dateMathParser = ((DocValueFormat.DateTime) docValueFormat).getDateMathParser();
        } else {
            dateMathParser = null;
        }
        Object bottomSortValue = bottomSortValues.getFormattedSortValues()[0];
        Object minValue = order() == SortOrder.DESC ? bottomSortValue : null;
        Object maxValue = order() == SortOrder.DESC ? null : bottomSortValue;
        try {
            MappedFieldType.Relation relation = fieldType.isFieldWithinQuery(
                context.getIndexReader(),
                minValue,
                maxValue,
                true,
                true,
                null,
                dateMathParser,
                context
            );
            return relation == MappedFieldType.Relation.DISJOINT;
        } catch (ElasticsearchParseException exc) {
            // can happen if the sort field is mapped differently in another search index
            return false;
        }
    }

    @Override
    public BucketedSort buildBucketedSort(SearchExecutionContext context, BigArrays bigArrays, int bucketSize, BucketedSort.ExtraData extra)
        throws IOException {
        if (DOC_FIELD_NAME.equals(fieldName)) {
            throw new IllegalArgumentException("sorting by _doc is not supported");
        }

        MappedFieldType fieldType = context.getFieldType(fieldName);
        Nested nested = nested(context, fieldType);
        if (fieldType == null) {
            fieldType = resolveUnmappedType(context);
        }

        IndexFieldData<?> fieldData = context.getForField(fieldType, MappedFieldType.FielddataOperation.SEARCH);
        if (fieldData instanceof IndexNumericFieldData == false
            && (sortMode == SortMode.SUM || sortMode == SortMode.AVG || sortMode == SortMode.MEDIAN)) {
            throw new QueryShardException(context, "we only support AVG, MEDIAN and SUM on number based fields");
        }
        if (numericType != null) {
            if (fieldData instanceof IndexNumericFieldData == false) {
                throw new QueryShardException(
                    context,
                    "[numeric_type] option cannot be set on a non-numeric field, got " + fieldType.typeName()
                );
            }
            IndexNumericFieldData numericFieldData = (IndexNumericFieldData) fieldData;
            NumericType resolvedType = resolveNumericType(numericType);
            return numericFieldData.newBucketedSort(
                resolvedType,
                bigArrays,
                missing,
                localSortMode(),
                nested,
                order,
                fieldType.docValueFormat(null, null),
                bucketSize,
                extra
            );
        }
        try {
            return fieldData.newBucketedSort(
                bigArrays,
                missing,
                localSortMode(),
                nested,
                order,
                fieldType.docValueFormat(null, null),
                bucketSize,
                extra
            );
        } catch (IllegalArgumentException e) {
            throw new IllegalArgumentException(
                "error building sort for field ["
                    + fieldName
                    + "] of type ["
                    + fieldType.typeName()
                    + "] in index ["
                    + context.index().getName()
                    + "]: "
                    + e.getMessage(),
                e
            );
        }
    }

    private MappedFieldType resolveUnmappedType(SearchExecutionContext context) {
        if (unmappedType == null) {
            throw new QueryShardException(context, "No mapping found for [" + fieldName + "] in order to sort on");
        }
        return context.buildAnonymousFieldType(unmappedType);
    }

    private MultiValueMode localSortMode() {
        if (sortMode != null) {
            return MultiValueMode.fromString(sortMode.toString());
        }

        return order == SortOrder.DESC ? MultiValueMode.MAX : MultiValueMode.MIN;
    }

    private Nested nested(SearchExecutionContext context, MappedFieldType fieldType) throws IOException {
        if (fieldType == null) {
            return null;
        }
        if (nestedSort == null) {
            validateMissingNestedPath(context, fieldName);
            return null;
        }
        validateMaxChildrenExistOnlyInTopLevelNestedSort(context, nestedSort);
        return resolveNested(context, nestedSort);
    }

    /**
     * Return true if the primary sort in the provided <code>source</code>
     * is an instance of {@link FieldSortBuilder}.
     */
    public static boolean hasPrimaryFieldSort(SearchSourceBuilder source) {
        return getPrimaryFieldSortOrNull(source) != null;
    }

    /**
     * Return the {@link FieldSortBuilder} if the primary sort in the provided <code>source</code>
     * is an instance of this class, null otherwise.
     */
    public static FieldSortBuilder getPrimaryFieldSortOrNull(SearchSourceBuilder source) {
        final List<SortBuilder<?>> sorts;
        if (source == null || (sorts = source.sorts()) == null || sorts.isEmpty()) {
            return null;
        }
        return sorts.get(0) instanceof FieldSortBuilder fieldSortBuilder ? fieldSortBuilder : null;
    }

    /**
     * Return the {@link MinAndMax} indexed value from the provided {@link FieldSortBuilder} or <code>null</code> if unknown.
     * The value can be extracted on non-nested indexed mapped fields of type keyword, numeric or date, other fields
     * and configurations return <code>null</code>.
     */
    public static MinAndMax<?> getMinMaxOrNull(SearchExecutionContext context, FieldSortBuilder sortBuilder) throws IOException {
        SortAndFormats sort = SortBuilder.buildSort(Collections.singletonList(sortBuilder), context).get();
        SortField sortField = sort.sort.getSort()[0];
        if (sortField.getField() == null) {
            return null;
        }
        IndexReader reader = context.getIndexReader();
        MappedFieldType fieldType = context.getFieldType(sortField.getField());
        if (reader == null || (fieldType == null || fieldType.isIndexed() == false)) {
            return null;
        }
        switch (IndexSortConfig.getSortFieldType(sortField)) {
            case LONG:
            case INT:
            case DOUBLE:
            case FLOAT:
                return extractNumericMinAndMax(reader, sortField, fieldType, sortBuilder);
            case STRING:
            case STRING_VAL:
                if (fieldType instanceof KeywordFieldMapper.KeywordFieldType) {
                    Terms terms = MultiTerms.getTerms(reader, fieldType.name());
                    if (terms == null) {
                        return null;
                    }
                    return terms.getMin() != null ? new MinAndMax<>(terms.getMin(), terms.getMax()) : null;
                }
                break;
        }
        return null;
    }

    private static MinAndMax<?> extractNumericMinAndMax(
        IndexReader reader,
        SortField sortField,
        MappedFieldType fieldType,
        FieldSortBuilder sortBuilder
    ) throws IOException {
        String fieldName = fieldType.name();
        byte[] minPackedValue = PointValues.getMinPackedValue(reader, fieldName);
        if (minPackedValue == null) {
            return null;
        }
        if (fieldType instanceof NumberFieldType numberFieldType) {
            Number minPoint = numberFieldType.parsePoint(minPackedValue);
            Number maxPoint = numberFieldType.parsePoint(PointValues.getMaxPackedValue(reader, fieldName));
            return switch (IndexSortConfig.getSortFieldType(sortField)) {
                case LONG -> new MinAndMax<>(minPoint.longValue(), maxPoint.longValue());
                case INT -> new MinAndMax<>(minPoint.intValue(), maxPoint.intValue());
                case DOUBLE -> new MinAndMax<>(minPoint.doubleValue(), maxPoint.doubleValue());
                case FLOAT -> new MinAndMax<>(minPoint.floatValue(), maxPoint.floatValue());
                default -> null;
            };
        } else if (fieldType instanceof DateFieldType dateFieldType) {
            Function<byte[], Long> dateConverter = createDateConverter(sortBuilder, dateFieldType);
            Long min = dateConverter.apply(minPackedValue);
            Long max = dateConverter.apply(PointValues.getMaxPackedValue(reader, fieldName));
            return new MinAndMax<>(min, max);
        }
        return null;
    }

    private static Function<byte[], Long> createDateConverter(FieldSortBuilder sortBuilder, DateFieldType dateFieldType) {
        String numericTypeStr = sortBuilder.getNumericType();
        if (numericTypeStr != null) {
            NumericType numericType = resolveNumericType(numericTypeStr);
            if (dateFieldType.resolution() == MILLISECONDS && numericType == NumericType.DATE_NANOSECONDS) {
                return v -> DateUtils.toNanoSeconds(LongPoint.decodeDimension(v, 0));
            } else if (dateFieldType.resolution() == NANOSECONDS && numericType == NumericType.DATE) {
                return v -> DateUtils.toMilliSeconds(LongPoint.decodeDimension(v, 0));
            }
        }
        return v -> LongPoint.decodeDimension(v, 0);
    }

    /**
     * Throws an exception if max children is not located at top level nested sort.
     */
    static void validateMaxChildrenExistOnlyInTopLevelNestedSort(SearchExecutionContext context, NestedSortBuilder nestedSort) {
        for (NestedSortBuilder child = nestedSort.getNestedSort(); child != null; child = child.getNestedSort()) {
            if (child.getMaxChildren() != Integer.MAX_VALUE) {
                throw new QueryShardException(context, "max_children is only supported on top level of nested sort");
            }
        }
    }

    /**
     * Throws an exception if the provided <code>field</code> requires a nested context.
     */
    static void validateMissingNestedPath(SearchExecutionContext context, String field) {
        NestedObjectMapper contextMapper = context.nestedScope().getObjectMapper();
        if (contextMapper != null) {
            // already in nested context
            return;
        }
        NestedLookup nestedLookup = context.nestedLookup();
        String nestedParent = nestedLookup.getNestedParent(field);
        if (nestedParent != null && nestedLookup.getNestedMappers().get(nestedParent).isIncludeInRoot() == false) {
            throw new QueryShardException(
                context,
                "it is mandatory to set the [nested] context on the nested sort field: [" + field + "]."
            );
        }
    }

    @Override
    public boolean equals(Object other) {
        if (this == other) {
            return true;
        }

        if (other == null || getClass() != other.getClass()) {
            return false;
        }

        FieldSortBuilder builder = (FieldSortBuilder) other;
        return (Objects.equals(this.fieldName, builder.fieldName)
            && Objects.equals(this.missing, builder.missing)
            && Objects.equals(this.order, builder.order)
            && Objects.equals(this.sortMode, builder.sortMode)
            && Objects.equals(this.unmappedType, builder.unmappedType)
            && Objects.equals(this.nestedSort, builder.nestedSort))
            && Objects.equals(this.numericType, builder.numericType)
            && Objects.equals(this.format, builder.format);
    }

    @Override
    public int hashCode() {
        return Objects.hash(
            this.fieldName,
            this.nestedSort,
            this.missing,
            this.order,
            this.sortMode,
            this.unmappedType,
            this.numericType,
            this.format
        );
    }

    @Override
    public String getWriteableName() {
        return NAME;
    }

    @Override
    public TransportVersion getMinimalSupportedVersion() {
        return TransportVersions.ZERO;
    }

    /**
     * Creates a new {@link FieldSortBuilder} from the query held by the {@link XContentParser} in
     * {@link org.elasticsearch.xcontent.XContent} format.
     *
     * @param parser the input parser. The state on the parser contained in this context will be changed as a side effect of this
     *        method call
     * @param fieldName in some sort syntax variations the field name precedes the xContent object that specifies further parameters, e.g.
     *        in '{ "foo": { "order" : "asc"} }'. When parsing the inner object, the field name can be passed in via this argument
     */
    public static FieldSortBuilder fromXContent(XContentParser parser, String fieldName) throws IOException {
        return PARSER.parse(parser, new FieldSortBuilder(fieldName), null);
    }

    private static final ObjectParser<FieldSortBuilder, Void> PARSER = new ObjectParser<>(NAME);

    static {
        PARSER.declareField(FieldSortBuilder::missing, XContentParser::objectText, MISSING, ValueType.VALUE);
        PARSER.declareString(FieldSortBuilder::unmappedType, UNMAPPED_TYPE);
        PARSER.declareString((b, v) -> b.order(SortOrder.fromString(v)), ORDER_FIELD);
        PARSER.declareString((b, v) -> b.sortMode(SortMode.fromString(v)), SORT_MODE);
        PARSER.declareObject(FieldSortBuilder::setNestedSort, (p, c) -> NestedSortBuilder.fromXContent(p), NESTED_FIELD);
        PARSER.declareString(FieldSortBuilder::setNumericType, NUMERIC_TYPE);
        PARSER.declareString(FieldSortBuilder::setFormat, FORMAT);
    }

    @Override
    public FieldSortBuilder rewrite(QueryRewriteContext ctx) throws IOException {
        if (nestedSort == null) {
            return this;
        }
        NestedSortBuilder rewrite = nestedSort.rewrite(ctx);
        if (nestedSort == rewrite) {
            return this;
        }
        return new FieldSortBuilder(this).setNestedSort(rewrite);
    }

    @Override
    public boolean supportsParallelCollection() {
        // Disable parallel collection for sort by field.
        // It is supported but not optimized on the Lucene side to share info across collectors, and can cause regressions.
        return false;
    }
}<|MERGE_RESOLUTION|>--- conflicted
+++ resolved
@@ -376,7 +376,6 @@
             field = numericFieldData.sortField(resolvedType, missing, localSortMode(), nested, reverse);
             isNanosecond = resolvedType == NumericType.DATE_NANOSECONDS;
         } else {
-<<<<<<< HEAD
             // TODO: HACK to wire up the special timestamp comparator
             // (typically we default to Lucene's sort fields and enabling a custom sort field for timestamp field mapper fails,
             // because index sorting uses this as well. Index sorting doesn't support custom sort fields. Need to fix this)
@@ -410,15 +409,10 @@
                     }
                 }, reverse);
             } else {
-                field = fieldData.sortField(missing, localSortMode(), nested, reverse);
+                field = fieldData.sortField(context.indexVersionCreated(), missing, localSortMode(), nested, reverse);
                 if (fieldData instanceof IndexNumericFieldData) {
                     isNanosecond = ((IndexNumericFieldData) fieldData).getNumericType() == NumericType.DATE_NANOSECONDS;
                 }
-=======
-            field = fieldData.sortField(context.indexVersionCreated(), missing, localSortMode(), nested, reverse);
-            if (fieldData instanceof IndexNumericFieldData) {
-                isNanosecond = ((IndexNumericFieldData) fieldData).getNumericType() == NumericType.DATE_NANOSECONDS;
->>>>>>> 550cddf5
             }
 
         }

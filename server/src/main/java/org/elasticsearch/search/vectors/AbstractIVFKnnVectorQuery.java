/*
 * Copyright Elasticsearch B.V. and/or licensed to Elasticsearch B.V. under one
 * or more contributor license agreements. Licensed under the "Elastic License
 * 2.0", the "GNU Affero General Public License v3.0 only", and the "Server Side
 * Public License v 1"; you may not use this file except in compliance with, at
 * your election, the "Elastic License 2.0", the "GNU Affero General Public
 * License v3.0 only", or the "Server Side Public License, v 1".
 */

package org.elasticsearch.search.vectors;

import com.carrotsearch.hppc.IntHashSet;

import org.apache.lucene.index.FieldInfo;
import org.apache.lucene.index.FloatVectorValues;
import org.apache.lucene.index.IndexReader;
import org.apache.lucene.index.LeafReader;
import org.apache.lucene.index.LeafReaderContext;
import org.apache.lucene.search.AcceptDocs;
import org.apache.lucene.search.BooleanClause;
import org.apache.lucene.search.BooleanQuery;
<<<<<<< HEAD
import org.apache.lucene.search.ConjunctionUtils;
import org.apache.lucene.search.DocIdSetIterator;
import org.apache.lucene.search.FieldExistsQuery;
import org.apache.lucene.search.FilteredDocIdSetIterator;
import org.apache.lucene.search.HitQueue;
=======
import org.apache.lucene.search.FieldExistsQuery;
>>>>>>> f8ed3107
import org.apache.lucene.search.IndexSearcher;
import org.apache.lucene.search.MatchNoDocsQuery;
import org.apache.lucene.search.Query;
import org.apache.lucene.search.QueryVisitor;
import org.apache.lucene.search.ScoreDoc;
import org.apache.lucene.search.ScoreMode;
import org.apache.lucene.search.Scorer;
import org.apache.lucene.search.ScorerSupplier;
import org.apache.lucene.search.TaskExecutor;
import org.apache.lucene.search.TopDocs;
import org.apache.lucene.search.TopDocsCollector;
import org.apache.lucene.search.TotalHits;
import org.apache.lucene.search.VectorScorer;
import org.apache.lucene.search.Weight;
import org.apache.lucene.search.knn.KnnCollectorManager;
import org.apache.lucene.search.knn.KnnSearchStrategy;
import org.elasticsearch.search.profile.query.QueryProfiler;

import java.io.IOException;
import java.util.ArrayList;
import java.util.List;
import java.util.Objects;
import java.util.concurrent.Callable;
import java.util.concurrent.atomic.LongAccumulator;

import static org.elasticsearch.search.vectors.AbstractMaxScoreKnnCollector.LEAST_COMPETITIVE;

abstract class AbstractIVFKnnVectorQuery extends Query implements QueryProfilerProvider {

    static final TopDocs NO_RESULTS = TopDocsCollector.EMPTY_TOPDOCS;

    protected final String field;
    protected final float providedVisitRatio;
    protected final int k;
    protected final int numCands;
    protected final Query filter;
    protected int vectorOpsCount;

    protected AbstractIVFKnnVectorQuery(String field, float visitRatio, int k, int numCands, Query filter) {
        if (k < 1) {
            throw new IllegalArgumentException("k must be at least 1, got: " + k);
        }
        if (visitRatio < 0.0f || visitRatio > 1.0f) {
            throw new IllegalArgumentException("visitRatio must be between 0.0 and 1.0 (both inclusive), got: " + visitRatio);
        }
        if (numCands < k) {
            throw new IllegalArgumentException("numCands must be at least k, got: " + numCands);
        }
        this.field = field;
        this.providedVisitRatio = visitRatio;
        this.k = k;
        this.filter = filter;
        this.numCands = numCands;
    }

    @Override
    public void visit(QueryVisitor visitor) {
        if (visitor.acceptField(field)) {
            visitor.visitLeaf(this);
        }
    }

    @Override
    public boolean equals(Object o) {
        if (this == o) return true;
        if (o == null || getClass() != o.getClass()) return false;
        AbstractIVFKnnVectorQuery that = (AbstractIVFKnnVectorQuery) o;
        return k == that.k
            && Objects.equals(field, that.field)
            && Objects.equals(filter, that.filter)
            && Objects.equals(providedVisitRatio, that.providedVisitRatio);
    }

    @Override
    public int hashCode() {
        return Objects.hash(field, k, filter, providedVisitRatio);
    }

    @Override
    public Query rewrite(IndexSearcher indexSearcher) throws IOException {
        vectorOpsCount = 0;
        IndexReader reader = indexSearcher.getIndexReader();

        final Weight filterWeight;
        if (filter != null) {
            BooleanQuery booleanQuery = new BooleanQuery.Builder().add(filter, BooleanClause.Occur.FILTER)
                .add(new FieldExistsQuery(field), BooleanClause.Occur.FILTER)
                .build();
            Query rewritten = indexSearcher.rewrite(booleanQuery);
            if (rewritten.getClass() == MatchNoDocsQuery.class) {
                return rewritten;
            }
            filterWeight = indexSearcher.createWeight(rewritten, ScoreMode.COMPLETE_NO_SCORES, 1f);
        } else {
            filterWeight = null;
        }

        // we request numCands as we are using it as an approximation measure
        // we need to ensure we are getting at least 2*k results to ensure we cover overspill duplicates
        // TODO move the logic for automatically adjusting percentages to the query, so we can only pass
        // 2k to the collector.
        IVFCollectorManager knnCollectorManager = getKnnCollectorManager(Math.round(2f * k), indexSearcher);
        TaskExecutor taskExecutor = indexSearcher.getTaskExecutor();
        List<LeafReaderContext> leafReaderContexts = reader.leaves();

        assert this instanceof IVFKnnFloatVectorQuery;
        int totalVectors = 0;
        for (LeafReaderContext leafReaderContext : leafReaderContexts) {
            LeafReader leafReader = leafReaderContext.reader();
            FloatVectorValues floatVectorValues = leafReader.getFloatVectorValues(field);
            if (floatVectorValues != null) {
                totalVectors += floatVectorValues.size();
            }
        }

        final float visitRatio;
        if (providedVisitRatio == 0.0f) {
            // dynamically set the percentage
            float expected = (float) Math.round(
                Math.log10(totalVectors) * Math.log10(totalVectors) * (Math.min(10_000, Math.max(numCands, 5 * k)))
            );
            visitRatio = expected / totalVectors;
        } else {
            visitRatio = providedVisitRatio;
        }

        List<Callable<TopDocs>> tasks = new ArrayList<>(leafReaderContexts.size());
        for (LeafReaderContext context : leafReaderContexts) {
            tasks.add(() -> searchLeaf(context, filterWeight, knnCollectorManager, visitRatio));
        }
        TopDocs[] perLeafResults = taskExecutor.invokeAll(tasks).toArray(TopDocs[]::new);

        // Merge sort the results
        TopDocs topK = TopDocs.merge(k, perLeafResults);
        vectorOpsCount = (int) topK.totalHits.value();
        if (topK.scoreDocs.length == 0) {
            return new MatchNoDocsQuery();
        }
        return new KnnScoreDocQuery(topK.scoreDocs, reader);
    }

    private TopDocs searchLeaf(LeafReaderContext ctx, Weight filterWeight, IVFCollectorManager knnCollectorManager, float visitRatio)
        throws IOException {
        TopDocs results = getLeafResults(ctx, filterWeight, knnCollectorManager, visitRatio);
        IntHashSet dedup = new IntHashSet(results.scoreDocs.length * 4 / 3);
        int deduplicateCount = 0;
        for (ScoreDoc scoreDoc : results.scoreDocs) {
            if (dedup.add(scoreDoc.doc)) {
                deduplicateCount++;
            }
        }
        ScoreDoc[] deduplicatedScoreDocs = new ScoreDoc[deduplicateCount];
        dedup.clear();
        int index = 0;
        for (ScoreDoc scoreDoc : results.scoreDocs) {
            if (dedup.add(scoreDoc.doc)) {
                scoreDoc.doc += ctx.docBase;
                deduplicatedScoreDocs[index++] = scoreDoc;
            }
        }
        return new TopDocs(results.totalHits, deduplicatedScoreDocs);
    }

    TopDocs getLeafResults(LeafReaderContext ctx, Weight filterWeight, IVFCollectorManager knnCollectorManager, float visitRatio)
        throws IOException {
        final LeafReader reader = ctx.reader();

        if (filterWeight == null) {
            AcceptDocs acceptDocs = AcceptDocs.fromLiveDocs(reader.getLiveDocs(), reader.maxDoc());
            return approximateSearch(ctx, acceptDocs, Integer.MAX_VALUE, knnCollectorManager, visitRatio);
        }

        ScorerSupplier supplier = filterWeight.scorerSupplier(ctx);
        if (supplier == null) {
            return TopDocsCollector.EMPTY_TOPDOCS;
        }
        int filterCost = (int) supplier.cost();
        FloatVectorValues fvv = reader.getFloatVectorValues(field);
        if (fvv == null) {
            return TopDocsCollector.EMPTY_TOPDOCS;
        }
        // The idea here is if the filter is very restrictive and the index is large,
        // then we should do exact search over the floating point vectors.
        // However, if the index is tiny, let's use the approximate vectors as they will be magnitudes cheaper than floating point
        if (filterCost < k && fvv.size() > k) {
            return exactSearch(ctx, liveDocs, supplier);
        }

        Scorer scorer = supplier.get(Long.MAX_VALUE);
        if (scorer == null) {
            return TopDocsCollector.EMPTY_TOPDOCS;
        }

        AcceptDocs acceptDocs = AcceptDocs.fromIteratorSupplier(scorer::iterator, reader.getLiveDocs(), reader.maxDoc());
        final int cost = acceptDocs.cost();
        return approximateSearch(ctx, acceptDocs, cost + 1, knnCollectorManager, visitRatio);
    }

    abstract TopDocs approximateSearch(
        LeafReaderContext context,
        AcceptDocs acceptDocs,
        int visitedLimit,
        IVFCollectorManager knnCollectorManager,
        float visitRatio
    ) throws IOException;

    abstract VectorScorer createVectorScorer(LeafReaderContext context, FieldInfo fi) throws IOException;

    TopDocs exactSearch(LeafReaderContext ctx, Bits liveDocs, ScorerSupplier supplier) throws IOException {
        Scorer filterScorer = supplier.get(Long.MAX_VALUE);
        assert filterScorer != null;
        if (filterScorer == null) {
            return TopDocsCollector.EMPTY_TOPDOCS;
        }
        VectorScorer vectorScorer = createVectorScorer(ctx, ctx.reader().getFieldInfos().fieldInfo(field));
        if (vectorScorer == null) {
            return TopDocsCollector.EMPTY_TOPDOCS;
        }
        DocIdSetIterator filterIterator = liveDocs == null
            ? filterScorer.iterator()
            : new FilteredDocIdSetIterator(filterScorer.iterator()) {
                @Override
                protected boolean match(int doc) throws IOException {
                    return liveDocs.get(doc);
                }
            };
        DocIdSetIterator conjunction = ConjunctionUtils.intersectIterators(List.of(filterIterator, vectorScorer.iterator()));
        // iterate through the conjunction to produce top k results, calling vectorScorer.score() for each match
        final int queueSize = Math.min(k, Math.toIntExact(filterIterator.cost()));
        HitQueue queue = new HitQueue(queueSize, true);
        TotalHits.Relation relation = TotalHits.Relation.EQUAL_TO;
        ScoreDoc topDoc = queue.top();
        int doc;
        int scored = 0;
        while ((doc = conjunction.nextDoc()) != DocIdSetIterator.NO_MORE_DOCS) {
            scored++;
            float score = vectorScorer.score();
            if (score > topDoc.score) {
                topDoc.score = score;
                topDoc.doc = doc;
                topDoc = queue.updateTop();
            }
        }
        // Remove any remaining sentinel values
        while (queue.size() > 0 && queue.top().score < 0) {
            queue.pop();
        }
        ScoreDoc[] topScoreDocs = new ScoreDoc[queue.size()];
        for (int i = topScoreDocs.length - 1; i >= 0; i--) {
            topScoreDocs[i] = queue.pop();
        }

        TotalHits totalHits = new TotalHits(scored, relation);
        return new TopDocs(totalHits, topScoreDocs);
    }

    protected IVFCollectorManager getKnnCollectorManager(int k, IndexSearcher searcher) {
        return new IVFCollectorManager(k, searcher);
    }

    @Override
    public final void profile(QueryProfiler queryProfiler) {
        queryProfiler.addVectorOpsCount(vectorOpsCount);
    }

    static class IVFCollectorManager implements KnnCollectorManager {
        private final int k;
        final LongAccumulator longAccumulator;

        IVFCollectorManager(int k, IndexSearcher searcher) {
            this.k = k;
            longAccumulator = searcher.getIndexReader().leaves().size() > 1 ? new LongAccumulator(Long::max, LEAST_COMPETITIVE) : null;
        }

        @Override
        public AbstractMaxScoreKnnCollector newCollector(int visitedLimit, KnnSearchStrategy searchStrategy, LeafReaderContext context)
            throws IOException {
            return new MaxScoreTopKnnCollector(k, visitedLimit, searchStrategy);
        }
    }
}<|MERGE_RESOLUTION|>--- conflicted
+++ resolved
@@ -19,15 +19,11 @@
 import org.apache.lucene.search.AcceptDocs;
 import org.apache.lucene.search.BooleanClause;
 import org.apache.lucene.search.BooleanQuery;
-<<<<<<< HEAD
 import org.apache.lucene.search.ConjunctionUtils;
 import org.apache.lucene.search.DocIdSetIterator;
 import org.apache.lucene.search.FieldExistsQuery;
 import org.apache.lucene.search.FilteredDocIdSetIterator;
 import org.apache.lucene.search.HitQueue;
-=======
-import org.apache.lucene.search.FieldExistsQuery;
->>>>>>> f8ed3107
 import org.apache.lucene.search.IndexSearcher;
 import org.apache.lucene.search.MatchNoDocsQuery;
 import org.apache.lucene.search.Query;
@@ -44,6 +40,7 @@
 import org.apache.lucene.search.Weight;
 import org.apache.lucene.search.knn.KnnCollectorManager;
 import org.apache.lucene.search.knn.KnnSearchStrategy;
+import org.apache.lucene.util.Bits;
 import org.elasticsearch.search.profile.query.QueryProfiler;
 
 import java.io.IOException;
@@ -213,7 +210,7 @@
         // then we should do exact search over the floating point vectors.
         // However, if the index is tiny, let's use the approximate vectors as they will be magnitudes cheaper than floating point
         if (filterCost < k && fvv.size() > k) {
-            return exactSearch(ctx, liveDocs, supplier);
+            return exactSearch(ctx, reader.getLiveDocs(), supplier);
         }
 
         Scorer scorer = supplier.get(Long.MAX_VALUE);
@@ -222,8 +219,7 @@
         }
 
         AcceptDocs acceptDocs = AcceptDocs.fromIteratorSupplier(scorer::iterator, reader.getLiveDocs(), reader.maxDoc());
-        final int cost = acceptDocs.cost();
-        return approximateSearch(ctx, acceptDocs, cost + 1, knnCollectorManager, visitRatio);
+        return approximateSearch(ctx, acceptDocs, filterCost + 1, knnCollectorManager, visitRatio);
     }
 
     abstract TopDocs approximateSearch(

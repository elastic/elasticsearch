--- conflicted
+++ resolved
@@ -34,11 +34,7 @@
 import org.apache.lucene.search.TaskExecutor;
 import org.apache.lucene.search.TopDocs;
 import org.apache.lucene.search.TopDocsCollector;
-<<<<<<< HEAD
-import org.apache.lucene.search.TopKnnCollector;
 import org.apache.lucene.search.VectorScorer;
-=======
->>>>>>> 16fb8b8b
 import org.apache.lucene.search.Weight;
 import org.apache.lucene.search.knn.KnnCollectorManager;
 import org.apache.lucene.search.knn.KnnSearchStrategy;
@@ -241,7 +237,6 @@
         return new KnnScoreDocQuery(topK.scoreDocs, reader);
     }
 
-<<<<<<< HEAD
     private float adjustVisitRatioForSegment(double affinityScore, double affinityThreshold, float visitRatio) {
         // for high affinity scores, increase visited ratio
         float maxAdjustment = visitRatio * MAX_AFFINITY_MULTIPLIER_ADJUSTMENT;
@@ -328,9 +323,6 @@
     private record SegmentAffinity(LeafReaderContext context, double affinityScore, int numVectors) {}
 
     private TopDocs searchLeaf(LeafReaderContext ctx, Weight filterWeight, KnnCollectorManager knnCollectorManager, float visitRatio)
-=======
-    private TopDocs searchLeaf(LeafReaderContext ctx, Weight filterWeight, IVFCollectorManager knnCollectorManager, float visitRatio)
->>>>>>> 16fb8b8b
         throws IOException {
         TopDocs results = getLeafResults(ctx, filterWeight, knnCollectorManager, visitRatio);
         IntHashSet dedup = new IntHashSet(results.scoreDocs.length * 4 / 3);

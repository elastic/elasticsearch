--- conflicted
+++ resolved
@@ -152,12 +152,7 @@
         for (LeafReaderContext leafReaderContext : leafReaderContexts) {
             totalBudget += leafReaderContext.reader().leaves().size();
         }
-<<<<<<< HEAD
         totalBudget = (int) (totalBudget * visitRatio);
-=======
-        totalBudget = (int) (totalBudget * visitedRatio);
->>>>>>> 36f0169f
-        // int totalBudget = (int) (reader.numDocs() * visitedRatio);
 
         List<Callable<TopDocs>> tasks;
         if (leafReaderContexts.isEmpty() == false) {

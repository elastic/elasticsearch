/*
 * Copyright Elasticsearch B.V. and/or licensed to Elasticsearch B.V. under one
 * or more contributor license agreements. Licensed under the "Elastic License
 * 2.0", the "GNU Affero General Public License v3.0 only", and the "Server Side
 * Public License v 1"; you may not use this file except in compliance with, at
 * your election, the "Elastic License 2.0", the "GNU Affero General Public
 * License v3.0 only", or the "Server Side Public License, v 1".
 */
package org.elasticsearch.search.vectors;

import org.apache.lucene.index.FloatVectorValues;
import org.apache.lucene.index.LeafReader;
import org.apache.lucene.index.LeafReaderContext;
import org.apache.lucene.search.KnnCollector;
import org.apache.lucene.search.Query;
import org.apache.lucene.search.TopDocs;
import org.apache.lucene.search.knn.KnnCollectorManager;
import org.apache.lucene.search.knn.KnnSearchStrategy;
import org.apache.lucene.util.Bits;

import java.io.IOException;
import java.util.Arrays;

/** A {@link IVFKnnFloatVectorQuery} that uses the IVF search strategy. */
public class IVFKnnFloatVectorQuery extends AbstractIVFKnnVectorQuery {

    private final float[] query;

    /**
     * Creates a new {@link IVFKnnFloatVectorQuery} with the given parameters.
     * @param field the field to search
     * @param query the query vector
     * @param k the number of nearest neighbors to return
     * @param numCands the number of nearest neighbors to gather per shard
     * @param filter the filter to apply to the results
     * @param visitRatio the ratio of vectors to score for the IVF search strategy
     */
    public IVFKnnFloatVectorQuery(String field, float[] query, int k, int numCands, Query filter, float visitRatio) {
        super(field, visitRatio, k, numCands, filter);
        this.query = query;
    }

    @Override
    public String toString(String field) {
        StringBuilder buffer = new StringBuilder();
        buffer.append(getClass().getSimpleName())
            .append(":")
            .append(this.field)
            .append("[")
            .append(query[0])
            .append(",...]")
            .append("[")
            .append(k)
            .append("]");
        if (this.filter != null) {
            buffer.append("[").append(this.filter).append("]");
        }
        return buffer.toString();
    }

    @Override
    public boolean equals(Object o) {
        if (this == o) return true;
        if (super.equals(o) == false) return false;
        IVFKnnFloatVectorQuery that = (IVFKnnFloatVectorQuery) o;
        return Arrays.equals(query, that.query);
    }

    @Override
    public int hashCode() {
        int result = super.hashCode();
        result = 31 * result + Arrays.hashCode(query);
        return result;
    }

    @Override
    protected TopDocs approximateSearch(
        LeafReaderContext context,
        Bits acceptDocs,
        int visitedLimit,
        KnnCollectorManager knnCollectorManager,
<<<<<<< HEAD
        KnnSearchStrategy searchStrategy
=======
        float visitRatio
>>>>>>> b8b80918
    ) throws IOException {
        LeafReader reader = context.reader();
        FloatVectorValues floatVectorValues = reader.getFloatVectorValues(field);
        if (floatVectorValues == null) {
            FloatVectorValues.checkField(reader, field);
            return NO_RESULTS;
        }
        if (floatVectorValues.size() == 0) {
            return NO_RESULTS;
        }
        KnnSearchStrategy strategy = new IVFKnnSearchStrategy(visitRatio);
        KnnCollector knnCollector = knnCollectorManager.newCollector(visitedLimit, strategy, context);
        if (knnCollector == null) {
            return NO_RESULTS;
        }
        reader.searchNearestVectors(field, query, knnCollector, acceptDocs);
        TopDocs results = knnCollector.topDocs();
        return results != null ? results : NO_RESULTS;
    }

    @Override
    float[] getQueryVector() {
        return query;
    }
}<|MERGE_RESOLUTION|>--- conflicted
+++ resolved
@@ -8,12 +8,15 @@
  */
 package org.elasticsearch.search.vectors;
 
+import org.apache.lucene.index.ByteVectorValues;
+import org.apache.lucene.index.FieldInfo;
 import org.apache.lucene.index.FloatVectorValues;
 import org.apache.lucene.index.LeafReader;
 import org.apache.lucene.index.LeafReaderContext;
 import org.apache.lucene.search.KnnCollector;
 import org.apache.lucene.search.Query;
 import org.apache.lucene.search.TopDocs;
+import org.apache.lucene.search.VectorScorer;
 import org.apache.lucene.search.knn.KnnCollectorManager;
 import org.apache.lucene.search.knn.KnnSearchStrategy;
 import org.apache.lucene.util.Bits;
@@ -74,16 +77,23 @@
     }
 
     @Override
+    VectorScorer createVectorScorer(LeafReaderContext context, FieldInfo fi) throws IOException {
+        LeafReader reader = context.reader();
+        FloatVectorValues vectorValues = reader.getFloatVectorValues(field);
+        if (vectorValues == null) {
+            FloatVectorValues.checkField(reader, field);
+            return null;
+        }
+        return vectorValues.scorer(query);
+    }
+
+    @Override
     protected TopDocs approximateSearch(
         LeafReaderContext context,
         Bits acceptDocs,
         int visitedLimit,
         KnnCollectorManager knnCollectorManager,
-<<<<<<< HEAD
         KnnSearchStrategy searchStrategy
-=======
-        float visitRatio
->>>>>>> b8b80918
     ) throws IOException {
         LeafReader reader = context.reader();
         FloatVectorValues floatVectorValues = reader.getFloatVectorValues(field);
@@ -94,8 +104,7 @@
         if (floatVectorValues.size() == 0) {
             return NO_RESULTS;
         }
-        KnnSearchStrategy strategy = new IVFKnnSearchStrategy(visitRatio);
-        KnnCollector knnCollector = knnCollectorManager.newCollector(visitedLimit, strategy, context);
+        KnnCollector knnCollector = knnCollectorManager.newCollector(visitedLimit, searchStrategy, context);
         if (knnCollector == null) {
             return NO_RESULTS;
         }

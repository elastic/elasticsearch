--- conflicted
+++ resolved
@@ -601,26 +601,8 @@
         if (out.getTransportVersion().onOrAfter(TransportVersions.V_8_15_0)) {
             out.writeOptionalString(queryName);
         }
-<<<<<<< HEAD
-        if (out.getTransportVersion().before(TransportVersions.V_8_7_0) && queryVectorBuilder != null) {
-            throw new IllegalArgumentException(
-                format(
-                    "cannot serialize [%s] to older node of version [%s]",
-                    QUERY_VECTOR_BUILDER_FIELD.getPreferredName(),
-                    out.getTransportVersion()
-                )
-            );
-        }
-        if (out.getTransportVersion().onOrAfter(TransportVersions.V_8_7_0)) {
-            out.writeOptionalNamedWriteable(queryVectorBuilder);
-        }
+        out.writeOptionalNamedWriteable(queryVectorBuilder);
         out.writeOptionalFloat(similarity);
-=======
-        out.writeOptionalNamedWriteable(queryVectorBuilder);
-        if (out.getTransportVersion().onOrAfter(TransportVersions.V_8_8_0)) {
-            out.writeOptionalFloat(similarity);
-        }
->>>>>>> afad2a55
         if (out.getTransportVersion().onOrAfter(V_8_11_X)) {
             out.writeOptionalWriteable(innerHitBuilder);
         }

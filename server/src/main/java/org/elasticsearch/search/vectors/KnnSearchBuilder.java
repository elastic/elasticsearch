--- conflicted
+++ resolved
@@ -369,30 +369,14 @@
         this.queryName = in.readOptionalString();
         this.queryVectorBuilder = in.readOptionalNamedWriteable(QueryVectorBuilder.class);
         this.querySupplier = null;
-<<<<<<< HEAD
-        if (in.getTransportVersion().onOrAfter(TransportVersions.V_8_8_0)) {
-            this.similarity = in.readOptionalFloat();
-        } else {
-            this.similarity = null;
-        }
-        if (in.getTransportVersion().onOrAfter(V_8_11_X)) {
-            this.innerHitBuilder = in.readOptionalWriteable(InnerHitBuilder::new);
-        }
-        if (in.getTransportVersion().supports(TransportVersions.V_8_18_0)) {
-            this.rescoreVectorBuilder = in.readOptional(RescoreVectorBuilder::new);
-        } else {
-            this.rescoreVectorBuilder = null;
-        }
+        this.similarity = in.readOptionalFloat();
+        this.innerHitBuilder = in.readOptionalWriteable(InnerHitBuilder::new);
+        this.rescoreVectorBuilder = in.readOptional(RescoreVectorBuilder::new);
         if (in.getTransportVersion().supports(POST_FILTERING_THRESHOLD)) {
             this.postFilteringThreshold = in.readOptionalFloat();
         } else {
             this.postFilteringThreshold = null;
         }
-=======
-        this.similarity = in.readOptionalFloat();
-        this.innerHitBuilder = in.readOptionalWriteable(InnerHitBuilder::new);
-        this.rescoreVectorBuilder = in.readOptional(RescoreVectorBuilder::new);
->>>>>>> 7b36f9ea
     }
 
     public int k() {
@@ -676,41 +660,14 @@
         }
         out.writeNamedWriteableCollection(filterQueries);
         out.writeFloat(boost);
-<<<<<<< HEAD
-        if (out.getTransportVersion().onOrAfter(TransportVersions.V_8_15_0)) {
-            out.writeOptionalString(queryName);
-        }
-        if (out.getTransportVersion().before(TransportVersions.V_8_7_0) && queryVectorBuilder != null) {
-            throw new IllegalArgumentException(
-                format(
-                    "cannot serialize [%s] to older node of version [%s]",
-                    QUERY_VECTOR_BUILDER_FIELD.getPreferredName(),
-                    out.getTransportVersion()
-                )
-            );
-        }
-        if (out.getTransportVersion().onOrAfter(TransportVersions.V_8_7_0)) {
-            out.writeOptionalNamedWriteable(queryVectorBuilder);
-        }
-        if (out.getTransportVersion().onOrAfter(TransportVersions.V_8_8_0)) {
-            out.writeOptionalFloat(similarity);
-        }
-        if (out.getTransportVersion().onOrAfter(V_8_11_X)) {
-            out.writeOptionalWriteable(innerHitBuilder);
-        }
-        if (out.getTransportVersion().supports(TransportVersions.V_8_18_0)) {
-            out.writeOptionalWriteable(rescoreVectorBuilder);
-        }
-        if (out.getTransportVersion().supports(POST_FILTERING_THRESHOLD)) {
-            out.writeOptionalFloat(postFilteringThreshold);
-        }
-=======
         out.writeOptionalString(queryName);
         out.writeOptionalNamedWriteable(queryVectorBuilder);
         out.writeOptionalFloat(similarity);
         out.writeOptionalWriteable(innerHitBuilder);
         out.writeOptionalWriteable(rescoreVectorBuilder);
->>>>>>> 7b36f9ea
+        if (out.getTransportVersion().supports(POST_FILTERING_THRESHOLD)) {
+            out.writeOptionalFloat(postFilteringThreshold);
+        }
     }
 
     public static class Builder {

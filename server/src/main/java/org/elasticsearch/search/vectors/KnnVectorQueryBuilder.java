--- conflicted
+++ resolved
@@ -60,6 +60,7 @@
 public class KnnVectorQueryBuilder extends AbstractQueryBuilder<KnnVectorQueryBuilder> {
 
     public static final TransportVersion AUTO_PREFILTERING = TransportVersion.fromName("knn_vector_query_auto_prefiltering");
+    public static final TransportVersion POST_FILTERING_THRESHOLD = TransportVersion.fromName("post_filtering_threshold");
 
     public static final String NAME = "knn";
     private static final int NUM_CANDS_LIMIT = 10_000;
@@ -136,12 +137,7 @@
         return PARSER.apply(parser, null);
     }
 
-<<<<<<< HEAD
-    private static final TransportVersion VISIT_PERCENTAGE = TransportVersion.fromName("visit_percentage");
-    private static final TransportVersion POST_FILTERING_THRESHOLD = TransportVersion.fromName("post_filtering_threshold");
-=======
     public static final TransportVersion VISIT_PERCENTAGE = TransportVersion.fromName("visit_percentage");
->>>>>>> 1c6ef33b
 
     private final String fieldName;
     private final VectorData queryVector;
@@ -416,13 +412,11 @@
         out.writeOptionalFloat(vectorSimilarity);
         out.writeOptionalNamedWriteable(queryVectorBuilder);
         out.writeOptionalWriteable(rescoreVectorBuilder);
-<<<<<<< HEAD
+        if (out.getTransportVersion().supports(AUTO_PREFILTERING)) {
+            out.writeBoolean(isAutoPrefilteringEnabled);
+        }
         if (out.getTransportVersion().supports(POST_FILTERING_THRESHOLD)) {
             out.writeOptionalFloat(postFilteringThreshold);
-=======
-        if (out.getTransportVersion().supports(AUTO_PREFILTERING)) {
-            out.writeBoolean(isAutoPrefilteringEnabled);
->>>>>>> 1c6ef33b
         }
     }
 
@@ -488,14 +482,9 @@
                 numCands,
                 visitPercentage,
                 rescoreVectorBuilder,
-<<<<<<< HEAD
                 vectorSimilarity,
                 postFilteringThreshold
-            ).boost(boost).queryName(queryName).addFilterQueries(filterQueries);
-=======
-                vectorSimilarity
             ).boost(boost).queryName(queryName).addFilterQueries(filterQueries).setAutoPrefilteringEnabled(isAutoPrefilteringEnabled);
->>>>>>> 1c6ef33b
         }
         if (queryVectorBuilder != null) {
             SetOnce<float[]> toSet = new SetOnce<>();
@@ -524,14 +513,9 @@
                 numCands,
                 visitPercentage,
                 rescoreVectorBuilder,
-<<<<<<< HEAD
                 vectorSimilarity,
-                postFilteringThreshold
-            ).boost(boost).queryName(queryName).addFilterQueries(filterQueries);
-=======
-                vectorSimilarity
+            postFilteringThreshold
             ).boost(boost).queryName(queryName).addFilterQueries(filterQueries).setAutoPrefilteringEnabled(isAutoPrefilteringEnabled);
->>>>>>> 1c6ef33b
         }
         boolean changed = false;
         List<QueryBuilder> rewrittenQueries = new ArrayList<>(filterQueries.size());
@@ -555,14 +539,9 @@
                 numCands,
                 visitPercentage,
                 rescoreVectorBuilder,
-<<<<<<< HEAD
                 vectorSimilarity,
-                postFilteringThreshold
-            ).boost(boost).queryName(queryName).addFilterQueries(rewrittenQueries);
-=======
-                vectorSimilarity
+            postFilteringThreshold
             ).boost(boost).queryName(queryName).addFilterQueries(rewrittenQueries).setAutoPrefilteringEnabled(isAutoPrefilteringEnabled);
->>>>>>> 1c6ef33b
         }
         if (ctx.convertToInnerHitsRewriteContext() != null) {
             QueryBuilder exactKnnQuery = new ExactKnnQueryBuilder(queryVector, fieldName, vectorSimilarity);
@@ -725,11 +704,8 @@
             vectorSimilarity,
             queryVectorBuilder,
             rescoreVectorBuilder,
-<<<<<<< HEAD
+            isAutoPrefilteringEnabled,
             postFilteringThreshold
-=======
-            isAutoPrefilteringEnabled
->>>>>>> 1c6ef33b
         );
     }
 
@@ -744,11 +720,8 @@
             && Objects.equals(vectorSimilarity, other.vectorSimilarity)
             && Objects.equals(queryVectorBuilder, other.queryVectorBuilder)
             && Objects.equals(rescoreVectorBuilder, other.rescoreVectorBuilder)
-<<<<<<< HEAD
+            && isAutoPrefilteringEnabled == other.isAutoPrefilteringEnabled
             && Objects.equals(postFilteringThreshold, other.postFilteringThreshold);
-=======
-            && isAutoPrefilteringEnabled == other.isAutoPrefilteringEnabled;
->>>>>>> 1c6ef33b
     }
 
     @Override

--- conflicted
+++ resolved
@@ -515,12 +515,13 @@
         if (fieldType == null) {
             return new MatchNoDocsQuery();
         }
-
         if (fieldType instanceof DenseVectorFieldType == false) {
             throw new IllegalArgumentException(
                 "[" + NAME + "] queries are only supported on [" + DenseVectorFieldMapper.CONTENT_TYPE + "] fields"
             );
         }
+        DenseVectorFieldType vectorFieldType = (DenseVectorFieldType) fieldType;
+
         ArrayList<Query> filtersInitial = new ArrayList<>(filterQueries.size());
         for (QueryBuilder query : this.filterQueries) {
             filtersInitial.add(query.toQuery(context));
@@ -529,63 +530,12 @@
             filtersInitial.add(context.getAliasFilter().toQuery(context));
         }
 
-        DenseVectorFieldType vectorFieldType = (DenseVectorFieldType) fieldType;
         String parentPath = context.nestedLookup().getNestedParent(fieldName);
-<<<<<<< HEAD
+        BitSetProducer parentBitSet = null;
+        Query filterQuery;
         if (parentPath == null) {
-            Query filterQuery = builFilterQuery(filtersInitial);
-            return vectorFieldType.createKnnQuery(queryVector, k, adjustedNumCands, filterQuery, vectorSimilarity, null);
-        }
-
-        final BitSetProducer parentBitSet;
-        final Query parentFilter;
-        NestedObjectMapper originalObjectMapper = context.nestedScope().getObjectMapper();
-        if (originalObjectMapper != null) {
-            try {
-                // we are in a nested context, to get the parent filter we need to go up one level
-                context.nestedScope().previousLevel();
-                NestedObjectMapper objectMapper = context.nestedScope().getObjectMapper();
-                parentFilter = objectMapper == null
-                    ? Queries.newNonNestedFilter(context.indexVersionCreated())
-                    : objectMapper.nestedTypeFilter();
-            } finally {
-                context.nestedScope().nextLevel(originalObjectMapper);
-            }
-        } else {
-            // we are NOT in a nested context, coming from the top level knn search
-            parentFilter = Queries.newNonNestedFilter(context.indexVersionCreated());
-        }
-        parentBitSet = context.bitsetFilter(parentFilter);
-        NestedHelper nestedHelper = new NestedHelper(context.nestedLookup(), context::isFieldMapped);
-        ArrayList<Query> filterAdjusted = new ArrayList<>(filtersInitial.size());
-        for (Query f : filtersInitial) {
-            // If filter matches non-nested docs, we assume this is a filter over parents docs,
-            // so we will modify it accordingly: matching parents docs with join to its child docs
-            if (nestedHelper.mightMatchNonNestedDocs(f, parentPath)) {
-                // Ensure that the query only returns parent documents matching filter
-                f = Queries.filtered(f, parentFilter);
-                f = new ToChildBlockJoinQuery(f, parentBitSet);
-            }
-            filterAdjusted.add(f);
-        }
-        Query filterQuery = builFilterQuery(filterAdjusted);
-        return vectorFieldType.createKnnQuery(queryVector, k, adjustedNumCands, filterQuery, vectorSimilarity, parentBitSet);
-
-    }
-
-    private static Query builFilterQuery(ArrayList<Query> filters) {
-        BooleanQuery.Builder builder = new BooleanQuery.Builder();
-        for (Query f : filters) {
-            builder.add(f, BooleanClause.Occur.FILTER);
-        }
-        BooleanQuery booleanQuery = builder.build();
-        Query filterQuery = booleanQuery.clauses().isEmpty() ? null : booleanQuery;
-        return filterQuery;
-=======
-        Float oversample = rescoreVectorBuilder() == null ? null : rescoreVectorBuilder.oversample();
-
-        BitSetProducer parentBitSet = null;
-        if (parentPath != null) {
+            filterQuery = builFilterQuery(filtersInitial);
+        } else {
             final Query parentFilter;
             NestedObjectMapper originalObjectMapper = context.nestedScope().getObjectMapper();
             if (originalObjectMapper != null) {
@@ -604,19 +554,23 @@
                 parentFilter = Queries.newNonNestedFilter(context.indexVersionCreated());
             }
             parentBitSet = context.bitsetFilter(parentFilter);
-            if (filterQuery != null) {
-                // We treat the provided filter as a filter over PARENT documents, so if it might match nested documents
-                // we need to adjust it.
-                if (NestedHelper.mightMatchNestedDocs(filterQuery, context)) {
-                    // Ensure that the query only returns parent documents matching `filterQuery`
-                    filterQuery = Queries.filtered(filterQuery, parentFilter);
+            ArrayList<Query> filterAdjusted = new ArrayList<>(filtersInitial.size());
+            for (Query f : filtersInitial) {
+                // If filter matches non-nested docs, we assume this is a filter over parents docs,
+                // so we will modify it accordingly: matching parents docs with join to its child docs
+                if (NestedHelper.mightMatchNonNestedDocs(f, parentPath, context)) {
+                    // Ensure that the query only returns parent documents matching filter
+                    f = Queries.filtered(f, parentFilter);
+                    f = new ToChildBlockJoinQuery(f, parentBitSet);
                 }
-                // Now join the filterQuery & parentFilter to provide the matching blocks of children
-                filterQuery = new ToChildBlockJoinQuery(filterQuery, parentBitSet);
-            }
-        }
+                filterAdjusted.add(f);
+            }
+            filterQuery = builFilterQuery(filterAdjusted);
+        }
+
         DenseVectorFieldMapper.FilterHeuristic heuristic = context.getIndexSettings().getHnswFilterHeuristic();
         boolean hnswEarlyTermination = context.getIndexSettings().getHnswEarlyTermination();
+        Float oversample = rescoreVectorBuilder() == null ? null : rescoreVectorBuilder.oversample();
         return vectorFieldType.createKnnQuery(
             queryVector,
             k,
@@ -628,7 +582,16 @@
             heuristic,
             hnswEarlyTermination
         );
->>>>>>> 31c2594b
+    }
+
+    private static Query builFilterQuery(ArrayList<Query> filters) {
+        BooleanQuery.Builder builder = new BooleanQuery.Builder();
+        for (Query f : filters) {
+            builder.add(f, BooleanClause.Occur.FILTER);
+        }
+        BooleanQuery booleanQuery = builder.build();
+        Query filterQuery = booleanQuery.clauses().isEmpty() ? null : booleanQuery;
+        return filterQuery;
     }
 
     @Override

--- conflicted
+++ resolved
@@ -542,11 +542,6 @@
         warnIfIndexTemplateMissing(dataStreamsToRestore, templatePatterns, snapshotInfo);
     }
 
-<<<<<<< HEAD
-        for (String name : dataStreamsToRestore.keySet()) {
-            if (templatePatterns.stream().noneMatch(pattern -> Regex.simpleMatch(pattern, name))
-                && dataStreamsToRestore.get(name).getEffectiveIndexTemplate() == null) {
-=======
     // Visible for testing
     static void warnIfIndexTemplateMissing(
         Map<String, DataStream> dataStreamsToRestore,
@@ -556,8 +551,9 @@
         for (var entry : dataStreamsToRestore.entrySet()) {
             String name = entry.getKey();
             DataStream dataStream = entry.getValue();
-            if (dataStream.isSystem() == false && templatePatterns.stream().noneMatch(pattern -> Regex.simpleMatch(pattern, name))) {
->>>>>>> e75891e4
+            if (dataStream.isSystem() == false
+                && templatePatterns.stream().noneMatch(pattern -> Regex.simpleMatch(pattern, name))
+                && dataStreamsToRestore.get(name).getEffectiveIndexTemplate() == null) {
                 String warningMessage = format(
                     "Snapshot [%s] contains data stream [%s] but custer does not have a matching index template. This will cause"
                         + " rollover to fail until a matching index template is created",

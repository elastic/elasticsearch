--- conflicted
+++ resolved
@@ -221,11 +221,8 @@
         IndicesService indicesService,
         FileSettingsService fileSettingsService,
         ThreadPool threadPool,
-<<<<<<< HEAD
+        boolean deserializeProjectMetadata,
         IndexMetadataRestoreTransformer indexMetadataRestoreTransformer
-=======
-        boolean deserializeProjectMetadata
->>>>>>> 6a64375f
     ) {
         this.clusterService = clusterService;
         this.repositoriesService = repositoriesService;

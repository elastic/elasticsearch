/*
 * Copyright Elasticsearch B.V. and/or licensed to Elasticsearch B.V. under one
 * or more contributor license agreements. Licensed under the Elastic License
 * 2.0 and the Server Side Public License, v 1; you may not use this file except
 * in compliance with, at your election, the Elastic License 2.0 or the Server
 * Side Public License, v 1.
 */
package org.elasticsearch.snapshots;

import org.apache.logging.log4j.Level;
import org.apache.logging.log4j.LogManager;
import org.apache.logging.log4j.Logger;
import org.elasticsearch.TransportVersion;
import org.elasticsearch.action.ActionListener;
import org.elasticsearch.action.admin.cluster.snapshots.restore.RestoreSnapshotRequest;
import org.elasticsearch.action.support.IndicesOptions;
import org.elasticsearch.action.support.RefCountingRunnable;
import org.elasticsearch.action.support.SubscribableListener;
import org.elasticsearch.cluster.ClusterChangedEvent;
import org.elasticsearch.cluster.ClusterState;
import org.elasticsearch.cluster.ClusterStateApplier;
import org.elasticsearch.cluster.ClusterStateUpdateTask;
import org.elasticsearch.cluster.RestoreInProgress;
import org.elasticsearch.cluster.RestoreInProgress.ShardRestoreStatus;
import org.elasticsearch.cluster.SnapshotDeletionsInProgress;
import org.elasticsearch.cluster.block.ClusterBlocks;
import org.elasticsearch.cluster.metadata.AliasMetadata;
import org.elasticsearch.cluster.metadata.DataStream;
import org.elasticsearch.cluster.metadata.DataStreamAlias;
import org.elasticsearch.cluster.metadata.IndexMetadata;
import org.elasticsearch.cluster.metadata.IndexMetadataVerifier;
import org.elasticsearch.cluster.metadata.IndexTemplateMetadata;
import org.elasticsearch.cluster.metadata.MappingMetadata;
import org.elasticsearch.cluster.metadata.Metadata;
import org.elasticsearch.cluster.metadata.MetadataCreateIndexService;
import org.elasticsearch.cluster.metadata.MetadataDeleteIndexService;
import org.elasticsearch.cluster.metadata.MetadataIndexStateService;
import org.elasticsearch.cluster.metadata.RepositoryMetadata;
import org.elasticsearch.cluster.node.DiscoveryNode;
import org.elasticsearch.cluster.routing.RecoverySource;
import org.elasticsearch.cluster.routing.RecoverySource.SnapshotRecoverySource;
import org.elasticsearch.cluster.routing.RoutingChangesObserver;
import org.elasticsearch.cluster.routing.RoutingTable;
import org.elasticsearch.cluster.routing.ShardRouting;
import org.elasticsearch.cluster.routing.UnassignedInfo;
import org.elasticsearch.cluster.routing.allocation.AllocationService;
import org.elasticsearch.cluster.routing.allocation.allocator.AllocationActionListener;
import org.elasticsearch.cluster.service.ClusterService;
import org.elasticsearch.cluster.service.MasterService;
import org.elasticsearch.common.Priority;
import org.elasticsearch.common.Strings;
import org.elasticsearch.common.UUIDs;
import org.elasticsearch.common.collect.ImmutableOpenMap;
import org.elasticsearch.common.lucene.Lucene;
import org.elasticsearch.common.regex.Regex;
import org.elasticsearch.common.settings.ClusterSettings;
import org.elasticsearch.common.settings.Setting;
import org.elasticsearch.common.settings.Settings;
import org.elasticsearch.common.util.Maps;
<<<<<<< HEAD
=======
import org.elasticsearch.common.util.concurrent.ListenableFuture;
>>>>>>> 0f6529de
import org.elasticsearch.common.util.set.Sets;
import org.elasticsearch.common.xcontent.XContentHelper;
import org.elasticsearch.core.Nullable;
import org.elasticsearch.core.SuppressForbidden;
import org.elasticsearch.core.Tuple;
import org.elasticsearch.index.Index;
import org.elasticsearch.index.IndexSettings;
import org.elasticsearch.index.IndexVersion;
import org.elasticsearch.index.mapper.MapperService;
import org.elasticsearch.index.mapper.Mapping;
import org.elasticsearch.index.shard.IndexLongFieldRange;
import org.elasticsearch.index.shard.IndexShard;
import org.elasticsearch.index.shard.ShardId;
import org.elasticsearch.indices.IndicesService;
import org.elasticsearch.indices.ShardLimitValidator;
import org.elasticsearch.indices.SystemDataStreamDescriptor;
import org.elasticsearch.indices.SystemIndices;
import org.elasticsearch.repositories.IndexId;
import org.elasticsearch.repositories.RepositoriesService;
import org.elasticsearch.repositories.Repository;
import org.elasticsearch.repositories.RepositoryData;
import org.elasticsearch.repositories.blobstore.BlobStoreRepository;
import org.elasticsearch.reservedstate.service.FileSettingsService;
import org.elasticsearch.threadpool.ThreadPool;

import java.io.IOException;
import java.util.ArrayList;
import java.util.Collection;
import java.util.Collections;
import java.util.HashMap;
import java.util.HashSet;
import java.util.LinkedHashMap;
import java.util.List;
import java.util.Map;
import java.util.Objects;
import java.util.Set;
import java.util.concurrent.Executor;
<<<<<<< HEAD
import java.util.concurrent.atomic.AtomicReference;
=======
>>>>>>> 0f6529de
import java.util.function.BiConsumer;
import java.util.function.Function;
import java.util.stream.Collectors;
import java.util.stream.Stream;

import static java.util.Collections.unmodifiableSet;
import static org.elasticsearch.cluster.metadata.IndexMetadata.SETTING_AUTO_EXPAND_REPLICAS;
import static org.elasticsearch.cluster.metadata.IndexMetadata.SETTING_CREATION_DATE;
import static org.elasticsearch.cluster.metadata.IndexMetadata.SETTING_HISTORY_UUID;
import static org.elasticsearch.cluster.metadata.IndexMetadata.SETTING_INDEX_UUID;
import static org.elasticsearch.cluster.metadata.IndexMetadata.SETTING_NUMBER_OF_REPLICAS;
import static org.elasticsearch.cluster.metadata.IndexMetadata.SETTING_NUMBER_OF_SHARDS;
import static org.elasticsearch.cluster.metadata.IndexMetadata.SETTING_VERSION_CREATED;
import static org.elasticsearch.core.Strings.format;
import static org.elasticsearch.index.IndexModule.INDEX_STORE_TYPE_SETTING;
import static org.elasticsearch.snapshots.SearchableSnapshotsSettings.SEARCHABLE_SNAPSHOTS_DELETE_SNAPSHOT_ON_INDEX_DELETION;
import static org.elasticsearch.snapshots.SearchableSnapshotsSettings.SEARCHABLE_SNAPSHOTS_REPOSITORY_NAME_SETTING_KEY;
import static org.elasticsearch.snapshots.SearchableSnapshotsSettings.SEARCHABLE_SNAPSHOTS_REPOSITORY_UUID_SETTING_KEY;
import static org.elasticsearch.snapshots.SearchableSnapshotsSettings.SEARCHABLE_SNAPSHOTS_SNAPSHOT_UUID_SETTING_KEY;
import static org.elasticsearch.snapshots.SnapshotUtils.filterIndices;
import static org.elasticsearch.snapshots.SnapshotsService.NO_FEATURE_STATES_VALUE;

/**
 * Service responsible for restoring snapshots
 * <p>
 * Restore operation is performed in several stages.
 * <p>
 * First {@link #restoreSnapshot(RestoreSnapshotRequest, org.elasticsearch.action.ActionListener)}
 * method reads information about snapshot and metadata from repository. In update cluster state task it checks restore
 * preconditions, restores global state if needed, creates {@link RestoreInProgress} record with list of shards that needs
 * to be restored and adds this shard to the routing table using {@link RoutingTable.Builder#addAsRestore} method.
 * <p>
 * Individual shards are getting restored as part of normal recovery process in
 * {@link IndexShard#restoreFromRepository} )}
 * method, which detects that shard should be restored from snapshot rather than recovered from gateway by looking
 * at the {@link ShardRouting#recoverySource()} property.
 * <p>
 * At the end of the successful restore process {@code RestoreService} calls {@link #removeCompletedRestoresFromClusterState()},
 * which removes {@link RestoreInProgress} when all shards are completed. In case of
 * restore failure a normal recovery fail-over process kicks in.
 */
public final class RestoreService implements ClusterStateApplier {

    private static final Logger logger = LogManager.getLogger(RestoreService.class);

    public static final Setting<Boolean> REFRESH_REPO_UUID_ON_RESTORE_SETTING = Setting.boolSetting(
        "snapshot.refresh_repo_uuid_on_restore",
        true,
        Setting.Property.NodeScope,
        Setting.Property.Dynamic
    );

    private static final Set<String> UNMODIFIABLE_SETTINGS = Set.of(
        SETTING_NUMBER_OF_SHARDS,
        SETTING_VERSION_CREATED,
        SETTING_INDEX_UUID,
        SETTING_CREATION_DATE,
        SETTING_HISTORY_UUID
    );

    // It's OK to change some settings, but we shouldn't allow simply removing them
    private static final Set<String> UNREMOVABLE_SETTINGS;

    static {
        Set<String> unremovable = Sets.newHashSetWithExpectedSize(UNMODIFIABLE_SETTINGS.size() + 4);
        unremovable.addAll(UNMODIFIABLE_SETTINGS);
        unremovable.add(SETTING_NUMBER_OF_REPLICAS);
        unremovable.add(SETTING_AUTO_EXPAND_REPLICAS);
        UNREMOVABLE_SETTINGS = unmodifiableSet(unremovable);
    }

    private final ClusterService clusterService;

    private final RepositoriesService repositoriesService;

    private final AllocationService allocationService;

    private final MetadataCreateIndexService createIndexService;

    private final IndexMetadataVerifier indexMetadataVerifier;

    private final ShardLimitValidator shardLimitValidator;

    private final ClusterSettings clusterSettings;

    private final SystemIndices systemIndices;

    private final IndicesService indicesService;

    private final FileSettingsService fileSettingsService;

    private final ThreadPool threadPool;
    private final Executor snapshotMetaExecutor;

    private final Executor snapshotMetaExecutor;

    private volatile boolean refreshRepositoryUuidOnRestore;

    public RestoreService(
        ClusterService clusterService,
        RepositoriesService repositoriesService,
        AllocationService allocationService,
        MetadataCreateIndexService createIndexService,
        IndexMetadataVerifier indexMetadataVerifier,
        ShardLimitValidator shardLimitValidator,
        SystemIndices systemIndices,
        IndicesService indicesService,
        FileSettingsService fileSettingsService,
        ThreadPool threadPool
    ) {
        this.clusterService = clusterService;
        this.repositoriesService = repositoriesService;
        this.allocationService = allocationService;
        this.createIndexService = createIndexService;
        this.indexMetadataVerifier = indexMetadataVerifier;
        if (DiscoveryNode.isMasterNode(clusterService.getSettings())) {
            clusterService.addStateApplier(this);
        }
        this.clusterSettings = clusterService.getClusterSettings();
        this.shardLimitValidator = shardLimitValidator;
        this.systemIndices = systemIndices;
        this.indicesService = indicesService;
        this.fileSettingsService = fileSettingsService;
        this.threadPool = threadPool;
        this.snapshotMetaExecutor = threadPool.executor(ThreadPool.Names.SNAPSHOT_META);
        this.refreshRepositoryUuidOnRestore = REFRESH_REPO_UUID_ON_RESTORE_SETTING.get(clusterService.getSettings());
        clusterService.getClusterSettings()
            .addSettingsUpdateConsumer(REFRESH_REPO_UUID_ON_RESTORE_SETTING, this::setRefreshRepositoryUuidOnRestore);
    }

    /**
     * Restores snapshot specified in the restore request.
     *
     * @param request  restore request
     * @param listener restore listener
     */
    public void restoreSnapshot(final RestoreSnapshotRequest request, final ActionListener<RestoreCompletionResponse> listener) {
        restoreSnapshot(request, listener, (clusterState, builder) -> {});
    }

    /**
     * Restores snapshot specified in the restore request.
     *
     * @param request  restore request
     * @param listener restore listener
     * @param updater  handler that allows callers to make modifications to {@link Metadata}
     *                 in the same cluster state update as the restore operation
     */
    public void restoreSnapshot(
        final RestoreSnapshotRequest request,
        final ActionListener<RestoreCompletionResponse> listener,
        final BiConsumer<ClusterState, Metadata.Builder> updater
    ) {
        assert Repository.assertSnapshotMetaThread();
<<<<<<< HEAD

        // Try and fill in any missing repository UUIDs in case they're needed during the restore
        final var repositoryUuidRefreshStep = SubscribableListener.newForked(
            l -> refreshRepositoryUuids(refreshRepositoryUuidOnRestore, repositoriesService, snapshotMetaExecutor, () -> l.onResponse(null))
        );
=======
        try {
            // Try and fill in any missing repository UUIDs in case they're needed during the restore
            final var repositoryUuidRefreshStep = new ListenableFuture<Void>();
            refreshRepositoryUuids(
                refreshRepositoryUuidOnRestore,
                repositoriesService,
                () -> repositoryUuidRefreshStep.onResponse(null),
                snapshotMetaExecutor
            );

            // Read snapshot info and metadata from the repository
            final String repositoryName = request.repository();
            Repository repository = repositoriesService.repository(repositoryName);
            final ListenableFuture<RepositoryData> repositoryDataListener = new ListenableFuture<>();
            repository.getRepositoryData(snapshotMetaExecutor, repositoryDataListener);

            repositoryDataListener.addListener(
                listener.delegateFailureAndWrap(
                    (delegate, repositoryData) -> repositoryUuidRefreshStep.addListener(
                        delegate.delegateFailureAndWrap((subDelegate, ignored) -> {
                            assert Repository.assertSnapshotMetaThread();
                            final String snapshotName = request.snapshot();
                            final Optional<SnapshotId> matchingSnapshotId = repositoryData.getSnapshotIds()
                                .stream()
                                .filter(s -> snapshotName.equals(s.getName()))
                                .findFirst();
                            if (matchingSnapshotId.isPresent() == false) {
                                throw new SnapshotRestoreException(repositoryName, snapshotName, "snapshot does not exist");
                            }
>>>>>>> 0f6529de

        final AtomicReference<Repository> repositoryRef = new AtomicReference<>();
        final AtomicReference<RepositoryData> repositoryDataRef = new AtomicReference<>();

        SubscribableListener

            .<Void>newForked(repositorySetListener -> {
                // do this within newForked for exception handling
                repositoryRef.set(repositoriesService.repository(request.repository()));
                repositorySetListener.onResponse(null);
            })

            .<RepositoryData>andThen(
                repositoryDataListener -> repositoryRef.get().getRepositoryData(snapshotMetaExecutor, repositoryDataListener)
            )
            .andThenAccept(repositoryDataRef::set)
            .andThen(repositoryUuidRefreshStep::addListener)

            .<SnapshotInfo>andThen(snapshotInfoListener -> {
                final String snapshotName = request.snapshot();
                final SnapshotId snapshotId = repositoryDataRef.get()
                    .getSnapshotIds()
                    .stream()
                    .filter(s -> snapshotName.equals(s.getName()))
                    .findFirst()
                    .orElseThrow(() -> new SnapshotRestoreException(request.repository(), snapshotName, "snapshot does not exist"));

                if (request.snapshotUuid() != null && request.snapshotUuid().equals(snapshotId.getUUID()) == false) {
                    throw new SnapshotRestoreException(
                        request.repository(),
                        snapshotName,
                        "snapshot UUID mismatch: expected [" + request.snapshotUuid() + "] but got [" + snapshotId.getUUID() + "]"
                    );
                }

                repositoryRef.get().getSnapshotInfo(snapshotId, snapshotInfoListener);
            })

            .<RestoreCompletionResponse>andThen(
                (responseListener, snapshotInfo) -> startRestore(
                    snapshotInfo,
                    repositoryRef.get(),
                    request,
                    repositoryDataRef.get(),
                    updater,
                    responseListener
                )
            )

            .addListener(listener.delegateResponse((delegate, e) -> {
                logger.warn(() -> "[" + request.repository() + ":" + request.snapshot() + "] failed to restore snapshot", e);
                delegate.onFailure(e);
            }));
    }

    /**
     * Start the snapshot restore process. First validate that the snapshot can be restored based on the contents of the repository and
     * the restore request. If it can be restored, compute the metadata to be restored for the current restore request and submit the
     * cluster state update request to start the restore.
     *
     * @param snapshotInfo   snapshot info for the snapshot to restore
     * @param repository     the repository to restore from
     * @param request        restore request
     * @param repositoryData current repository data for the repository to restore from
     * @param updater        handler that allows callers to make modifications to {@link Metadata} in the same cluster state update as the
     *                       restore operation
     * @param listener       listener to resolve once restore has been started
     * @throws IOException   on failure to load metadata from the repository
     */
    private void startRestore(
        SnapshotInfo snapshotInfo,
        Repository repository,
        RestoreSnapshotRequest request,
        RepositoryData repositoryData,
        BiConsumer<ClusterState, Metadata.Builder> updater,
        ActionListener<RestoreCompletionResponse> listener
    ) throws IOException {
        assert Repository.assertSnapshotMetaThread();
        final SnapshotId snapshotId = snapshotInfo.snapshotId();
        final String repositoryName = repository.getMetadata().name();
        final Snapshot snapshot = new Snapshot(repositoryName, snapshotId);

        // Make sure that we can restore from this snapshot
        validateSnapshotRestorable(request, repository.getMetadata(), snapshotInfo, repositoriesService.getPreRestoreVersionChecks());

        // Get the global state if necessary
        Metadata globalMetadata = null;
        final Metadata.Builder metadataBuilder;
        if (request.includeGlobalState()) {
            globalMetadata = repository.getSnapshotGlobalMetadata(snapshotId);
            metadataBuilder = Metadata.builder(globalMetadata);
        } else {
            metadataBuilder = Metadata.builder();
        }

        final String[] indicesInRequest = request.indices();
        List<String> requestIndices = new ArrayList<>(indicesInRequest.length);
        if (indicesInRequest.length == 0) {
            // no specific indices request means restore everything
            requestIndices.add("*");
        } else {
            Collections.addAll(requestIndices, indicesInRequest);
        }

        // Determine system indices to restore from requested feature states
        final Map<String, List<String>> featureStatesToRestore = getFeatureStatesToRestore(request, snapshotInfo, snapshot);
        final Set<String> featureStateIndices = featureStatesToRestore.values()
            .stream()
            .flatMap(Collection::stream)
            .collect(Collectors.toSet());

        final Set<String> featureStateDataStreams = featureStatesToRestore.keySet().stream().filter(featureName -> {
            if (systemIndices.getFeatureNames().contains(featureName)) {
                return true;
            }
            logger.warn(
                () -> format(
                    "Restoring snapshot[%s] skipping feature [%s] because it is not available in this cluster",
                    snapshotInfo.snapshotId(),
                    featureName
                )
            );
            return false;
        })
            .map(systemIndices::getFeature)
            .flatMap(feature -> feature.getDataStreamDescriptors().stream())
            .map(SystemDataStreamDescriptor::getDataStreamName)
            .collect(Collectors.toSet());

        // Get data stream metadata for requested data streams
        Tuple<Map<String, DataStream>, Map<String, DataStreamAlias>> result = getDataStreamsToRestore(
            repository,
            snapshotId,
            snapshotInfo,
            globalMetadata,
            requestIndices,
            featureStateDataStreams,
            request.includeAliases()
        );
        Map<String, DataStream> dataStreamsToRestore = result.v1();
        Map<String, DataStreamAlias> dataStreamAliasesToRestore = result.v2();

        // Remove the data streams from the list of requested indices
        requestIndices.removeAll(dataStreamsToRestore.keySet());

        // And add the backing indices and failure indices of data streams (the distinction is important for renaming)
        final Set<String> systemDataStreamIndices;
        final Set<String> nonSystemDataStreamBackingIndices;
        final Set<String> nonSystemDataStreamFailureIndices;
        {
            Map<Boolean, Set<String>> backingIndices = dataStreamsToRestore.values()
                .stream()
                .flatMap(ds -> ds.getIndices().stream().map(idx -> new Tuple<>(ds.isSystem(), idx.getName())))
                .collect(Collectors.partitioningBy(Tuple::v1, Collectors.mapping(Tuple::v2, Collectors.toSet())));
            Map<Boolean, Set<String>> failureIndices = Map.of();
            if (DataStream.isFailureStoreFeatureFlagEnabled()) {
                failureIndices = dataStreamsToRestore.values()
                    .stream()
                    .flatMap(ds -> ds.getFailureIndices().getIndices().stream().map(idx -> new Tuple<>(ds.isSystem(), idx.getName())))
                    .collect(Collectors.partitioningBy(Tuple::v1, Collectors.mapping(Tuple::v2, Collectors.toSet())));
            }
            systemDataStreamIndices = Sets.union(backingIndices.getOrDefault(true, Set.of()), failureIndices.getOrDefault(true, Set.of()));
            nonSystemDataStreamBackingIndices = backingIndices.getOrDefault(false, Set.of());
            nonSystemDataStreamFailureIndices = failureIndices.getOrDefault(false, Set.of());
        }
        requestIndices.addAll(nonSystemDataStreamBackingIndices);
        requestIndices.addAll(nonSystemDataStreamFailureIndices);
        final Set<String> allSystemIndicesToRestore = Stream.of(systemDataStreamIndices, featureStateIndices)
            .flatMap(Collection::stream)
            .collect(Collectors.toSet());

        // Strip system indices out of the list of "available" indices - these should only come from feature states.
        List<String> availableNonSystemIndices;
        {
            Set<String> systemIndicesInSnapshot = new HashSet<>();
            snapshotInfo.featureStates().stream().flatMap(state -> state.getIndices().stream()).forEach(systemIndicesInSnapshot::add);
            // And the system data stream backing indices too
            snapshotInfo.indices().stream().filter(systemIndices::isSystemIndexBackingDataStream).forEach(systemIndicesInSnapshot::add);

            Set<String> explicitlyRequestedSystemIndices = new HashSet<>(requestIndices);
            explicitlyRequestedSystemIndices.retainAll(systemIndicesInSnapshot);

            if (explicitlyRequestedSystemIndices.size() > 0) {
                throw new IllegalArgumentException(
                    format(
                        "requested system indices %s, but system indices can only be restored as part of a feature state",
                        explicitlyRequestedSystemIndices
                    )
                );
            }

            availableNonSystemIndices = snapshotInfo.indices()
                .stream()
                .filter(idxName -> systemIndicesInSnapshot.contains(idxName) == false)
                .toList();
        }

        // Resolve the indices that were directly requested
        final List<String> requestedIndicesInSnapshot = filterIndices(
            availableNonSystemIndices,
            requestIndices.toArray(String[]::new),
            request.indicesOptions()
        );

        // Combine into the final list of indices to be restored
        final List<String> requestedIndicesIncludingSystem = Stream.of(
            requestedIndicesInSnapshot,
            featureStateIndices,
            systemDataStreamIndices
        ).flatMap(Collection::stream).distinct().toList();

        final Set<String> explicitlyRequestedSystemIndices = new HashSet<>();
        for (IndexId indexId : repositoryData.resolveIndices(requestedIndicesIncludingSystem).values()) {
            IndexMetadata snapshotIndexMetaData = repository.getSnapshotIndexMetaData(repositoryData, snapshotId, indexId);
            if (snapshotIndexMetaData.isSystem()) {
                if (requestIndices.contains(indexId.getName())) {
                    explicitlyRequestedSystemIndices.add(indexId.getName());
                }
            }
            metadataBuilder.put(snapshotIndexMetaData, false);
        }

        assert explicitlyRequestedSystemIndices.size() == 0
            : "it should be impossible to reach this point with explicitly requested system indices, but got: "
                + explicitlyRequestedSystemIndices;

        // Now we can start the actual restore process by adding shards to be recovered in the cluster state
        // and updating cluster metadata (global and index) as needed
        submitUnbatchedTask(
            "restore_snapshot[" + snapshotId.getName() + ']',
            new RestoreSnapshotStateTask(
                request,
                snapshot,
                featureStatesToRestore.keySet(),
                // Apply renaming on index names, returning a map of names where
                // the key is the renamed index and the value is the original name
                renamedIndices(
                    request,
                    requestedIndicesIncludingSystem,
                    nonSystemDataStreamBackingIndices,
                    nonSystemDataStreamFailureIndices,
                    allSystemIndicesToRestore,
                    repositoryData
                ),
                snapshotInfo,
                metadataBuilder.dataStreams(dataStreamsToRestore, dataStreamAliasesToRestore).build(),
                dataStreamsToRestore.values(),
                updater,
                clusterService.getSettings(),
                listener
            )
        );
    }

    @SuppressForbidden(reason = "legacy usage of unbatched task") // TODO add support for batching here
    private void submitUnbatchedTask(@SuppressWarnings("SameParameterValue") String source, ClusterStateUpdateTask task) {
        clusterService.submitUnbatchedStateUpdateTask(source, task);
    }

    private void setRefreshRepositoryUuidOnRestore(boolean refreshRepositoryUuidOnRestore) {
        this.refreshRepositoryUuidOnRestore = refreshRepositoryUuidOnRestore;
    }

    /**
     * Best-effort attempt to make sure that we know all the repository UUIDs. Calls {@link Repository#getRepositoryData} on every
     * {@link BlobStoreRepository} with a missing UUID.
     *
     * @param enabled             If {@code false} this method completes the listener immediately
     * @param repositoriesService Supplies the repositories to check
     * @param onCompletion        Action that is executed when all repositories have been refreshed.
     * @param responseExecutor    Executor on which to execute {@code onCompletion} if not using the calling thread.
     */
    // Exposed for tests
<<<<<<< HEAD
    static void refreshRepositoryUuids(boolean enabled, RepositoriesService repositoriesService, Executor executor, Runnable onCompletion) {
=======
    static void refreshRepositoryUuids(
        boolean enabled,
        RepositoriesService repositoriesService,
        Runnable onCompletion,
        Executor responseExecutor
    ) {
>>>>>>> 0f6529de
        try (var refs = new RefCountingRunnable(onCompletion)) {
            if (enabled == false) {
                logger.debug("repository UUID refresh is disabled");
                return;
            }

            for (Repository repository : repositoriesService.getRepositories().values()) {
                // We only care about BlobStoreRepositories because they're the only ones that can contain a searchable snapshot, and we
                // only care about ones with missing UUIDs. It's possible to have the UUID change from under us if, e.g., the repository was
                // wiped by an external force, but in this case any searchable snapshots are lost anyway so it doesn't really matter.
                if (repository instanceof BlobStoreRepository && repository.getMetadata().uuid().equals(RepositoryData.MISSING_UUID)) {
                    final var repositoryName = repository.getMetadata().name();
                    logger.info("refreshing repository UUID for repository [{}]", repositoryName);
<<<<<<< HEAD
                    repository.getRepositoryData(executor, ActionListener.releaseAfter(new ActionListener<>() {
=======
                    repository.getRepositoryData(responseExecutor, ActionListener.releaseAfter(new ActionListener<>() {
>>>>>>> 0f6529de
                        @Override
                        public void onResponse(RepositoryData repositoryData) {
                            logger.debug(() -> format("repository UUID [%s] refresh completed", repositoryName));
                        }

                        @Override
                        public void onFailure(Exception e) {
                            logger.debug(() -> format("repository UUID [%s] refresh failed", repositoryName), e);
                        }
                    }, refs.acquire()));
                }
            }
        }
    }

    private boolean isSystemIndex(IndexMetadata indexMetadata) {
        return indexMetadata.isSystem() || systemIndices.isSystemName(indexMetadata.getIndex().getName());
    }

    private static Tuple<Map<String, DataStream>, Map<String, DataStreamAlias>> getDataStreamsToRestore(
        Repository repository,
        SnapshotId snapshotId,
        SnapshotInfo snapshotInfo,
        Metadata globalMetadata,
        List<String> requestIndices,
        Collection<String> featureStateDataStreams,
        boolean includeAliases
    ) {
        Map<String, DataStream> dataStreams;
        Map<String, DataStreamAlias> dataStreamAliases;
        List<String> requestedDataStreams = filterIndices(
            snapshotInfo.dataStreams(),
            Stream.of(requestIndices, featureStateDataStreams).flatMap(Collection::stream).toArray(String[]::new),
            IndicesOptions.lenientExpand()
        );
        if (requestedDataStreams.isEmpty()) {
            dataStreams = Map.of();
            dataStreamAliases = Map.of();
        } else {
            if (globalMetadata == null) {
                globalMetadata = repository.getSnapshotGlobalMetadata(snapshotId);
            }
            final Map<String, DataStream> dataStreamsInSnapshot = globalMetadata.dataStreams();
            dataStreams = Maps.newMapWithExpectedSize(requestedDataStreams.size());
            for (String requestedDataStream : requestedDataStreams) {
                final DataStream dataStreamInSnapshot = dataStreamsInSnapshot.get(requestedDataStream);
                assert dataStreamInSnapshot != null : "DataStream [" + requestedDataStream + "] not found in snapshot";

                if (dataStreamInSnapshot.isSystem() == false) {
                    dataStreams.put(requestedDataStream, dataStreamInSnapshot);
                } else if (requestIndices.contains(requestedDataStream)) {
                    throw new IllegalArgumentException(
                        format(
                            "requested system data stream [%s], but system data streams can only be restored as part of a feature state",
                            requestedDataStream
                        )
                    );
                } else if (featureStateDataStreams.contains(requestedDataStream)) {
                    dataStreams.put(requestedDataStream, dataStreamInSnapshot);
                } else {
                    logger.debug(
                        "omitting system data stream [{}] from snapshot restoration because its feature state was not requested",
                        requestedDataStream
                    );
                }
            }
            if (includeAliases) {
                dataStreamAliases = new HashMap<>();
                final Map<String, DataStreamAlias> dataStreamAliasesInSnapshot = globalMetadata.dataStreamAliases();
                for (DataStreamAlias alias : dataStreamAliasesInSnapshot.values()) {
                    DataStreamAlias copy = alias.intersect(dataStreams.keySet()::contains);
                    if (copy.getDataStreams().isEmpty() == false) {
                        dataStreamAliases.put(alias.getName(), copy);
                    }
                }
            } else {
                dataStreamAliases = Map.of();
            }
        }
        return new Tuple<>(dataStreams, dataStreamAliases);
    }

    private Map<String, List<String>> getFeatureStatesToRestore(
        RestoreSnapshotRequest request,
        SnapshotInfo snapshotInfo,
        Snapshot snapshot
    ) {
        if (snapshotInfo.featureStates() == null) {
            return Collections.emptyMap();
        }
        final Map<String, List<String>> snapshotFeatureStates = snapshotInfo.featureStates()
            .stream()
            .collect(Collectors.toMap(SnapshotFeatureInfo::getPluginName, SnapshotFeatureInfo::getIndices));

        final Map<String, List<String>> featureStatesToRestore;
        final String[] requestedFeatureStates = request.featureStates();

        if (requestedFeatureStates == null || requestedFeatureStates.length == 0) {
            // Handle the default cases - defer to the global state value
            if (request.includeGlobalState()) {
                featureStatesToRestore = new HashMap<>(snapshotFeatureStates);
            } else {
                featureStatesToRestore = Collections.emptyMap();
            }
        } else if (requestedFeatureStates.length == 1 && NO_FEATURE_STATES_VALUE.equalsIgnoreCase(requestedFeatureStates[0])) {
            // If there's exactly one value and it's "none", include no states
            featureStatesToRestore = Collections.emptyMap();
        } else {
            // Otherwise, handle the list of requested feature states
            final Set<String> requestedStates = Set.of(requestedFeatureStates);
            if (requestedStates.contains(NO_FEATURE_STATES_VALUE)) {
                throw new SnapshotRestoreException(
                    snapshot,
                    "the feature_states value ["
                        + NO_FEATURE_STATES_VALUE
                        + "] indicates that no feature states should be restored, but other feature states were requested: "
                        + requestedStates
                );
            }
            if (snapshotFeatureStates.keySet().containsAll(requestedStates) == false) {
                Set<String> nonExistingRequestedStates = new HashSet<>(requestedStates);
                nonExistingRequestedStates.removeAll(snapshotFeatureStates.keySet());
                throw new SnapshotRestoreException(
                    snapshot,
                    "requested feature states [" + nonExistingRequestedStates + "] are not present in snapshot"
                );
            }
            featureStatesToRestore = new HashMap<>(snapshotFeatureStates);
            featureStatesToRestore.keySet().retainAll(requestedStates);
        }

        final List<String> featuresNotOnThisNode = featureStatesToRestore.keySet()
            .stream()
            .filter(s -> systemIndices.getFeatureNames().contains(s) == false)
            .toList();
        if (featuresNotOnThisNode.isEmpty() == false) {
            throw new SnapshotRestoreException(
                snapshot,
                "requested feature states "
                    + featuresNotOnThisNode
                    + " are present in "
                    + "snapshot but those features are not installed on the current master node"
            );
        }
        return featureStatesToRestore;
    }

    /**
     * Resolves a set of index names that currently exist in the cluster that are part of a feature state which is about to be restored,
     * and should therefore be removed prior to restoring those feature states from the snapshot.
     *
     * @param currentState The current cluster state
     * @param featureStatesToRestore A set of feature state names that are about to be restored
     * @return A set of index names that should be removed based on the feature states being restored
     */
    private Set<Index> resolveSystemIndicesToDelete(ClusterState currentState, Set<String> featureStatesToRestore) {
        if (featureStatesToRestore == null) {
            return Collections.emptySet();
        }

        return featureStatesToRestore.stream()
            .map(systemIndices::getFeature)
            .filter(Objects::nonNull) // Features that aren't present on this node will be warned about in `getFeatureStatesToRestore`
            .flatMap(feature -> feature.getIndexDescriptors().stream())
            .flatMap(descriptor -> descriptor.getMatchingIndices(currentState.metadata()).stream())
            .map(indexName -> {
                assert currentState.metadata().hasIndex(indexName) : "index [" + indexName + "] not found in metadata but must be present";
                return currentState.metadata().getIndices().get(indexName).getIndex();
            })
            .collect(Collectors.toUnmodifiableSet());
    }

    // visible for testing
    static DataStream updateDataStream(DataStream dataStream, Metadata.Builder metadata, RestoreSnapshotRequest request) {
        String dataStreamName = dataStream.getName();
        if (request.renamePattern() != null && request.renameReplacement() != null) {
            dataStreamName = dataStreamName.replaceAll(request.renamePattern(), request.renameReplacement());
        }
        List<Index> updatedIndices = dataStream.getIndices()
            .stream()
            .map(i -> metadata.get(renameIndex(i.getName(), request, true, false)).getIndex())
            .toList();
        List<Index> updatedFailureIndices = DataStream.isFailureStoreFeatureFlagEnabled()
            ? dataStream.getFailureIndices()
                .getIndices()
                .stream()
                .map(i -> metadata.get(renameIndex(i.getName(), request, false, true)).getIndex())
                .toList()
            : List.of();
        return dataStream.copy()
            .setName(dataStreamName)
            .setBackingIndices(dataStream.getBackingIndices().copy().setIndices(updatedIndices).build())
            .setFailureIndices(dataStream.getFailureIndices().copy().setIndices(updatedFailureIndices).build())
            .build();
    }

    public static RestoreInProgress updateRestoreStateWithDeletedIndices(RestoreInProgress oldRestore, Set<Index> deletedIndices) {
        boolean changesMade = false;
        RestoreInProgress.Builder builder = new RestoreInProgress.Builder();
        for (RestoreInProgress.Entry entry : oldRestore) {
            ImmutableOpenMap.Builder<ShardId, ShardRestoreStatus> shardsBuilder = null;
            for (Map.Entry<ShardId, ShardRestoreStatus> cursor : entry.shards().entrySet()) {
                ShardId shardId = cursor.getKey();
                if (deletedIndices.contains(shardId.getIndex())) {
                    changesMade = true;
                    if (shardsBuilder == null) {
                        shardsBuilder = ImmutableOpenMap.builder(entry.shards());
                    }
                    shardsBuilder.put(shardId, new ShardRestoreStatus(null, RestoreInProgress.State.FAILURE, "index was deleted"));
                }
            }
            if (shardsBuilder != null) {
                ImmutableOpenMap<ShardId, ShardRestoreStatus> shards = shardsBuilder.build();
                builder.add(
                    new RestoreInProgress.Entry(
                        entry.uuid(),
                        entry.snapshot(),
                        overallState(RestoreInProgress.State.STARTED, shards),
                        entry.quiet(),
                        entry.indices(),
                        shards
                    )
                );
            } else {
                builder.add(entry);
            }
        }
        if (changesMade) {
            return builder.build();
        } else {
            return oldRestore;
        }
    }

    public record RestoreCompletionResponse(String uuid, Snapshot snapshot, RestoreInfo restoreInfo) {}

    public static class RestoreInProgressUpdater implements RoutingChangesObserver {
        // Map of RestoreUUID to a of changes to the shards' restore statuses
        private final Map<String, Map<ShardId, ShardRestoreStatus>> shardChanges = new HashMap<>();

        @Override
        public void shardStarted(ShardRouting initializingShard, ShardRouting startedShard) {
            // mark snapshot as completed
            if (initializingShard.primary()) {
                RecoverySource recoverySource = initializingShard.recoverySource();
                if (recoverySource.getType() == RecoverySource.Type.SNAPSHOT) {
                    changes(recoverySource).put(
                        initializingShard.shardId(),
                        new ShardRestoreStatus(initializingShard.currentNodeId(), RestoreInProgress.State.SUCCESS)
                    );
                }
            }
        }

        @Override
        public void shardFailed(ShardRouting failedShard, UnassignedInfo unassignedInfo) {
            if (failedShard.primary() && failedShard.initializing()) {
                RecoverySource recoverySource = failedShard.recoverySource();
                if (recoverySource.getType() == RecoverySource.Type.SNAPSHOT) {
                    // mark restore entry for this shard as failed when it's due to a file corruption. There is no need wait on retries
                    // to restore this shard on another node if the snapshot files are corrupt. In case where a node just left or crashed,
                    // however, we only want to acknowledge the restore operation once it has been successfully restored on another node.
                    if (unassignedInfo.failure() != null && Lucene.isCorruptionException(unassignedInfo.failure().getCause())) {
                        changes(recoverySource).put(
                            failedShard.shardId(),
                            new ShardRestoreStatus(
                                failedShard.currentNodeId(),
                                RestoreInProgress.State.FAILURE,
                                unassignedInfo.failure().getCause().getMessage()
                            )
                        );
                    }
                }
            }
        }

        @Override
        public void shardInitialized(ShardRouting unassignedShard, ShardRouting initializedShard) {
            // if we force an empty primary, we should also fail the restore entry
            if (unassignedShard.recoverySource().getType() == RecoverySource.Type.SNAPSHOT
                && initializedShard.recoverySource().getType() != RecoverySource.Type.SNAPSHOT) {
                changes(unassignedShard.recoverySource()).put(
                    unassignedShard.shardId(),
                    new ShardRestoreStatus(
                        null,
                        RestoreInProgress.State.FAILURE,
                        "recovery source type changed from snapshot to " + initializedShard.recoverySource()
                    )
                );
            }
        }

        @Override
        public void unassignedInfoUpdated(ShardRouting unassignedShard, UnassignedInfo newUnassignedInfo) {
            RecoverySource recoverySource = unassignedShard.recoverySource();
            if (recoverySource.getType() == RecoverySource.Type.SNAPSHOT) {
                if (newUnassignedInfo.lastAllocationStatus() == UnassignedInfo.AllocationStatus.DECIDERS_NO) {
                    String reason = "shard could not be allocated to any of the nodes";
                    changes(recoverySource).put(
                        unassignedShard.shardId(),
                        new ShardRestoreStatus(unassignedShard.currentNodeId(), RestoreInProgress.State.FAILURE, reason)
                    );
                }
            }
        }

        /**
         * Helper method that creates update entry for the given recovery source's restore uuid
         * if such an entry does not exist yet.
         */
        private Map<ShardId, ShardRestoreStatus> changes(RecoverySource recoverySource) {
            assert recoverySource.getType() == RecoverySource.Type.SNAPSHOT;
            return shardChanges.computeIfAbsent(((SnapshotRecoverySource) recoverySource).restoreUUID(), k -> new HashMap<>());
        }

        public RestoreInProgress applyChanges(final RestoreInProgress oldRestore) {
            if (shardChanges.isEmpty() == false) {
                RestoreInProgress.Builder builder = new RestoreInProgress.Builder();
                for (RestoreInProgress.Entry entry : oldRestore) {
                    Map<ShardId, ShardRestoreStatus> updates = shardChanges.get(entry.uuid());
                    Map<ShardId, ShardRestoreStatus> shardStates = entry.shards();
                    if (updates != null && updates.isEmpty() == false) {
                        Map<ShardId, ShardRestoreStatus> shardsBuilder = new HashMap<>(shardStates);
                        for (Map.Entry<ShardId, ShardRestoreStatus> shard : updates.entrySet()) {
                            ShardId shardId = shard.getKey();
                            ShardRestoreStatus status = shardStates.get(shardId);
                            if (status == null || status.state().completed() == false) {
                                shardsBuilder.put(shardId, shard.getValue());
                            }
                        }

                        Map<ShardId, ShardRestoreStatus> shards = Map.copyOf(shardsBuilder);
                        RestoreInProgress.State newState = overallState(RestoreInProgress.State.STARTED, shards);
                        builder.add(
                            new RestoreInProgress.Entry(entry.uuid(), entry.snapshot(), newState, entry.quiet(), entry.indices(), shards)
                        );
                    } else {
                        builder.add(entry);
                    }
                }
                return builder.build();
            } else {
                return oldRestore;
            }
        }
    }

    private static RestoreInProgress.State overallState(
        RestoreInProgress.State nonCompletedState,
        Map<ShardId, RestoreInProgress.ShardRestoreStatus> shards
    ) {
        boolean hasFailed = false;
        for (RestoreInProgress.ShardRestoreStatus status : shards.values()) {
            if (status.state().completed() == false) {
                return nonCompletedState;
            }
            if (status.state() == RestoreInProgress.State.FAILURE) {
                hasFailed = true;
            }
        }
        if (hasFailed) {
            return RestoreInProgress.State.FAILURE;
        } else {
            return RestoreInProgress.State.SUCCESS;
        }
    }

    public static boolean completed(Map<ShardId, RestoreInProgress.ShardRestoreStatus> shards) {
        for (RestoreInProgress.ShardRestoreStatus status : shards.values()) {
            if (status.state().completed() == false) {
                return false;
            }
        }
        return true;
    }

    public static int failedShards(Map<ShardId, RestoreInProgress.ShardRestoreStatus> shards) {
        int failedShards = 0;
        for (RestoreInProgress.ShardRestoreStatus status : shards.values()) {
            if (status.state() == RestoreInProgress.State.FAILURE) {
                failedShards++;
            }
        }
        return failedShards;
    }

    private static String renameIndex(String index, RestoreSnapshotRequest request, boolean isBackingIndex, boolean isFailureStore) {
        if (request.renameReplacement() == null || request.renamePattern() == null) {
            return index;
        }
        String prefix = null;
        if (isBackingIndex && index.startsWith(DataStream.BACKING_INDEX_PREFIX)) {
            prefix = DataStream.BACKING_INDEX_PREFIX;
        }
        if (isFailureStore && index.startsWith(DataStream.FAILURE_STORE_PREFIX)) {
            prefix = DataStream.FAILURE_STORE_PREFIX;
        }
        String renamedIndex;
        if (prefix != null) {
            index = index.substring(prefix.length());
        }
        renamedIndex = index.replaceAll(request.renamePattern(), request.renameReplacement());
        if (prefix != null) {
            renamedIndex = prefix + renamedIndex;
        }
        return renamedIndex;
    }

    private static Map<String, IndexId> renamedIndices(
        RestoreSnapshotRequest request,
        List<String> filteredIndices,
        Set<String> dataStreamBackingIndices,
        Set<String> dataStreamFailureIndices,
        Set<String> featureIndices,
        RepositoryData repositoryData
    ) {
        Map<String, IndexId> renamedIndices = new HashMap<>();
        for (String index : filteredIndices) {
            String renamedIndex;
            if (featureIndices.contains(index)) {
                // Don't rename system indices
                renamedIndex = index;
            } else {
                renamedIndex = renameIndex(
                    index,
                    request,
                    dataStreamBackingIndices.contains(index),
                    dataStreamFailureIndices.contains(index)
                );
            }
            IndexId previousIndex = renamedIndices.put(renamedIndex, repositoryData.resolveIndexId(index));
            if (previousIndex != null) {
                throw new SnapshotRestoreException(
                    request.repository(),
                    request.snapshot(),
                    "indices [" + index + "] and [" + previousIndex.getName() + "] are renamed into the same index [" + renamedIndex + "]"
                );
            }
        }
        return Collections.unmodifiableMap(renamedIndices);
    }

    /**
     * Checks that snapshots can be restored and have compatible version
     * @param repository      repository name
     * @param snapshotInfo    snapshot metadata
     * @param preRestoreVersionChecks
     */
    static void validateSnapshotRestorable(
        RestoreSnapshotRequest request,
        RepositoryMetadata repository,
        SnapshotInfo snapshotInfo,
        List<BiConsumer<Snapshot, IndexVersion>> preRestoreVersionChecks
    ) {
        if (snapshotInfo.state().restorable() == false) {
            throw new SnapshotRestoreException(
                new Snapshot(repository.name(), snapshotInfo.snapshotId()),
                "unsupported snapshot state [" + snapshotInfo.state() + "]"
            );
        }
        if (IndexVersion.current().before(snapshotInfo.version())) {
            throw new SnapshotRestoreException(
                new Snapshot(repository.name(), snapshotInfo.snapshotId()),
                "the snapshot was created with version ["
                    + snapshotInfo.version().toReleaseVersion()
                    + "] which is higher than the version of this node ["
                    + IndexVersion.current().toReleaseVersion()
                    + "]"
            );
        }
        Snapshot snapshot = new Snapshot(repository.name(), snapshotInfo.snapshotId());
        preRestoreVersionChecks.forEach(c -> c.accept(snapshot, snapshotInfo.version()));
        if (request.includeGlobalState() && snapshotInfo.includeGlobalState() == Boolean.FALSE) {
            throw new SnapshotRestoreException(
                new Snapshot(repository.name(), snapshotInfo.snapshotId()),
                "cannot restore global state since the snapshot was created without global state"
            );
        }
    }

    public static boolean failed(SnapshotInfo snapshot, String index) {
        for (SnapshotShardFailure failure : snapshot.shardFailures()) {
            if (index.equals(failure.index())) {
                return true;
            }
        }
        return false;
    }

    /**
     * Returns the indices that are currently being restored and that are contained in the indices-to-check set.
     */
    public static Set<Index> restoringIndices(final ClusterState currentState, final Set<Index> indicesToCheck) {
        final Set<Index> indices = new HashSet<>();
        for (RestoreInProgress.Entry entry : RestoreInProgress.get(currentState)) {
            for (Map.Entry<ShardId, RestoreInProgress.ShardRestoreStatus> shard : entry.shards().entrySet()) {
                Index index = shard.getKey().getIndex();
                if (indicesToCheck.contains(index)
                    && shard.getValue().state().completed() == false
                    && currentState.getMetadata().index(index) != null) {
                    indices.add(index);
                }
            }
        }
        return indices;
    }

    public static RestoreInProgress.Entry restoreInProgress(ClusterState state, String restoreUUID) {
        return RestoreInProgress.get(state).get(restoreUUID);
    }

    /**
     * Set to true if {@link #removeCompletedRestoresFromClusterState()} already has an in-flight state update running that will clean up
     * all completed restores from the cluster state.
     */
    private volatile boolean cleanupInProgress = false;

    // run a cluster state update that removes all completed restores from the cluster state
    private void removeCompletedRestoresFromClusterState() {
        submitUnbatchedTask("clean up snapshot restore status", new ClusterStateUpdateTask(Priority.URGENT) {
            @Override
            public ClusterState execute(ClusterState currentState) {
                RestoreInProgress.Builder restoreInProgressBuilder = new RestoreInProgress.Builder();
                boolean changed = false;
                for (RestoreInProgress.Entry entry : RestoreInProgress.get(currentState)) {
                    if (entry.state().completed()) {
                        logger.log(
                            entry.quiet() ? Level.DEBUG : Level.INFO,
                            "completed restore of snapshot [{}] with state [{}]",
                            entry.snapshot(),
                            entry.state()
                        );
                        changed = true;
                    } else {
                        restoreInProgressBuilder.add(entry);
                    }
                }
                return changed == false
                    ? currentState
                    : ClusterState.builder(currentState).putCustom(RestoreInProgress.TYPE, restoreInProgressBuilder.build()).build();
            }

            @Override
            public void onFailure(final Exception e) {
                cleanupInProgress = false;
                logger.log(
                    MasterService.isPublishFailureException(e) ? Level.DEBUG : Level.WARN,
                    "failed to remove completed restores from cluster state",
                    e
                );
            }

            @Override
            public void clusterStateProcessed(ClusterState oldState, ClusterState newState) {
                cleanupInProgress = false;
            }
        });
    }

    @Override
    public void applyClusterState(ClusterChangedEvent event) {
        try {
            if (event.localNodeMaster() && cleanupInProgress == false) {
                for (RestoreInProgress.Entry entry : RestoreInProgress.get(event.state())) {
                    if (entry.state().completed()) {
                        assert completed(entry.shards()) : "state says completed but restore entries are not";
                        removeCompletedRestoresFromClusterState();
                        cleanupInProgress = true;
                        // the above method cleans up all completed restores, no need to keep looping
                        break;
                    }
                }
            }
        } catch (Exception t) {
            assert false : t;
            logger.warn("Failed to update restore state ", t);
        }
    }

    /**
     * Optionally updates index settings in indexMetadata by removing settings listed in ignoreSettings and
     * merging them with settings in changeSettings.
     */
    private static IndexMetadata updateIndexSettings(
        Snapshot snapshot,
        IndexMetadata indexMetadata,
        Settings changeSettings,
        String[] ignoreSettings
    ) {
        final Settings settings = indexMetadata.getSettings();
        Settings normalizedChangeSettings = Settings.builder()
            .put(changeSettings)
            .normalizePrefix(IndexMetadata.INDEX_SETTING_PREFIX)
            .build();
        if (IndexSettings.INDEX_SOFT_DELETES_SETTING.get(settings)
            && IndexSettings.INDEX_SOFT_DELETES_SETTING.exists(changeSettings)
            && IndexSettings.INDEX_SOFT_DELETES_SETTING.get(changeSettings) == false) {
            throw new SnapshotRestoreException(
                snapshot,
                "cannot disable setting [" + IndexSettings.INDEX_SOFT_DELETES_SETTING.getKey() + "] on restore"
            );
        }
        if ("snapshot".equals(INDEX_STORE_TYPE_SETTING.get(settings))) {
            final Boolean changed = changeSettings.getAsBoolean(SEARCHABLE_SNAPSHOTS_DELETE_SNAPSHOT_ON_INDEX_DELETION, null);
            if (changed != null) {
                final Boolean previous = settings.getAsBoolean(SEARCHABLE_SNAPSHOTS_DELETE_SNAPSHOT_ON_INDEX_DELETION, null);
                if (Objects.equals(previous, changed) == false) {
                    throw new SnapshotRestoreException(
                        snapshot,
                        format(
                            "cannot change value of [%s] when restoring searchable snapshot [%s:%s] as index %s",
                            SEARCHABLE_SNAPSHOTS_DELETE_SNAPSHOT_ON_INDEX_DELETION,
                            snapshot.getRepository(),
                            snapshot.getSnapshotId().getName(),
                            indexMetadata.getIndex()
                        )
                    );
                }
            }
        }
        IndexMetadata.Builder builder = IndexMetadata.builder(indexMetadata);
        Set<String> keyFilters = new HashSet<>();
        List<String> simpleMatchPatterns = new ArrayList<>();
        for (String ignoredSetting : ignoreSettings) {
            if (Regex.isSimpleMatchPattern(ignoredSetting) == false) {
                if (UNREMOVABLE_SETTINGS.contains(ignoredSetting)) {
                    throw new SnapshotRestoreException(snapshot, "cannot remove setting [" + ignoredSetting + "] on restore");
                } else {
                    keyFilters.add(ignoredSetting);
                }
            } else {
                simpleMatchPatterns.add(ignoredSetting);
            }
        }
        Settings.Builder settingsBuilder = Settings.builder().put(settings.filter(k -> {
            if (UNREMOVABLE_SETTINGS.contains(k) == false) {
                for (String filterKey : keyFilters) {
                    if (k.equals(filterKey)) {
                        return false;
                    }
                }
                for (String pattern : simpleMatchPatterns) {
                    if (Regex.simpleMatch(pattern, k)) {
                        return false;
                    }
                }
            }
            return true;
        })).put(normalizedChangeSettings.filter(k -> {
            if (UNMODIFIABLE_SETTINGS.contains(k)) {
                throw new SnapshotRestoreException(snapshot, "cannot modify setting [" + k + "] on restore");
            } else {
                return true;
            }
        }));
        settingsBuilder.remove(MetadataIndexStateService.VERIFIED_BEFORE_CLOSE_SETTING.getKey());
        return builder.settings(settingsBuilder).build();
    }

    /**
     * Cluster state update task that is executed to start a restore operation.
     */
    private final class RestoreSnapshotStateTask extends ClusterStateUpdateTask {

        /**
         * UUID to use for this restore, as returned by {@link RestoreInProgress.Entry#uuid()}.
         */
        private final String restoreUUID = UUIDs.randomBase64UUID();

        /**
         * The restore request that triggered this restore task.
         */
        private final RestoreSnapshotRequest request;

        /**
         * Feature states to restore.
         */
        private final Set<String> featureStatesToRestore;

        /**
         * Map of index names to restore to the repository index id to restore them from.
         */
        private final Map<String, IndexId> indicesToRestore;

        private final Snapshot snapshot;

        /**
         * Snapshot info of the snapshot to restore
         */
        private final SnapshotInfo snapshotInfo;

        /**
         * Metadata loaded from the snapshot
         */
        private final Metadata metadata;

        private final Collection<DataStream> dataStreamsToRestore;

        private final BiConsumer<ClusterState, Metadata.Builder> updater;

        private final AllocationActionListener<RestoreCompletionResponse> listener;
        private final Settings settings;

        @Nullable
        private RestoreInfo restoreInfo;

        RestoreSnapshotStateTask(
            RestoreSnapshotRequest request,
            Snapshot snapshot,
            Set<String> featureStatesToRestore,
            Map<String, IndexId> indicesToRestore,
            SnapshotInfo snapshotInfo,
            Metadata metadata,
            Collection<DataStream> dataStreamsToRestore,
            BiConsumer<ClusterState, Metadata.Builder> updater,
            Settings settings,
            ActionListener<RestoreCompletionResponse> listener
        ) {
            super(request.masterNodeTimeout());
            this.request = request;
            this.snapshot = snapshot;
            this.featureStatesToRestore = featureStatesToRestore;
            this.indicesToRestore = indicesToRestore;
            this.snapshotInfo = snapshotInfo;
            this.metadata = metadata;
            this.dataStreamsToRestore = dataStreamsToRestore;
            this.updater = updater;
            this.settings = settings;
            this.listener = new AllocationActionListener<>(listener, threadPool.getThreadContext());
        }

        @Override
        public ClusterState execute(ClusterState currentState) {
            // Check if the snapshot to restore is currently being deleted
            ensureSnapshotNotDeleted(currentState);

            // Clear out all existing indices which fall within a system index pattern being restored
            currentState = MetadataDeleteIndexService.deleteIndices(
                currentState,
                resolveSystemIndicesToDelete(currentState, featureStatesToRestore),
                settings
            );

            // List of searchable snapshots indices to restore
            final Set<Index> searchableSnapshotsIndices = new HashSet<>();

            // Updating cluster state
            final Metadata.Builder mdBuilder = Metadata.builder(currentState.metadata());
            final ClusterBlocks.Builder blocks = ClusterBlocks.builder().blocks(currentState.blocks());
            final RoutingTable.Builder rtBuilder = RoutingTable.builder(
                allocationService.getShardRoutingRoleStrategy(),
                currentState.routingTable()
            );

            final Map<ShardId, ShardRestoreStatus> shards = new HashMap<>();

            final IndexVersion minIndexCompatibilityVersion = currentState.getNodes().getMinSupportedIndexVersion();
            final String localNodeId = clusterService.state().nodes().getLocalNodeId();
            for (Map.Entry<String, IndexId> indexEntry : indicesToRestore.entrySet()) {
                final IndexId index = indexEntry.getValue();
                final IndexMetadata originalIndexMetadata = metadata.index(index.getName());
                repositoriesService.getPreRestoreVersionChecks()
                    .forEach(check -> check.accept(snapshot, originalIndexMetadata.getCreationVersion()));
                IndexMetadata snapshotIndexMetadata = updateIndexSettings(
                    snapshot,
                    originalIndexMetadata,
                    request.indexSettings(),
                    request.ignoreIndexSettings()
                );
                if (snapshotIndexMetadata.getCompatibilityVersion().before(minIndexCompatibilityVersion)) {
                    // adapt index metadata so that it can be understood by current version
                    snapshotIndexMetadata = convertLegacyIndex(snapshotIndexMetadata, currentState, indicesService);
                }
                try {
                    snapshotIndexMetadata = indexMetadataVerifier.verifyIndexMetadata(snapshotIndexMetadata, minIndexCompatibilityVersion);
                } catch (Exception ex) {
                    throw new SnapshotRestoreException(snapshot, "cannot restore index [" + index + "] because it cannot be upgraded", ex);
                }
                final String renamedIndexName = indexEntry.getKey();
                final IndexMetadata currentIndexMetadata = currentState.metadata().index(renamedIndexName);
                final SnapshotRecoverySource recoverySource = new SnapshotRecoverySource(
                    restoreUUID,
                    snapshot,
                    snapshotInfo.version(),
                    index
                );
                final boolean partial = checkPartial(index.getName());
                final Set<Integer> ignoreShards = new HashSet<>();
                final IndexMetadata updatedIndexMetadata;

                // different paths depending on whether we are restoring to create a new index or restoring over an existing closed index
                // that will be opened by the restore
                if (currentIndexMetadata == null) {
                    // Index doesn't exist - create it and start recovery
                    // Make sure that the index we are about to create has a valid name
                    ensureValidIndexName(currentState, snapshotIndexMetadata, renamedIndexName);
                    shardLimitValidator.validateShardLimit(snapshotIndexMetadata.getSettings(), currentState);

                    final IndexMetadata.Builder indexMdBuilder = restoreToCreateNewIndex(
                        snapshotIndexMetadata,
                        renamedIndexName,
                        currentState.getMinTransportVersion()
                    );
                    if (request.includeAliases() == false
                        && snapshotIndexMetadata.getAliases().isEmpty() == false
                        && isSystemIndex(snapshotIndexMetadata) == false) {
                        // Remove all aliases - they shouldn't be restored
                        indexMdBuilder.removeAllAliases();
                    } else {
                        ensureNoAliasNameConflicts(snapshotIndexMetadata);
                    }
                    updatedIndexMetadata = indexMdBuilder.build();
                    if (partial) {
                        populateIgnoredShards(index.getName(), ignoreShards);
                    }
                    rtBuilder.addAsNewRestore(updatedIndexMetadata, recoverySource, ignoreShards);
                    blocks.addBlocks(updatedIndexMetadata);
                } else {
                    // Index exists and it's closed - open it in metadata and start recovery
                    validateExistingClosedIndex(currentIndexMetadata, snapshotIndexMetadata, renamedIndexName, partial);
                    final IndexMetadata.Builder indexMdBuilder = restoreOverClosedIndex(
                        snapshotIndexMetadata,
                        currentIndexMetadata,
                        currentState.getMinTransportVersion()
                    );

                    if (request.includeAliases() == false && isSystemIndex(snapshotIndexMetadata) == false) {
                        // Remove all snapshot aliases
                        if (snapshotIndexMetadata.getAliases().isEmpty() == false) {
                            indexMdBuilder.removeAllAliases();
                        }
                        // Add existing aliases
                        for (AliasMetadata alias : currentIndexMetadata.getAliases().values()) {
                            indexMdBuilder.putAlias(alias);
                        }
                    } else {
                        ensureNoAliasNameConflicts(snapshotIndexMetadata);
                    }
                    updatedIndexMetadata = indexMdBuilder.build();
                    rtBuilder.addAsRestore(updatedIndexMetadata, recoverySource);
                    blocks.updateBlocks(updatedIndexMetadata);
                }

                mdBuilder.put(updatedIndexMetadata, true);
                final Index renamedIndex = updatedIndexMetadata.getIndex();
                for (int shard = 0; shard < snapshotIndexMetadata.getNumberOfShards(); shard++) {
                    shards.put(
                        new ShardId(renamedIndex, shard),
                        ignoreShards.contains(shard)
                            ? new ShardRestoreStatus(localNodeId, RestoreInProgress.State.FAILURE)
                            : new ShardRestoreStatus(localNodeId)
                    );
                }

                if ("snapshot".equals(INDEX_STORE_TYPE_SETTING.get(updatedIndexMetadata.getSettings()))) {
                    searchableSnapshotsIndices.add(updatedIndexMetadata.getIndex());
                }
            }

            final ClusterState.Builder builder = ClusterState.builder(currentState);
            if (shards.isEmpty() == false) {
                builder.putCustom(
                    RestoreInProgress.TYPE,
                    new RestoreInProgress.Builder(RestoreInProgress.get(currentState)).add(
                        new RestoreInProgress.Entry(
                            restoreUUID,
                            snapshot,
                            overallState(RestoreInProgress.State.INIT, shards),
                            request.quiet(),
                            List.copyOf(indicesToRestore.keySet()),
                            Map.copyOf(shards)
                        )
                    ).build()
                );
            }

            applyDataStreamRestores(currentState, mdBuilder);

            // Restore global state if needed
            if (request.includeGlobalState()) {
                applyGlobalStateRestore(currentState, mdBuilder);
                fileSettingsService.handleSnapshotRestore(currentState, mdBuilder);
            }

            if (completed(shards)) {
                // We don't have any indices to restore - we are done
                restoreInfo = new RestoreInfo(
                    snapshot.getSnapshotId().getName(),
                    List.copyOf(indicesToRestore.keySet()),
                    shards.size(),
                    shards.size() - failedShards(shards)
                );
            }

            updater.accept(currentState, mdBuilder);
            final ClusterState updatedClusterState = builder.metadata(mdBuilder).blocks(blocks).routingTable(rtBuilder.build()).build();
            if (searchableSnapshotsIndices.isEmpty() == false) {
                ensureSearchableSnapshotsRestorable(updatedClusterState, snapshotInfo, searchableSnapshotsIndices);
            }
            return allocationService.reroute(updatedClusterState, "restored snapshot [" + snapshot + "]", listener.reroute());
        }

        private void applyDataStreamRestores(ClusterState currentState, Metadata.Builder mdBuilder) {
            final Map<String, DataStream> updatedDataStreams = new HashMap<>(currentState.metadata().dataStreams());
            updatedDataStreams.putAll(
                dataStreamsToRestore.stream()
                    .map(ds -> updateDataStream(ds, mdBuilder, request))
                    .collect(Collectors.toMap(DataStream::getName, Function.identity()))
            );
            final Map<String, DataStreamAlias> updatedDataStreamAliases = new HashMap<>(currentState.metadata().dataStreamAliases());
            for (DataStreamAlias alias : metadata.dataStreamAliases().values()) {
                // Merge data stream alias from snapshot with an existing data stream aliases in target cluster:
                updatedDataStreamAliases.compute(
                    alias.getName(),
                    (key, previous) -> alias.restore(previous, request.renamePattern(), request.renameReplacement())
                );
            }
            mdBuilder.dataStreams(updatedDataStreams, updatedDataStreamAliases);
        }

        private void ensureSnapshotNotDeleted(ClusterState currentState) {
            SnapshotDeletionsInProgress deletionsInProgress = SnapshotDeletionsInProgress.get(currentState);
            if (deletionsInProgress.getEntries().stream().anyMatch(entry -> entry.snapshots().contains(snapshot.getSnapshotId()))) {
                throw new ConcurrentSnapshotExecutionException(
                    snapshot,
                    "cannot restore a snapshot while a snapshot deletion is in-progress [" + deletionsInProgress.getEntries().get(0) + "]"
                );
            }
        }

        private void applyGlobalStateRestore(ClusterState currentState, Metadata.Builder mdBuilder) {
            if (metadata.persistentSettings() != null) {
                Settings settings = metadata.persistentSettings();
                if (request.skipOperatorOnlyState()) {
                    // Skip any operator-only settings from the snapshot. This happens when operator privileges are enabled
                    final Set<String> operatorSettingKeys = Stream.concat(
                        settings.keySet().stream(),
                        currentState.metadata().persistentSettings().keySet().stream()
                    ).filter(k -> {
                        final Setting<?> setting = clusterSettings.get(k);
                        return setting != null && setting.isOperatorOnly();
                    }).collect(Collectors.toSet());
                    if (false == operatorSettingKeys.isEmpty()) {
                        settings = Settings.builder()
                            .put(settings.filter(k -> false == operatorSettingKeys.contains(k)))
                            .put(currentState.metadata().persistentSettings().filter(operatorSettingKeys::contains))
                            .build();
                    }
                }
                clusterSettings.validateUpdate(settings);
                mdBuilder.persistentSettings(settings);
            }
            if (metadata.templates() != null) {
                // TODO: Should all existing templates be deleted first?
                for (IndexTemplateMetadata cursor : metadata.templates().values()) {
                    mdBuilder.put(cursor);
                }
            }

            // override existing restorable customs (as there might be nothing in snapshot to override them)
            mdBuilder.removeCustomIf((key, value) -> value.isRestorable());

            // restore customs from the snapshot
            if (metadata.customs() != null) {
                for (var entry : metadata.customs().entrySet()) {
                    if (entry.getValue().isRestorable()) {
                        // TODO: Check request.skipOperatorOnly for Autoscaling policies (NonRestorableCustom)
                        // Don't restore repositories while we are working with them
                        // TODO: Should we restore them at the end?
                        // Also, don't restore data streams here, we already added them to the metadata builder above
                        mdBuilder.putCustom(entry.getKey(), entry.getValue());
                    }
                }
            }
        }

        private void ensureNoAliasNameConflicts(IndexMetadata snapshotIndexMetadata) {
            for (String aliasName : snapshotIndexMetadata.getAliases().keySet()) {
                final IndexId indexId = indicesToRestore.get(aliasName);
                if (indexId != null) {
                    throw new SnapshotRestoreException(
                        snapshot,
                        "cannot rename index ["
                            + indexId
                            + "] into ["
                            + aliasName
                            + "] because of conflict with an alias with the same name"
                    );
                }
            }
        }

        private void populateIgnoredShards(String index, Set<Integer> ignoreShards) {
            for (SnapshotShardFailure failure : snapshotInfo.shardFailures()) {
                if (index.equals(failure.index())) {
                    ignoreShards.add(failure.shardId());
                }
            }
        }

        private boolean checkPartial(String index) {
            // Make sure that index was fully snapshotted
            if (failed(snapshotInfo, index)) {
                if (request.partial()) {
                    return true;
                } else {
                    throw new SnapshotRestoreException(snapshot, "index [" + index + "] wasn't fully snapshotted - cannot restore");
                }
            } else {
                return false;
            }
        }

        private void validateExistingClosedIndex(
            IndexMetadata currentIndexMetadata,
            IndexMetadata snapshotIndexMetadata,
            String renamedIndex,
            boolean partial
        ) {
            // Index exist - checking that it's closed
            if (currentIndexMetadata.getState() != IndexMetadata.State.CLOSE) {
                // TODO: Enable restore for open indices
                throw new SnapshotRestoreException(
                    snapshot,
                    "cannot restore index ["
                        + renamedIndex
                        + "] because an open index "
                        + "with same name already exists in the cluster. Either close or delete the existing index or restore the "
                        + "index under a different name by providing a rename pattern and replacement name"
                );
            }
            // Index exist - checking if it's partial restore
            if (partial) {
                throw new SnapshotRestoreException(
                    snapshot,
                    "cannot restore partial index [" + renamedIndex + "] because such index already exists"
                );
            }
            // Make sure that the number of shards is the same. That's the only thing that we cannot change
            if (currentIndexMetadata.getNumberOfShards() != snapshotIndexMetadata.getNumberOfShards()) {
                throw new SnapshotRestoreException(
                    snapshot,
                    "cannot restore index ["
                        + renamedIndex
                        + "] with ["
                        + currentIndexMetadata.getNumberOfShards()
                        + "] shards from a snapshot of index ["
                        + snapshotIndexMetadata.getIndex().getName()
                        + "] with ["
                        + snapshotIndexMetadata.getNumberOfShards()
                        + "] shards"
                );
            }
        }

        @Override
        public void onFailure(Exception e) {
            logger.warn(() -> "[" + snapshot + "] failed to restore snapshot", e);
            listener.clusterStateUpdate().onFailure(e);
        }

        @Override
        public void clusterStateProcessed(ClusterState oldState, ClusterState newState) {
            logger.log(
                request.quiet() ? Level.DEBUG : Level.INFO,
                "started restore of snapshot [{}] for indices {}",
                snapshot,
                snapshotInfo.indices()
            );
            listener.clusterStateUpdate().onResponse(new RestoreCompletionResponse(restoreUUID, snapshot, restoreInfo));
        }
    }

    private static IndexMetadata convertLegacyIndex(
        IndexMetadata snapshotIndexMetadata,
        ClusterState clusterState,
        IndicesService indicesService
    ) {
        if (snapshotIndexMetadata.getCreationVersion().before(IndexVersion.fromId(5000099))) {
            throw new IllegalArgumentException("can't restore an index created before version 5.0.0");
        }
        IndexMetadata.Builder convertedIndexMetadataBuilder = IndexMetadata.builder(snapshotIndexMetadata);
        convertedIndexMetadataBuilder.settings(
            Settings.builder()
                .put(snapshotIndexMetadata.getSettings())
                .put(IndexMetadata.SETTING_INDEX_VERSION_COMPATIBILITY.getKey(), clusterState.getNodes().getMinSupportedIndexVersion())
                .put(IndexMetadata.SETTING_BLOCKS_WRITE, true)
        );
        snapshotIndexMetadata = convertedIndexMetadataBuilder.build();

        convertedIndexMetadataBuilder = IndexMetadata.builder(snapshotIndexMetadata);

        MappingMetadata mappingMetadata = snapshotIndexMetadata.mapping();
        if (mappingMetadata != null) {
            Map<String, Object> loadedMappingSource = mappingMetadata.rawSourceAsMap();

            // store old mapping under _meta/legacy_mappings
            Map<String, Object> legacyMapping = new LinkedHashMap<>();
            boolean sourceOnlySnapshot = snapshotIndexMetadata.getSettings().getAsBoolean("index.source_only", false);
            if (sourceOnlySnapshot) {
                // actual mapping is under "_meta" (but strip type first)
                Object sourceOnlyMeta = mappingMetadata.sourceAsMap().get("_meta");
                if (sourceOnlyMeta instanceof Map<?, ?> sourceOnlyMetaMap) {
                    legacyMapping.put("legacy_mappings", sourceOnlyMetaMap);
                }
            } else {
                legacyMapping.put("legacy_mappings", loadedMappingSource);
            }

            Map<String, Object> newMappingSource = new LinkedHashMap<>();

            // mappings keyed by type
            Map<String, Object> mergedMapping = new LinkedHashMap<>();
            // bring to single type by merging maps
            for (Map.Entry<String, Object> typeMapping : loadedMappingSource.entrySet()) {
                if (typeMapping.getValue() instanceof Map<?, ?>) {
                    @SuppressWarnings("unchecked")
                    Map<String, Object> mapping = ((Map<String, Object>) typeMapping.getValue());
                    if (mergedMapping.isEmpty()) {
                        mergedMapping.putAll(mapping);
                    } else {
                        XContentHelper.mergeDefaults(mergedMapping, mapping);
                    }
                }
            }

            // reorder top-level map so that _meta appears in right place
            // the order is type, dynamic, enabled, _meta, and then the rest
            if (mergedMapping.containsKey("type")) {
                newMappingSource.put("type", mergedMapping.remove("type"));
            }
            if (mergedMapping.containsKey("dynamic")) {
                newMappingSource.put("dynamic", mergedMapping.remove("dynamic"));
            }
            if (mergedMapping.containsKey("enabled")) {
                newMappingSource.put("enabled", mergedMapping.remove("enabled"));
            }

            // if existing mapping already has a _meta section, merge it with new _meta/legacy_mappings
            if (sourceOnlySnapshot == false && mergedMapping.containsKey("_meta") && mergedMapping.get("_meta") instanceof Map<?, ?>) {
                @SuppressWarnings("unchecked")
                Map<String, Object> oldMeta = (Map<String, Object>) mergedMapping.remove("_meta");
                Map<String, Object> newMeta = new LinkedHashMap<>();
                newMeta.putAll(oldMeta);
                newMeta.putAll(legacyMapping);
                newMappingSource.put("_meta", newMeta);
            } else {
                newMappingSource.put("_meta", legacyMapping);
            }

            // now add the actual mapping
            if (sourceOnlySnapshot == false) {
                newMappingSource.putAll(mergedMapping);
            } else {
                // TODO: automatically add runtime field definitions for source-only snapshots
            }

            Map<String, Object> newMapping = new LinkedHashMap<>();
            newMapping.put(mappingMetadata.type(), newMappingSource);

            MappingMetadata updatedMappingMetadata = new MappingMetadata(mappingMetadata.type(), newMapping);
            convertedIndexMetadataBuilder.putMapping(updatedMappingMetadata);
            IndexMetadata convertedIndexMetadata = convertedIndexMetadataBuilder.build();

            try {
                Mapping mapping;
                try (MapperService mapperService = indicesService.createIndexMapperServiceForValidation(convertedIndexMetadata)) {
                    // create and validate in-memory mapping
                    mapperService.merge(convertedIndexMetadata, MapperService.MergeReason.MAPPING_RECOVERY);
                    mapping = mapperService.documentMapper().mapping();
                }
                if (mapping != null) {
                    convertedIndexMetadataBuilder = IndexMetadata.builder(convertedIndexMetadata);
                    // using the recomputed mapping allows stripping some fields that we no longer support (e.g. include_in_all)
                    convertedIndexMetadataBuilder.putMapping(new MappingMetadata(mapping.toCompressedXContent()));
                    return convertedIndexMetadataBuilder.build();
                }
            } catch (Exception e) {
                final var metadata = snapshotIndexMetadata;
                logger.warn(() -> "could not import mappings for legacy index " + metadata.getIndex().getName(), e);
                // put mapping into _meta/legacy_mappings instead without adding anything else
                convertedIndexMetadataBuilder = IndexMetadata.builder(snapshotIndexMetadata);

                newMappingSource.clear();
                newMappingSource.put("_meta", legacyMapping);

                newMapping = new LinkedHashMap<>();
                newMapping.put(mappingMetadata.type(), newMappingSource);

                updatedMappingMetadata = new MappingMetadata(mappingMetadata.type(), newMapping);
                convertedIndexMetadataBuilder.putMapping(updatedMappingMetadata);
                throw new IllegalArgumentException(e);
            }
        }

        // TODO: _routing? Perhaps we don't need to obey any routing here as stuff is read-only anyway and get API will be disabled
        return convertedIndexMetadataBuilder.build();
    }

    private static IndexMetadata.Builder restoreToCreateNewIndex(
        IndexMetadata snapshotIndexMetadata,
        String renamedIndexName,
        TransportVersion minClusterTransportVersion
    ) {
        return IndexMetadata.builder(snapshotIndexMetadata)
            .state(IndexMetadata.State.OPEN)
            .index(renamedIndexName)
            .settings(
                Settings.builder().put(snapshotIndexMetadata.getSettings()).put(IndexMetadata.SETTING_INDEX_UUID, UUIDs.randomBase64UUID())
            )
            .timestampRange(IndexLongFieldRange.NO_SHARDS)
            .eventIngestedRange(IndexLongFieldRange.NO_SHARDS, minClusterTransportVersion);
    }

    private static IndexMetadata.Builder restoreOverClosedIndex(
        IndexMetadata snapshotIndexMetadata,
        IndexMetadata currentIndexMetadata,
        TransportVersion minTransportVersion
    ) {
        final IndexMetadata.Builder indexMdBuilder = IndexMetadata.builder(snapshotIndexMetadata)
            .state(IndexMetadata.State.OPEN)
            .version(Math.max(snapshotIndexMetadata.getVersion(), 1 + currentIndexMetadata.getVersion()))
            .mappingVersion(Math.max(snapshotIndexMetadata.getMappingVersion(), 1 + currentIndexMetadata.getMappingVersion()))
            .mappingsUpdatedVersion(snapshotIndexMetadata.getMappingsUpdatedVersion())
            .settingsVersion(Math.max(snapshotIndexMetadata.getSettingsVersion(), 1 + currentIndexMetadata.getSettingsVersion()))
            .aliasesVersion(Math.max(snapshotIndexMetadata.getAliasesVersion(), 1 + currentIndexMetadata.getAliasesVersion()))
            .timestampRange(IndexLongFieldRange.NO_SHARDS)
            .eventIngestedRange(IndexLongFieldRange.NO_SHARDS, minTransportVersion)
            .index(currentIndexMetadata.getIndex().getName())
            .settings(
                Settings.builder()
                    .put(snapshotIndexMetadata.getSettings())
                    .put(IndexMetadata.SETTING_INDEX_UUID, currentIndexMetadata.getIndexUUID())
                    .put(IndexMetadata.SETTING_HISTORY_UUID, UUIDs.randomBase64UUID())
            );
        for (int shard = 0; shard < snapshotIndexMetadata.getNumberOfShards(); shard++) {
            indexMdBuilder.primaryTerm(shard, Math.max(snapshotIndexMetadata.primaryTerm(shard), currentIndexMetadata.primaryTerm(shard)));
        }
        return indexMdBuilder;
    }

    private void ensureValidIndexName(ClusterState currentState, IndexMetadata snapshotIndexMetadata, String renamedIndexName) {
        final boolean isHidden = snapshotIndexMetadata.isHidden();
        MetadataCreateIndexService.validateIndexName(renamedIndexName, currentState);
        createIndexService.validateDotIndex(renamedIndexName, isHidden);
        createIndexService.validateIndexSettings(renamedIndexName, snapshotIndexMetadata.getSettings(), false);
    }

    private static void ensureSearchableSnapshotsRestorable(
        final ClusterState currentState,
        final SnapshotInfo snapshotInfo,
        final Set<Index> indices
    ) {
        final Metadata metadata = currentState.metadata();
        for (Index index : indices) {
            final Settings indexSettings = metadata.getIndexSafe(index).getSettings();
            assert "snapshot".equals(INDEX_STORE_TYPE_SETTING.get(indexSettings)) : "not a snapshot backed index: " + index;

            final String repositoryUuid = indexSettings.get(SEARCHABLE_SNAPSHOTS_REPOSITORY_UUID_SETTING_KEY);
            final String repositoryName = indexSettings.get(SEARCHABLE_SNAPSHOTS_REPOSITORY_NAME_SETTING_KEY);
            final String snapshotUuid = indexSettings.get(SEARCHABLE_SNAPSHOTS_SNAPSHOT_UUID_SETTING_KEY);

            final boolean deleteSnapshot = indexSettings.getAsBoolean(SEARCHABLE_SNAPSHOTS_DELETE_SNAPSHOT_ON_INDEX_DELETION, false);
            if (deleteSnapshot && snapshotInfo.indices().size() != 1 && Objects.equals(snapshotUuid, snapshotInfo.snapshotId().getUUID())) {
                throw new SnapshotRestoreException(
                    repositoryName,
                    snapshotInfo.snapshotId().getName(),
                    format(
                        "cannot mount snapshot [%s/%s:%s] as index [%s] with the deletion of snapshot on index removal enabled "
                            + "[index.store.snapshot.delete_searchable_snapshot: true]; snapshot contains [%d] indices instead of 1.",
                        repositoryName,
                        repositoryUuid,
                        snapshotInfo.snapshotId().getName(),
                        index.getName(),
                        snapshotInfo.indices().size()
                    )
                );
            }

            for (IndexMetadata other : metadata) {
                if (other.getIndex().equals(index)) {
                    continue; // do not check the searchable snapshot index against itself
                }
                final Settings otherSettings = other.getSettings();
                if ("snapshot".equals(INDEX_STORE_TYPE_SETTING.get(otherSettings)) == false) {
                    continue; // other index is not a searchable snapshot index, skip
                }
                final String otherSnapshotUuid = otherSettings.get(SEARCHABLE_SNAPSHOTS_SNAPSHOT_UUID_SETTING_KEY);
                if (Objects.equals(snapshotUuid, otherSnapshotUuid) == false) {
                    continue; // other index is backed by a different snapshot, skip
                }
                final String otherRepositoryUuid = otherSettings.get(SEARCHABLE_SNAPSHOTS_REPOSITORY_UUID_SETTING_KEY);
                final String otherRepositoryName = otherSettings.get(SEARCHABLE_SNAPSHOTS_REPOSITORY_NAME_SETTING_KEY);
                if (matchRepository(repositoryUuid, repositoryName, otherRepositoryUuid, otherRepositoryName) == false) {
                    continue; // other index is backed by a snapshot from a different repository, skip
                }
                final boolean otherDeleteSnap = otherSettings.getAsBoolean(SEARCHABLE_SNAPSHOTS_DELETE_SNAPSHOT_ON_INDEX_DELETION, false);
                if (deleteSnapshot != otherDeleteSnap) {
                    throw new SnapshotRestoreException(
                        repositoryName,
                        snapshotInfo.snapshotId().getName(),
                        format(
                            "cannot mount snapshot [%s/%s:%s] as index [%s] with [index.store.snapshot.delete_searchable_snapshot: %b]; "
                                + "another index %s is mounted with [index.store.snapshot.delete_searchable_snapshot: %b].",
                            repositoryName,
                            repositoryUuid,
                            snapshotInfo.snapshotId().getName(),
                            index.getName(),
                            deleteSnapshot,
                            other.getIndex(),
                            otherDeleteSnap
                        )
                    );
                }
            }
        }
    }

    private static boolean matchRepository(
        String repositoryUuid,
        String repositoryName,
        String otherRepositoryUuid,
        String otherRepositoryName
    ) {
        if (Strings.hasLength(repositoryUuid) && Strings.hasLength(otherRepositoryUuid)) {
            return Objects.equals(repositoryUuid, otherRepositoryUuid);
        } else {
            return Objects.equals(repositoryName, otherRepositoryName);
        }
    }
}<|MERGE_RESOLUTION|>--- conflicted
+++ resolved
@@ -57,10 +57,6 @@
 import org.elasticsearch.common.settings.Setting;
 import org.elasticsearch.common.settings.Settings;
 import org.elasticsearch.common.util.Maps;
-<<<<<<< HEAD
-=======
-import org.elasticsearch.common.util.concurrent.ListenableFuture;
->>>>>>> 0f6529de
 import org.elasticsearch.common.util.set.Sets;
 import org.elasticsearch.common.xcontent.XContentHelper;
 import org.elasticsearch.core.Nullable;
@@ -98,10 +94,7 @@
 import java.util.Objects;
 import java.util.Set;
 import java.util.concurrent.Executor;
-<<<<<<< HEAD
 import java.util.concurrent.atomic.AtomicReference;
-=======
->>>>>>> 0f6529de
 import java.util.function.BiConsumer;
 import java.util.function.Function;
 import java.util.stream.Collectors;
@@ -194,7 +187,6 @@
     private final FileSettingsService fileSettingsService;
 
     private final ThreadPool threadPool;
-    private final Executor snapshotMetaExecutor;
 
     private final Executor snapshotMetaExecutor;
 
@@ -256,44 +248,13 @@
         final BiConsumer<ClusterState, Metadata.Builder> updater
     ) {
         assert Repository.assertSnapshotMetaThread();
-<<<<<<< HEAD
 
         // Try and fill in any missing repository UUIDs in case they're needed during the restore
         final var repositoryUuidRefreshStep = SubscribableListener.newForked(
-            l -> refreshRepositoryUuids(refreshRepositoryUuidOnRestore, repositoriesService, snapshotMetaExecutor, () -> l.onResponse(null))
+            l -> refreshRepositoryUuids(refreshRepositoryUuidOnRestore, repositoriesService, () -> l.onResponse(null), snapshotMetaExecutor)
         );
-=======
-        try {
-            // Try and fill in any missing repository UUIDs in case they're needed during the restore
-            final var repositoryUuidRefreshStep = new ListenableFuture<Void>();
-            refreshRepositoryUuids(
-                refreshRepositoryUuidOnRestore,
-                repositoriesService,
-                () -> repositoryUuidRefreshStep.onResponse(null),
-                snapshotMetaExecutor
-            );
-
-            // Read snapshot info and metadata from the repository
-            final String repositoryName = request.repository();
-            Repository repository = repositoriesService.repository(repositoryName);
-            final ListenableFuture<RepositoryData> repositoryDataListener = new ListenableFuture<>();
-            repository.getRepositoryData(snapshotMetaExecutor, repositoryDataListener);
-
-            repositoryDataListener.addListener(
-                listener.delegateFailureAndWrap(
-                    (delegate, repositoryData) -> repositoryUuidRefreshStep.addListener(
-                        delegate.delegateFailureAndWrap((subDelegate, ignored) -> {
-                            assert Repository.assertSnapshotMetaThread();
-                            final String snapshotName = request.snapshot();
-                            final Optional<SnapshotId> matchingSnapshotId = repositoryData.getSnapshotIds()
-                                .stream()
-                                .filter(s -> snapshotName.equals(s.getName()))
-                                .findFirst();
-                            if (matchingSnapshotId.isPresent() == false) {
-                                throw new SnapshotRestoreException(repositoryName, snapshotName, "snapshot does not exist");
-                            }
->>>>>>> 0f6529de
-
+
+        // AtomicReference just so we have somewhere to hold these objects, there's no interesting concurrency here
         final AtomicReference<Repository> repositoryRef = new AtomicReference<>();
         final AtomicReference<RepositoryData> repositoryDataRef = new AtomicReference<>();
 
@@ -566,16 +527,12 @@
      * @param responseExecutor    Executor on which to execute {@code onCompletion} if not using the calling thread.
      */
     // Exposed for tests
-<<<<<<< HEAD
-    static void refreshRepositoryUuids(boolean enabled, RepositoriesService repositoriesService, Executor executor, Runnable onCompletion) {
-=======
     static void refreshRepositoryUuids(
         boolean enabled,
         RepositoriesService repositoriesService,
         Runnable onCompletion,
         Executor responseExecutor
     ) {
->>>>>>> 0f6529de
         try (var refs = new RefCountingRunnable(onCompletion)) {
             if (enabled == false) {
                 logger.debug("repository UUID refresh is disabled");
@@ -589,21 +546,18 @@
                 if (repository instanceof BlobStoreRepository && repository.getMetadata().uuid().equals(RepositoryData.MISSING_UUID)) {
                     final var repositoryName = repository.getMetadata().name();
                     logger.info("refreshing repository UUID for repository [{}]", repositoryName);
-<<<<<<< HEAD
-                    repository.getRepositoryData(executor, ActionListener.releaseAfter(new ActionListener<>() {
-=======
                     repository.getRepositoryData(responseExecutor, ActionListener.releaseAfter(new ActionListener<>() {
->>>>>>> 0f6529de
-                        @Override
-                        public void onResponse(RepositoryData repositoryData) {
-                            logger.debug(() -> format("repository UUID [%s] refresh completed", repositoryName));
-                        }
-
-                        @Override
-                        public void onFailure(Exception e) {
-                            logger.debug(() -> format("repository UUID [%s] refresh failed", repositoryName), e);
-                        }
-                    }, refs.acquire()));
+                            @Override
+                            public void onResponse(RepositoryData repositoryData) {
+                                logger.debug(() -> format("repository UUID [%s] refresh completed", repositoryName));
+                            }
+
+                            @Override
+                            public void onFailure(Exception e) {
+                                logger.debug(() -> format("repository UUID [%s] refresh failed", repositoryName), e);
+                            }
+                        }, refs.acquire())
+                    );
                 }
             }
         }

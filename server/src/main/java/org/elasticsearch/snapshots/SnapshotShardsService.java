/*
 * Licensed to Elasticsearch under one or more contributor
 * license agreements. See the NOTICE file distributed with
 * this work for additional information regarding copyright
 * ownership. Elasticsearch licenses this file to you under
 * the Apache License, Version 2.0 (the "License"); you may
 * not use this file except in compliance with the License.
 * You may obtain a copy of the License at
 *
 *    http://www.apache.org/licenses/LICENSE-2.0
 *
 * Unless required by applicable law or agreed to in writing,
 * software distributed under the License is distributed on an
 * "AS IS" BASIS, WITHOUT WARRANTIES OR CONDITIONS OF ANY
 * KIND, either express or implied.  See the License for the
 * specific language governing permissions and limitations
 * under the License.
 */

package org.elasticsearch.snapshots;

import com.carrotsearch.hppc.cursors.ObjectObjectCursor;
import org.apache.logging.log4j.LogManager;
import org.apache.logging.log4j.Logger;
import org.apache.logging.log4j.message.ParameterizedMessage;
import org.elasticsearch.ExceptionsHelper;
import org.elasticsearch.action.ActionListener;
import org.elasticsearch.action.ActionRequestValidationException;
import org.elasticsearch.action.ActionResponse;
import org.elasticsearch.action.support.ActionFilters;
import org.elasticsearch.action.support.master.MasterNodeRequest;
import org.elasticsearch.action.support.master.TransportMasterNodeAction;
import org.elasticsearch.cluster.ClusterChangedEvent;
import org.elasticsearch.cluster.ClusterState;
import org.elasticsearch.cluster.ClusterStateListener;
import org.elasticsearch.cluster.ClusterStateTaskConfig;
import org.elasticsearch.cluster.ClusterStateTaskExecutor;
import org.elasticsearch.cluster.ClusterStateTaskListener;
import org.elasticsearch.cluster.SnapshotsInProgress;
import org.elasticsearch.cluster.SnapshotsInProgress.ShardSnapshotStatus;
import org.elasticsearch.cluster.SnapshotsInProgress.ShardState;
import org.elasticsearch.cluster.SnapshotsInProgress.State;
import org.elasticsearch.cluster.block.ClusterBlockException;
import org.elasticsearch.cluster.metadata.IndexNameExpressionResolver;
import org.elasticsearch.cluster.node.DiscoveryNode;
import org.elasticsearch.cluster.service.ClusterService;
import org.elasticsearch.common.Nullable;
import org.elasticsearch.common.Priority;
import org.elasticsearch.common.collect.ImmutableOpenMap;
import org.elasticsearch.common.component.AbstractLifecycleComponent;
import org.elasticsearch.common.io.stream.StreamInput;
import org.elasticsearch.common.io.stream.StreamOutput;
import org.elasticsearch.common.settings.Settings;
import org.elasticsearch.common.unit.TimeValue;
import org.elasticsearch.index.shard.IndexEventListener;
import org.elasticsearch.index.shard.IndexShard;
import org.elasticsearch.index.shard.IndexShardState;
import org.elasticsearch.index.shard.ShardId;
import org.elasticsearch.index.snapshots.IndexShardSnapshotFailedException;
import org.elasticsearch.index.snapshots.IndexShardSnapshotStatus;
import org.elasticsearch.index.snapshots.IndexShardSnapshotStatus.Stage;
import org.elasticsearch.indices.IndicesService;
import org.elasticsearch.repositories.IndexId;
import org.elasticsearch.repositories.RepositoriesService;
import org.elasticsearch.repositories.Repository;
import org.elasticsearch.repositories.ShardSnapshotContext;
import org.elasticsearch.tasks.Task;
import org.elasticsearch.threadpool.ThreadPool;
import org.elasticsearch.transport.TransportException;
import org.elasticsearch.transport.TransportRequestDeduplicator;
import org.elasticsearch.transport.TransportResponseHandler;
import org.elasticsearch.transport.TransportService;

import java.io.IOException;
import java.util.ArrayList;
import java.util.HashMap;
import java.util.Iterator;
import java.util.List;
import java.util.Map;
import java.util.function.Function;
import java.util.stream.Collectors;

import static java.util.Collections.emptyMap;
import static java.util.Collections.unmodifiableList;
import static org.elasticsearch.cluster.SnapshotsInProgress.completed;

/**
 * This service runs on data and master nodes and controls currently snapshotted shards on these nodes. It is responsible for
 * starting and stopping shard level snapshots
 */
public class SnapshotShardsService extends AbstractLifecycleComponent implements ClusterStateListener, IndexEventListener {
    private static final Logger logger = LogManager.getLogger(SnapshotShardsService.class);

    private static final String UPDATE_SNAPSHOT_STATUS_ACTION_NAME = "internal:cluster/snapshot/update_snapshot_status";

    private final ClusterService clusterService;

    private final IndicesService indicesService;

    private final RepositoriesService repositoriesService;

    private final TransportService transportService;

    private final ThreadPool threadPool;

    private final Map<Snapshot, Map<ShardId, IndexShardSnapshotStatus>> shardSnapshots = new HashMap<>();

    // A map of snapshots to the shardIds that we already reported to the master as failed
    private final TransportRequestDeduplicator<UpdateIndexShardSnapshotStatusRequest> remoteFailedRequestDeduplicator =
        new TransportRequestDeduplicator<>();

    private final SnapshotStateExecutor snapshotStateExecutor = new SnapshotStateExecutor();
    private final UpdateSnapshotStatusAction updateSnapshotStatusHandler;

    public SnapshotShardsService(Settings settings, ClusterService clusterService, RepositoriesService repositoriesService,
                                 ThreadPool threadPool, TransportService transportService, IndicesService indicesService,
                                 ActionFilters actionFilters, IndexNameExpressionResolver indexNameExpressionResolver) {
        this.indicesService = indicesService;
        this.repositoriesService = repositoriesService;
        this.transportService = transportService;
        this.clusterService = clusterService;
        this.threadPool = threadPool;
        if (DiscoveryNode.isDataNode(settings)) {
            // this is only useful on the nodes that can hold data
            clusterService.addListener(this);
        }

        // The constructor of UpdateSnapshotStatusAction will register itself to the TransportService.
        this.updateSnapshotStatusHandler =
            new UpdateSnapshotStatusAction(transportService, clusterService, threadPool, actionFilters, indexNameExpressionResolver);
    }

    @Override
    protected void doStart() {
        assert this.updateSnapshotStatusHandler != null;
        assert transportService.getRequestHandler(UPDATE_SNAPSHOT_STATUS_ACTION_NAME) != null;
    }

    @Override
    protected void doStop() {
    }

    @Override
    protected void doClose() {
        clusterService.removeListener(this);
    }

    @Override
    public void clusterChanged(ClusterChangedEvent event) {
        try {
            SnapshotsInProgress previousSnapshots = event.previousState().custom(SnapshotsInProgress.TYPE);
            SnapshotsInProgress currentSnapshots = event.state().custom(SnapshotsInProgress.TYPE);
            if ((previousSnapshots == null && currentSnapshots != null)
                || (previousSnapshots != null && previousSnapshots.equals(currentSnapshots) == false)) {
                synchronized (shardSnapshots) {
                    processIndexShardSnapshots(currentSnapshots);
                }
            }

            String previousMasterNodeId = event.previousState().nodes().getMasterNodeId();
            String currentMasterNodeId = event.state().nodes().getMasterNodeId();
            if (currentMasterNodeId != null && currentMasterNodeId.equals(previousMasterNodeId) == false) {
                syncShardStatsOnNewMaster(event);
            }

        } catch (Exception e) {
            logger.warn("Failed to update snapshot state ", e);
        }
    }

    @Override
    public void beforeIndexShardClosed(ShardId shardId, @Nullable IndexShard indexShard, Settings indexSettings) {
        // abort any snapshots occurring on the soon-to-be closed shard
        synchronized (shardSnapshots) {
            for (Map.Entry<Snapshot, Map<ShardId, IndexShardSnapshotStatus>> snapshotShards : shardSnapshots.entrySet()) {
                Map<ShardId, IndexShardSnapshotStatus> shards = snapshotShards.getValue();
                if (shards.containsKey(shardId)) {
                    logger.debug("[{}] shard closing, abort snapshotting for snapshot [{}]",
                        shardId, snapshotShards.getKey().getSnapshotId());
                    shards.get(shardId).abortIfNotCompleted("shard is closing, aborting");
                }
            }
        }
    }

    /**
     * Returns status of shards that are snapshotted on the node and belong to the given snapshot
     * <p>
     * This method is executed on data node
     * </p>
     *
     * @param snapshot  snapshot
     * @return map of shard id to snapshot status
     */
    public Map<ShardId, IndexShardSnapshotStatus> currentSnapshotShards(Snapshot snapshot) {
        synchronized (shardSnapshots) {
            final Map<ShardId, IndexShardSnapshotStatus> current = shardSnapshots.get(snapshot);
            return current == null ? null : new HashMap<>(current);
        }
    }

    /**
     * Checks if any new shards should be snapshotted on this node
     *
     * @param snapshotsInProgress Current snapshots in progress in cluster state
     */
    private void processIndexShardSnapshots(SnapshotsInProgress snapshotsInProgress) {
        cancelRemoved(snapshotsInProgress);
        if (snapshotsInProgress != null) {
            startNewSnapshots(snapshotsInProgress);
        }
    }

    private void cancelRemoved(@Nullable SnapshotsInProgress snapshotsInProgress) {
        // First, remove snapshots that are no longer there
        Iterator<Map.Entry<Snapshot, Map<ShardId, IndexShardSnapshotStatus>>> it = shardSnapshots.entrySet().iterator();
        while (it.hasNext()) {
            final Map.Entry<Snapshot, Map<ShardId, IndexShardSnapshotStatus>> entry = it.next();
            final Snapshot snapshot = entry.getKey();
            if (snapshotsInProgress == null || snapshotsInProgress.snapshot(snapshot) == null) {
                // abort any running snapshots of shards for the removed entry;
                // this could happen if for some reason the cluster state update for aborting
                // running shards is missed, then the snapshot is removed is a subsequent cluster
                // state update, which is being processed here
                it.remove();
                for (IndexShardSnapshotStatus snapshotStatus : entry.getValue().values()) {
                    snapshotStatus.abortIfNotCompleted("snapshot has been removed in cluster state, aborting");
                }
            }
        }
    }

    private void startNewSnapshots(SnapshotsInProgress snapshotsInProgress) {
        // For now we will be mostly dealing with a single snapshot at a time but might have multiple simultaneously running
        // snapshots in the future
        // Now go through all snapshots and update existing or create missing
        final String localNodeId = clusterService.localNode().getId();
        for (SnapshotsInProgress.Entry entry : snapshotsInProgress.entries()) {
            final State entryState = entry.state();
            if (entryState == State.STARTED) {
                Map<ShardId, IndexShardSnapshotStatus> startedShards = null;
                final Snapshot snapshot = entry.snapshot();
                Map<ShardId, IndexShardSnapshotStatus> snapshotShards = shardSnapshots.getOrDefault(snapshot, emptyMap());
                for (ObjectObjectCursor<ShardId, ShardSnapshotStatus> shard : entry.shards()) {
                    // Add all new shards to start processing on
                    final ShardId shardId = shard.key;
                    final ShardSnapshotStatus shardSnapshotStatus = shard.value;
                    if (localNodeId.equals(shardSnapshotStatus.nodeId())
                        && shardSnapshotStatus.state() == ShardState.INIT
                        && snapshotShards.containsKey(shardId) == false) {
                        logger.trace("[{}] - Adding shard to the queue", shardId);
                        if (startedShards == null) {
                             startedShards = new HashMap<>();
                        }
                        startedShards.put(shardId, IndexShardSnapshotStatus.newInitializing());
                    }
                }
                if (startedShards != null && startedShards.isEmpty() == false) {
                    shardSnapshots.computeIfAbsent(snapshot, s -> new HashMap<>()).putAll(startedShards);
                    startNewShards(entry, startedShards);
                }
            } else if (entryState == State.ABORTED) {
                // Abort all running shards for this snapshot
                final Snapshot snapshot = entry.snapshot();
                Map<ShardId, IndexShardSnapshotStatus> snapshotShards = shardSnapshots.getOrDefault(snapshot, emptyMap());
                for (ObjectObjectCursor<ShardId, ShardSnapshotStatus> shard : entry.shards()) {
                    final IndexShardSnapshotStatus snapshotStatus = snapshotShards.get(shard.key);
                    if (snapshotStatus != null) {
                        final IndexShardSnapshotStatus.Copy lastSnapshotStatus =
                            snapshotStatus.abortIfNotCompleted("snapshot has been aborted");
                        final Stage stage = lastSnapshotStatus.getStage();
                        if (stage == Stage.FINALIZE) {
                            logger.debug("[{}] trying to cancel snapshot on shard [{}] that is finalizing, " +
                                "letting it finish", snapshot, shard.key);
                        } else if (stage == Stage.DONE) {
                            logger.debug("[{}] trying to cancel snapshot on the shard [{}] that is already done, " +
                                "updating status on the master", snapshot, shard.key);
                            notifySuccessfulSnapshotShard(snapshot, shard.key);
                        } else if (stage == Stage.FAILURE) {
                            logger.debug("[{}] trying to cancel snapshot on the shard [{}] that has already failed, " +
                                "updating status on the master", snapshot, shard.key);
                            notifyFailedSnapshotShard(snapshot, shard.key, lastSnapshotStatus.getFailure());
                        }
                    } else {
                        // due to CS batching we might have missed the INIT state and straight went into ABORTED
                        // notify master that abort has completed by moving to FAILED
                        if (shard.value.state() == ShardState.ABORTED) {
                            notifyFailedSnapshotShard(snapshot, shard.key, shard.value.reason());
                        }
                    }
                }
            }
        }
    }

    private void startNewShards(SnapshotsInProgress.Entry entry, Map<ShardId, IndexShardSnapshotStatus> startedShards) {
        final Snapshot snapshot = entry.snapshot();
        final Map<String, IndexId> indicesMap = entry.indices().stream().collect(Collectors.toMap(IndexId::getName, Function.identity()));
        threadPool.executor(ThreadPool.Names.SNAPSHOT).execute(() -> {
            for (final Map.Entry<ShardId, IndexShardSnapshotStatus> shardEntry : startedShards.entrySet()) {
                final ShardId shardId = shardEntry.getKey();
                final IndexShardSnapshotStatus snapshotStatus = shardEntry.getValue();
                final ActionListener<Void> listener = new ActionListener<>() {
                    @Override
                    public void onResponse(final Void aVoid) {
                        if (logger.isDebugEnabled()) {
                            final IndexShardSnapshotStatus.Copy lastSnapshotStatus = snapshotStatus.asCopy();
                            logger.debug("snapshot ({}) completed to {} with {}", snapshot, snapshot.getRepository(), lastSnapshotStatus);
                        }
                        notifySuccessfulSnapshotShard(snapshot, shardId);
                    }

                    @Override
                    public void onFailure(Exception e) {
                        logger.warn(() -> new ParameterizedMessage("[{}][{}] failed to snapshot shard", shardId, snapshot), e);
                        notifyFailedSnapshotShard(snapshot, shardId, ExceptionsHelper.detailedMessage(e));
                    }
                };
                try {
                    final IndexId indexId = indicesMap.get(shardId.getIndexName());
                    assert indexId != null;
                    snapshot(indicesService.indexServiceSafe(
                        shardId.getIndex()).getShardOrNull(shardId.id()), snapshot, indexId, snapshotStatus, listener);
                } catch (Exception e) {
                    listener.onFailure(e);
                }
            }
        });
    }

    /**
     * Creates shard snapshot
     *
     * @param snapshot       snapshot
     * @param snapshotStatus snapshot status
     */
    private void snapshot(final IndexShard indexShard, final Snapshot snapshot, final IndexId indexId,
                          final IndexShardSnapshotStatus snapshotStatus, ActionListener<Void> listener) {
        final ShardId shardId = indexShard.shardId();
        if (indexShard.routingEntry().primary() == false) {
            throw new IndexShardSnapshotFailedException(shardId, "snapshot should be performed only on primary");
        }
        if (indexShard.routingEntry().relocating()) {
            // do not snapshot when in the process of relocation of primaries so we won't get conflicts
            throw new IndexShardSnapshotFailedException(shardId, "cannot snapshot while relocating");
        }

        final IndexShardState indexShardState = indexShard.state();
        if (indexShardState == IndexShardState.CREATED || indexShardState == IndexShardState.RECOVERING) {
            // shard has just been created, or still recovering
            throw new IndexShardSnapshotFailedException(shardId, "shard didn't fully recover yet");
        }

<<<<<<< HEAD
        final Repository repository = snapshotsService.getRepositoriesService().repository(snapshot.getRepository());
        // we flush first to make sure we get the latest writes snapshotted
        repository.snapshotShard(indexShard.mapperService(), snapshot.getSnapshotId(), indexId,
            new ShardSnapshotContext(indexShard, snapshotStatus, listener));
=======
        final Repository repository = repositoriesService.repository(snapshot.getRepository());
        try {
            // we flush first to make sure we get the latest writes snapshotted
            try (Engine.IndexCommitRef snapshotRef = indexShard.acquireLastIndexCommit(true)) {
                repository.snapshotShard(indexShard.store(), indexShard.mapperService(), snapshot.getSnapshotId(), indexId,
                    snapshotRef.getIndexCommit(), snapshotStatus);
                if (logger.isDebugEnabled()) {
                    final IndexShardSnapshotStatus.Copy lastSnapshotStatus = snapshotStatus.asCopy();
                    logger.debug("snapshot ({}) completed to {} with {}", snapshot, repository, lastSnapshotStatus);
                }
            }
        } catch (SnapshotFailedEngineException | IndexShardSnapshotFailedException e) {
            throw e;
        } catch (Exception e) {
            throw new IndexShardSnapshotFailedException(shardId, "Failed to snapshot", e);
        }
>>>>>>> 77267adc
    }

    /**
     * Checks if any shards were processed that the new master doesn't know about
     */
    private void syncShardStatsOnNewMaster(ClusterChangedEvent event) {
        SnapshotsInProgress snapshotsInProgress = event.state().custom(SnapshotsInProgress.TYPE);
        if (snapshotsInProgress == null) {
            return;
        }

        for (SnapshotsInProgress.Entry snapshot : snapshotsInProgress.entries()) {
            if (snapshot.state() == State.STARTED || snapshot.state() == State.ABORTED) {
                Map<ShardId, IndexShardSnapshotStatus> localShards = currentSnapshotShards(snapshot.snapshot());
                if (localShards != null) {
                    ImmutableOpenMap<ShardId, ShardSnapshotStatus> masterShards = snapshot.shards();
                    for(Map.Entry<ShardId, IndexShardSnapshotStatus> localShard : localShards.entrySet()) {
                        ShardId shardId = localShard.getKey();
                        ShardSnapshotStatus masterShard = masterShards.get(shardId);
                        if (masterShard != null && masterShard.state().completed() == false) {
                            final IndexShardSnapshotStatus.Copy indexShardSnapshotStatus = localShard.getValue().asCopy();
                            final Stage stage = indexShardSnapshotStatus.getStage();
                            // Master knows about the shard and thinks it has not completed
                            if (stage == Stage.DONE) {
                                // but we think the shard is done - we need to make new master know that the shard is done
                                logger.debug("[{}] new master thinks the shard [{}] is not completed but the shard is done locally, " +
                                             "updating status on the master", snapshot.snapshot(), shardId);
                                notifySuccessfulSnapshotShard(snapshot.snapshot(), shardId);

                            } else if (stage == Stage.FAILURE) {
                                // but we think the shard failed - we need to make new master know that the shard failed
                                logger.debug("[{}] new master thinks the shard [{}] is not completed but the shard failed locally, " +
                                             "updating status on master", snapshot.snapshot(), shardId);
                                notifyFailedSnapshotShard(snapshot.snapshot(), shardId, indexShardSnapshotStatus.getFailure());
                            }
                        }
                    }
                }
            }
        }
    }

    /**
     * Internal request that is used to send changes in snapshot status to master
     */
    public static class UpdateIndexShardSnapshotStatusRequest extends MasterNodeRequest<UpdateIndexShardSnapshotStatusRequest> {
        private Snapshot snapshot;
        private ShardId shardId;
        private ShardSnapshotStatus status;

        public UpdateIndexShardSnapshotStatusRequest() {}

        public UpdateIndexShardSnapshotStatusRequest(StreamInput in) throws IOException {
            super(in);
            snapshot = new Snapshot(in);
            shardId = new ShardId(in);
            status = new ShardSnapshotStatus(in);
        }

        public UpdateIndexShardSnapshotStatusRequest(Snapshot snapshot, ShardId shardId, ShardSnapshotStatus status) {
            this.snapshot = snapshot;
            this.shardId = shardId;
            this.status = status;
            // By default, we keep trying to post snapshot status messages to avoid snapshot processes getting stuck.
            this.masterNodeTimeout = TimeValue.timeValueNanos(Long.MAX_VALUE);
        }

        @Override
        public ActionRequestValidationException validate() {
            return null;
        }

        @Override
        public void writeTo(StreamOutput out) throws IOException {
            super.writeTo(out);
            snapshot.writeTo(out);
            shardId.writeTo(out);
            status.writeTo(out);
        }

        public Snapshot snapshot() {
            return snapshot;
        }

        public ShardId shardId() {
            return shardId;
        }

        public ShardSnapshotStatus status() {
            return status;
        }

        @Override
        public String toString() {
            return snapshot + ", shardId [" + shardId + "], status [" + status.state() + "]";
        }
    }

    /** Notify the master node that the given shard has been successfully snapshotted **/
    private void notifySuccessfulSnapshotShard(final Snapshot snapshot, final ShardId shardId) {
        sendSnapshotShardUpdate(snapshot, shardId,
            new ShardSnapshotStatus(clusterService.localNode().getId(), ShardState.SUCCESS));
    }

    /** Notify the master node that the given shard failed to be snapshotted **/
    private void notifyFailedSnapshotShard(final Snapshot snapshot, final ShardId shardId, final String failure) {
        sendSnapshotShardUpdate(snapshot, shardId,
            new ShardSnapshotStatus(clusterService.localNode().getId(), ShardState.FAILED, failure));
    }

    /** Updates the shard snapshot status by sending a {@link UpdateIndexShardSnapshotStatusRequest} to the master node */
    private void sendSnapshotShardUpdate(final Snapshot snapshot, final ShardId shardId, final ShardSnapshotStatus status) {
        remoteFailedRequestDeduplicator.executeOnce(
            new UpdateIndexShardSnapshotStatusRequest(snapshot, shardId, status),
            new ActionListener<>() {
                @Override
                public void onResponse(Void aVoid) {
                    logger.trace("[{}] [{}] updated snapshot state", snapshot, status);
                }

                @Override
                public void onFailure(Exception e) {
                    logger.warn(
                        () -> new ParameterizedMessage("[{}] [{}] failed to update snapshot state", snapshot, status), e);
                }
            },
            (req, reqListener) -> transportService.sendRequest(transportService.getLocalNode(), UPDATE_SNAPSHOT_STATUS_ACTION_NAME, req,
                new TransportResponseHandler<UpdateIndexShardSnapshotStatusResponse>() {
                    @Override
                    public UpdateIndexShardSnapshotStatusResponse read(StreamInput in) throws IOException {
                        return new UpdateIndexShardSnapshotStatusResponse(in);
                    }

                    @Override
                    public void handleResponse(UpdateIndexShardSnapshotStatusResponse response) {
                        reqListener.onResponse(null);
                    }

                    @Override
                    public void handleException(TransportException exp) {
                        reqListener.onFailure(exp);
                    }

                    @Override
                    public String executor() {
                        return ThreadPool.Names.SAME;
                    }
                })
        );
    }

    /**
     * Updates the shard status on master node
     *
     * @param request update shard status request
     */
    private void innerUpdateSnapshotState(final UpdateIndexShardSnapshotStatusRequest request,
                                          ActionListener<UpdateIndexShardSnapshotStatusResponse> listener) {
        logger.trace("received updated snapshot restore state [{}]", request);
        clusterService.submitStateUpdateTask(
            "update snapshot state",
            request,
            ClusterStateTaskConfig.build(Priority.NORMAL),
            snapshotStateExecutor,
            new ClusterStateTaskListener() {
                @Override
                public void onFailure(String source, Exception e) {
                    listener.onFailure(e);
                }

                @Override
                public void clusterStateProcessed(String source, ClusterState oldState, ClusterState newState) {
                    listener.onResponse(new UpdateIndexShardSnapshotStatusResponse());
                }
            });
    }

    private static class SnapshotStateExecutor implements ClusterStateTaskExecutor<UpdateIndexShardSnapshotStatusRequest> {

        @Override
        public ClusterTasksResult<UpdateIndexShardSnapshotStatusRequest>
                        execute(ClusterState currentState, List<UpdateIndexShardSnapshotStatusRequest> tasks) {
            final SnapshotsInProgress snapshots = currentState.custom(SnapshotsInProgress.TYPE);
            if (snapshots != null) {
                int changedCount = 0;
                final List<SnapshotsInProgress.Entry> entries = new ArrayList<>();
                for (SnapshotsInProgress.Entry entry : snapshots.entries()) {
                    ImmutableOpenMap.Builder<ShardId, ShardSnapshotStatus> shards = ImmutableOpenMap.builder();
                    boolean updated = false;

                    for (UpdateIndexShardSnapshotStatusRequest updateSnapshotState : tasks) {
                        if (entry.snapshot().equals(updateSnapshotState.snapshot())) {
                            logger.trace("[{}] Updating shard [{}] with status [{}]", updateSnapshotState.snapshot(),
                                updateSnapshotState.shardId(), updateSnapshotState.status().state());
                            if (updated == false) {
                                shards.putAll(entry.shards());
                                updated = true;
                            }
                            shards.put(updateSnapshotState.shardId(), updateSnapshotState.status());
                            changedCount++;
                        }
                    }

                    if (updated) {
                        if (completed(shards.values()) == false) {
                            entries.add(new SnapshotsInProgress.Entry(entry, shards.build()));
                        } else {
                            // Snapshot is finished - mark it as done
                            // TODO: Add PARTIAL_SUCCESS status?
                            SnapshotsInProgress.Entry updatedEntry = new SnapshotsInProgress.Entry(entry, State.SUCCESS, shards.build());
                            entries.add(updatedEntry);
                        }
                    } else {
                        entries.add(entry);
                    }
                }
                if (changedCount > 0) {
                    logger.trace("changed cluster state triggered by {} snapshot state updates", changedCount);
                    return ClusterTasksResult.<UpdateIndexShardSnapshotStatusRequest>builder().successes(tasks)
                        .build(ClusterState.builder(currentState).putCustom(SnapshotsInProgress.TYPE,
                            new SnapshotsInProgress(unmodifiableList(entries))).build());
                }
            }
            return ClusterTasksResult.<UpdateIndexShardSnapshotStatusRequest>builder().successes(tasks).build(currentState);
        }
    }

    static class UpdateIndexShardSnapshotStatusResponse extends ActionResponse {

        UpdateIndexShardSnapshotStatusResponse() {}

        UpdateIndexShardSnapshotStatusResponse(StreamInput in) throws IOException {
            super(in);
        }

        @Override
        public void writeTo(StreamOutput out) throws IOException {}
    }

    private class UpdateSnapshotStatusAction
        extends TransportMasterNodeAction<UpdateIndexShardSnapshotStatusRequest, UpdateIndexShardSnapshotStatusResponse> {
            UpdateSnapshotStatusAction(TransportService transportService, ClusterService clusterService,
                ThreadPool threadPool, ActionFilters actionFilters, IndexNameExpressionResolver indexNameExpressionResolver) {
                    super(
                        SnapshotShardsService.UPDATE_SNAPSHOT_STATUS_ACTION_NAME, transportService, clusterService, threadPool,
                        actionFilters, UpdateIndexShardSnapshotStatusRequest::new, indexNameExpressionResolver
                    );
        }

        @Override
        protected String executor() {
            return ThreadPool.Names.SAME;
        }

        @Override
        protected UpdateIndexShardSnapshotStatusResponse read(StreamInput in) throws IOException {
            return new UpdateIndexShardSnapshotStatusResponse(in);
        }

        @Override
        protected void masterOperation(Task task, UpdateIndexShardSnapshotStatusRequest request, ClusterState state,
                                       ActionListener<UpdateIndexShardSnapshotStatusResponse> listener) {
            innerUpdateSnapshotState(request, listener);
        }

        @Override
        protected ClusterBlockException checkBlock(UpdateIndexShardSnapshotStatusRequest request, ClusterState state) {
            return null;
        }
    }

}<|MERGE_RESOLUTION|>--- conflicted
+++ resolved
@@ -351,29 +351,10 @@
             throw new IndexShardSnapshotFailedException(shardId, "shard didn't fully recover yet");
         }
 
-<<<<<<< HEAD
-        final Repository repository = snapshotsService.getRepositoriesService().repository(snapshot.getRepository());
+        final Repository repository = repositoriesService.repository(snapshot.getRepository());
         // we flush first to make sure we get the latest writes snapshotted
         repository.snapshotShard(indexShard.mapperService(), snapshot.getSnapshotId(), indexId,
             new ShardSnapshotContext(indexShard, snapshotStatus, listener));
-=======
-        final Repository repository = repositoriesService.repository(snapshot.getRepository());
-        try {
-            // we flush first to make sure we get the latest writes snapshotted
-            try (Engine.IndexCommitRef snapshotRef = indexShard.acquireLastIndexCommit(true)) {
-                repository.snapshotShard(indexShard.store(), indexShard.mapperService(), snapshot.getSnapshotId(), indexId,
-                    snapshotRef.getIndexCommit(), snapshotStatus);
-                if (logger.isDebugEnabled()) {
-                    final IndexShardSnapshotStatus.Copy lastSnapshotStatus = snapshotStatus.asCopy();
-                    logger.debug("snapshot ({}) completed to {} with {}", snapshot, repository, lastSnapshotStatus);
-                }
-            }
-        } catch (SnapshotFailedEngineException | IndexShardSnapshotFailedException e) {
-            throw e;
-        } catch (Exception e) {
-            throw new IndexShardSnapshotFailedException(shardId, "Failed to snapshot", e);
-        }
->>>>>>> 77267adc
     }
 
     /**

--- conflicted
+++ resolved
@@ -143,21 +143,20 @@
      * Logs information about shard snapshot progress.
      */
     private void logProgressReport() {
-<<<<<<< HEAD
         assert shouldLogPeriodicProgressReport : "Only log while there are in-progress snapshots";
         // If there are no more snapshots in progress, then stop logging periodic progress reports
         if (numberOfShardSnapshotsInProgressOnDataNode.get() == 0) {
             logger.info(
                 """
                         All shard snapshots have finished or been paused on data node [{}].\
-                        Node shutdown cluster state update received at [{} millis]. \
-                        Progress logging completed at [{} millis]. \
+                        Node shutdown cluster state update received at [{} UTC]. \
+                        Progress logging completed at [{} UTC]. \
                         Number shard snapshots waiting for master node reply to status update request [{}] \
                         Shard snapshot completion stats since shutdown began: Done [{}]; Failed [{}]; Aborted [{}]; Paused [{}]\
                     """,
                 getLocalNodeId.get(),
-                shutdownStartMillis,
-                threadPool.relativeTimeInMillis(),
+                DATE_TIME_FORMATTER.formatMillis(shutdownStartMillis),
+                DATE_TIME_FORMATTER.formatMillis(threadPool.relativeTimeInMillis()),
                 shardSnapshotRequests.size(),
                 doneCount.get(),
                 failureCount.get(),
@@ -170,15 +169,17 @@
             logger.info(
                 """
                         Current active shard snapshot stats on data node [{}]. \
-                        Node shutdown cluster state update received at [{} millis]. \
-                        Finished signalling shard snapshots to pause at [{} millis]. \
+                        Node shutdown cluster state update received at [{} UTC]. \
+                        Finished signalling shard snapshots to pause at [{} UTC]. \
+                        Time between the node shutdown cluster state update and signalling shard snapshots to pause is [{} millis]. \
                         Number shard snapshots running [{}]. \
                         Number shard snapshots waiting for master node reply to status update request [{}] \
                         Shard snapshot completion stats since shutdown began: Done [{}]; Failed [{}]; Aborted [{}]; Paused [{}]\
                     """,
                 getLocalNodeId.get(),
-                shutdownStartMillis,
-                shutdownFinishedSignallingPausingMillis,
+                DATE_TIME_FORMATTER.formatMillis(shutdownStartMillis),
+                DATE_TIME_FORMATTER.formatMillis(shutdownFinishedSignallingPausingMillis),
+                shutdownFinishedSignallingPausingMillis - shutdownStartMillis,
                 numberOfShardSnapshotsInProgressOnDataNode.get(),
                 shardSnapshotRequests.size(),
                 doneCount.get(),
@@ -189,29 +190,6 @@
             // Use a callback to log the shard snapshot details.
             // logIndexShardSnapshotStatuses.accept(logger);
         }
-=======
-        logger.info(
-            """
-                Current active shard snapshot stats on data node [{}]. \
-                Node shutdown cluster state update received at [{} UTC]. \
-                Finished signalling shard snapshots to pause at [{} UTC]. \
-                Time between the node shutdown cluster state update and signalling shard snapshots to pause is [{} millis]. \
-                Number shard snapshots running [{}]. \
-                Number shard snapshots waiting for master node reply to status update request [{}] \
-                Shard snapshot completion stats since shutdown began: Done [{}]; Failed [{}]; Aborted [{}]; Paused [{}]\
-                """,
-            getLocalNodeId.get(),
-            DATE_TIME_FORMATTER.formatMillis(shutdownStartMillis),
-            DATE_TIME_FORMATTER.formatMillis(shutdownFinishedSignallingPausingMillis),
-            shutdownFinishedSignallingPausingMillis - shutdownStartMillis,
-            numberOfShardSnapshotsInProgressOnDataNode.get(),
-            shardSnapshotRequests.size(),
-            doneCount.get(),
-            failureCount.get(),
-            abortedCount.get(),
-            pausedCount.get()
-        );
->>>>>>> 1ce5c7c2
         // Use a callback to log the shard snapshot details.
         logIndexShardSnapshotStatuses.accept(logger);
     }

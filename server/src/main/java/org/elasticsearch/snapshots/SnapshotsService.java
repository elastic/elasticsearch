/*
 * Licensed to Elasticsearch under one or more contributor
 * license agreements. See the NOTICE file distributed with
 * this work for additional information regarding copyright
 * ownership. Elasticsearch licenses this file to you under
 * the Apache License, Version 2.0 (the "License"); you may
 * not use this file except in compliance with the License.
 * You may obtain a copy of the License at
 *
 *    http://www.apache.org/licenses/LICENSE-2.0
 *
 * Unless required by applicable law or agreed to in writing,
 * software distributed under the License is distributed on an
 * "AS IS" BASIS, WITHOUT WARRANTIES OR CONDITIONS OF ANY
 * KIND, either express or implied.  See the License for the
 * specific language governing permissions and limitations
 * under the License.
 */

package org.elasticsearch.snapshots;

import com.carrotsearch.hppc.cursors.ObjectCursor;
import com.carrotsearch.hppc.cursors.ObjectObjectCursor;
import org.apache.logging.log4j.LogManager;
import org.apache.logging.log4j.Logger;
import org.apache.logging.log4j.message.ParameterizedMessage;
import org.elasticsearch.ExceptionsHelper;
import org.elasticsearch.Version;
import org.elasticsearch.action.ActionListener;
import org.elasticsearch.action.ActionRunnable;
import org.elasticsearch.action.StepListener;
import org.elasticsearch.action.admin.cluster.snapshots.create.CreateSnapshotRequest;
import org.elasticsearch.cluster.ClusterChangedEvent;
import org.elasticsearch.cluster.ClusterState;
import org.elasticsearch.cluster.ClusterStateApplier;
import org.elasticsearch.cluster.ClusterStateUpdateTask;
import org.elasticsearch.cluster.NotMasterException;
import org.elasticsearch.cluster.RepositoryCleanupInProgress;
import org.elasticsearch.cluster.RestoreInProgress;
import org.elasticsearch.cluster.SnapshotDeletionsInProgress;
import org.elasticsearch.cluster.SnapshotsInProgress;
import org.elasticsearch.cluster.SnapshotsInProgress.ShardSnapshotStatus;
import org.elasticsearch.cluster.SnapshotsInProgress.ShardState;
import org.elasticsearch.cluster.SnapshotsInProgress.State;
import org.elasticsearch.cluster.coordination.FailedToCommitClusterStateException;
import org.elasticsearch.cluster.metadata.IndexMetadata;
import org.elasticsearch.cluster.metadata.IndexNameExpressionResolver;
import org.elasticsearch.cluster.metadata.Metadata;
import org.elasticsearch.cluster.metadata.RepositoriesMetadata;
import org.elasticsearch.cluster.node.DiscoveryNode;
import org.elasticsearch.cluster.node.DiscoveryNodes;
import org.elasticsearch.cluster.routing.IndexRoutingTable;
import org.elasticsearch.cluster.routing.IndexShardRoutingTable;
import org.elasticsearch.cluster.routing.RoutingTable;
import org.elasticsearch.cluster.routing.ShardRouting;
import org.elasticsearch.cluster.service.ClusterService;
import org.elasticsearch.common.Nullable;
import org.elasticsearch.common.Priority;
import org.elasticsearch.common.Strings;
import org.elasticsearch.common.UUIDs;
import org.elasticsearch.common.collect.ImmutableOpenMap;
import org.elasticsearch.common.collect.Tuple;
import org.elasticsearch.common.component.AbstractLifecycleComponent;
import org.elasticsearch.common.settings.Settings;
import org.elasticsearch.common.unit.TimeValue;
import org.elasticsearch.common.util.concurrent.AbstractRunnable;
import org.elasticsearch.index.Index;
import org.elasticsearch.index.shard.ShardId;
import org.elasticsearch.repositories.IndexId;
import org.elasticsearch.repositories.RepositoriesService;
import org.elasticsearch.repositories.Repository;
import org.elasticsearch.repositories.RepositoryData;
import org.elasticsearch.repositories.RepositoryException;
import org.elasticsearch.repositories.RepositoryMissingException;
import org.elasticsearch.repositories.ShardGenerations;
import org.elasticsearch.threadpool.ThreadPool;

import java.util.ArrayList;
import java.util.Arrays;
import java.util.Collection;
import java.util.Collections;
import java.util.HashMap;
import java.util.HashSet;
import java.util.List;
import java.util.Locale;
import java.util.Map;
import java.util.Optional;
import java.util.Set;
import java.util.concurrent.ConcurrentHashMap;
import java.util.concurrent.CopyOnWriteArrayList;
import java.util.function.Consumer;
import java.util.stream.Collectors;
import java.util.stream.StreamSupport;

import static java.util.Collections.emptySet;
import static java.util.Collections.unmodifiableList;
import static org.elasticsearch.cluster.SnapshotsInProgress.completed;

/**
 * Service responsible for creating snapshots. See package level documentation of {@link org.elasticsearch.snapshots}
 * for details.
 */
public class SnapshotsService extends AbstractLifecycleComponent implements ClusterStateApplier {

    public static final Version TWO_STEP_DELETE_VERSION = Version.V_8_0_0;

    public static final Version SHARD_GEN_IN_REPO_DATA_VERSION = Version.V_7_6_0;

    public static final Version OLD_SNAPSHOT_FORMAT = Version.V_7_5_0;

    private static final Logger logger = LogManager.getLogger(SnapshotsService.class);

    private final ClusterService clusterService;

    private final IndexNameExpressionResolver indexNameExpressionResolver;

    private final RepositoriesService repositoriesService;

    private final ThreadPool threadPool;

    private final Map<Snapshot, List<ActionListener<Tuple<RepositoryData, SnapshotInfo>>>> snapshotCompletionListeners =
        new ConcurrentHashMap<>();

    // Set of snapshots that are currently being initialized by this node
    private final Set<Snapshot> initializingSnapshots = Collections.synchronizedSet(new HashSet<>());

    // Set of snapshots that are currently being ended by this node
    private final Set<Snapshot> endingSnapshots = Collections.synchronizedSet(new HashSet<>());

    public SnapshotsService(Settings settings, ClusterService clusterService, IndexNameExpressionResolver indexNameExpressionResolver,
                            RepositoriesService repositoriesService, ThreadPool threadPool) {
        this.clusterService = clusterService;
        this.indexNameExpressionResolver = indexNameExpressionResolver;
        this.repositoriesService = repositoriesService;
        this.threadPool = threadPool;

        if (DiscoveryNode.isMasterNode(settings)) {
            // addLowPriorityApplier to make sure that Repository will be created before snapshot
            clusterService.addLowPriorityApplier(this);
        }
    }

    /**
     * Same as {@link #createSnapshot(CreateSnapshotRequest, ActionListener)} but invokes its callback on completion of
     * the snapshot.
     *
     * @param request snapshot request
     * @param listener snapshot completion listener
     */
    public void executeSnapshot(final CreateSnapshotRequest request, final ActionListener<SnapshotInfo> listener) {
        createSnapshot(request,
            ActionListener.wrap(snapshot -> addListener(snapshot, ActionListener.map(listener, Tuple::v2)), listener::onFailure));
    }

    /**
     * Initializes the snapshotting process.
     * <p>
     * This method is used by clients to start snapshot. It makes sure that there is no snapshots are currently running and
     * creates a snapshot record in cluster state metadata.
     *
     * @param request  snapshot request
     * @param listener snapshot creation listener
     */
    public void createSnapshot(final CreateSnapshotRequest request, final ActionListener<Snapshot> listener) {
        final String repositoryName = request.repository();
        final String snapshotName = indexNameExpressionResolver.resolveDateMathExpression(request.snapshot());
        validate(repositoryName, snapshotName);
        final SnapshotId snapshotId = new SnapshotId(snapshotName, UUIDs.randomBase64UUID()); // new UUID for the snapshot
        Repository repository = repositoriesService.repository(request.repository());
        final Map<String, Object> userMeta = repository.adaptUserMetadata(request.userMetadata());
        clusterService.submitStateUpdateTask("create_snapshot [" + snapshotName + ']', new ClusterStateUpdateTask() {

            private SnapshotsInProgress.Entry newSnapshot = null;

            private List<String> indices;

            @Override
            public ClusterState execute(ClusterState currentState) {
                validate(repositoryName, snapshotName, currentState);
                SnapshotDeletionsInProgress deletionsInProgress = currentState.custom(SnapshotDeletionsInProgress.TYPE);
                if (deletionsInProgress != null && deletionsInProgress.hasDeletionsInProgress()) {
                    throw new ConcurrentSnapshotExecutionException(repositoryName, snapshotName,
                        "cannot snapshot while a snapshot deletion is in-progress in [" + deletionsInProgress + "]");
                }
                final RepositoryCleanupInProgress repositoryCleanupInProgress = currentState.custom(RepositoryCleanupInProgress.TYPE);
                if (repositoryCleanupInProgress != null && repositoryCleanupInProgress.hasCleanupInProgress()) {
                    throw new ConcurrentSnapshotExecutionException(repositoryName, snapshotName,
                        "cannot snapshot while a repository cleanup is in-progress in [" + repositoryCleanupInProgress + "]");
                }
                SnapshotsInProgress snapshots = currentState.custom(SnapshotsInProgress.TYPE);
                // Fail if there are any concurrently running snapshots. The only exception to this being a snapshot in INIT state from a
                // previous master that we can simply ignore and remove from the cluster state because we would clean it up from the
                // cluster state anyway in #applyClusterState.
                if (snapshots != null && snapshots.entries().stream().anyMatch(entry ->
                    (entry.state() == State.INIT && initializingSnapshots.contains(entry.snapshot()) == false) == false)) {
                    throw new ConcurrentSnapshotExecutionException(repositoryName, snapshotName, " a snapshot is already running");
                }
                // Store newSnapshot here to be processed in clusterStateProcessed
                indices = Arrays.asList(indexNameExpressionResolver.concreteIndexNames(currentState,
                    request.indicesOptions(), request.indices()));
                logger.trace("[{}][{}] creating snapshot for indices [{}]", repositoryName, snapshotName, indices);
                newSnapshot = new SnapshotsInProgress.Entry(
                    new Snapshot(repositoryName, snapshotId),
                    request.includeGlobalState(), request.partial(),
                    State.INIT,
                    Collections.emptyList(), // We'll resolve the list of indices when moving to the STARTED state in #beginSnapshot
                    threadPool.absoluteTimeInMillis(),
                    RepositoryData.UNKNOWN_REPO_GEN,
                    null,
                    userMeta, Version.CURRENT
                );
                initializingSnapshots.add(newSnapshot.snapshot());
                snapshots = new SnapshotsInProgress(newSnapshot);
                return ClusterState.builder(currentState).putCustom(SnapshotsInProgress.TYPE, snapshots).build();
            }

            @Override
            public void onFailure(String source, Exception e) {
                logger.warn(() -> new ParameterizedMessage("[{}][{}] failed to create snapshot", repositoryName, snapshotName), e);
                if (newSnapshot != null) {
                    initializingSnapshots.remove(newSnapshot.snapshot());
                }
                newSnapshot = null;
                listener.onFailure(e);
            }

            @Override
            public void clusterStateProcessed(String source, ClusterState oldState, final ClusterState newState) {
                if (newSnapshot != null) {
                    final Snapshot current = newSnapshot.snapshot();
                    assert initializingSnapshots.contains(current);
                    assert indices != null;
                    beginSnapshot(newState, newSnapshot, request.partial(), indices, repository, new ActionListener<>() {
                        @Override
                        public void onResponse(final Snapshot snapshot) {
                            initializingSnapshots.remove(snapshot);
                            listener.onResponse(snapshot);
                        }

                        @Override
                        public void onFailure(final Exception e) {
                            initializingSnapshots.remove(current);
                            listener.onFailure(e);
                        }
                    });
                }
            }

            @Override
            public TimeValue timeout() {
                return request.masterNodeTimeout();
            }
        });
    }

    /**
     * Validates snapshot request
     *
     * @param repositoryName repository name
     * @param snapshotName snapshot name
     * @param state   current cluster state
     */
    private static void validate(String repositoryName, String snapshotName, ClusterState state) {
        RepositoriesMetadata repositoriesMetadata = state.getMetadata().custom(RepositoriesMetadata.TYPE);
        if (repositoriesMetadata == null || repositoriesMetadata.repository(repositoryName) == null) {
            throw new RepositoryMissingException(repositoryName);
        }
        validate(repositoryName, snapshotName);
    }

    private static void validate(final String repositoryName, final String snapshotName) {
        if (Strings.hasLength(snapshotName) == false) {
            throw new InvalidSnapshotNameException(repositoryName, snapshotName, "cannot be empty");
        }
        if (snapshotName.contains(" ")) {
            throw new InvalidSnapshotNameException(repositoryName, snapshotName, "must not contain whitespace");
        }
        if (snapshotName.contains(",")) {
            throw new InvalidSnapshotNameException(repositoryName, snapshotName, "must not contain ','");
        }
        if (snapshotName.contains("#")) {
            throw new InvalidSnapshotNameException(repositoryName, snapshotName, "must not contain '#'");
        }
        if (snapshotName.charAt(0) == '_') {
            throw new InvalidSnapshotNameException(repositoryName, snapshotName, "must not start with '_'");
        }
        if (snapshotName.toLowerCase(Locale.ROOT).equals(snapshotName) == false) {
            throw new InvalidSnapshotNameException(repositoryName, snapshotName, "must be lowercase");
        }
        if (Strings.validFileName(snapshotName) == false) {
            throw new InvalidSnapshotNameException(repositoryName,
                                                   snapshotName,
                                                   "must not contain the following characters " + Strings.INVALID_FILENAME_CHARS);
        }
    }

    /**
     * Starts snapshot.
     * <p>
     * Creates snapshot in repository and updates snapshot metadata record with list of shards that needs to be processed.
     *
     * @param clusterState               cluster state
     * @param snapshot                   snapshot meta data
     * @param partial                    allow partial snapshots
     * @param userCreateSnapshotListener listener
     */
    private void beginSnapshot(final ClusterState clusterState,
                               final SnapshotsInProgress.Entry snapshot,
                               final boolean partial,
                               final List<String> indices,
                               final Repository repository,
                               final ActionListener<Snapshot> userCreateSnapshotListener) {
        threadPool.executor(ThreadPool.Names.SNAPSHOT).execute(new AbstractRunnable() {

            boolean hadAbortedInitializations;

            @Override
            protected void doRun() {
                assert initializingSnapshots.contains(snapshot.snapshot());
                if (repository.isReadOnly()) {
                    throw new RepositoryException(repository.getMetadata().name(), "cannot create snapshot in a readonly repository");
                }
                final String snapshotName = snapshot.snapshot().getSnapshotId().getName();
                final StepListener<RepositoryData> repositoryDataListener = new StepListener<>();
                repository.getRepositoryData(repositoryDataListener);
                repositoryDataListener.whenComplete(repositoryData -> {
                    // check if the snapshot name already exists in the repository
                    if (repositoryData.getSnapshotIds().stream().anyMatch(s -> s.getName().equals(snapshotName))) {
                        throw new InvalidSnapshotNameException(
                            repository.getMetadata().name(), snapshotName, "snapshot with the same name already exists");
                    }

                    logger.info("snapshot [{}] started", snapshot.snapshot());
                    final Version version =
                        minCompatibleVersion(clusterState.nodes().getMinNodeVersion(), snapshot.repository(), repositoryData, null);
                    if (indices.isEmpty()) {
                        // No indices in this snapshot - we are done
                        userCreateSnapshotListener.onResponse(snapshot.snapshot());
                        endSnapshot(new SnapshotsInProgress.Entry(
                            snapshot, State.STARTED, Collections.emptyList(), repositoryData.getGenId(), null, version,
                            null), clusterState.metadata());
                        return;
                    }
                    clusterService.submitStateUpdateTask("update_snapshot [" + snapshot.snapshot() + "]", new ClusterStateUpdateTask() {

                        @Override
                        public ClusterState execute(ClusterState currentState) {
                            SnapshotsInProgress snapshots = currentState.custom(SnapshotsInProgress.TYPE);
                            List<SnapshotsInProgress.Entry> entries = new ArrayList<>();
                            for (SnapshotsInProgress.Entry entry : snapshots.entries()) {
                                if (entry.snapshot().equals(snapshot.snapshot()) == false) {
                                    entries.add(entry);
                                    continue;
                                }

                                if (entry.state() == State.ABORTED) {
                                    entries.add(entry);
                                    assert entry.shards().isEmpty();
                                    hadAbortedInitializations = true;
                                } else {
                                    final List<IndexId> indexIds = repositoryData.resolveNewIndices(indices);
                                    // Replace the snapshot that was just initialized
                                    ImmutableOpenMap<ShardId, ShardSnapshotStatus> shards =
                                        shards(currentState, indexIds, useShardGenerations(version), repositoryData);
                                    if (!partial) {
                                        Tuple<Set<String>, Set<String>> indicesWithMissingShards = indicesWithMissingShards(shards,
                                            currentState.metadata());
                                        Set<String> missing = indicesWithMissingShards.v1();
                                        Set<String> closed = indicesWithMissingShards.v2();
                                        if (missing.isEmpty() == false || closed.isEmpty() == false) {
                                            final StringBuilder failureMessage = new StringBuilder();
                                            if (missing.isEmpty() == false) {
                                                failureMessage.append("Indices don't have primary shards ");
                                                failureMessage.append(missing);
                                            }
                                            if (closed.isEmpty() == false) {
                                                if (failureMessage.length() > 0) {
                                                    failureMessage.append("; ");
                                                }
                                                failureMessage.append("Indices are closed ");
                                                failureMessage.append(closed);
                                            }
                                            entries.add(new SnapshotsInProgress.Entry(entry, State.FAILED, indexIds,
                                                repositoryData.getGenId(), shards, version, failureMessage.toString()));
                                            continue;
                                        }
                                    }
                                    entries.add(new SnapshotsInProgress.Entry(entry, State.STARTED, indexIds, repositoryData.getGenId(),
                                        shards, version, null));
                                }
                            }
                            return ClusterState.builder(currentState)
                                .putCustom(SnapshotsInProgress.TYPE, new SnapshotsInProgress(unmodifiableList(entries)))
                                .build();
                        }

                        @Override
                        public void onFailure(String source, Exception e) {
                            logger.warn(() -> new ParameterizedMessage("[{}] failed to create snapshot",
                                snapshot.snapshot().getSnapshotId()), e);
                            removeSnapshotFromClusterState(snapshot.snapshot(), null, e,
                                new CleanupAfterErrorListener(userCreateSnapshotListener, e));
                        }

                        @Override
                        public void onNoLongerMaster(String source) {
                            // We are not longer a master - we shouldn't try to do any cleanup
                            // The new master will take care of it
                            logger.warn("[{}] failed to create snapshot - no longer a master", snapshot.snapshot().getSnapshotId());
                            userCreateSnapshotListener.onFailure(
                                new SnapshotException(snapshot.snapshot(), "master changed during snapshot initialization"));
                        }

                        @Override
                        public void clusterStateProcessed(String source, ClusterState oldState, ClusterState newState) {
                            // The userCreateSnapshotListener.onResponse() notifies caller that the snapshot was accepted
                            // for processing. If client wants to wait for the snapshot completion, it can register snapshot
                            // completion listener in this method. For the snapshot completion to work properly, the snapshot
                            // should still exist when listener is registered.
                            userCreateSnapshotListener.onResponse(snapshot.snapshot());

                            if (hadAbortedInitializations) {
                                final SnapshotsInProgress snapshotsInProgress = newState.custom(SnapshotsInProgress.TYPE);
                                assert snapshotsInProgress != null;
                                final SnapshotsInProgress.Entry entry = snapshotsInProgress.snapshot(snapshot.snapshot());
                                assert entry != null;
                                endSnapshot(entry, newState.metadata());
                            }
                        }
                    });
                }, this::onFailure);
            }

            @Override
            public void onFailure(Exception e) {
                logger.warn(() -> new ParameterizedMessage("failed to create snapshot [{}]",
                    snapshot.snapshot().getSnapshotId()), e);
                removeSnapshotFromClusterState(snapshot.snapshot(), null, e,
                    new CleanupAfterErrorListener(userCreateSnapshotListener, e));
            }
        });
    }

    private static class CleanupAfterErrorListener {

        private final ActionListener<Snapshot> userCreateSnapshotListener;
        private final Exception e;

        CleanupAfterErrorListener(ActionListener<Snapshot> userCreateSnapshotListener, Exception e) {
            this.userCreateSnapshotListener = userCreateSnapshotListener;
            this.e = e;
        }

        public void onFailure(@Nullable Exception e) {
            userCreateSnapshotListener.onFailure(ExceptionsHelper.useOrSuppress(e, this.e));
        }

        public void onNoLongerMaster() {
            userCreateSnapshotListener.onFailure(e);
        }
    }

    private static ShardGenerations buildGenerations(SnapshotsInProgress.Entry snapshot, Metadata metadata) {
        ShardGenerations.Builder builder = ShardGenerations.builder();
        final Map<String, IndexId> indexLookup = new HashMap<>();
        snapshot.indices().forEach(idx -> indexLookup.put(idx.getName(), idx));
        snapshot.shards().forEach(c -> {
            if (metadata.index(c.key.getIndex()) == null) {
                assert snapshot.partial() :
                    "Index [" + c.key.getIndex() + "] was deleted during a snapshot but snapshot was not partial.";
                return;
            }
            final IndexId indexId = indexLookup.get(c.key.getIndexName());
            if (indexId != null) {
                builder.put(indexId, c.key.id(), c.value.generation());
            }
        });
        return builder.build();
    }

    private static Metadata metadataForSnapshot(SnapshotsInProgress.Entry snapshot, Metadata metadata) {
        if (snapshot.includeGlobalState() == false) {
            // Remove global state from the cluster state
            Metadata.Builder builder = Metadata.builder();
            for (IndexId index : snapshot.indices()) {
                builder.put(metadata.index(index.getName()), false);
            }
            metadata = builder.build();
        }
        return metadata;
    }

    /**
     * Returns status of the currently running snapshots
     * <p>
     * This method is executed on master node
     * </p>
     *
     * @param snapshotsInProgress snapshots in progress in the cluster state
     * @param repository          repository id
     * @param snapshots           list of snapshots that will be used as a filter, empty list means no snapshots are filtered
     * @return list of metadata for currently running snapshots
     */
    public static List<SnapshotsInProgress.Entry> currentSnapshots(@Nullable SnapshotsInProgress snapshotsInProgress, String repository,
                                                                   List<String> snapshots) {
        if (snapshotsInProgress == null || snapshotsInProgress.entries().isEmpty()) {
            return Collections.emptyList();
        }
        if ("_all".equals(repository)) {
            return snapshotsInProgress.entries();
        }
        if (snapshotsInProgress.entries().size() == 1) {
            // Most likely scenario - one snapshot is currently running
            // Check this snapshot against the query
            SnapshotsInProgress.Entry entry = snapshotsInProgress.entries().get(0);
            if (entry.snapshot().getRepository().equals(repository) == false) {
                return Collections.emptyList();
            }
            if (snapshots.isEmpty() == false) {
                for (String snapshot : snapshots) {
                    if (entry.snapshot().getSnapshotId().getName().equals(snapshot)) {
                        return snapshotsInProgress.entries();
                    }
                }
                return Collections.emptyList();
            } else {
                return snapshotsInProgress.entries();
            }
        }
        List<SnapshotsInProgress.Entry> builder = new ArrayList<>();
        for (SnapshotsInProgress.Entry entry : snapshotsInProgress.entries()) {
            if (entry.snapshot().getRepository().equals(repository) == false) {
                continue;
            }
            if (snapshots.isEmpty() == false) {
                for (String snapshot : snapshots) {
                    if (entry.snapshot().getSnapshotId().getName().equals(snapshot)) {
                        builder.add(entry);
                        break;
                    }
                }
            } else {
                builder.add(entry);
            }
        }
        return unmodifiableList(builder);
    }

    @Override
    public void applyClusterState(ClusterChangedEvent event) {
        try {
            if (event.localNodeMaster()) {
                // We don't remove old master when master flips anymore. So, we need to check for change in master
                final SnapshotsInProgress snapshotsInProgress = event.state().custom(SnapshotsInProgress.TYPE);
                final boolean newMaster = event.previousState().nodes().isLocalNodeElectedMaster() == false;
                if (snapshotsInProgress != null) {
                    if (newMaster || removedNodesCleanupNeeded(snapshotsInProgress, event.nodesDelta().removedNodes())) {
                        processSnapshotsOnRemovedNodes();
                    }
                    if (event.routingTableChanged() && waitingShardsStartedOrUnassigned(snapshotsInProgress, event)) {
                        processStartedShards();
                    }
                    // Cleanup all snapshots that have no more work left:
                    // 1. Completed snapshots
                    // 2. Snapshots in state INIT that the previous master failed to start
                    // 3. Snapshots in any other state that have all their shard tasks completed
                    snapshotsInProgress.entries().stream().filter(
                        entry -> entry.state().completed()
                            || initializingSnapshots.contains(entry.snapshot()) == false
                               && (entry.state() == State.INIT || completed(entry.shards().values()))
                    ).forEach(entry -> endSnapshot(entry, event.state().metadata()));
                }
                if (newMaster) {
                    finalizeSnapshotDeletionFromPreviousMaster(event.state());
                }
            }
        } catch (Exception e) {
            logger.warn("Failed to update snapshot state ", e);
        }
<<<<<<< HEAD
        assert  assertConsistentState(event.state());
    }

    private boolean assertConsistentState(ClusterState state) {
        final SnapshotsInProgress snapshotsInProgress = state.custom(SnapshotsInProgress.TYPE);
        final SnapshotDeletionsInProgress deletionsInProgress = state.custom(SnapshotDeletionsInProgress.TYPE);
        if (snapshotsInProgress != null && deletionsInProgress != null && snapshotsInProgress.entries().isEmpty() == false
            && deletionsInProgress.getEntries().isEmpty() == false) {
            final SnapshotsInProgress.Entry snapshot = snapshotsInProgress.entries().get(0);
            final Set<Snapshot> runningSnapshots =
                snapshotsInProgress.entries().stream().map(SnapshotsInProgress.Entry::snapshot).collect(Collectors.toSet());
            assert runningSnapshots.containsAll(snapshotCompletionListeners.keySet()) :
                "Saw completion listeners for unknown snapshots in " + snapshotCompletionListeners.keySet() + " but running snapshots are "
                    + runningSnapshots;
            final SnapshotDeletionsInProgress.Entry deletion = deletionsInProgress.getEntries().get(0);
            assert deletion.matches(snapshot.snapshot()) :
                "Found conflicting snapshot delete [" + deletion + "] and -create [" + snapshot + "]in cluster state";
            assert snapshot.state().completed() || snapshot.state() == State.ABORTED
                : "Snapshot create operation [" + snapshot + "] must be either in deleted or aborted state because a delete ["
                + deletion + "] for the same snapshot exists";
=======
        assert assertConsistentWithClusterState(event.state());
    }

    private boolean assertConsistentWithClusterState(ClusterState state) {
        final SnapshotsInProgress snapshotsInProgress = state.custom(SnapshotsInProgress.TYPE);
        if (snapshotsInProgress != null && snapshotsInProgress.entries().isEmpty() == false) {
            final Set<Snapshot> runningSnapshots =
                snapshotsInProgress.entries().stream().map(SnapshotsInProgress.Entry::snapshot).collect(Collectors.toSet());
            final Set<Snapshot> snapshotListenerKeys = snapshotCompletionListeners.keySet();
            assert runningSnapshots.containsAll(snapshotListenerKeys) : "Saw completion listeners for unknown snapshots in "
                + snapshotListenerKeys + " but running snapshots are " + runningSnapshots;
>>>>>>> d4394d46
        }
        return true;
    }

    /**
     * Finalizes a snapshot deletion in progress if the current node is the master but it
     * was not master in the previous cluster state and there is still a lingering snapshot
     * deletion in progress in the cluster state.  This means that the old master failed
     * before it could clean up an in-progress snapshot deletion.  We attempt to delete the
     * snapshot files and remove the deletion from the cluster state.  It is possible that the
     * old master was in a state of long GC and then it resumes and tries to delete the snapshot
     * that has already been deleted by the current master.  This is acceptable however, since
     * the old master's snapshot deletion will just respond with an error but in actuality, the
     * snapshot was deleted and a call to GET snapshots would reveal that the snapshot no longer exists.
     */
    private void finalizeSnapshotDeletionFromPreviousMaster(ClusterState state) {
        SnapshotDeletionsInProgress deletionsInProgress = state.custom(SnapshotDeletionsInProgress.TYPE);
        if (deletionsInProgress != null && deletionsInProgress.hasDeletionsInProgress()) {
            assert deletionsInProgress.getEntries().size() == 1 : "only one in-progress deletion allowed per cluster";
            SnapshotDeletionsInProgress.Entry entry = deletionsInProgress.getEntries().get(0);
            final List<SnapshotId> snapshotIdsToDelete = entry.getSnapshotIds();
            if (snapshotIdsToDelete.isEmpty()) {
                // The delete never resolved to a concrete snapshot before failing on the previous master so we just remove it from the
                // cluster state
                removeSnapshotDeletionFromClusterState(entry.getSnapshotName(), null, null);
            } else {
                assert snapshotIdsToDelete.size() == 1 : "Can only delete one snapshot at a time but saw [" + snapshotIdsToDelete + "]";
                final SnapshotsInProgress snapshotsInProgress = state.custom(SnapshotsInProgress.TYPE);
                if (snapshotsInProgress != null && snapshotsInProgress.entries().isEmpty() == false) {
                    assert snapshotsInProgress.entries().size() == 1
                        : "Expected only one running snapshot but saw [" + snapshotsInProgress + "]";
                    final SnapshotsInProgress.Entry inProgress = snapshotsInProgress.entries().get(0);
                    final Snapshot snapshot = inProgress.snapshot();
                    addListener(snapshot, ActionListener.wrap(snapshotInfo -> deleteSnapshotFromRepository(entry, null,
                        state.nodes().getMinNodeVersion()),
                        e -> removeSnapshotDeletionFromClusterState(snapshot.getSnapshotId().getName(), e, null)
                    ));
                } else {
                    deleteSnapshotFromRepository(entry, null, state.nodes().getMinNodeVersion());
                }
            }
        }
    }

    /**
     * Cleans up shard snapshots that were running on removed nodes
     */
    private void processSnapshotsOnRemovedNodes() {
        clusterService.submitStateUpdateTask("update snapshot state after node removal", new ClusterStateUpdateTask() {
            @Override
            public ClusterState execute(ClusterState currentState) {
                DiscoveryNodes nodes = currentState.nodes();
                SnapshotsInProgress snapshots = currentState.custom(SnapshotsInProgress.TYPE);
                if (snapshots == null) {
                    return currentState;
                }
                boolean changed = false;
                ArrayList<SnapshotsInProgress.Entry> entries = new ArrayList<>();
                for (final SnapshotsInProgress.Entry snapshot : snapshots.entries()) {
                    SnapshotsInProgress.Entry updatedSnapshot = snapshot;
                    if (snapshot.state() == State.STARTED || snapshot.state() == State.ABORTED) {
                        ImmutableOpenMap.Builder<ShardId, ShardSnapshotStatus> shards = ImmutableOpenMap.builder();
                        boolean snapshotChanged = false;
                        for (ObjectObjectCursor<ShardId, ShardSnapshotStatus> shardEntry : snapshot.shards()) {
                            final ShardSnapshotStatus shardStatus = shardEntry.value;
                            final ShardId shardId = shardEntry.key;
                            if (!shardStatus.state().completed() && shardStatus.nodeId() != null) {
                                if (nodes.nodeExists(shardStatus.nodeId())) {
                                    shards.put(shardId, shardStatus);
                                } else {
                                    // TODO: Restart snapshot on another node?
                                    snapshotChanged = true;
                                    logger.warn("failing snapshot of shard [{}] on closed node [{}]",
                                        shardId, shardStatus.nodeId());
                                    shards.put(shardId,
                                        new ShardSnapshotStatus(shardStatus.nodeId(), ShardState.FAILED, "node shutdown",
                                            shardStatus.generation()));
                                }
                            } else {
                                shards.put(shardId, shardStatus);
                            }
                        }
                        if (snapshotChanged) {
                            changed = true;
                            ImmutableOpenMap<ShardId, ShardSnapshotStatus> shardsMap = shards.build();
                            if (!snapshot.state().completed() && completed(shardsMap.values())) {
                                updatedSnapshot = new SnapshotsInProgress.Entry(snapshot, State.SUCCESS, shardsMap);
                            } else {
                                updatedSnapshot = new SnapshotsInProgress.Entry(snapshot, snapshot.state(), shardsMap);
                            }
                        }
                        entries.add(updatedSnapshot);
                    } else if (snapshot.state() == State.INIT && initializingSnapshots.contains(snapshot.snapshot()) == false) {
                        changed = true;
                        // A snapshot in INIT state hasn't yet written anything to the repository so we simply remove it
                        // from the cluster state  without any further cleanup
                    }
                    assert updatedSnapshot.shards().size() == snapshot.shards().size()
                        : "Shard count changed during snapshot status update from [" + snapshot + "] to [" + updatedSnapshot + "]";
                }
                if (changed) {
                    return ClusterState.builder(currentState)
                        .putCustom(SnapshotsInProgress.TYPE, new SnapshotsInProgress(unmodifiableList(entries))).build();
                }
                return currentState;
            }

            @Override
            public void onFailure(String source, Exception e) {
                logger.warn("failed to update snapshot state after node removal");
            }
        });
    }

    private void processStartedShards() {
        clusterService.submitStateUpdateTask("update snapshot state after shards started", new ClusterStateUpdateTask() {
            @Override
            public ClusterState execute(ClusterState currentState) {
                RoutingTable routingTable = currentState.routingTable();
                SnapshotsInProgress snapshots = currentState.custom(SnapshotsInProgress.TYPE);
                if (snapshots != null) {
                    boolean changed = false;
                    ArrayList<SnapshotsInProgress.Entry> entries = new ArrayList<>();
                    for (final SnapshotsInProgress.Entry snapshot : snapshots.entries()) {
                        SnapshotsInProgress.Entry updatedSnapshot = snapshot;
                        if (snapshot.state() == State.STARTED) {
                            ImmutableOpenMap<ShardId, ShardSnapshotStatus> shards = processWaitingShards(snapshot.shards(),
                                routingTable);
                            if (shards != null) {
                                changed = true;
                                if (!snapshot.state().completed() && completed(shards.values())) {
                                    updatedSnapshot = new SnapshotsInProgress.Entry(snapshot, State.SUCCESS, shards);
                                } else {
                                    updatedSnapshot = new SnapshotsInProgress.Entry(snapshot, shards);
                                }
                            }
                            entries.add(updatedSnapshot);
                        }
                    }
                    if (changed) {
                        return ClusterState.builder(currentState)
                            .putCustom(SnapshotsInProgress.TYPE, new SnapshotsInProgress(unmodifiableList(entries))).build();
                    }
                }
                return currentState;
            }

            @Override
            public void onFailure(String source, Exception e) {
                logger.warn(() ->
                    new ParameterizedMessage("failed to update snapshot state after shards started from [{}] ", source), e);
            }
        });
    }

    private static ImmutableOpenMap<ShardId, ShardSnapshotStatus> processWaitingShards(
            ImmutableOpenMap<ShardId, ShardSnapshotStatus> snapshotShards, RoutingTable routingTable) {
        boolean snapshotChanged = false;
        ImmutableOpenMap.Builder<ShardId, ShardSnapshotStatus> shards = ImmutableOpenMap.builder();
        for (ObjectObjectCursor<ShardId, ShardSnapshotStatus> shardEntry : snapshotShards) {
            ShardSnapshotStatus shardStatus = shardEntry.value;
            ShardId shardId = shardEntry.key;
            if (shardStatus.state() == ShardState.WAITING) {
                IndexRoutingTable indexShardRoutingTable = routingTable.index(shardId.getIndex());
                if (indexShardRoutingTable != null) {
                    IndexShardRoutingTable shardRouting = indexShardRoutingTable.shard(shardId.id());
                    if (shardRouting != null && shardRouting.primaryShard() != null) {
                        if (shardRouting.primaryShard().started()) {
                            // Shard that we were waiting for has started on a node, let's process it
                            snapshotChanged = true;
                            logger.trace("starting shard that we were waiting for [{}] on node [{}]", shardId, shardStatus.nodeId());
                            shards.put(shardId,
                                new ShardSnapshotStatus(shardRouting.primaryShard().currentNodeId(), shardStatus.generation()));
                            continue;
                        } else if (shardRouting.primaryShard().initializing() || shardRouting.primaryShard().relocating()) {
                            // Shard that we were waiting for hasn't started yet or still relocating - will continue to wait
                            shards.put(shardId, shardStatus);
                            continue;
                        }
                    }
                }
                // Shard that we were waiting for went into unassigned state or disappeared - giving up
                snapshotChanged = true;
                logger.warn("failing snapshot of shard [{}] on unassigned shard [{}]", shardId, shardStatus.nodeId());
                shards.put(shardId, new ShardSnapshotStatus(
                    shardStatus.nodeId(), ShardState.FAILED, "shard is unassigned", shardStatus.generation()));
            } else {
                shards.put(shardId, shardStatus);
            }
        }
        if (snapshotChanged) {
            return shards.build();
        } else {
            return null;
        }
    }

    private static boolean waitingShardsStartedOrUnassigned(SnapshotsInProgress snapshotsInProgress, ClusterChangedEvent event) {
        for (SnapshotsInProgress.Entry entry : snapshotsInProgress.entries()) {
            if (entry.state() == State.STARTED) {
                for (ObjectCursor<String> index : entry.waitingIndices().keys()) {
                    if (event.indexRoutingTableChanged(index.value)) {
                        IndexRoutingTable indexShardRoutingTable = event.state().getRoutingTable().index(index.value);
                        for (ShardId shardId : entry.waitingIndices().get(index.value)) {
                            ShardRouting shardRouting = indexShardRoutingTable.shard(shardId.id()).primaryShard();
                            if (shardRouting != null && (shardRouting.started() || shardRouting.unassigned())) {
                                return true;
                            }
                        }
                    }
                }
            }
        }
        return false;
    }

    private static boolean removedNodesCleanupNeeded(SnapshotsInProgress snapshotsInProgress, List<DiscoveryNode> removedNodes) {
        // If at least one shard was running on a removed node - we need to fail it
        return removedNodes.isEmpty() == false && snapshotsInProgress.entries().stream().flatMap(snapshot ->
                StreamSupport.stream(((Iterable<ShardSnapshotStatus>) () -> snapshot.shards().valuesIt()).spliterator(), false)
                    .filter(s -> s.state().completed() == false).map(ShardSnapshotStatus::nodeId))
                .anyMatch(removedNodes.stream().map(DiscoveryNode::getId).collect(Collectors.toSet())::contains);
    }

    /**
     * Returns list of indices with missing shards, and list of indices that are closed
     *
     * @param shards list of shard statuses
     * @return list of failed and closed indices
     */
    private static Tuple<Set<String>, Set<String>> indicesWithMissingShards(
        ImmutableOpenMap<ShardId, SnapshotsInProgress.ShardSnapshotStatus> shards, Metadata metadata) {
        Set<String> missing = new HashSet<>();
        Set<String> closed = new HashSet<>();
        for (ObjectObjectCursor<ShardId, SnapshotsInProgress.ShardSnapshotStatus> entry : shards) {
            if (entry.value.state() == ShardState.MISSING) {
                if (metadata.hasIndex(entry.key.getIndex().getName()) &&
                    metadata.getIndexSafe(entry.key.getIndex()).getState() == IndexMetadata.State.CLOSE) {
                    closed.add(entry.key.getIndex().getName());
                } else {
                    missing.add(entry.key.getIndex().getName());
                }
            }
        }
        return new Tuple<>(missing, closed);
    }

    /**
     * Finalizes the shard in repository and then removes it from cluster state
     * <p>
     * This is non-blocking method that runs on a thread from SNAPSHOT thread pool
     *
     * @param entry snapshot
     */
    private void endSnapshot(SnapshotsInProgress.Entry entry, Metadata metadata) {
        if (endingSnapshots.add(entry.snapshot()) == false) {
            return;
        }
        final Snapshot snapshot = entry.snapshot();
        if (entry.repositoryStateId() == RepositoryData.UNKNOWN_REPO_GEN) {
            logger.debug("[{}] was aborted before starting", snapshot);
            removeSnapshotFromClusterState(entry.snapshot(), null,
                new SnapshotException(snapshot, "Aborted on initialization"));
            return;
        }
        threadPool.executor(ThreadPool.Names.SNAPSHOT).execute(new AbstractRunnable() {
            @Override
            protected void doRun() {
                final Repository repository = repositoriesService.repository(snapshot.getRepository());
                final String failure = entry.failure();
                logger.trace("[{}] finalizing snapshot in repository, state: [{}], failure[{}]", snapshot, entry.state(), failure);
                ArrayList<SnapshotShardFailure> shardFailures = new ArrayList<>();
                for (ObjectObjectCursor<ShardId, ShardSnapshotStatus> shardStatus : entry.shards()) {
                    ShardId shardId = shardStatus.key;
                    ShardSnapshotStatus status = shardStatus.value;
                    final ShardState state = status.state();
                    if (state.failed()) {
                        shardFailures.add(new SnapshotShardFailure(status.nodeId(), shardId, status.reason()));
                    } else if (state.completed() == false) {
                        shardFailures.add(new SnapshotShardFailure(status.nodeId(), shardId, "skipped"));
                    } else {
                        assert state == ShardState.SUCCESS;
                    }
                }
                final ShardGenerations shardGenerations = buildGenerations(entry, metadata);
                repository.finalizeSnapshot(
                    snapshot.getSnapshotId(),
                    shardGenerations,
                    entry.startTime(),
                    failure,
                    entry.partial() ? shardGenerations.totalShards() : entry.shards().size(),
                    unmodifiableList(shardFailures),
                    entry.repositoryStateId(),
                    entry.includeGlobalState(),
                    metadataForSnapshot(entry, metadata),
                    entry.userMetadata(),
                    entry.version(),
                    ActionListener.wrap(result -> {
                        final SnapshotInfo snapshotInfo = result.v2();
                        removeSnapshotFromClusterState(snapshot, result, null);
                        logger.info("snapshot [{}] completed with state [{}]", snapshot, snapshotInfo.state());
                    }, this::onFailure));
            }

            @Override
            public void onFailure(final Exception e) {
                Snapshot snapshot = entry.snapshot();
                if (ExceptionsHelper.unwrap(e, NotMasterException.class, FailedToCommitClusterStateException.class) != null) {
                    // Failure due to not being master any more, don't try to remove snapshot from cluster state the next master
                    // will try ending this snapshot again
                    logger.debug(() -> new ParameterizedMessage(
                        "[{}] failed to update cluster state during snapshot finalization", snapshot), e);
                    failSnapshotCompletionListeners(snapshot,
                        new SnapshotException(snapshot, "Failed to update cluster state during snapshot finalization", e));
                } else {
                    logger.warn(() -> new ParameterizedMessage("[{}] failed to finalize snapshot", snapshot), e);
                    removeSnapshotFromClusterState(snapshot, null, e);
                }
            }
        });
    }

    /**
     * Removes record of running snapshot from cluster state
     * @param snapshot       snapshot
     * @param snapshotResult new {@link RepositoryData} and {@link SnapshotInfo} info if snapshot was successful
     * @param e              exception if snapshot failed, {@code null} otherwise
     */
    private void removeSnapshotFromClusterState(final Snapshot snapshot, @Nullable Tuple<RepositoryData, SnapshotInfo> snapshotResult,
                                                @Nullable Exception e) {
        removeSnapshotFromClusterState(snapshot, snapshotResult, e, null);
    }

    /**
     * Removes record of running snapshot from cluster state and notifies the listener when this action is complete
     * @param snapshot   snapshot
     * @param failure    exception if snapshot failed, {@code null} otherwise
     * @param listener   listener to notify when snapshot information is removed from the cluster state
     */
    private void removeSnapshotFromClusterState(final Snapshot snapshot, @Nullable Tuple<RepositoryData, SnapshotInfo> snapshotResult,
                                                @Nullable Exception failure, @Nullable CleanupAfterErrorListener listener) {
        assert snapshotResult != null || failure != null : "Either snapshotInfo or failure must be supplied";
        clusterService.submitStateUpdateTask("remove snapshot metadata", new ClusterStateUpdateTask() {

            @Override
            public ClusterState execute(ClusterState currentState) {
                SnapshotsInProgress snapshots = currentState.custom(SnapshotsInProgress.TYPE);
                if (snapshots != null) {
                    boolean changed = false;
                    ArrayList<SnapshotsInProgress.Entry> entries = new ArrayList<>();
                    for (SnapshotsInProgress.Entry entry : snapshots.entries()) {
                        if (entry.snapshot().equals(snapshot)) {
                            changed = true;
                        } else {
                            entries.add(entry);
                        }
                    }
                    if (changed) {
                        return ClusterState.builder(currentState)
                            .putCustom(SnapshotsInProgress.TYPE, new SnapshotsInProgress(unmodifiableList(entries))).build();
                    }
                }
                return currentState;
            }

            @Override
            public void onFailure(String source, Exception e) {
                logger.warn(() -> new ParameterizedMessage("[{}] failed to remove snapshot metadata", snapshot), e);
                failSnapshotCompletionListeners(
                    snapshot, new SnapshotException(snapshot, "Failed to remove snapshot from cluster state", e));
                if (listener != null) {
                    listener.onFailure(e);
                }
            }

            @Override
            public void onNoLongerMaster(String source) {
                failSnapshotCompletionListeners(
                    snapshot, ExceptionsHelper.useOrSuppress(failure, new SnapshotException(snapshot, "no longer master")));
                if (listener != null) {
                    listener.onNoLongerMaster();
                }
            }

            @Override
            public void clusterStateProcessed(String source, ClusterState oldState, ClusterState newState) {
                if (snapshotResult == null) {
                    failSnapshotCompletionListeners(snapshot, failure);
                } else {
                    final List<ActionListener<Tuple<RepositoryData, SnapshotInfo>>> completionListeners =
                        snapshotCompletionListeners.remove(snapshot);
                    if (completionListeners != null) {
                        try {
                            ActionListener.onResponse(completionListeners, snapshotResult);
                        } catch (Exception e) {
                            logger.warn("Failed to notify listeners", e);
                        }
                    }
                    endingSnapshots.remove(snapshot);
                }
                if (listener != null) {
                    listener.onFailure(null);
                }
            }
        });
    }

    private void failSnapshotCompletionListeners(Snapshot snapshot, Exception e) {
        final List<ActionListener<Tuple<RepositoryData, SnapshotInfo>>> completionListeners = snapshotCompletionListeners.remove(snapshot);
        if (completionListeners != null) {
            try {
                ActionListener.onFailure(completionListeners, e);
            } catch (Exception ex) {
                logger.warn("Failed to notify listeners", ex);
            }
        }
        endingSnapshots.remove(snapshot);
    }

    /**
     * Deletes a snapshot from the repository or aborts a running snapshot.
     * First checks if the snapshot is still running and if so cancels the snapshot and then deletes it from the repository.
     * If the snapshot is not running, moves to trying to find a matching {@link Snapshot} for the given name in the repository and if
     * one is found deletes it by invoking {@link #deleteCompletedSnapshot}.
     *
     * @param repositoryName  repositoryName
     * @param snapshotName    snapshotName
     * @param listener        listener
     */
    public void deleteSnapshot(final String repositoryName, final String snapshotName, final ActionListener<Void> listener) {
        logger.info("deleting snapshot [{}] from repository [{}]", snapshotName, repositoryName);

        clusterService.submitStateUpdateTask("delete snapshot", new ClusterStateUpdateTask(Priority.NORMAL) {

            Snapshot runningSnapshot;

            boolean abortedDuringInit = false;

            SnapshotDeletionsInProgress.Entry newDelete;

            boolean bwCMode;

            @Override
            public ClusterState execute(ClusterState currentState) {
                bwCMode = currentState.nodes().getMinNodeVersion().before(TWO_STEP_DELETE_VERSION);
                final SnapshotsInProgress snapshots = currentState.custom(SnapshotsInProgress.TYPE);
                final SnapshotsInProgress.Entry snapshotEntry = findInProgressSnapshot(snapshots, snapshotName, repositoryName);
                runningSnapshot = snapshotEntry == null ? null : snapshotEntry.snapshot();
                if (bwCMode) {
                    return computeClusterStateLegacy(currentState, snapshots, snapshotEntry);
                }
                RestoreInProgress restoreInProgress = currentState.custom(RestoreInProgress.TYPE);
                if (restoreInProgress != null) {
                    // don't allow snapshot deletions while a restore is taking place,
                    // otherwise we could end up deleting a snapshot that is being restored
                    // and the files the restore depends on would all be gone
                    for (RestoreInProgress.Entry entry : restoreInProgress) {
                        final Snapshot restoringSnapshot = entry.snapshot();
                        if (restoringSnapshot.getRepository().equals(repositoryName)
                            && restoringSnapshot.getSnapshotId().getName().equals(snapshotName)) {
                            throw new ConcurrentSnapshotExecutionException(repositoryName, snapshotName,
                                "cannot delete snapshot during a restore in progress in [" + restoreInProgress + "]");
                        }
                    }
                }
                final ClusterState.Builder clusterStateBuilder = ClusterState.builder(currentState);
                if (snapshotEntry == null) {
                    // This snapshot is not running - delete
                    if (snapshots != null && snapshots.entries().isEmpty() == false) {
                        // However other snapshots are running - cannot continue
                        throw new ConcurrentSnapshotExecutionException(
                            snapshots.entries().get(0).snapshot(), "another snapshot is currently running cannot delete");
                    }
                    newDelete = new SnapshotDeletionsInProgress.Entry(repositoryName, snapshotName, threadPool.absoluteTimeInMillis());
                } else {
                    final ImmutableOpenMap<ShardId, ShardSnapshotStatus> shards;

                    final State state = snapshotEntry.state();
                    final String failure;
                    if (state == State.INIT) {
                        // snapshot is still initializing, mark it as aborted
                        shards = snapshotEntry.shards();
                        assert shards.isEmpty();
                        failure = "Snapshot was aborted during initialization";
                        abortedDuringInit = true;
                    } else if (state == State.STARTED) {
                        // snapshot is started - mark every non completed shard as aborted
                        final ImmutableOpenMap.Builder<ShardId, ShardSnapshotStatus> shardsBuilder = ImmutableOpenMap.builder();
                        for (ObjectObjectCursor<ShardId, ShardSnapshotStatus> shardEntry : snapshotEntry.shards()) {
                            ShardSnapshotStatus status = shardEntry.value;
                            if (status.state().completed() == false) {
                                status = new ShardSnapshotStatus(
                                    status.nodeId(), ShardState.ABORTED, "aborted by snapshot deletion", status.generation());
                            }
                            shardsBuilder.put(shardEntry.key, status);
                        }
                        shards = shardsBuilder.build();
                        failure = "Snapshot was aborted by deletion";
                    } else {
                        boolean hasUncompletedShards = false;
                        // Cleanup in case a node gone missing and snapshot wasn't updated for some reason
                        for (ObjectCursor<ShardSnapshotStatus> shardStatus : snapshotEntry.shards().values()) {
                            // Check if we still have shard running on existing nodes
                            if (shardStatus.value.state().completed() == false && shardStatus.value.nodeId() != null
                                && currentState.nodes().get(shardStatus.value.nodeId()) != null) {
                                hasUncompletedShards = true;
                                break;
                            }
                        }
                        if (hasUncompletedShards) {
                            // snapshot is being finalized - wait for shards to complete finalization process
                            logger.debug("trying to delete completed snapshot - should wait for shards to finalize on all nodes");
                            shards = null;
                        } else {
                            // no shards to wait for but a node is gone - this is the only case
                            // where we force to finish the snapshot
                            logger.debug("trying to delete completed snapshot with no finalizing shards - can delete immediately");
                            shards = snapshotEntry.shards();
                        }
                        failure = snapshotEntry.failure();
                    }
                    if (shards != null) {
                        clusterStateBuilder.putCustom(SnapshotsInProgress.TYPE,
                            new SnapshotsInProgress(new SnapshotsInProgress.Entry(snapshotEntry, State.ABORTED, shards, failure)));
                    }
                    if (abortedDuringInit) {
                        newDelete = null;
                    } else {
                        newDelete = new SnapshotDeletionsInProgress.Entry(snapshotEntry.snapshot(),
                            threadPool.absoluteTimeInMillis(), snapshotEntry.repositoryStateId() + 1L);
                    }
                }
                if (newDelete != null) {
                    final SnapshotDeletionsInProgress deletionsInProgress = currentState.custom(SnapshotDeletionsInProgress.TYPE);
                    final SnapshotDeletionsInProgress newDeletions;
                    if (deletionsInProgress == null) {
                        newDeletions = new SnapshotDeletionsInProgress(Collections.singletonList(newDelete));
                    } else {
                        if (deletionsInProgress.hasDeletionsInProgress()) {
                            throw new ConcurrentSnapshotExecutionException(repositoryName, snapshotName,
                                "cannot delete - another snapshot is currently being deleted in [" + deletionsInProgress + "]");
                        }
                        newDeletions = deletionsInProgress.withAddedEntry(newDelete);
                    }
                    clusterStateBuilder.putCustom(SnapshotDeletionsInProgress.TYPE, newDeletions);
                }
                return clusterStateBuilder.build();
            }

            private ClusterState computeClusterStateLegacy(ClusterState currentState, SnapshotsInProgress snapshots,
                                                           SnapshotsInProgress.Entry snapshotEntry) {
                if (snapshotEntry == null) {
                    return currentState;
                }
                final ImmutableOpenMap<ShardId, ShardSnapshotStatus> shards;

                final State state = snapshotEntry.state();
                final String failure;
                if (state == State.INIT) {
                    // snapshot is still initializing, mark it as aborted
                    shards = snapshotEntry.shards();
                    assert shards.isEmpty();
                    failure = "Snapshot was aborted during initialization";
                    abortedDuringInit = true;
                } else if (state == State.STARTED) {
                    // snapshot is started - mark every non completed shard as aborted
                    final ImmutableOpenMap.Builder<ShardId, ShardSnapshotStatus> shardsBuilder = ImmutableOpenMap.builder();
                    for (ObjectObjectCursor<ShardId, ShardSnapshotStatus> shardEntry : snapshotEntry.shards()) {
                        ShardSnapshotStatus status = shardEntry.value;
                        if (status.state().completed() == false) {
                            status = new ShardSnapshotStatus(
                                status.nodeId(), ShardState.ABORTED, "aborted by snapshot deletion", status.generation());
                        }
                        shardsBuilder.put(shardEntry.key, status);
                    }
                    shards = shardsBuilder.build();
                    failure = "Snapshot was aborted by deletion";
                } else {
                    boolean hasUncompletedShards = false;
                    // Cleanup in case a node gone missing and snapshot wasn't updated for some reason
                    for (ObjectCursor<ShardSnapshotStatus> shardStatus : snapshotEntry.shards().values()) {
                        // Check if we still have shard running on existing nodes
                        if (shardStatus.value.state().completed() == false && shardStatus.value.nodeId() != null
                            && currentState.nodes().get(shardStatus.value.nodeId()) != null) {
                            hasUncompletedShards = true;
                            break;
                        }
                    }
                    if (hasUncompletedShards) {
                        // snapshot is being finalized - wait for shards to complete finalization process
                        logger.debug("trying to delete completed snapshot - should wait for shards to finalize on all nodes");
                        return currentState;
                    } else {
                        // no shards to wait for but a node is gone - this is the only case
                        // where we force to finish the snapshot
                        logger.debug("trying to delete completed snapshot with no finalizing shards - can delete immediately");
                        shards = snapshotEntry.shards();
                    }
                    failure = snapshotEntry.failure();
                }
                return ClusterState.builder(currentState).putCustom(SnapshotsInProgress.TYPE,
                    new SnapshotsInProgress(snapshots.entries().stream().map(existing -> {
                        if (existing.equals(snapshotEntry)) {
                            return new SnapshotsInProgress.Entry(snapshotEntry, State.ABORTED, shards, failure);
                        }
                        return existing;
                    }).collect(Collectors.toUnmodifiableList()))).build();
            }

            @Override
            public void onFailure(String source, Exception e) {
                listener.onFailure(e);
            }

            @Override
            public void clusterStateProcessed(String source, ClusterState oldState, ClusterState newState) {
                if (bwCMode) {
                    afterInitDeleteLegacy();
                } else {
                    afterInitDelete(newState);
                }
            }

            private void afterInitDeleteLegacy() {
                if (runningSnapshot == null) {
                    threadPool.generic().execute(ActionRunnable.wrap(listener, l ->
                        repositoriesService.repository(repositoryName).getRepositoryData(
                            ActionListener.wrap(repositoryData -> {
                                Optional<SnapshotId> matchedEntry = repositoryData.getSnapshotIds()
                                    .stream()
                                    .filter(s -> s.getName().equals(snapshotName))
                                    .findFirst();
                                // If we can't find the snapshot by the given name in the repository at all or if the snapshot we find in
                                // the repository is not the one we expected to find when waiting for a finishing snapshot we fail.
                                if (matchedEntry.isPresent()) {
                                    deleteCompletedSnapshot(
                                        new Snapshot(repositoryName, matchedEntry.get()), repositoryData.getGenId(), Priority.NORMAL, l);
                                } else {
                                    l.onFailure(new SnapshotMissingException(repositoryName, snapshotName));
                                }
                            }, l::onFailure))));
                    return;
                }
                logger.trace("adding snapshot completion listener to wait for deleted snapshot to finish");
                addListener(runningSnapshot, ActionListener.wrap(
                    result -> {
                        logger.debug("deleted snapshot completed - deleting files");
                        deleteCompletedSnapshot(
                            new Snapshot(repositoryName, result.v2().snapshotId()), result.v1().getGenId(), Priority.IMMEDIATE, listener);
                    },
                    e -> {
                        if (abortedDuringInit) {
                            logger.info("Successfully aborted snapshot [{}]", runningSnapshot);
                            listener.onResponse(null);
                        } else {
                            if (ExceptionsHelper.unwrap(e, NotMasterException.class, FailedToCommitClusterStateException.class)
                                != null) {
                                logger.warn("master failover before deleted snapshot could complete", e);
                                // Just pass the exception to the transport handler as is so it is retried on the new master
                                listener.onFailure(e);
                            } else {
                                logger.warn("deleted snapshot failed", e);
                                listener.onFailure(
                                    new SnapshotMissingException(runningSnapshot.getRepository(), runningSnapshot.getSnapshotId(), e));
                            }
                        }
                    }
                ));
            }

            private void afterInitDelete(ClusterState newState) {
                final Consumer<Exception> onFailure = e -> removeSnapshotDeletionFromClusterState(snapshotName, e, listener);
                if (runningSnapshot == null) {
                    threadPool.generic().execute(new AbstractRunnable() {
                        @Override
                        protected void doRun() {
                            final Repository repository = repositoriesService.repository(repositoryName);
                            repository.getRepositoryData(ActionListener.wrap(repositoryData -> repositoryData.getSnapshotIds()
                                .stream()
                                .filter(s -> s.getName().equals(snapshotName))
                                .findFirst()
                                .ifPresentOrElse(snapshotId ->
                                        deleteCompletedSnapshotStep(
                                            repositoryName, snapshotId, repositoryData.getGenId(), listener),
                                    () -> removeSnapshotDeletionFromClusterState(snapshotName,
                                        new SnapshotMissingException(repositoryName, snapshotName), listener)), onFailure));
                        }

                        @Override
                        public void onFailure(Exception e) {
                            onFailure.accept(e);
                        }
                    });
                } else {
                    addListener(runningSnapshot, ActionListener.wrap(
                        snapshotInfo -> deleteSnapshotFromRepository(newDelete, listener, newState.nodes().getMinNodeVersion()),
                        e -> {
                            if (abortedDuringInit) {
                                logger.info("Successfully aborted snapshot [{}]", runningSnapshot);
                                listener.onResponse(null);
                            } else {
                                if (ExceptionsHelper.unwrap(e, NotMasterException.class, FailedToCommitClusterStateException.class)
                                    != null) {
                                    logger.warn("master failover before deleted snapshot could complete", e);
                                    // Just pass the exception to the transport handler as is so it is retried on the new master
                                    listener.onFailure(e);
                                } else {
                                    logger.warn("deleted snapshot failed", e);
                                    onFailure.accept(
                                        new SnapshotMissingException(
                                            runningSnapshot.getRepository(), runningSnapshot.getSnapshotId(), e));
                                }
                            }
                        }));
                }
            }
        });
    }

    /**
     * Deletes a snapshot that is known to exist in the repository at the given repository generation from the repository.
     *
     * @param repositoryName Repository name
     * @param snapshot       SnapshotId of deleted snapshot
     * @param repositoryGen  Repository generation that this delete is based on
     * @param listener       listener to complete once done
     */
    private void deleteCompletedSnapshotStep(String repositoryName, SnapshotId snapshot, long repositoryGen,
                                             ActionListener<Void> listener) {
        clusterService.submitStateUpdateTask("delete snapshot [" + snapshot + "] step 2", new ClusterStateUpdateTask() {

            private SnapshotDeletionsInProgress.Entry newDelete;

            @Override
            public ClusterState execute(ClusterState currentState) {
                final SnapshotDeletionsInProgress existingDeletions = currentState.custom(SnapshotDeletionsInProgress.TYPE);
                final List<SnapshotDeletionsInProgress.Entry> newEntries = new ArrayList<>();
                for (SnapshotDeletionsInProgress.Entry entry : existingDeletions.getEntries()) {
                    if (entry.matches(new Snapshot(repositoryName, snapshot))) {
                        assert  newDelete == null;
                        newDelete = new SnapshotDeletionsInProgress.Entry(entry, snapshot, repositoryGen);
                        newEntries.add(newDelete);
                    } else {
                        newEntries.add(entry);
                    }
                }
                return ClusterState.builder(currentState)
                    .putCustom(SnapshotDeletionsInProgress.TYPE, new SnapshotDeletionsInProgress(newEntries)).build();
            }

            @Override
            public void onFailure(String source, Exception e) {
                listener.onFailure(e);
            }

            @Override
            public void clusterStateProcessed(String source, ClusterState oldState, ClusterState newState) {
                assert newDelete != null;
                deleteSnapshotFromRepository(newDelete, listener, newState.nodes().getMinNodeVersion());
            }
        });
    }

    // Return in-progress snapshot entry by name and repository in the given cluster state or null if none is found
    @Nullable
    private static SnapshotsInProgress.Entry findInProgressSnapshot(@Nullable SnapshotsInProgress snapshots, String snapshotName,
                                                                    String repositoryName) {
        if (snapshots == null) {
            return null;
        }
        SnapshotsInProgress.Entry snapshotEntry = null;
        for (SnapshotsInProgress.Entry entry : snapshots.entries()) {
            if (entry.repository().equals(repositoryName)
                && entry.snapshot().getSnapshotId().getName().equals(snapshotName)) {
                snapshotEntry = entry;
                break;
            }
        }
        return snapshotEntry;
    }

    /**
     * Deletes a snapshot that is assumed to be in the repository and not tracked as in-progress in the cluster state.
     *
     * @param snapshot          Snapshot to delete
     * @param repositoryStateId Repository generation to base the delete on
     * @param listener          Listener to complete when done
     */
    private void deleteCompletedSnapshot(Snapshot snapshot, long repositoryStateId, Priority priority, ActionListener<Void> listener) {
        logger.debug("deleting snapshot [{}] assuming repository generation [{}] and with priority [{}]", snapshot, repositoryStateId,
            priority);
        clusterService.submitStateUpdateTask("delete snapshot", new ClusterStateUpdateTask(priority) {

            private SnapshotDeletionsInProgress.Entry newDeletion;

            @Override
            public ClusterState execute(ClusterState currentState) {
                SnapshotDeletionsInProgress deletionsInProgress = currentState.custom(SnapshotDeletionsInProgress.TYPE);
                if (deletionsInProgress != null && deletionsInProgress.hasDeletionsInProgress()) {
                    throw new ConcurrentSnapshotExecutionException(snapshot,
                        "cannot delete - another snapshot is currently being deleted in [" + deletionsInProgress + "]");
                }
                final RepositoryCleanupInProgress repositoryCleanupInProgress = currentState.custom(RepositoryCleanupInProgress.TYPE);
                if (repositoryCleanupInProgress != null && repositoryCleanupInProgress.hasCleanupInProgress()) {
                    throw new ConcurrentSnapshotExecutionException(snapshot.getRepository(), snapshot.getSnapshotId().getName(),
                        "cannot delete snapshot while a repository cleanup is in-progress in [" + repositoryCleanupInProgress + "]");
                }
                RestoreInProgress restoreInProgress = currentState.custom(RestoreInProgress.TYPE);
                if (restoreInProgress != null) {
                    // don't allow snapshot deletions while a restore is taking place,
                    // otherwise we could end up deleting a snapshot that is being restored
                    // and the files the restore depends on would all be gone

                    for (RestoreInProgress.Entry entry : restoreInProgress) {
                        if (entry.snapshot().equals(snapshot)) {
                            throw new ConcurrentSnapshotExecutionException(snapshot,
                                "cannot delete snapshot during a restore in progress in [" + restoreInProgress + "]");
                        }
                    }
                }
                SnapshotsInProgress snapshots = currentState.custom(SnapshotsInProgress.TYPE);
                if (snapshots != null && snapshots.entries().isEmpty() == false) {
                    // However other snapshots are running - cannot continue
                    throw new ConcurrentSnapshotExecutionException(snapshot, "another snapshot is currently running cannot delete");
                }
                // add the snapshot deletion to the cluster state
                SnapshotDeletionsInProgress.Entry entry = new SnapshotDeletionsInProgress.Entry(
                    snapshot,
                    threadPool.absoluteTimeInMillis(),
                    repositoryStateId
                );
                if (deletionsInProgress != null) {
                    deletionsInProgress = deletionsInProgress.withAddedEntry(entry);
                } else {
                    deletionsInProgress = SnapshotDeletionsInProgress.newInstance(entry);
                }
                newDeletion = entry;
                return ClusterState.builder(currentState).putCustom(SnapshotDeletionsInProgress.TYPE, deletionsInProgress).build();
            }

            @Override
            public void onFailure(String source, Exception e) {
                listener.onFailure(e);
            }

            @Override
            public void clusterStateProcessed(String source, ClusterState oldState, ClusterState newState) {
                deleteSnapshotFromRepository(newDeletion, listener, newState.nodes().getMinNodeVersion());
            }
        });
    }

    /**
     * Determines the minimum {@link Version} that the snapshot repository must be compatible with from the current nodes in the cluster
     * and the contents of the repository. The minimum version is determined as the lowest version found across all snapshots in the
     * repository and all nodes in the cluster.
     *
     * @param minNodeVersion minimum node version in the cluster
     * @param repositoryName name of the repository to modify
     * @param repositoryData current {@link RepositoryData} of that repository
     * @param excluded       snapshot id to ignore when computing the minimum version
     *                       (used to use newer metadata version after a snapshot delete)
     * @return minimum node version that must still be able to read the repository metadata
     */
    public Version minCompatibleVersion(Version minNodeVersion, String repositoryName, RepositoryData repositoryData,
                                        @Nullable SnapshotId excluded) {
        Version minCompatVersion = minNodeVersion;
        final Collection<SnapshotId> snapshotIds = repositoryData.getSnapshotIds();
        final Repository repository = repositoriesService.repository(repositoryName);
        for (SnapshotId snapshotId :
            snapshotIds.stream().filter(snapshotId -> snapshotId.equals(excluded) == false).collect(Collectors.toList())) {
            final Version known = repositoryData.getVersion(snapshotId);
            // If we don't have the version cached in the repository data yet we load it from the snapshot info blobs
            if (known == null) {
                assert repositoryData.shardGenerations().totalShards() == 0 :
                    "Saw shard generations [" + repositoryData.shardGenerations() +
                        "] but did not have versions tracked for snapshot [" + snapshotId + "]";
                try {
                    final Version foundVersion = repository.getSnapshotInfo(snapshotId).version();
                    if (useShardGenerations(foundVersion) == false) {
                        // We don't really care about the exact version if its before 7.6 as the 7.5 metadata is the oldest we are able
                        // to write out so we stop iterating here and just use 7.5.0 as a placeholder.
                        return OLD_SNAPSHOT_FORMAT;
                    }
                    minCompatVersion = minCompatVersion.before(foundVersion) ? minCompatVersion : foundVersion;
                } catch (SnapshotMissingException e) {
                    logger.warn("Failed to load snapshot metadata, assuming repository is in old format", e);
                    return OLD_SNAPSHOT_FORMAT;
                }
            } else {
                minCompatVersion = minCompatVersion.before(known) ? minCompatVersion : known;
            }
        }
        return minCompatVersion;
    }

    /**
     * Checks whether the metadata version supports writing {@link ShardGenerations} to the repository.
     *
     * @param repositoryMetaVersion version to check
     * @return true if version supports {@link ShardGenerations}
     */
    public static boolean useShardGenerations(Version repositoryMetaVersion) {
        return repositoryMetaVersion.onOrAfter(SHARD_GEN_IN_REPO_DATA_VERSION);
    }

    /**
     * Deletes snapshot from repository
     *
     * @param deletion   snapshot deletion entry in the cluster state to execute
     * @param listener   listener
     * @param minNodeVersion minimum node version in the cluster
     */
    private void deleteSnapshotFromRepository(SnapshotDeletionsInProgress.Entry deletion, @Nullable ActionListener<Void> listener,
                                              Version minNodeVersion) {
        assert deletion != null && deletion.getSnapshotIds().size() == 1 : "Deletion " + deletion + "did not contain a unique SnapshotId";
        final SnapshotId snapshotId = deletion.getSnapshotIds().get(0);
        final String snapshotName = deletion.getSnapshotIds().get(0).getName();
        threadPool.executor(ThreadPool.Names.SNAPSHOT).execute(ActionRunnable.wrap(listener, l -> {
            Repository repository = repositoriesService.repository(deletion.repository());
            repository.getRepositoryData(ActionListener.wrap(repositoryData -> repository.deleteSnapshot(snapshotId,
                deletion.repositoryStateId(),
                minCompatibleVersion(minNodeVersion, deletion.repository(), repositoryData, snapshotId),
                ActionListener.wrap(v -> {
                        logger.info("snapshot [{}] deleted", new Snapshot(deletion.repository(), snapshotId));
                        removeSnapshotDeletionFromClusterState(snapshotName, null, l);
                    }, ex -> removeSnapshotDeletionFromClusterState(snapshotName, ex, l)
                )), ex -> removeSnapshotDeletionFromClusterState(snapshotName, ex, l)));
        }));
    }

    /**
     * Removes the snapshot deletion from {@link SnapshotDeletionsInProgress} in the cluster state.
     */
    private void removeSnapshotDeletionFromClusterState(final String snapshot, @Nullable final Exception failure,
                                                        @Nullable final ActionListener<Void> listener) {
        clusterService.submitStateUpdateTask("remove snapshot deletion metadata", new ClusterStateUpdateTask() {
            @Override
            public ClusterState execute(ClusterState currentState) {
                SnapshotDeletionsInProgress deletions = currentState.custom(SnapshotDeletionsInProgress.TYPE);
                if (deletions != null) {
                    boolean changed = false;
                    if (deletions.hasDeletionsInProgress()) {
                        assert deletions.getEntries().size() == 1 : "should have exactly one deletion in progress";
                        SnapshotDeletionsInProgress.Entry entry = deletions.getEntries().get(0);
                        deletions = deletions.withRemovedEntry(entry);
                        changed = true;
                    }
                    if (changed) {
                        return ClusterState.builder(currentState).putCustom(SnapshotDeletionsInProgress.TYPE, deletions).build();
                    }
                }
                return currentState;
            }

            @Override
            public void onFailure(String source, Exception e) {
                logger.warn(() -> new ParameterizedMessage("[{}] failed to remove snapshot deletion metadata", snapshot), e);
                if (listener != null) {
                    listener.onFailure(e);
                }
            }

            @Override
            public void clusterStateProcessed(String source, ClusterState oldState, ClusterState newState) {
                if (listener != null) {
                    if (failure != null) {
                        listener.onFailure(failure);
                    } else {
                        logger.info("Successfully deleted snapshot [{}]", snapshot);
                        listener.onResponse(null);
                    }
                }
            }
        });
    }

    /**
     * Calculates the list of shards that should be included into the current snapshot
     *
     * @param clusterState        cluster state
     * @param indices             Indices to snapshot
     * @param useShardGenerations whether to write {@link ShardGenerations} during the snapshot
     * @return list of shard to be included into current snapshot
     */
    private static ImmutableOpenMap<ShardId, SnapshotsInProgress.ShardSnapshotStatus> shards(ClusterState clusterState,
                                                                                             List<IndexId> indices,
                                                                                             boolean useShardGenerations,
                                                                                             RepositoryData repositoryData) {
        ImmutableOpenMap.Builder<ShardId, SnapshotsInProgress.ShardSnapshotStatus> builder = ImmutableOpenMap.builder();
        Metadata metadata = clusterState.metadata();
        final ShardGenerations shardGenerations = repositoryData.shardGenerations();
        for (IndexId index : indices) {
            final String indexName = index.getName();
            final boolean isNewIndex = repositoryData.getIndices().containsKey(indexName) == false;
            IndexMetadata indexMetadata = metadata.index(indexName);
            if (indexMetadata == null) {
                // The index was deleted before we managed to start the snapshot - mark it as missing.
                builder.put(new ShardId(indexName, IndexMetadata.INDEX_UUID_NA_VALUE, 0),
                    new SnapshotsInProgress.ShardSnapshotStatus(null, ShardState.MISSING, "missing index", null));
            } else {
                IndexRoutingTable indexRoutingTable = clusterState.getRoutingTable().index(indexName);
                for (int i = 0; i < indexMetadata.getNumberOfShards(); i++) {
                    ShardId shardId = new ShardId(indexMetadata.getIndex(), i);
                    final String shardRepoGeneration;
                    if (useShardGenerations) {
                        if (isNewIndex) {
                            assert shardGenerations.getShardGen(index, shardId.getId()) == null
                                : "Found shard generation for new index [" + index + "]";
                            shardRepoGeneration = ShardGenerations.NEW_SHARD_GEN;
                        } else {
                            shardRepoGeneration = shardGenerations.getShardGen(index, shardId.getId());
                        }
                    } else {
                        shardRepoGeneration = null;
                    }
                    if (indexRoutingTable != null) {
                        ShardRouting primary = indexRoutingTable.shard(i).primaryShard();
                        if (primary == null || !primary.assignedToNode()) {
                            builder.put(shardId,
                                new SnapshotsInProgress.ShardSnapshotStatus(null, ShardState.MISSING, "primary shard is not allocated",
                                    shardRepoGeneration));
                        } else if (primary.relocating() || primary.initializing()) {
                            builder.put(shardId, new SnapshotsInProgress.ShardSnapshotStatus(
                                primary.currentNodeId(), ShardState.WAITING, shardRepoGeneration));
                        } else if (!primary.started()) {
                            builder.put(shardId,
                                new SnapshotsInProgress.ShardSnapshotStatus(primary.currentNodeId(), ShardState.MISSING,
                                    "primary shard hasn't been started yet", shardRepoGeneration));
                        } else {
                            builder.put(shardId,
                                new SnapshotsInProgress.ShardSnapshotStatus(primary.currentNodeId(), shardRepoGeneration));
                        }
                    } else {
                        builder.put(shardId, new SnapshotsInProgress.ShardSnapshotStatus(null, ShardState.MISSING,
                            "missing routing table", shardRepoGeneration));
                    }
                }
            }
        }

        return builder.build();
    }

    /**
     * Returns the indices that are currently being snapshotted (with partial == false) and that are contained in the indices-to-check set.
     */
    public static Set<Index> snapshottingIndices(final ClusterState currentState, final Set<Index> indicesToCheck) {
        final SnapshotsInProgress snapshots = currentState.custom(SnapshotsInProgress.TYPE);
        if (snapshots == null) {
            return emptySet();
        }

        final Set<Index> indices = new HashSet<>();
        for (final SnapshotsInProgress.Entry entry : snapshots.entries()) {
            if (entry.partial() == false) {
                for (IndexId index : entry.indices()) {
                    IndexMetadata indexMetadata = currentState.metadata().index(index.getName());
                    if (indexMetadata != null && indicesToCheck.contains(indexMetadata.getIndex())) {
                        indices.add(indexMetadata.getIndex());
                    }
                }
            }
        }
        return indices;
    }

    /**
     * Adds snapshot completion listener
     *
     * @param snapshot Snapshot to listen for
     * @param listener listener
     */
    private void addListener(Snapshot snapshot, ActionListener<Tuple<RepositoryData, SnapshotInfo>> listener) {
        snapshotCompletionListeners.computeIfAbsent(snapshot, k -> new CopyOnWriteArrayList<>()).add(listener);
    }

    @Override
    protected void doStart() {

    }

    @Override
    protected void doStop() {

    }

    @Override
    protected void doClose() {
        clusterService.removeApplier(this);
    }
}<|MERGE_RESOLUTION|>--- conflicted
+++ resolved
@@ -88,7 +88,6 @@
 import java.util.Set;
 import java.util.concurrent.ConcurrentHashMap;
 import java.util.concurrent.CopyOnWriteArrayList;
-import java.util.function.Consumer;
 import java.util.stream.Collectors;
 import java.util.stream.StreamSupport;
 
@@ -123,6 +122,10 @@
 
     // Set of snapshots that are currently being initialized by this node
     private final Set<Snapshot> initializingSnapshots = Collections.synchronizedSet(new HashSet<>());
+
+    // Set of snapshot delete operations that are currently being initialized by this node
+    private final Set<SnapshotDeletionsInProgress.Entry> initializingDeletes =
+        Collections.synchronizedSet(new HashSet<>());
 
     // Set of snapshots that are currently being ended by this node
     private final Set<Snapshot> endingSnapshots = Collections.synchronizedSet(new HashSet<>());
@@ -577,7 +580,6 @@
         } catch (Exception e) {
             logger.warn("Failed to update snapshot state ", e);
         }
-<<<<<<< HEAD
         assert  assertConsistentState(event.state());
     }
 
@@ -598,19 +600,6 @@
             assert snapshot.state().completed() || snapshot.state() == State.ABORTED
                 : "Snapshot create operation [" + snapshot + "] must be either in deleted or aborted state because a delete ["
                 + deletion + "] for the same snapshot exists";
-=======
-        assert assertConsistentWithClusterState(event.state());
-    }
-
-    private boolean assertConsistentWithClusterState(ClusterState state) {
-        final SnapshotsInProgress snapshotsInProgress = state.custom(SnapshotsInProgress.TYPE);
-        if (snapshotsInProgress != null && snapshotsInProgress.entries().isEmpty() == false) {
-            final Set<Snapshot> runningSnapshots =
-                snapshotsInProgress.entries().stream().map(SnapshotsInProgress.Entry::snapshot).collect(Collectors.toSet());
-            final Set<Snapshot> snapshotListenerKeys = snapshotCompletionListeners.keySet();
-            assert runningSnapshots.containsAll(snapshotListenerKeys) : "Saw completion listeners for unknown snapshots in "
-                + snapshotListenerKeys + " but running snapshots are " + runningSnapshots;
->>>>>>> d4394d46
         }
         return true;
     }
@@ -635,7 +624,9 @@
             if (snapshotIdsToDelete.isEmpty()) {
                 // The delete never resolved to a concrete snapshot before failing on the previous master so we just remove it from the
                 // cluster state
-                removeSnapshotDeletionFromClusterState(entry.getSnapshotName(), null, null);
+                if (initializingDeletes.contains(entry) == false) {
+                    removeSnapshotDeletionFromClusterState(entry.getSnapshotName(), null, null);
+                }
             } else {
                 assert snapshotIdsToDelete.size() == 1 : "Can only delete one snapshot at a time but saw [" + snapshotIdsToDelete + "]";
                 final SnapshotsInProgress snapshotsInProgress = state.custom(SnapshotsInProgress.TYPE);
@@ -1149,11 +1140,14 @@
                     if (deletionsInProgress == null) {
                         newDeletions = new SnapshotDeletionsInProgress(Collections.singletonList(newDelete));
                     } else {
-                        if (deletionsInProgress.hasDeletionsInProgress()) {
+                        if (deletionsInProgress.getEntries().stream().anyMatch(entry ->
+                            (entry.repositoryStateId() == RepositoryData.UNKNOWN_REPO_GEN
+                                && initializingDeletes.contains(entry) == false) == false
+                        )) {
                             throw new ConcurrentSnapshotExecutionException(repositoryName, snapshotName,
                                 "cannot delete - another snapshot is currently being deleted in [" + deletionsInProgress + "]");
                         }
-                        newDeletions = deletionsInProgress.withAddedEntry(newDelete);
+                        newDeletions = new SnapshotDeletionsInProgress(Collections.singletonList(newDelete));
                     }
                     clusterStateBuilder.putCustom(SnapshotDeletionsInProgress.TYPE, newDeletions);
                 }
@@ -1230,7 +1224,18 @@
                 if (bwCMode) {
                     afterInitDeleteLegacy();
                 } else {
-                    afterInitDelete(newState);
+                    initializingDeletes.add(newDelete);
+                    afterInitDelete(newState, new ActionListener<>() {
+                        @Override
+                        public void onResponse(Void aVoid) {
+                            listener.onResponse(null);
+                        }
+
+                        @Override
+                        public void onFailure(Exception e) {
+                            removeSnapshotDeletionFromClusterState(snapshotName, e, listener);
+                        }
+                    });
                 }
             }
 
@@ -1281,47 +1286,38 @@
                 ));
             }
 
-            private void afterInitDelete(ClusterState newState) {
-                final Consumer<Exception> onFailure = e -> removeSnapshotDeletionFromClusterState(snapshotName, e, listener);
+            private void afterInitDelete(ClusterState newState, ActionListener<Void> onComplete) {
                 if (runningSnapshot == null) {
-                    threadPool.generic().execute(new AbstractRunnable() {
-                        @Override
-                        protected void doRun() {
-                            final Repository repository = repositoriesService.repository(repositoryName);
-                            repository.getRepositoryData(ActionListener.wrap(repositoryData -> repositoryData.getSnapshotIds()
+                    threadPool.generic().execute(ActionRunnable.wrap(onComplete, l -> {
+                        final Repository repository = repositoriesService.repository(repositoryName);
+                        repository.getRepositoryData(ActionListener.wrap(repositoryData -> repositoryData.getSnapshotIds()
                                 .stream()
                                 .filter(s -> s.getName().equals(snapshotName))
                                 .findFirst()
                                 .ifPresentOrElse(snapshotId ->
-                                        deleteCompletedSnapshotStep(
-                                            repositoryName, snapshotId, repositoryData.getGenId(), listener),
-                                    () -> removeSnapshotDeletionFromClusterState(snapshotName,
-                                        new SnapshotMissingException(repositoryName, snapshotName), listener)), onFailure));
-                        }
-
-                        @Override
-                        public void onFailure(Exception e) {
-                            onFailure.accept(e);
-                        }
-                    });
+                                    deleteCompletedSnapshot(
+                                        new Snapshot(repositoryName, snapshotId), repositoryData.getGenId(), Priority.IMMEDIATE, listener),
+                                    () -> onComplete.onFailure(new SnapshotMissingException(repositoryName, snapshotName))),
+                            l::onFailure));
+                    }));
                 } else {
+                    initializingDeletes.remove(newDelete);
                     addListener(runningSnapshot, ActionListener.wrap(
-                        snapshotInfo -> deleteSnapshotFromRepository(newDelete, listener, newState.nodes().getMinNodeVersion()),
+                        snapshotInfo -> deleteCompletedSnapshotStep(repositoryName, snapshotInfo.v2().snapshotId(), snapshotInfo.v1().getGenId(), onComplete),
                         e -> {
                             if (abortedDuringInit) {
                                 logger.info("Successfully aborted snapshot [{}]", runningSnapshot);
-                                listener.onResponse(null);
+                                onComplete.onResponse(null);
                             } else {
                                 if (ExceptionsHelper.unwrap(e, NotMasterException.class, FailedToCommitClusterStateException.class)
                                     != null) {
                                     logger.warn("master failover before deleted snapshot could complete", e);
                                     // Just pass the exception to the transport handler as is so it is retried on the new master
-                                    listener.onFailure(e);
+                                    onComplete.onFailure(e);
                                 } else {
                                     logger.warn("deleted snapshot failed", e);
-                                    onFailure.accept(
-                                        new SnapshotMissingException(
-                                            runningSnapshot.getRepository(), runningSnapshot.getSnapshotId(), e));
+                                    onComplete.onFailure(new SnapshotMissingException(
+                                        runningSnapshot.getRepository(), runningSnapshot.getSnapshotId(), e));
                                 }
                             }
                         }));
@@ -1342,6 +1338,8 @@
                                              ActionListener<Void> listener) {
         clusterService.submitStateUpdateTask("delete snapshot [" + snapshot + "] step 2", new ClusterStateUpdateTask() {
 
+            private SnapshotDeletionsInProgress.Entry foundInit;
+
             private SnapshotDeletionsInProgress.Entry newDelete;
 
             @Override
@@ -1350,25 +1348,35 @@
                 final List<SnapshotDeletionsInProgress.Entry> newEntries = new ArrayList<>();
                 for (SnapshotDeletionsInProgress.Entry entry : existingDeletions.getEntries()) {
                     if (entry.matches(new Snapshot(repositoryName, snapshot))) {
-                        assert  newDelete == null;
+                        assert newDelete == null;
+                        assert foundInit == null;
+                        foundInit = entry;
                         newDelete = new SnapshotDeletionsInProgress.Entry(entry, snapshot, repositoryGen);
                         newEntries.add(newDelete);
                     } else {
                         newEntries.add(entry);
                     }
                 }
+                if (newDelete == null) {
+                    throw new IllegalStateException("Did not find initialized delete");
+                }
                 return ClusterState.builder(currentState)
                     .putCustom(SnapshotDeletionsInProgress.TYPE, new SnapshotDeletionsInProgress(newEntries)).build();
             }
 
             @Override
             public void onFailure(String source, Exception e) {
+                if (foundInit != null) {
+                    initializingDeletes.remove(foundInit);
+                }
                 listener.onFailure(e);
             }
 
             @Override
             public void clusterStateProcessed(String source, ClusterState oldState, ClusterState newState) {
                 assert newDelete != null;
+                assert foundInit != null;
+                initializingDeletes.remove(foundInit);
                 deleteSnapshotFromRepository(newDelete, listener, newState.nodes().getMinNodeVersion());
             }
         });
@@ -1409,7 +1417,10 @@
             @Override
             public ClusterState execute(ClusterState currentState) {
                 SnapshotDeletionsInProgress deletionsInProgress = currentState.custom(SnapshotDeletionsInProgress.TYPE);
-                if (deletionsInProgress != null && deletionsInProgress.hasDeletionsInProgress()) {
+                if (deletionsInProgress != null && deletionsInProgress.getEntries().stream().anyMatch(entry ->
+                    (entry.repositoryStateId() == RepositoryData.UNKNOWN_REPO_GEN
+                        && initializingDeletes.contains(entry)) == false
+                )) {
                     throw new ConcurrentSnapshotExecutionException(snapshot,
                         "cannot delete - another snapshot is currently being deleted in [" + deletionsInProgress + "]");
                 }
@@ -1442,11 +1453,7 @@
                     threadPool.absoluteTimeInMillis(),
                     repositoryStateId
                 );
-                if (deletionsInProgress != null) {
-                    deletionsInProgress = deletionsInProgress.withAddedEntry(entry);
-                } else {
-                    deletionsInProgress = SnapshotDeletionsInProgress.newInstance(entry);
-                }
+                deletionsInProgress = SnapshotDeletionsInProgress.newInstance(entry);
                 newDeletion = entry;
                 return ClusterState.builder(currentState).putCustom(SnapshotDeletionsInProgress.TYPE, deletionsInProgress).build();
             }

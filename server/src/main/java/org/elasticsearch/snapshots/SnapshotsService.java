--- conflicted
+++ resolved
@@ -124,11 +124,9 @@
 
     public static final Version SHARD_GEN_IN_REPO_DATA_VERSION = Version.V_7_6_0;
 
-<<<<<<< HEAD
     public static final Version INDEX_GEN_IN_REPO_DATA_VERSION = Version.V_8_0_0;
-=======
+
     public static final Version OLD_SNAPSHOT_FORMAT = Version.V_7_5_0;
->>>>>>> cb9be14a
 
     private static final Logger logger = LogManager.getLogger(SnapshotsService.class);
 
@@ -316,11 +314,7 @@
                     threadPool.absoluteTimeInMillis(),
                     RepositoryData.UNKNOWN_REPO_GEN,
                     null,
-<<<<<<< HEAD
-                    userMeta, false, false
-=======
                     userMeta, Version.CURRENT
->>>>>>> cb9be14a
                 );
                 initializingSnapshots.add(newSnapshot.snapshot());
                 snapshots = new SnapshotsInProgress(newSnapshot);
@@ -366,49 +360,6 @@
         });
     }
 
-<<<<<<< HEAD
-    private boolean hasPreIndexGensVersionSnapshots(RepositoryData repositoryData, String repositoryName) {
-        final boolean hasOldFormatSnapshots = repositoryData.indexMetaDataGenerations().isEmpty()
-            && hasOldFormatSnapshots(INDEX_GEN_IN_REPO_DATA_VERSION, repositoryName, repositoryData, null);
-        assert hasOldFormatSnapshots == false || repositoryData.indexMetaDataGenerations().isEmpty() :
-            "Found non-empty index generations [" + repositoryData.indexMetaDataGenerations()
-                + "] but repository contained old version snapshots";
-        return hasOldFormatSnapshots;
-    }
-
-    public boolean hasOldVersionSnapshots(String repositoryName, RepositoryData repositoryData, @Nullable SnapshotId excluded) {
-        final boolean hasOldFormatSnapshots = repositoryData.shardGenerations().totalShards() == 0
-            && hasOldFormatSnapshots(SHARD_GEN_IN_REPO_DATA_VERSION, repositoryName, repositoryData, excluded);
-        assert hasOldFormatSnapshots == false || repositoryData.shardGenerations().totalShards() == 0 :
-            "Found non-empty shard generations [" + repositoryData.shardGenerations() + "] but repository contained old version snapshots";
-        return hasOldFormatSnapshots;
-    }
-
-    private boolean hasOldFormatSnapshots(Version minVersion, String repositoryName, RepositoryData repositoryData,
-                                          @Nullable SnapshotId excluded) {
-        try {
-            final Collection<SnapshotId> snapshotIds = repositoryData.getSnapshotIds();
-            if (snapshotIds.isEmpty()) {
-                return false;
-            }
-            final Repository repository = repositoriesService.repository(repositoryName);
-            if (snapshotIds.stream().filter(snapshotId -> snapshotId.equals(excluded) == false).anyMatch(
-                snapshotId -> {
-                    final Version known = repositoryData.getVersion(snapshotId);
-                    return (known == null ? repository.getSnapshotInfo(snapshotId).version() : known)
-                        .before(minVersion);
-                })) {
-                return true;
-            }
-        } catch (SnapshotMissingException e) {
-            logger.warn("Failed to load snapshot metadata, assuming repository is in old format", e);
-            return true;
-        }
-        return false;
-    }
-
-=======
->>>>>>> cb9be14a
     /**
      * Validates snapshot request
      *
@@ -491,28 +442,14 @@
                     snapshotCreated = true;
 
                     logger.info("snapshot [{}] started", snapshot.snapshot());
-<<<<<<< HEAD
-                    final Version minNodeVersion = clusterService.state().nodes().getMinNodeVersion();
-                    final boolean writeShardGenerations = minNodeVersion.onOrAfter(SHARD_GEN_IN_REPO_DATA_VERSION)
-                        && hasOldVersionSnapshots(snapshot.snapshot().getRepository(), repositoryData, null) == false;
-                    final boolean writeIndexGenerations = writeShardGenerations &&
-                        minNodeVersion.onOrAfter(INDEX_GEN_IN_REPO_DATA_VERSION) &&
-                        hasPreIndexGensVersionSnapshots(repositoryData, snapshot.repository()) == false;
-=======
                     final Version version =
                         minCompatibleVersion(clusterState.nodes().getMinNodeVersion(), snapshot.repository(), repositoryData, null);
->>>>>>> cb9be14a
                     if (indices.isEmpty()) {
                         // No indices in this snapshot - we are done
                         userCreateSnapshotListener.onResponse(snapshot.snapshot());
                         endSnapshot(new SnapshotsInProgress.Entry(
-<<<<<<< HEAD
-                            snapshot, State.STARTED, Collections.emptyList(), repositoryData.getGenId(), null, writeShardGenerations,
-                            writeIndexGenerations, null), clusterState.metaData());
-=======
                             snapshot, State.STARTED, Collections.emptyList(), repositoryData.getGenId(), null, version,
                             null), clusterState.metaData());
->>>>>>> cb9be14a
                         return;
                     }
                     clusterService.submitStateUpdateTask("update_snapshot [" + snapshot.snapshot() + "]", new ClusterStateUpdateTask() {
@@ -555,21 +492,12 @@
                                                 failureMessage.append(closed);
                                             }
                                             entries.add(new SnapshotsInProgress.Entry(entry, State.FAILED, indexIds,
-<<<<<<< HEAD
-                                                repositoryData.getGenId(), shards, writeShardGenerations, writeIndexGenerations,
-                                                failureMessage.toString()));
-=======
                                                 repositoryData.getGenId(), shards, version, failureMessage.toString()));
->>>>>>> cb9be14a
                                             continue;
                                         }
                                     }
                                     entries.add(new SnapshotsInProgress.Entry(entry, State.STARTED, indexIds, repositoryData.getGenId(),
-<<<<<<< HEAD
-                                        shards, writeShardGenerations, writeIndexGenerations, null));
-=======
                                         shards, version, null));
->>>>>>> cb9be14a
                                 }
                             }
                             return ClusterState.builder(currentState)
@@ -669,12 +597,7 @@
                             snapshot.includeGlobalState(),
                             metaDataForSnapshot(snapshot, metaData),
                             snapshot.userMetadata(),
-<<<<<<< HEAD
-                            snapshot.useShardGenerations(),
-                            snapshot.useIndexGenerations(),
-=======
                             snapshot.version(),
->>>>>>> cb9be14a
                             ActionListener.runAfter(ActionListener.wrap(ignored -> {
                             }, inner -> {
                                 inner.addSuppressed(exception);
@@ -1157,12 +1080,7 @@
                     entry.includeGlobalState(),
                     metaDataForSnapshot(entry, metaData),
                     entry.userMetadata(),
-<<<<<<< HEAD
-                    entry.useShardGenerations(),
-                    entry.useIndexGenerations(),
-=======
                     entry.version(),
->>>>>>> cb9be14a
                     ActionListener.wrap(snapshotInfo -> {
                         removeSnapshotFromClusterState(snapshot, snapshotInfo, null);
                         logger.info("snapshot [{}] completed with state [{}]", snapshot, snapshotInfo.state());

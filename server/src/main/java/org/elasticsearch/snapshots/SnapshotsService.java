--- conflicted
+++ resolved
@@ -1594,9 +1594,6 @@
 
         void onSnapshotFailure(Snapshot snapshot, Exception e);
     }
-<<<<<<< HEAD
-}
-=======
 
     public static final class SnapshotsInProgressUpdater extends RoutingChangesObserver.AbstractChangedShardObserver {
 
@@ -1719,186 +1716,4 @@
     private static ShardSnapshotStatus failedStatus(String nodeId, String reason) {
         return new ShardSnapshotStatus(nodeId, State.FAILED, reason);
     }
-
-    /**
-     * Snapshot creation request
-     */
-    public static class SnapshotRequest {
-
-        private final String cause;
-
-        private final String repositoryName;
-
-        private final String snapshotName;
-
-        private String[] indices;
-
-        private IndicesOptions indicesOptions = IndicesOptions.strictExpandOpen();
-
-        private boolean partial;
-
-        private Settings settings;
-
-        private boolean includeGlobalState;
-
-        private TimeValue masterNodeTimeout;
-
-        /**
-         * Constructs new snapshot creation request
-         *
-         * @param repositoryName  repository name
-         * @param snapshotName    snapshot name
-         * @param cause           cause for snapshot operation
-         */
-        public SnapshotRequest(final String repositoryName, final String snapshotName, final String cause) {
-            this.repositoryName = Objects.requireNonNull(repositoryName);
-            this.snapshotName = Objects.requireNonNull(snapshotName);
-            this.cause = Objects.requireNonNull(cause);
-        }
-
-        /**
-         * Sets the list of indices to be snapshotted
-         *
-         * @param indices list of indices
-         * @return this request
-         */
-        public SnapshotRequest indices(String[] indices) {
-            this.indices = indices;
-            return this;
-        }
-
-        /**
-         * Sets repository-specific snapshot settings
-         *
-         * @param settings snapshot settings
-         * @return this request
-         */
-        public SnapshotRequest settings(Settings settings) {
-            this.settings = settings;
-            return this;
-        }
-
-        /**
-         * Set to true if global state should be stored as part of the snapshot
-         *
-         * @param includeGlobalState true if global state should be stored as part of the snapshot
-         * @return this request
-         */
-        public SnapshotRequest includeGlobalState(boolean includeGlobalState) {
-            this.includeGlobalState = includeGlobalState;
-            return this;
-        }
-
-        /**
-         * Sets master node timeout
-         *
-         * @param masterNodeTimeout master node timeout
-         * @return this request
-         */
-        public SnapshotRequest masterNodeTimeout(TimeValue masterNodeTimeout) {
-            this.masterNodeTimeout = masterNodeTimeout;
-            return this;
-        }
-
-        /**
-         * Sets the indices options
-         *
-         * @param indicesOptions indices options
-         * @return this request
-         */
-        public SnapshotRequest indicesOptions(IndicesOptions indicesOptions) {
-            this.indicesOptions = indicesOptions;
-            return this;
-        }
-
-        /**
-         * Set to true if partial snapshot should be allowed
-         *
-         * @param partial true if partial snapshots should be allowed
-         * @return this request
-         */
-        public SnapshotRequest partial(boolean partial) {
-            this.partial = partial;
-            return this;
-        }
-
-        /**
-         * Returns cause for snapshot operation
-         *
-         * @return cause for snapshot operation
-         */
-        public String cause() {
-            return cause;
-        }
-
-        /**
-         * Returns the repository name
-         */
-        public String repositoryName() {
-            return repositoryName;
-        }
-
-        /**
-         * Returns the snapshot name
-         */
-        public String snapshotName() {
-            return snapshotName;
-        }
-
-        /**
-         * Returns the list of indices to be snapshotted
-         *
-         * @return the list of indices
-         */
-        public String[] indices() {
-            return indices;
-        }
-
-        /**
-         * Returns indices options
-         *
-         * @return indices options
-         */
-        public IndicesOptions indicesOptions() {
-            return indicesOptions;
-        }
-
-        /**
-         * Returns repository-specific settings for the snapshot operation
-         *
-         * @return repository-specific settings
-         */
-        public Settings settings() {
-            return settings;
-        }
-
-        /**
-         * Returns true if global state should be stored as part of the snapshot
-         *
-         * @return true if global state should be stored as part of the snapshot
-         */
-        public boolean includeGlobalState() {
-            return includeGlobalState;
-        }
-
-        /**
-         * Returns true if partial snapshot should be allowed
-         *
-         * @return true if partial snapshot should be allowed
-         */
-        public boolean partial() {
-            return partial;
-        }
-
-        /**
-         * Returns master node timeout
-         *
-         * @return master node timeout
-         */
-        public TimeValue masterNodeTimeout() {
-            return masterNodeTimeout;
-        }
-
-    }
-}
->>>>>>> a7d9523e
+}
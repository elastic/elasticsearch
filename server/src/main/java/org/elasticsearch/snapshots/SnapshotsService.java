--- conflicted
+++ resolved
@@ -3037,15 +3037,8 @@
      *
      * Package private to allow for tests.
      */
-<<<<<<< HEAD
-    static final ClusterStateTaskExecutor<ShardSnapshotUpdate> SHARD_STATE_EXECUTOR = (
-        currentState,
-        taskContexts,
-        dropHeadersContextSupplier) -> new SnapshotShardsUpdateContext(currentState, taskContexts).computeUpdatedState();
-=======
     static final ClusterStateTaskExecutor<ShardSnapshotUpdate> SHARD_STATE_EXECUTOR =
         batchExecutionContext -> new SnapshotShardsUpdateContext(batchExecutionContext).computeUpdatedState();
->>>>>>> 4779893b
 
     private static boolean isQueued(@Nullable ShardSnapshotStatus status) {
         return status != null && status.state() == ShardState.QUEUED;

--- conflicted
+++ resolved
@@ -1304,35 +1304,22 @@
             Repository repository = repositoriesService.repository(repoName);
             repository.getRepositoryData(ActionListener.wrap(repositoryData -> repository.deleteSnapshots(snapshotIds,
                 repositoryStateId,
-<<<<<<< HEAD
-                minCompatibleVersion(minNodeVersion, snapshot.getRepository(), repositoryData, snapshot.getSnapshotId()),
+                minCompatibleVersion(minNodeVersion, repoName, repositoryData, snapshotIds),
                 SnapshotsService::stateWithoutDelete,
                 ActionListener.wrap(v -> {
-                        logger.info("Successfully deleted snapshot [{}]", snapshot);
+                        logger.info("Successfully deleted snapshots {}", snapshotIds);
                         if (l != null) {
                             l.onResponse(null);
                         }
-                    }, ex -> removeSnapshotDeletionFromClusterState(snapshot, ex, l)
-                )), ex -> removeSnapshotDeletionFromClusterState(snapshot, ex, l)));
-=======
-                minCompatibleVersion(minNodeVersion, repoName, repositoryData, snapshotIds),
-                ActionListener.wrap(v -> {
-                        logger.info("snapshots {} deleted", snapshotIds);
-                        removeSnapshotDeletionFromClusterState(snapshotIds, null, l);
                     }, ex -> removeSnapshotDeletionFromClusterState(snapshotIds, ex, l)
                 )), ex -> removeSnapshotDeletionFromClusterState(snapshotIds, ex, l)));
->>>>>>> 0da211f4
         }));
     }
 
     /**
      * Removes the snapshot deletion from {@link SnapshotDeletionsInProgress} in the cluster state.
      */
-<<<<<<< HEAD
-    private void removeSnapshotDeletionFromClusterState(final Snapshot snapshot, final Exception failure,
-=======
-    private void removeSnapshotDeletionFromClusterState(final Collection<SnapshotId> snapshotIds, @Nullable final Exception failure,
->>>>>>> 0da211f4
+    private void removeSnapshotDeletionFromClusterState(final Collection<SnapshotId> snapshotIds, final Exception failure,
                                                         @Nullable final ActionListener<Void> listener) {
         assert failure != null;
         clusterService.submitStateUpdateTask("remove snapshot deletion metadata", new ClusterStateUpdateTask() {
@@ -1352,16 +1339,7 @@
             @Override
             public void clusterStateProcessed(String source, ClusterState oldState, ClusterState newState) {
                 if (listener != null) {
-<<<<<<< HEAD
                     listener.onFailure(failure);
-=======
-                    if (failure != null) {
-                        listener.onFailure(failure);
-                    } else {
-                        logger.info("Successfully deleted snapshots {}", snapshotIds);
-                        listener.onResponse(null);
-                    }
->>>>>>> 0da211f4
                 }
             }
         });

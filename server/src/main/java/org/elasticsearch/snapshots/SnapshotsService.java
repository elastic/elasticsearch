--- conflicted
+++ resolved
@@ -1470,19 +1470,11 @@
             final ListenableFuture<Metadata> metadataListener = new ListenableFuture<>();
             final Repository repo = repositoriesService.repository(snapshot.getRepository());
             if (entry.isClone()) {
-<<<<<<< HEAD
                 threadPool.executor(ThreadPool.Names.SNAPSHOT).execute(ActionRunnable.supply(metadataListener, () -> {
                     final Metadata existingMetadata = repo.getSnapshotGlobalMetadata(entry.source());
                     @FixForMultiProject
                     final ProjectMetadata existingProject = existingMetadata.getProject();
                     final ProjectMetadata.Builder projBuilder = ProjectMetadata.builder(existingProject);
-=======
-                // This listener is kinda unnecessary since we now always complete it synchronously. It's only here to catch exceptions.
-                // TODO simplify this.
-                ActionListener.completeWith(metadataListener, () -> {
-                    final Metadata existing = repo.getSnapshotGlobalMetadata(entry.source());
-                    final Metadata.Builder metaBuilder = Metadata.builder(existing);
->>>>>>> 85027384
                     final Set<Index> existingIndices = new HashSet<>();
                     for (IndexId index : entry.indices().values()) {
                         final IndexMetadata indexMetadata = repo.getSnapshotIndexMetaData(repositoryData, entry.source(), index);
@@ -1500,15 +1492,9 @@
                         dataStreamsToCopy,
                         existingProject.dataStreamAliases()
                     );
-<<<<<<< HEAD
                     projBuilder.dataStreams(dataStreamsToCopy, dataStreamAliasesToCopy);
                     return Metadata.builder(existingMetadata).put(projBuilder).build();
                 }));
-=======
-                    metaBuilder.dataStreams(dataStreamsToCopy, dataStreamAliasesToCopy);
-                    return metaBuilder.build();
-                });
->>>>>>> 85027384
             } else {
                 metadataListener.onResponse(metadata);
             }

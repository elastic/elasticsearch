/*
 * Licensed to Elasticsearch under one or more contributor
 * license agreements. See the NOTICE file distributed with
 * this work for additional information regarding copyright
 * ownership. Elasticsearch licenses this file to you under
 * the Apache License, Version 2.0 (the "License"); you may
 * not use this file except in compliance with the License.
 * You may obtain a copy of the License at
 *
 *    http://www.apache.org/licenses/LICENSE-2.0
 *
 * Unless required by applicable law or agreed to in writing,
 * software distributed under the License is distributed on an
 * "AS IS" BASIS, WITHOUT WARRANTIES OR CONDITIONS OF ANY
 * KIND, either express or implied.  See the License for the
 * specific language governing permissions and limitations
 * under the License.
 */

package org.elasticsearch.snapshots;

import com.carrotsearch.hppc.cursors.ObjectCursor;
import com.carrotsearch.hppc.cursors.ObjectObjectCursor;
import org.apache.logging.log4j.LogManager;
import org.apache.logging.log4j.Logger;
import org.apache.logging.log4j.message.ParameterizedMessage;
import org.elasticsearch.ExceptionsHelper;
import org.elasticsearch.Version;
import org.elasticsearch.action.ActionListener;
import org.elasticsearch.action.admin.cluster.snapshots.create.CreateSnapshotRequest;
import org.elasticsearch.action.admin.cluster.snapshots.delete.DeleteSnapshotRequest;
import org.elasticsearch.action.support.ActionFilters;
import org.elasticsearch.action.support.master.TransportMasterNodeAction;
import org.elasticsearch.cluster.ClusterChangedEvent;
import org.elasticsearch.cluster.ClusterState;
import org.elasticsearch.cluster.ClusterStateApplier;
import org.elasticsearch.cluster.ClusterStateTaskConfig;
import org.elasticsearch.cluster.ClusterStateTaskExecutor;
import org.elasticsearch.cluster.ClusterStateTaskListener;
import org.elasticsearch.cluster.ClusterStateUpdateTask;
import org.elasticsearch.cluster.NotMasterException;
import org.elasticsearch.cluster.RepositoryCleanupInProgress;
import org.elasticsearch.cluster.RestoreInProgress;
import org.elasticsearch.cluster.SnapshotDeletionsInProgress;
import org.elasticsearch.cluster.SnapshotsInProgress;
import org.elasticsearch.cluster.SnapshotsInProgress.ShardSnapshotStatus;
import org.elasticsearch.cluster.SnapshotsInProgress.ShardState;
import org.elasticsearch.cluster.SnapshotsInProgress.State;
import org.elasticsearch.cluster.block.ClusterBlockException;
import org.elasticsearch.cluster.coordination.FailedToCommitClusterStateException;
import org.elasticsearch.cluster.metadata.DataStream;
import org.elasticsearch.cluster.metadata.IndexMetadata;
import org.elasticsearch.cluster.metadata.IndexNameExpressionResolver;
import org.elasticsearch.cluster.metadata.Metadata;
import org.elasticsearch.cluster.metadata.RepositoriesMetadata;
import org.elasticsearch.cluster.node.DiscoveryNode;
import org.elasticsearch.cluster.node.DiscoveryNodes;
import org.elasticsearch.cluster.routing.IndexRoutingTable;
import org.elasticsearch.cluster.routing.IndexShardRoutingTable;
import org.elasticsearch.cluster.routing.RoutingTable;
import org.elasticsearch.cluster.routing.ShardRouting;
import org.elasticsearch.cluster.service.ClusterService;
import org.elasticsearch.common.Nullable;
import org.elasticsearch.common.Priority;
import org.elasticsearch.common.Strings;
import org.elasticsearch.common.UUIDs;
import org.elasticsearch.common.collect.ImmutableOpenMap;
import org.elasticsearch.common.collect.Tuple;
import org.elasticsearch.common.component.AbstractLifecycleComponent;
import org.elasticsearch.common.io.stream.StreamInput;
import org.elasticsearch.common.regex.Regex;
import org.elasticsearch.common.settings.Setting;
import org.elasticsearch.common.settings.Settings;
import org.elasticsearch.common.unit.TimeValue;
import org.elasticsearch.index.Index;
import org.elasticsearch.index.shard.ShardId;
import org.elasticsearch.repositories.IndexId;
import org.elasticsearch.repositories.RepositoriesService;
import org.elasticsearch.repositories.Repository;
import org.elasticsearch.repositories.RepositoryData;
import org.elasticsearch.repositories.RepositoryException;
import org.elasticsearch.repositories.RepositoryMissingException;
import org.elasticsearch.repositories.ShardGenerations;
import org.elasticsearch.tasks.Task;
import org.elasticsearch.threadpool.ThreadPool;
import org.elasticsearch.transport.TransportService;

import java.io.IOException;
import java.util.ArrayList;
import java.util.Arrays;
import java.util.Collection;
import java.util.Collections;
import java.util.Deque;
import java.util.EnumSet;
import java.util.HashMap;
import java.util.HashSet;
import java.util.Iterator;
import java.util.LinkedList;
import java.util.List;
import java.util.Locale;
import java.util.Map;
import java.util.Optional;
import java.util.Set;
import java.util.concurrent.ConcurrentHashMap;
import java.util.concurrent.CopyOnWriteArrayList;
import java.util.function.Function;
import java.util.function.Predicate;
import java.util.stream.Collectors;
import java.util.stream.Stream;

import static java.util.Collections.emptySet;
import static java.util.Collections.unmodifiableList;
import static org.elasticsearch.cluster.SnapshotsInProgress.completed;

/**
 * Service responsible for creating snapshots. This service runs all the steps executed on the master node during snapshot creation and
 * deletion.
 * See package level documentation of {@link org.elasticsearch.snapshots} for details.
 */
public class SnapshotsService extends AbstractLifecycleComponent implements ClusterStateApplier {

    public static final Version FULL_CONCURRENCY_VERSION = Version.V_8_0_0;

    public static final Version SHARD_GEN_IN_REPO_DATA_VERSION = Version.V_7_6_0;

    public static final Version INDEX_GEN_IN_REPO_DATA_VERSION = Version.V_8_0_0;

    public static final Version OLD_SNAPSHOT_FORMAT = Version.V_7_5_0;

    private static final Logger logger = LogManager.getLogger(SnapshotsService.class);

    public static final String UPDATE_SNAPSHOT_STATUS_ACTION_NAME = "internal:cluster/snapshot/update_snapshot_status";

    private final ClusterService clusterService;

    private final IndexNameExpressionResolver indexNameExpressionResolver;

    private final RepositoriesService repositoriesService;

    private final ThreadPool threadPool;

    private final Map<Snapshot, List<ActionListener<Tuple<RepositoryData, SnapshotInfo>>>> snapshotCompletionListeners =
        new ConcurrentHashMap<>();

    /**
     * Listeners for snapshot deletion keyed by delete uuid as returned from {@link SnapshotDeletionsInProgress.Entry#uuid()}
     */
    private final Map<String, List<ActionListener<Void>>> snapshotDeletionListeners = new HashMap<>();

    //Set of repositories currently running either a snapshot finalization or a snapshot delete.
    private final Set<String> currentlyFinalizing = Collections.synchronizedSet(new HashSet<>());

    // Set of snapshots that are currently being ended by this node
    private final Set<Snapshot> endingSnapshots = Collections.synchronizedSet(new HashSet<>());

    private final SnapshotStateExecutor snapshotStateExecutor = new SnapshotStateExecutor();
    private final UpdateSnapshotStatusAction updateSnapshotStatusHandler;

    private final TransportService transportService;

    private final OngoingRepositoryOperations repositoryOperations = new OngoingRepositoryOperations();

    /**
     * Setting that specifies the maximum number of allow concurrent snapshot create and delete operations in the
     * cluster state. The number of concurrent operations in a cluster state is defined as the sum of the sizes of
     * {@link SnapshotsInProgress#entries()} and {@link SnapshotDeletionsInProgress#getEntries()}.
     */
    public static final Setting<Integer> MAX_CONCURRENT_SNAPSHOT_OPERATIONS_SETTING =
        Setting.intSetting("snapshot.max_concurrent_operations", 10, 1, Setting.Property.NodeScope, Setting.Property.Dynamic);

    private volatile int maxConcurrentOperations;

    public SnapshotsService(Settings settings, ClusterService clusterService, IndexNameExpressionResolver indexNameExpressionResolver,
                            RepositoriesService repositoriesService, TransportService transportService, ActionFilters actionFilters) {
        this.clusterService = clusterService;
        this.indexNameExpressionResolver = indexNameExpressionResolver;
        this.repositoriesService = repositoriesService;
        this.threadPool = transportService.getThreadPool();
        this.transportService = transportService;

        // The constructor of UpdateSnapshotStatusAction will register itself to the TransportService.
        this.updateSnapshotStatusHandler = new UpdateSnapshotStatusAction(
                transportService, clusterService, threadPool, actionFilters, indexNameExpressionResolver);
        if (DiscoveryNode.isMasterNode(settings)) {
            // addLowPriorityApplier to make sure that Repository will be created before snapshot
            clusterService.addLowPriorityApplier(this);
            maxConcurrentOperations = MAX_CONCURRENT_SNAPSHOT_OPERATIONS_SETTING.get(settings);
            clusterService.getClusterSettings().addSettingsUpdateConsumer(MAX_CONCURRENT_SNAPSHOT_OPERATIONS_SETTING,
                i -> maxConcurrentOperations = i);
        }
    }

    /**
     * Same as {@link #createSnapshot(CreateSnapshotRequest, ActionListener)} but invokes its callback on completion of
     * the snapshot.
     *
     * @param request snapshot request
     * @param listener snapshot completion listener
     */
    public void executeSnapshot(final CreateSnapshotRequest request, final ActionListener<SnapshotInfo> listener) {
        createSnapshot(request,
            ActionListener.wrap(snapshot -> addListener(snapshot, ActionListener.map(listener, Tuple::v2)), listener::onFailure));
    }

    /**
     * Initializes the snapshotting process.
     * <p>
     * This method is used by clients to start snapshot. It makes sure that there is no snapshots are currently running and
     * creates a snapshot record in cluster state metadata.
     *
     * @param request  snapshot request
     * @param listener snapshot creation listener
     */
    public void createSnapshot(final CreateSnapshotRequest request, final ActionListener<Snapshot> listener) {
        final String repositoryName = request.repository();
        final String snapshotName = indexNameExpressionResolver.resolveDateMathExpression(request.snapshot());
        validate(repositoryName, snapshotName);
        final SnapshotId snapshotId = new SnapshotId(snapshotName, UUIDs.randomBase64UUID()); // new UUID for the snapshot
        Repository repository = repositoriesService.repository(request.repository());
        if (repository.isReadOnly()) {
            listener.onFailure(
                    new RepositoryException(repository.getMetadata().name(), "cannot create snapshot in a readonly repository"));
            return;
        }
        final Snapshot snapshot = new Snapshot(repositoryName, snapshotId);
        final Map<String, Object> userMeta = repository.adaptUserMetadata(request.userMetadata());
        repository.executeConsistentStateUpdate(repositoryData -> new ClusterStateUpdateTask() {

            private SnapshotsInProgress.Entry newEntry;

            @Override
            public ClusterState execute(ClusterState currentState) {
                // check if the snapshot name already exists in the repository
                if (repositoryData.getSnapshotIds().stream().anyMatch(s -> s.getName().equals(snapshotName))) {
                    throw new InvalidSnapshotNameException(
                            repository.getMetadata().name(), snapshotName, "snapshot with the same name already exists");
                }
                final SnapshotsInProgress snapshots = currentState.custom(SnapshotsInProgress.TYPE, SnapshotsInProgress.EMPTY);
                final List<SnapshotsInProgress.Entry> runningSnapshots = snapshots.entries();
                if (runningSnapshots.stream().anyMatch(s -> {
                    final Snapshot running = s.snapshot();
                    return running.getRepository().equals(repositoryName) && running.getSnapshotId().getName().equals(snapshotName);
                })) {
                    throw new InvalidSnapshotNameException(
                            repository.getMetadata().name(), snapshotName, "snapshot with the same name is already in-progress");
                }
                validate(repositoryName, snapshotName, currentState);
                final boolean concurrentOperationsAllowed = currentState.nodes().getMinNodeVersion().onOrAfter(FULL_CONCURRENCY_VERSION);
                final SnapshotDeletionsInProgress deletionsInProgress =
                        currentState.custom(SnapshotDeletionsInProgress.TYPE, SnapshotDeletionsInProgress.EMPTY);
                if (deletionsInProgress.hasDeletionsInProgress() && concurrentOperationsAllowed == false) {
                    throw new ConcurrentSnapshotExecutionException(repositoryName, snapshotName,
                        "cannot snapshot while a snapshot deletion is in-progress in [" + deletionsInProgress + "]");
                }
                final RepositoryCleanupInProgress repositoryCleanupInProgress =
                        currentState.custom(RepositoryCleanupInProgress.TYPE, RepositoryCleanupInProgress.EMPTY);
                if (repositoryCleanupInProgress.hasCleanupInProgress()) {
                    throw new ConcurrentSnapshotExecutionException(repositoryName, snapshotName,
                        "cannot snapshot while a repository cleanup is in-progress in [" + repositoryCleanupInProgress + "]");
                }
                // Fail if there are any concurrently running snapshots. The only exception to this being a snapshot in INIT state from a
                // previous master that we can simply ignore and remove from the cluster state because we would clean it up from the
                // cluster state anyway in #applyClusterState.
                if (concurrentOperationsAllowed == false && runningSnapshots.stream().anyMatch(entry -> entry.state() != State.INIT)) {
                    throw new ConcurrentSnapshotExecutionException(repositoryName, snapshotName, " a snapshot is already running");
                }
                ensureBelowConcurrencyLimit(repositoryName, snapshotName, snapshots, deletionsInProgress);
                // Store newSnapshot here to be processed in clusterStateProcessed
                List<String> indices = Arrays.asList(indexNameExpressionResolver.concreteIndexNames(currentState, request));

                final List<String> dataStreams =
                        indexNameExpressionResolver.dataStreamNames(currentState, request.indicesOptions(), request.indices());

                logger.trace("[{}][{}] creating snapshot for indices [{}]", repositoryName, snapshotName, indices);

                final List<IndexId> indexIds = repositoryData.resolveNewIndices(
                        indices, runningSnapshots.stream().filter(entry -> entry.repository().equals(repositoryName))
                                .flatMap(entry -> entry.indices().stream()).distinct()
                                .collect(Collectors.toMap(IndexId::getName, Function.identity())));
                final Version version = minCompatibleVersion(currentState.nodes().getMinNodeVersion(), repositoryData, null);
                ImmutableOpenMap<ShardId, ShardSnapshotStatus> shards = shards(snapshots, deletionsInProgress, currentState.metadata(),
                    currentState.routingTable(), indexIds, useShardGenerations(version), repositoryData, repositoryName);
                if (request.partial() == false) {
                    Set<String> missing = new HashSet<>();
                    for (ObjectObjectCursor<ShardId, SnapshotsInProgress.ShardSnapshotStatus> entry : shards) {
                        if (entry.value.state() == ShardState.MISSING) {
                            missing.add(entry.key.getIndex().getName());
                        }
                    }
                    if (missing.isEmpty() == false) {
                        throw new SnapshotException(
                                new Snapshot(repositoryName, snapshotId), "Indices don't have primary shards " + missing);
                    }
                }
<<<<<<< HEAD
                if (newEntry == null) {
                    newEntry = new SnapshotsInProgress.Entry(
                            new Snapshot(repositoryName, snapshotId), request.includeGlobalState(), request.partial(),
                            State.STARTED, indexIds, dataStreams, threadPool.absoluteTimeInMillis(), repositoryData.getGenId(), shards,
                            null, userMeta, version);
                }
                final List<SnapshotsInProgress.Entry> newEntries = new ArrayList<>(runningSnapshots);
                newEntries.add(newEntry);
=======
                newEntry = new SnapshotsInProgress.Entry(
                    new Snapshot(repositoryName, snapshotId), request.includeGlobalState(), request.partial(),
                    State.STARTED, indexIds, dataStreams, threadPool.absoluteTimeInMillis(), repositoryData.getGenId(), shards,
                    null, userMeta, version);
>>>>>>> ad32c488
                return ClusterState.builder(currentState).putCustom(SnapshotsInProgress.TYPE,
                        SnapshotsInProgress.of(List.copyOf(newEntries))).build();
            }

            @Override
            public void onFailure(String source, Exception e) {
                logger.warn(() -> new ParameterizedMessage("[{}][{}] failed to create snapshot", repositoryName, snapshotName), e);
                listener.onFailure(e);
            }

            @Override
            public void clusterStateProcessed(String source, ClusterState oldState, final ClusterState newState) {
                try {
                    logger.info("snapshot [{}] started", snapshot);
                    listener.onResponse(snapshot);
                } finally {
                    if (newEntry.state().completed() || newEntry.shards().isEmpty()) {
                        endSnapshot(newEntry, newState.metadata(), repositoryData);
                    }
                }
            }

            @Override
            public TimeValue timeout() {
                return request.masterNodeTimeout();
            }
        }, "create_snapshot [" + snapshotName + ']', listener::onFailure);
    }

    private void ensureBelowConcurrencyLimit(String repository, String name, SnapshotsInProgress snapshotsInProgress,
                                             SnapshotDeletionsInProgress deletionsInProgress) {
        final int inProgressOperations = snapshotsInProgress.entries().size() + deletionsInProgress.getEntries().size();
        final int maxOps = maxConcurrentOperations;
        if (inProgressOperations >= maxOps) {
            throw new ConcurrentSnapshotExecutionException(repository, name,
                "Cannot start another operation, already running [" + inProgressOperations + "] operations and the current" +
                    " limit for concurrent snapshot operations is set to [" + maxOps + "]");
        }
    }

    /**
     * Validates snapshot request
     *
     * @param repositoryName repository name
     * @param snapshotName snapshot name
     * @param state   current cluster state
     */
    private static void validate(String repositoryName, String snapshotName, ClusterState state) {
        RepositoriesMetadata repositoriesMetadata = state.getMetadata().custom(RepositoriesMetadata.TYPE);
        if (repositoriesMetadata == null || repositoriesMetadata.repository(repositoryName) == null) {
            throw new RepositoryMissingException(repositoryName);
        }
        validate(repositoryName, snapshotName);
    }

    private static void validate(final String repositoryName, final String snapshotName) {
        if (Strings.hasLength(snapshotName) == false) {
            throw new InvalidSnapshotNameException(repositoryName, snapshotName, "cannot be empty");
        }
        if (snapshotName.contains(" ")) {
            throw new InvalidSnapshotNameException(repositoryName, snapshotName, "must not contain whitespace");
        }
        if (snapshotName.contains(",")) {
            throw new InvalidSnapshotNameException(repositoryName, snapshotName, "must not contain ','");
        }
        if (snapshotName.contains("#")) {
            throw new InvalidSnapshotNameException(repositoryName, snapshotName, "must not contain '#'");
        }
        if (snapshotName.charAt(0) == '_') {
            throw new InvalidSnapshotNameException(repositoryName, snapshotName, "must not start with '_'");
        }
        if (snapshotName.toLowerCase(Locale.ROOT).equals(snapshotName) == false) {
            throw new InvalidSnapshotNameException(repositoryName, snapshotName, "must be lowercase");
        }
        if (Strings.validFileName(snapshotName) == false) {
            throw new InvalidSnapshotNameException(repositoryName,
                                                   snapshotName,
                                                   "must not contain the following characters " + Strings.INVALID_FILENAME_CHARS);
        }
    }

    private static ShardGenerations buildGenerations(SnapshotsInProgress.Entry snapshot, Metadata metadata) {
        ShardGenerations.Builder builder = ShardGenerations.builder();
        final Map<String, IndexId> indexLookup = new HashMap<>();
        snapshot.indices().forEach(idx -> indexLookup.put(idx.getName(), idx));
        snapshot.shards().forEach(c -> {
            if (metadata.index(c.key.getIndex()) == null) {
                assert snapshot.partial() :
                    "Index [" + c.key.getIndex() + "] was deleted during a snapshot but snapshot was not partial.";
                return;
            }
            final IndexId indexId = indexLookup.get(c.key.getIndexName());
            if (indexId != null) {
                builder.put(indexId, c.key.id(), c.value.generation());
            }
        });
        return builder.build();
    }

    private static Metadata metadataForSnapshot(SnapshotsInProgress.Entry snapshot, Metadata metadata) {
        final Metadata.Builder builder;
        if (snapshot.includeGlobalState() == false) {
            // Remove global state from the cluster state
            builder = Metadata.builder();
            for (IndexId index : snapshot.indices()) {
                final IndexMetadata indexMetadata = metadata.index(index.getName());
                if (indexMetadata == null) {
                    assert snapshot.partial() : "Index [" + index + "] was deleted during a snapshot but snapshot was not partial.";
                } else {
                    builder.put(indexMetadata, false);
                }
            }
        } else {
            builder = Metadata.builder(metadata);
        }
        // Only keep those data streams in the metadata that were actually requested by the initial snapshot create operation
        Map<String, DataStream> dataStreams = new HashMap<>();
        for (String dataStreamName : snapshot.dataStreams()) {
            DataStream dataStream = metadata.dataStreams().get(dataStreamName);
            if (dataStream == null) {
                assert snapshot.partial() : "Data stream [" + dataStreamName +
                        "] was deleted during a snapshot but snapshot was not partial.";
            } else {
                dataStreams.put(dataStreamName, dataStream);
            }
        };
        return builder.dataStreams(dataStreams).build();
    }

    /**
     * Returns status of the currently running snapshots
     * <p>
     * This method is executed on master node
     * </p>
     *
     * @param snapshotsInProgress snapshots in progress in the cluster state
     * @param repository          repository id
     * @param snapshots           list of snapshots that will be used as a filter, empty list means no snapshots are filtered
     * @return list of metadata for currently running snapshots
     */
    public static List<SnapshotsInProgress.Entry> currentSnapshots(@Nullable SnapshotsInProgress snapshotsInProgress, String repository,
                                                                   List<String> snapshots) {
        if (snapshotsInProgress == null || snapshotsInProgress.entries().isEmpty()) {
            return Collections.emptyList();
        }
        if ("_all".equals(repository)) {
            return snapshotsInProgress.entries();
        }
        if (snapshotsInProgress.entries().size() == 1) {
            // Most likely scenario - one snapshot is currently running
            // Check this snapshot against the query
            SnapshotsInProgress.Entry entry = snapshotsInProgress.entries().get(0);
            if (entry.snapshot().getRepository().equals(repository) == false) {
                return Collections.emptyList();
            }
            if (snapshots.isEmpty() == false) {
                for (String snapshot : snapshots) {
                    if (entry.snapshot().getSnapshotId().getName().equals(snapshot)) {
                        return snapshotsInProgress.entries();
                    }
                }
                return Collections.emptyList();
            } else {
                return snapshotsInProgress.entries();
            }
        }
        List<SnapshotsInProgress.Entry> builder = new ArrayList<>();
        for (SnapshotsInProgress.Entry entry : snapshotsInProgress.entries()) {
            if (entry.snapshot().getRepository().equals(repository) == false) {
                continue;
            }
            if (snapshots.isEmpty() == false) {
                for (String snapshot : snapshots) {
                    if (entry.snapshot().getSnapshotId().getName().equals(snapshot)) {
                        builder.add(entry);
                        break;
                    }
                }
            } else {
                builder.add(entry);
            }
        }
        return unmodifiableList(builder);
    }

    @Override
    public void applyClusterState(ClusterChangedEvent event) {
        try {
            if (event.localNodeMaster()) {
                // We don't remove old master when master flips anymore. So, we need to check for change in master
                SnapshotsInProgress snapshotsInProgress = event.state().custom(SnapshotsInProgress.TYPE, SnapshotsInProgress.EMPTY);
                final boolean newMaster = event.previousState().nodes().isLocalNodeElectedMaster() == false;
                processExternalChanges(newMaster || removedNodesCleanupNeeded(snapshotsInProgress, event.nodesDelta().removedNodes()),
                        event.routingTableChanged() && waitingShardsStartedOrUnassigned(snapshotsInProgress, event));
            } else if (snapshotCompletionListeners.isEmpty() == false) {
                // We have snapshot listeners but are not the master any more. Fail all waiting listeners except for those that already
                // have their snapshots finalizing (those that are already finalizing will fail on their own from to update the cluster
                // state).
                for (Snapshot snapshot : Set.copyOf(snapshotCompletionListeners.keySet())) {
                    if (endingSnapshots.add(snapshot)) {
                        failSnapshotCompletionListeners(snapshot, new SnapshotException(snapshot, "no longer master"));
                    }
                }
            }
        } catch (Exception e) {
            assert false : new AssertionError(e);
            logger.warn("Failed to update snapshot state ", e);
        }
        assert assertConsistentWithClusterState(event.state());
        assert assertNoDanglingSnapshots(event.state());
    }

    private boolean assertConsistentWithClusterState(ClusterState state) {
        final SnapshotsInProgress snapshotsInProgress = state.custom(SnapshotsInProgress.TYPE, SnapshotsInProgress.EMPTY);
        if (snapshotsInProgress.entries().isEmpty() == false) {
            synchronized (endingSnapshots) {
                final Set<Snapshot> runningSnapshots = Stream.concat(
                        snapshotsInProgress.entries().stream().map(SnapshotsInProgress.Entry::snapshot),
                        endingSnapshots.stream())
                        .collect(Collectors.toSet());
                final Set<Snapshot> snapshotListenerKeys = snapshotCompletionListeners.keySet();
                assert runningSnapshots.containsAll(snapshotListenerKeys) : "Saw completion listeners for unknown snapshots in "
                        + snapshotListenerKeys + " but running snapshots are " + runningSnapshots;
            }
        }
        final SnapshotDeletionsInProgress snapshotDeletionsInProgress =
                state.custom(SnapshotDeletionsInProgress.TYPE, SnapshotDeletionsInProgress.EMPTY);
        if (snapshotDeletionsInProgress.hasDeletionsInProgress()) {
            synchronized (repositoryOperations.runningDeletions) {
                final Set<String> runningDeletes = Stream.concat(
                        snapshotDeletionsInProgress.getEntries().stream().map(SnapshotDeletionsInProgress.Entry::uuid),
                        repositoryOperations.runningDeletions.stream())
                        .collect(Collectors.toSet());
                final Set<String> deleteListenerKeys = snapshotDeletionListeners.keySet();
                assert runningDeletes.containsAll(deleteListenerKeys) : "Saw deletions listeners for unknown uuids in "
                        + deleteListenerKeys + " but running deletes are " + runningDeletes;
            }
        }
        return true;
    }

    // Assert that there are no snapshots that have a shard that is waiting to be assigned even though the cluster state would allow for it
    // to be assigned
    private static boolean assertNoDanglingSnapshots(ClusterState state) {
        final SnapshotsInProgress snapshotsInProgress = state.custom(SnapshotsInProgress.TYPE, SnapshotsInProgress.EMPTY);
        final SnapshotDeletionsInProgress snapshotDeletionsInProgress =
                state.custom(SnapshotDeletionsInProgress.TYPE, SnapshotDeletionsInProgress.EMPTY);
        final Set<String> reposWithRunningDelete = snapshotDeletionsInProgress.getEntries().stream()
                .filter(entry -> entry.state() == SnapshotDeletionsInProgress.State.STARTED)
                .map(SnapshotDeletionsInProgress.Entry::repository).collect(Collectors.toSet());
        final Set<String> reposSeen = new HashSet<>();
        for (SnapshotsInProgress.Entry entry : snapshotsInProgress.entries()) {
            if (reposSeen.add(entry.repository())) {
                for (ObjectCursor<ShardSnapshotStatus> value : entry.shards().values()) {
                    if (value.value.equals(ShardSnapshotStatus.UNASSIGNED_QUEUED)) {
                        assert reposWithRunningDelete.contains(entry.repository())
                                : "Found shard snapshot waiting to be assigned in [" + entry +
                                "] but it is not blocked by any running delete";
                    }
                }
            }
        }
        return true;
    }

    /**
     * Updates the state of in-progress snapshots in reaction to a change in the configuration of the cluster nodes (master fail-over or
     * disconnect of a data node that was executing a snapshot) or a routing change that started shards whose snapshot state is
     * {@link SnapshotsInProgress.ShardState#WAITING}.
     *
     * @param changedNodes true iff either a master fail-over occurred or a data node that was doing snapshot work got removed from the
     *                     cluster
     * @param startShards  true iff any waiting shards were started due to a routing change
     */
    private void processExternalChanges(boolean changedNodes, boolean startShards) {
        if (changedNodes == false && startShards == false) {
            // nothing to do, no relevant external change happened
            return;
        }
        clusterService.submitStateUpdateTask("update snapshot after shards started [" + startShards +
                "] or node configuration changed [" + changedNodes + "]", new ClusterStateUpdateTask() {

            private final Collection<SnapshotsInProgress.Entry> finishedSnapshots = new ArrayList<>();

            private final Collection<SnapshotDeletionsInProgress.Entry> deletionsToExecute = new ArrayList<>();

            @Override
            public ClusterState execute(ClusterState currentState) {
                RoutingTable routingTable = currentState.routingTable();
                final SnapshotsInProgress snapshots = currentState.custom(SnapshotsInProgress.TYPE, SnapshotsInProgress.EMPTY);
                DiscoveryNodes nodes = currentState.nodes();
                boolean changed = false;
                final EnumSet<State> statesToUpdate;
                // If we are reacting to a change in the cluster node configuration we have to update the shard states of both started and
                // aborted snapshots to potentially fail shards running on the removed nodes
                if (changedNodes) {
                    statesToUpdate = EnumSet.of(State.STARTED, State.ABORTED);
                } else {
                    // We are reacting to shards that started only so which only affects the individual shard states of  started snapshots
                    statesToUpdate = EnumSet.of(State.STARTED);
                }
                ArrayList<SnapshotsInProgress.Entry> updatedSnapshotEntries = new ArrayList<>();

                // We keep a cache of shards that failed in this map. If we fail a shardId for a given repository because of
                // a node leaving or shard becoming unassigned for one snapshot, we will also fail it for all subsequent enqueued snapshots
                // for the same repository
                final Map<String, Map<ShardId, ShardSnapshotStatus>> knownFailures = new HashMap<>();

                for (final SnapshotsInProgress.Entry snapshot : snapshots.entries()) {
                    if (statesToUpdate.contains(snapshot.state())) {
                        ImmutableOpenMap<ShardId, ShardSnapshotStatus> shards = processWaitingShardsAndRemovedNodes(snapshot.shards(),
                                routingTable, nodes, knownFailures.computeIfAbsent(snapshot.repository(), k -> new HashMap<>()));
                        if (shards != null) {
                            final SnapshotsInProgress.Entry updatedSnapshot;
                            changed = true;
                            if (completed(shards.values())) {
                                updatedSnapshot = new SnapshotsInProgress.Entry(snapshot, State.SUCCESS, shards);
                                finishedSnapshots.add(updatedSnapshot);
                            } else {
                                updatedSnapshot = new SnapshotsInProgress.Entry(snapshot, shards);
                            }
                            updatedSnapshotEntries.add(updatedSnapshot);
                        } else {
                            updatedSnapshotEntries.add(snapshot);
                        }
                    } else if (snapshot.repositoryStateId() == RepositoryData.UNKNOWN_REPO_GEN) {
                        // BwC path, older versions could create entries with unknown repo GEN in INIT or ABORTED state that did not yet
                        // write anything to the repository physically. This means we can simply remove these from the cluster state
                        // without having to do any additional cleanup.
                        changed = true;
                        logger.debug("[{}] was found in dangling INIT or ABORTED state", snapshot);
                    } else {
                        if (snapshot.state().completed() || completed(snapshot.shards().values())) {
                            finishedSnapshots.add(snapshot);
                        }
                        updatedSnapshotEntries.add(snapshot);
                    }
                }
                final ClusterState res = readyDeletions(
                        changed ? ClusterState.builder(currentState).putCustom(
                                SnapshotsInProgress.TYPE, SnapshotsInProgress.of(unmodifiableList(updatedSnapshotEntries))).build() :
                                currentState).v1();
                for (SnapshotDeletionsInProgress.Entry delete
                        : res.custom(SnapshotDeletionsInProgress.TYPE, SnapshotDeletionsInProgress.EMPTY).getEntries()) {
                    if (delete.state() == SnapshotDeletionsInProgress.State.STARTED) {
                        deletionsToExecute.add(delete);
                    }
                }
                return res;
            }

            @Override
            public void onFailure(String source, Exception e) {
                logger.warn(() -> new ParameterizedMessage(
                        "failed to update snapshot state after shards started or nodes removed from [{}] ", source), e);
            }

            @Override
            public void clusterStateProcessed(String source, ClusterState oldState, ClusterState newState) {
                final SnapshotDeletionsInProgress snapshotDeletionsInProgress =
                        newState.custom(SnapshotDeletionsInProgress.TYPE, SnapshotDeletionsInProgress.EMPTY);
                if (finishedSnapshots.isEmpty() == false) {
                    // If we found snapshots that should be finalized as a result of the CS update we try to initiate finalization for them
                    // unless there is an executing snapshot delete already. If there is an executing snapshot delete we don't have to
                    // enqueue the snapshot finalizations here because the ongoing delete will take care of that when removing the delete
                    // from the cluster state
                    final Set<String> reposWithRunningDeletes = snapshotDeletionsInProgress.getEntries().stream()
                            .filter(entry -> entry.state() == SnapshotDeletionsInProgress.State.STARTED)
                            .map(SnapshotDeletionsInProgress.Entry::repository).collect(Collectors.toSet());
                    for (SnapshotsInProgress.Entry entry : finishedSnapshots) {
                        if (reposWithRunningDeletes.contains(entry.repository()) == false) {
                            endSnapshot(entry, newState.metadata(), null);
                        }
                    }
                }
                // run newly ready deletes
                for (SnapshotDeletionsInProgress.Entry entry : deletionsToExecute) {
                    if (tryEnterRepoLoop(entry.repository())) {
                        deleteSnapshotsFromRepository(entry, newState.nodes().getMinNodeVersion());
                    }
                }
            }
        });
    }

    private static ImmutableOpenMap<ShardId, ShardSnapshotStatus> processWaitingShardsAndRemovedNodes(
            ImmutableOpenMap<ShardId, ShardSnapshotStatus> snapshotShards, RoutingTable routingTable, DiscoveryNodes nodes,
            Map<ShardId, ShardSnapshotStatus> knownFailures) {
        boolean snapshotChanged = false;
        ImmutableOpenMap.Builder<ShardId, ShardSnapshotStatus> shards = ImmutableOpenMap.builder();
        for (ObjectObjectCursor<ShardId, ShardSnapshotStatus> shardEntry : snapshotShards) {
            ShardSnapshotStatus shardStatus = shardEntry.value;
            ShardId shardId = shardEntry.key;
            if (shardStatus.equals(ShardSnapshotStatus.UNASSIGNED_QUEUED)) {
                // this shard snapshot is waiting for a previous snapshot to finish execution for this shard
                final ShardSnapshotStatus knownFailure = knownFailures.get(shardId);
                if (knownFailure == null) {
                    // if no failure is known for the shard we keep waiting
                    shards.put(shardId, shardStatus);
                } else {
                    // If a failure is known for an execution we waited on for this shard then we fail with the same exception here
                    // as well
                    snapshotChanged = true;
                    shards.put(shardId, knownFailure);
                }
            } else if (shardStatus.state() == ShardState.WAITING) {
                IndexRoutingTable indexShardRoutingTable = routingTable.index(shardId.getIndex());
                if (indexShardRoutingTable != null) {
                    IndexShardRoutingTable shardRouting = indexShardRoutingTable.shard(shardId.id());
                    if (shardRouting != null && shardRouting.primaryShard() != null) {
                        if (shardRouting.primaryShard().started()) {
                            // Shard that we were waiting for has started on a node, let's process it
                            snapshotChanged = true;
                            logger.trace("starting shard that we were waiting for [{}] on node [{}]", shardId, shardStatus.nodeId());
                            shards.put(shardId,
                                    new ShardSnapshotStatus(shardRouting.primaryShard().currentNodeId(), shardStatus.generation()));
                            continue;
                        } else if (shardRouting.primaryShard().initializing() || shardRouting.primaryShard().relocating()) {
                            // Shard that we were waiting for hasn't started yet or still relocating - will continue to wait
                            shards.put(shardId, shardStatus);
                            continue;
                        }
                    }
                }
                // Shard that we were waiting for went into unassigned state or disappeared - giving up
                snapshotChanged = true;
                logger.warn("failing snapshot of shard [{}] on unassigned shard [{}]", shardId, shardStatus.nodeId());
                final ShardSnapshotStatus failedState = new ShardSnapshotStatus(shardStatus.nodeId(), ShardState.FAILED,
                        "shard is unassigned", shardStatus.generation());
                shards.put(shardId, failedState);
                knownFailures.put(shardId, failedState);
            } else if (shardStatus.state().completed() == false && shardStatus.nodeId() != null) {
                if (nodes.nodeExists(shardStatus.nodeId())) {
                    shards.put(shardId, shardStatus);
                } else {
                    // TODO: Restart snapshot on another node?
                    snapshotChanged = true;
                    logger.warn("failing snapshot of shard [{}] on closed node [{}]",
                            shardId, shardStatus.nodeId());
                    final ShardSnapshotStatus failedState = new ShardSnapshotStatus(shardStatus.nodeId(), ShardState.FAILED,
                            "node shutdown", shardStatus.generation());
                    shards.put(shardId, failedState);
                    knownFailures.put(shardId, failedState);
                }
            } else {
                shards.put(shardId, shardStatus);
            }
        }
        if (snapshotChanged) {
            return shards.build();
        } else {
            return null;
        }
    }

    private static boolean waitingShardsStartedOrUnassigned(SnapshotsInProgress snapshotsInProgress, ClusterChangedEvent event) {
        for (SnapshotsInProgress.Entry entry : snapshotsInProgress.entries()) {
            if (entry.state() == State.STARTED) {
                for (ObjectObjectCursor<ShardId, ShardSnapshotStatus> shardStatus : entry.shards()) {
                    if (shardStatus.value.state() != ShardState.WAITING) {
                        continue;
                    }
                    final ShardId shardId = shardStatus.key;
                    if (event.indexRoutingTableChanged(shardId.getIndexName())) {
                        IndexRoutingTable indexShardRoutingTable =
                            event.state().getRoutingTable().index(shardId.getIndex());
                        if (indexShardRoutingTable == null) {
                            // index got removed concurrently and we have to fail WAITING state shards
                            return true;
                        }
                        ShardRouting shardRouting = indexShardRoutingTable.shard(shardId.id()).primaryShard();
                        if (shardRouting != null && (shardRouting.started() || shardRouting.unassigned())) {
                            return true;
                        }
                    }
                }
            }
        }
        return false;
    }

    private static boolean removedNodesCleanupNeeded(SnapshotsInProgress snapshotsInProgress, List<DiscoveryNode> removedNodes) {
        if (removedNodes.isEmpty()) {
            // Nothing to do, no nodes removed
            return false;
        }
        final Set<String> removedNodeIds = removedNodes.stream().map(DiscoveryNode::getId).collect(Collectors.toSet());
        return snapshotsInProgress.entries().stream()
                .anyMatch(snapshot -> {
                    if (snapshot.state().completed()) {
                        // nothing to do for already completed snapshots
                        return false;
                    }
                    for (ObjectCursor<ShardSnapshotStatus> shardStatus : snapshot.shards().values()) {
                        final ShardSnapshotStatus shardSnapshotStatus = shardStatus.value;
                        if (shardSnapshotStatus.state().completed() == false && removedNodeIds.contains(shardSnapshotStatus.nodeId())) {
                            // Snapshot had an incomplete shard running on a removed node so we need to adjust that shard's snapshot status
                            return true;
                        }
                    }
                    return false;
                });
    }

    /**
     * Finalizes the snapshot in the repository.
     *
     * @param entry snapshot
     */
    private void endSnapshot(SnapshotsInProgress.Entry entry, Metadata metadata, @Nullable RepositoryData repositoryData) {
        final boolean newFinalization = endingSnapshots.add(entry.snapshot());
        final String repoName = entry.repository();
        if (tryEnterRepoLoop(repoName)) {
            if (repositoryData == null) {
                repositoriesService.repository(repoName).getRepositoryData(new ActionListener<>() {
                    @Override
                    public void onResponse(RepositoryData repositoryData) {
                        finalizeSnapshotEntry(entry, metadata, repositoryData);
                    }

                    @Override
                    public void onFailure(Exception e) {
                        clusterService.submitStateUpdateTask("fail repo tasks for [" + repoName + "]",
                            new FailPendingRepoTasksTask(repoName, e));
                    }
                });
            } else {
                finalizeSnapshotEntry(entry, metadata, repositoryData);
            }
        } else {
            if (newFinalization) {
                repositoryOperations.addFinalization(entry, metadata);
            }
        }
    }

    /**
     * Try starting to run a snapshot finalization or snapshot delete for the given repository. If this method returns
     * {@code true} then snapshot finalizations and deletions for the repo may be executed. Once no more operations are
     * ready for the repository {@link #leaveRepoLoop(String)} should be invoked so that a subsequent state change that
     * causes another operation to become ready can execute.
     *
     * @return true if a finalization or snapshot delete may be started at this point
     */
    private boolean tryEnterRepoLoop(String repository) {
        return currentlyFinalizing.add(repository);
    }

    /**
     * Stop polling for ready snapshot finalizations or deletes in state {@link SnapshotDeletionsInProgress.State#STARTED} to execute
     * for the given repository.
     */
    private void leaveRepoLoop(String repository) {
        final boolean removed = currentlyFinalizing.remove(repository);
        assert removed;
    }

    private void finalizeSnapshotEntry(SnapshotsInProgress.Entry entry, Metadata metadata, RepositoryData repositoryData) {
        assert currentlyFinalizing.contains(entry.repository());
        try {
            final String failure = entry.failure();
            final Snapshot snapshot = entry.snapshot();
            logger.trace("[{}] finalizing snapshot in repository, state: [{}], failure[{}]", snapshot, entry.state(), failure);
            ArrayList<SnapshotShardFailure> shardFailures = new ArrayList<>();
            for (ObjectObjectCursor<ShardId, ShardSnapshotStatus> shardStatus : entry.shards()) {
                ShardId shardId = shardStatus.key;
                ShardSnapshotStatus status = shardStatus.value;
                final ShardState state = status.state();
                if (state.failed()) {
                    shardFailures.add(new SnapshotShardFailure(status.nodeId(), shardId, status.reason()));
                } else if (state.completed() == false) {
                    shardFailures.add(new SnapshotShardFailure(status.nodeId(), shardId, "skipped"));
                } else {
                    assert state == ShardState.SUCCESS;
                }
            }
            final ShardGenerations shardGenerations = buildGenerations(entry, metadata);
            final String repository = snapshot.getRepository();
            final SnapshotInfo snapshotInfo = new SnapshotInfo(snapshot.getSnapshotId(),
                shardGenerations.indices().stream().map(IndexId::getName).collect(Collectors.toList()),
                entry.dataStreams(),
                entry.startTime(), failure, threadPool.absoluteTimeInMillis(),
                entry.partial() ? shardGenerations.totalShards() : entry.shards().size(), shardFailures,
                entry.includeGlobalState(), entry.userMetadata());
            repositoriesService.repository(snapshot.getRepository()).finalizeSnapshot(
                    shardGenerations,
            repositoryData.getGenId(),
                    metadataForSnapshot(entry, metadata),
                    snapshotInfo,
                    entry.version(),
                    state -> stateWithoutSnapshot(state, snapshot),
                    ActionListener.wrap(newRepoData -> {
                        endingSnapshots.remove(snapshot);
                        completeListenersIgnoringException(
                            snapshotCompletionListeners.remove(snapshot), Tuple.tuple(newRepoData, snapshotInfo));
                        logger.info("snapshot [{}] completed with state [{}]", snapshot, snapshotInfo.state());
                        runNextQueuedOperation(newRepoData, repository, true);
                    }, e -> handleFinalizationFailure(e, entry, repositoryData)));
        } catch (Exception e) {
            assert false : new AssertionError(e);
            handleFinalizationFailure(e, entry, repositoryData);
        }
    }

    /**
     * Handles failure to finalize a snapshot. If the exception indicates that this node was unable to publish a cluster state and stopped
     * being the master node, then fail all snapshot create and delete listeners executing on this node by delegating to
     * {@link #failAllListenersOnMasterFailOver}. Otherwise, i.e. as a result of failing to write to the snapshot repository for some
     * reason, remove the snapshot's {@link SnapshotsInProgress.Entry} from the cluster state and move on with other queued snapshot
     * operations if there are any.
     *
     * @param e              exception encountered
     * @param entry          snapshot entry that failed to finalize
     * @param repositoryData current repository data for the snapshot's repository
     */
    private void handleFinalizationFailure(Exception e, SnapshotsInProgress.Entry entry, RepositoryData repositoryData) {
        Snapshot snapshot = entry.snapshot();
        if (ExceptionsHelper.unwrap(e, NotMasterException.class, FailedToCommitClusterStateException.class) != null) {
            // Failure due to not being master any more, don't try to remove snapshot from cluster state the next master
            // will try ending this snapshot again
            logger.debug(() -> new ParameterizedMessage(
                "[{}] failed to update cluster state during snapshot finalization", snapshot), e);
            failSnapshotCompletionListeners(snapshot,
                    new SnapshotException(snapshot, "Failed to update cluster state during snapshot finalization", e));
            failAllListenersOnMasterFailOver(e);
        } else {
            logger.warn(() -> new ParameterizedMessage("[{}] failed to finalize snapshot", snapshot), e);
            removeFailedSnapshotFromClusterState(snapshot, e, repositoryData);
        }
    }

    /**
     * Run the next queued up repository operation for the given repository name.
     *
     * @param repositoryData current repository data
     * @param repository     repository name
     * @param attemptDelete  whether to try and run delete operations that are ready in the cluster state if no
     *                       snapshot create operations remain to execute
     */
    private void runNextQueuedOperation(RepositoryData repositoryData, String repository, boolean attemptDelete) {
        assert currentlyFinalizing.contains(repository);
        final Tuple<SnapshotsInProgress.Entry, Metadata> nextFinalization = repositoryOperations.pollFinalization(repository);
        if (nextFinalization == null) {
            if (attemptDelete) {
                runReadyDeletions(repositoryData, repository);
            } else {
                leaveRepoLoop(repository);
            }
        } else {
            logger.trace("Moving on to finalizing next snapshot [{}]", nextFinalization);
            finalizeSnapshotEntry(nextFinalization.v1(), nextFinalization.v2(), repositoryData);
        }
    }

    /**
     * Runs a cluster state update that checks whether we have outstanding snapshot deletions that can be executed and executes them.
     *
     * TODO: optimize this to execute in a single CS update together with finalizing the latest snapshot
     */
    private void runReadyDeletions(RepositoryData repositoryData, String repository) {
        clusterService.submitStateUpdateTask("Run ready deletions", new ClusterStateUpdateTask() {

            private SnapshotDeletionsInProgress.Entry deletionToRun;

            @Override
            public ClusterState execute(ClusterState currentState) {
                assert readyDeletions(currentState).v1() == currentState :
                        "Deletes should have been set to ready by finished snapshot deletes and finalizations";
                for (SnapshotDeletionsInProgress.Entry entry :
                        currentState.custom(SnapshotDeletionsInProgress.TYPE, SnapshotDeletionsInProgress.EMPTY).getEntries()) {
                    if (entry.repository().equals(repository) && entry.state() == SnapshotDeletionsInProgress.State.STARTED) {
                        deletionToRun = entry;
                        break;
                    }
                }
                return currentState;
            }

            @Override
            public void onFailure(String source, Exception e) {
                logger.warn("Failed to run ready delete operations", e);
                failAllListenersOnMasterFailOver(e);
            }

            @Override
            public void clusterStateProcessed(String source, ClusterState oldState, ClusterState newState) {
                if (deletionToRun == null) {
                    runNextQueuedOperation(repositoryData, repository, false);
                } else {
                    deleteSnapshotsFromRepository(deletionToRun, repositoryData, newState.nodes().getMinNodeVersion());
                }
            }
        });
    }

    /**
     * Finds snapshot delete operations that are ready to execute in the given {@link ClusterState} and computes a new cluster state that
     * has all executable deletes marked as executing. Returns a {@link Tuple} of the updated cluster state and all executable deletes.
     * This can either be {@link SnapshotDeletionsInProgress.Entry} that were already in state
     * {@link SnapshotDeletionsInProgress.State#STARTED} or waiting entries in state {@link SnapshotDeletionsInProgress.State#WAITING}
     * that were moved to {@link SnapshotDeletionsInProgress.State#STARTED} in the returned updated cluster state.
     *
     * @param currentState current cluster state
     * @return tuple of an updated cluster state and currently executable snapshot delete operations
     */
    private static Tuple<ClusterState, List<SnapshotDeletionsInProgress.Entry>> readyDeletions(ClusterState currentState) {
        final SnapshotDeletionsInProgress deletions =
                currentState.custom(SnapshotDeletionsInProgress.TYPE, SnapshotDeletionsInProgress.EMPTY);
        if (deletions.hasDeletionsInProgress() == false) {
            return Tuple.tuple(currentState, List.of());
        }
        final SnapshotsInProgress snapshotsInProgress = currentState.custom(SnapshotsInProgress.TYPE);
        assert snapshotsInProgress != null;
        final Set<String> repositoriesSeen = new HashSet<>();
        boolean changed = false;
        final ArrayList<SnapshotDeletionsInProgress.Entry> readyDeletions = new ArrayList<>();
        final List<SnapshotDeletionsInProgress.Entry> newDeletes = new ArrayList<>();
        for (SnapshotDeletionsInProgress.Entry entry : deletions.getEntries()) {
            final String repo = entry.repository();
            if (repositoriesSeen.add(entry.repository()) && entry.state() == SnapshotDeletionsInProgress.State.WAITING
                    && snapshotsInProgress.entries().stream()
                    .filter(se -> se.repository().equals(repo)).noneMatch(SnapshotsService::isWritingToRepository)) {
                changed = true;
                final SnapshotDeletionsInProgress.Entry newEntry = entry.started();
                readyDeletions.add(newEntry);
                newDeletes.add(newEntry);
            } else {
                newDeletes.add(entry);
            }
        }
        return Tuple.tuple(changed ? ClusterState.builder(currentState).putCustom(
                SnapshotDeletionsInProgress.TYPE, SnapshotDeletionsInProgress.of(newDeletes)).build() : currentState, readyDeletions);
    }

    /**
     * Computes the cluster state resulting from removing a given snapshot create operation from the given state.
     *
     * @param state    current cluster state
     * @param snapshot snapshot for which to remove the snapshot operation
     * @return updated cluster state
     */
    private static ClusterState stateWithoutSnapshot(ClusterState state, Snapshot snapshot) {
        SnapshotsInProgress snapshots = state.custom(SnapshotsInProgress.TYPE, SnapshotsInProgress.EMPTY);
        ClusterState result = state;
        boolean changed = false;
        ArrayList<SnapshotsInProgress.Entry> entries = new ArrayList<>();
        for (SnapshotsInProgress.Entry entry : snapshots.entries()) {
            if (entry.snapshot().equals(snapshot)) {
                changed = true;
            } else {
                entries.add(entry);
            }
        }
        if (changed) {
            result = ClusterState.builder(state).putCustom(
                    SnapshotsInProgress.TYPE, SnapshotsInProgress.of(unmodifiableList(entries))).build();
        }
        return readyDeletions(result).v1();
    }

    /**
     * Removes record of running snapshot from cluster state and notifies the listener when this action is complete. This method is only
     * used when the snapshot fails for some reason. During normal operation the snapshot repository will remove the
     * {@link SnapshotsInProgress.Entry} from the cluster state once it's done finalizing the snapshot.
     *
     * @param snapshot snapshot that failed
     * @param failure  exception that failed the snapshot
     */
    private void removeFailedSnapshotFromClusterState(Snapshot snapshot, Exception failure, RepositoryData repositoryData) {
        assert failure != null : "Failure must be supplied";
        clusterService.submitStateUpdateTask("remove snapshot metadata", new ClusterStateUpdateTask() {

            @Override
            public ClusterState execute(ClusterState currentState) {
                return stateWithoutSnapshot(currentState, snapshot);
            }

            @Override
            public void onFailure(String source, Exception e) {
                logger.warn(() -> new ParameterizedMessage("[{}] failed to remove snapshot metadata", snapshot), e);
                failSnapshotCompletionListeners(
                        snapshot, new SnapshotException(snapshot, "Failed to remove snapshot from cluster state", e));
                failAllListenersOnMasterFailOver(e);
            }

            @Override
            public void onNoLongerMaster(String source) {
                failure.addSuppressed(new SnapshotException(snapshot, "no longer master"));
                failSnapshotCompletionListeners(snapshot, failure);
                failAllListenersOnMasterFailOver(new NotMasterException(source));
            }

            @Override
            public void clusterStateProcessed(String source, ClusterState oldState, ClusterState newState) {
                failSnapshotCompletionListeners(snapshot, failure);
                runNextQueuedOperation(repositoryData, snapshot.getRepository(), true);
            }
        });
    }

    private void failSnapshotCompletionListeners(Snapshot snapshot, Exception e) {
        endingSnapshots.remove(snapshot);
        failListenersIgnoringException(snapshotCompletionListeners.remove(snapshot), e);
        assert repositoryOperations.assertNotQueued(snapshot);
    }

    /**
     * Deletes snapshots from the repository. In-progress snapshots matched by the delete will be aborted before deleting them.
     *
     * @param request         delete snapshot request
     * @param listener        listener
     */
    public void deleteSnapshots(final DeleteSnapshotRequest request, final ActionListener<Void> listener) {

        final String[] snapshotNames = request.snapshots();
        final String repositoryName = request.repository();
        logger.info(() -> new ParameterizedMessage("deleting snapshots [{}] from repository [{}]",
                Strings.arrayToCommaDelimitedString(snapshotNames), repositoryName));

        final Repository repository = repositoriesService.repository(repositoryName);
        repository.executeConsistentStateUpdate(repositoryData -> new ClusterStateUpdateTask(Priority.NORMAL) {

            private Snapshot runningSnapshot;

            private ClusterStateUpdateTask deleteFromRepoTask;

            private boolean abortedDuringInit = false;

            private List<SnapshotId> outstandingDeletes;

            @Override
            public ClusterState execute(ClusterState currentState) throws Exception {
                final Version minNodeVersion = currentState.nodes().getMinNodeVersion();
                final SnapshotsInProgress snapshots = currentState.custom(SnapshotsInProgress.TYPE, SnapshotsInProgress.EMPTY);
                final List<SnapshotsInProgress.Entry> snapshotEntries = findInProgressSnapshots(snapshots, snapshotNames, repositoryName);
                final List<SnapshotId> snapshotIds = matchingSnapshotIds(
                        snapshotEntries.stream().map(e -> e.snapshot().getSnapshotId()).collect(Collectors.toList()), repositoryData,
                        snapshotNames, repositoryName);
                if (snapshotEntries.isEmpty() || minNodeVersion.onOrAfter(SnapshotsService.FULL_CONCURRENCY_VERSION)) {
                    deleteFromRepoTask = createDeleteStateUpdate(snapshotIds, repositoryName, repositoryData, Priority.NORMAL, listener);
                    return deleteFromRepoTask.execute(currentState);
                }
                assert snapshotEntries.size() == 1 : "Expected just a single running snapshot but saw " + snapshotEntries;
                final SnapshotsInProgress.Entry snapshotEntry = snapshotEntries.get(0);
                runningSnapshot = snapshotEntry.snapshot();
                final ImmutableOpenMap<ShardId, ShardSnapshotStatus> shards;

                final State state = snapshotEntry.state();
                final String failure;

                outstandingDeletes = new ArrayList<>(snapshotIds);
                if (state != State.INIT) {
                    // INIT state snapshots won't ever be physically written to the repository but all other states will end up in the repo
                    outstandingDeletes.add(runningSnapshot.getSnapshotId());
                }
                if (state == State.INIT) {
                    // snapshot was created by an older version of ES and never moved past INIT, remove it from the cluster state
                    shards = snapshotEntry.shards();
                    assert shards.isEmpty();
                    failure = null;
                    abortedDuringInit = true;
                } else if (state == State.STARTED) {
                    // snapshot is started - mark every non completed shard as aborted
                    shards = abortEntry(snapshotEntry);
                    failure = "Snapshot was aborted by deletion";
                } else {
                    boolean hasUncompletedShards = false;
                    // Cleanup in case a node gone missing and snapshot wasn't updated for some reason
                    for (ObjectCursor<ShardSnapshotStatus> shardStatus : snapshotEntry.shards().values()) {
                        // Check if we still have shard running on existing nodes
                        if (shardStatus.value.state().completed() == false && shardStatus.value.nodeId() != null
                            && currentState.nodes().get(shardStatus.value.nodeId()) != null) {
                            hasUncompletedShards = true;
                            break;
                        }
                    }
                    if (hasUncompletedShards) {
                        // snapshot is being finalized - wait for shards to complete finalization process
                        logger.debug("trying to delete completed snapshot - should wait for shards to finalize on all nodes");
                        return currentState;
                    } else {
                        // no shards to wait for but a node is gone - this is the only case
                        // where we force to finish the snapshot
                        logger.debug("trying to delete completed snapshot with no finalizing shards - can delete immediately");
                        shards = snapshotEntry.shards();
                    }
                    failure = snapshotEntry.failure();
                }
                return ClusterState.builder(currentState).putCustom(SnapshotsInProgress.TYPE,
                    SnapshotsInProgress.of(snapshots.entries().stream()
                            // remove init state snapshot we found from a previous master if there was one
                            .filter(existing -> abortedDuringInit == false || existing.equals(snapshotEntry) == false)
                            .map(existing -> {
                                if (existing.equals(snapshotEntry)) {
                                    return new SnapshotsInProgress.Entry(snapshotEntry, State.ABORTED, shards, failure);
                                }
                                return existing;
                            }).collect(Collectors.toUnmodifiableList()))).build();
            }

            @Override
            public void onFailure(String source, Exception e) {
                listener.onFailure(e);
            }

            @Override
            public void clusterStateProcessed(String source, ClusterState oldState, ClusterState newState) {
                if (deleteFromRepoTask != null) {
                    assert outstandingDeletes == null : "Shouldn't have outstanding deletes after already starting delete task";
                    deleteFromRepoTask.clusterStateProcessed(source, oldState, newState);
                    return;
                }
                if (abortedDuringInit) {
                    // BwC Path where we removed an outdated INIT state snapshot from the cluster state
                    logger.info("Successfully aborted snapshot [{}]", runningSnapshot);
                    if (outstandingDeletes.isEmpty()) {
                        listener.onResponse(null);
                    } else {
                        clusterService.submitStateUpdateTask("delete snapshot",
                                createDeleteStateUpdate(outstandingDeletes, repositoryName, repositoryData, Priority.IMMEDIATE, listener));
                    }
                    return;
                }
                logger.trace("adding snapshot completion listener to wait for deleted snapshot to finish");
                addListener(runningSnapshot, ActionListener.wrap(
                    result -> {
                        logger.debug("deleted snapshot completed - deleting files");
                        clusterService.submitStateUpdateTask("delete snapshot",
                                createDeleteStateUpdate(outstandingDeletes, repositoryName, result.v1(), Priority.IMMEDIATE, listener));
                    },
                    e -> {
                       if (ExceptionsHelper.unwrap(e, NotMasterException.class, FailedToCommitClusterStateException.class) != null) {
                                logger.warn("master failover before deleted snapshot could complete", e);
                                // Just pass the exception to the transport handler as is so it is retried on the new master
                                listener.onFailure(e);
                            } else {
                                logger.warn("deleted snapshot failed", e);
                                listener.onFailure(
                                    new SnapshotMissingException(runningSnapshot.getRepository(), runningSnapshot.getSnapshotId(), e));
                            }
                        }
                ));
            }

            @Override
            public TimeValue timeout() {
                return request.masterNodeTimeout();
            }
        }, "delete snapshot", listener::onFailure);
    }

    private static List<SnapshotId> matchingSnapshotIds(List<SnapshotId> inProgress, RepositoryData repositoryData,
                                                        String[] snapshotsOrPatterns, String repositoryName) {
        final Map<String, SnapshotId> allSnapshotIds = repositoryData.getSnapshotIds().stream().collect(
                Collectors.toMap(SnapshotId::getName, Function.identity()));
        final Set<SnapshotId> foundSnapshots = new HashSet<>(inProgress);
        for (String snapshotOrPattern : snapshotsOrPatterns) {
            if (Regex.isSimpleMatchPattern(snapshotOrPattern)) {
                for (Map.Entry<String, SnapshotId> entry : allSnapshotIds.entrySet()) {
                    if (Regex.simpleMatch(snapshotOrPattern, entry.getKey())) {
                        foundSnapshots.add(entry.getValue());
                    }
                }
            } else {
                final SnapshotId foundId = allSnapshotIds.get(snapshotOrPattern);
                if (foundId == null) {
                    if (inProgress.stream().noneMatch(snapshotId -> snapshotId.getName().equals(snapshotOrPattern))) {
                        throw new SnapshotMissingException(repositoryName, snapshotOrPattern);
                    }
                } else {
                    foundSnapshots.add(allSnapshotIds.get(snapshotOrPattern));
                }
            }
        }
        return List.copyOf(foundSnapshots);
    }

    // Return in-progress snapshot entries by name and repository in the given cluster state or null if none is found
    private static List<SnapshotsInProgress.Entry> findInProgressSnapshots(SnapshotsInProgress snapshots, String[] snapshotNames,
                                                                           String repositoryName) {
        List<SnapshotsInProgress.Entry> entries = new ArrayList<>();
        for (SnapshotsInProgress.Entry entry : snapshots.entries()) {
            if (entry.repository().equals(repositoryName)
                    && Regex.simpleMatch(snapshotNames, entry.snapshot().getSnapshotId().getName())) {
                entries.add(entry);
            }
        }
        return entries;
    }

    private ClusterStateUpdateTask createDeleteStateUpdate(List<SnapshotId> snapshotIds, String repoName, RepositoryData repositoryData,
                                                           Priority priority, ActionListener<Void> listener) {
        // Short circuit to noop state update if there isn't anything to delete
        if (snapshotIds.isEmpty()) {
            return new ClusterStateUpdateTask() {
                @Override
                public ClusterState execute(ClusterState currentState) {
                    return currentState;
                }

                @Override
                public void onFailure(String source, Exception e) {
                    listener.onFailure(e);
                }

                @Override
                public void clusterStateProcessed(String source, ClusterState oldState, ClusterState newState) {
                    listener.onResponse(null);
                }
            };
        }
        return new ClusterStateUpdateTask(priority) {

            private SnapshotDeletionsInProgress.Entry newDelete;

            private boolean reusedExistingDelete = false;

            private final Collection<SnapshotsInProgress.Entry> completedSnapshots = new ArrayList<>();

            @Override
            public ClusterState execute(ClusterState currentState) {
                final SnapshotDeletionsInProgress deletionsInProgress =
                        currentState.custom(SnapshotDeletionsInProgress.TYPE, SnapshotDeletionsInProgress.EMPTY);
                final Version minNodeVersion = currentState.nodes().getMinNodeVersion();
                if (minNodeVersion.before(FULL_CONCURRENCY_VERSION)) {
                    if (deletionsInProgress.hasDeletionsInProgress()) {
                        throw new ConcurrentSnapshotExecutionException(new Snapshot(repoName, snapshotIds.get(0)),
                                "cannot delete - another snapshot is currently being deleted in [" + deletionsInProgress + "]");
                    }
                }
                final RepositoryCleanupInProgress repositoryCleanupInProgress =
                        currentState.custom(RepositoryCleanupInProgress.TYPE, RepositoryCleanupInProgress.EMPTY);
                if (repositoryCleanupInProgress.hasCleanupInProgress()) {
                    throw new ConcurrentSnapshotExecutionException(new Snapshot(repoName, snapshotIds.get(0)),
                            "cannot delete snapshots while a repository cleanup is in-progress in [" + repositoryCleanupInProgress + "]");
                }
                final RestoreInProgress restoreInProgress = currentState.custom(RestoreInProgress.TYPE, RestoreInProgress.EMPTY);
                // don't allow snapshot deletions while a restore is taking place,
                // otherwise we could end up deleting a snapshot that is being restored
                // and the files the restore depends on would all be gone

                for (RestoreInProgress.Entry entry : restoreInProgress) {
                    if (repoName.equals(entry.snapshot().getRepository()) && snapshotIds.contains(entry.snapshot().getSnapshotId())) {
                        throw new ConcurrentSnapshotExecutionException(new Snapshot(repoName, snapshotIds.get(0)),
                                "cannot delete snapshot during a restore in progress in [" + restoreInProgress + "]");
                    }
                }
                final SnapshotsInProgress snapshots = currentState.custom(SnapshotsInProgress.TYPE, SnapshotsInProgress.EMPTY);
                final SnapshotsInProgress updatedSnapshots;
                if (minNodeVersion.onOrAfter(FULL_CONCURRENCY_VERSION)) {
                    updatedSnapshots = SnapshotsInProgress.of(snapshots.entries().stream()
                            .map(existing -> {
                                // snapshot is started - mark every non completed shard as aborted
                                if (existing.state() == State.STARTED && snapshotIds.contains(existing.snapshot().getSnapshotId())) {
                                    final ImmutableOpenMap<ShardId, ShardSnapshotStatus> abortedShards = abortEntry(existing);
                                    final boolean isCompleted = completed(abortedShards.values());
                                    final SnapshotsInProgress.Entry abortedEntry = new SnapshotsInProgress.Entry(
                                            existing, isCompleted ? State.SUCCESS : State.ABORTED, abortedShards,
                                            "Snapshot was aborted by deletion");
                                    if (isCompleted) {
                                        completedSnapshots.add(abortedEntry);
                                    }
                                    return abortedEntry;
                                }
                                return existing;
                            }).collect(Collectors.toUnmodifiableList()));
                } else {
                    if (snapshots.entries().isEmpty() == false) {
                        // However other snapshots are running - cannot continue
                        throw new ConcurrentSnapshotExecutionException(
                                repoName, snapshotIds.toString(), "another snapshot is currently running cannot delete");
                    }
                    updatedSnapshots = snapshots;
                }
                // add the snapshot deletion to the cluster state
                final SnapshotDeletionsInProgress.Entry replacedEntry = deletionsInProgress.getEntries().stream().filter(entry ->
                        entry.repository().equals(repoName) && entry.state() == SnapshotDeletionsInProgress.State.WAITING)
                        .findFirst().orElse(null);
                if (replacedEntry == null) {
                    final Optional<SnapshotDeletionsInProgress.Entry> foundDuplicate =
                        deletionsInProgress.getEntries().stream().filter(entry ->
                            entry.repository().equals(repoName) && entry.state() == SnapshotDeletionsInProgress.State.STARTED
                                && entry.getSnapshots().containsAll(snapshotIds)).findFirst();
                    if (foundDuplicate.isPresent()) {
                        newDelete = foundDuplicate.get();
                        reusedExistingDelete = true;
                        return currentState;
                    }
                    ensureBelowConcurrencyLimit(repoName, snapshotIds.get(0).getName(), snapshots, deletionsInProgress);
                    newDelete = new SnapshotDeletionsInProgress.Entry(
                        snapshotIds,
                        repoName,
                        threadPool.absoluteTimeInMillis(),
                        repositoryData.getGenId(),
                        updatedSnapshots.entries().stream().filter(entry -> repoName.equals(entry.repository())).noneMatch(
                            SnapshotsService::isWritingToRepository)
                            && deletionsInProgress.getEntries().stream().noneMatch(entry ->
                            repoName.equals(entry.repository()) && entry.state() == SnapshotDeletionsInProgress.State.STARTED)
                            ? SnapshotDeletionsInProgress.State.STARTED : SnapshotDeletionsInProgress.State.WAITING);
                } else {
                    newDelete = replacedEntry.withAddedSnapshots(snapshotIds);
                }
                return updateWithSnapshots(currentState, updatedSnapshots,
                    (replacedEntry == null ? deletionsInProgress : deletionsInProgress.withRemovedEntry(replacedEntry.uuid()))
                        .withAddedEntry(newDelete));
            }

            @Override
            public void onFailure(String source, Exception e) {
                listener.onFailure(e);
            }

            @Override
            public void clusterStateProcessed(String source, ClusterState oldState, ClusterState newState) {
                addDeleteListener(newDelete.uuid(), listener);
                if (reusedExistingDelete) {
                    return;
                }
                if (newDelete.state() == SnapshotDeletionsInProgress.State.STARTED) {
                    if (tryEnterRepoLoop(repoName)) {
                        deleteSnapshotsFromRepository(newDelete, repositoryData, newState.nodes().getMinNodeVersion());
                    } else {
                        logger.trace("Delete [{}] could not execute directly and was queued", newDelete);
                    }
                } else {
                    for (SnapshotsInProgress.Entry completedSnapshot : completedSnapshots) {
                        endSnapshot(completedSnapshot, newState.metadata(), repositoryData);
                    }
                }
            }
        };
    }

    /**
     * Checks if the given {@link SnapshotsInProgress.Entry} is currently writing to the repository.
     *
     * @param entry snapshot entry
     * @return true if entry is currently writing to the repository
     */
    private static boolean isWritingToRepository(SnapshotsInProgress.Entry entry) {
        if (entry.state().completed()) {
            // Entry is writing to the repo because it's finalizing on master
            return true;
        }
        for (ObjectCursor<ShardSnapshotStatus> value : entry.shards().values()) {
            if (value.value.isActive()) {
                // Entry is writing to the repo because it's writing to a shard on a data node or waiting to do so for a concrete shard
                return true;
            }
        }
        return false;
    }

    private ImmutableOpenMap<ShardId, ShardSnapshotStatus> abortEntry(SnapshotsInProgress.Entry existing) {
        final ImmutableOpenMap.Builder<ShardId, ShardSnapshotStatus> shardsBuilder =
                ImmutableOpenMap.builder();
        for (ObjectObjectCursor<ShardId, ShardSnapshotStatus> shardEntry : existing.shards()) {
            ShardSnapshotStatus status = shardEntry.value;
            if (status.state().completed() == false) {
                final String nodeId = status.nodeId();
                status = new ShardSnapshotStatus(nodeId, nodeId == null ? ShardState.FAILED : ShardState.ABORTED,
                        "aborted by snapshot deletion", status.generation());
            }
            shardsBuilder.put(shardEntry.key, status);
        }
        return shardsBuilder.build();
    }

    private void addDeleteListener(String deleteUUID, ActionListener<Void> listener) {
        snapshotDeletionListeners.computeIfAbsent(deleteUUID, k -> new CopyOnWriteArrayList<>()).add(listener);
    }

    /**
     * Determines the minimum {@link Version} that the snapshot repository must be compatible with from the current nodes in the cluster
     * and the contents of the repository. The minimum version is determined as the lowest version found across all snapshots in the
     * repository and all nodes in the cluster.
     *
     * @param minNodeVersion minimum node version in the cluster
     * @param repositoryData current {@link RepositoryData} of that repository
     * @param excluded       snapshot id to ignore when computing the minimum version
     *                       (used to use newer metadata version after a snapshot delete)
     * @return minimum node version that must still be able to read the repository metadata
     */
    public Version minCompatibleVersion(Version minNodeVersion, RepositoryData repositoryData, @Nullable Collection<SnapshotId> excluded) {
        Version minCompatVersion = minNodeVersion;
        final Collection<SnapshotId> snapshotIds = repositoryData.getSnapshotIds();
        for (SnapshotId snapshotId : snapshotIds.stream().filter(excluded == null ? sn -> true : Predicate.not(excluded::contains))
                .collect(Collectors.toList())) {
            final Version known = repositoryData.getVersion(snapshotId);
            // If we don't have the version cached in the repository data yet we load it from the snapshot info blobs
            if (known == null) {
                assert repositoryData.shardGenerations().totalShards() == 0 :
                    "Saw shard generations [" + repositoryData.shardGenerations() +
                        "] but did not have versions tracked for snapshot [" + snapshotId + "]";
                return OLD_SNAPSHOT_FORMAT;
            } else {
                minCompatVersion = minCompatVersion.before(known) ? minCompatVersion : known;
            }
        }
        return minCompatVersion;
    }

    /**
     * Checks whether the metadata version supports writing {@link ShardGenerations} to the repository.
     *
     * @param repositoryMetaVersion version to check
     * @return true if version supports {@link ShardGenerations}
     */
    public static boolean useShardGenerations(Version repositoryMetaVersion) {
        return repositoryMetaVersion.onOrAfter(SHARD_GEN_IN_REPO_DATA_VERSION);
    }

    /**
     * Checks whether the metadata version supports writing {@link ShardGenerations} to the repository.
     *
     * @param repositoryMetaVersion version to check
     * @return true if version supports {@link ShardGenerations}
     */
    public static boolean useIndexGenerations(Version repositoryMetaVersion) {
        return repositoryMetaVersion.onOrAfter(INDEX_GEN_IN_REPO_DATA_VERSION);
    }

    /** Deletes snapshot from repository
     *
     * @param deleteEntry       delete entry in cluster state
     * @param minNodeVersion    minimum node version in the cluster
     */
    private void deleteSnapshotsFromRepository(SnapshotDeletionsInProgress.Entry deleteEntry, Version minNodeVersion) {
        final long expectedRepoGen = deleteEntry.repositoryStateId();
        repositoriesService.getRepositoryData(deleteEntry.repository(), new ActionListener<>() {
            @Override
            public void onResponse(RepositoryData repositoryData) {
                assert repositoryData.getGenId() == expectedRepoGen :
                        "Repository generation should not change as long as a ready delete is found in the cluster state but found ["
                                + expectedRepoGen + "] in cluster state and [" + repositoryData.getGenId() + "] in the repository";
                deleteSnapshotsFromRepository(deleteEntry, repositoryData, minNodeVersion);
            }

            @Override
            public void onFailure(Exception e) {
                clusterService.submitStateUpdateTask("fail repo tasks for [" + deleteEntry.repository() + "]",
                        new FailPendingRepoTasksTask(deleteEntry.repository(), e));
            }
        });
    }

    /** Deletes snapshot from repository
     *
     * @param deleteEntry       delete entry in cluster state
     * @param repositoryData    the {@link RepositoryData} of the repository to delete from
     * @param minNodeVersion    minimum node version in the cluster
     */
    private void deleteSnapshotsFromRepository(SnapshotDeletionsInProgress.Entry deleteEntry,
                                               RepositoryData repositoryData, Version minNodeVersion) {
        if (repositoryOperations.startDeletion(deleteEntry.uuid())) {
            assert currentlyFinalizing.contains(deleteEntry.repository());
            final List<SnapshotId> snapshotIds = deleteEntry.getSnapshots();
            assert deleteEntry.state() == SnapshotDeletionsInProgress.State.STARTED :
                    "incorrect state for entry [" + deleteEntry + "]";
            repositoriesService.repository(deleteEntry.repository()).deleteSnapshots(
                snapshotIds,
                repositoryData.getGenId(),
                minCompatibleVersion(minNodeVersion, repositoryData, snapshotIds),
                ActionListener.wrap(updatedRepoData -> {
                        logger.info("snapshots {} deleted", snapshotIds);
                        removeSnapshotDeletionFromClusterState(deleteEntry, null, updatedRepoData);
                    }, ex -> removeSnapshotDeletionFromClusterState(deleteEntry, ex, repositoryData)
                ));
        }
    }

    /**
     * Removes a {@link SnapshotDeletionsInProgress.Entry} from {@link SnapshotDeletionsInProgress} in the cluster state after it executed
     * on the repository.
     *
     * @param deleteEntry delete entry to remove from the cluster state
     * @param failure     failure encountered while executing the delete on the repository or {@code null} if the delete executed
     *                    successfully
     * @param repositoryData current {@link RepositoryData} for the repository we just ran the delete on.
     */
    private void removeSnapshotDeletionFromClusterState(final SnapshotDeletionsInProgress.Entry deleteEntry,
                                                        @Nullable final Exception failure, final RepositoryData repositoryData) {
        final ClusterStateUpdateTask clusterStateUpdateTask;
        if (failure == null) {
            // If we didn't have a failure during the snapshot delete we will remove all snapshot ids that the delete successfully removed
            // from the repository from enqueued snapshot delete entries during the cluster state update. After the cluster state update we
            // resolve the delete listeners with the latest repository data from after the delete.
            clusterStateUpdateTask = new RemoveSnapshotDeletionAndContinueTask(deleteEntry, repositoryData) {
                @Override
                protected SnapshotDeletionsInProgress filterDeletions(SnapshotDeletionsInProgress deletions) {
                    boolean changed = false;
                    List<SnapshotDeletionsInProgress.Entry> updatedEntries = new ArrayList<>(deletions.getEntries().size());
                    for (SnapshotDeletionsInProgress.Entry entry : deletions.getEntries()) {
                        if (entry.repository().equals(deleteEntry.repository())) {
                            final List<SnapshotId> updatedSnapshotIds = new ArrayList<>(entry.getSnapshots());
                            if (updatedSnapshotIds.removeAll(deleteEntry.getSnapshots())) {
                                changed = true;
                                updatedEntries.add(entry.withSnapshots(updatedSnapshotIds));
                            } else {
                                updatedEntries.add(entry);
                            }
                        } else {
                            updatedEntries.add(entry);
                        }
                    }
                    return changed ? SnapshotDeletionsInProgress.of(updatedEntries) : deletions;
                }

                @Override
                protected void handleListeners(List<ActionListener<Void>> deleteListeners) {
                    assert repositoryData.getSnapshotIds().stream().noneMatch(deleteEntry.getSnapshots()::contains)
                            : "Repository data contained snapshot ids " + repositoryData.getSnapshotIds()
                            + " that should should been deleted by [" + deleteEntry + "]";
                    completeListenersIgnoringException(deleteListeners, null);
                }
            };
        } else {
            // The delete failed to execute on the repository. We remove it from the cluster state and then fail all listeners associated
            // with it.
            clusterStateUpdateTask = new RemoveSnapshotDeletionAndContinueTask(deleteEntry, repositoryData) {
                @Override
                protected void handleListeners(List<ActionListener<Void>> deleteListeners) {
                    failListenersIgnoringException(deleteListeners, failure);
                }
            };
        }
        clusterService.submitStateUpdateTask("remove snapshot deletion metadata", clusterStateUpdateTask);
    }

    /**
     * Handle snapshot or delete failure due to not being master any more so we don't try to do run additional cluster state updates.
     * The next master will try handling the missing operations. All we can do is fail all the listeners on this master node so that
     * transport requests return and we don't leak listeners.
     *
     * @param e exception that caused us to realize we are not master any longer
     */
    private void failAllListenersOnMasterFailOver(Exception e) {
        logger.debug("Failing all snapshot operation listeners because this node is not master any longer", e);
        synchronized (currentlyFinalizing) {
            if (ExceptionsHelper.unwrap(e, NotMasterException.class, FailedToCommitClusterStateException.class) != null) {
                repositoryOperations.clear();
                for (Snapshot snapshot : Set.copyOf(snapshotCompletionListeners.keySet())) {
                    failSnapshotCompletionListeners(snapshot, new SnapshotException(snapshot, "no longer master"));
                }
                final Exception wrapped =
                        new RepositoryException("_all", "Failed to update cluster state during repository operation", e);
                for (Iterator<List<ActionListener<Void>>> iterator = snapshotDeletionListeners.values().iterator();
                     iterator.hasNext(); ) {
                    final List<ActionListener<Void>> listeners = iterator.next();
                    iterator.remove();
                    failListenersIgnoringException(listeners, wrapped);
                }
                assert snapshotDeletionListeners.isEmpty() :
                    "No new listeners should have been added but saw " + snapshotDeletionListeners;
            } else {
                assert false :
                        new AssertionError("Modifying snapshot state should only ever fail because we failed to publish new state", e);
                logger.error("Unexpected failure during cluster state update", e);
            }
            currentlyFinalizing.clear();
        }
    }

    /**
     * A cluster state update that will remove a given {@link SnapshotDeletionsInProgress.Entry} from the cluster state
     * and trigger running the next snapshot-delete or -finalization operation available to execute if there is one
     * ready in the cluster state as a result of this state update.
     */
    private abstract class RemoveSnapshotDeletionAndContinueTask extends ClusterStateUpdateTask {

        // Snapshots that can be finalized after the delete operation has been removed from the cluster state
        protected final List<SnapshotsInProgress.Entry> newFinalizations = new ArrayList<>();

        private List<SnapshotDeletionsInProgress.Entry> readyDeletions = Collections.emptyList();

        protected final SnapshotDeletionsInProgress.Entry deleteEntry;

        private final RepositoryData repositoryData;

        RemoveSnapshotDeletionAndContinueTask(SnapshotDeletionsInProgress.Entry deleteEntry, RepositoryData repositoryData) {
            this.deleteEntry = deleteEntry;
            this.repositoryData = repositoryData;
        }

        @Override
        public ClusterState execute(ClusterState currentState) {
            final SnapshotDeletionsInProgress deletions = currentState.custom(SnapshotDeletionsInProgress.TYPE);
            assert deletions != null : "We only run this if there were deletions in the cluster state before";
            final SnapshotDeletionsInProgress updatedDeletions = deletions.withRemovedEntry(deleteEntry.uuid());
            if (updatedDeletions == deletions) {
                return currentState;
            }
            final SnapshotDeletionsInProgress newDeletions = filterDeletions(updatedDeletions);
            final Tuple<ClusterState, List<SnapshotDeletionsInProgress.Entry>> res = readyDeletions(
                    updateWithSnapshots(currentState, updatedSnapshotsInProgress(currentState, newDeletions), newDeletions));
            readyDeletions = res.v2();
            return res.v1();
        }

        @Override
        public void onFailure(String source, Exception e) {
            logger.warn(() -> new ParameterizedMessage("{} failed to remove snapshot deletion metadata", deleteEntry), e);
            repositoryOperations.finishDeletion(deleteEntry.uuid());
            failAllListenersOnMasterFailOver(e);
        }

        protected SnapshotDeletionsInProgress filterDeletions(SnapshotDeletionsInProgress deletions) {
            return deletions;
        }

        @Override
        public final void clusterStateProcessed(String source, ClusterState oldState, ClusterState newState) {
            final List<ActionListener<Void>> deleteListeners;
            repositoryOperations.finishDeletion(deleteEntry.uuid());
            deleteListeners = snapshotDeletionListeners.remove(deleteEntry.uuid());
            handleListeners(deleteListeners);
            if (newFinalizations.isEmpty()) {
                if (readyDeletions.isEmpty()) {
                    leaveRepoLoop(deleteEntry.repository());
                } else {
                    for (SnapshotDeletionsInProgress.Entry readyDeletion : readyDeletions) {
                        deleteSnapshotsFromRepository(readyDeletion, repositoryData, newState.nodes().getMinNodeVersion());
                    }
                }
            } else {
                leaveRepoLoop(deleteEntry.repository());
                assert readyDeletions.stream().noneMatch(entry -> entry.repository().equals(deleteEntry.repository()))
                        : "New finalizations " + newFinalizations + " added even though deletes " + readyDeletions + " are ready";
                for (SnapshotsInProgress.Entry entry : newFinalizations) {
                    endSnapshot(entry, newState.metadata(), repositoryData);
                }
            }
        }

        /**
         * Invoke snapshot delete listeners for {@link #deleteEntry}.
         *
         * @param deleteListeners delete snapshot listeners or {@code null} if there weren't any for {@link #deleteEntry}.
         */
        protected abstract void handleListeners(@Nullable List<ActionListener<Void>> deleteListeners);

        /**
         * Computes an updated {@link SnapshotsInProgress} that takes into account an updated version of
         * {@link SnapshotDeletionsInProgress} that has a {@link SnapshotDeletionsInProgress.Entry} removed from it
         * relative to the {@link SnapshotDeletionsInProgress} found in {@code currentState}.
         * The removal of a delete from the cluster state can trigger two possible actions on in-progress snapshots:
         * <ul>
         *     <li>Snapshots that had unfinished shard snapshots in state {@link ShardSnapshotStatus#UNASSIGNED_QUEUED} that
         *     could not be started because the delete was running can have those started.</li>
         *     <li>Snapshots that had all their shards reach a completed state while a delete was running (e.g. as a result of
         *     nodes dropping out of the cluster or another incoming delete aborting them) need not be updated in the cluster
         *     state but need to have their finalization triggered now that it's possible with the removal of the delete
         *     from the state.</li>
         * </ul>
         *
         * @param currentState     current cluster state
         * @param updatedDeletions deletions with removed entry
         * @return updated snapshot in progress instance or {@code null} if there are no changes to it
         */
        @Nullable
        private SnapshotsInProgress updatedSnapshotsInProgress(ClusterState currentState,
                                                               SnapshotDeletionsInProgress updatedDeletions) {
            final SnapshotsInProgress snapshotsInProgress = currentState.custom(SnapshotsInProgress.TYPE, SnapshotsInProgress.EMPTY);
            final List<SnapshotsInProgress.Entry> snapshotEntries = new ArrayList<>();

            // Keep track of shardIds that we started snapshots for as a result of removing this delete so we don't assign
            // them to multiple snapshots by accident
            final Set<ShardId> reassignedShardIds = new HashSet<>();

            boolean changed = false;

            final String repoName = deleteEntry.repository();
            for (SnapshotsInProgress.Entry entry : snapshotsInProgress.entries()) {
                if (entry.repository().equals(repoName)) {
                    if (entry.state().completed() == false) {
                        // Collect waiting shards that in entry that we can assign now that we are done with the deletion
                        final List<ShardId> canBeUpdated = new ArrayList<>();
                        for (ObjectObjectCursor<ShardId, ShardSnapshotStatus> value : entry.shards()) {
                            if (value.value.equals(ShardSnapshotStatus.UNASSIGNED_QUEUED)
                                    && reassignedShardIds.contains(value.key) == false) {
                                canBeUpdated.add(value.key);
                            }
                        }
                        if (canBeUpdated.isEmpty()) {
                            // No shards can be updated in this snapshot so we just add it as is again
                            snapshotEntries.add(entry);
                        } else {
                            final ImmutableOpenMap<ShardId, ShardSnapshotStatus> shardAssignments = shards(snapshotsInProgress,
                                    updatedDeletions, currentState.metadata(), currentState.routingTable(), entry.indices(),
                                    entry.version().onOrAfter(SHARD_GEN_IN_REPO_DATA_VERSION), repositoryData, repoName);
                            final ImmutableOpenMap.Builder<ShardId, ShardSnapshotStatus> updatedAssignmentsBuilder =
                                    ImmutableOpenMap.builder(entry.shards());
                            for (ShardId shardId : canBeUpdated) {
                                final boolean added = reassignedShardIds.add(shardId);
                                assert added;
                                updatedAssignmentsBuilder.put(shardId, shardAssignments.get(shardId));
                            }
                            snapshotEntries.add(entry.withShards(updatedAssignmentsBuilder.build()));
                            changed = true;
                        }
                    } else {
                        // Entry is already completed so we will finalize it now that the delete doesn't block us after
                        // this CS update finishes
                        newFinalizations.add(entry);
                        snapshotEntries.add(entry);
                    }
                } else {
                    // Entry is for another repository we just keep it as is
                    snapshotEntries.add(entry);
                }
            }
            return changed ? SnapshotsInProgress.of(snapshotEntries) : null;
        }
    }

    /**
     * Shortcut to build new {@link ClusterState} from the current state and updated values of {@link SnapshotsInProgress} and
     * {@link SnapshotDeletionsInProgress}.
     *
     * @param state                       current cluster state
     * @param snapshotsInProgress         new value for {@link SnapshotsInProgress} or {@code null} if it's unchanged
     * @param snapshotDeletionsInProgress new value for {@link SnapshotDeletionsInProgress} or {@code null} if it's unchanged
     * @return updated cluster state
     */
    public static ClusterState updateWithSnapshots(ClusterState state,
                                                   @Nullable SnapshotsInProgress snapshotsInProgress,
                                                   @Nullable SnapshotDeletionsInProgress snapshotDeletionsInProgress) {
        if (snapshotsInProgress == null && snapshotDeletionsInProgress == null) {
            return state;
        }
        ClusterState.Builder builder = ClusterState.builder(state);
        if (snapshotsInProgress != null) {
            builder.putCustom(SnapshotsInProgress.TYPE, snapshotsInProgress);
        }
        if (snapshotDeletionsInProgress != null) {
            builder.putCustom(SnapshotDeletionsInProgress.TYPE, snapshotDeletionsInProgress);
        }
        return builder.build();
    }

    private static <T> void failListenersIgnoringException(@Nullable List<ActionListener<T>> listeners, Exception failure) {
        if (listeners != null) {
            try {
                ActionListener.onFailure(listeners, failure);
            } catch (Exception ex) {
                assert false : new AssertionError(ex);
                logger.warn("Failed to notify listeners", ex);
            }
        }
    }

    private static <T> void completeListenersIgnoringException(@Nullable List<ActionListener<T>> listeners, T result) {
        if (listeners != null) {
            try {
                ActionListener.onResponse(listeners, result);
            } catch (Exception ex) {
                assert false : new AssertionError(ex);
                logger.warn("Failed to notify listeners", ex);
            }
        }
    }

    /**
     * Calculates the assignment of shards to data nodes for a new snapshot based on the given cluster state and the
     * indices that should be included in the snapshot.
     *
     * @param indices             Indices to snapshot
     * @param useShardGenerations whether to write {@link ShardGenerations} during the snapshot
     * @return list of shard to be included into current snapshot
     */
    private static ImmutableOpenMap<ShardId, SnapshotsInProgress.ShardSnapshotStatus> shards(
            @Nullable SnapshotsInProgress snapshotsInProgress, @Nullable SnapshotDeletionsInProgress deletionsInProgress,
            Metadata metadata, RoutingTable routingTable, List<IndexId> indices, boolean useShardGenerations,
            RepositoryData repositoryData, String repoName) {
        ImmutableOpenMap.Builder<ShardId, SnapshotsInProgress.ShardSnapshotStatus> builder = ImmutableOpenMap.builder();
        final ShardGenerations shardGenerations = repositoryData.shardGenerations();
        final Set<ShardId> inProgressShards = busyShardsForRepo(repoName, snapshotsInProgress);
        final boolean readyToExecute = deletionsInProgress == null || deletionsInProgress.getEntries().stream()
            .noneMatch(entry -> entry.repository().equals(repoName) && entry.state() == SnapshotDeletionsInProgress.State.STARTED);
        for (IndexId index : indices) {
            final String indexName = index.getName();
            final boolean isNewIndex = repositoryData.getIndices().containsKey(indexName) == false;
            IndexMetadata indexMetadata = metadata.index(indexName);
            if (indexMetadata == null) {
                // The index was deleted before we managed to start the snapshot - mark it as missing.
                builder.put(new ShardId(indexName, IndexMetadata.INDEX_UUID_NA_VALUE, 0),
                    new SnapshotsInProgress.ShardSnapshotStatus(null, ShardState.MISSING, "missing index", null));
            } else {
                final IndexRoutingTable indexRoutingTable = routingTable.index(indexName);
                assert indexRoutingTable != null;
                for (int i = 0; i < indexMetadata.getNumberOfShards(); i++) {
                    ShardId shardId = new ShardId(indexMetadata.getIndex(), i);
                    final String shardRepoGeneration;
                    if (useShardGenerations) {
                        if (isNewIndex) {
                            assert shardGenerations.getShardGen(index, shardId.getId()) == null
                                : "Found shard generation for new index [" + index + "]";
                            shardRepoGeneration = ShardGenerations.NEW_SHARD_GEN;
                        } else {
                            shardRepoGeneration = shardGenerations.getShardGen(index, shardId.getId());
                        }
                    } else {
                        shardRepoGeneration = null;
                    }
                    final ShardSnapshotStatus shardSnapshotStatus;
                    ShardRouting primary = indexRoutingTable.shard(i).primaryShard();
                    if (readyToExecute == false || inProgressShards.contains(shardId)) {
                        shardSnapshotStatus = ShardSnapshotStatus.UNASSIGNED_QUEUED;
                    } else if (primary == null || !primary.assignedToNode()) {
                        shardSnapshotStatus =
                            new ShardSnapshotStatus(null, ShardState.MISSING, "primary shard is not allocated", shardRepoGeneration);
                    } else if (primary.relocating() || primary.initializing()) {
                        shardSnapshotStatus = new ShardSnapshotStatus(
                            primary.currentNodeId(), ShardState.WAITING, shardRepoGeneration);
                    } else if (!primary.started()) {
                        shardSnapshotStatus =
                            new ShardSnapshotStatus(primary.currentNodeId(), ShardState.MISSING,
                                "primary shard hasn't been started yet", shardRepoGeneration);
                    } else {
                        shardSnapshotStatus =
                            new ShardSnapshotStatus(primary.currentNodeId(), shardRepoGeneration);
                    }
                    builder.put(shardId, shardSnapshotStatus);
                }
            }
        }

        return builder.build();
    }

    /**
     * Compute all shard ids that currently have an actively executing snapshot for the given repository.
     *
     * @param repoName     repository name
     * @param snapshots    snapshots in progress
     * @return shard ids that currently have an actively executing shard snapshot on a data node
     */
    private static Set<ShardId> busyShardsForRepo(String repoName, @Nullable SnapshotsInProgress snapshots) {
        final List<SnapshotsInProgress.Entry> runningSnapshots = snapshots == null ? List.of() : snapshots.entries();
        final Set<ShardId> inProgressShards = new HashSet<>();
        for (SnapshotsInProgress.Entry runningSnapshot : runningSnapshots) {
            if (runningSnapshot.repository().equals(repoName) == false) {
                continue;
            }
            for (ObjectObjectCursor<ShardId, ShardSnapshotStatus> shard : runningSnapshot.shards()) {
                if (shard.value.isActive()) {
                    inProgressShards.add(shard.key);
                }
            }
        }
        return inProgressShards;
    }

    /**
     * Returns the data streams that are currently being snapshotted (with partial == false) and that are contained in the
     * indices-to-check set.
     */
    public static Set<String> snapshottingDataStreams(final ClusterState currentState,
                                                      final Set<String> dataStreamsToCheck) {
        final SnapshotsInProgress snapshots = currentState.custom(SnapshotsInProgress.TYPE);
        if (snapshots == null) {
            return emptySet();
        }

        Map<String, DataStream> dataStreams = currentState.metadata().dataStreams();
        return snapshots.entries().stream()
            .filter(e -> e.partial() == false)
            .flatMap(e -> e.dataStreams().stream())
            .filter(ds -> dataStreams.containsKey(ds) && dataStreamsToCheck.contains(ds))
            .collect(Collectors.toSet());
    }

    /**
     * Returns the indices that are currently being snapshotted (with partial == false) and that are contained in the indices-to-check set.
     */
    public static Set<Index> snapshottingIndices(final ClusterState currentState, final Set<Index> indicesToCheck) {
        final SnapshotsInProgress snapshots = currentState.custom(SnapshotsInProgress.TYPE);
        if (snapshots == null) {
            return emptySet();
        }

        final Set<Index> indices = new HashSet<>();
        for (final SnapshotsInProgress.Entry entry : snapshots.entries()) {
            if (entry.partial() == false) {
                for (IndexId index : entry.indices()) {
                    IndexMetadata indexMetadata = currentState.metadata().index(index.getName());
                    if (indexMetadata != null && indicesToCheck.contains(indexMetadata.getIndex())) {
                        indices.add(indexMetadata.getIndex());
                    }
                }
            }
        }
        return indices;
    }

    /**
     * Adds snapshot completion listener
     *
     * @param snapshot Snapshot to listen for
     * @param listener listener
     */
    private void addListener(Snapshot snapshot, ActionListener<Tuple<RepositoryData, SnapshotInfo>> listener) {
        snapshotCompletionListeners.computeIfAbsent(snapshot, k -> new CopyOnWriteArrayList<>()).add(listener);
    }

    @Override
    protected void doStart() {
        assert this.updateSnapshotStatusHandler != null;
        assert transportService.getRequestHandler(UPDATE_SNAPSHOT_STATUS_ACTION_NAME) != null;
    }

    @Override
    protected void doStop() {

    }

    @Override
    protected void doClose() {
        clusterService.removeApplier(this);
    }

    /**
     * Assert that no in-memory state for any running snapshot-create or -delete operation exists in this instance.
     */
    public boolean assertAllListenersResolved() {
        final DiscoveryNode localNode = clusterService.localNode();
        assert endingSnapshots.isEmpty() : "Found leaked ending snapshots " + endingSnapshots
            + " on [" + localNode + "]";
        assert snapshotCompletionListeners.isEmpty() : "Found leaked snapshot completion listeners " + snapshotCompletionListeners
            + " on [" + localNode + "]";
        assert currentlyFinalizing.isEmpty() : "Found leaked finalizations " + currentlyFinalizing
            + " on [" + localNode + "]";
        assert snapshotDeletionListeners.isEmpty() : "Found leaked snapshot delete listeners " + snapshotDeletionListeners
            + " on [" + localNode + "]";
        assert repositoryOperations.isEmpty() : "Found leaked snapshots to finalize " + repositoryOperations
            + " on [" + localNode + "]";
        return true;
    }

    private static class SnapshotStateExecutor implements ClusterStateTaskExecutor<UpdateIndexShardSnapshotStatusRequest> {

        @Override
        public ClusterTasksResult<UpdateIndexShardSnapshotStatusRequest>
                        execute(ClusterState currentState, List<UpdateIndexShardSnapshotStatusRequest> tasks) {
            int changedCount = 0;
            final List<SnapshotsInProgress.Entry> entries = new ArrayList<>();
            final Map<String, Set<ShardId>> reusedShardIdsByRepo = new HashMap<>();
            for (SnapshotsInProgress.Entry entry : currentState.custom(SnapshotsInProgress.TYPE, SnapshotsInProgress.EMPTY).entries()) {
                ImmutableOpenMap.Builder<ShardId, ShardSnapshotStatus> shards = ImmutableOpenMap.builder();
                boolean updated = false;

                for (UpdateIndexShardSnapshotStatusRequest updateSnapshotState : tasks) {
                    final ShardId finishedShardId = updateSnapshotState.shardId();
                    if (entry.snapshot().equals(updateSnapshotState.snapshot())) {
                        logger.trace("[{}] Updating shard [{}] with status [{}]", updateSnapshotState.snapshot(),
                                finishedShardId, updateSnapshotState.status().state());
                        if (updated == false) {
                            shards.putAll(entry.shards());
                            updated = true;
                        }
                        shards.put(finishedShardId, updateSnapshotState.status());
                        changedCount++;
                    } else {
                        final String updatedRepository = updateSnapshotState.snapshot().getRepository();
                        final Set<ShardId> reusedShardIds = reusedShardIdsByRepo.computeIfAbsent(updatedRepository, k -> new HashSet<>());
                        if (entry.repository().equals(updatedRepository) &&
                            entry.state().completed() == false && reusedShardIds.contains(finishedShardId) == false
                                && entry.shards().keys().contains(finishedShardId)) {
                            final ShardSnapshotStatus existingStatus = entry.shards().get(finishedShardId);
                            if (existingStatus.state() != ShardState.QUEUED) {
                                continue;
                            }
                            if (updated == false) {
                                shards.putAll(entry.shards());
                                updated = true;
                            }
                            final ShardSnapshotStatus finishedStatus = updateSnapshotState.status();
                            logger.trace("Starting [{}] on [{}] with generation [{}]", finishedShardId,
                                    finishedStatus.nodeId(), finishedStatus.generation());
                            shards.put(finishedShardId, new ShardSnapshotStatus(finishedStatus.nodeId(), finishedStatus.generation()));
                            reusedShardIds.add(finishedShardId);
                        }
                    }
                }

                if (updated) {
                    if (completed(shards.values()) == false) {
                        entries.add(new SnapshotsInProgress.Entry(entry, shards.build()));
                    } else {
                        // Snapshot is finished - mark it as done
                        // TODO: Add PARTIAL_SUCCESS status?
                        SnapshotsInProgress.Entry updatedEntry = new SnapshotsInProgress.Entry(entry, State.SUCCESS, shards.build());
                        entries.add(updatedEntry);
                    }
                } else {
                    entries.add(entry);
                }
            }
            if (changedCount > 0) {
                logger.trace("changed cluster state triggered by {} snapshot state updates", changedCount);
                return ClusterTasksResult.<UpdateIndexShardSnapshotStatusRequest>builder().successes(tasks)
                        .build(ClusterState.builder(currentState).putCustom(SnapshotsInProgress.TYPE,
                                SnapshotsInProgress.of(unmodifiableList(entries))).build());
            }
            return ClusterTasksResult.<UpdateIndexShardSnapshotStatusRequest>builder().successes(tasks).build(currentState);
        }
    }

    /**
     * Updates the shard status on master node
     *
     * @param request update shard status request
     */
    private void innerUpdateSnapshotState(final UpdateIndexShardSnapshotStatusRequest request,
                                          ActionListener<UpdateIndexShardSnapshotStatusResponse> listener) {
        logger.trace("received updated snapshot restore state [{}]", request);
        clusterService.submitStateUpdateTask(
                "update snapshot state",
                request,
                ClusterStateTaskConfig.build(Priority.NORMAL),
                snapshotStateExecutor,
                new ClusterStateTaskListener() {
                    @Override
                    public void onFailure(String source, Exception e) {
                        listener.onFailure(e);
                    }

                    @Override
                    public void clusterStateProcessed(String source, ClusterState oldState, ClusterState newState) {
                        try {
                            listener.onResponse(new UpdateIndexShardSnapshotStatusResponse());
                        } finally {
                            // Maybe this state update completed the snapshot. If we are not already ending it because of a concurrent
                            // state update we check if its state is completed and end it if it is.
                            if (endingSnapshots.contains(request.snapshot()) == false) {
                                final SnapshotsInProgress snapshotsInProgress = newState.custom(SnapshotsInProgress.TYPE);
                                final SnapshotsInProgress.Entry updatedEntry = snapshotsInProgress.snapshot(request.snapshot());
                                // If the entry is still in the cluster state and is completed, try finalizing the snapshot in the repo
                                if (updatedEntry != null && updatedEntry.state().completed()) {
                                    endSnapshot(updatedEntry, newState.metadata(), null);
                                }
                            }
                        }
                    }
                });
    }

    private class UpdateSnapshotStatusAction
            extends TransportMasterNodeAction<UpdateIndexShardSnapshotStatusRequest, UpdateIndexShardSnapshotStatusResponse> {
        UpdateSnapshotStatusAction(TransportService transportService, ClusterService clusterService,
                                   ThreadPool threadPool, ActionFilters actionFilters,
                                   IndexNameExpressionResolver indexNameExpressionResolver) {
            super(UPDATE_SNAPSHOT_STATUS_ACTION_NAME, false, transportService, clusterService, threadPool,
                    actionFilters, UpdateIndexShardSnapshotStatusRequest::new, indexNameExpressionResolver
            );
        }

        @Override
        protected String executor() {
            return ThreadPool.Names.SAME;
        }

        @Override
        protected UpdateIndexShardSnapshotStatusResponse read(StreamInput in) throws IOException {
            return new UpdateIndexShardSnapshotStatusResponse(in);
        }

        @Override
        protected void masterOperation(Task task, UpdateIndexShardSnapshotStatusRequest request, ClusterState state,
                                       ActionListener<UpdateIndexShardSnapshotStatusResponse> listener) {
            innerUpdateSnapshotState(request, listener);
        }

        @Override
        protected ClusterBlockException checkBlock(UpdateIndexShardSnapshotStatusRequest request, ClusterState state) {
            return null;
        }
    }

    /**
     * Cluster state update task that removes all {@link SnapshotsInProgress.Entry} and {@link SnapshotDeletionsInProgress.Entry} for a
     * given repository from the cluster state and afterwards fails all relevant listeners in {@link #snapshotCompletionListeners} and
     * {@link #snapshotDeletionListeners}.
     */
    private final class FailPendingRepoTasksTask extends ClusterStateUpdateTask {

        // Snapshots to fail after the state update
        private final List<Snapshot> snapshotsToFail = new ArrayList<>();

        // Delete uuids to fail because after the state update
        private final List<String> deletionsToFail = new ArrayList<>();

        // Failure that caused the decision to fail all snapshots and deletes for a repo
        private final Exception failure;

        private final String repository;

        FailPendingRepoTasksTask(String repository, Exception failure) {
            this.repository = repository;
            this.failure = failure;
        }

        @Override
        public ClusterState execute(ClusterState currentState) {
            final SnapshotDeletionsInProgress deletionsInProgress =
                    currentState.custom(SnapshotDeletionsInProgress.TYPE, SnapshotDeletionsInProgress.EMPTY);
            boolean changed = false;
            final List<SnapshotDeletionsInProgress.Entry> remainingEntries = deletionsInProgress.getEntries();
            List<SnapshotDeletionsInProgress.Entry> updatedEntries = new ArrayList<>(remainingEntries.size());
            for (SnapshotDeletionsInProgress.Entry entry : remainingEntries) {
                if (entry.repository().equals(repository)) {
                    changed = true;
                    deletionsToFail.add(entry.uuid());
                } else {
                    updatedEntries.add(entry);
                }
            }
            final SnapshotDeletionsInProgress updatedDeletions = changed ? SnapshotDeletionsInProgress.of(updatedEntries) : null;
            final SnapshotsInProgress snapshotsInProgress =
                currentState.custom(SnapshotsInProgress.TYPE, SnapshotsInProgress.EMPTY);
            final List<SnapshotsInProgress.Entry> snapshotEntries = new ArrayList<>();
            boolean changedSnapshots = false;
            for (SnapshotsInProgress.Entry entry : snapshotsInProgress.entries()) {
                if (entry.repository().equals(repository)) {
                    // We failed to read repository data for this delete, it is not the job of SnapshotsService to
                    // retry these kinds of issues so we fail all the pending snapshots
                    snapshotsToFail.add(entry.snapshot());
                    changedSnapshots = true;
                } else {
                    // Entry is for another repository we just keep it as is
                    snapshotEntries.add(entry);
                }
            }
            final SnapshotsInProgress updatedSnapshotsInProgress = changedSnapshots ? SnapshotsInProgress.of(snapshotEntries) : null;
            return updateWithSnapshots(currentState, updatedSnapshotsInProgress, updatedDeletions);
        }

        @Override
        public void onFailure(String source, Exception e) {
            logger.info(
                    () -> new ParameterizedMessage("Failed to remove all snapshot tasks for repo [{}] from cluster state", repository), e);
            failAllListenersOnMasterFailOver(e);
        }

        @Override
        public void clusterStateProcessed(String source, ClusterState oldState, ClusterState newState) {
            logger.warn(() ->
                new ParameterizedMessage("Removed all snapshot tasks for repository [{}] from cluster state, now failing listeners",
                    repository), failure);
            synchronized (currentlyFinalizing) {
                Tuple<SnapshotsInProgress.Entry, Metadata> finalization;
                while ((finalization = repositoryOperations.pollFinalization(repository)) != null) {
                    assert snapshotsToFail.contains(finalization.v1().snapshot()) :
                        "[" + finalization.v1() + "] not found in snapshots to fail " + snapshotsToFail;
                }
                leaveRepoLoop(repository);
                for (Snapshot snapshot : snapshotsToFail) {
                    failSnapshotCompletionListeners(snapshot, failure);
                }
                for (String delete : deletionsToFail) {
                    failListenersIgnoringException(snapshotDeletionListeners.remove(delete), failure);
                    repositoryOperations.finishDeletion(delete);
                }
            }
        }
    }

    private static final class OngoingRepositoryOperations {

        /**
         * Map of repository name to a deque of {@link SnapshotsInProgress.Entry} that need to be finalized for the repository and the
         * {@link Metadata to use when finalizing}.
         */
        private final Map<String, Deque<SnapshotsInProgress.Entry>> snapshotsToFinalize = new HashMap<>();

        /**
         * Set of delete operations currently being executed against the repository. The values in this set are the delete UUIDs returned
         * by {@link SnapshotDeletionsInProgress.Entry#uuid()}.
         */
        private final Set<String> runningDeletions = Collections.synchronizedSet(new HashSet<>());

        @Nullable
        private Metadata latestKnownMetaData;

        @Nullable
        synchronized Tuple<SnapshotsInProgress.Entry, Metadata> pollFinalization(String repository) {
            assertConsistent();
            final SnapshotsInProgress.Entry nextEntry;
            final Deque<SnapshotsInProgress.Entry> queued = snapshotsToFinalize.get(repository);
            if (queued == null) {
                return null;
            }
            nextEntry = queued.pollFirst();
            assert nextEntry != null;
            final Tuple<SnapshotsInProgress.Entry, Metadata> res = Tuple.tuple(nextEntry, latestKnownMetaData);
            if (queued.isEmpty()) {
                snapshotsToFinalize.remove(repository);
            }
            if (snapshotsToFinalize.isEmpty()) {
                latestKnownMetaData = null;
            }
            assert assertConsistent();
            return res;
        }

        boolean startDeletion(String deleteUUID) {
            return runningDeletions.add(deleteUUID);
        }

        void finishDeletion(String deleteUUID) {
            runningDeletions.remove(deleteUUID);
        }

        synchronized void addFinalization(SnapshotsInProgress.Entry entry, Metadata metadata) {
            snapshotsToFinalize.computeIfAbsent(entry.repository(), k -> new LinkedList<>()).add(entry);
            this.latestKnownMetaData = metadata;
            assertConsistent();
        }

        /**
         * Clear all state associated with running snapshots. To be used on master-failover if the current node stops
         * being master.
         */
        synchronized void clear() {
            snapshotsToFinalize.clear();
            runningDeletions.clear();
            latestKnownMetaData = null;
        }

        synchronized boolean isEmpty() {
            return snapshotsToFinalize.isEmpty();
        }

        synchronized boolean assertNotQueued(Snapshot snapshot) {
            assert snapshotsToFinalize.getOrDefault(snapshot.getRepository(), new LinkedList<>()).stream()
                    .noneMatch(entry -> entry.snapshot().equals(snapshot)) : "Snapshot [" + snapshot + "] is still in finalization queue";
            return true;
        }

        synchronized boolean assertConsistent() {
            assert (latestKnownMetaData == null && snapshotsToFinalize.isEmpty())
                    || (latestKnownMetaData != null && snapshotsToFinalize.isEmpty() == false) :
                    "Should not hold on to metadata if there are no more queued snapshots";
            assert snapshotsToFinalize.values().stream().noneMatch(Collection::isEmpty) : "Found empty queue in " + snapshotsToFinalize;
            return true;
        }
    }
}<|MERGE_RESOLUTION|>--- conflicted
+++ resolved
@@ -292,21 +292,12 @@
                                 new Snapshot(repositoryName, snapshotId), "Indices don't have primary shards " + missing);
                     }
                 }
-<<<<<<< HEAD
-                if (newEntry == null) {
-                    newEntry = new SnapshotsInProgress.Entry(
-                            new Snapshot(repositoryName, snapshotId), request.includeGlobalState(), request.partial(),
-                            State.STARTED, indexIds, dataStreams, threadPool.absoluteTimeInMillis(), repositoryData.getGenId(), shards,
-                            null, userMeta, version);
-                }
+                newEntry = new SnapshotsInProgress.Entry(
+                        new Snapshot(repositoryName, snapshotId), request.includeGlobalState(), request.partial(),
+                        State.STARTED, indexIds, dataStreams, threadPool.absoluteTimeInMillis(), repositoryData.getGenId(), shards,
+                        null, userMeta, version);
                 final List<SnapshotsInProgress.Entry> newEntries = new ArrayList<>(runningSnapshots);
                 newEntries.add(newEntry);
-=======
-                newEntry = new SnapshotsInProgress.Entry(
-                    new Snapshot(repositoryName, snapshotId), request.includeGlobalState(), request.partial(),
-                    State.STARTED, indexIds, dataStreams, threadPool.absoluteTimeInMillis(), repositoryData.getGenId(), shards,
-                    null, userMeta, version);
->>>>>>> ad32c488
                 return ClusterState.builder(currentState).putCustom(SnapshotsInProgress.TYPE,
                         SnapshotsInProgress.of(List.copyOf(newEntries))).build();
             }

--- conflicted
+++ resolved
@@ -744,11 +744,7 @@
 
         void removeTask(CancellableTask task) {
             final boolean removed = pendingTasks.remove(task);
-<<<<<<< HEAD
-            assert removed : "task " + task + " is not in the pending list";
-=======
             assert removed : "task is not in the pending list: " + task;
->>>>>>> c45038ca
         }
     }
 

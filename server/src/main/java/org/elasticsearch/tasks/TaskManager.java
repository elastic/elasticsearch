/*
 * Copyright Elasticsearch B.V. and/or licensed to Elasticsearch B.V. under one
 * or more contributor license agreements. Licensed under the "Elastic License
 * 2.0", the "GNU Affero General Public License v3.0 only", and the "Server Side
 * Public License v 1"; you may not use this file except in compliance with, at
 * your election, the "Elastic License 2.0", the "GNU Affero General Public
 * License v3.0 only", or the "Server Side Public License, v 1".
 */

package org.elasticsearch.tasks;

import org.apache.logging.log4j.LogManager;
import org.apache.logging.log4j.Logger;
import org.apache.lucene.util.SetOnce;
import org.elasticsearch.ExceptionsHelper;
import org.elasticsearch.action.ActionListener;
import org.elasticsearch.action.ActionRequest;
import org.elasticsearch.action.ActionResponse;
import org.elasticsearch.action.support.TransportAction;
import org.elasticsearch.cluster.ClusterChangedEvent;
import org.elasticsearch.cluster.ClusterStateApplier;
import org.elasticsearch.cluster.node.DiscoveryNode;
import org.elasticsearch.cluster.node.DiscoveryNodes;
import org.elasticsearch.common.UUIDs;
import org.elasticsearch.common.settings.Settings;
import org.elasticsearch.common.unit.ByteSizeValue;
import org.elasticsearch.common.util.concurrent.AbstractRunnable;
import org.elasticsearch.common.util.concurrent.ConcurrentCollections;
import org.elasticsearch.common.util.concurrent.ThreadContext;
import org.elasticsearch.core.Assertions;
import org.elasticsearch.core.Nullable;
import org.elasticsearch.core.Releasable;
import org.elasticsearch.core.Releasables;
import org.elasticsearch.telemetry.tracing.Tracer;
import org.elasticsearch.threadpool.ThreadPool;
import org.elasticsearch.transport.TaskTransportChannel;
import org.elasticsearch.transport.TcpChannel;
import org.elasticsearch.transport.TcpTransportChannel;
import org.elasticsearch.transport.Transport;
import org.elasticsearch.transport.TransportChannel;
import org.elasticsearch.transport.TransportService;

import java.io.IOException;
import java.util.ArrayList;
import java.util.Collection;
import java.util.Collections;
import java.util.HashMap;
import java.util.HashSet;
import java.util.List;
import java.util.Map;
import java.util.Objects;
import java.util.Set;
import java.util.concurrent.ConcurrentHashMap;
import java.util.concurrent.CopyOnWriteArrayList;
import java.util.concurrent.Semaphore;
import java.util.concurrent.atomic.AtomicBoolean;
import java.util.concurrent.atomic.AtomicLong;
import java.util.function.Consumer;

import static org.elasticsearch.core.Strings.format;
import static org.elasticsearch.http.HttpTransportSettings.SETTING_HTTP_MAX_HEADER_SIZE;

/**
 * Task Manager service for keeping track of currently running tasks on the nodes
 */
public class TaskManager implements ClusterStateApplier {

    private static final Logger logger = LogManager.getLogger(TaskManager.class);

    /** Rest headers that are copied to the task */
    private final Set<String> taskHeaders;
    private final ThreadPool threadPool;

    private final Map<Long, Task> tasks = ConcurrentCollections.newConcurrentMapWithAggressiveConcurrency();

    private final CancellableTasksTracker<CancellableTaskHolder> cancellableTasks = new CancellableTasksTracker<>();

    private final AtomicLong taskIdGenerator = new AtomicLong();

    private final Map<TaskId, Ban> bannedParents = new ConcurrentHashMap<>();

    private TaskResultsService taskResultsService;

    private final String nodeId;
    private DiscoveryNodes lastDiscoveryNodes = DiscoveryNodes.EMPTY_NODES;

    private final Tracer tracer;

    private final ByteSizeValue maxHeaderSize;
    private final Map<TcpChannel, ChannelPendingTaskTracker> channelPendingTaskTrackers = ConcurrentCollections.newConcurrentMap();
    private final SetOnce<TaskCancellationService> cancellationService = new SetOnce<>();

    private final List<RemovedTaskListener> removedTaskListeners = new CopyOnWriteArrayList<>();

    // For testing
    public TaskManager(Settings settings, ThreadPool threadPool, Set<String> taskHeaders) {
        this(settings, threadPool, taskHeaders, Tracer.NOOP);
    }

    // For testing (especially the creating a random node ID, which some tests rely on)
    public TaskManager(Settings settings, ThreadPool threadPool, Set<String> taskHeaders, Tracer tracer) {
        this(settings, threadPool, taskHeaders, tracer, UUIDs.randomBase64UUID());
    }

    // TODO Both of the above overloads should be moved to the test package.

    public TaskManager(Settings settings, ThreadPool threadPool, Set<String> taskHeaders, Tracer tracer, String nodeId) {
        this.threadPool = threadPool;
        this.taskHeaders = Set.copyOf(taskHeaders);
        this.maxHeaderSize = SETTING_HTTP_MAX_HEADER_SIZE.get(settings);
        this.tracer = tracer;
        this.nodeId = nodeId;
    }

    public void setTaskResultsService(TaskResultsService taskResultsService) {
        assert this.taskResultsService == null;
        this.taskResultsService = taskResultsService;
    }

    public void setTaskCancellationService(TaskCancellationService taskCancellationService) {
        this.cancellationService.set(taskCancellationService);
    }

    /**
     * Registers a task without parent task
     */
    public Task register(String type, String action, TaskAwareRequest request) {
        return register(type, action, request, true);
    }

    /**
     * Registers a task without a parent task, and specifies whether to trace the request. You should prefer
     * to call {@link #register(String, String, TaskAwareRequest)}, since it is rare to want to avoid
     * tracing a task.
     */
    public Task register(String type, String action, TaskAwareRequest request, boolean traceRequest) {
        Map<String, String> headers = new HashMap<>();
        long headerSize = 0;
        long maxSize = maxHeaderSize.getBytes();
        ThreadContext threadContext = threadPool.getThreadContext();

        assert threadContext.hasApmTraceContext() == false : "Expected threadContext to have no APM trace context";

        for (String key : taskHeaders) {
            String httpHeader = threadContext.getHeader(key);
            if (httpHeader != null) {
                headerSize += key.length() * 2 + httpHeader.length() * 2;
                if (headerSize > maxSize) {
                    throw new IllegalArgumentException("Request exceeded the maximum size of task headers " + maxHeaderSize);
                }
                headers.put(key, httpHeader);
            }
        }
        Task task = request.createTask(
            new TaskId(nodeId, taskIdGenerator.incrementAndGet()),
            type,
            action,
            request.getParentTask(),
            headers
        );
        Objects.requireNonNull(task);
        assert task.getParentTaskId().equals(request.getParentTask()) : "Request [ " + request + "] didn't preserve it parentTaskId";
        if (logger.isTraceEnabled()) {
            logger.trace("register {} [{}] [{}] [{}]", task.getId(), type, action, task.getDescription());
        }

        if (task instanceof CancellableTask) {
            registerCancellableTask(task, request.getRequestId(), traceRequest);
        } else {
            Task previousTask = tasks.put(task.getId(), task);
            assert previousTask == null;
            if (traceRequest) {
                maybeStartTrace(threadContext, task);
            }
        }
        return task;
    }

    /**
     * Start a new trace span if a parent trace context already exists.
     * For REST actions this will be the case, otherwise {@link Tracer#startTrace} can be used.
     */
    void maybeStartTrace(ThreadContext threadContext, Task task) {
        if (threadContext.hasParentApmTraceContext() == false) {
            return;
        }
        TaskId parentTask = task.getParentTaskId();
        Map<String, Object> attributes = parentTask.isSet()
            ? Map.of(Tracer.AttributeKeys.TASK_ID, task.getId(), Tracer.AttributeKeys.PARENT_TASK_ID, parentTask.toString())
            : Map.of(Tracer.AttributeKeys.TASK_ID, task.getId());
        tracer.startTrace(threadContext, task, task.getAction(), attributes);
    }

<<<<<<< HEAD
    void maybeStopTrace(ThreadContext threadContext, Task task) {
        if (threadContext.hasApmTraceContext()) {
            tracer.stopTrace(task);
        }
    }

=======
>>>>>>> 38145027
    public <Request extends ActionRequest, Response extends ActionResponse> Task registerAndExecute(
        String type,
        TransportAction<Request, Response> action,
        Request request,
        Transport.Connection localConnection,
        ActionListener<Response> taskListener
    ) {
        final Releasable unregisterChildNode;
        if (request.getParentTask().isSet()) {
            unregisterChildNode = registerChildConnection(request.getParentTask().getId(), localConnection);
        } else {
            unregisterChildNode = null;
        }

        try (var ignored = threadPool.getThreadContext().newTraceContext()) {
            final Task task;
            try {
                task = register(type, action.actionName, request);
            } catch (TaskCancelledException e) {
                Releasables.close(unregisterChildNode);
                throw e;
            }
            action.execute(task, request, new ActionListener<>() {
                @Override
                public void onResponse(Response response) {
                    try {
                        release();
                    } finally {
                        taskListener.onResponse(response);
                    }
                }

                @Override
                public void onFailure(Exception e) {
                    try {
                        if (request.getParentTask().isSet()) {
                            cancelChildLocal(request.getParentTask(), request.getRequestId(), e.toString());
                        }
                        release();
                    } finally {
                        taskListener.onFailure(e);
                    }
                }

                @Override
                public String toString() {
                    return this.getClass().getName() + "{" + taskListener + "}{" + task + "}";
                }

                private void release() {
                    Releasables.close(unregisterChildNode, () -> unregister(task));
                }
            });
            return task;
        }
    }

    private void registerCancellableTask(Task task, long requestId, boolean traceRequest) {
        CancellableTask cancellableTask = (CancellableTask) task;
        CancellableTaskHolder holder = new CancellableTaskHolder(cancellableTask);
        cancellableTasks.put(task, requestId, holder);
        if (traceRequest) {
            maybeStartTrace(threadPool.getThreadContext(), task);
        }
        // Check if this task was banned before we start it.
        if (task.getParentTaskId().isSet()) {
            final Ban ban = bannedParents.get(task.getParentTaskId());
            if (ban != null) {
                try {
                    holder.cancel(ban.reason);
                    throw new TaskCancelledException("task cancelled before starting [" + ban.reason + ']');
                } finally {
                    // let's clean up the registration
                    unregister(task);
                }
            }
        }
    }

    private TaskCancellationService getCancellationService() {
        final TaskCancellationService service = cancellationService.get();
        if (service != null) {
            return service;
        } else {
            assert false : "TaskCancellationService is not initialized";
            throw new IllegalStateException("TaskCancellationService is not initialized");
        }
    }

    /**
     * Cancels a task
     * <p>
     * After starting cancellation on the parent task, the task manager tries to cancel all children tasks
     * of the current task. Once cancellation of the children tasks is done, the listener is triggered.
     * If the task is completed or unregistered from TaskManager, then the listener is called immediately.
     */
    public void cancel(CancellableTask task, String reason, Runnable listener) {
        CancellableTaskHolder holder = cancellableTasks.get(task.getId());
        if (holder != null) {
            logger.trace("cancelling task with id {}", task.getId());
            holder.cancel(reason, listener);
        } else {
            listener.run();
        }
    }

    /**
     * Cancels children tasks of the specified parent, with the request ID specified, as long as the request ID is positive.
     *
     * Note: There may be multiple children for the same request ID. In this edge case all these multiple children are cancelled.
     */
    public void cancelChildLocal(TaskId parentTaskId, long childRequestId, String reason) {
        if (childRequestId > 0) {
            List<CancellableTaskHolder> children = cancellableTasks.getChildrenByRequestId(parentTaskId, childRequestId).toList();
            if (children.isEmpty() == false) {
                for (CancellableTaskHolder child : children) {
                    if (logger.isTraceEnabled()) {
                        logger.trace(
                            "cancelling child task [{}] of parent task [{}] and request ID [{}] with reason [{}]",
                            child.getTask(),
                            parentTaskId,
                            childRequestId,
                            reason
                        );
                    }
                    child.cancel(reason);
                }
            }
        }
    }

    /**
     * Send an Action to cancel children tasks of the specified parent, with the request ID specified.
     *
     * Note: There may be multiple children for the same request ID. In this edge case all these multiple children are cancelled.
     */
    public void cancelChildRemote(TaskId parentTask, long childRequestId, Transport.Connection childConnection, String reason) {
        getCancellationService().cancelChildRemote(parentTask, childRequestId, childConnection, reason);
    }

    /**
     * Unregister the task
     */
    public Task unregister(Task task) {
        logger.trace("unregister task for id: {}", task.getId());
        try {
            if (task instanceof CancellableTask) {
                CancellableTaskHolder holder = cancellableTasks.remove(task);
                if (holder != null) {
                    holder.finish();
                    assert holder.task == task;
                    return holder.getTask();
                } else {
                    return null;
                }
            } else {
                final Task removedTask = tasks.remove(task.getId());
                assert removedTask == null || removedTask == task;
                return removedTask;
            }
        } finally {
            tracer.stopTrace(task); // stop trace if started / known by tracer
            for (RemovedTaskListener listener : removedTaskListeners) {
                listener.onRemoved(task);
            }
        }
    }

    public void registerRemovedTaskListener(RemovedTaskListener removedTaskListener) {
        removedTaskListeners.add(removedTaskListener);
    }

    public void unregisterRemovedTaskListener(RemovedTaskListener removedTaskListener) {
        removedTaskListeners.remove(removedTaskListener);
    }

    /**
     * Register a connection on which a child task will execute on the target connection. The returned {@link Releasable} must be called
     * to unregister the child connection once the child task is completed or failed.
     *
     * @return Releasable that must be closed once the child task completes or {@code null} if no cancellable task for the given id exists
     */
    @Nullable
    public Releasable registerChildConnection(long taskId, Transport.Connection childConnection) {
        assert TransportService.unwrapConnection(childConnection) == childConnection : "Child connection must be unwrapped";
        final CancellableTaskHolder holder = cancellableTasks.get(taskId);
        if (holder != null) {
            logger.trace("register child connection [{}] task [{}]", childConnection, taskId);
            holder.registerChildConnection(childConnection);
            return Releasables.releaseOnce(() -> {
                logger.trace("unregister child connection [{}] task [{}]", childConnection, taskId);
                holder.unregisterChildConnection(childConnection);
            });
        }
        return null;
    }

    // package private for testing
    Integer childTasksPerConnection(long taskId, Transport.Connection childConnection) {
        final CancellableTaskHolder holder = cancellableTasks.get(taskId);
        if (holder != null) {
            return holder.childTasksPerConnection.get(childConnection);
        }
        return null;
    }

    /**
     * Stores the task failure
     */
    public <Response extends ActionResponse> void storeResult(Task task, Exception error, ActionListener<Response> listener) {
        DiscoveryNode localNode = lastDiscoveryNodes.getLocalNode();
        if (localNode == null) {
            // too early to store anything, shouldn't really be here - just pass the error along
            listener.onFailure(error);
            return;
        }
        final TaskResult taskResult;
        try {
            taskResult = task.result(localNode, error);
        } catch (IOException ex) {
            logger.warn(() -> format("couldn't store error %s", ExceptionsHelper.stackTrace(error)), ex);
            listener.onFailure(ex);
            return;
        }
        taskResultsService.storeResult(taskResult, new ActionListener<Void>() {
            @Override
            public void onResponse(Void aVoid) {
                listener.onFailure(error);
            }

            @Override
            public void onFailure(Exception e) {
                logger.warn(() -> format("couldn't store error %s", ExceptionsHelper.stackTrace(error)), e);
                listener.onFailure(e);
            }
        });
    }

    /**
     * Stores the task result
     */
    public <Response extends ActionResponse> void storeResult(Task task, Response response, ActionListener<Response> listener) {
        DiscoveryNode localNode = lastDiscoveryNodes.getLocalNode();
        if (localNode == null) {
            // too early to store anything, shouldn't really be here - just pass the response along
            logger.warn("couldn't store response {}, the node didn't join the cluster yet", response);
            listener.onResponse(response);
            return;
        }
        final TaskResult taskResult;
        try {
            taskResult = task.result(localNode, response);
        } catch (IOException ex) {
            logger.warn(() -> format("couldn't store response %s", response), ex);
            listener.onFailure(ex);
            return;
        }

        taskResultsService.storeResult(taskResult, new ActionListener<Void>() {
            @Override
            public void onResponse(Void aVoid) {
                listener.onResponse(response);
            }

            @Override
            public void onFailure(Exception e) {
                logger.warn(() -> format("couldn't store response %s", response), e);
                listener.onFailure(e);
            }
        });
    }

    /**
     * Returns the list of currently running tasks on the node
     */
    public Map<Long, Task> getTasks() {
        HashMap<Long, Task> taskHashMap = new HashMap<>(this.tasks);
        for (CancellableTaskHolder holder : cancellableTasks.values()) {
            taskHashMap.put(holder.getTask().getId(), holder.getTask());
        }
        return Collections.unmodifiableMap(taskHashMap);
    }

    /**
     * Returns the list of currently running tasks on the node that can be cancelled
     */
    public Map<Long, CancellableTask> getCancellableTasks() {
        HashMap<Long, CancellableTask> taskHashMap = new HashMap<>();
        for (CancellableTaskHolder holder : cancellableTasks.values()) {
            taskHashMap.put(holder.getTask().getId(), holder.getTask());
        }
        return Collections.unmodifiableMap(taskHashMap);
    }

    /**
     * Returns a task with given id, or null if the task is not found.
     */
    public Task getTask(long id) {
        Task task = tasks.get(id);
        if (task != null) {
            return task;
        } else {
            return getCancellableTask(id);
        }
    }

    /**
     * Returns a cancellable task with given id, or null if the task is not found.
     */
    public CancellableTask getCancellableTask(long id) {
        CancellableTaskHolder holder = cancellableTasks.get(id);
        if (holder != null) {
            return holder.getTask();
        } else {
            return null;
        }
    }

    /**
     * Bans all tasks with the specified parent task from execution, cancels all tasks that are currently executing.
     * <p>
     * This method is called when a parent task that has children is cancelled.
     * @return a list of pending cancellable child tasks
     */
    public List<CancellableTask> setBan(TaskId parentTaskId, String reason, TransportChannel channel) {
        logger.trace("setting ban for the parent task {} {}", parentTaskId, reason);
        synchronized (bannedParents) {
            final Ban ban = bannedParents.computeIfAbsent(parentTaskId, k -> new Ban(reason));
            while (channel instanceof TaskTransportChannel) {
                channel = ((TaskTransportChannel) channel).getChannel();
            }
            if (channel instanceof TcpTransportChannel) {
                startTrackingChannel(((TcpTransportChannel) channel).getChannel(), ban::registerChannel);
            } else {
                assert TransportService.isDirectResponseChannel(channel) : "expect direct channel; got [" + channel + "]";
                ban.registerChannel(DIRECT_CHANNEL_TRACKER);
            }
        }
        return cancellableTasks.getByParent(parentTaskId).map(t -> t.task).toList();
    }

    /**
     * Removes the ban for the specified parent task.
     * <p>
     * This method is called when a previously banned task finally cancelled
     */
    public void removeBan(TaskId parentTaskId) {
        logger.trace("removing ban for the parent task {}", parentTaskId);
        bannedParents.remove(parentTaskId);
    }

    // for testing
    public Set<TaskId> getBannedTaskIds() {
        return Collections.unmodifiableSet(bannedParents.keySet());
    }

    // for testing
    public boolean assertCancellableTaskConsistency() {
        return cancellableTasks.assertConsistent();
    }

    private class Ban {
        final String reason;
        final Set<ChannelPendingTaskTracker> channels;

        Ban(String reason) {
            assert Thread.holdsLock(bannedParents);
            this.reason = reason;
            this.channels = new HashSet<>();
        }

        void registerChannel(ChannelPendingTaskTracker channel) {
            assert Thread.holdsLock(bannedParents);
            channels.add(channel);
        }

        boolean unregisterChannel(ChannelPendingTaskTracker channel) {
            assert Thread.holdsLock(bannedParents);
            return channels.remove(channel);
        }

        int registeredChannels() {
            assert Thread.holdsLock(bannedParents);
            return channels.size();
        }

        @Override
        public String toString() {
            return "Ban{" + "reason=" + reason + ", channels=" + channels + '}';
        }
    }

    /**
     * Start rejecting new child requests as the parent task was cancelled.
     *
     * @param taskId                the parent task id
     * @param onChildTasksCompleted called when all child tasks are completed or failed
     * @return a set of current connections that have outstanding child tasks
     */
    public Collection<Transport.Connection> startBanOnChildTasks(long taskId, String reason, Runnable onChildTasksCompleted) {
        final CancellableTaskHolder holder = cancellableTasks.get(taskId);
        if (holder != null) {
            return holder.startBan(reason, onChildTasksCompleted);
        } else {
            onChildTasksCompleted.run();
            return Collections.emptySet();
        }
    }

    @Override
    public void applyClusterState(ClusterChangedEvent event) {
        lastDiscoveryNodes = event.state().getNodes();
    }

    private static class CancellableTaskHolder {
        private final CancellableTask task;
        private boolean finished = false;
        private List<Runnable> cancellationListeners = null;
        private Map<Transport.Connection, Integer> childTasksPerConnection = null;
        private String banChildrenReason;
        private List<Runnable> childTaskCompletedListeners = null;

        CancellableTaskHolder(CancellableTask task) {
            this.task = task;
        }

        void cancel(String reason, Runnable listener) {
            final Runnable toRun;
            synchronized (this) {
                if (finished) {
                    assert cancellationListeners == null;
                    toRun = listener;
                } else {
                    toRun = () -> {};
                    if (listener != null) {
                        if (cancellationListeners == null) {
                            cancellationListeners = new ArrayList<>();
                        }
                        cancellationListeners.add(listener);
                    }
                }
            }
            try {
                task.cancel(reason);
            } finally {
                if (toRun != null) {
                    toRun.run();
                }
            }
        }

        void cancel(String reason) {
            task.cancel(reason);
        }

        /**
         * Marks task as finished.
         */
        public void finish() {
            final List<Runnable> listeners;
            synchronized (this) {
                this.finished = true;
                if (cancellationListeners == null) {
                    return;
                }
                listeners = cancellationListeners;
                cancellationListeners = null;
            }
            // We need to call the listener outside of the synchronised section to avoid potential bottle necks
            // in the listener synchronization
            notifyListeners(listeners);
        }

        private void notifyListeners(List<Runnable> listeners) {
            assert Thread.holdsLock(this) == false;
            Exception rootException = null;
            for (Runnable listener : listeners) {
                try {
                    listener.run();
                } catch (RuntimeException inner) {
                    rootException = ExceptionsHelper.useOrSuppress(rootException, inner);
                }
            }
            ExceptionsHelper.reThrowIfNotNull(rootException);
        }

        public CancellableTask getTask() {
            return task;
        }

        synchronized void registerChildConnection(Transport.Connection connection) {
            if (banChildrenReason != null) {
                throw new TaskCancelledException("parent task was cancelled [" + banChildrenReason + ']');
            }
            if (childTasksPerConnection == null) {
                childTasksPerConnection = new HashMap<>();
            }
            childTasksPerConnection.merge(connection, 1, Integer::sum);
        }

        void unregisterChildConnection(Transport.Connection node) {
            final List<Runnable> listeners;
            synchronized (this) {
                if (childTasksPerConnection.merge(node, -1, Integer::sum) == 0) {
                    childTasksPerConnection.remove(node);
                }
                if (childTasksPerConnection.isEmpty() == false || this.childTaskCompletedListeners == null) {
                    return;
                }
                listeners = childTaskCompletedListeners;
                childTaskCompletedListeners = null;
            }
            notifyListeners(listeners);
        }

        Set<Transport.Connection> startBan(String reason, Runnable onChildTasksCompleted) {
            final Set<Transport.Connection> pendingChildConnections;
            final Runnable toRun;
            synchronized (this) {
                assert reason != null;
                // noinspection ConstantConditions just in case we get a null value with assertions disabled
                banChildrenReason = reason == null ? "none" : reason;
                if (childTasksPerConnection == null) {
                    pendingChildConnections = Collections.emptySet();
                } else {
                    pendingChildConnections = Set.copyOf(childTasksPerConnection.keySet());
                }
                if (pendingChildConnections.isEmpty()) {
                    assert childTaskCompletedListeners == null;
                    toRun = onChildTasksCompleted;
                } else {
                    toRun = () -> {};
                    if (childTaskCompletedListeners == null) {
                        childTaskCompletedListeners = new ArrayList<>();
                    }
                    childTaskCompletedListeners.add(onChildTasksCompleted);
                }
            }
            toRun.run();
            return pendingChildConnections;
        }
    }

    /**
     * Start tracking a cancellable task with its tcp channel, so if the channel gets closed we can get a set of
     * pending tasks associated that channel and cancel them as these results won't be retrieved by the parent task.
     *
     * @return a releasable that should be called when this pending task is completed
     */
    public Releasable startTrackingCancellableChannelTask(TcpChannel channel, CancellableTask task) {
        assert cancellableTasks.get(task.getId()) != null : "task [" + task.getId() + "] is not registered yet";
        final ChannelPendingTaskTracker tracker = startTrackingChannel(channel, trackerChannel -> trackerChannel.addTask(task));
        return () -> tracker.removeTask(task);
    }

    private ChannelPendingTaskTracker startTrackingChannel(TcpChannel channel, Consumer<ChannelPendingTaskTracker> onRegister) {
        final ChannelPendingTaskTracker tracker = channelPendingTaskTrackers.compute(channel, (k, curr) -> {
            if (curr == null) {
                curr = new ChannelPendingTaskTracker();
            }
            onRegister.accept(curr);
            return curr;
        });
        if (tracker.registered.compareAndSet(false, true)) {
            channel.addCloseListener(ActionListener.running(() -> {
                final ChannelPendingTaskTracker removedTracker = channelPendingTaskTrackers.remove(channel);
                assert removedTracker == tracker;
                onChannelClosed(tracker);
            }));
        }
        return tracker;
    }

    // for testing
    final int numberOfChannelPendingTaskTrackers() {
        return channelPendingTaskTrackers.size();
    }

    private static final ChannelPendingTaskTracker DIRECT_CHANNEL_TRACKER = new ChannelPendingTaskTracker();

    private static class ChannelPendingTaskTracker {
        final AtomicBoolean registered = new AtomicBoolean();
        final Semaphore permits = Assertions.ENABLED ? new Semaphore(Integer.MAX_VALUE) : null;
        final Set<CancellableTask> pendingTasks = ConcurrentCollections.newConcurrentSet();

        void addTask(CancellableTask task) {
            assert permits.tryAcquire() : "tracker was drained";
            final boolean added = pendingTasks.add(task);
            assert added : "task " + task.getId() + " is in the pending list already";
            assert releasePermit();
        }

        boolean acquireAllPermits() {
            permits.acquireUninterruptibly(Integer.MAX_VALUE);
            return true;
        }

        boolean releasePermit() {
            permits.release();
            return true;
        }

        Set<CancellableTask> drainTasks() {
            assert acquireAllPermits(); // do not release permits so we can't add tasks to this tracker after draining
            return Collections.unmodifiableSet(pendingTasks);
        }

        void removeTask(CancellableTask task) {
            final boolean removed = pendingTasks.remove(task);
            assert removed : "task is not in the pending list: " + task;
        }
    }

    private void onChannelClosed(ChannelPendingTaskTracker channel) {
        final Set<CancellableTask> tasks = channel.drainTasks();
        if (tasks.isEmpty() == false) {
            threadPool.generic().execute(new AbstractRunnable() {
                @Override
                public void onFailure(Exception e) {
                    logger.warn("failed to cancel tasks on channel closed", e);
                }

                @Override
                protected void doRun() {
                    for (CancellableTask task : tasks) {
                        cancelTaskAndDescendants(task, "channel was closed", false, ActionListener.noop());
                    }
                }
            });
        }

        // Unregister the closing channel and remove bans whose has no registered channels
        synchronized (bannedParents) {
            bannedParents.values().removeIf(ban -> ban.unregisterChannel(channel) && ban.registeredChannels() == 0);
        }
    }

    public void cancelTaskAndDescendants(CancellableTask task, String reason, boolean waitForCompletion, ActionListener<Void> listener) {
        getCancellationService().cancelTaskAndDescendants(task, reason, waitForCompletion, listener);
    }

    public Set<String> getTaskHeaders() {
        return taskHeaders;
    }
}<|MERGE_RESOLUTION|>--- conflicted
+++ resolved
@@ -191,15 +191,6 @@
         tracer.startTrace(threadContext, task, task.getAction(), attributes);
     }
 
-<<<<<<< HEAD
-    void maybeStopTrace(ThreadContext threadContext, Task task) {
-        if (threadContext.hasApmTraceContext()) {
-            tracer.stopTrace(task);
-        }
-    }
-
-=======
->>>>>>> 38145027
     public <Request extends ActionRequest, Response extends ActionResponse> Task registerAndExecute(
         String type,
         TransportAction<Request, Response> action,

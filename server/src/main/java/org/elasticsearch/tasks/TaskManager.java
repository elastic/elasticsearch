--- conflicted
+++ resolved
@@ -251,18 +251,13 @@
     private Releasable registerChildNode(long taskId, DiscoveryNode node, String clusterAlias) {
         final CancellableTaskHolder holder = cancellableTasks.get(taskId);
         if (holder != null) {
-<<<<<<< HEAD
+            logger.trace("register child node [{}] cluster [{}]task [{}]", node, clusterAlias, taskId);
             final DiscoveryNodeAndClusterAlias key = new DiscoveryNodeAndClusterAlias(node, clusterAlias);
             holder.registerChildNode(key);
-            return Releasables.releaseOnce(() -> holder.unregisterChildNode(key));
-=======
-            logger.trace("register child node [{}] task [{}]", node, taskId);
-            holder.registerChildNode(node);
             return Releasables.releaseOnce(() -> {
-                logger.trace("unregister child node [{}] task [{}]", node, taskId);
-                holder.unregisterChildNode(node);
+                logger.trace("unregister child node [{}] cluster [{}]task [{}]", node, clusterAlias, taskId);
+                holder.unregisterChildNode(key);
             });
->>>>>>> 12e92188
         }
         return () -> {};
     }

--- conflicted
+++ resolved
@@ -86,12 +86,7 @@
     private final ThreadPool threadPool;
 
     @Inject
-<<<<<<< HEAD
-    public TaskResultsService(Settings settings, Client client, ClusterService clusterService, ThreadPool threadPool) {
-        super(settings);
-=======
-    public TaskResultsService(Client client, ClusterService clusterService) {
->>>>>>> 22933ebc
+    public TaskResultsService(Client client, ClusterService clusterService, ThreadPool threadPool) {
         this.client = client;
         this.clusterService = clusterService;
         this.threadPool = threadPool;

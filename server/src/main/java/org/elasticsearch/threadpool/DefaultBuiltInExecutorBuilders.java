/*
 * Copyright Elasticsearch B.V. and/or licensed to Elasticsearch B.V. under one
 * or more contributor license agreements. Licensed under the "Elastic License
 * 2.0", the "GNU Affero General Public License v3.0 only", and the "Server Side
 * Public License v 1"; you may not use this file except in compliance with, at
 * your election, the "Elastic License 2.0", the "GNU Affero General Public
 * License v3.0 only", or the "Server Side Public License, v 1".
 */

package org.elasticsearch.threadpool;

import org.elasticsearch.cluster.node.DiscoveryNode;
import org.elasticsearch.common.settings.Settings;
import org.elasticsearch.common.util.concurrent.EsExecutors;
import org.elasticsearch.core.TimeValue;
import org.elasticsearch.index.engine.ThreadPoolMergeScheduler;
import org.elasticsearch.threadpool.internal.BuiltInExecutorBuilders;

import java.util.HashMap;
import java.util.Map;

import static java.util.Collections.unmodifiableMap;
import static org.elasticsearch.threadpool.ThreadPool.WRITE_THREAD_POOLS_EWMA_ALPHA_SETTING;
import static org.elasticsearch.threadpool.ThreadPool.searchAutoscalingEWMA;

public class DefaultBuiltInExecutorBuilders implements BuiltInExecutorBuilders {
    @Override
    @SuppressWarnings("rawtypes")
    public Map<String, ExecutorBuilder> getBuilders(Settings settings, int allocatedProcessors) {
        final int halfProc = ThreadPool.halfAllocatedProcessors(allocatedProcessors);
        final int halfProcMaxAt5 = ThreadPool.halfAllocatedProcessorsMaxFive(allocatedProcessors);
        final int halfProcMaxAt10 = ThreadPool.halfAllocatedProcessorsMaxTen(allocatedProcessors);
        final int genericThreadPoolMax = ThreadPool.boundedBy(4 * allocatedProcessors, 128, 512);
        final double indexAutoscalingEWMA = WRITE_THREAD_POOLS_EWMA_ALPHA_SETTING.get(settings);

        Map<String, ExecutorBuilder> result = new HashMap<>();
        result.put(
            ThreadPool.Names.GENERIC,
            new ScalingExecutorBuilder(ThreadPool.Names.GENERIC, 4, genericThreadPoolMax, TimeValue.timeValueSeconds(30), false)
        );
        result.put(
            ThreadPool.Names.WRITE_COORDINATION,
            new FixedExecutorBuilder(
                settings,
                ThreadPool.Names.WRITE_COORDINATION,
                allocatedProcessors,
                10000,
                EsExecutors.TaskTrackingConfig.DO_NOT_TRACK
            )
        );
        result.put(
            ThreadPool.Names.WRITE,
            new FixedExecutorBuilder(
                settings,
                ThreadPool.Names.WRITE,
                allocatedProcessors,
                // 10,000 for all nodes with 8 cores or fewer. Scale up once we have more than 8 cores.
                Math.max(allocatedProcessors * 750, 10000),
<<<<<<< HEAD
                EsExecutors.TaskTrackingConfig.builder().trackOngoingTasks().trackExecutionTime(indexAutoscalingEWMA).build()
=======
                new EsExecutors.TaskTrackingConfig(true, true, indexAutoscalingEWMA)
>>>>>>> b52c6f7f
            )
        );
        int searchOrGetThreadPoolSize = ThreadPool.searchOrGetThreadPoolSize(allocatedProcessors);
        result.put(
            ThreadPool.Names.GET,
            new FixedExecutorBuilder(
                settings,
                ThreadPool.Names.GET,
                searchOrGetThreadPoolSize,
                1000,
                EsExecutors.TaskTrackingConfig.DO_NOT_TRACK
            )
        );
        result.put(
            ThreadPool.Names.ANALYZE,
            new FixedExecutorBuilder(settings, ThreadPool.Names.ANALYZE, 1, 16, EsExecutors.TaskTrackingConfig.DO_NOT_TRACK)
        );
        result.put(
            ThreadPool.Names.SEARCH,
            new FixedExecutorBuilder(
                settings,
                ThreadPool.Names.SEARCH,
                searchOrGetThreadPoolSize,
                searchOrGetThreadPoolSize * 1000,
                EsExecutors.TaskTrackingConfig.builder().trackOngoingTasks().trackExecutionTime(searchAutoscalingEWMA).build()
            )
        );
        result.put(
            ThreadPool.Names.SEARCH_COORDINATION,
            new FixedExecutorBuilder(
                settings,
                ThreadPool.Names.SEARCH_COORDINATION,
                halfProc,
                1000,
                EsExecutors.TaskTrackingConfig.builder().trackOngoingTasks().trackExecutionTime(searchAutoscalingEWMA).build()
            )
        );
        result.put(
            ThreadPool.Names.AUTO_COMPLETE,
            new FixedExecutorBuilder(
                settings,
                ThreadPool.Names.AUTO_COMPLETE,
                Math.max(allocatedProcessors / 4, 1),
                100,
                EsExecutors.TaskTrackingConfig.DEFAULT
            )
        );
        result.put(
            ThreadPool.Names.MANAGEMENT,
            new ScalingExecutorBuilder(
                ThreadPool.Names.MANAGEMENT,
                1,
                ThreadPool.boundedBy(allocatedProcessors, 1, 5),
                TimeValue.timeValueMinutes(5),
                false
            )
        );
        result.put(
            ThreadPool.Names.FLUSH,
            new ScalingExecutorBuilder(ThreadPool.Names.FLUSH, 1, halfProcMaxAt5, TimeValue.timeValueMinutes(5), false)
        );
        // TODO: remove (or refine) this temporary stateless custom refresh pool sizing once ES-7631 is solved.
        final int refreshThreads = DiscoveryNode.isStateless(settings) ? allocatedProcessors : halfProcMaxAt10;
        result.put(
            ThreadPool.Names.REFRESH,
            new ScalingExecutorBuilder(ThreadPool.Names.REFRESH, 1, refreshThreads, TimeValue.timeValueMinutes(5), false)
        );
        result.put(
            ThreadPool.Names.WARMER,
            new ScalingExecutorBuilder(ThreadPool.Names.WARMER, 1, halfProcMaxAt5, TimeValue.timeValueMinutes(5), false)
        );
        final int maxSnapshotCores = ThreadPool.getMaxSnapshotThreadPoolSize(allocatedProcessors);
        result.put(
            ThreadPool.Names.SNAPSHOT,
            new ScalingExecutorBuilder(ThreadPool.Names.SNAPSHOT, 1, maxSnapshotCores, TimeValue.timeValueMinutes(5), false)
        );
        result.put(
            ThreadPool.Names.SNAPSHOT_META,
            new ScalingExecutorBuilder(
                ThreadPool.Names.SNAPSHOT_META,
                1,
                Math.min(allocatedProcessors * 3, 50),
                TimeValue.timeValueSeconds(30L),
                false
            )
        );
        result.put(
            ThreadPool.Names.FETCH_SHARD_STARTED,
            new ScalingExecutorBuilder(
                ThreadPool.Names.FETCH_SHARD_STARTED,
                1,
                2 * allocatedProcessors,
                TimeValue.timeValueMinutes(5),
                false
            )
        );
        if (ThreadPoolMergeScheduler.USE_THREAD_POOL_MERGE_SCHEDULER_SETTING.get(settings)) {
            result.put(
                ThreadPool.Names.MERGE,
                new ScalingExecutorBuilder(ThreadPool.Names.MERGE, 1, allocatedProcessors, TimeValue.timeValueMinutes(5), true)
            );
        }
        result.put(
            ThreadPool.Names.FORCE_MERGE,
            new FixedExecutorBuilder(
                settings,
                ThreadPool.Names.FORCE_MERGE,
                ThreadPool.oneEighthAllocatedProcessors(allocatedProcessors),
                -1,
                EsExecutors.TaskTrackingConfig.DO_NOT_TRACK
            )
        );
        result.put(
            ThreadPool.Names.CLUSTER_COORDINATION,
            new FixedExecutorBuilder(settings, ThreadPool.Names.CLUSTER_COORDINATION, 1, -1, EsExecutors.TaskTrackingConfig.DO_NOT_TRACK)
        );
        result.put(
            ThreadPool.Names.FETCH_SHARD_STORE,
            new ScalingExecutorBuilder(ThreadPool.Names.FETCH_SHARD_STORE, 1, 2 * allocatedProcessors, TimeValue.timeValueMinutes(5), false)
        );
        result.put(
            ThreadPool.Names.SYSTEM_READ,
            new FixedExecutorBuilder(
                settings,
                ThreadPool.Names.SYSTEM_READ,
                halfProcMaxAt5,
                2000,
                EsExecutors.TaskTrackingConfig.DO_NOT_TRACK,
                true
            )
        );
        result.put(
            ThreadPool.Names.SYSTEM_WRITE,
            new FixedExecutorBuilder(
                settings,
                ThreadPool.Names.SYSTEM_WRITE,
                halfProcMaxAt5,
                1000,
                EsExecutors.TaskTrackingConfig.builder().trackOngoingTasks().trackExecutionTime(indexAutoscalingEWMA).build(),
                true
            )
        );
        result.put(
            ThreadPool.Names.SYSTEM_WRITE_COORDINATION,
            new FixedExecutorBuilder(
                settings,
                ThreadPool.Names.SYSTEM_WRITE_COORDINATION,
                halfProcMaxAt5,
                1000,
                EsExecutors.TaskTrackingConfig.DO_NOT_TRACK,
                true
            )
        );
        result.put(
            ThreadPool.Names.SYSTEM_CRITICAL_READ,
            new FixedExecutorBuilder(
                settings,
                ThreadPool.Names.SYSTEM_CRITICAL_READ,
                halfProcMaxAt5,
                2000,
                EsExecutors.TaskTrackingConfig.DO_NOT_TRACK,
                true
            )
        );
        result.put(
            ThreadPool.Names.SYSTEM_CRITICAL_WRITE,
            new FixedExecutorBuilder(
                settings,
                ThreadPool.Names.SYSTEM_CRITICAL_WRITE,
                halfProcMaxAt5,
                1500,
                EsExecutors.TaskTrackingConfig.builder().trackOngoingTasks().trackExecutionTime(indexAutoscalingEWMA).build(),
                true
            )
        );
        return unmodifiableMap(result);
    }
}<|MERGE_RESOLUTION|>--- conflicted
+++ resolved
@@ -56,11 +56,7 @@
                 allocatedProcessors,
                 // 10,000 for all nodes with 8 cores or fewer. Scale up once we have more than 8 cores.
                 Math.max(allocatedProcessors * 750, 10000),
-<<<<<<< HEAD
-                EsExecutors.TaskTrackingConfig.builder().trackOngoingTasks().trackExecutionTime(indexAutoscalingEWMA).build()
-=======
-                new EsExecutors.TaskTrackingConfig(true, true, indexAutoscalingEWMA)
->>>>>>> b52c6f7f
+                EsExecutors.TaskTrackingConfig.builder().trackOngoingTasks().trackMaxQueueLatency().trackExecutionTime(indexAutoscalingEWMA).build()
             )
         );
         int searchOrGetThreadPoolSize = ThreadPool.searchOrGetThreadPoolSize(allocatedProcessors);

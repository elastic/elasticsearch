--- conflicted
+++ resolved
@@ -163,13 +163,8 @@
         final int halfProcMaxAt10 = halfAllocatedProcessorsMaxTen(allocatedProcessors);
         final int genericThreadPoolMax = boundedBy(4 * allocatedProcessors, 128, 512);
         builders.put(Names.GENERIC, new ScalingExecutorBuilder(Names.GENERIC, 4, genericThreadPoolMax, TimeValue.timeValueSeconds(30)));
-<<<<<<< HEAD
-        builders.put(Names.WRITE, new FixedExecutorBuilder(settings, Names.WRITE, availableProcessors, Integer.MAX_VALUE, false));
-        builders.put(Names.GET, new FixedExecutorBuilder(settings, Names.GET, availableProcessors, 1000, false));
-=======
-        builders.put(Names.WRITE, new FixedExecutorBuilder(settings, Names.WRITE, allocatedProcessors, 200, false));
+        builders.put(Names.WRITE, new FixedExecutorBuilder(settings, Names.WRITE, allocatedProcessors, Integer.MAX_VALUE, false));
         builders.put(Names.GET, new FixedExecutorBuilder(settings, Names.GET, allocatedProcessors, 1000, false));
->>>>>>> c5b923af
         builders.put(Names.ANALYZE, new FixedExecutorBuilder(settings, Names.ANALYZE, 1, 16, false));
         builders.put(Names.SEARCH, new FixedExecutorBuilder(settings, Names.SEARCH, searchThreadPoolSize(allocatedProcessors), 1000, true));
         builders.put(Names.SEARCH_THROTTLED, new FixedExecutorBuilder(settings, Names.SEARCH_THROTTLED, 1, 100, true));

--- conflicted
+++ resolved
@@ -178,11 +178,6 @@
 
     public static final double searchAutoscalingEWMA = 0.1;
 
-    // This value is chosen such that a sudden increase in the task durations would need to persist roughly for 60 samples
-    // for the EWMA value to be mostly representative of the increased task durations. Mostly representative means that the
-    // EWMA value is at least within 90% of the new increased task duration.
-    public static final double indexAutoscalingEWMA = 0.04;
-
     private final Map<String, ExecutorHolder> executors;
 
     private final ThreadPoolInfo threadPoolInfo;
@@ -248,121 +243,7 @@
         final Map<String, ArrayList<Instrument>> instruments = new HashMap<>();
         final int allocatedProcessors = EsExecutors.allocatedProcessors(settings);
 
-<<<<<<< HEAD
-        builders.put(
-            Names.GENERIC,
-            new ScalingExecutorBuilder(Names.GENERIC, 4, genericThreadPoolMax, TimeValue.timeValueSeconds(30), false)
-        );
-        builders.put(
-            Names.WRITE,
-            new FixedExecutorBuilder(settings, Names.WRITE, allocatedProcessors, 10000, new TaskTrackingConfig(true, indexAutoscalingEWMA))
-        );
-        int searchOrGetThreadPoolSize = searchOrGetThreadPoolSize(allocatedProcessors);
-        builders.put(
-            Names.GET,
-            new FixedExecutorBuilder(settings, Names.GET, searchOrGetThreadPoolSize, 1000, TaskTrackingConfig.DO_NOT_TRACK)
-        );
-        builders.put(Names.ANALYZE, new FixedExecutorBuilder(settings, Names.ANALYZE, 1, 16, TaskTrackingConfig.DO_NOT_TRACK));
-        builders.put(
-            Names.SEARCH,
-            new FixedExecutorBuilder(
-                settings,
-                Names.SEARCH,
-                searchOrGetThreadPoolSize,
-                1000,
-                new TaskTrackingConfig(true, searchAutoscalingEWMA)
-            )
-        );
-        builders.put(
-            Names.SEARCH_WORKER,
-            new FixedExecutorBuilder(settings, Names.SEARCH_WORKER, searchOrGetThreadPoolSize, -1, TaskTrackingConfig.DEFAULT)
-        );
-        builders.put(
-            Names.SEARCH_COORDINATION,
-            new FixedExecutorBuilder(
-                settings,
-                Names.SEARCH_COORDINATION,
-                halfProc,
-                1000,
-                new TaskTrackingConfig(true, searchAutoscalingEWMA)
-            )
-        );
-        builders.put(
-            Names.AUTO_COMPLETE,
-            new FixedExecutorBuilder(settings, Names.AUTO_COMPLETE, Math.max(allocatedProcessors / 4, 1), 100, TaskTrackingConfig.DEFAULT)
-        );
-        builders.put(
-            Names.SEARCH_THROTTLED,
-            new FixedExecutorBuilder(settings, Names.SEARCH_THROTTLED, 1, 100, TaskTrackingConfig.DEFAULT)
-        );
-        builders.put(
-            Names.MANAGEMENT,
-            new ScalingExecutorBuilder(Names.MANAGEMENT, 1, boundedBy(allocatedProcessors, 1, 5), TimeValue.timeValueMinutes(5), false)
-        );
-        builders.put(Names.FLUSH, new ScalingExecutorBuilder(Names.FLUSH, 1, halfProcMaxAt5, TimeValue.timeValueMinutes(5), false));
-        // TODO: remove (or refine) this temporary stateless custom refresh pool sizing once ES-7631 is solved.
-        final int refreshThreads = DiscoveryNode.isStateless(settings) ? allocatedProcessors : halfProcMaxAt10;
-        builders.put(Names.REFRESH, new ScalingExecutorBuilder(Names.REFRESH, 1, refreshThreads, TimeValue.timeValueMinutes(5), false));
-        builders.put(Names.WARMER, new ScalingExecutorBuilder(Names.WARMER, 1, halfProcMaxAt5, TimeValue.timeValueMinutes(5), false));
-        final int maxSnapshotCores = getMaxSnapshotThreadPoolSize(allocatedProcessors);
-        builders.put(Names.SNAPSHOT, new ScalingExecutorBuilder(Names.SNAPSHOT, 1, maxSnapshotCores, TimeValue.timeValueMinutes(5), false));
-        builders.put(
-            Names.SNAPSHOT_META,
-            new ScalingExecutorBuilder(
-                Names.SNAPSHOT_META,
-                1,
-                Math.min(allocatedProcessors * 3, 50),
-                TimeValue.timeValueSeconds(30L),
-                false
-            )
-        );
-        builders.put(
-            Names.FETCH_SHARD_STARTED,
-            new ScalingExecutorBuilder(Names.FETCH_SHARD_STARTED, 1, 2 * allocatedProcessors, TimeValue.timeValueMinutes(5), false)
-        );
-        builders.put(
-            Names.FORCE_MERGE,
-            new FixedExecutorBuilder(
-                settings,
-                Names.FORCE_MERGE,
-                oneEighthAllocatedProcessors(allocatedProcessors),
-                -1,
-                TaskTrackingConfig.DO_NOT_TRACK
-            )
-        );
-        builders.put(
-            Names.CLUSTER_COORDINATION,
-            new FixedExecutorBuilder(settings, Names.CLUSTER_COORDINATION, 1, -1, TaskTrackingConfig.DO_NOT_TRACK)
-        );
-        builders.put(
-            Names.FETCH_SHARD_STORE,
-            new ScalingExecutorBuilder(Names.FETCH_SHARD_STORE, 1, 2 * allocatedProcessors, TimeValue.timeValueMinutes(5), false)
-        );
-        builders.put(
-            Names.SYSTEM_READ,
-            new FixedExecutorBuilder(settings, Names.SYSTEM_READ, halfProcMaxAt5, 2000, TaskTrackingConfig.DO_NOT_TRACK)
-        );
-        builders.put(
-            Names.SYSTEM_WRITE,
-            new FixedExecutorBuilder(settings, Names.SYSTEM_WRITE, halfProcMaxAt5, 1000, new TaskTrackingConfig(true, indexAutoscalingEWMA))
-        );
-        builders.put(
-            Names.SYSTEM_CRITICAL_READ,
-            new FixedExecutorBuilder(settings, Names.SYSTEM_CRITICAL_READ, halfProcMaxAt5, 2000, TaskTrackingConfig.DO_NOT_TRACK)
-        );
-        builders.put(
-            Names.SYSTEM_CRITICAL_WRITE,
-            new FixedExecutorBuilder(
-                settings,
-                Names.SYSTEM_CRITICAL_WRITE,
-                halfProcMaxAt5,
-                1500,
-                new TaskTrackingConfig(true, indexAutoscalingEWMA)
-            )
-        );
-=======
         final Map<String, ExecutorBuilder> builders = new HashMap<>(builtInExecutorBuilders.getBuilders(settings, allocatedProcessors));
->>>>>>> c05f7e9c
 
         for (final ExecutorBuilder<?> builder : customBuilders) {
             if (builders.containsKey(builder.name())) {

--- conflicted
+++ resolved
@@ -20,11 +20,7 @@
  * A specialized, bytes only request, that can potentially be optimized on the network
  * layer, specifically for the same large buffer send to several nodes.
  */
-<<<<<<< HEAD
-public class BytesTransportRequest extends TransportRequest implements BytesTransportMessage {
-=======
-public class BytesTransportRequest extends AbstractTransportRequest {
->>>>>>> 5a7a425b
+public class BytesTransportRequest extends AbstractTransportRequest implements BytesTransportMessage {
 
     final ReleasableBytesReference bytes;
     private final TransportVersion version;

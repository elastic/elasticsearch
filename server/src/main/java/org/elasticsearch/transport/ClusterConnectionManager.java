/*
 * Copyright Elasticsearch B.V. and/or licensed to Elasticsearch B.V. under one
 * or more contributor license agreements. Licensed under the "Elastic License
 * 2.0", the "GNU Affero General Public License v3.0 only", and the "Server Side
 * Public License v 1"; you may not use this file except in compliance with, at
 * your election, the "Elastic License 2.0", the "GNU Affero General Public
 * License v3.0 only", or the "Server Side Public License, v 1".
 */
package org.elasticsearch.transport;

import org.apache.logging.log4j.LogManager;
import org.apache.logging.log4j.Logger;
import org.elasticsearch.action.ActionListener;
import org.elasticsearch.action.support.ContextPreservingActionListener;
import org.elasticsearch.action.support.SubscribableListener;
import org.elasticsearch.cluster.node.DiscoveryNode;
import org.elasticsearch.common.ReferenceDocs;
import org.elasticsearch.common.settings.Settings;
import org.elasticsearch.common.util.concurrent.ConcurrentCollections;
import org.elasticsearch.common.util.concurrent.RunOnce;
import org.elasticsearch.common.util.concurrent.ThreadContext;
import org.elasticsearch.core.AbstractRefCounted;
import org.elasticsearch.core.IOUtils;
import org.elasticsearch.core.Nullable;
import org.elasticsearch.core.Releasable;
import org.elasticsearch.core.Releasables;

import java.util.Collections;
import java.util.Iterator;
import java.util.Map;
import java.util.Set;
import java.util.concurrent.ConcurrentMap;
import java.util.concurrent.CountDownLatch;
import java.util.concurrent.atomic.AtomicBoolean;

/**
 * This class manages node connections within a cluster. The connection is opened by the underlying transport.
 * Once the connection is opened, this class manages the connection. This includes closing the connection when
 * the connection manager is closed.
 */
public class ClusterConnectionManager implements ConnectionManager {

    private static final Logger logger = LogManager.getLogger(ClusterConnectionManager.class);

    private final ConcurrentMap<DiscoveryNode, Transport.Connection> connectedNodes = ConcurrentCollections.newConcurrentMap();
    private final ConcurrentMap<DiscoveryNode, SubscribableListener<Transport.Connection>> pendingConnections = ConcurrentCollections
        .newConcurrentMap();
    private final AbstractRefCounted connectingRefCounter = AbstractRefCounted.of(this::pendingConnectionsComplete);

    private final Transport transport;
    private final ThreadContext threadContext;
    private final ConnectionProfile defaultProfile;
    private final AtomicBoolean closing = new AtomicBoolean(false);
    private final CountDownLatch closeLatch = new CountDownLatch(1);
    private final DelegatingNodeConnectionListener connectionListener = new DelegatingNodeConnectionListener();

    public ClusterConnectionManager(Settings settings, Transport transport, ThreadContext threadContext) {
        this(ConnectionProfile.buildDefaultConnectionProfile(settings), transport, threadContext);
    }

    public ClusterConnectionManager(ConnectionProfile connectionProfile, Transport transport, ThreadContext threadContext) {
        this.transport = transport;
        this.defaultProfile = connectionProfile;
        this.threadContext = threadContext;
    }

    @Override
    public void addListener(TransportConnectionListener listener) {
        this.connectionListener.addListener(listener);
    }

    @Override
    public void removeListener(TransportConnectionListener listener) {
        this.connectionListener.removeListener(listener);
    }

    @Override
    public void openConnection(DiscoveryNode node, ConnectionProfile connectionProfile, ActionListener<Transport.Connection> listener) {
        ConnectionProfile resolvedProfile = ConnectionProfile.resolveConnectionProfile(connectionProfile, defaultProfile);
        if (acquireConnectingRef()) {
            var success = false;
            final var release = new RunOnce(connectingRefCounter::decRef);
            try {
                internalOpenConnection(node, resolvedProfile, ActionListener.runBefore(listener, release::run));
                success = true;
            } finally {
                if (success == false) {
                    release.run();
                }
            }
        } else {
            listener.onFailure(new ConnectTransportException(node, "connection manager is closed"));
        }
    }

    /**
     * Connects to the given node, or acquires another reference to an existing connection to the given node if a connection already exists.
     *
     * @param connectionProfile   the profile to use if opening a new connection. Only used in tests, this is {@code null} in production.
     * @param connectionValidator a callback to validate the connection before it is exposed (e.g. to {@link #nodeConnected}).
     * @param listener            completed on the calling thread or by the {@link ConnectionValidator}; in production the
     *                            {@link ConnectionValidator} will complete the listener on the generic thread pool (see
     *                            {@link TransportService#connectionValidator}). If successful, completed with a {@link Releasable} which
     *                            will release this connection (and close it if no other references to it are held).
     */
    @Override
    public void connectToNode(
        DiscoveryNode node,
        @Nullable ConnectionProfile connectionProfile,
        ConnectionValidator connectionValidator,
        ActionListener<Releasable> listener
    ) throws ConnectTransportException {
        connectToNodeOrRetry(
            node,
            connectionProfile,
            connectionValidator,
            0,
            ContextPreservingActionListener.wrapPreservingContext(listener, threadContext)
        );
    }

    /**
     * Connects to the given node, or acquires another reference to an existing connection to the given node if a connection already exists.
     * If a connection already exists but has been completely released (so it's in the process of closing) then this method will wait for
     * the close to complete and then try again (up to 10 times).
     */
    private void connectToNodeOrRetry(
        DiscoveryNode node,
        @Nullable ConnectionProfile connectionProfile,
        ConnectionValidator connectionValidator,
        int previousFailureCount,
        ActionListener<Releasable> listener
    ) throws ConnectTransportException {

        ConnectionProfile resolvedProfile = ConnectionProfile.resolveConnectionProfile(connectionProfile, defaultProfile);
        if (node == null) {
            listener.onFailure(new ConnectTransportException(null, "can't connect to a null node"));
            return;
        }

        if (acquireConnectingRef() == false) {
            listener.onFailure(new ConnectTransportException(node, "connection manager is closed"));
            return;
        }

        final ActionListener<Transport.Connection> acquiringListener = listener.delegateFailure((delegate, connection) -> {
            if (connection.tryIncRef()) {
                delegate.onResponse(Releasables.releaseOnce(connection::decRef));
                return;
            }

            // We found a connection that's registered but already fully released, so it'll be removed soon by its close listener. Bad luck,
            // let's wait for it to be removed and then try again.
            final int failureCount = previousFailureCount + 1;
            if (failureCount < 10) {
                logger.trace("concurrent connect/disconnect for [{}] ([{}] failures), will try again", node, failureCount);
                connection.addRemovedListener(
                    delegate.delegateFailure(
                        (retryDelegate, ignored) -> connectToNodeOrRetry(
                            node,
                            connectionProfile,
                            connectionValidator,
                            failureCount,
                            retryDelegate
                        )
                    )
                );
            } else {
                // A run of bad luck this long is probably not bad luck after all: something's broken, just give up.
                logger.warn("failed to connect to [{}] after [{}] attempts, giving up", node.descriptionWithoutAttributes(), failureCount);
                delegate.onFailure(
                    new ConnectTransportException(
                        node,
                        "concurrently connecting and disconnecting even after [" + failureCount + "] attempts"
                    )
                );
            }
        });

        final Transport.Connection existingConnection = connectedNodes.get(node);
        if (existingConnection != null) {
            connectingRefCounter.decRef();
            acquiringListener.onResponse(existingConnection);
            return;
        }

        final SubscribableListener<Transport.Connection> currentListener = new SubscribableListener<>();
        final SubscribableListener<Transport.Connection> existingListener = pendingConnections.putIfAbsent(node, currentListener);
        if (existingListener != null) {
            try {
                // wait on previous entry to complete connection attempt
                existingListener.addListener(acquiringListener);
            } finally {
                connectingRefCounter.decRef();
            }
            return;
        }

        currentListener.addListener(acquiringListener);

        // It's possible that a connection completed, and the pendingConnections entry was removed, between the calls to
        // connectedNodes.containsKey and pendingConnections.putIfAbsent above, so we check again to make sure we don't open a redundant
        // extra connection to the node. We could _just_ check here, but checking up front skips the work to mark the connection as pending.
        final Transport.Connection existingConnectionRecheck = connectedNodes.get(node);
        if (existingConnectionRecheck != null) {
            var future = pendingConnections.remove(node);
            assert future == currentListener : "Listener in pending map is different than the expected listener";
            connectingRefCounter.decRef();
            future.onResponse(existingConnectionRecheck);
            return;
        }

        final RunOnce releaseOnce = new RunOnce(connectingRefCounter::decRef);
        internalOpenConnection(
            node,
            resolvedProfile,
            ActionListener.wrap(
                conn -> connectionValidator.validate(conn, resolvedProfile, ActionListener.runAfter(ActionListener.wrap(ignored -> {
                    assert Transports.assertNotTransportThread("connection validator success");
                    final var managerRefs = AbstractRefCounted.of(conn::onRemoved);
                    try {
                        if (connectedNodes.putIfAbsent(node, conn) != null) {
                            assert false : "redundant connection to " + node;
                            logger.warn("existing connection to node [{}], closing new redundant connection", node);
                            IOUtils.closeWhileHandlingException(conn);
                        } else {
                            logger.debug("connected to node [{}]", node);
                            managerRefs.mustIncRef();
                            try {
                                connectionListener.onNodeConnected(node, conn);
                            } finally {
                                conn.addCloseListener(new ActionListener<Void>() {
                                    @Override
                                    public void onResponse(Void ignored) {
                                        handleClose(null);
                                    }

                                    @Override
                                    public void onFailure(Exception e) {
                                        handleClose(e);
                                    }

                                    void handleClose(@Nullable Exception e) {
                                        connectedNodes.remove(node, conn);
<<<<<<< HEAD
                                        connectionListener.onNodeDisconnected(node, e);
                                        managerRefs.decRef();
=======
                                        try {
                                            connectionListener.onNodeDisconnected(node, e);
                                        } finally {
                                            managerRefs.decRef();
                                        }
>>>>>>> 0f8178a2
                                    }
                                });

                                conn.addCloseListener(ActionListener.running(() -> {
                                    if (connectingRefCounter.hasReferences() == false) {
                                        logger.trace("connection manager shut down, closing transport connection to [{}]", node);
                                    } else if (conn.hasReferences()) {
                                        logger.info(
                                            """
                                                transport connection to [{}] closed by remote; \
                                                if unexpected, see [{}] for troubleshooting guidance""",
                                            node.descriptionWithoutAttributes(),
                                            ReferenceDocs.NETWORK_DISCONNECT_TROUBLESHOOTING
                                        );
                                        // In production code we only close connections via ref-counting, so this message confirms that a
                                        // 'node-left ... reason: disconnected' event was caused by external factors. Put differently, if a
                                        // node leaves the cluster with "reason: disconnected" but without this message being logged then
                                        // that's a bug.
                                    } else {
                                        logger.debug("closing unused transport connection to [{}]", node);
                                    }
                                }));
                            }
                        }
                    } finally {
                        var future = pendingConnections.remove(node);
                        assert future == currentListener : "Listener in pending map is different than the expected listener";
                        managerRefs.decRef();
                        releaseOnce.run();
                        future.onResponse(conn);
                    }
                }, e -> {
                    assert Transports.assertNotTransportThread("connection validator failure");
                    IOUtils.closeWhileHandlingException(conn);
                    failConnectionListener(node, releaseOnce, e, currentListener);
                }), conn::decRef)),
                e -> {
                    assert Transports.assertNotTransportThread("internalOpenConnection failure");
                    failConnectionListener(node, releaseOnce, e, currentListener);
                }
            )
        );
    }

    /**
     * Returns a connection for the given node if the node is connected.
     * Connections returned from this method must not be closed. The lifecycle of this connection is
     * maintained by this connection manager
     *
     * @throws NodeNotConnectedException if the node is not connected
     * @see #connectToNode(DiscoveryNode, ConnectionProfile, ConnectionValidator, ActionListener)
     */
    @Override
    public Transport.Connection getConnection(DiscoveryNode node) {
        Transport.Connection connection = connectedNodes.get(node);
        if (connection == null) {
            throw new NodeNotConnectedException(node, "Node not connected");
        }
        return connection;
    }

    /**
     * Returns {@code true} if the node is connected.
     */
    @Override
    public boolean nodeConnected(DiscoveryNode node) {
        return connectedNodes.containsKey(node);
    }

    /**
     * Disconnected from the given node, if not connected, will do nothing.
     */
    @Override
    public void disconnectFromNode(DiscoveryNode node) {
        Transport.Connection nodeChannels = connectedNodes.remove(node);
        if (nodeChannels != null) {
            // if we found it and removed it we close
            nodeChannels.close();
        }
    }

    /**
     * Returns the number of nodes this manager is connected to.
     */
    @Override
    public int size() {
        return connectedNodes.size();
    }

    @Override
    public Set<DiscoveryNode> getAllConnectedNodes() {
        return Collections.unmodifiableSet(connectedNodes.keySet());
    }

    @Override
    public void close() {
        internalClose(true);
    }

    @Override
    public void closeNoBlock() {
        internalClose(false);
    }

    private void internalClose(boolean waitForPendingConnections) {
        assert Transports.assertNotTransportThread("Closing ConnectionManager");
        if (closing.compareAndSet(false, true)) {
            connectingRefCounter.decRef();
            if (waitForPendingConnections) {
                try {
                    closeLatch.await();
                } catch (InterruptedException e) {
                    Thread.currentThread().interrupt();
                    throw new IllegalStateException(e);
                }
            }
        }
    }

    private void pendingConnectionsComplete() {
        final Iterator<Map.Entry<DiscoveryNode, Transport.Connection>> iterator = connectedNodes.entrySet().iterator();
        while (iterator.hasNext()) {
            final Map.Entry<DiscoveryNode, Transport.Connection> next = iterator.next();
            try {
                IOUtils.closeWhileHandlingException(next.getValue());
            } finally {
                iterator.remove();
            }
        }
        closeLatch.countDown();
    }

    private void internalOpenConnection(
        DiscoveryNode node,
        ConnectionProfile connectionProfile,
        ActionListener<Transport.Connection> listener
    ) {
        transport.openConnection(node, connectionProfile, listener.map(connection -> {
            assert Transports.assertNotTransportThread("internalOpenConnection success");
            try {
                connectionListener.onConnectionOpened(connection);
            } finally {
                connection.addCloseListener(ActionListener.running(() -> connectionListener.onConnectionClosed(connection)));
            }
            if (connection.isClosed()) {
                throw new ConnectTransportException(node, "a channel closed while connecting");
            }
            return connection;
        }));
    }

    private void failConnectionListener(
        DiscoveryNode node,
        RunOnce releaseOnce,
        Exception e,
        SubscribableListener<Transport.Connection> expectedListener
    ) {
        final var future = pendingConnections.remove(node);
        releaseOnce.run();
        if (future != null) {
            assert future == expectedListener : "Listener in pending map is different than the expected listener";
            future.onFailure(e);
        }
    }

    @Override
    public ConnectionProfile getConnectionProfile() {
        return defaultProfile;
    }

    private boolean acquireConnectingRef() {
        return closing.get() == false && connectingRefCounter.tryIncRef();
    }

}<|MERGE_RESOLUTION|>--- conflicted
+++ resolved
@@ -242,16 +242,11 @@
 
                                     void handleClose(@Nullable Exception e) {
                                         connectedNodes.remove(node, conn);
-<<<<<<< HEAD
-                                        connectionListener.onNodeDisconnected(node, e);
-                                        managerRefs.decRef();
-=======
                                         try {
                                             connectionListener.onNodeDisconnected(node, e);
                                         } finally {
                                             managerRefs.decRef();
                                         }
->>>>>>> 0f8178a2
                                     }
                                 });
 

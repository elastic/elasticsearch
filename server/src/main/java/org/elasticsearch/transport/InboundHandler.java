/*
 * Licensed to Elasticsearch under one or more contributor
 * license agreements. See the NOTICE file distributed with
 * this work for additional information regarding copyright
 * ownership. Elasticsearch licenses this file to you under
 * the Apache License, Version 2.0 (the "License"); you may
 * not use this file except in compliance with the License.
 * You may obtain a copy of the License at
 *
 *    http://www.apache.org/licenses/LICENSE-2.0
 *
 * Unless required by applicable law or agreed to in writing,
 * software distributed under the License is distributed on an
 * "AS IS" BASIS, WITHOUT WARRANTIES OR CONDITIONS OF ANY
 * KIND, either express or implied.  See the License for the
 * specific language governing permissions and limitations
 * under the License.
 */

package org.elasticsearch.transport;

import org.apache.logging.log4j.LogManager;
import org.apache.logging.log4j.Logger;
import org.apache.logging.log4j.message.ParameterizedMessage;
import org.elasticsearch.Version;
<<<<<<< HEAD
import org.elasticsearch.action.bulk.BulkAction;
import org.elasticsearch.action.index.IndexAction;
import org.elasticsearch.common.breaker.CircuitBreaker;
import org.elasticsearch.common.bytes.BytesReference;
=======
import org.elasticsearch.common.io.stream.NamedWriteableAwareStreamInput;
import org.elasticsearch.common.io.stream.NamedWriteableRegistry;
>>>>>>> c5b923af
import org.elasticsearch.common.io.stream.StreamInput;
import org.elasticsearch.common.transport.TransportAddress;
import org.elasticsearch.common.util.concurrent.AbstractRunnable;
import org.elasticsearch.common.util.concurrent.ThreadContext;
import org.elasticsearch.threadpool.ThreadPool;

import java.io.IOException;
import java.net.InetSocketAddress;

public class InboundHandler {

    private static final Logger logger = LogManager.getLogger(InboundHandler.class);

    private final ThreadPool threadPool;
    private final OutboundHandler outboundHandler;
    private final NamedWriteableRegistry namedWriteableRegistry;
    private final TransportHandshaker handshaker;
    private final TransportKeepAlive keepAlive;
    private final Transport.ResponseHandlers responseHandlers;
    private final Transport.RequestHandlers requestHandlers;

    private volatile TransportMessageListener messageListener = TransportMessageListener.NOOP_LISTENER;

    InboundHandler(ThreadPool threadPool, OutboundHandler outboundHandler, NamedWriteableRegistry namedWriteableRegistry,
                   TransportHandshaker handshaker, TransportKeepAlive keepAlive, Transport.RequestHandlers requestHandlers,
                   Transport.ResponseHandlers responseHandlers) {
        this.threadPool = threadPool;
        this.outboundHandler = outboundHandler;
        this.namedWriteableRegistry = namedWriteableRegistry;
        this.handshaker = handshaker;
        this.keepAlive = keepAlive;
        this.requestHandlers = requestHandlers;
        this.responseHandlers = responseHandlers;
    }

    void setMessageListener(TransportMessageListener listener) {
        if (messageListener == TransportMessageListener.NOOP_LISTENER) {
            messageListener = listener;
        } else {
            throw new IllegalStateException("Cannot set message listener twice");
        }
    }

    void inboundMessage(TcpChannel channel, InboundMessage message) throws Exception {
        channel.getChannelStats().markAccessed(threadPool.relativeTimeInMillis());
        TransportLogger.logInboundMessage(channel, message);

        if (message.isPing()) {
            keepAlive.receiveKeepAlive(channel);
        } else {
            messageReceived(channel, message);
        }
    }

    private void messageReceived(TcpChannel channel, InboundMessage message) throws IOException {
        final InetSocketAddress remoteAddress = channel.getRemoteAddress();
        final Header header = message.getHeader();
        assert header.needsToReadVariableHeader() == false;

        ThreadContext threadContext = threadPool.getThreadContext();
        try (ThreadContext.StoredContext existing = threadContext.stashContext()) {
            // Place the context with the headers from the message
            threadContext.setHeaders(header.getHeaders());
            threadContext.putTransient("_remote_address", remoteAddress);
            if (header.isRequest()) {
                handleRequest(channel, header, message);
            } else {
                // Responses do not support short circuiting currently
                assert message.isShortCircuit() == false;
                final StreamInput streamInput = namedWriteableStream(message.openOrGetStreamInput());
                assertRemoteVersion(streamInput, header.getVersion());
                final TransportResponseHandler<?> handler;
                long requestId = header.getRequestId();
                if (header.isHandshake()) {
                    handler = handshaker.removeHandlerForHandshake(requestId);
                } else {
                    TransportResponseHandler<? extends TransportResponse> theHandler =
                        responseHandlers.onResponseReceived(requestId, messageListener);
                    if (theHandler == null && header.isError()) {
                        handler = handshaker.removeHandlerForHandshake(requestId);
                    } else {
                        handler = theHandler;
                    }
                }
                // ignore if its null, the service logs it
                if (handler != null) {
                    if (header.isError()) {
                        handlerResponseError(streamInput, handler);
                    } else {
                        handleResponse(remoteAddress, streamInput, handler);
                    }
                    // Check the entire message has been read
                    final int nextByte = streamInput.read();
                    // calling read() is useful to make sure the message is fully read, even if there is an EOS marker
                    if (nextByte != -1) {
                        throw new IllegalStateException("Message not fully read (response) for requestId [" + requestId + "], handler ["
                            + handler + "], error [" + header.isError() + "]; resetting");
                    }
                }
            }
        }
    }

    private <T extends TransportRequest> void handleRequest(TcpChannel channel, Header header, InboundMessage message) throws IOException {
        final String action = header.getActionName();
        final long requestId = header.getRequestId();
        final Version version = header.getVersion();
        if (header.isHandshake()) {
            messageListener.onRequestReceived(requestId, action);
<<<<<<< HEAD
            if (message.isHandshake()) {
                handshaker.handleHandshake(version, channel, requestId, stream);
            } else {
                final RequestHandlerRegistry<T> reg = getRequestHandler(action);
                if (reg == null) {
                    throw new ActionNotFoundTransportException(action);
                }
                CircuitBreaker breaker = circuitBreakerService.getBreaker(CircuitBreaker.IN_FLIGHT_REQUESTS);
                if (reg.canTripCircuitBreaker()) {
                    breaker.addEstimateBytesAndMaybeBreak(messageLengthBytes, "<transport_request>");
                } else {
                    breaker.addWithoutBreaking(messageLengthBytes);
                }
                if (isIndexingAction(message.getActionName())) {
                    CircuitBreaker indexingBreaker = circuitBreakerService.getBreaker(CircuitBreaker.INDEXING);
                    indexingBreaker.addEstimateBytesAndMaybeBreak(messageLengthBytes, "<transport_request>");
                }
                transportChannel = new TcpTransportChannel(outboundHandler, channel, action, requestId, version,
                    circuitBreakerService, messageLengthBytes, message.isCompress());
                final T request = reg.newRequest(stream);
                request.remoteAddress(new TransportAddress(channel.getRemoteAddress()));
                // in case we throw an exception, i.e. when the limit is hit, we don't want to verify
                final int nextByte = stream.read();
                // calling read() is useful to make sure the message is fully read, even if there some kind of EOS marker
                if (nextByte != -1) {
                    throw new IllegalStateException("Message not fully read (request) for requestId [" + requestId + "], action [" + action
                        + "], available [" + stream.available() + "]; resetting");
                }
                threadPool.executor(reg.getExecutor()).execute(new RequestHandler<>(reg, request, transportChannel));
            }
        } catch (Exception e) {
            // the circuit breaker tripped
            if (transportChannel == null) {
                transportChannel = new TcpTransportChannel(outboundHandler, channel, action, requestId, version,
                    circuitBreakerService, 0, message.isCompress());
=======
            // Cannot short circuit handshakes
            assert message.isShortCircuit() == false;
            final StreamInput stream = namedWriteableStream(message.openOrGetStreamInput());
            assertRemoteVersion(stream, header.getVersion());
            final TransportChannel transportChannel = new TcpTransportChannel(outboundHandler, channel, action, requestId, version,
                header.isCompressed(), header.isHandshake(), message.takeBreakerReleaseControl());
            try {
                handshaker.handleHandshake(transportChannel, requestId, stream);
            } catch (Exception e) {
                sendErrorResponse(action, transportChannel, e);
>>>>>>> c5b923af
            }
        } else {
            final TransportChannel transportChannel = new TcpTransportChannel(outboundHandler, channel, action, requestId, version,
                header.isCompressed(), header.isHandshake(), message.takeBreakerReleaseControl());
            try {
                messageListener.onRequestReceived(requestId, action);
                if (message.isShortCircuit()) {
                    sendErrorResponse(action, transportChannel, message.getException());
                } else {
                    final StreamInput stream = namedWriteableStream(message.openOrGetStreamInput());
                    assertRemoteVersion(stream, header.getVersion());
                    final RequestHandlerRegistry<T> reg = requestHandlers.getHandler(action);
                    assert reg != null;
                    final T request = reg.newRequest(stream);
                    request.remoteAddress(new TransportAddress(channel.getRemoteAddress()));
                    // in case we throw an exception, i.e. when the limit is hit, we don't want to verify
                    final int nextByte = stream.read();
                    // calling read() is useful to make sure the message is fully read, even if there some kind of EOS marker
                    if (nextByte != -1) {
                        throw new IllegalStateException("Message not fully read (request) for requestId [" + requestId + "], action ["
                            + action + "], available [" + stream.available() + "]; resetting");
                    }
                    threadPool.executor(reg.getExecutor()).execute(new RequestHandler<>(reg, request, transportChannel));
                }
            } catch (Exception e) {
                sendErrorResponse(action, transportChannel, e);
            }

        }
    }

    private static void sendErrorResponse(String actionName, TransportChannel transportChannel, Exception e) {
        try {
            transportChannel.sendResponse(e);
        } catch (Exception inner) {
            inner.addSuppressed(e);
            logger.warn(() -> new ParameterizedMessage("Failed to send error message back to client for action [{}]", actionName), inner);
        }
    }

    public static boolean isIndexingAction(String actionName) {
        return actionName.startsWith(BulkAction.NAME) || actionName.startsWith(IndexAction.NAME);
    }

    private <T extends TransportResponse> void handleResponse(InetSocketAddress remoteAddress, final StreamInput stream,
                                                              final TransportResponseHandler<T> handler) {
        final T response;
        try {
            response = handler.read(stream);
            response.remoteAddress(new TransportAddress(remoteAddress));
        } catch (Exception e) {
            handleException(handler, new TransportSerializationException(
                "Failed to deserialize response from handler [" + handler.getClass().getName() + "]", e));
            return;
        }
        threadPool.executor(handler.executor()).execute(new AbstractRunnable() {
            @Override
            public void onFailure(Exception e) {
                handleException(handler, new ResponseHandlerFailureTransportException(e));
            }

            @Override
            protected void doRun() {
                handler.handleResponse(response);
            }
        });
    }

    private void handlerResponseError(StreamInput stream, final TransportResponseHandler<?> handler) {
        Exception error;
        try {
            error = stream.readException();
        } catch (Exception e) {
            error = new TransportSerializationException("Failed to deserialize exception response from stream", e);
        }
        handleException(handler, error);
    }

    private void handleException(final TransportResponseHandler<?> handler, Throwable error) {
        if (!(error instanceof RemoteTransportException)) {
            error = new RemoteTransportException(error.getMessage(), error);
        }
        final RemoteTransportException rtx = (RemoteTransportException) error;
        threadPool.executor(handler.executor()).execute(() -> {
            try {
                handler.handleException(rtx);
            } catch (Exception e) {
                logger.error(() -> new ParameterizedMessage("failed to handle exception response [{}]", handler), e);
            }
        });
    }

    private StreamInput namedWriteableStream(StreamInput delegate) {
        return new NamedWriteableAwareStreamInput(delegate, namedWriteableRegistry);
    }

    static void assertRemoteVersion(StreamInput in, Version version) {
        assert version.equals(in.getVersion()) : "Stream version [" + in.getVersion() + "] does not match version [" + version + "]";
    }

    private static class RequestHandler<T extends TransportRequest> extends AbstractRunnable {
        private final RequestHandlerRegistry<T> reg;
        private final T request;
        private final TransportChannel transportChannel;

        RequestHandler(RequestHandlerRegistry<T> reg, T request, TransportChannel transportChannel) {
            this.reg = reg;
            this.request = request;
            this.transportChannel = transportChannel;
        }

        @Override
        protected void doRun() throws Exception {
            reg.processMessageReceived(request, transportChannel);
        }

        @Override
        public boolean isForceExecution() {
            return reg.isForceExecution();
        }

        @Override
        public void onFailure(Exception e) {
            sendErrorResponse(reg.getAction(), transportChannel, e);
        }
    }
}<|MERGE_RESOLUTION|>--- conflicted
+++ resolved
@@ -23,15 +23,8 @@
 import org.apache.logging.log4j.Logger;
 import org.apache.logging.log4j.message.ParameterizedMessage;
 import org.elasticsearch.Version;
-<<<<<<< HEAD
-import org.elasticsearch.action.bulk.BulkAction;
-import org.elasticsearch.action.index.IndexAction;
-import org.elasticsearch.common.breaker.CircuitBreaker;
-import org.elasticsearch.common.bytes.BytesReference;
-=======
 import org.elasticsearch.common.io.stream.NamedWriteableAwareStreamInput;
 import org.elasticsearch.common.io.stream.NamedWriteableRegistry;
->>>>>>> c5b923af
 import org.elasticsearch.common.io.stream.StreamInput;
 import org.elasticsearch.common.transport.TransportAddress;
 import org.elasticsearch.common.util.concurrent.AbstractRunnable;
@@ -141,43 +134,6 @@
         final Version version = header.getVersion();
         if (header.isHandshake()) {
             messageListener.onRequestReceived(requestId, action);
-<<<<<<< HEAD
-            if (message.isHandshake()) {
-                handshaker.handleHandshake(version, channel, requestId, stream);
-            } else {
-                final RequestHandlerRegistry<T> reg = getRequestHandler(action);
-                if (reg == null) {
-                    throw new ActionNotFoundTransportException(action);
-                }
-                CircuitBreaker breaker = circuitBreakerService.getBreaker(CircuitBreaker.IN_FLIGHT_REQUESTS);
-                if (reg.canTripCircuitBreaker()) {
-                    breaker.addEstimateBytesAndMaybeBreak(messageLengthBytes, "<transport_request>");
-                } else {
-                    breaker.addWithoutBreaking(messageLengthBytes);
-                }
-                if (isIndexingAction(message.getActionName())) {
-                    CircuitBreaker indexingBreaker = circuitBreakerService.getBreaker(CircuitBreaker.INDEXING);
-                    indexingBreaker.addEstimateBytesAndMaybeBreak(messageLengthBytes, "<transport_request>");
-                }
-                transportChannel = new TcpTransportChannel(outboundHandler, channel, action, requestId, version,
-                    circuitBreakerService, messageLengthBytes, message.isCompress());
-                final T request = reg.newRequest(stream);
-                request.remoteAddress(new TransportAddress(channel.getRemoteAddress()));
-                // in case we throw an exception, i.e. when the limit is hit, we don't want to verify
-                final int nextByte = stream.read();
-                // calling read() is useful to make sure the message is fully read, even if there some kind of EOS marker
-                if (nextByte != -1) {
-                    throw new IllegalStateException("Message not fully read (request) for requestId [" + requestId + "], action [" + action
-                        + "], available [" + stream.available() + "]; resetting");
-                }
-                threadPool.executor(reg.getExecutor()).execute(new RequestHandler<>(reg, request, transportChannel));
-            }
-        } catch (Exception e) {
-            // the circuit breaker tripped
-            if (transportChannel == null) {
-                transportChannel = new TcpTransportChannel(outboundHandler, channel, action, requestId, version,
-                    circuitBreakerService, 0, message.isCompress());
-=======
             // Cannot short circuit handshakes
             assert message.isShortCircuit() == false;
             final StreamInput stream = namedWriteableStream(message.openOrGetStreamInput());
@@ -188,7 +144,6 @@
                 handshaker.handleHandshake(transportChannel, requestId, stream);
             } catch (Exception e) {
                 sendErrorResponse(action, transportChannel, e);
->>>>>>> c5b923af
             }
         } else {
             final TransportChannel transportChannel = new TcpTransportChannel(outboundHandler, channel, action, requestId, version,
@@ -229,10 +184,6 @@
         }
     }
 
-    public static boolean isIndexingAction(String actionName) {
-        return actionName.startsWith(BulkAction.NAME) || actionName.startsWith(IndexAction.NAME);
-    }
-
     private <T extends TransportResponse> void handleResponse(InetSocketAddress remoteAddress, final StreamInput stream,
                                                               final TransportResponseHandler<T> handler) {
         final T response;

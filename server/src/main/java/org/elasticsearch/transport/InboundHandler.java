/*
 * Copyright Elasticsearch B.V. and/or licensed to Elasticsearch B.V. under one
 * or more contributor license agreements. Licensed under the "Elastic License
 * 2.0", the "GNU Affero General Public License v3.0 only", and the "Server Side
 * Public License v 1"; you may not use this file except in compliance with, at
 * your election, the "Elastic License 2.0", the "GNU Affero General Public
 * License v3.0 only", or the "Server Side Public License, v 1".
 */

package org.elasticsearch.transport;

import org.apache.logging.log4j.LogManager;
import org.apache.logging.log4j.Logger;
import org.apache.lucene.util.BytesRef;
import org.elasticsearch.TransportVersion;
import org.elasticsearch.common.ReferenceDocs;
import org.elasticsearch.common.io.stream.ByteBufferStreamInput;
import org.elasticsearch.common.io.stream.NamedWriteableAwareStreamInput;
import org.elasticsearch.common.io.stream.NamedWriteableRegistry;
import org.elasticsearch.common.io.stream.StreamInput;
import org.elasticsearch.common.metrics.ExponentialBucketHistogram;
import org.elasticsearch.common.util.concurrent.AbstractRunnable;
import org.elasticsearch.common.util.concurrent.EsExecutors;
import org.elasticsearch.common.util.concurrent.ThreadContext;
import org.elasticsearch.core.Releasables;
import org.elasticsearch.core.TimeValue;
import org.elasticsearch.threadpool.ThreadPool;

import java.io.IOException;
import java.net.InetSocketAddress;
import java.nio.ByteBuffer;

/**
 * Handles inbound messages by first deserializing a {@link TransportRequest} or {@link TransportResponse} from an {@link InboundMessage}
 * and then passing it to the appropriate handler.
 */
public class InboundHandler {

    private static final Logger logger = LogManager.getLogger(InboundHandler.class);

    private final ThreadPool threadPool;
    private final OutboundHandler outboundHandler;
    private final NamedWriteableRegistry namedWriteableRegistry;
    private final TransportHandshaker handshaker;
    private final TransportKeepAlive keepAlive;
    private final Transport.ResponseHandlers responseHandlers;
    private final Transport.RequestHandlers requestHandlers;
    private final ExponentialBucketHistogram handlingTimeMillisHistogram;
    private final boolean ignoreDeserializationErrors;

    private volatile TransportMessageListener messageListener = TransportMessageListener.NOOP_LISTENER;

    private volatile long slowLogThresholdMs = Long.MAX_VALUE;

    InboundHandler(
        ThreadPool threadPool,
        OutboundHandler outboundHandler,
        NamedWriteableRegistry namedWriteableRegistry,
        TransportHandshaker handshaker,
        TransportKeepAlive keepAlive,
        Transport.RequestHandlers requestHandlers,
        Transport.ResponseHandlers responseHandlers,
        ExponentialBucketHistogram handlingTimeMillisHistogram,
        boolean ignoreDeserializationErrors
    ) {
        this.threadPool = threadPool;
        this.outboundHandler = outboundHandler;
        this.namedWriteableRegistry = namedWriteableRegistry;
        this.handshaker = handshaker;
        this.keepAlive = keepAlive;
        this.requestHandlers = requestHandlers;
        this.responseHandlers = responseHandlers;
        this.handlingTimeMillisHistogram = handlingTimeMillisHistogram;
        this.ignoreDeserializationErrors = ignoreDeserializationErrors;
    }

    void setMessageListener(TransportMessageListener listener) {
        if (messageListener == TransportMessageListener.NOOP_LISTENER) {
            messageListener = listener;
        } else {
            throw new IllegalStateException("Cannot set message listener twice");
        }
    }

    void setSlowLogThreshold(TimeValue slowLogThreshold) {
        this.slowLogThresholdMs = slowLogThreshold.getMillis();
    }

    /**
     * @param message the transport message received, guaranteed to be closed by this method if it returns without exception.
     *                Callers must ensure that {@code message} is closed if this method throws an exception but must not release
     *                the message themselves otherwise
     */
    void inboundMessage(TcpChannel channel, InboundMessage message) throws Exception {
        final long startTime = threadPool.rawRelativeTimeInMillis();
        channel.getChannelStats().markAccessed(startTime);
        TransportLogger.logInboundMessage(channel, message);

        if (message.isPing()) {
            keepAlive.receiveKeepAlive(channel); // pings hold no resources, no need to close
        } else {
            messageReceived(channel, /* autocloses absent exception */ message, startTime);
        }
    }

    // Empty stream constant to avoid instantiating a new stream for empty messages.
    private static final StreamInput EMPTY_STREAM_INPUT = new ByteBufferStreamInput(ByteBuffer.wrap(BytesRef.EMPTY_BYTES));

    /**
     * @param message the transport message received, guaranteed to be closed by this method if it returns without exception.
     *                Callers must ensure that {@code message} is closed if this method throws an exception but must not release
     *                the message themselves otherwise
     */
    private void messageReceived(TcpChannel channel, InboundMessage message, long startTime) throws IOException {
        final InetSocketAddress remoteAddress = channel.getRemoteAddress();
        final Header header = message.getHeader();
        assert header.needsToReadVariableHeader() == false;

        TransportResponseHandler<?> responseHandler = null;
        ThreadContext threadContext = threadPool.getThreadContext();
        assert threadContext.isDefaultContext();
        try (var ignored = threadContext.newStoredContext()) {
            // Place the context with the headers from the message
            threadContext.setHeaders(header.getHeaders());
            threadContext.putTransient("_remote_address", remoteAddress);
            if (header.isRequest()) {
                handleRequest(channel, /* autocloses absent exception */ message);
            } else {
                // Responses do not support short circuiting currently
                assert message.isShortCircuit() == false;
                responseHandler = findResponseHandler(header);
                // ignore if its null, the service logs it
                if (responseHandler != null) {
                    executeResponseHandler( /* autocloses absent exception */ message, responseHandler, remoteAddress);
                } else {
                    message.close();
                }
            }
        } finally {
            final long took = threadPool.rawRelativeTimeInMillis() - startTime;
<<<<<<< HEAD
            handlingTimeMillisHistogram.addObservation(took);
=======
            handlingTimeTracker.addObservation(took);
>>>>>>> f1f74596
            final long logThreshold = slowLogThresholdMs;
            if (logThreshold > 0 && took > logThreshold) {
                logSlowMessage(message, took, logThreshold, responseHandler);
            }
        }
    }

    /**
     * @param message the transport message received, guaranteed to be closed by this method if it returns without exception.
     *                Callers must ensure that {@code message} is closed if this method throws an exception but must not release
     *                the message themselves otherwise
     */
    private void executeResponseHandler(
        InboundMessage message,
        TransportResponseHandler<?> responseHandler,
        InetSocketAddress remoteAddress
    ) throws IOException {
        final var header = message.getHeader();
        if (message.getContentLength() > 0 || header.getVersion().equals(TransportVersion.current()) == false) {
            final StreamInput streamInput = namedWriteableStream(message.openOrGetStreamInput());
            assert assertRemoteVersion(streamInput, header.getVersion());
            if (header.isError()) {
                handlerResponseError(streamInput, /* autocloses */ message, responseHandler);
            } else {
                handleResponse(remoteAddress, streamInput, responseHandler, /* autocloses */ message);
            }
        } else {
            assert header.isError() == false;
            handleResponse(remoteAddress, EMPTY_STREAM_INPUT, responseHandler, /* autocloses */ message);
        }
    }

    private TransportResponseHandler<?> findResponseHandler(Header header) {
        if (header.isHandshake()) {
            return handshaker.removeHandlerForHandshake(header.getRequestId());
        }
        final TransportResponseHandler<? extends TransportResponse> theHandler = responseHandlers.onResponseReceived(
            header.getRequestId(),
            messageListener
        );
        if (theHandler == null && header.isError()) {
            return handshaker.removeHandlerForHandshake(header.getRequestId());
        } else {
            return theHandler;
        }
    }

    private static void logSlowMessage(InboundMessage message, long took, long logThreshold, TransportResponseHandler<?> responseHandler) {
        if (message.getHeader().isRequest()) {
            logger.warn("""
                handling request [{}] took [{}ms] which is above the warn threshold of [{}ms]; \
                for more information, see {}""", message, took, logThreshold, ReferenceDocs.NETWORK_THREADING_MODEL);
        } else {
            logger.warn("""
                handling response [{}] on handler [{}] took [{}ms] which is above the warn threshold of [{}ms]; \
                for more information, see {}""", message, responseHandler, took, logThreshold, ReferenceDocs.NETWORK_THREADING_MODEL);
        }
    }

    private void verifyRequestReadFully(StreamInput stream, long requestId, String action) throws IOException {
        final int nextByte = stream.read();
        // calling read() is useful to make sure the message is fully read, even if there some kind of EOS marker
        if (nextByte != -1) {
            final IllegalStateException exception = new IllegalStateException(
                "Message not fully read (request) for requestId ["
                    + requestId
                    + "], action ["
                    + action
                    + "], available ["
                    + stream.available()
                    + "]; resetting"
            );
            assert ignoreDeserializationErrors : exception;
            throw exception;
        }
    }

    private void verifyResponseReadFully(Header header, TransportResponseHandler<?> responseHandler, StreamInput streamInput)
        throws IOException {
        // Check the entire message has been read
        final int nextByte = streamInput.read();
        // calling read() is useful to make sure the message is fully read, even if there is an EOS marker
        if (nextByte != -1) {
            final IllegalStateException exception = new IllegalStateException(
                "Message not fully read (response) for requestId ["
                    + header.getRequestId()
                    + "], handler ["
                    + responseHandler
                    + "], error ["
                    + header.isError()
                    + "]; resetting"
            );
            assert ignoreDeserializationErrors : exception;
            throw exception;
        }
    }

    /**
     * @param message the transport message received, guaranteed to be closed by this method if it returns without exception.
     *                Callers must ensure that {@code message} is closed if this method throws an exception but must not release
     *                the message themselves otherwise
     */
    private <T extends TransportRequest> void handleRequest(TcpChannel channel, InboundMessage message) throws IOException {
        final Header header = message.getHeader();
        if (header.isHandshake()) {
            handleHandshakeRequest(channel, /* autocloses */ message);
            return;
        }

        final String action = header.getActionName();
        final long requestId = header.getRequestId();
        final RequestHandlerRegistry<T> reg = requestHandlers.getHandler(action);
        assert message.isShortCircuit() || reg != null : action;
        final TransportChannel transportChannel = new TcpTransportChannel(
            outboundHandler,
            channel,
            action,
            requestId,
            header.getVersion(),
            header.getCompressionScheme(),
            reg == null ? ResponseStatsConsumer.NONE : reg,
            false,
            Releasables.assertOnce(message.takeBreakerReleaseControl())
        );

        try {
            messageListener.onRequestReceived(requestId, action);
            if (reg != null) {
                reg.addRequestStats(header.getNetworkMessageSize() + TcpHeader.BYTES_REQUIRED_FOR_MESSAGE_SIZE);
            }

            if (message.isShortCircuit()) {
                sendErrorResponse(action, transportChannel, message.getException());
                return;
            }

            assert reg != null;
            final StreamInput stream = namedWriteableStream(message.openOrGetStreamInput());
            assert assertRemoteVersion(stream, header.getVersion());
            T request;
            try {
                request = reg.newRequest(stream);
                message.close();
                message = null;
            } catch (Exception e) {
                assert ignoreDeserializationErrors : e;
                throw e;
            }
            try {
                request.remoteAddress(channel.getRemoteAddress());
                assert requestId > 0;
                request.setRequestId(requestId);
                verifyRequestReadFully(stream, requestId, action);
                if (reg.getExecutor() == EsExecutors.DIRECT_EXECUTOR_SERVICE) {
                    try (var ignored = threadPool.getThreadContext().newTraceContext()) {
                        doHandleRequest(reg, request, transportChannel);
                    }
                } else {
                    handleRequestForking(/* autocloses */ request, reg, transportChannel);
                    request = null; // now owned by the thread we forked to
                }
            } finally {
                if (request != null) {
                    request.decRef();
                }
            }
        } catch (Exception e) {
            sendErrorResponse(action, transportChannel, e);
        } finally {
            if (message != null) {
                message.close();
            }
        }
    }

    private static <T extends TransportRequest> void doHandleRequest(RequestHandlerRegistry<T> reg, T request, TransportChannel channel) {
        try {
            reg.processMessageReceived(request, channel);
        } catch (Exception e) {
            sendErrorResponse(reg.getAction(), channel, e);
        }
    }

    private <T extends TransportRequest> void handleRequestForking(T request, RequestHandlerRegistry<T> reg, TransportChannel channel) {
        boolean success = false;
        try {
            reg.getExecutor().execute(threadPool.getThreadContext().preserveContextWithTracing(new AbstractRunnable() {
                @Override
                protected void doRun() {
                    doHandleRequest(reg, request, channel);
                }

                @Override
                public boolean isForceExecution() {
                    return reg.isForceExecution();
                }

                @Override
                public void onRejection(Exception e) {
                    sendErrorResponse(reg.getAction(), channel, e);
                }

                @Override
                public void onFailure(Exception e) {
                    assert false : e; // shouldn't get here ever, no failures other than rejection by the thread-pool expected
                    sendErrorResponse(reg.getAction(), channel, e);
                }

                @Override
                public void onAfter() {
                    request.decRef();
                }
            }));
            success = true;
        } finally {
            if (success == false) {
                request.decRef();
            }
        }
    }

    /**
     * @param message guaranteed to get closed by this method
     */
    private void handleHandshakeRequest(TcpChannel channel, InboundMessage message) throws IOException {
        var header = message.getHeader();
        assert header.actionName.equals(TransportHandshaker.HANDSHAKE_ACTION_NAME);
        final long requestId = header.getRequestId();
        messageListener.onRequestReceived(requestId, TransportHandshaker.HANDSHAKE_ACTION_NAME);
        // Cannot short circuit handshakes
        assert message.isShortCircuit() == false;
        final StreamInput stream = namedWriteableStream(message.openOrGetStreamInput());
        assert assertRemoteVersion(stream, header.getVersion());
        final TransportChannel transportChannel = new TcpTransportChannel(
            outboundHandler,
            channel,
            TransportHandshaker.HANDSHAKE_ACTION_NAME,
            requestId,
            header.getVersion(),
            header.getCompressionScheme(),
            ResponseStatsConsumer.NONE,
            true,
            Releasables.assertOnce(message.takeBreakerReleaseControl())
        );
        try (message) {
            handshaker.handleHandshake(transportChannel, requestId, stream);
        } catch (Exception e) {
            logger.warn(
                () -> "error processing handshake version [" + header.getVersion() + "] received on [" + channel + "], closing channel",
                e
            );
            channel.close();
        }
    }

    private static void sendErrorResponse(String actionName, TransportChannel transportChannel, Exception e) {
        try {
            transportChannel.sendResponse(e);
        } catch (Exception inner) {
            inner.addSuppressed(e);
            logger.warn(() -> "Failed to send error message back to client for action [" + actionName + "]", inner);
        }
    }

    /**
     * @param message guaranteed to get closed by this method
     */
    private <T extends TransportResponse> void handleResponse(
        InetSocketAddress remoteAddress,
        final StreamInput stream,
        final TransportResponseHandler<T> handler,
        final InboundMessage message
    ) {
        final var executor = handler.executor();
        if (executor == EsExecutors.DIRECT_EXECUTOR_SERVICE) {
            // no need to provide a buffer release here, we never escape the buffer when handling directly
            doHandleResponse(handler, remoteAddress, stream, /* autocloses */ message);
        } else {
            // release buffer once we deserialize the message, but have a fail-safe in #onAfter below in case that didn't work out
            executor.execute(new ForkingResponseHandlerRunnable(handler, null) {
                @Override
                protected void doRun() {
                    doHandleResponse(handler, remoteAddress, stream, /* autocloses */ message);
                }

                @Override
                public void onAfter() {
                    message.close();
                }
            });
        }
    }

    /**
     *
     * @param handler response handler
     * @param remoteAddress remote address that the message was sent from
     * @param stream bytes stream for reading the message
     * @param inboundMessage inbound message, guaranteed to get closed by this method
     * @param <T> response message type
     */
    private <T extends TransportResponse> void doHandleResponse(
        TransportResponseHandler<T> handler,
        InetSocketAddress remoteAddress,
        final StreamInput stream,
        InboundMessage inboundMessage
    ) {
        final T response;
        try (inboundMessage) {
            response = handler.read(stream);
            verifyResponseReadFully(inboundMessage.getHeader(), handler, stream);
        } catch (Exception e) {
            final TransportException serializationException = new TransportSerializationException(
                "Failed to deserialize response from handler [" + handler + "]",
                e
            );
            logger.warn(() -> "Failed to deserialize response from [" + remoteAddress + "]", serializationException);
            assert ignoreDeserializationErrors : e;
            doHandleException(handler, serializationException);
            return;
        }
        try {
            handler.handleResponse(response);
        } catch (Exception e) {
            doHandleException(handler, new ResponseHandlerFailureTransportException(e));
        } finally {
            response.decRef();
        }
    }

    /**
     * @param message guaranteed to get closed by this method
     */
    private void handlerResponseError(StreamInput stream, InboundMessage message, final TransportResponseHandler<?> handler) {
        Exception error;
        try (message) {
            error = stream.readException();
            verifyResponseReadFully(message.getHeader(), handler, stream);
        } catch (Exception e) {
            error = new TransportSerializationException(
                "Failed to deserialize exception response from stream for handler [" + handler + "]",
                e
            );
            assert ignoreDeserializationErrors : error;
        }
        handleException(
            handler,
            error instanceof RemoteTransportException rtx ? rtx : new RemoteTransportException(error.getMessage(), error)
        );
    }

    private void handleException(final TransportResponseHandler<?> handler, TransportException transportException) {
        final var executor = handler.executor();
        if (executor == EsExecutors.DIRECT_EXECUTOR_SERVICE) {
            doHandleException(handler, transportException);
        } else {
            executor.execute(new ForkingResponseHandlerRunnable(handler, transportException) {
                @Override
                protected void doRun() {
                    doHandleException(handler, transportException);
                }
            });
        }
    }

    private static void doHandleException(final TransportResponseHandler<?> handler, TransportException transportException) {
        try {
            handler.handleException(transportException);
        } catch (Exception e) {
            transportException.addSuppressed(e);
            logger.error(() -> "failed to handle exception response [" + handler + "]", transportException);
        }
    }

    private StreamInput namedWriteableStream(StreamInput delegate) {
        return new NamedWriteableAwareStreamInput(delegate, namedWriteableRegistry);
    }

    static boolean assertRemoteVersion(StreamInput in, TransportVersion version) {
        assert version.equals(in.getTransportVersion())
            : "Stream version [" + in.getTransportVersion() + "] does not match version [" + version + "]";
        return true;
    }
}<|MERGE_RESOLUTION|>--- conflicted
+++ resolved
@@ -18,7 +18,7 @@
 import org.elasticsearch.common.io.stream.NamedWriteableAwareStreamInput;
 import org.elasticsearch.common.io.stream.NamedWriteableRegistry;
 import org.elasticsearch.common.io.stream.StreamInput;
-import org.elasticsearch.common.metrics.ExponentialBucketHistogram;
+import org.elasticsearch.common.network.HandlingTimeTracker;
 import org.elasticsearch.common.util.concurrent.AbstractRunnable;
 import org.elasticsearch.common.util.concurrent.EsExecutors;
 import org.elasticsearch.common.util.concurrent.ThreadContext;
@@ -45,7 +45,7 @@
     private final TransportKeepAlive keepAlive;
     private final Transport.ResponseHandlers responseHandlers;
     private final Transport.RequestHandlers requestHandlers;
-    private final ExponentialBucketHistogram handlingTimeMillisHistogram;
+    private final HandlingTimeTracker handlingTimeTracker;
     private final boolean ignoreDeserializationErrors;
 
     private volatile TransportMessageListener messageListener = TransportMessageListener.NOOP_LISTENER;
@@ -60,7 +60,7 @@
         TransportKeepAlive keepAlive,
         Transport.RequestHandlers requestHandlers,
         Transport.ResponseHandlers responseHandlers,
-        ExponentialBucketHistogram handlingTimeMillisHistogram,
+        HandlingTimeTracker handlingTimeTracker,
         boolean ignoreDeserializationErrors
     ) {
         this.threadPool = threadPool;
@@ -70,7 +70,7 @@
         this.keepAlive = keepAlive;
         this.requestHandlers = requestHandlers;
         this.responseHandlers = responseHandlers;
-        this.handlingTimeMillisHistogram = handlingTimeMillisHistogram;
+        this.handlingTimeTracker = handlingTimeTracker;
         this.ignoreDeserializationErrors = ignoreDeserializationErrors;
     }
 
@@ -138,11 +138,7 @@
             }
         } finally {
             final long took = threadPool.rawRelativeTimeInMillis() - startTime;
-<<<<<<< HEAD
-            handlingTimeMillisHistogram.addObservation(took);
-=======
             handlingTimeTracker.addObservation(took);
->>>>>>> f1f74596
             final long logThreshold = slowLogThresholdMs;
             if (logThreshold > 0 && took > logThreshold) {
                 logSlowMessage(message, took, logThreshold, responseHandler);

--- conflicted
+++ resolved
@@ -40,11 +40,6 @@
 
 import java.io.Closeable;
 import java.io.IOException;
-<<<<<<< HEAD
-import java.util.Arrays;
-import java.util.Collections;
-=======
->>>>>>> 51e7926d
 import java.util.HashMap;
 import java.util.List;
 import java.util.Map;
@@ -72,106 +67,6 @@
 
     private static final Logger logger = LogManager.getLogger(RemoteClusterService.class);
 
-<<<<<<< HEAD
-    /**
-     * The initial connect timeout for remote cluster connections
-     */
-    public static final Setting<TimeValue> REMOTE_INITIAL_CONNECTION_TIMEOUT_SETTING = Setting.positiveTimeSetting(
-        "cluster.remote.initial_connect_timeout",
-        TimeValue.timeValueSeconds(30),
-        Setting.Property.NodeScope
-    );
-
-    /**
-     * The name of a node attribute to select nodes that should be connected to in the remote cluster.
-     * For instance a node can be configured with {@code node.attr.gateway: true} in order to be eligible as a gateway node between
-     * clusters. In that case {@code cluster.remote.node.attr: gateway} can be used to filter out other nodes in the remote cluster.
-     * The value of the setting is expected to be a boolean, {@code true} for nodes that can become gateways, {@code false} otherwise.
-     */
-    public static final Setting<String> REMOTE_NODE_ATTRIBUTE = Setting.simpleString(
-        "cluster.remote.node.attr",
-        Setting.Property.NodeScope
-    );
-
-    public static final Setting.AffixSetting<Boolean> REMOTE_CLUSTER_SKIP_UNAVAILABLE = Setting.affixKeySetting(
-        "cluster.remote.",
-        "skip_unavailable",
-        (ns, key) -> boolSetting(key, true, new RemoteConnectionEnabled<>(ns, key), Setting.Property.Dynamic, Setting.Property.NodeScope)
-    );
-
-    public record Metadata(String key, String value) {
-        public static Metadata fromString(String tag) {
-            if (tag == null || tag.isEmpty()) {
-                throw new IllegalArgumentException("Remote tag must not be null or empty");
-            }
-            // - as a separator to simplify search path param parsing; won't be like this in the real implementation
-            int idx = tag.indexOf('-');
-            if (idx < 0) {
-                return new Metadata(tag, "");
-            } else {
-                return new Metadata(tag.substring(0, idx), tag.substring(idx + 1));
-            }
-        }
-    }
-
-    public static final Setting.AffixSetting<List<Metadata>> REMOTE_CLUSTER_TAGS = Setting.affixKeySetting(
-        "cluster.remote.",
-        "tags",
-        (ns, key) -> Setting.listSetting(
-            key,
-            Collections.emptyList(),
-            Metadata::fromString,
-            Setting.Property.Dynamic,
-            Setting.Property.NodeScope
-        )
-    );
-
-    public static final Setting.AffixSetting<TimeValue> REMOTE_CLUSTER_PING_SCHEDULE = Setting.affixKeySetting(
-        "cluster.remote.",
-        "transport.ping_schedule",
-        (ns, key) -> timeSetting(
-            key,
-            TransportSettings.PING_SCHEDULE,
-            new RemoteConnectionEnabled<>(ns, key),
-            Setting.Property.Dynamic,
-            Setting.Property.NodeScope
-        )
-    );
-
-    public static final Setting.AffixSetting<Compression.Enabled> REMOTE_CLUSTER_COMPRESS = Setting.affixKeySetting(
-        "cluster.remote.",
-        "transport.compress",
-        (ns, key) -> enumSetting(
-            Compression.Enabled.class,
-            key,
-            TransportSettings.TRANSPORT_COMPRESS,
-            new RemoteConnectionEnabled<>(ns, key),
-            Setting.Property.Dynamic,
-            Setting.Property.NodeScope
-        )
-    );
-
-    public static final Setting.AffixSetting<Compression.Scheme> REMOTE_CLUSTER_COMPRESSION_SCHEME = Setting.affixKeySetting(
-        "cluster.remote.",
-        "transport.compression_scheme",
-        (ns, key) -> enumSetting(
-            Compression.Scheme.class,
-            key,
-            TransportSettings.TRANSPORT_COMPRESSION_SCHEME,
-            new RemoteConnectionEnabled<>(ns, key),
-            Setting.Property.Dynamic,
-            Setting.Property.NodeScope
-        )
-    );
-
-    public static final Setting.AffixSetting<SecureString> REMOTE_CLUSTER_CREDENTIALS = Setting.affixKeySetting(
-        "cluster.remote.",
-        "credentials",
-        key -> SecureSetting.secureString(key, null)
-    );
-
-=======
->>>>>>> 51e7926d
     public static final String REMOTE_CLUSTER_HANDSHAKE_ACTION_NAME = "cluster:internal/remote_cluster/handshake";
 
     private final boolean isRemoteClusterClient;

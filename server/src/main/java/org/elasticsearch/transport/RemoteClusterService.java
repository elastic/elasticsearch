--- conflicted
+++ resolved
@@ -172,12 +172,8 @@
     @FixForMultiProject(description = "Inject the ProjectResolver instance.")
     RemoteClusterService(Settings settings, TransportService transportService) {
         super(settings);
-<<<<<<< HEAD
-        this.enabled = DiscoveryNode.isRemoteClusterClient(settings);
-=======
         this.isRemoteClusterClient = DiscoveryNode.isRemoteClusterClient(settings);
         this.isSearchNode = DiscoveryNode.hasRole(settings, DiscoveryNodeRole.SEARCH_ROLE);
->>>>>>> 883f631e
         this.isStateless = DiscoveryNode.isStateless(settings);
         this.remoteClusterServerEnabled = REMOTE_CLUSTER_SERVER_ENABLED.get(settings);
         this.transportService = transportService;

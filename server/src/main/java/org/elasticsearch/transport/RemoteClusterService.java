/*
 * Copyright Elasticsearch B.V. and/or licensed to Elasticsearch B.V. under one
 * or more contributor license agreements. Licensed under the "Elastic License
 * 2.0", the "GNU Affero General Public License v3.0 only", and the "Server Side
 * Public License v 1"; you may not use this file except in compliance with, at
 * your election, the "Elastic License 2.0", the "GNU Affero General Public
 * License v3.0 only", or the "Server Side Public License, v 1".
 */

package org.elasticsearch.transport;

import org.apache.logging.log4j.LogManager;
import org.apache.logging.log4j.Logger;
import org.elasticsearch.Build;
import org.elasticsearch.action.ActionListener;
import org.elasticsearch.action.OriginalIndices;
import org.elasticsearch.action.support.CountDownActionListener;
import org.elasticsearch.action.support.IndicesOptions;
import org.elasticsearch.action.support.PlainActionFuture;
import org.elasticsearch.action.support.RefCountingRunnable;
import org.elasticsearch.client.internal.RemoteClusterClient;
import org.elasticsearch.cluster.metadata.IndexNameExpressionResolver;
import org.elasticsearch.cluster.metadata.ProjectId;
import org.elasticsearch.cluster.node.DiscoveryNode;
import org.elasticsearch.cluster.node.DiscoveryNodeRole;
import org.elasticsearch.cluster.project.DefaultProjectResolver;
import org.elasticsearch.cluster.project.ProjectResolver;
import org.elasticsearch.common.Strings;
import org.elasticsearch.common.settings.ClusterSettings;
import org.elasticsearch.common.settings.SecureSetting;
import org.elasticsearch.common.settings.SecureString;
import org.elasticsearch.common.settings.Setting;
import org.elasticsearch.common.settings.Settings;
import org.elasticsearch.common.util.concurrent.ConcurrentCollections;
import org.elasticsearch.common.util.concurrent.CountDown;
import org.elasticsearch.common.util.concurrent.EsExecutors;
import org.elasticsearch.core.FixForMultiProject;
import org.elasticsearch.core.IOUtils;
import org.elasticsearch.core.TimeValue;
import org.elasticsearch.indices.IndicesExpressionGrouper;
import org.elasticsearch.node.ReportingService;
import org.elasticsearch.transport.RemoteClusterCredentialsManager.UpdateRemoteClusterCredentialsResult;

import java.io.Closeable;
import java.io.IOException;
import java.util.Arrays;
import java.util.HashMap;
import java.util.Iterator;
import java.util.List;
import java.util.Map;
import java.util.Set;
import java.util.concurrent.CountDownLatch;
import java.util.concurrent.Executor;
import java.util.concurrent.TimeUnit;
import java.util.concurrent.TimeoutException;
import java.util.function.BiFunction;
import java.util.function.Function;
import java.util.function.Supplier;
import java.util.stream.Collectors;
import java.util.stream.Stream;

import static org.elasticsearch.common.settings.Setting.boolSetting;
import static org.elasticsearch.common.settings.Setting.enumSetting;
import static org.elasticsearch.common.settings.Setting.timeSetting;
import static org.elasticsearch.transport.RemoteClusterPortSettings.REMOTE_CLUSTER_SERVER_ENABLED;

/**
 * Basic service for accessing remote clusters via gateway nodes
 */
public final class RemoteClusterService extends RemoteClusterAware
    implements
        Closeable,
        ReportingService<RemoteClusterServerInfo>,
        IndicesExpressionGrouper {

    private static final Logger logger = LogManager.getLogger(RemoteClusterService.class);

    /**
     * The initial connect timeout for remote cluster connections
     */
    public static final Setting<TimeValue> REMOTE_INITIAL_CONNECTION_TIMEOUT_SETTING = Setting.positiveTimeSetting(
        "cluster.remote.initial_connect_timeout",
        TimeValue.timeValueSeconds(30),
        Setting.Property.NodeScope
    );

    /**
     * The name of a node attribute to select nodes that should be connected to in the remote cluster.
     * For instance a node can be configured with {@code node.attr.gateway: true} in order to be eligible as a gateway node between
     * clusters. In that case {@code cluster.remote.node.attr: gateway} can be used to filter out other nodes in the remote cluster.
     * The value of the setting is expected to be a boolean, {@code true} for nodes that can become gateways, {@code false} otherwise.
     */
    public static final Setting<String> REMOTE_NODE_ATTRIBUTE = Setting.simpleString(
        "cluster.remote.node.attr",
        Setting.Property.NodeScope
    );

    public static final Setting.AffixSetting<Boolean> REMOTE_CLUSTER_SKIP_UNAVAILABLE = Setting.affixKeySetting(
        "cluster.remote.",
        "skip_unavailable",
        (ns, key) -> boolSetting(key, true, new RemoteConnectionEnabled<>(ns, key), Setting.Property.Dynamic, Setting.Property.NodeScope)
    );

    public static final Setting.AffixSetting<TimeValue> REMOTE_CLUSTER_PING_SCHEDULE = Setting.affixKeySetting(
        "cluster.remote.",
        "transport.ping_schedule",
        (ns, key) -> timeSetting(
            key,
            TransportSettings.PING_SCHEDULE,
            new RemoteConnectionEnabled<>(ns, key),
            Setting.Property.Dynamic,
            Setting.Property.NodeScope
        )
    );

    public static final Setting.AffixSetting<Compression.Enabled> REMOTE_CLUSTER_COMPRESS = Setting.affixKeySetting(
        "cluster.remote.",
        "transport.compress",
        (ns, key) -> enumSetting(
            Compression.Enabled.class,
            key,
            TransportSettings.TRANSPORT_COMPRESS,
            new RemoteConnectionEnabled<>(ns, key),
            Setting.Property.Dynamic,
            Setting.Property.NodeScope
        )
    );

    public static final Setting.AffixSetting<Compression.Scheme> REMOTE_CLUSTER_COMPRESSION_SCHEME = Setting.affixKeySetting(
        "cluster.remote.",
        "transport.compression_scheme",
        (ns, key) -> enumSetting(
            Compression.Scheme.class,
            key,
            TransportSettings.TRANSPORT_COMPRESSION_SCHEME,
            new RemoteConnectionEnabled<>(ns, key),
            Setting.Property.Dynamic,
            Setting.Property.NodeScope
        )
    );

    public static final Setting.AffixSetting<SecureString> REMOTE_CLUSTER_CREDENTIALS = Setting.affixKeySetting(
        "cluster.remote.",
        "credentials",
        key -> SecureSetting.secureString(key, null)
    );

    public static final String REMOTE_CLUSTER_HANDSHAKE_ACTION_NAME = "cluster:internal/remote_cluster/handshake";

    private final boolean enabled;
    private final boolean remoteClusterServerEnabled;

    public boolean isEnabled() {
        return enabled;
    }

    public boolean isRemoteClusterServerEnabled() {
        return remoteClusterServerEnabled;
    }

    private final TransportService transportService;
    private final Map<ProjectId, Map<String, RemoteClusterConnection>> remoteClusters;
    private final RemoteClusterCredentialsManager remoteClusterCredentialsManager;
    private final ProjectResolver projectResolver;

    @FixForMultiProject(description = "Inject the ProjectResolver instance.")
    RemoteClusterService(Settings settings, TransportService transportService) {
        super(settings);
        this.enabled = DiscoveryNode.isRemoteClusterClient(settings);
        this.remoteClusterServerEnabled = REMOTE_CLUSTER_SERVER_ENABLED.get(settings);
        this.transportService = transportService;
        this.projectResolver = DefaultProjectResolver.INSTANCE;
        this.remoteClusters = projectResolver.supportsMultipleProjects()
            ? ConcurrentCollections.newConcurrentMap()
            : Map.of(ProjectId.DEFAULT, ConcurrentCollections.newConcurrentMap());
        this.remoteClusterCredentialsManager = new RemoteClusterCredentialsManager(settings);
        if (remoteClusterServerEnabled) {
            registerRemoteClusterHandshakeRequestHandler(transportService);
        }
    }

    public DiscoveryNode getLocalNode() {
        return transportService.getLocalNode();
    }

    /**
     * Returns <code>true</code> if at least one remote cluster is configured
     */
    boolean isCrossClusterSearchEnabled() {
        return getRegisteredRemoteClusterNames().isEmpty() == false;
    }

    boolean isRemoteNodeConnected(final String remoteCluster, final DiscoveryNode node) {
        return getConnectionsMapForCurrentProject().get(remoteCluster).isNodeConnected(node);
    }

    /**
     * Group indices by cluster alias mapped to OriginalIndices for that cluster.
     * @param remoteClusterNames Set of configured remote cluster names.
     * @param indicesOptions IndicesOptions to clarify how the index expressions should be parsed/applied
     * @param indices Multiple index expressions as string[].
     * @param returnLocalAll whether to support the _all functionality needed by _search
     *        (See https://github.com/elastic/elasticsearch/pull/33899). If true, and no indices are specified,
     *        then a Map with one entry for the local cluster with an empty index array is returned.
     *        If false, an empty map is returned when no indices are specified.
     * @return Map keyed by cluster alias having OriginalIndices as the map value parsed from the String[] indices argument
     */
    public Map<String, OriginalIndices> groupIndices(
        Set<String> remoteClusterNames,
        IndicesOptions indicesOptions,
        String[] indices,
        boolean returnLocalAll
    ) {
        final Map<String, OriginalIndices> originalIndicesMap = new HashMap<>();
        final Map<String, List<String>> groupedIndices;
        /*
         * returnLocalAll is used to control whether we'd like to fallback to the local cluster.
         * While this is acceptable in a few cases, there are cases where we should not fallback to the local
         * cluster. Consider _resolve/cluster where the specified patterns do not match any remote clusters.
         * Falling back to the local cluster and returning its details in such cases is not ok. This is why
         * TransportResolveClusterAction sets returnLocalAll to false wherever it uses groupIndices().
         *
         * If such a fallback isn't allowed and the given indices match a pattern whose semantics mean that
         * it's ok to return an empty result (denoted via ["*", "-*"]), empty groupIndices.
         */
        if (returnLocalAll == false && IndexNameExpressionResolver.isNoneExpression(indices)) {
            groupedIndices = Map.of();
        } else {
            groupedIndices = groupClusterIndices(remoteClusterNames, indices);
        }

        if (groupedIndices.isEmpty()) {
            if (returnLocalAll) {
                // search on _all in the local cluster if neither local indices nor remote indices were specified
                originalIndicesMap.put(LOCAL_CLUSTER_GROUP_KEY, new OriginalIndices(Strings.EMPTY_ARRAY, indicesOptions));
            }
        } else {
            for (Map.Entry<String, List<String>> entry : groupedIndices.entrySet()) {
                String clusterAlias = entry.getKey();
                List<String> originalIndices = entry.getValue();
                originalIndicesMap.put(clusterAlias, new OriginalIndices(originalIndices.toArray(new String[0]), indicesOptions));
            }
        }
        return originalIndicesMap;
    }

    /**
     * If no indices are specified, then a Map with one entry for the local cluster with an empty index array is returned.
     * For details see {@code groupIndices(IndicesOptions indicesOptions, String[] indices, boolean returnLocalAll)}
     * @param remoteClusterNames Set of configured remote cluster names.
     * @param indicesOptions IndicesOptions to clarify how the index expressions should be parsed/applied
     * @param indices Multiple index expressions as string[].
     * @return Map keyed by cluster alias having OriginalIndices as the map value parsed from the String[] indices argument
     */
    public Map<String, OriginalIndices> groupIndices(Set<String> remoteClusterNames, IndicesOptions indicesOptions, String[] indices) {
        return groupIndices(remoteClusterNames, indicesOptions, indices, true);
    }

    public Map<String, OriginalIndices> groupIndices(IndicesOptions indicesOptions, String[] indices, boolean returnLocalAll) {
        return groupIndices(getRegisteredRemoteClusterNames(), indicesOptions, indices, returnLocalAll);
    }

    public Map<String, OriginalIndices> groupIndices(IndicesOptions indicesOptions, String[] indices) {
        return groupIndices(getRegisteredRemoteClusterNames(), indicesOptions, indices, true);
    }

    @Override
    public Set<String> getConfiguredClusters() {
        return getRegisteredRemoteClusterNames();
    }

    /**
     * Returns <code>true</code> iff the given cluster is configured as a remote cluster. Otherwise <code>false</code>
     */
    boolean isRemoteClusterRegistered(String clusterName) {
        return getConnectionsMapForCurrentProject().containsKey(clusterName);
    }

    /**
     * Returns the registered remote cluster names.
     */
    @FixForMultiProject(description = "Analyze use cases, determine possible need for cluster scoped and project scoped versions.")
    public Set<String> getRegisteredRemoteClusterNames() {
        return getConnectionsMapForCurrentProject().keySet();
    }

    /**
     * Returns a connection to the given node on the given remote cluster
     *
     * @throws IllegalArgumentException if the remote cluster is unknown
     */
    public Transport.Connection getConnection(DiscoveryNode node, String cluster) {
        return getRemoteClusterConnection(cluster).getConnection(node);
    }

    /**
     * Ensures that the given cluster alias is connected. If the cluster is connected this operation
     * will invoke the listener immediately.
     */
    void ensureConnected(String clusterAlias, ActionListener<Void> listener) {
        final RemoteClusterConnection remoteClusterConnection;
        try {
            remoteClusterConnection = getRemoteClusterConnection(clusterAlias);
        } catch (NoSuchRemoteClusterException e) {
            listener.onFailure(e);
            return;
        }
        remoteClusterConnection.ensureConnected(listener);
    }

    /**
     * Returns whether the cluster identified by the provided alias is configured to be skipped when unavailable
     */
    public boolean isSkipUnavailable(String clusterAlias) {
        return getRemoteClusterConnection(clusterAlias).isSkipUnavailable();
    }

    public Transport.Connection getConnection(String cluster) {
        return getRemoteClusterConnection(cluster).getConnection();
    }

    /**
     * Unlike {@link #getConnection(String)} this method might attempt to re-establish a remote connection if there is no connection
     * available before returning a connection to the remote cluster.
     *
     * @param clusterAlias    the remote cluster
     * @param ensureConnected whether requests should wait for a connection attempt when there isn't available connection
     * @param listener        a listener that will be notified the connection or failure
     */
    public void maybeEnsureConnectedAndGetConnection(
        String clusterAlias,
        boolean ensureConnected,
        ActionListener<Transport.Connection> listener
    ) {
        ActionListener<Void> ensureConnectedListener = listener.delegateFailureAndWrap(
            (l, nullValue) -> ActionListener.completeWith(l, () -> {
                try {
                    return getConnection(clusterAlias);
                } catch (ConnectTransportException e) {
                    if (ensureConnected == false) {
                        // trigger another connection attempt, but don't wait for it to complete
                        ensureConnected(clusterAlias, ActionListener.noop());
                    }
                    throw e;
                }
            })
        );
        if (ensureConnected) {
            ensureConnected(clusterAlias, ensureConnectedListener);
        } else {
            ensureConnectedListener.onResponse(null);
        }
    }

    public RemoteClusterConnection getRemoteClusterConnection(String cluster) {
        if (enabled == false) {
            throw new IllegalArgumentException(
                "this node does not have the " + DiscoveryNodeRole.REMOTE_CLUSTER_CLIENT_ROLE.roleName() + " role"
            );
        }
        @FixForMultiProject(description = "Verify all callers will have the proper context set for resolving the origin project ID.")
        RemoteClusterConnection connection = getConnectionsMapForCurrentProject().get(cluster);
        if (connection == null) {
            throw new NoSuchRemoteClusterException(cluster);
        }
        return connection;
    }

    @Override
    public void listenForUpdates(ClusterSettings clusterSettings) {
        super.listenForUpdates(clusterSettings);
        clusterSettings.addAffixUpdateConsumer(REMOTE_CLUSTER_SKIP_UNAVAILABLE, this::updateSkipUnavailable, (alias, value) -> {});
    }

    private synchronized void updateSkipUnavailable(String clusterAlias, Boolean skipUnavailable) {
        RemoteClusterConnection remote = getConnectionsMapForCurrentProject().get(clusterAlias);
        if (remote != null) {
            remote.setSkipUnavailable(skipUnavailable);
        }
    }

    @FixForMultiProject(description = "Refactor as needed to support project specific changes to linked remotes.")
    public synchronized void updateRemoteClusterCredentials(Supplier<Settings> settingsSupplier, ActionListener<Void> listener) {
        final var projectId = projectResolver.getProjectId();
        final Settings settings = settingsSupplier.get();
        final UpdateRemoteClusterCredentialsResult result = remoteClusterCredentialsManager.updateClusterCredentials(settings);
        // We only need to rebuild connections when a credential was newly added or removed for a cluster alias, not if the credential
        // value was updated. Therefore, only consider added or removed aliases
        final int totalConnectionsToRebuild = result.addedClusterAliases().size() + result.removedClusterAliases().size();
        if (totalConnectionsToRebuild == 0) {
            logger.debug("project ID [{}] no connection rebuilding required after credentials update", projectId);
            listener.onResponse(null);
            return;
        }
        logger.info("project ID [{}] rebuilding [{}] connections after credentials update", projectId, totalConnectionsToRebuild);
        try (var connectionRefs = new RefCountingRunnable(() -> listener.onResponse(null))) {
            for (var clusterAlias : result.addedClusterAliases()) {
                maybeRebuildConnectionOnCredentialsChange(projectId, clusterAlias, settings, connectionRefs);
            }
            for (var clusterAlias : result.removedClusterAliases()) {
                maybeRebuildConnectionOnCredentialsChange(projectId, clusterAlias, settings, connectionRefs);
            }
        }
    }

    private void maybeRebuildConnectionOnCredentialsChange(
        ProjectId projectId,
        String clusterAlias,
        Settings settings,
        RefCountingRunnable connectionRefs
    ) {
        final var connectionsMap = getConnectionsMapForProject(projectId);
        if (false == connectionsMap.containsKey(clusterAlias)) {
            // A credential was added or removed before a remote connection was configured.
            // Without an existing connection, there is nothing to rebuild.
            logger.info(
                "project [{}] no connection rebuild required for remote cluster [{}] after credentials change",
                projectId,
                clusterAlias
            );
            return;
        }

        updateRemoteCluster(projectId, clusterAlias, settings, true, ActionListener.releaseAfter(new ActionListener<>() {
            @Override
            public void onResponse(RemoteClusterConnectionStatus status) {
                logger.info(
                    "project [{}] remote cluster connection [{}] updated after credentials change: [{}]",
                    projectId,
                    clusterAlias,
                    status
                );
            }

            @Override
            public void onFailure(Exception e) {
                // We don't want to return an error to the upstream listener here since a connection rebuild failure
                // does *not* imply a failure to reload secure settings; however, that's how it would surface in the reload-settings call.
                // Instead, we log a warning which is also consistent with how we handle remote cluster settings updates (logging instead of
                // returning an error)
                logger.warn(
                    () -> "project ["
                        + projectId
                        + "] failed to update remote cluster connection ["
                        + clusterAlias
                        + "] after credentials change",
                    e
                );
            }
        }, connectionRefs.acquire()));
    }

    @Override
    protected void updateRemoteCluster(String clusterAlias, Settings settings) {
        @FixForMultiProject(description = "ES-12270: Refactor as needed to support project specific changes to linked remotes.")
        final var projectId = projectResolver.getProjectId();
        CountDownLatch latch = new CountDownLatch(1);
        updateRemoteCluster(projectId, clusterAlias, settings, false, ActionListener.runAfter(new ActionListener<>() {
            @Override
            public void onResponse(RemoteClusterConnectionStatus status) {
                logger.info("project [{}] remote cluster connection [{}] updated: {}", projectId, clusterAlias, status);
            }

            @Override
            public void onFailure(Exception e) {
                logger.warn(() -> "project [" + projectId + " failed to update remote cluster connection [" + clusterAlias + "]", e);
            }
        }, latch::countDown));

        try {
            // Wait 10 seconds for a connections. We must use a latch instead of a future because we
            // are on the cluster state thread and our custom future implementation will throw an
            // assertion.
            if (latch.await(10, TimeUnit.SECONDS) == false) {
                logger.warn(
                    "project [{}] failed to update remote cluster connection [{}] within {}",
                    projectId,
                    clusterAlias,
                    TimeValue.timeValueSeconds(10)
                );
            }
        } catch (InterruptedException e) {
            Thread.currentThread().interrupt();
        }
    }

    // Package-access for testing.
    @FixForMultiProject(description = "Refactor to supply the project ID associated with the alias and settings, or eliminate this method.")
    void updateRemoteCluster(String clusterAlias, Settings newSettings, ActionListener<RemoteClusterConnectionStatus> listener) {
        updateRemoteCluster(projectResolver.getProjectId(), clusterAlias, newSettings, false, listener);
    }

    private synchronized void updateRemoteCluster(
        ProjectId projectId,
        String clusterAlias,
        Settings newSettings,
        boolean forceRebuild,
        ActionListener<RemoteClusterConnectionStatus> listener
    ) {
        if (LOCAL_CLUSTER_GROUP_KEY.equals(clusterAlias)) {
            throw new IllegalArgumentException("remote clusters must not have the empty string as its key");
        }

        final var connectionMap = getConnectionsMapForProject(projectId);
        RemoteClusterConnection remote = connectionMap.get(clusterAlias);
        if (RemoteConnectionStrategy.isConnectionEnabled(clusterAlias, newSettings) == false) {
            try {
                IOUtils.close(remote);
            } catch (IOException e) {
                logger.warn("project [" + projectId + "] failed to close remote cluster connections for cluster: " + clusterAlias, e);
            }
            connectionMap.remove(clusterAlias);
            listener.onResponse(RemoteClusterConnectionStatus.DISCONNECTED);
            return;
        }

        if (remote == null) {
            // this is a new cluster we have to add a new representation
            Settings finalSettings = Settings.builder().put(this.settings, false).put(newSettings, false).build();
            remote = new RemoteClusterConnection(finalSettings, clusterAlias, transportService, remoteClusterCredentialsManager);
            connectionMap.put(clusterAlias, remote);
            remote.ensureConnected(listener.map(ignored -> RemoteClusterConnectionStatus.CONNECTED));
        } else if (forceRebuild || remote.shouldRebuildConnection(newSettings)) {
            // Changes to connection configuration. Must tear down existing connection
            try {
                IOUtils.close(remote);
            } catch (IOException e) {
                logger.warn("project [" + projectId + "] failed to close remote cluster connections for cluster: " + clusterAlias, e);
            }
            connectionMap.remove(clusterAlias);
            Settings finalSettings = Settings.builder().put(this.settings, false).put(newSettings, false).build();
            remote = new RemoteClusterConnection(finalSettings, clusterAlias, transportService, remoteClusterCredentialsManager);
            connectionMap.put(clusterAlias, remote);
            remote.ensureConnected(listener.map(ignored -> RemoteClusterConnectionStatus.RECONNECTED));
        } else {
            // No changes to connection configuration.
            listener.onResponse(RemoteClusterConnectionStatus.UNCHANGED);
        }
    }

    enum RemoteClusterConnectionStatus {
        CONNECTED,
        DISCONNECTED,
        RECONNECTED,
        UNCHANGED
    }

    /**
     * Connects to all remote clusters in a blocking fashion. This should be called on node startup to establish an initial connection
     * to all configured seed nodes.
     */
    void initializeRemoteClusters() {
        @FixForMultiProject(description = "Refactor for initializing connections to linked projects for each origin project supported.")
        final var projectId = projectResolver.getProjectId();
        final TimeValue timeValue = REMOTE_INITIAL_CONNECTION_TIMEOUT_SETTING.get(settings);
        final PlainActionFuture<Void> future = new PlainActionFuture<>();
        Set<String> enabledClusters = RemoteClusterAware.getEnabledRemoteClusters(settings);

        if (enabledClusters.isEmpty()) {
            return;
        }

        CountDownActionListener listener = new CountDownActionListener(enabledClusters.size(), future);
        for (String clusterAlias : enabledClusters) {
            updateRemoteCluster(projectId, clusterAlias, settings, false, listener.map(ignored -> null));
        }

        if (enabledClusters.isEmpty()) {
            future.onResponse(null);
        }

        try {
            future.get(timeValue.millis(), TimeUnit.MILLISECONDS);
        } catch (InterruptedException e) {
            Thread.currentThread().interrupt();
        } catch (TimeoutException ex) {
            logger.warn("project [{}] failed to connect to remote clusters within {}", projectId, timeValue.toString());
        } catch (Exception e) {
            logger.warn("project [" + projectId + "] failed to connect to remote clusters", e);
        }
    }

    @Override
    public void close() throws IOException {
        IOUtils.close(remoteClusters.values().stream().flatMap(map -> map.values().stream()).collect(Collectors.toList()));
    }

    @FixForMultiProject(description = "Analyze use cases, determine possible need for cluster scoped and project scoped versions.")
    public Stream<RemoteConnectionInfo> getRemoteConnectionInfos() {
        return getConnectionsMapForCurrentProject().values().stream().map(RemoteClusterConnection::getConnectionInfo);
    }

    @Override
    public RemoteClusterServerInfo info() {
        if (remoteClusterServerEnabled) {
            return new RemoteClusterServerInfo(transportService.boundRemoteAccessAddress());
        } else {
            return null;
        }
    }

    /**
     * Collects all nodes of the given clusters and returns / passes a (clusterAlias, nodeId) to {@link DiscoveryNode}
     * function on success.
     */
    public void collectNodes(Set<String> clusters, ActionListener<BiFunction<String, String, DiscoveryNode>> listener) {
        if (enabled == false) {
            throw new IllegalArgumentException(
                "this node does not have the " + DiscoveryNodeRole.REMOTE_CLUSTER_CLIENT_ROLE.roleName() + " role"
            );
        }
        @FixForMultiProject(description = "Analyze usages and determine if the project ID must be provided.")
        final var projectConnectionsMap = getConnectionsMapForCurrentProject();
        for (String cluster : clusters) {
            if (projectConnectionsMap.containsKey(cluster) == false) {
                listener.onFailure(new NoSuchRemoteClusterException(cluster));
                return;
            }
        }

        final Map<String, Function<String, DiscoveryNode>> clusterMap = new HashMap<>();
        CountDown countDown = new CountDown(clusters.size());
        Function<String, DiscoveryNode> nullFunction = s -> null;
        for (final String cluster : clusters) {
            RemoteClusterConnection connection = projectConnectionsMap.get(cluster);
            connection.collectNodes(new ActionListener<Function<String, DiscoveryNode>>() {
                @Override
                public void onResponse(Function<String, DiscoveryNode> nodeLookup) {
                    synchronized (clusterMap) {
                        clusterMap.put(cluster, nodeLookup);
                    }
                    if (countDown.countDown()) {
                        listener.onResponse((clusterAlias, nodeId) -> clusterMap.getOrDefault(clusterAlias, nullFunction).apply(nodeId));
                    }
                }

                @Override
                public void onFailure(Exception e) {
                    if (countDown.fastForward()) { // we need to check if it's true since we could have multiple failures
                        listener.onFailure(e);
                    }
                }
            });
        }
    }

    /**
     * Specifies how to behave when executing a request against a disconnected remote cluster.
     */
    public enum DisconnectedStrategy {
        /**
         * Always try and reconnect before executing a request, waiting for {@link TransportSettings#CONNECT_TIMEOUT} before failing if the
         * remote cluster is totally unresponsive.
         */
        RECONNECT_IF_DISCONNECTED,

        /**
         * Fail the request immediately if the remote cluster is disconnected (but also trigger another attempt to reconnect to the remote
         * cluster in the background so that the next request might succeed).
         */
        FAIL_IF_DISCONNECTED,

        /**
         * Behave according to the {@link #REMOTE_CLUSTER_SKIP_UNAVAILABLE} setting for this remote cluster: if this setting is
         * {@code false} (the default) then behave like {@link #RECONNECT_IF_DISCONNECTED}, but if it is {@code true} then behave like
         * {@link #FAIL_IF_DISCONNECTED}.
         */
        RECONNECT_UNLESS_SKIP_UNAVAILABLE
    }

    /**
     * Returns a client to the remote cluster if the given cluster alias exists.
     *
     * @param clusterAlias         the cluster alias the remote cluster is registered under
     * @param responseExecutor     the executor to use to process the response
     * @param disconnectedStrategy how to handle the situation where the remote cluster is disconnected when executing a request
     * @throws IllegalArgumentException if the given clusterAlias doesn't exist
     */
    public RemoteClusterClient getRemoteClusterClient(
        String clusterAlias,
        Executor responseExecutor,
        DisconnectedStrategy disconnectedStrategy
    ) {
        if (transportService.getRemoteClusterService().isEnabled() == false) {
            throw new IllegalArgumentException(
                "this node does not have the " + DiscoveryNodeRole.REMOTE_CLUSTER_CLIENT_ROLE.roleName() + " role"
            );
        }
        if (transportService.getRemoteClusterService().getRegisteredRemoteClusterNames().contains(clusterAlias) == false) {
            throw new NoSuchRemoteClusterException(clusterAlias);
        }
        return new RemoteClusterAwareClient(transportService, clusterAlias, responseExecutor, switch (disconnectedStrategy) {
            case RECONNECT_IF_DISCONNECTED -> true;
            case FAIL_IF_DISCONNECTED -> false;
            case RECONNECT_UNLESS_SKIP_UNAVAILABLE -> transportService.getRemoteClusterService().isSkipUnavailable(clusterAlias) == false;
        });
    }

<<<<<<< HEAD
    Collection<RemoteClusterConnection> getConnections() {
        return getConnectionsMapForCurrentProject().values();
    }

=======
>>>>>>> fd498386
    static void registerRemoteClusterHandshakeRequestHandler(TransportService transportService) {
        transportService.registerRequestHandler(
            REMOTE_CLUSTER_HANDSHAKE_ACTION_NAME,
            EsExecutors.DIRECT_EXECUTOR_SERVICE,
            false,
            false,
            TransportService.HandshakeRequest::new,
            (request, channel, task) -> {
                if (false == RemoteClusterPortSettings.REMOTE_CLUSTER_PROFILE.equals(channel.getProfileName())) {
                    throw new IllegalArgumentException(
                        Strings.format(
                            "remote cluster handshake action requires channel profile to be [%s], but got [%s]",
                            RemoteClusterPortSettings.REMOTE_CLUSTER_PROFILE,
                            channel.getProfileName()
                        )
                    );
                }
                logger.trace("handling remote cluster handshake request");
                channel.sendResponse(
                    new TransportService.HandshakeResponse(
                        transportService.getLocalNode().getVersion(),
                        Build.current().hash(),
                        transportService.getLocalNode().withTransportAddress(transportService.boundRemoteAccessAddress().publishAddress()),
                        transportService.clusterName
                    )
                );
            }
        );
    }

    /**
     * Returns the map of connections for the {@link ProjectId} currently returned by the {@link ProjectResolver}.
     */
    private Map<String, RemoteClusterConnection> getConnectionsMapForCurrentProject() {
        return getConnectionsMapForProject(projectResolver.getProjectId());
    }

    /**
     * Returns the map of connections for the given {@link ProjectId}.
     */
    private Map<String, RemoteClusterConnection> getConnectionsMapForProject(ProjectId projectId) {
        if (projectResolver.supportsMultipleProjects()) {
            assert ProjectId.DEFAULT.equals(projectId) == false : "The default project ID should not be used in multi-project environment";
            return remoteClusters.computeIfAbsent(projectId, unused -> ConcurrentCollections.newConcurrentMap());
        }
        assert ProjectId.DEFAULT.equals(projectId) : "Only the default project ID should be used when multiple projects are not supported";
        return remoteClusters.get(projectId);
    }

    private static class RemoteConnectionEnabled<T> implements Setting.Validator<T> {

        private final String clusterAlias;
        private final String key;

        private RemoteConnectionEnabled(String clusterAlias, String key) {
            this.clusterAlias = clusterAlias;
            this.key = key;
        }

        @Override
        public void validate(T value) {}

        @Override
        public void validate(T value, Map<Setting<?>, Object> settings, boolean isPresent) {
            if (isPresent && RemoteConnectionStrategy.isConnectionEnabled(clusterAlias, settings) == false) {
                throw new IllegalArgumentException("Cannot configure setting [" + key + "] if remote cluster is not enabled.");
            }
        }

        @Override
        public Iterator<Setting<?>> settings() {
            return Stream.concat(
                Stream.of(RemoteConnectionStrategy.REMOTE_CONNECTION_MODE.getConcreteSettingForNamespace(clusterAlias)),
                settingsStream()
            ).iterator();
        }

        private Stream<Setting<?>> settingsStream() {
            return Arrays.stream(RemoteConnectionStrategy.ConnectionStrategy.values())
                .flatMap(strategy -> strategy.getEnablementSettings().get())
                .map(as -> as.getConcreteSettingForNamespace(clusterAlias));
        }
    };
}<|MERGE_RESOLUTION|>--- conflicted
+++ resolved
@@ -696,13 +696,6 @@
         });
     }
 
-<<<<<<< HEAD
-    Collection<RemoteClusterConnection> getConnections() {
-        return getConnectionsMapForCurrentProject().values();
-    }
-
-=======
->>>>>>> fd498386
     static void registerRemoteClusterHandshakeRequestHandler(TransportService transportService) {
         transportService.registerRequestHandler(
             REMOTE_CLUSTER_HANDSHAKE_ACTION_NAME,

/*
 * Copyright Elasticsearch B.V. and/or licensed to Elasticsearch B.V. under one
 * or more contributor license agreements. Licensed under the "Elastic License
 * 2.0", the "GNU Affero General Public License v3.0 only", and the "Server Side
 * Public License v 1"; you may not use this file except in compliance with, at
 * your election, the "Elastic License 2.0", the "GNU Affero General Public
 * License v3.0 only", or the "Server Side Public License, v 1".
 */

package org.elasticsearch.transport;

import org.apache.logging.log4j.LogManager;
import org.apache.logging.log4j.Logger;
import org.elasticsearch.Build;
import org.elasticsearch.action.ActionListener;
import org.elasticsearch.action.OriginalIndices;
import org.elasticsearch.action.support.CountDownActionListener;
import org.elasticsearch.action.support.IndicesOptions;
import org.elasticsearch.action.support.PlainActionFuture;
import org.elasticsearch.action.support.RefCountingListener;
import org.elasticsearch.client.internal.RemoteClusterClient;
import org.elasticsearch.cluster.metadata.IndexNameExpressionResolver;
import org.elasticsearch.cluster.metadata.ProjectId;
import org.elasticsearch.cluster.node.DiscoveryNode;
import org.elasticsearch.cluster.node.DiscoveryNodeRole;
import org.elasticsearch.cluster.project.ProjectResolver;
import org.elasticsearch.common.Strings;
import org.elasticsearch.common.settings.Settings;
import org.elasticsearch.common.util.concurrent.ConcurrentCollections;
import org.elasticsearch.common.util.concurrent.EsExecutors;
import org.elasticsearch.core.FixForMultiProject;
import org.elasticsearch.core.IOUtils;
import org.elasticsearch.core.TimeValue;
import org.elasticsearch.indices.IndicesExpressionGrouper;
import org.elasticsearch.node.ReportingService;

import java.io.Closeable;
import java.io.IOException;
import java.util.Collection;
import java.util.HashMap;
import java.util.List;
import java.util.Map;
import java.util.Optional;
import java.util.Set;
import java.util.concurrent.CountDownLatch;
import java.util.concurrent.Executor;
import java.util.concurrent.TimeUnit;
import java.util.concurrent.TimeoutException;
import java.util.function.BiFunction;
import java.util.function.Function;
import java.util.stream.Collectors;
import java.util.stream.Stream;

import static org.elasticsearch.transport.RemoteClusterPortSettings.REMOTE_CLUSTER_SERVER_ENABLED;

/**
 * Basic service for accessing remote clusters via gateway nodes
 */
public final class RemoteClusterService extends RemoteClusterAware
    implements
        Closeable,
        ReportingService<RemoteClusterServerInfo>,
        IndicesExpressionGrouper {

    private static final Logger logger = LogManager.getLogger(RemoteClusterService.class);

    public static final String REMOTE_CLUSTER_HANDSHAKE_ACTION_NAME = "cluster:internal/remote_cluster/handshake";

    private final boolean isRemoteClusterClient;
    private final boolean isSearchNode;
    private final boolean isStateless;
    private final boolean remoteClusterServerEnabled;

    public boolean isRemoteClusterServerEnabled() {
        return remoteClusterServerEnabled;
    }

    private final TransportService transportService;
    private final Map<ProjectId, Map<String, RemoteClusterConnection>> remoteClusters;
    private final RemoteClusterCredentialsManager remoteClusterCredentialsManager;
    private final ProjectResolver projectResolver;
    private final boolean crossProjectEnabled;

    RemoteClusterService(Settings settings, TransportService transportService, ProjectResolver projectResolver) {
        super(settings);
        this.isRemoteClusterClient = DiscoveryNode.isRemoteClusterClient(settings);
        this.isSearchNode = DiscoveryNode.hasRole(settings, DiscoveryNodeRole.SEARCH_ROLE);
        this.isStateless = DiscoveryNode.isStateless(settings);
        this.remoteClusterServerEnabled = REMOTE_CLUSTER_SERVER_ENABLED.get(settings);
        this.transportService = transportService;
        this.projectResolver = projectResolver;
        this.remoteClusters = projectResolver.supportsMultipleProjects()
            ? ConcurrentCollections.newConcurrentMap()
            : Map.of(ProjectId.DEFAULT, ConcurrentCollections.newConcurrentMap());
        this.remoteClusterCredentialsManager = new RemoteClusterCredentialsManager(settings);
        if (remoteClusterServerEnabled) {
            registerRemoteClusterHandshakeRequestHandler(transportService);
        }
        /*
         * TODO: This is not the right way to check if we're in CPS context and is more of a temporary measure since
         *  the functionality to do it the right way is not yet ready -- replace this code when it's ready.
         */
        this.crossProjectEnabled = settings.getAsBoolean("serverless.cross_project.enabled", false);
    }

    public RemoteClusterCredentialsManager getRemoteClusterCredentialsManager() {
        return remoteClusterCredentialsManager;
    }

    /**
     * Group indices by cluster alias mapped to OriginalIndices for that cluster.
     * @param remoteClusterNames Set of configured remote cluster names.
     * @param indicesOptions IndicesOptions to clarify how the index expressions should be parsed/applied
     * @param indices Multiple index expressions as string[].
     * @param returnLocalAll whether to support the _all functionality needed by _search
     *        (See https://github.com/elastic/elasticsearch/pull/33899). If true, and no indices are specified,
     *        then a Map with one entry for the local cluster with an empty index array is returned.
     *        If false, an empty map is returned when no indices are specified.
     * @return Map keyed by cluster alias having OriginalIndices as the map value parsed from the String[] indices argument
     */
    public Map<String, OriginalIndices> groupIndices(
        Set<String> remoteClusterNames,
        IndicesOptions indicesOptions,
        String[] indices,
        boolean returnLocalAll
    ) {
        final Map<String, OriginalIndices> originalIndicesMap = new HashMap<>();
        final Map<String, List<String>> groupedIndices;
        /*
         * returnLocalAll is used to control whether we'd like to fallback to the local cluster.
         * While this is acceptable in a few cases, there are cases where we should not fallback to the local
         * cluster. Consider _resolve/cluster where the specified patterns do not match any remote clusters.
         * Falling back to the local cluster and returning its details in such cases is not ok. This is why
         * TransportResolveClusterAction sets returnLocalAll to false wherever it uses groupIndices().
         *
         * If such a fallback isn't allowed and the given indices match a pattern whose semantics mean that
         * it's ok to return an empty result (denoted via ["*", "-*"]), empty groupIndices.
         */
        if (returnLocalAll == false && IndexNameExpressionResolver.isNoneExpression(indices)) {
            groupedIndices = Map.of();
        } else {
            groupedIndices = groupClusterIndices(remoteClusterNames, indices);
        }

        if (groupedIndices.isEmpty()) {
            if (returnLocalAll) {
                // search on _all in the local cluster if neither local indices nor remote indices were specified
                originalIndicesMap.put(LOCAL_CLUSTER_GROUP_KEY, new OriginalIndices(Strings.EMPTY_ARRAY, indicesOptions));
            }
        } else {
            for (Map.Entry<String, List<String>> entry : groupedIndices.entrySet()) {
                String clusterAlias = entry.getKey();
                List<String> originalIndices = entry.getValue();
                originalIndicesMap.put(clusterAlias, new OriginalIndices(originalIndices.toArray(new String[0]), indicesOptions));
            }
        }
        return originalIndicesMap;
    }

    /**
     * If no indices are specified, then a Map with one entry for the local cluster with an empty index array is returned.
     * For details see {@code groupIndices(IndicesOptions indicesOptions, String[] indices, boolean returnLocalAll)}
     * @param remoteClusterNames Set of configured remote cluster names.
     * @param indicesOptions IndicesOptions to clarify how the index expressions should be parsed/applied
     * @param indices Multiple index expressions as string[].
     * @return Map keyed by cluster alias having OriginalIndices as the map value parsed from the String[] indices argument
     */
    public Map<String, OriginalIndices> groupIndices(Set<String> remoteClusterNames, IndicesOptions indicesOptions, String[] indices) {
        return groupIndices(remoteClusterNames, indicesOptions, indices, true);
    }

    @Override
    public Map<String, OriginalIndices> groupIndices(IndicesOptions indicesOptions, String[] indices, boolean returnLocalAll) {
        return groupIndices(getRegisteredRemoteClusterNames(), indicesOptions, indices, returnLocalAll);
    }

    public Map<String, OriginalIndices> groupIndices(IndicesOptions indicesOptions, String[] indices) {
        return groupIndices(getRegisteredRemoteClusterNames(), indicesOptions, indices, true);
    }

    /**
     * Returns the registered remote cluster names.
     */
    @FixForMultiProject(description = "Analyze use cases, determine possible need for cluster scoped and project scoped versions.")
    public Set<String> getRegisteredRemoteClusterNames() {
        return getConnectionsMapForCurrentProject().keySet();
    }

    /**
     * Returns the registered linked project aliases for the provided origin Project ID.
     */
    public Set<String> getRegisteredRemoteClusterNames(ProjectId originProjectId) {
        return getConnectionsMapForProject(originProjectId).keySet();
    }

    /**
     * Returns a connection to the given node on the given remote cluster
     *
     * @throws IllegalArgumentException if the remote cluster is unknown
     */
    public Transport.Connection getConnection(DiscoveryNode node, String cluster) {
        return getRemoteClusterConnection(cluster).getConnection(node);
    }

    /**
     * Ensures that the given cluster alias is connected. If the cluster is connected this operation
     * will invoke the listener immediately.
     */
    void ensureConnected(String clusterAlias, ActionListener<Void> listener) {
        final RemoteClusterConnection remoteClusterConnection;
        try {
            remoteClusterConnection = getRemoteClusterConnection(clusterAlias);
        } catch (NoSuchRemoteClusterException e) {
            listener.onFailure(e);
            return;
        }
        remoteClusterConnection.ensureConnected(listener);
    }

    /**
     * Returns whether the cluster identified by the provided alias is configured to be skipped when unavailable.
     * @param clusterAlias Name of the cluster
     * @return A boolean optional that denotes if the cluster is configured to be skipped. In CPS-like environment,
     * it returns an empty value where we default/fall back to true.
     */
    public Optional<Boolean> isSkipUnavailable(String clusterAlias) {
        if (crossProjectEnabled) {
            return Optional.empty();
        } else {
            return Optional.of(getRemoteClusterConnection(clusterAlias).isSkipUnavailable());
        }
    }

    public boolean crossProjectEnabled() {
        return crossProjectEnabled;
    }

    /**
     * Signifies if an error can be skipped for the specified cluster based on skip_unavailable, or,
     * allow_partial_search_results if in CPS-like environment.
     * @param clusterAlias Name of the cluster
     * @param allowPartialSearchResults If partial results can be served for the search request.
     * @return boolean
     */
    public boolean shouldSkipOnFailure(String clusterAlias, Boolean allowPartialSearchResults) {
        return isSkipUnavailable(clusterAlias).orElseGet(() -> allowPartialSearchResults != null && allowPartialSearchResults);
    }

    public Transport.Connection getConnection(String cluster) {
        return getRemoteClusterConnection(cluster).getConnection();
    }

    /**
     * Unlike {@link #getConnection(String)} this method might attempt to re-establish a remote connection if there is no connection
     * available before returning a connection to the remote cluster.
     *
     * @param clusterAlias    the remote cluster
     * @param ensureConnected whether requests should wait for a connection attempt when there isn't available connection
     * @param listener        a listener that will be notified the connection or failure
     */
    public void maybeEnsureConnectedAndGetConnection(
        String clusterAlias,
        boolean ensureConnected,
        ActionListener<Transport.Connection> listener
    ) {
        ActionListener<Void> ensureConnectedListener = listener.delegateFailureAndWrap(
            (l, nullValue) -> ActionListener.completeWith(l, () -> {
                try {
                    return getConnection(clusterAlias);
                } catch (ConnectTransportException e) {
                    if (ensureConnected == false) {
                        // trigger another connection attempt, but don't wait for it to complete
                        ensureConnected(clusterAlias, ActionListener.noop());
                    }
                    throw e;
                }
            })
        );
        if (ensureConnected) {
            ensureConnected(clusterAlias, ensureConnectedListener);
        } else {
            ensureConnectedListener.onResponse(null);
        }
    }

    public RemoteClusterConnection getRemoteClusterConnection(String cluster) {
        ensureClientIsEnabled();
        @FixForMultiProject(description = "Verify all callers will have the proper context set for resolving the origin project ID.")
        RemoteClusterConnection connection = getConnectionsMapForCurrentProject().get(cluster);
        if (connection == null) {
            throw new NoSuchRemoteClusterException(cluster);
        }
        return connection;
    }

<<<<<<< HEAD
    @FixForMultiProject(description = "Refactor as needed to support project specific changes to linked remotes.")
    public synchronized void updateRemoteClusterCredentials(Supplier<Settings> settingsSupplier, ActionListener<Void> listener) {
        final var projectId = projectResolver.getProjectId();
        final Settings settings = settingsSupplier.get();
        final UpdateRemoteClusterCredentialsResult result = remoteClusterCredentialsManager.updateClusterCredentials(settings);
        // We only need to rebuild connections when a credential was newly added or removed for a cluster alias, not if the credential
        // value was updated. Therefore, only consider added or removed aliases
        final int totalConnectionsToRebuild = result.addedClusterAliases().size() + result.removedClusterAliases().size();
        if (totalConnectionsToRebuild == 0) {
            logger.debug("project [{}] no connection rebuilding required after credentials update", projectId);
            listener.onResponse(null);
            return;
        }
        logger.info("project [{}] rebuilding [{}] connections after credentials update", projectId, totalConnectionsToRebuild);
        try (var connectionRefs = new RefCountingRunnable(() -> listener.onResponse(null))) {
            for (var clusterAlias : result.addedClusterAliases()) {
                maybeRebuildConnectionOnCredentialsChange(projectId, clusterAlias, settings, connectionRefs);
            }
            for (var clusterAlias : result.removedClusterAliases()) {
                maybeRebuildConnectionOnCredentialsChange(projectId, clusterAlias, settings, connectionRefs);
            }
        }
    }

    private void maybeRebuildConnectionOnCredentialsChange(
        ProjectId projectId,
        String clusterAlias,
        Settings newSettings,
        RefCountingRunnable connectionRefs
    ) {
        final var connectionsMap = getConnectionsMapForProject(projectId);
        if (false == connectionsMap.containsKey(clusterAlias)) {
            // A credential was added or removed before a remote connection was configured.
            // Without an existing connection, there is nothing to rebuild.
            logger.info(
                "project [{}] no connection rebuild required for remote cluster [{}] after credentials change",
                projectId,
                clusterAlias
            );
            return;
        }

        final var mergedSettings = Settings.builder().put(settings, false).put(newSettings, false).build();
        final var config = RemoteClusterSettings.toConfig(projectId, ProjectId.DEFAULT, clusterAlias, mergedSettings);
        updateRemoteCluster(config, true, ActionListener.releaseAfter(new ActionListener<>() {
            @Override
            public void onResponse(RemoteClusterConnectionStatus status) {
                logger.info(
                    "project [{}] remote cluster connection [{}] updated after credentials change: [{}]",
                    projectId,
                    clusterAlias,
                    status
                );
            }

            @Override
            public void onFailure(Exception e) {
                // We don't want to return an error to the upstream listener here since a connection rebuild failure
                // does *not* imply a failure to reload secure settings; however, that's how it would surface in the reload-settings call.
                // Instead, we log a warning which is also consistent with how we handle remote cluster settings updates (logging instead of
                // returning an error)
                logger.warn(
                    () -> "project ["
                        + projectId
                        + "] failed to update remote cluster connection ["
                        + clusterAlias
                        + "] after credentials change",
                    e
                );
            }
        }, connectionRefs.acquire()));
=======
    @Override
    public void skipUnavailableChanged(
        ProjectId originProjectId,
        ProjectId linkedProjectId,
        String linkedProjectAlias,
        boolean skipUnavailable
    ) {
        final var remote = getConnectionsMapForProject(originProjectId).get(linkedProjectAlias);
        if (remote != null) {
            remote.setSkipUnavailable(skipUnavailable);
        }
>>>>>>> c3556284
    }

    @Override
    public void updateLinkedProject(LinkedProjectConfig config) {
        final var projectId = config.originProjectId();
        final var clusterAlias = config.linkedProjectAlias();
        CountDownLatch latch = new CountDownLatch(1);
        updateRemoteCluster(config, false, ActionListener.runAfter(new ActionListener<>() {
            @Override
            public void onResponse(RemoteClusterConnectionStatus status) {
                logger.info("project [{}] remote cluster connection [{}] updated: {}", projectId, clusterAlias, status);
            }

            @Override
            public void onFailure(Exception e) {
                logger.warn(() -> "project [" + projectId + " failed to update remote cluster connection [" + clusterAlias + "]", e);
            }
        }, latch::countDown));

        try {
            // Wait 10 seconds for a connections. We must use a latch instead of a future because we
            // are on the cluster state thread and our custom future implementation will throw an
            // assertion.
            if (latch.await(10, TimeUnit.SECONDS) == false) {
                logger.warn(
                    "project [{}] failed to update remote cluster connection [{}] within {}",
                    projectId,
                    clusterAlias,
                    TimeValue.timeValueSeconds(10)
                );
            }
        } catch (InterruptedException e) {
            Thread.currentThread().interrupt();
        }
    }

    /**
     * Adds, rebuilds, or closes and removes the connection for the specified remote cluster.
     *
     * @param config The linked project configuration.
     * @param forceRebuild Forces an existing connection to be closed and reconnected even if the connection strategy does not require it.
     * @param listener The listener invoked once the configured cluster has been connected.
     */
    public synchronized void updateRemoteCluster(
        LinkedProjectConfig config,
        boolean forceRebuild,
        ActionListener<RemoteClusterConnectionStatus> listener
    ) {
        final var projectId = config.originProjectId();
        final var clusterAlias = config.linkedProjectAlias();
        final var connectionMap = getConnectionsMapForProject(projectId);
        RemoteClusterConnection remote = connectionMap.get(clusterAlias);
        if (config.isConnectionEnabled() == false) {
            try {
                IOUtils.close(remote);
            } catch (IOException e) {
                logger.warn("project [" + projectId + "] failed to close remote cluster connections for cluster: " + clusterAlias, e);
            }
            connectionMap.remove(clusterAlias);
            listener.onResponse(RemoteClusterConnectionStatus.DISCONNECTED);
            return;
        }

        if (remote == null) {
            // this is a new cluster we have to add a new representation
            remote = new RemoteClusterConnection(config, transportService, remoteClusterCredentialsManager);
            connectionMap.put(clusterAlias, remote);
            remote.ensureConnected(listener.map(ignored -> RemoteClusterConnectionStatus.CONNECTED));
        } else if (forceRebuild || remote.shouldRebuildConnection(config)) {
            // Changes to connection configuration. Must tear down existing connection
            try {
                IOUtils.close(remote);
            } catch (IOException e) {
                logger.warn("project [" + projectId + "] failed to close remote cluster connections for cluster: " + clusterAlias, e);
            }
            connectionMap.remove(clusterAlias);
            remote = new RemoteClusterConnection(config, transportService, remoteClusterCredentialsManager);
            connectionMap.put(clusterAlias, remote);
            remote.ensureConnected(listener.map(ignored -> RemoteClusterConnectionStatus.RECONNECTED));
        } else if (remote.isSkipUnavailable() != config.skipUnavailable()) {
            remote.setSkipUnavailable(config.skipUnavailable());
            listener.onResponse(RemoteClusterConnectionStatus.UPDATED);
        } else {
            // No changes to connection configuration.
            listener.onResponse(RemoteClusterConnectionStatus.UNCHANGED);
        }
    }

    public enum RemoteClusterConnectionStatus {
        CONNECTED,
        DISCONNECTED,
        RECONNECTED,
        UNCHANGED,
        UPDATED
    }

    /**
     * Connects to all remote clusters in a blocking fashion. This should be called on node startup to establish an initial connection
     * to all configured seed nodes.
     */
    void initializeRemoteClusters(Collection<LinkedProjectConfig> configs) {
        if (configs.isEmpty()) {
            return;
        }

        @FixForMultiProject(description = "Refactor for initializing connections to linked projects for each origin project supported.")
        final var projectId = projectResolver.getProjectId();
        final TimeValue timeValue = RemoteClusterSettings.REMOTE_INITIAL_CONNECTION_TIMEOUT_SETTING.get(settings);
        final PlainActionFuture<Void> future = new PlainActionFuture<>();
        CountDownActionListener listener = new CountDownActionListener(configs.size(), future);
        for (LinkedProjectConfig config : configs) {
            updateRemoteCluster(config, false, listener.map(ignored -> null));
        }

        try {
            future.get(timeValue.millis(), TimeUnit.MILLISECONDS);
        } catch (InterruptedException e) {
            Thread.currentThread().interrupt();
        } catch (TimeoutException ex) {
            logger.warn("project [{}] failed to connect to remote clusters within {}", projectId, timeValue.toString());
        } catch (Exception e) {
            logger.warn("project [" + projectId + "] failed to connect to remote clusters", e);
        }
    }

    @Override
    public void close() throws IOException {
        IOUtils.close(remoteClusters.values().stream().flatMap(map -> map.values().stream()).collect(Collectors.toList()));
    }

    @FixForMultiProject(description = "Analyze use cases, determine possible need for cluster scoped and project scoped versions.")
    public Stream<RemoteConnectionInfo> getRemoteConnectionInfos() {
        return getConnectionsMapForCurrentProject().values().stream().map(RemoteClusterConnection::getConnectionInfo);
    }

    @Override
    public RemoteClusterServerInfo info() {
        if (remoteClusterServerEnabled) {
            return new RemoteClusterServerInfo(transportService.boundRemoteAccessAddress());
        } else {
            return null;
        }
    }

    /**
     * Collects all nodes of the given clusters and returns / passes a (clusterAlias, nodeId) to {@link DiscoveryNode}
     * function on success.
     */
    public void collectNodes(Set<String> clusters, ActionListener<BiFunction<String, String, DiscoveryNode>> listener) {
        ensureClientIsEnabled();
        @FixForMultiProject(description = "Analyze usages and determine if the project ID must be provided.")
        final var projectConnectionsMap = getConnectionsMapForCurrentProject();
        final var connectionsMap = new HashMap<String, RemoteClusterConnection>();
        for (String cluster : clusters) {
            final var connection = projectConnectionsMap.get(cluster);
            if (connection == null) {
                listener.onFailure(new NoSuchRemoteClusterException(cluster));
                return;
            }
            connectionsMap.put(cluster, connection);
        }

        final Map<String, Function<String, DiscoveryNode>> clusterMap = new HashMap<>();
        final var finalListener = listener.<Void>safeMap(
            ignored -> (clusterAlias, nodeId) -> clusterMap.getOrDefault(clusterAlias, s -> null).apply(nodeId)
        );
        try (var refs = new RefCountingListener(finalListener)) {
            connectionsMap.forEach((cluster, connection) -> connection.collectNodes(refs.acquire(nodeLookup -> {
                synchronized (clusterMap) {
                    clusterMap.put(cluster, nodeLookup);
                }
            })));
        }
    }

    /**
     * Specifies how to behave when executing a request against a disconnected remote cluster.
     */
    public enum DisconnectedStrategy {
        /**
         * Always try and reconnect before executing a request, waiting for {@link TransportSettings#CONNECT_TIMEOUT} before failing if the
         * remote cluster is totally unresponsive.
         */
        RECONNECT_IF_DISCONNECTED,

        /**
         * Fail the request immediately if the remote cluster is disconnected (but also trigger another attempt to reconnect to the remote
         * cluster in the background so that the next request might succeed).
         */
        FAIL_IF_DISCONNECTED,

        /**
         * Behave according to the {@link RemoteClusterSettings#REMOTE_CLUSTER_SKIP_UNAVAILABLE} setting for this remote cluster: if this
         * setting is {@code false} (the default) then behave like {@link #RECONNECT_IF_DISCONNECTED}, but if it is {@code true} then behave
         * like {@link #FAIL_IF_DISCONNECTED}.
         */
        RECONNECT_UNLESS_SKIP_UNAVAILABLE
    }

    /**
     * Returns a client to the remote cluster if the given cluster alias exists.
     *
     * @param clusterAlias         the cluster alias the remote cluster is registered under
     * @param responseExecutor     the executor to use to process the response
     * @param disconnectedStrategy how to handle the situation where the remote cluster is disconnected when executing a request
     * @throws IllegalArgumentException if the given clusterAlias doesn't exist
     */
    public RemoteClusterClient getRemoteClusterClient(
        String clusterAlias,
        Executor responseExecutor,
        DisconnectedStrategy disconnectedStrategy
    ) {
        ensureClientIsEnabled();
        if (transportService.getRemoteClusterService().getRegisteredRemoteClusterNames().contains(clusterAlias) == false) {
            throw new NoSuchRemoteClusterException(clusterAlias);
        }
        return new RemoteClusterAwareClient(transportService, clusterAlias, responseExecutor, switch (disconnectedStrategy) {
            case RECONNECT_IF_DISCONNECTED -> true;
            case FAIL_IF_DISCONNECTED -> false;
            case RECONNECT_UNLESS_SKIP_UNAVAILABLE -> transportService.getRemoteClusterService()
                .isSkipUnavailable(clusterAlias)
                .orElse(true) == false;
        });
    }

    /**
     * Verifies this node is configured to support linked project client operations.
     * @throws IllegalArgumentException If this node is not configured to support client operations.
     */
    public void ensureClientIsEnabled() {
        if (isRemoteClusterClient) {
            return;
        }
        if (isStateless == false) {
            throw new IllegalArgumentException(
                "node [" + getNodeName() + "] does not have the [" + DiscoveryNodeRole.REMOTE_CLUSTER_CLIENT_ROLE.roleName() + "] role"
            );
        }
        // For stateless the remote cluster client is enabled by default for search nodes,
        // REMOTE_CLUSTER_CLIENT_ROLE is not explicitly required.
        if (isSearchNode == false) {
            throw new IllegalArgumentException(
                "node ["
                    + getNodeName()
                    + "] must have the ["
                    + DiscoveryNodeRole.REMOTE_CLUSTER_CLIENT_ROLE.roleName()
                    + "] role or the ["
                    + DiscoveryNodeRole.SEARCH_ROLE.roleName()
                    + "] role in stateless environments to use linked project client features"
            );
        }
    }

    static void registerRemoteClusterHandshakeRequestHandler(TransportService transportService) {
        transportService.registerRequestHandler(
            REMOTE_CLUSTER_HANDSHAKE_ACTION_NAME,
            EsExecutors.DIRECT_EXECUTOR_SERVICE,
            false,
            false,
            TransportService.HandshakeRequest::new,
            (request, channel, task) -> {
                if (false == RemoteClusterPortSettings.REMOTE_CLUSTER_PROFILE.equals(channel.getProfileName())) {
                    throw new IllegalArgumentException(
                        Strings.format(
                            "remote cluster handshake action requires channel profile to be [%s], but got [%s]",
                            RemoteClusterPortSettings.REMOTE_CLUSTER_PROFILE,
                            channel.getProfileName()
                        )
                    );
                }
                logger.trace("handling remote cluster handshake request");
                channel.sendResponse(
                    new TransportService.HandshakeResponse(
                        transportService.getLocalNode().getVersion(),
                        Build.current().hash(),
                        transportService.getLocalNode().withTransportAddress(transportService.boundRemoteAccessAddress().publishAddress()),
                        transportService.clusterName
                    )
                );
            }
        );
    }

    /**
     * Returns the map of connections for the {@link ProjectId} currently returned by the {@link ProjectResolver}.
     */
    private Map<String, RemoteClusterConnection> getConnectionsMapForCurrentProject() {
        return getConnectionsMapForProject(projectResolver.getProjectId());
    }

    /**
     * Returns the map of connections for the given {@link ProjectId}.
     */
    @FixForMultiProject(description = "Assert ProjectId.DEFAULT should not be used in multi-project environment")
    private Map<String, RemoteClusterConnection> getConnectionsMapForProject(ProjectId projectId) {
        if (projectResolver.supportsMultipleProjects()) {
            return remoteClusters.computeIfAbsent(projectId, unused -> ConcurrentCollections.newConcurrentMap());
        }
        assert ProjectId.DEFAULT.equals(projectId) : "Only the default project ID should be used when multiple projects are not supported";
        return remoteClusters.get(projectId);
    }
}<|MERGE_RESOLUTION|>--- conflicted
+++ resolved
@@ -291,93 +291,6 @@
             throw new NoSuchRemoteClusterException(cluster);
         }
         return connection;
-    }
-
-<<<<<<< HEAD
-    @FixForMultiProject(description = "Refactor as needed to support project specific changes to linked remotes.")
-    public synchronized void updateRemoteClusterCredentials(Supplier<Settings> settingsSupplier, ActionListener<Void> listener) {
-        final var projectId = projectResolver.getProjectId();
-        final Settings settings = settingsSupplier.get();
-        final UpdateRemoteClusterCredentialsResult result = remoteClusterCredentialsManager.updateClusterCredentials(settings);
-        // We only need to rebuild connections when a credential was newly added or removed for a cluster alias, not if the credential
-        // value was updated. Therefore, only consider added or removed aliases
-        final int totalConnectionsToRebuild = result.addedClusterAliases().size() + result.removedClusterAliases().size();
-        if (totalConnectionsToRebuild == 0) {
-            logger.debug("project [{}] no connection rebuilding required after credentials update", projectId);
-            listener.onResponse(null);
-            return;
-        }
-        logger.info("project [{}] rebuilding [{}] connections after credentials update", projectId, totalConnectionsToRebuild);
-        try (var connectionRefs = new RefCountingRunnable(() -> listener.onResponse(null))) {
-            for (var clusterAlias : result.addedClusterAliases()) {
-                maybeRebuildConnectionOnCredentialsChange(projectId, clusterAlias, settings, connectionRefs);
-            }
-            for (var clusterAlias : result.removedClusterAliases()) {
-                maybeRebuildConnectionOnCredentialsChange(projectId, clusterAlias, settings, connectionRefs);
-            }
-        }
-    }
-
-    private void maybeRebuildConnectionOnCredentialsChange(
-        ProjectId projectId,
-        String clusterAlias,
-        Settings newSettings,
-        RefCountingRunnable connectionRefs
-    ) {
-        final var connectionsMap = getConnectionsMapForProject(projectId);
-        if (false == connectionsMap.containsKey(clusterAlias)) {
-            // A credential was added or removed before a remote connection was configured.
-            // Without an existing connection, there is nothing to rebuild.
-            logger.info(
-                "project [{}] no connection rebuild required for remote cluster [{}] after credentials change",
-                projectId,
-                clusterAlias
-            );
-            return;
-        }
-
-        final var mergedSettings = Settings.builder().put(settings, false).put(newSettings, false).build();
-        final var config = RemoteClusterSettings.toConfig(projectId, ProjectId.DEFAULT, clusterAlias, mergedSettings);
-        updateRemoteCluster(config, true, ActionListener.releaseAfter(new ActionListener<>() {
-            @Override
-            public void onResponse(RemoteClusterConnectionStatus status) {
-                logger.info(
-                    "project [{}] remote cluster connection [{}] updated after credentials change: [{}]",
-                    projectId,
-                    clusterAlias,
-                    status
-                );
-            }
-
-            @Override
-            public void onFailure(Exception e) {
-                // We don't want to return an error to the upstream listener here since a connection rebuild failure
-                // does *not* imply a failure to reload secure settings; however, that's how it would surface in the reload-settings call.
-                // Instead, we log a warning which is also consistent with how we handle remote cluster settings updates (logging instead of
-                // returning an error)
-                logger.warn(
-                    () -> "project ["
-                        + projectId
-                        + "] failed to update remote cluster connection ["
-                        + clusterAlias
-                        + "] after credentials change",
-                    e
-                );
-            }
-        }, connectionRefs.acquire()));
-=======
-    @Override
-    public void skipUnavailableChanged(
-        ProjectId originProjectId,
-        ProjectId linkedProjectId,
-        String linkedProjectAlias,
-        boolean skipUnavailable
-    ) {
-        final var remote = getConnectionsMapForProject(originProjectId).get(linkedProjectAlias);
-        if (remote != null) {
-            remote.setSkipUnavailable(skipUnavailable);
-        }
->>>>>>> c3556284
     }
 
     @Override

/*
 * Licensed to Elasticsearch under one or more contributor
 * license agreements. See the NOTICE file distributed with
 * this work for additional information regarding copyright
 * ownership. Elasticsearch licenses this file to you under
 * the Apache License, Version 2.0 (the "License"); you may
 * not use this file except in compliance with the License.
 * You may obtain a copy of the License at
 *
 *    http://www.apache.org/licenses/LICENSE-2.0
 *
 * Unless required by applicable law or agreed to in writing,
 * software distributed under the License is distributed on an
 * "AS IS" BASIS, WITHOUT WARRANTIES OR CONDITIONS OF ANY
 * KIND, either express or implied.  See the License for the
 * specific language governing permissions and limitations
 * under the License.
 */
package org.elasticsearch.transport;

import com.carrotsearch.hppc.IntHashSet;
import com.carrotsearch.hppc.IntSet;
import org.apache.logging.log4j.LogManager;
import org.apache.logging.log4j.Logger;
import org.apache.logging.log4j.message.ParameterizedMessage;
import org.elasticsearch.ElasticsearchException;
import org.elasticsearch.Version;
import org.elasticsearch.action.ActionListener;
import org.elasticsearch.cluster.node.DiscoveryNode;
import org.elasticsearch.common.Booleans;
import org.elasticsearch.common.CheckedSupplier;
import org.elasticsearch.common.Strings;
import org.elasticsearch.common.breaker.CircuitBreaker;
import org.elasticsearch.common.bytes.BytesArray;
import org.elasticsearch.common.bytes.BytesReference;
import org.elasticsearch.common.bytes.CompositeBytesReference;
import org.elasticsearch.common.collect.MapBuilder;
import org.elasticsearch.common.component.AbstractLifecycleComponent;
import org.elasticsearch.common.component.Lifecycle;
import org.elasticsearch.common.compress.Compressor;
import org.elasticsearch.common.compress.CompressorFactory;
import org.elasticsearch.common.compress.NotCompressedException;
import org.elasticsearch.common.io.stream.BytesStreamOutput;
import org.elasticsearch.common.io.stream.NamedWriteableAwareStreamInput;
import org.elasticsearch.common.io.stream.NamedWriteableRegistry;
import org.elasticsearch.common.io.stream.StreamInput;
import org.elasticsearch.common.lease.Releasable;
import org.elasticsearch.common.metrics.MeanMetric;
import org.elasticsearch.common.network.CloseableChannel;
import org.elasticsearch.common.network.NetworkAddress;
import org.elasticsearch.common.network.NetworkService;
import org.elasticsearch.common.network.NetworkUtils;
import org.elasticsearch.common.settings.Setting;
import org.elasticsearch.common.settings.Settings;
import org.elasticsearch.common.transport.BoundTransportAddress;
import org.elasticsearch.common.transport.PortsRange;
import org.elasticsearch.common.transport.TransportAddress;
import org.elasticsearch.common.unit.ByteSizeValue;
import org.elasticsearch.common.unit.TimeValue;
import org.elasticsearch.common.util.BigArrays;
import org.elasticsearch.common.util.PageCacheRecycler;
import org.elasticsearch.common.util.concurrent.AbstractRunnable;
import org.elasticsearch.common.util.concurrent.ConcurrentCollections;
import org.elasticsearch.common.util.concurrent.CountDown;
import org.elasticsearch.common.util.concurrent.ThreadContext;
import org.elasticsearch.core.internal.io.IOUtils;
import org.elasticsearch.indices.breaker.CircuitBreakerService;
import org.elasticsearch.monitor.jvm.JvmInfo;
import org.elasticsearch.node.Node;
import org.elasticsearch.rest.RestStatus;
import org.elasticsearch.threadpool.ThreadPool;

import java.io.IOException;
import java.io.StreamCorruptedException;
import java.net.BindException;
import java.net.InetAddress;
import java.net.InetSocketAddress;
import java.net.UnknownHostException;
import java.nio.channels.CancelledKeyException;
import java.nio.charset.StandardCharsets;
import java.util.ArrayList;
import java.util.Arrays;
import java.util.Collections;
import java.util.EnumMap;
import java.util.HashMap;
import java.util.HashSet;
import java.util.List;
import java.util.Map;
import java.util.Objects;
import java.util.Set;
import java.util.TreeSet;
import java.util.concurrent.ConcurrentMap;
import java.util.concurrent.CopyOnWriteArrayList;
import java.util.concurrent.CountDownLatch;
import java.util.concurrent.TimeUnit;
import java.util.concurrent.atomic.AtomicBoolean;
import java.util.concurrent.atomic.AtomicReference;
import java.util.concurrent.locks.ReadWriteLock;
import java.util.concurrent.locks.ReentrantReadWriteLock;
import java.util.regex.Matcher;
import java.util.regex.Pattern;

import static java.util.Collections.unmodifiableMap;
import static org.elasticsearch.common.transport.NetworkExceptionHelper.isCloseConnectionException;
import static org.elasticsearch.common.transport.NetworkExceptionHelper.isConnectException;
import static org.elasticsearch.common.util.concurrent.ConcurrentCollections.newConcurrentMap;

public abstract class TcpTransport extends AbstractLifecycleComponent implements Transport {
    private static final Logger logger = LogManager.getLogger(TcpTransport.class);

    public static final String TRANSPORT_WORKER_THREAD_NAME_PREFIX = "transport_worker";


    // This is the number of bytes necessary to read the message size
    private static final int BYTES_NEEDED_FOR_MESSAGE_SIZE = TcpHeader.MARKER_BYTES_SIZE + TcpHeader.MESSAGE_LENGTH_SIZE;
    private static final long NINETY_PER_HEAP_SIZE = (long) (JvmInfo.jvmInfo().getMem().getHeapMax().getBytes() * 0.9);
    private static final BytesReference EMPTY_BYTES_REFERENCE = new BytesArray(new byte[0]);

    private final String[] features;

    protected final Settings settings;
    private final CircuitBreakerService circuitBreakerService;
    private final Version version;
    protected final ThreadPool threadPool;
    protected final BigArrays bigArrays;
    protected final PageCacheRecycler pageCacheRecycler;
    protected final NetworkService networkService;
    protected final Set<ProfileSettings> profileSettings;

    private final DelegatingTransportMessageListener messageListener = new DelegatingTransportMessageListener();

    private final ConcurrentMap<String, BoundTransportAddress> profileBoundAddresses = newConcurrentMap();
    private final Map<String, List<TcpServerChannel>> serverChannels = newConcurrentMap();
    private final Set<TcpChannel> acceptedChannels = ConcurrentCollections.newConcurrentSet();

    private final NamedWriteableRegistry namedWriteableRegistry;

    // this lock is here to make sure we close this transport and disconnect all the client nodes
    // connections while no connect operations is going on
    private final ReadWriteLock closeLock = new ReentrantReadWriteLock();
    private volatile BoundTransportAddress boundAddress;
    private final String transportName;

    private final MeanMetric readBytesMetric = new MeanMetric();
    private volatile Map<String, RequestHandlerRegistry<? extends TransportRequest>> requestHandlers = Collections.emptyMap();
    private final ResponseHandlers responseHandlers = new ResponseHandlers();
    private final TransportLogger transportLogger;
    private final TransportHandshaker handshaker;
    private final TransportKeepAlive keepAlive;
    private final OutboundHandler outboundHandler;
    private final String nodeName;

    public TcpTransport(String transportName, Settings settings, Version version, ThreadPool threadPool,
                        PageCacheRecycler pageCacheRecycler, CircuitBreakerService circuitBreakerService,
                        NamedWriteableRegistry namedWriteableRegistry, NetworkService networkService) {
        super(settings);
        this.settings = settings;
        this.profileSettings = getProfileSettings(settings);
        this.version = version;
        this.threadPool = threadPool;
        this.bigArrays = new BigArrays(pageCacheRecycler, circuitBreakerService, CircuitBreaker.IN_FLIGHT_REQUESTS);
        this.pageCacheRecycler = pageCacheRecycler;
        this.circuitBreakerService = circuitBreakerService;
        this.namedWriteableRegistry = namedWriteableRegistry;
        this.networkService = networkService;
        this.transportName = transportName;
        this.transportLogger = new TransportLogger();
        this.outboundHandler = new OutboundHandler(threadPool, bigArrays, transportLogger);
        this.handshaker = new TransportHandshaker(version, threadPool,
            (node, channel, requestId, v) -> sendRequestToChannel(node, channel, requestId,
                TransportHandshaker.HANDSHAKE_ACTION_NAME, new TransportHandshaker.HandshakeRequest(version),
                TransportRequestOptions.EMPTY, v, false, true),
            (v, features, channel, response, requestId) -> sendResponse(v, features, channel, response, requestId,
                TransportHandshaker.HANDSHAKE_ACTION_NAME, false, true));
        this.keepAlive = new TransportKeepAlive(threadPool, this.outboundHandler::sendBytes);
        this.nodeName = Node.NODE_NAME_SETTING.get(settings);

        final Settings defaultFeatures = TransportSettings.DEFAULT_FEATURES_SETTING.get(settings);
        if (defaultFeatures == null) {
            this.features = new String[0];
        } else {
            defaultFeatures.names().forEach(key -> {
                if (Booleans.parseBoolean(defaultFeatures.get(key)) == false) {
                    throw new IllegalArgumentException("feature settings must have default [true] value");
                }
            });
            // use a sorted set to present the features in a consistent order
            this.features = new TreeSet<>(defaultFeatures.names()).toArray(new String[defaultFeatures.names().size()]);
        }
    }

    @Override
    protected void doStart() {
    }

    public void addMessageListener(TransportMessageListener listener) {
        messageListener.listeners.add(listener);
    }

    public boolean removeMessageListener(TransportMessageListener listener) {
        return messageListener.listeners.remove(listener);
    }

    @Override
    public CircuitBreaker getInFlightRequestBreaker() {
        // We always obtain a fresh breaker to reflect changes to the breaker configuration.
        return circuitBreakerService.getBreaker(CircuitBreaker.IN_FLIGHT_REQUESTS);
    }

    @Override
    public synchronized <Request extends TransportRequest> void registerRequestHandler(RequestHandlerRegistry<Request> reg) {
        if (requestHandlers.containsKey(reg.getAction())) {
            throw new IllegalArgumentException("transport handlers for action " + reg.getAction() + " is already registered");
        }
        requestHandlers = MapBuilder.newMapBuilder(requestHandlers).put(reg.getAction(), reg).immutableMap();
    }

    public final class NodeChannels extends CloseableConnection {
        private final Map<TransportRequestOptions.Type, ConnectionProfile.ConnectionTypeHandle> typeMapping;
        private final List<TcpChannel> channels;
        private final DiscoveryNode node;
        private final Version version;
        private final boolean compress;
        private final AtomicBoolean isClosing = new AtomicBoolean(false);

        NodeChannels(DiscoveryNode node, List<TcpChannel> channels, ConnectionProfile connectionProfile, Version handshakeVersion) {
            this.node = node;
            this.channels = Collections.unmodifiableList(channels);
            assert channels.size() == connectionProfile.getNumConnections() : "expected channels size to be == "
                + connectionProfile.getNumConnections() + " but was: [" + channels.size() + "]";
            typeMapping = new EnumMap<>(TransportRequestOptions.Type.class);
            for (ConnectionProfile.ConnectionTypeHandle handle : connectionProfile.getHandles()) {
                for (TransportRequestOptions.Type type : handle.getTypes())
                    typeMapping.put(type, handle);
            }
            version = handshakeVersion;
            compress = connectionProfile.getCompressionEnabled();
        }

        @Override
        public Version getVersion() {
            return version;
        }

        public List<TcpChannel> getChannels() {
            return channels;
        }

        public TcpChannel channel(TransportRequestOptions.Type type) {
            ConnectionProfile.ConnectionTypeHandle connectionTypeHandle = typeMapping.get(type);
            if (connectionTypeHandle == null) {
                throw new IllegalArgumentException("no type channel for [" + type + "]");
            }
            return connectionTypeHandle.getChannel(channels);
        }

        @Override
        public void close() {
            if (isClosing.compareAndSet(false, true)) {
                try {
                    boolean block = lifecycle.stopped() && Transports.isTransportThread(Thread.currentThread()) == false;
                    CloseableChannel.closeChannels(channels, block);
                } finally {
                    // Call the super method to trigger listeners
                    super.close();
                }
            }
        }

        @Override
        public DiscoveryNode getNode() {
            return this.node;
        }

        @Override
        public void sendRequest(long requestId, String action, TransportRequest request, TransportRequestOptions options)
            throws IOException, TransportException {
            if (isClosing.get()) {
                throw new NodeNotConnectedException(node, "connection already closed");
            }
            TcpChannel channel = channel(options.type());
            sendRequestToChannel(this.node, channel, requestId, action, request, options, getVersion(), compress);
        }
    }

    // This allows transport implementations to potentially override specific connection profiles. This
    // primarily exists for the test implementations.
    protected ConnectionProfile maybeOverrideConnectionProfile(ConnectionProfile connectionProfile) {
        return connectionProfile;
    }

    @Override
    public Releasable openConnection(DiscoveryNode node, ConnectionProfile profile, ActionListener<Transport.Connection> listener) {
        Objects.requireNonNull(profile, "connection profile cannot be null");
        if (node == null) {
            throw new ConnectTransportException(null, "can't open connection to a null node");
        }
        ConnectionProfile finalProfile = maybeOverrideConnectionProfile(profile);
        closeLock.readLock().lock(); // ensure we don't open connections while we are closing
        try {
            ensureOpen();
            List<TcpChannel> pendingChannels = initiateConnection(node, finalProfile, listener);
            return () -> CloseableChannel.closeChannels(pendingChannels, false);
        } finally {
            closeLock.readLock().unlock();
        }
    }

    private List<TcpChannel> initiateConnection(DiscoveryNode node, ConnectionProfile connectionProfile,
                                                ActionListener<Transport.Connection> listener) {
        int numConnections = connectionProfile.getNumConnections();
        assert numConnections > 0 : "A connection profile must be configured with at least one connection";

        final List<TcpChannel> channels = new ArrayList<>(numConnections);

        for (int i = 0; i < numConnections; ++i) {
            try {
                TcpChannel channel = initiateChannel(node);
                logger.trace(() -> new ParameterizedMessage("Tcp transport client channel opened: {}", channel));
                channels.add(channel);
            } catch (ConnectTransportException e) {
                CloseableChannel.closeChannels(channels, false);
                listener.onFailure(e);
                return channels;
            } catch (Exception e) {
                CloseableChannel.closeChannels(channels, false);
                listener.onFailure(new ConnectTransportException(node, "general node connection failure", e));
                return channels;
            }
        }

        ChannelsConnectedListener channelsConnectedListener = new ChannelsConnectedListener(node, connectionProfile, channels, listener);

        for (TcpChannel channel : channels) {
            channel.addConnectListener(channelsConnectedListener);
        }

        TimeValue connectTimeout = connectionProfile.getConnectTimeout();
        threadPool.schedule(connectTimeout, ThreadPool.Names.GENERIC, channelsConnectedListener::onTimeout);
        return channels;
    }

    @Override
    public BoundTransportAddress boundAddress() {
        return this.boundAddress;
    }

    @Override
    public Map<String, BoundTransportAddress> profileBoundAddresses() {
        return unmodifiableMap(new HashMap<>(profileBoundAddresses));
    }

    @Override
    public List<String> getLocalAddresses() {
        List<String> local = new ArrayList<>();
        local.add("127.0.0.1");
        // check if v6 is supported, if so, v4 will also work via mapped addresses.
        if (NetworkUtils.SUPPORTS_V6) {
            local.add("[::1]"); // may get ports appended!
        }
        return local;
    }

    protected void bindServer(ProfileSettings profileSettings) {
        // Bind and start to accept incoming connections.
        InetAddress[] hostAddresses;
        List<String> profileBindHosts = profileSettings.bindHosts;
        try {
            hostAddresses = networkService.resolveBindHostAddresses(profileBindHosts.toArray(Strings.EMPTY_ARRAY));
        } catch (IOException e) {
            throw new BindTransportException("Failed to resolve host " + profileBindHosts, e);
        }
        if (logger.isDebugEnabled()) {
            String[] addresses = new String[hostAddresses.length];
            for (int i = 0; i < hostAddresses.length; i++) {
                addresses[i] = NetworkAddress.format(hostAddresses[i]);
            }
            logger.debug("binding server bootstrap to: {}", (Object) addresses);
        }

        assert hostAddresses.length > 0;

        List<InetSocketAddress> boundAddresses = new ArrayList<>();
        for (InetAddress hostAddress : hostAddresses) {
            boundAddresses.add(bindToPort(profileSettings.profileName, hostAddress, profileSettings.portOrRange));
        }

        final BoundTransportAddress boundTransportAddress = createBoundTransportAddress(profileSettings, boundAddresses);

        if (profileSettings.isDefaultProfile) {
            this.boundAddress = boundTransportAddress;
        } else {
            profileBoundAddresses.put(profileSettings.profileName, boundTransportAddress);
        }
    }

    private InetSocketAddress bindToPort(final String name, final InetAddress hostAddress, String port) {
        PortsRange portsRange = new PortsRange(port);
        final AtomicReference<Exception> lastException = new AtomicReference<>();
        final AtomicReference<InetSocketAddress> boundSocket = new AtomicReference<>();
        boolean success = portsRange.iterate(portNumber -> {
            try {
                TcpServerChannel channel = bind(name, new InetSocketAddress(hostAddress, portNumber));
                synchronized (serverChannels) {
                    List<TcpServerChannel> list = serverChannels.get(name);
                    if (list == null) {
                        list = new ArrayList<>();
                        serverChannels.put(name, list);
                    }
                    list.add(channel);
                    boundSocket.set(channel.getLocalAddress());
                }
            } catch (Exception e) {
                lastException.set(e);
                return false;
            }
            return true;
        });
        if (!success) {
            throw new BindTransportException("Failed to bind to [" + port + "]", lastException.get());
        }

        if (logger.isDebugEnabled()) {
            logger.debug("Bound profile [{}] to address {{}}", name, NetworkAddress.format(boundSocket.get()));
        }

        return boundSocket.get();
    }

    private BoundTransportAddress createBoundTransportAddress(ProfileSettings profileSettings,
                                                              List<InetSocketAddress> boundAddresses) {
        String[] boundAddressesHostStrings = new String[boundAddresses.size()];
        TransportAddress[] transportBoundAddresses = new TransportAddress[boundAddresses.size()];
        for (int i = 0; i < boundAddresses.size(); i++) {
            InetSocketAddress boundAddress = boundAddresses.get(i);
            boundAddressesHostStrings[i] = boundAddress.getHostString();
            transportBoundAddresses[i] = new TransportAddress(boundAddress);
        }

        List<String> publishHosts = profileSettings.publishHosts;
        if (profileSettings.isDefaultProfile == false && publishHosts.isEmpty()) {
            publishHosts = Arrays.asList(boundAddressesHostStrings);
        }
        if (publishHosts.isEmpty()) {
            publishHosts = NetworkService.GLOBAL_NETWORK_PUBLISH_HOST_SETTING.get(settings);
        }

        final InetAddress publishInetAddress;
        try {
            publishInetAddress = networkService.resolvePublishHostAddresses(publishHosts.toArray(Strings.EMPTY_ARRAY));
        } catch (Exception e) {
            throw new BindTransportException("Failed to resolve publish address", e);
        }

        final int publishPort = resolvePublishPort(profileSettings, boundAddresses, publishInetAddress);
        final TransportAddress publishAddress = new TransportAddress(new InetSocketAddress(publishInetAddress, publishPort));
        return new BoundTransportAddress(transportBoundAddresses, publishAddress);
    }

    // package private for tests
    static int resolvePublishPort(ProfileSettings profileSettings, List<InetSocketAddress> boundAddresses,
                                  InetAddress publishInetAddress) {
        int publishPort = profileSettings.publishPort;

        // if port not explicitly provided, search for port of address in boundAddresses that matches publishInetAddress
        if (publishPort < 0) {
            for (InetSocketAddress boundAddress : boundAddresses) {
                InetAddress boundInetAddress = boundAddress.getAddress();
                if (boundInetAddress.isAnyLocalAddress() || boundInetAddress.equals(publishInetAddress)) {
                    publishPort = boundAddress.getPort();
                    break;
                }
            }
        }

        // if no matching boundAddress found, check if there is a unique port for all bound addresses
        if (publishPort < 0) {
            final IntSet ports = new IntHashSet();
            for (InetSocketAddress boundAddress : boundAddresses) {
                ports.add(boundAddress.getPort());
            }
            if (ports.size() == 1) {
                publishPort = ports.iterator().next().value;
            }
        }

        if (publishPort < 0) {
            String profileExplanation = profileSettings.isDefaultProfile ? "" : " for profile " + profileSettings.profileName;
            throw new BindTransportException("Failed to auto-resolve publish port" + profileExplanation + ", multiple bound addresses " +
                boundAddresses + " with distinct ports and none of them matched the publish address (" + publishInetAddress + "). " +
                "Please specify a unique port by setting " + TransportSettings.PORT.getKey() + " or " +
                TransportSettings.PUBLISH_PORT.getKey());
        }
        return publishPort;
    }

    @Override
    public TransportAddress[] addressesFromString(String address, int perAddressLimit) throws UnknownHostException {
        return parse(address, settings.get("transport.profiles.default.port", TransportSettings.PORT.get(settings)), perAddressLimit);
    }

    // this code is a take on guava's HostAndPort, like a HostAndPortRange

    // pattern for validating ipv6 bracket addresses.
    // not perfect, but PortsRange should take care of any port range validation, not a regex
    private static final Pattern BRACKET_PATTERN = Pattern.compile("^\\[(.*:.*)\\](?::([\\d\\-]*))?$");

    /**
     * parse a hostname+port range spec into its equivalent addresses
     */
    static TransportAddress[] parse(String hostPortString, String defaultPortRange, int perAddressLimit) throws UnknownHostException {
        Objects.requireNonNull(hostPortString);
        String host;
        String portString = null;

        if (hostPortString.startsWith("[")) {
            // Parse a bracketed host, typically an IPv6 literal.
            Matcher matcher = BRACKET_PATTERN.matcher(hostPortString);
            if (!matcher.matches()) {
                throw new IllegalArgumentException("Invalid bracketed host/port range: " + hostPortString);
            }
            host = matcher.group(1);
            portString = matcher.group(2);  // could be null
        } else {
            int colonPos = hostPortString.indexOf(':');
            if (colonPos >= 0 && hostPortString.indexOf(':', colonPos + 1) == -1) {
                // Exactly 1 colon.  Split into host:port.
                host = hostPortString.substring(0, colonPos);
                portString = hostPortString.substring(colonPos + 1);
            } else {
                // 0 or 2+ colons.  Bare hostname or IPv6 literal.
                host = hostPortString;
                // 2+ colons and not bracketed: exception
                if (colonPos >= 0) {
                    throw new IllegalArgumentException("IPv6 addresses must be bracketed: " + hostPortString);
                }
            }
        }

        // if port isn't specified, fill with the default
        if (portString == null || portString.isEmpty()) {
            portString = defaultPortRange;
        }

        // generate address for each port in the range
        Set<InetAddress> addresses = new HashSet<>(Arrays.asList(InetAddress.getAllByName(host)));
        List<TransportAddress> transportAddresses = new ArrayList<>();
        int[] ports = new PortsRange(portString).ports();
        int limit = Math.min(ports.length, perAddressLimit);
        for (int i = 0; i < limit; i++) {
            for (InetAddress address : addresses) {
                transportAddresses.add(new TransportAddress(address, ports[i]));
            }
        }
        return transportAddresses.toArray(new TransportAddress[transportAddresses.size()]);
    }

    @Override
    protected final void doClose() {
    }

    @Override
    protected final void doStop() {
        final CountDownLatch latch = new CountDownLatch(1);
        // make sure we run it on another thread than a possible IO handler thread
        threadPool.generic().execute(() -> {
            closeLock.writeLock().lock();
            try {
                keepAlive.close();

                // first stop to accept any incoming connections so nobody can connect to this transport
                for (Map.Entry<String, List<TcpServerChannel>> entry : serverChannels.entrySet()) {
                    String profile = entry.getKey();
                    List<TcpServerChannel> channels = entry.getValue();
                    ActionListener<Void> closeFailLogger = ActionListener.wrap(c -> {
                        },
                        e -> logger.warn(() -> new ParameterizedMessage("Error closing serverChannel for profile [{}]", profile), e));
                    channels.forEach(c -> c.addCloseListener(closeFailLogger));
                    CloseableChannel.closeChannels(channels, true);
                }
                serverChannels.clear();

                // close all of the incoming channels. The closeChannels method takes a list so we must convert the set.
                CloseableChannel.closeChannels(new ArrayList<>(acceptedChannels), true);
                acceptedChannels.clear();

                stopInternal();
            } finally {
                closeLock.writeLock().unlock();
                latch.countDown();
            }
        });

        try {
            latch.await(30, TimeUnit.SECONDS);
        } catch (InterruptedException e) {
            Thread.currentThread().interrupt();
            // ignore
        }
    }

    public void onException(TcpChannel channel, Exception e) {
        if (!lifecycle.started()) {
            // just close and ignore - we are already stopped and just need to make sure we release all resources
            CloseableChannel.closeChannel(channel);
            return;
        }

        if (isCloseConnectionException(e)) {
            logger.trace(() -> new ParameterizedMessage(
                "close connection exception caught on transport layer [{}], disconnecting from relevant node", channel), e);
            // close the channel, which will cause a node to be disconnected if relevant
            CloseableChannel.closeChannel(channel);
        } else if (isConnectException(e)) {
            logger.trace(() -> new ParameterizedMessage("connect exception caught on transport layer [{}]", channel), e);
            // close the channel as safe measure, which will cause a node to be disconnected if relevant
            CloseableChannel.closeChannel(channel);
        } else if (e instanceof BindException) {
            logger.trace(() -> new ParameterizedMessage("bind exception caught on transport layer [{}]", channel), e);
            // close the channel as safe measure, which will cause a node to be disconnected if relevant
            CloseableChannel.closeChannel(channel);
        } else if (e instanceof CancelledKeyException) {
            logger.trace(() -> new ParameterizedMessage(
                "cancelled key exception caught on transport layer [{}], disconnecting from relevant node", channel), e);
            // close the channel as safe measure, which will cause a node to be disconnected if relevant
            CloseableChannel.closeChannel(channel);
        } else if (e instanceof TcpTransport.HttpOnTransportException) {
            // in case we are able to return data, serialize the exception content and sent it back to the client
            if (channel.isOpen()) {
                BytesArray message = new BytesArray(e.getMessage().getBytes(StandardCharsets.UTF_8));
                ActionListener<Void> listener = new ActionListener<Void>() {
                    @Override
                    public void onResponse(Void v) {
                        CloseableChannel.closeChannel(channel);
                    }

                    @Override
                    public void onFailure(Exception e) {
                        // TODO: Maybe we do not need this log since we log a warn on a normal failure
                        logger.debug("failed to send message to httpOnTransport channel", e);
                        CloseableChannel.closeChannel(channel);
                    }
                };
                outboundHandler.sendBytes(channel, message, listener);
            }
        } else {
            logger.warn(() -> new ParameterizedMessage("exception caught on transport layer [{}], closing connection", channel), e);
            // close the channel, which will cause a node to be disconnected if relevant
            CloseableChannel.closeChannel(channel);
        }
    }

    protected void onServerException(TcpServerChannel channel, Exception e) {
        logger.error(new ParameterizedMessage("exception from server channel caught on transport layer [channel={}]", channel), e);
    }

    /**
     * Exception handler for exceptions that are not associated with a specific channel.
     *
     * @param exception the exception
     */
    protected void onNonChannelException(Exception exception) {
        logger.warn(new ParameterizedMessage("exception caught on transport layer [thread={}]", Thread.currentThread().getName()),
            exception);
    }

    protected void serverAcceptedChannel(TcpChannel channel) {
        boolean addedOnThisCall = acceptedChannels.add(channel);
        assert addedOnThisCall : "Channel should only be added to accepted channel set once";
        // Mark the channel init time
        channel.getChannelStats().markAccessed(threadPool.relativeTimeInMillis());
        channel.addCloseListener(ActionListener.wrap(() -> acceptedChannels.remove(channel)));
        logger.trace(() -> new ParameterizedMessage("Tcp transport channel accepted: {}", channel));
    }

    /**
     * Binds to the given {@link InetSocketAddress}
     *
     * @param name    the profile name
     * @param address the address to bind to
     */
    protected abstract TcpServerChannel bind(String name, InetSocketAddress address) throws IOException;

    /**
     * Initiate a single tcp socket channel.
     *
     * @param node for the initiated connection
     * @return the pending connection
     * @throws IOException if an I/O exception occurs while opening the channel
     */
    protected abstract TcpChannel initiateChannel(DiscoveryNode node) throws IOException;

    /**
     * Called to tear down internal resources
     */
    protected abstract void stopInternal();

    private void sendRequestToChannel(final DiscoveryNode node, final TcpChannel channel, final long requestId, final String action,
                                      final TransportRequest request, TransportRequestOptions options, Version channelVersion,
                                      boolean compressRequest) throws IOException, TransportException {
        sendRequestToChannel(node, channel, requestId, action, request, options, channelVersion, compressRequest, false);
    }

    private void sendRequestToChannel(final DiscoveryNode node, final TcpChannel channel, final long requestId, final String action,
                                      final TransportRequest request, TransportRequestOptions options, Version channelVersion,
                                      boolean compressRequest, boolean isHandshake) throws IOException, TransportException {
        Version version = Version.min(this.version, channelVersion);
        NetworkMessage.Request message = new NetworkMessage.Request(threadPool.getThreadContext(), features, request, version, action,
            requestId, isHandshake, compressRequest);
        ActionListener<Void> listener = ActionListener.wrap(() ->
            messageListener.onRequestSent(node, requestId, action, request, options));
        outboundHandler.sendMessage(channel, message, listener);
    }

    /**
     * Sends back an error response to the caller via the given channel
     *
     * @param nodeVersion the caller node version
     * @param features    the caller features
     * @param channel     the channel to send the response to
     * @param error       the error to return
     * @param requestId   the request ID this response replies to
     * @param action      the action this response replies to
     */
    public void sendErrorResponse(
        final Version nodeVersion,
        final Set<String> features,
        final TcpChannel channel,
        final Exception error,
        final long requestId,
        final String action) throws IOException {
        try (BytesStreamOutput stream = new BytesStreamOutput()) {
//            stream.setVersion(nodeVersion);
//            stream.setFeatures(features);
//            RemoteTransportException tx = new RemoteTransportException(
//                nodeName, new TransportAddress(channel.getLocalAddress()), action, error);
//            threadPool.getThreadContext().writeTo(stream);
//            stream.writeException(tx);
//            byte status = 0;
//            status = TransportStatus.setResponse(status);
//            status = TransportStatus.setError(status);
//            final BytesReference bytes = stream.bytes();
//            final BytesReference header = buildHeader(requestId, status, nodeVersion, bytes.length());
//            CompositeBytesReference message1 = new CompositeBytesReference(header, bytes);
//            ReleaseListener releaseListener = new ReleaseListener(null,
//                () -> messageListener.onResponseSent(requestId, action, error));
        }

        Version version = Version.min(this.version, nodeVersion);
        TransportAddress address = new TransportAddress(channel.getLocalAddress());
        RemoteTransportException tx = new RemoteTransportException(nodeName, address, action, error);
        NetworkMessage.Response message = new NetworkMessage.Response(threadPool.getThreadContext(), features, tx, version, requestId,
            false, false);
        ActionListener<Void> listener = ActionListener.wrap(() -> messageListener.onResponseSent(requestId, action, error));
        outboundHandler.sendMessage(channel, message, listener);
    }

    /**
     * Sends the response to the given channel. This method should be used to send {@link TransportResponse} objects back to the caller.
     *
     * @see #sendErrorResponse(Version, Set, TcpChannel, Exception, long, String) for sending back errors to the caller
     */
    public void sendResponse(
        final Version nodeVersion,
        final Set<String> features,
        final TcpChannel channel,
        final TransportResponse response,
        final long requestId,
        final String action,
        final boolean compress) throws IOException {
        sendResponse(nodeVersion, features, channel, response, requestId, action, compress, false);
    }

    private void sendResponse(
        final Version nodeVersion,
        final Set<String> features,
        final TcpChannel channel,
        final TransportResponse response,
        final long requestId,
        final String action,
        boolean compress,
<<<<<<< HEAD
        boolean isHandshake) {
        boolean compressMessage = compress || compressAllResponses;

        Version version = Version.min(this.version, nodeVersion);
        NetworkMessage.Response message = new NetworkMessage.Response(threadPool.getThreadContext(), features, response, version, requestId,
            isHandshake, compressMessage);
        ActionListener<Void> listener = ActionListener.wrap(() -> messageListener.onResponseSent(requestId, action, response));
        outboundHandler.sendMessage(channel, message, listener);
=======
        byte status) throws IOException {

        status = TransportStatus.setResponse(status);
        ReleasableBytesStreamOutput bStream = new ReleasableBytesStreamOutput(bigArrays);
        CompressibleBytesOutputStream stream = new CompressibleBytesOutputStream(bStream, compress);
        boolean addedReleaseListener = false;
        try {
            if (compress) {
                status = TransportStatus.setCompress(status);
            }
            threadPool.getThreadContext().writeTo(stream);
            stream.setVersion(nodeVersion);
            stream.setFeatures(features);
            BytesReference message = buildMessage(requestId, status, nodeVersion, response, stream);

            // this might be called in a different thread
            ReleaseListener releaseListener = new ReleaseListener(stream,
                () -> messageListener.onResponseSent(requestId, action, response));
            internalSendMessage(channel, message, releaseListener);
            addedReleaseListener = true;
        } finally {
            if (!addedReleaseListener) {
                IOUtils.close(stream);
            }
        }
    }

    /**
     * Writes the Tcp message header into a bytes reference.
     *
     * @param requestId       the request ID
     * @param status          the request status
     * @param protocolVersion the protocol version used to serialize the data in the message
     * @param length          the payload length in bytes
     * @see TcpHeader
     */
    private BytesReference buildHeader(long requestId, byte status, Version protocolVersion, int length) throws IOException {
        try (BytesStreamOutput headerOutput = new BytesStreamOutput(TcpHeader.HEADER_SIZE)) {
            headerOutput.setVersion(protocolVersion);
            TcpHeader.writeHeader(headerOutput, requestId, status, protocolVersion, length);
            final BytesReference bytes = headerOutput.bytes();
            assert bytes.length() == TcpHeader.HEADER_SIZE : "header size mismatch expected: " + TcpHeader.HEADER_SIZE + " but was: "
                + bytes.length();
            return bytes;
        }
    }
>>>>>>> 7580d9d9

    }

    /**
     * Handles inbound message that has been decoded.
     *
     * @param channel the channel the message if fomr
     * @param message the message
     */
    public void inboundMessage(TcpChannel channel, BytesReference message) {
        try {
            channel.getChannelStats().markAccessed(threadPool.relativeTimeInMillis());
            transportLogger.logInboundMessage(channel, message);
            // Message length of 0 is a ping
            if (message.length() != 0) {
                messageReceived(message, channel);
            } else {
                keepAlive.receiveKeepAlive(channel);
            }
        } catch (Exception e) {
            onException(channel, e);
        }
    }

    /**
     * Consumes bytes that are available from network reads. This method returns the number of bytes consumed
     * in this call.
     *
     * @param channel        the channel read from
     * @param bytesReference the bytes available to consume
     * @return the number of bytes consumed
     * @throws StreamCorruptedException              if the message header format is not recognized
     * @throws TcpTransport.HttpOnTransportException if the message header appears to be an HTTP message
     * @throws IllegalArgumentException              if the message length is greater that the maximum allowed frame size.
     *                                               This is dependent on the available memory.
     */
    public int consumeNetworkReads(TcpChannel channel, BytesReference bytesReference) throws IOException {
        BytesReference message = decodeFrame(bytesReference);

        if (message == null) {
            return 0;
        } else {
            inboundMessage(channel, message);
            return message.length() + BYTES_NEEDED_FOR_MESSAGE_SIZE;
        }
    }

    /**
     * Attempts to a decode a message from the provided bytes. If a full message is not available, null is
     * returned. If the message is a ping, an empty {@link BytesReference} will be returned.
     *
     * @param networkBytes the will be read
     * @return the message decoded
     * @throws StreamCorruptedException              if the message header format is not recognized
     * @throws TcpTransport.HttpOnTransportException if the message header appears to be an HTTP message
     * @throws IllegalArgumentException              if the message length is greater that the maximum allowed frame size.
     *                                               This is dependent on the available memory.
     */
    static BytesReference decodeFrame(BytesReference networkBytes) throws IOException {
        int messageLength = readMessageLength(networkBytes);
        if (messageLength == -1) {
            return null;
        } else {
            int totalLength = messageLength + BYTES_NEEDED_FOR_MESSAGE_SIZE;
            if (totalLength > networkBytes.length()) {
                return null;
            } else if (totalLength == 6) {
                return EMPTY_BYTES_REFERENCE;
            } else {
                return networkBytes.slice(BYTES_NEEDED_FOR_MESSAGE_SIZE, messageLength);
            }
        }
    }

    /**
     * Validates the first 6 bytes of the message header and returns the length of the message. If 6 bytes
     * are not available, it returns -1.
     *
     * @param networkBytes the will be read
     * @return the length of the message
     * @throws StreamCorruptedException              if the message header format is not recognized
     * @throws TcpTransport.HttpOnTransportException if the message header appears to be an HTTP message
     * @throws IllegalArgumentException              if the message length is greater that the maximum allowed frame size.
     *                                               This is dependent on the available memory.
     */
    public static int readMessageLength(BytesReference networkBytes) throws IOException {
        if (networkBytes.length() < BYTES_NEEDED_FOR_MESSAGE_SIZE) {
            return -1;
        } else {
            return readHeaderBuffer(networkBytes);
        }
    }

    private static int readHeaderBuffer(BytesReference headerBuffer) throws IOException {
        if (headerBuffer.get(0) != 'E' || headerBuffer.get(1) != 'S') {
            if (appearsToBeHTTP(headerBuffer)) {
                throw new TcpTransport.HttpOnTransportException("This is not an HTTP port");
            }

            throw new StreamCorruptedException("invalid internal transport message format, got ("
                + Integer.toHexString(headerBuffer.get(0) & 0xFF) + ","
                + Integer.toHexString(headerBuffer.get(1) & 0xFF) + ","
                + Integer.toHexString(headerBuffer.get(2) & 0xFF) + ","
                + Integer.toHexString(headerBuffer.get(3) & 0xFF) + ")");
        }
        final int messageLength;
        try (StreamInput input = headerBuffer.streamInput()) {
            input.skip(TcpHeader.MARKER_BYTES_SIZE);
            messageLength = input.readInt();
        }

        if (messageLength == TransportKeepAlive.PING_DATA_SIZE) {
            // This is a ping
            return 0;
        }

        if (messageLength <= 0) {
            throw new StreamCorruptedException("invalid data length: " + messageLength);
        }

        if (messageLength > NINETY_PER_HEAP_SIZE) {
            throw new IllegalArgumentException("transport content length received [" + new ByteSizeValue(messageLength) + "] exceeded ["
                + new ByteSizeValue(NINETY_PER_HEAP_SIZE) + "]");
        }

        return messageLength;
    }

    private static boolean appearsToBeHTTP(BytesReference headerBuffer) {
        return bufferStartsWith(headerBuffer, "GET") ||
            bufferStartsWith(headerBuffer, "POST") ||
            bufferStartsWith(headerBuffer, "PUT") ||
            bufferStartsWith(headerBuffer, "HEAD") ||
            bufferStartsWith(headerBuffer, "DELETE") ||
            // Actually 'OPTIONS'. But we are only guaranteed to have read six bytes at this point.
            bufferStartsWith(headerBuffer, "OPTION") ||
            bufferStartsWith(headerBuffer, "PATCH") ||
            bufferStartsWith(headerBuffer, "TRACE");
    }

    private static boolean bufferStartsWith(BytesReference buffer, String method) {
        char[] chars = method.toCharArray();
        for (int i = 0; i < chars.length; i++) {
            if (buffer.get(i) != chars[i]) {
                return false;
            }
        }
        return true;
    }

    /**
     * A helper exception to mark an incoming connection as potentially being HTTP
     * so an appropriate error code can be returned
     */
    public static class HttpOnTransportException extends ElasticsearchException {

        private HttpOnTransportException(String msg) {
            super(msg);
        }

        @Override
        public RestStatus status() {
            return RestStatus.BAD_REQUEST;
        }

        public HttpOnTransportException(StreamInput in) throws IOException {
            super(in);
        }
    }

    /**
     * This method handles the message receive part for both request and responses
     */
    public final void messageReceived(BytesReference reference, TcpChannel channel) throws IOException {
        String profileName = channel.getProfile();
        InetSocketAddress remoteAddress = channel.getRemoteAddress();
        int messageLengthBytes = reference.length();
        final int totalMessageSize = messageLengthBytes + TcpHeader.MARKER_BYTES_SIZE + TcpHeader.MESSAGE_LENGTH_SIZE;
        readBytesMetric.inc(totalMessageSize);
        // we have additional bytes to read, outside of the header
        boolean hasMessageBytesToRead = (totalMessageSize - TcpHeader.HEADER_SIZE) > 0;
        StreamInput streamIn = reference.streamInput();
        boolean success = false;
        try (ThreadContext.StoredContext tCtx = threadPool.getThreadContext().stashContext()) {
            long requestId = streamIn.readLong();
            byte status = streamIn.readByte();
            Version version = Version.fromId(streamIn.readInt());
            if (TransportStatus.isCompress(status) && hasMessageBytesToRead && streamIn.available() > 0) {
                Compressor compressor;
                try {
                    final int bytesConsumed = TcpHeader.REQUEST_ID_SIZE + TcpHeader.STATUS_SIZE + TcpHeader.VERSION_ID_SIZE;
                    compressor = CompressorFactory.compressor(reference.slice(bytesConsumed, reference.length() - bytesConsumed));
                } catch (NotCompressedException ex) {
                    int maxToRead = Math.min(reference.length(), 10);
                    StringBuilder sb = new StringBuilder("stream marked as compressed, but no compressor found, first [").append(maxToRead)
                        .append("] content bytes out of [").append(reference.length())
                        .append("] readable bytes with message size [").append(messageLengthBytes).append("] ").append("] are [");
                    for (int i = 0; i < maxToRead; i++) {
                        sb.append(reference.get(i)).append(",");
                    }
                    sb.append("]");
                    throw new IllegalStateException(sb.toString());
                }
                streamIn = compressor.streamInput(streamIn);
            }
            final boolean isHandshake = TransportStatus.isHandshake(status);
            ensureVersionCompatibility(version, this.version, isHandshake);
            streamIn = new NamedWriteableAwareStreamInput(streamIn, namedWriteableRegistry);
            streamIn.setVersion(version);
            threadPool.getThreadContext().readHeaders(streamIn);
            threadPool.getThreadContext().putTransient("_remote_address", remoteAddress);
            if (TransportStatus.isRequest(status)) {
                handleRequest(channel, profileName, streamIn, requestId, messageLengthBytes, version, remoteAddress, status);
            } else {
                final TransportResponseHandler<?> handler;
                if (isHandshake) {
                    handler = handshaker.removeHandlerForHandshake(requestId);
                } else {
                    TransportResponseHandler<? extends TransportResponse> theHandler =
                        responseHandlers.onResponseReceived(requestId, messageListener);
                    if (theHandler == null && TransportStatus.isError(status)) {
                        handler = handshaker.removeHandlerForHandshake(requestId);
                    } else {
                        handler = theHandler;
                    }
                }
                // ignore if its null, the service logs it
                if (handler != null) {
                    if (TransportStatus.isError(status)) {
                        handlerResponseError(streamIn, handler);
                    } else {
                        handleResponse(remoteAddress, streamIn, handler);
                    }
                    // Check the entire message has been read
                    final int nextByte = streamIn.read();
                    // calling read() is useful to make sure the message is fully read, even if there is an EOS marker
                    if (nextByte != -1) {
                        throw new IllegalStateException("Message not fully read (response) for requestId [" + requestId + "], handler ["
                            + handler + "], error [" + TransportStatus.isError(status) + "]; resetting");
                    }
                }
            }
            success = true;
        } finally {
            if (success) {
                IOUtils.close(streamIn);
            } else {
                IOUtils.closeWhileHandlingException(streamIn);
            }
        }
    }

    static void ensureVersionCompatibility(Version version, Version currentVersion, boolean isHandshake) {
        // for handshakes we are compatible with N-2 since otherwise we can't figure out our initial version
        // since we are compatible with N-1 and N+1 so we always send our minCompatVersion as the initial version in the
        // handshake. This looks odd but it's required to establish the connection correctly we check for real compatibility
        // once the connection is established
        final Version compatibilityVersion = isHandshake ? currentVersion.minimumCompatibilityVersion() : currentVersion;
        if (version.isCompatible(compatibilityVersion) == false) {
            final Version minCompatibilityVersion = isHandshake ? compatibilityVersion : compatibilityVersion.minimumCompatibilityVersion();
            String msg = "Received " + (isHandshake ? "handshake " : "") + "message from unsupported version: [";
            throw new IllegalStateException(msg + version + "] minimal compatible version is: [" + minCompatibilityVersion + "]");
        }
    }

    private <T extends TransportResponse> void handleResponse(InetSocketAddress remoteAddress, final StreamInput stream,
                                                              final TransportResponseHandler<T> handler) {
        final T response;
        try {
            response = handler.read(stream);
            response.remoteAddress(new TransportAddress(remoteAddress));
        } catch (Exception e) {
            handleException(handler, new TransportSerializationException(
                "Failed to deserialize response from handler [" + handler.getClass().getName() + "]", e));
            return;
        }
        threadPool.executor(handler.executor()).execute(new AbstractRunnable() {
            @Override
            public void onFailure(Exception e) {
                handleException(handler, new ResponseHandlerFailureTransportException(e));
            }

            @Override
            protected void doRun() throws Exception {
                handler.handleResponse(response);
            }
        });

    }

    /**
     * Executed for a received response error
     */
    private void handlerResponseError(StreamInput stream, final TransportResponseHandler handler) {
        Exception error;
        try {
            error = stream.readException();
        } catch (Exception e) {
            error = new TransportSerializationException("Failed to deserialize exception response from stream", e);
        }
        handleException(handler, error);
    }

    private void handleException(final TransportResponseHandler handler, Throwable error) {
        if (!(error instanceof RemoteTransportException)) {
            error = new RemoteTransportException(error.getMessage(), error);
        }
        final RemoteTransportException rtx = (RemoteTransportException) error;
        threadPool.executor(handler.executor()).execute(() -> {
            try {
                handler.handleException(rtx);
            } catch (Exception e) {
                logger.error(() -> new ParameterizedMessage("failed to handle exception response [{}]", handler), e);
            }
        });
    }

    protected String handleRequest(TcpChannel channel, String profileName, final StreamInput stream, long requestId,
                                   int messageLengthBytes, Version version, InetSocketAddress remoteAddress, byte status)
        throws IOException {
        final Set<String> features;
        if (version.onOrAfter(Version.V_6_3_0)) {
            features = Collections.unmodifiableSet(new TreeSet<>(Arrays.asList(stream.readStringArray())));
        } else {
            features = Collections.emptySet();
        }
        final String action = stream.readString();
        messageListener.onRequestReceived(requestId, action);
        TransportChannel transportChannel = null;
        try {
            if (TransportStatus.isHandshake(status)) {
                handshaker.handleHandshake(version, features, channel, requestId, stream);
            } else {
                final RequestHandlerRegistry reg = getRequestHandler(action);
                if (reg == null) {
                    throw new ActionNotFoundTransportException(action);
                }
                if (reg.canTripCircuitBreaker()) {
                    getInFlightRequestBreaker().addEstimateBytesAndMaybeBreak(messageLengthBytes, "<transport_request>");
                } else {
                    getInFlightRequestBreaker().addWithoutBreaking(messageLengthBytes);
                }
                transportChannel = new TcpTransportChannel(this, channel, transportName, action, requestId, version, features, profileName,
                    messageLengthBytes, TransportStatus.isCompress(status));
                final TransportRequest request = reg.newRequest(stream);
                request.remoteAddress(new TransportAddress(remoteAddress));
                // in case we throw an exception, i.e. when the limit is hit, we don't want to verify
                validateRequest(stream, requestId, action);
                threadPool.executor(reg.getExecutor()).execute(new RequestHandler(reg, request, transportChannel));
            }
        } catch (Exception e) {
            // the circuit breaker tripped
            if (transportChannel == null) {
                transportChannel = new TcpTransportChannel(this, channel, transportName, action, requestId, version, features,
                    profileName, 0, TransportStatus.isCompress(status));
            }
            try {
                transportChannel.sendResponse(e);
            } catch (IOException inner) {
                inner.addSuppressed(e);
                logger.warn(() -> new ParameterizedMessage("Failed to send error message back to client for action [{}]", action), inner);
            }
        }
        return action;
    }

    // This template method is needed to inject custom error checking logic in tests.
    protected void validateRequest(StreamInput stream, long requestId, String action) throws IOException {
        final int nextByte = stream.read();
        // calling read() is useful to make sure the message is fully read, even if there some kind of EOS marker
        if (nextByte != -1) {
            throw new IllegalStateException("Message not fully read (request) for requestId [" + requestId + "], action [" + action
                + "], available [" + stream.available() + "]; resetting");
        }
    }

    class RequestHandler extends AbstractRunnable {
        private final RequestHandlerRegistry reg;
        private final TransportRequest request;
        private final TransportChannel transportChannel;

        RequestHandler(RequestHandlerRegistry reg, TransportRequest request, TransportChannel transportChannel) {
            this.reg = reg;
            this.request = request;
            this.transportChannel = transportChannel;
        }

        @SuppressWarnings({"unchecked"})
        @Override
        protected void doRun() throws Exception {
            reg.processMessageReceived(request, transportChannel);
        }

        @Override
        public boolean isForceExecution() {
            return reg.isForceExecution();
        }

        @Override
        public void onFailure(Exception e) {
            if (lifecycleState() == Lifecycle.State.STARTED) {
                // we can only send a response transport is started....
                try {
                    transportChannel.sendResponse(e);
                } catch (Exception inner) {
                    inner.addSuppressed(e);
                    logger.warn(() -> new ParameterizedMessage(
                        "Failed to send error message back to client for action [{}]", reg.getAction()), inner);
                }
            }
        }
    }

    public void executeHandshake(DiscoveryNode node, TcpChannel channel, ConnectionProfile profile, ActionListener<Version> listener) {
        handshaker.sendHandshake(responseHandlers.newRequestId(), node, channel, profile.getHandshakeTimeout(), listener);
    }

    final TransportKeepAlive getKeepAlive() {
        return keepAlive;
    }

    final int getNumPendingHandshakes() {
        return handshaker.getNumPendingHandshakes();
    }

    final long getNumHandshakes() {
        return handshaker.getNumHandshakes();
    }

    /**
     * Ensures this transport is still started / open
     *
     * @throws IllegalStateException if the transport is not started / open
     */
    protected final void ensureOpen() {
        if (lifecycle.started() == false) {
            throw new IllegalStateException("transport has been stopped");
        }
    }

    @Override
    public final TransportStats getStats() {
        MeanMetric transmittedBytes = outboundHandler.getTransmittedBytes();
        return new TransportStats(acceptedChannels.size(), readBytesMetric.count(), readBytesMetric.sum(), transmittedBytes.count(),
            transmittedBytes.sum());
    }

    /**
     * Returns all profile settings for the given settings object
     */
    public static Set<ProfileSettings> getProfileSettings(Settings settings) {
        HashSet<ProfileSettings> profiles = new HashSet<>();
        boolean isDefaultSet = false;
        for (String profile : settings.getGroups("transport.profiles.", true).keySet()) {
            profiles.add(new ProfileSettings(settings, profile));
            if (TransportSettings.DEFAULT_PROFILE.equals(profile)) {
                isDefaultSet = true;
            }
        }
        if (isDefaultSet == false) {
            profiles.add(new ProfileSettings(settings, TransportSettings.DEFAULT_PROFILE));
        }
        return Collections.unmodifiableSet(profiles);
    }

    /**
     * Representation of a transport profile settings for a {@code transport.profiles.$profilename.*}
     */
    public static final class ProfileSettings {
        public final String profileName;
        public final boolean tcpNoDelay;
        public final boolean tcpKeepAlive;
        public final boolean reuseAddress;
        public final ByteSizeValue sendBufferSize;
        public final ByteSizeValue receiveBufferSize;
        public final List<String> bindHosts;
        public final List<String> publishHosts;
        public final String portOrRange;
        public final int publishPort;
        public final boolean isDefaultProfile;

        public ProfileSettings(Settings settings, String profileName) {
            this.profileName = profileName;
            isDefaultProfile = TransportSettings.DEFAULT_PROFILE.equals(profileName);
            tcpKeepAlive = TransportSettings.TCP_KEEP_ALIVE_PROFILE.getConcreteSettingForNamespace(profileName).get(settings);
            tcpNoDelay = TransportSettings.TCP_NO_DELAY_PROFILE.getConcreteSettingForNamespace(profileName).get(settings);
            reuseAddress = TransportSettings.TCP_REUSE_ADDRESS_PROFILE.getConcreteSettingForNamespace(profileName).get(settings);
            sendBufferSize = TransportSettings.TCP_SEND_BUFFER_SIZE_PROFILE.getConcreteSettingForNamespace(profileName).get(settings);
            receiveBufferSize = TransportSettings.TCP_RECEIVE_BUFFER_SIZE_PROFILE.getConcreteSettingForNamespace(profileName).get(settings);
            List<String> profileBindHosts = TransportSettings.BIND_HOST_PROFILE.getConcreteSettingForNamespace(profileName).get(settings);
            bindHosts = (profileBindHosts.isEmpty() ? NetworkService.GLOBAL_NETWORK_BIND_HOST_SETTING.get(settings) : profileBindHosts);
            publishHosts = TransportSettings.PUBLISH_HOST_PROFILE.getConcreteSettingForNamespace(profileName).get(settings);
            Setting<String> concretePort = TransportSettings.PORT_PROFILE.getConcreteSettingForNamespace(profileName);
            if (concretePort.exists(settings) == false && isDefaultProfile == false) {
                throw new IllegalStateException("profile [" + profileName + "] has no port configured");
            }
            portOrRange = TransportSettings.PORT_PROFILE.getConcreteSettingForNamespace(profileName).get(settings);
            publishPort = isDefaultProfile ? TransportSettings.PUBLISH_PORT.get(settings) :
                TransportSettings.PUBLISH_PORT_PROFILE.getConcreteSettingForNamespace(profileName).get(settings);
        }
    }

    private static final class DelegatingTransportMessageListener implements TransportMessageListener {

        private final List<TransportMessageListener> listeners = new CopyOnWriteArrayList<>();

        @Override
        public void onRequestReceived(long requestId, String action) {
            for (TransportMessageListener listener : listeners) {
                listener.onRequestReceived(requestId, action);
            }
        }

        @Override
        public void onResponseSent(long requestId, String action, TransportResponse response) {
            for (TransportMessageListener listener : listeners) {
                listener.onResponseSent(requestId, action, response);
            }
        }

        @Override
        public void onResponseSent(long requestId, String action, Exception error) {
            for (TransportMessageListener listener : listeners) {
                listener.onResponseSent(requestId, action, error);
            }
        }

        @Override
        public void onRequestSent(DiscoveryNode node, long requestId, String action, TransportRequest request,
                                  TransportRequestOptions finalOptions) {
            for (TransportMessageListener listener : listeners) {
                listener.onRequestSent(node, requestId, action, request, finalOptions);
            }
        }

        @Override
        public void onResponseReceived(long requestId, ResponseContext holder) {
            for (TransportMessageListener listener : listeners) {
                listener.onResponseReceived(requestId, holder);
            }
        }
    }

    @Override
    public final ResponseHandlers getResponseHandlers() {
        return responseHandlers;
    }

    @Override
    public final RequestHandlerRegistry<? extends TransportRequest> getRequestHandler(String action) {
        return requestHandlers.get(action);
    }

    private final class ChannelsConnectedListener implements ActionListener<Void> {

        private final DiscoveryNode node;
        private final ConnectionProfile connectionProfile;
        private final List<TcpChannel> channels;
        private final ActionListener<Transport.Connection> listener;
        private final CountDown countDown;

        private ChannelsConnectedListener(DiscoveryNode node, ConnectionProfile connectionProfile, List<TcpChannel> channels,
                                          ActionListener<Transport.Connection> listener) {
            this.node = node;
            this.connectionProfile = connectionProfile;
            this.channels = channels;
            this.listener = listener;
            this.countDown = new CountDown(channels.size());
        }

        @Override
        public void onResponse(Void v) {
            // Returns true if all connections have completed successfully
            if (countDown.countDown()) {
                final TcpChannel handshakeChannel = channels.get(0);
                try {
                    executeHandshake(node, handshakeChannel, connectionProfile, new ActionListener<Version>() {
                        @Override
                        public void onResponse(Version version) {
                            NodeChannels nodeChannels = new NodeChannels(node, channels, connectionProfile, version);
                            long relativeMillisTime = threadPool.relativeTimeInMillis();
                            nodeChannels.channels.forEach(ch -> {
                                // Mark the channel init time
                                ch.getChannelStats().markAccessed(relativeMillisTime);
                                ch.addCloseListener(ActionListener.wrap(nodeChannels::close));
                            });
                            keepAlive.registerNodeConnection(nodeChannels.channels, connectionProfile);
                            listener.onResponse(nodeChannels);
                        }

                        @Override
                        public void onFailure(Exception e) {
                            CloseableChannel.closeChannels(channels, false);

                            if (e instanceof ConnectTransportException) {
                                listener.onFailure(e);
                            } else {
                                listener.onFailure(new ConnectTransportException(node, "general node connection failure", e));
                            }
                        }
                    });
                } catch (Exception ex) {
                    CloseableChannel.closeChannels(channels, false);
                    listener.onFailure(ex);
                }
            }
        }

        @Override
        public void onFailure(Exception ex) {
            if (countDown.fastForward()) {
                CloseableChannel.closeChannels(channels, false);
                listener.onFailure(new ConnectTransportException(node, "connect_exception", ex));
            }
        }

        public void onTimeout() {
            if (countDown.fastForward()) {
                CloseableChannel.closeChannels(channels, false);
                listener.onFailure(new ConnectTransportException(node, "connect_timeout[" + connectionProfile.getConnectTimeout() + "]"));
            }
        }
    }
}<|MERGE_RESOLUTION|>--- conflicted
+++ resolved
@@ -28,12 +28,10 @@
 import org.elasticsearch.action.ActionListener;
 import org.elasticsearch.cluster.node.DiscoveryNode;
 import org.elasticsearch.common.Booleans;
-import org.elasticsearch.common.CheckedSupplier;
 import org.elasticsearch.common.Strings;
 import org.elasticsearch.common.breaker.CircuitBreaker;
 import org.elasticsearch.common.bytes.BytesArray;
 import org.elasticsearch.common.bytes.BytesReference;
-import org.elasticsearch.common.bytes.CompositeBytesReference;
 import org.elasticsearch.common.collect.MapBuilder;
 import org.elasticsearch.common.component.AbstractLifecycleComponent;
 import org.elasticsearch.common.component.Lifecycle;
@@ -779,64 +777,37 @@
         final long requestId,
         final String action,
         boolean compress,
-<<<<<<< HEAD
         boolean isHandshake) {
-        boolean compressMessage = compress || compressAllResponses;
-
-        Version version = Version.min(this.version, nodeVersion);
-        NetworkMessage.Response message = new NetworkMessage.Response(threadPool.getThreadContext(), features, response, version, requestId,
-            isHandshake, compressMessage);
-        ActionListener<Void> listener = ActionListener.wrap(() -> messageListener.onResponseSent(requestId, action, response));
-        outboundHandler.sendMessage(channel, message, listener);
-=======
-        byte status) throws IOException {
-
-        status = TransportStatus.setResponse(status);
-        ReleasableBytesStreamOutput bStream = new ReleasableBytesStreamOutput(bigArrays);
-        CompressibleBytesOutputStream stream = new CompressibleBytesOutputStream(bStream, compress);
-        boolean addedReleaseListener = false;
-        try {
-            if (compress) {
-                status = TransportStatus.setCompress(status);
-            }
-            threadPool.getThreadContext().writeTo(stream);
-            stream.setVersion(nodeVersion);
-            stream.setFeatures(features);
-            BytesReference message = buildMessage(requestId, status, nodeVersion, response, stream);
-
-            // this might be called in a different thread
-            ReleaseListener releaseListener = new ReleaseListener(stream,
-                () -> messageListener.onResponseSent(requestId, action, response));
-            internalSendMessage(channel, message, releaseListener);
-            addedReleaseListener = true;
-        } finally {
-            if (!addedReleaseListener) {
-                IOUtils.close(stream);
-            }
-        }
-    }
-
-    /**
-     * Writes the Tcp message header into a bytes reference.
-     *
-     * @param requestId       the request ID
-     * @param status          the request status
-     * @param protocolVersion the protocol version used to serialize the data in the message
-     * @param length          the payload length in bytes
-     * @see TcpHeader
-     */
-    private BytesReference buildHeader(long requestId, byte status, Version protocolVersion, int length) throws IOException {
-        try (BytesStreamOutput headerOutput = new BytesStreamOutput(TcpHeader.HEADER_SIZE)) {
-            headerOutput.setVersion(protocolVersion);
-            TcpHeader.writeHeader(headerOutput, requestId, status, protocolVersion, length);
-            final BytesReference bytes = headerOutput.bytes();
-            assert bytes.length() == TcpHeader.HEADER_SIZE : "header size mismatch expected: " + TcpHeader.HEADER_SIZE + " but was: "
-                + bytes.length();
-            return bytes;
-        }
-    }
->>>>>>> 7580d9d9
-
+
+//        Version version = Version.min(this.version, nodeVersion);
+//        NetworkMessage.Response message = new NetworkMessage.Response(threadPool.getThreadContext(), features, response, version, requestId,
+//            isHandshake, compress);
+//        ActionListener<Void> listener = ActionListener.wrap(() -> messageListener.onResponseSent(requestId, action, response));
+//        outboundHandler.sendMessage(channel, message, listener);
+//
+//        status = TransportStatus.setResponse(status);
+//        ReleasableBytesStreamOutput bStream = new ReleasableBytesStreamOutput(bigArrays);
+//        CompressibleBytesOutputStream stream = new CompressibleBytesOutputStream(bStream, compress);
+//        boolean addedReleaseListener = false;
+//        try {
+//            if (compress) {
+//                status = TransportStatus.setCompress(status);
+//            }
+//            threadPool.getThreadContext().writeTo(stream);
+//            stream.setVersion(nodeVersion);
+//            stream.setFeatures(features);
+//            BytesReference message = buildMessage(requestId, status, nodeVersion, response, stream);
+//
+//            // this might be called in a different thread
+//            ReleaseListener releaseListener = new ReleaseListener(stream,
+//                () -> messageListener.onResponseSent(requestId, action, response));
+//            internalSendMessage(channel, message, releaseListener);
+//            addedReleaseListener = true;
+//        } finally {
+//            if (!addedReleaseListener) {
+//                IOUtils.close(stream);
+//            }
+//        }
     }
 
     /**

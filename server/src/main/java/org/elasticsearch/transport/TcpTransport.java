/*
 * Copyright Elasticsearch B.V. and/or licensed to Elasticsearch B.V. under one
 * or more contributor license agreements. Licensed under the "Elastic License
 * 2.0", the "GNU Affero General Public License v3.0 only", and the "Server Side
 * Public License v 1"; you may not use this file except in compliance with, at
 * your election, the "Elastic License 2.0", the "GNU Affero General Public
 * License v3.0 only", or the "Server Side Public License, v 1".
 */
package org.elasticsearch.transport;

import org.apache.logging.log4j.Level;
import org.apache.logging.log4j.LogManager;
import org.apache.logging.log4j.Logger;
import org.apache.lucene.util.BytesRef;
import org.elasticsearch.Build;
import org.elasticsearch.ElasticsearchException;
import org.elasticsearch.TransportVersion;
import org.elasticsearch.action.ActionListener;
import org.elasticsearch.action.support.ThreadedActionListener;
import org.elasticsearch.cluster.node.DiscoveryNode;
import org.elasticsearch.common.Strings;
import org.elasticsearch.common.breaker.CircuitBreaker;
import org.elasticsearch.common.bytes.BytesArray;
import org.elasticsearch.common.bytes.BytesReference;
import org.elasticsearch.common.component.AbstractLifecycleComponent;
import org.elasticsearch.common.component.Lifecycle;
import org.elasticsearch.common.io.stream.NamedWriteableRegistry;
import org.elasticsearch.common.io.stream.RecyclerBytesStreamOutput;
import org.elasticsearch.common.io.stream.StreamInput;
import org.elasticsearch.common.metrics.ExponentialBucketHistogram;
import org.elasticsearch.common.network.CloseableChannel;
import org.elasticsearch.common.network.NetworkAddress;
import org.elasticsearch.common.network.NetworkService;
import org.elasticsearch.common.network.NetworkUtils;
import org.elasticsearch.common.recycler.Recycler;
import org.elasticsearch.common.settings.Setting;
import org.elasticsearch.common.settings.Settings;
import org.elasticsearch.common.transport.BoundTransportAddress;
import org.elasticsearch.common.transport.NetworkExceptionHelper;
import org.elasticsearch.common.transport.PortsRange;
import org.elasticsearch.common.transport.TransportAddress;
import org.elasticsearch.common.unit.ByteSizeValue;
import org.elasticsearch.common.util.PageCacheRecycler;
import org.elasticsearch.common.util.concurrent.ConcurrentCollections;
import org.elasticsearch.common.util.concurrent.CountDown;
import org.elasticsearch.core.TimeValue;
import org.elasticsearch.indices.breaker.CircuitBreakerService;
import org.elasticsearch.monitor.jvm.JvmInfo;
import org.elasticsearch.node.Node;
import org.elasticsearch.rest.RestStatus;
import org.elasticsearch.threadpool.ThreadPool;

import java.io.IOException;
import java.io.StreamCorruptedException;
import java.net.BindException;
import java.net.InetAddress;
import java.net.InetSocketAddress;
import java.net.UnknownHostException;
import java.nio.channels.CancelledKeyException;
import java.nio.charset.StandardCharsets;
import java.util.ArrayList;
import java.util.Arrays;
import java.util.Collections;
import java.util.EnumMap;
import java.util.HashMap;
import java.util.HashSet;
import java.util.List;
import java.util.Map;
import java.util.Objects;
import java.util.Set;
import java.util.concurrent.ConcurrentMap;
import java.util.concurrent.atomic.AtomicBoolean;
import java.util.concurrent.atomic.AtomicLong;
import java.util.concurrent.atomic.AtomicReference;
import java.util.concurrent.locks.ReadWriteLock;
import java.util.concurrent.locks.ReentrantReadWriteLock;
import java.util.function.Supplier;
import java.util.regex.Matcher;
import java.util.regex.Pattern;

import static java.util.Collections.unmodifiableMap;
import static org.elasticsearch.common.transport.NetworkExceptionHelper.isConnectException;
import static org.elasticsearch.common.util.concurrent.ConcurrentCollections.newConcurrentMap;
import static org.elasticsearch.core.Strings.format;
import static org.elasticsearch.transport.RemoteClusterPortSettings.REMOTE_CLUSTER_PROFILE;
import static org.elasticsearch.transport.RemoteClusterPortSettings.REMOTE_CLUSTER_SERVER_ENABLED;

public abstract class TcpTransport extends AbstractLifecycleComponent implements Transport {
    private static final Logger logger = LogManager.getLogger(TcpTransport.class);

    public static final String TRANSPORT_WORKER_THREAD_NAME_PREFIX = "transport_worker";

    // This is the number of bytes necessary to read the message size
    private static final int BYTES_NEEDED_FOR_MESSAGE_SIZE = TcpHeader.MARKER_BYTES_SIZE + TcpHeader.MESSAGE_LENGTH_SIZE;
    private static final long THIRTY_PER_HEAP_SIZE = (long) (JvmInfo.jvmInfo().getMem().getHeapMax().getBytes() * 0.3);

    final StatsTracker statsTracker = new StatsTracker();

    // this limit is per-address
    private static final int LIMIT_LOCAL_PORTS_COUNT = 6;

    // Deliberately unregistered, only used in unit tests. Copied to AbstractSimpleTransportTestCase#IGNORE_DESERIALIZATION_ERRORS_SETTING
    // so that tests in other packages can see it too.
    static final Setting<Boolean> IGNORE_DESERIALIZATION_ERRORS_SETTING = Setting.boolSetting(
        "transport.ignore_deserialization_errors",
        false,
        Setting.Property.NodeScope
    );

    private final boolean ignoreDeserializationErrors;

    protected final Settings settings;
    protected final ThreadPool threadPool;
    protected final Recycler<BytesRef> recycler;
    protected final NetworkService networkService;
    protected final Set<ProfileSettings> profileSettingsSet;
    protected final boolean rstOnClose;
    private final CircuitBreakerService circuitBreakerService;

    private final ConcurrentMap<String, BoundTransportAddress> profileBoundAddresses = newConcurrentMap();
    private final Map<String, List<TcpServerChannel>> serverChannels = newConcurrentMap();
    private final Set<TcpChannel> acceptedChannels = ConcurrentCollections.newConcurrentSet();

    // this lock is here to make sure we close this transport and disconnect all the client nodes
    // connections while no connect operations is going on
    private final ReadWriteLock closeLock = new ReentrantReadWriteLock();
    private volatile BoundTransportAddress boundAddress;

    private final TransportHandshaker handshaker;
    private final TransportKeepAlive keepAlive;
    private final ExponentialBucketHistogram outboundHandlingTimeMillisHistogram = new ExponentialBucketHistogram();
    private final OutboundHandler outboundHandler;
    private final InboundHandler inboundHandler;
    private final ResponseHandlers responseHandlers = new ResponseHandlers();
    private final RequestHandlers requestHandlers = new RequestHandlers();

    private final AtomicLong outboundConnectionCount = new AtomicLong(); // also used as a correlation ID for open/close logs

    @SuppressWarnings("this-escape")
    public TcpTransport(
        Settings settings,
        TransportVersion version,
        ThreadPool threadPool,
        PageCacheRecycler pageCacheRecycler,
        CircuitBreakerService circuitBreakerService,
        NamedWriteableRegistry namedWriteableRegistry,
        NetworkService networkService
    ) {
        this.settings = settings;
        this.profileSettingsSet = getProfileSettings(settings);
        this.threadPool = threadPool;
        this.circuitBreakerService = circuitBreakerService;
        this.networkService = networkService;
        String nodeName = Node.NODE_NAME_SETTING.get(settings);

        this.rstOnClose = TransportSettings.RST_ON_CLOSE.get(settings);

        this.recycler = createRecycler(settings, pageCacheRecycler);
        this.outboundHandler = new OutboundHandler(
            nodeName,
            version,
            statsTracker,
            threadPool,
            recycler,
            outboundHandlingTimeMillisHistogram,
            rstOnClose
        );

        ignoreDeserializationErrors = IGNORE_DESERIALIZATION_ERRORS_SETTING.get(settings);

        this.handshaker = new TransportHandshaker(
            version,
            threadPool,
            (node, channel, requestId, v) -> outboundHandler.sendRequest(
                node,
                channel,
                requestId,
                TransportHandshaker.HANDSHAKE_ACTION_NAME,
                new TransportHandshaker.HandshakeRequest(version, Build.current().version()),
                TransportRequestOptions.EMPTY,
                v,
                null,
                true
            ),
            ignoreDeserializationErrors
        );
        this.keepAlive = new TransportKeepAlive(threadPool, this.outboundHandler::sendBytes);
        this.inboundHandler = new InboundHandler(
            threadPool,
            outboundHandler,
            namedWriteableRegistry,
            handshaker,
            keepAlive,
            requestHandlers,
            responseHandlers,
            networkService.getHandlingTimeMillisHistogram(),
            ignoreDeserializationErrors
        );
    }

    public StatsTracker getStatsTracker() {
        return statsTracker;
    }

    public ThreadPool getThreadPool() {
        return threadPool;
    }

    public Supplier<CircuitBreaker> getInflightBreaker() {
        return () -> circuitBreakerService.getBreaker(CircuitBreaker.IN_FLIGHT_REQUESTS);
    }

    @Override
    public synchronized void setMessageListener(TransportMessageListener listener) {
        outboundHandler.setMessageListener(listener);
        inboundHandler.setMessageListener(listener);
    }

    @Override
    public void setSlowLogThreshold(TimeValue slowLogThreshold) {
        inboundHandler.setSlowLogThreshold(slowLogThreshold);
        outboundHandler.setSlowLogThreshold(slowLogThreshold);
    }

    /**
     * Only used in tests, see {@link #IGNORE_DESERIALIZATION_ERRORS_SETTING}.
     */
    public boolean ignoreDeserializationErrors() {
        return ignoreDeserializationErrors;
    }

    public final class NodeChannels extends CloseableConnection {
        private final Map<TransportRequestOptions.Type, ConnectionProfile.ConnectionTypeHandle> typeMapping;
        private final List<TcpChannel> channels;
        private final DiscoveryNode node;
        private final TransportVersion version;
        private final Compression.Enabled compress;
        private final Compression.Scheme compressionScheme;
        private final AtomicBoolean isClosing = new AtomicBoolean(false);

        NodeChannels(
            DiscoveryNode node,
            List<TcpChannel> channels,
            ConnectionProfile connectionProfile,
            TransportVersion handshakeVersion
        ) {
            this.node = node;
            this.channels = Collections.unmodifiableList(channels);
            assert channels.size() == connectionProfile.getNumConnections()
                : "expected channels size to be == " + connectionProfile.getNumConnections() + " but was: [" + channels.size() + "]";
            typeMapping = new EnumMap<>(TransportRequestOptions.Type.class);
            for (ConnectionProfile.ConnectionTypeHandle handle : connectionProfile.getHandles()) {
                for (TransportRequestOptions.Type type : handle.getTypes()) {
                    typeMapping.put(type, handle);
                }
            }
            version = handshakeVersion;
            compress = connectionProfile.getCompressionEnabled();
            compressionScheme = connectionProfile.getCompressionScheme();
        }

        @Override
        public TransportVersion getTransportVersion() {
            return version;
        }

        public List<TcpChannel> getChannels() {
            return channels;
        }

        public TcpChannel channel(TransportRequestOptions.Type type) {
            ConnectionProfile.ConnectionTypeHandle connectionTypeHandle = typeMapping.get(type);
            if (connectionTypeHandle == null) {
                throw new IllegalArgumentException("no type channel for [" + type + "]");
            }
            return connectionTypeHandle.getChannel(channels);
        }

        @Override
        public void close() {
            if (isClosing.compareAndSet(false, true)) {
                try {
                    boolean block = lifecycle.stopped() && Transports.isTransportThread(Thread.currentThread()) == false;
                    CloseableChannel.closeChannels(channels, block);
                } finally {
                    // Call the super method to trigger listeners
                    super.close();
                }
            }
        }

        @Override
        public DiscoveryNode getNode() {
            return this.node;
        }

        @Override
        public void sendRequest(long requestId, String action, TransportRequest request, TransportRequestOptions options)
            throws IOException, TransportException {
            if (isClosing.get()) {
                throw new NodeNotConnectedException(node, "connection already closed");
            }
            TcpChannel channel = channel(options.type());

            // In this is a proxy request, determine whether we want to compress based on the wrapped request
            final TransportRequest wrapped;
            if (request instanceof TransportActionProxy.ProxyRequest) {
                wrapped = ((TransportActionProxy.ProxyRequest<?>) request).wrapped;
            } else {
                wrapped = request;
            }

            final Compression.Scheme schemeToUse = getCompressionScheme(wrapped);
            assert false == RemoteClusterService.REMOTE_CLUSTER_HANDSHAKE_ACTION_NAME.equals(action)
                || REMOTE_CLUSTER_PROFILE.equals(channel.getProfile())
                : "remote cluster handshake can only be sent through RCS remote cluster connection";
            outboundHandler.sendRequest(node, channel, requestId, action, request, options, getTransportVersion(), schemeToUse, false);
        }

        private Compression.Scheme getCompressionScheme(TransportRequest request) {
            // We compress if total transport compression is enabled or if indexing_data transport compression
            // is enabled and the request is a RawIndexingDataTransportRequest which indicates it should be
            // compressed.
            final boolean shouldCompress = compress == Compression.Enabled.TRUE
                || (compress == Compression.Enabled.INDEXING_DATA
                    && request instanceof RawIndexingDataTransportRequest
                    && ((RawIndexingDataTransportRequest) request).isRawIndexingData());
            return shouldCompress ? compressionScheme : null;
        }

        @Override
        public String toString() {
            final StringBuilder stringBuilder = new StringBuilder();
            stringBuilder.append("NodeChannels[");
            node.appendDescriptionWithoutAttributes(stringBuilder);
            stringBuilder.append("]");
            return stringBuilder.toString();
        }
    }

    // This allows transport implementations to potentially override specific connection profiles. This
    // primarily exists for the test implementations.
    protected static ConnectionProfile maybeOverrideConnectionProfile(ConnectionProfile connectionProfile) {
        return connectionProfile;
    }

    protected Recycler<BytesRef> createRecycler(Settings settings, PageCacheRecycler pageCacheRecycler) {
        return new BytesRefRecycler(pageCacheRecycler);
    }

    @Override
    public void openConnection(DiscoveryNode node, ConnectionProfile profile, ActionListener<Transport.Connection> listener) {
        ActionListener.run(listener, l -> {
            Objects.requireNonNull(profile, "connection profile cannot be null");
            if (node == null) {
                throw new ConnectTransportException(null, "can't open connection to a null node");
            }
            final var finalProfile = maybeOverrideConnectionProfile(profile);
            if (closeLock.readLock().tryLock() == false) {
                ensureOpen();
                assert false : "should not get here ever because close-write-lock should only be held on shutdown";
                throw new ConnectTransportException(node, "failed to acquire close-read-lock");
            }
            try {
                ensureOpen();
                initiateConnection(node, finalProfile, l);
            } finally {
                closeLock.readLock().unlock();
            }
        });
    }

    private void initiateConnection(DiscoveryNode node, ConnectionProfile connectionProfile, ActionListener<Connection> listener) {
        int numConnections = connectionProfile.getNumConnections();
        assert numConnections > 0 : "A connection profile must be configured with at least one connection";

        final List<TcpChannel> channels = new ArrayList<>(numConnections);

        for (int i = 0; i < numConnections; ++i) {
            try {
                final TcpChannel channel = initiateChannel(node, connectionProfile);
                if (logger.isTraceEnabled()) {
                    channel.addConnectListener(new ChannelOpenTraceLogger(channel));
                }
                channels.add(channel);
            } catch (ConnectTransportException e) {
                CloseableChannel.closeChannels(channels, false);
                listener.onFailure(e);
                return;
            } catch (Exception e) {
                CloseableChannel.closeChannels(channels, false);
                listener.onFailure(new ConnectTransportException(node, "general node connection failure", e));
                return;
            }
        }

        ChannelsConnectedListener channelsConnectedListener = new ChannelsConnectedListener(
            node,
            connectionProfile,
            channels,
            new ThreadedActionListener<>(threadPool.generic(), listener)
        );

        for (TcpChannel channel : channels) {
            channel.addConnectListener(channelsConnectedListener);
        }

        TimeValue connectTimeout = connectionProfile.getConnectTimeout();
        threadPool.schedule(channelsConnectedListener::onTimeout, connectTimeout, threadPool.generic());
    }

    @Override
    public BoundTransportAddress boundAddress() {
        return this.boundAddress;
    }

    @Override
    public BoundTransportAddress boundRemoteIngressAddress() {
        return profileBoundAddresses().get(REMOTE_CLUSTER_PROFILE);
    }

    @Override
    public Map<String, BoundTransportAddress> profileBoundAddresses() {
        return unmodifiableMap(new HashMap<>(profileBoundAddresses));
    }

    @Override
    public List<String> getDefaultSeedAddresses() {
        List<String> local = new ArrayList<>();
        local.add("127.0.0.1");
        // check if v6 is supported, if so, v4 will also work via mapped addresses.
        if (NetworkUtils.SUPPORTS_V6) {
            local.add("[::1]"); // may get ports appended!
        }
        return local.stream()
            .flatMap(address -> Arrays.stream(defaultPortRange()).limit(LIMIT_LOCAL_PORTS_COUNT).mapToObj(port -> address + ":" + port))
            .toList();
    }

    protected void bindServer(ProfileSettings profileSettings) {
        // Bind and start to accept incoming connections.
        InetAddress[] hostAddresses;
        List<String> profileBindHosts = profileSettings.bindHosts;
        try {
            hostAddresses = networkService.resolveBindHostAddresses(profileBindHosts.toArray(Strings.EMPTY_ARRAY));
        } catch (IOException e) {
            throw new BindTransportException("Failed to resolve host " + profileBindHosts, e);
        }
        if (logger.isDebugEnabled()) {
            String[] addresses = new String[hostAddresses.length];
            for (int i = 0; i < hostAddresses.length; i++) {
                addresses[i] = NetworkAddress.format(hostAddresses[i]);
            }
            logger.debug("binding server bootstrap to: {}", (Object) addresses);
        }

        assert hostAddresses.length > 0;

        List<InetSocketAddress> boundAddresses = new ArrayList<>();
        for (InetAddress hostAddress : hostAddresses) {
            boundAddresses.add(bindToPort(profileSettings.profileName, hostAddress, profileSettings.portOrRange));
        }

        final BoundTransportAddress boundTransportAddress = createBoundTransportAddress(profileSettings, boundAddresses);

        if (profileSettings.isDefaultProfile) {
            this.boundAddress = boundTransportAddress;
        } else {
            profileBoundAddresses.put(profileSettings.profileName, boundTransportAddress);
        }
    }

    private InetSocketAddress bindToPort(final String name, final InetAddress hostAddress, String port) {
        PortsRange portsRange = new PortsRange(port);
        final AtomicReference<Exception> lastException = new AtomicReference<>();
        final AtomicReference<InetSocketAddress> boundSocket = new AtomicReference<>();
        if (closeLock.writeLock().tryLock() == false) {
            assert false; // can't be concurrently stopping and mustn't be opening any connections yet
            throw new IllegalStateException("failed to acquire close-write-lock");
        }
        try {
            // No need for locking here since Lifecycle objects can't move from STARTED to INITIALIZED
            if (lifecycle.initialized() == false && lifecycle.started() == false) {
                throw new IllegalStateException("transport has been stopped");
            }
            boolean success = portsRange.iterate(portNumber -> {
                try {
                    TcpServerChannel channel = bind(name, new InetSocketAddress(hostAddress, portNumber));
                    serverChannels.computeIfAbsent(name, k -> new ArrayList<>()).add(channel);
                    boundSocket.set(channel.getLocalAddress());
                } catch (Exception e) {
                    lastException.set(e);
                    return false;
                }
                return true;
            });
            if (success == false) {
                throw new BindTransportException(
                    "Failed to bind to " + NetworkAddress.format(hostAddress, portsRange),
                    lastException.get()
                );
            }
        } finally {
            closeLock.writeLock().unlock();
        }
        if (logger.isDebugEnabled()) {
            logger.debug("Bound profile [{}] to address {{}}", name, NetworkAddress.format(boundSocket.get()));
        }

        return boundSocket.get();
    }

    private BoundTransportAddress createBoundTransportAddress(ProfileSettings profileSettings, List<InetSocketAddress> boundAddresses) {
        String[] boundAddressesHostStrings = new String[boundAddresses.size()];
        TransportAddress[] transportBoundAddresses = new TransportAddress[boundAddresses.size()];
        for (int i = 0; i < boundAddresses.size(); i++) {
            InetSocketAddress nextAddress = boundAddresses.get(i);
            boundAddressesHostStrings[i] = nextAddress.getHostString();
            transportBoundAddresses[i] = new TransportAddress(nextAddress);
        }

        List<String> publishHosts = profileSettings.publishHosts;
        if (profileSettings.isDefaultProfile == false && publishHosts.isEmpty()) {
            publishHosts = Arrays.asList(boundAddressesHostStrings);
        }
        if (publishHosts.isEmpty()) {
            publishHosts = NetworkService.GLOBAL_NETWORK_PUBLISH_HOST_SETTING.get(settings);
        }

        final InetAddress publishInetAddress;
        try {
            publishInetAddress = networkService.resolvePublishHostAddresses(publishHosts.toArray(Strings.EMPTY_ARRAY));
        } catch (Exception e) {
            throw new BindTransportException("Failed to resolve publish address", e);
        }

        final int publishPort = resolvePublishPort(profileSettings, boundAddresses, publishInetAddress);
        final TransportAddress publishAddress = new TransportAddress(new InetSocketAddress(publishInetAddress, publishPort));
        return new BoundTransportAddress(transportBoundAddresses, publishAddress);
    }

    // package private for tests
    static int resolvePublishPort(ProfileSettings profileSettings, List<InetSocketAddress> boundAddresses, InetAddress publishInetAddress) {
        int publishPort = profileSettings.publishPort;

        // if port not explicitly provided, search for port of address in boundAddresses that matches publishInetAddress
        if (publishPort < 0) {
            for (InetSocketAddress boundAddress : boundAddresses) {
                InetAddress boundInetAddress = boundAddress.getAddress();
                if (boundInetAddress.isAnyLocalAddress() || boundInetAddress.equals(publishInetAddress)) {
                    publishPort = boundAddress.getPort();
                    break;
                }
            }
        }

        // if no matching boundAddress found, check if there is a unique port for all bound addresses
        if (publishPort < 0) {
            final Set<Integer> ports = new HashSet<>();
            for (InetSocketAddress boundAddress : boundAddresses) {
                ports.add(boundAddress.getPort());
            }
            if (ports.size() == 1) {
                publishPort = ports.iterator().next();
            }
        }

        if (publishPort < 0) {
            String profileExplanation = profileSettings.isDefaultProfile ? "" : " for profile " + profileSettings.profileName;
            throw new BindTransportException(
                "Failed to auto-resolve publish port"
                    + profileExplanation
                    + ", multiple bound addresses "
                    + boundAddresses
                    + " with distinct ports and none of them matched the publish address ("
                    + publishInetAddress
                    + "). "
                    + "Please specify a unique port by setting "
                    + TransportSettings.PORT.getKey()
                    + " or "
                    + TransportSettings.PUBLISH_PORT.getKey()
            );
        }
        return publishPort;
    }

    @Override
    public TransportAddress[] addressesFromString(String address) throws UnknownHostException {
        return parse(address, defaultPortRange()[0]);
    }

    private int[] defaultPortRange() {
        return new PortsRange(
            settings.get(
                TransportSettings.PORT_PROFILE.getConcreteSettingForNamespace(TransportSettings.DEFAULT_PROFILE).getKey(),
                TransportSettings.PORT.get(settings)
            )
        ).ports();
    }

    // this code is a take on guava's HostAndPort, like a HostAndPortRange

    // pattern for validating ipv6 bracket addresses.
    // not perfect, but PortsRange should take care of any port range validation, not a regex
    private static final Pattern BRACKET_PATTERN = Pattern.compile("^\\[(.*:.*)\\](?::([\\d\\-]*))?$");

    /**
     * parse a hostname+port spec into its equivalent addresses
     */
    static TransportAddress[] parse(String hostPortString, int defaultPort) throws UnknownHostException {
        Objects.requireNonNull(hostPortString);
        String host;
        String portString = null;

        if (hostPortString.startsWith("[")) {
            // Parse a bracketed host, typically an IPv6 literal.
            Matcher matcher = BRACKET_PATTERN.matcher(hostPortString);
            if (matcher.matches() == false) {
                throw new IllegalArgumentException("Invalid bracketed host/port range: " + hostPortString);
            }
            host = matcher.group(1);
            portString = matcher.group(2);  // could be null
        } else {
            int colonPos = hostPortString.indexOf(':');
            if (colonPos >= 0 && hostPortString.indexOf(':', colonPos + 1) == -1) {
                // Exactly 1 colon. Split into host:port.
                host = hostPortString.substring(0, colonPos);
                portString = hostPortString.substring(colonPos + 1);
            } else {
                // 0 or 2+ colons. Bare hostname or IPv6 literal.
                host = hostPortString;
                // 2+ colons and not bracketed: exception
                if (colonPos >= 0) {
                    throw new IllegalArgumentException("IPv6 addresses must be bracketed: " + hostPortString);
                }
            }
        }

        int port;
        // if port isn't specified, fill with the default
        if (portString == null || portString.isEmpty()) {
            port = defaultPort;
        } else {
            port = Integer.parseInt(portString);
        }

        return Arrays.stream(InetAddress.getAllByName(host))
            .distinct()
            .map(address -> new TransportAddress(address, port))
            .toArray(TransportAddress[]::new);
    }

    @Override
    protected final void doClose() {}

    @Override
    protected final void doStop() {
        assert Transports.assertNotTransportThread("Must not block transport thread that might be needed for closing channels below");
        assert threadPool.generic().isShutdown() == false : "Must stop transport before terminating underlying threadpool";
        closeLock.writeLock().lock();
        try {
            keepAlive.close();

            // first stop to accept any incoming connections so nobody can connect to this transport
            for (Map.Entry<String, List<TcpServerChannel>> entry : serverChannels.entrySet()) {
                String profile = entry.getKey();
                List<TcpServerChannel> channels = entry.getValue();
                ActionListener<Void> closeFailLogger = ActionListener.wrap(
                    c -> {},
                    e -> logger.warn(() -> "Error closing serverChannel for profile [" + profile + "]", e)
                );
                channels.forEach(c -> c.addCloseListener(closeFailLogger));
                CloseableChannel.closeChannels(channels, true);
            }
            serverChannels.clear();

            // close all of the incoming channels. The closeChannels method takes a list so we must convert the set.
            CloseableChannel.closeChannels(new ArrayList<>(acceptedChannels), true);
            acceptedChannels.clear();

            stopInternal();
        } finally {
            closeLock.writeLock().unlock();
        }
    }

    public void onException(TcpChannel channel, Exception e) {
        handleException(channel, e, lifecycle, outboundHandler);
    }

    // exposed for tests
    static void handleException(TcpChannel channel, Exception e, Lifecycle lifecycle, OutboundHandler outboundHandler) {

        // these exceptions mean the channel cannot be salvaged: disconnect the node so that we reset everything back to a known-good state
        boolean closeChannel = true;

        try {
            if (lifecycle.started() == false) {
                return;
            }

            final Level closeConnectionExceptionLevel = NetworkExceptionHelper.getCloseConnectionExceptionLevel(
                e,
                outboundHandler.rstOnClose()
            );
            if (closeConnectionExceptionLevel != Level.OFF) {
                if (closeConnectionExceptionLevel == Level.INFO && logger.isDebugEnabled() == false) {
                    logger.info(
                        "close connection exception caught on transport layer [{}], disconnecting from relevant node: {}",
                        channel,
                        e.getMessage()
                    );
                } else {
                    logger.log(
                        closeConnectionExceptionLevel,
                        () -> format(
                            "close connection exception caught on transport layer [%s], disconnecting from relevant node",
                            channel
                        ),
                        e
                    );
                }
            } else if (isConnectException(e)) {
                logger.debug(() -> "connect exception caught on transport layer [" + channel + "]", e);
            } else if (e instanceof BindException) {
                logger.debug(() -> "bind exception caught on transport layer [" + channel + "]", e);
            } else if (e instanceof CancelledKeyException) {
                logger.debug(
                    () -> format("cancelled key exception caught on transport layer [%s], disconnecting from relevant node", channel),
                    e
                );
            } else if (e instanceof HttpRequestOnTransportException) {
                // in this case the client is speaking HTTP so we can do something a bit more useful than simply closing the channel
                if (channel.isOpen()) {
                    outboundHandler.sendBytes(
                        channel,
                        new BytesArray(e.getMessage().getBytes(StandardCharsets.UTF_8)),
                        ActionListener.running(() -> CloseableChannel.closeChannel(channel))
                    );
                    closeChannel = false;
                }
            } else if (e instanceof StreamCorruptedException) {
                logger.warn(() -> format("%s, [%s], closing connection", e.getMessage(), channel));
            } else if (e instanceof TransportNotReadyException) {
                logger.debug(() -> format("%s on [%s], closing connection", e.getMessage(), channel));
            } else if (e instanceof HeaderValidationException headerValidationException) {
                Header header = headerValidationException.header;
                if (channel.isOpen()) {
                    outboundHandler.sendErrorResponse(
                        header.getVersion(),
                        channel,
                        header.getRequestId(),
                        header.getActionName(),
                        ResponseStatsConsumer.NONE,
                        headerValidationException.validationException
                    );
                }
            } else {
                logger.warn(() -> "exception caught on transport layer [" + channel + "], closing connection", e);
            }
        } finally {
            if (closeChannel) {
                CloseableChannel.closeChannel(channel);
            }
        }
    }

    protected static void onServerException(TcpServerChannel channel, Exception e) {
        if (e instanceof BindException) {
            logger.debug(() -> "bind exception from server channel caught on transport layer [" + channel + "]", e);
        } else {
            logger.error(() -> "exception from server channel caught on transport layer [" + channel + "]", e);
        }
    }

    protected void serverAcceptedChannel(TcpChannel channel) {
        boolean addedOnThisCall = acceptedChannels.add(channel);
        assert addedOnThisCall : "Channel should only be added to accepted channel set once";
        // Mark the channel init time
        channel.getChannelStats().markAccessed(threadPool.relativeTimeInMillis());
        channel.addCloseListener(ActionListener.running(() -> acceptedChannels.remove(channel)));
        logger.trace(() -> format("Tcp transport channel accepted: %s", channel));
    }

    /**
     * Binds to the given {@link InetSocketAddress}
     *
     * @param name    the profile name
     * @param address the address to bind to
     */
    protected abstract TcpServerChannel bind(String name, InetSocketAddress address) throws IOException;

    /**
     * Initiate a single tcp socket channel.
     *
     * @param node for the initiated connection
     * @param connectionProfile the connection profile to use when connecting to the node
     * @return the pending connection
     * @throws IOException if an I/O exception occurs while opening the channel
     */
    protected abstract TcpChannel initiateChannel(DiscoveryNode node, ConnectionProfile connectionProfile) throws IOException;

    /**
     * Called to tear down internal resources
     */
    protected abstract void stopInternal();

    /**
     * Handles inbound message that has been decoded.
     *
     * @param channel the channel the message is from
     * @param message the message
     */
    public void inboundMessage(TcpChannel channel, InboundMessage message) {
        try {
            inboundHandler.inboundMessage(channel, /* autocloses absent exception */ message);
            message = null;
        } catch (Exception e) {
            onException(channel, e);
        } finally {
            if (message != null) {
                message.close();
            }
        }
    }

    /**
     * Validates the first 6 bytes of the message header and returns the length of the message. If 6 bytes
     * are not available, it returns -1.
     *
     * @param networkBytes the will be read
     * @return the length of the message
     * @throws StreamCorruptedException              if the message header format is not recognized
     * @throws HttpRequestOnTransportException       if the message header appears to be an HTTP message
     * @throws IllegalArgumentException              if the message length is greater that the maximum allowed frame size.
     *                                               This is dependent on the available memory.
     */
    public static int readMessageLength(BytesReference networkBytes) throws IOException {
        if (networkBytes.length() < BYTES_NEEDED_FOR_MESSAGE_SIZE) {
            return -1;
        } else {
            return readHeaderBuffer(networkBytes);
        }
    }

    private static int readHeaderBuffer(BytesReference headerBuffer) throws IOException {
        if (headerBuffer.get(0) != 'E' || headerBuffer.get(1) != 'S') {
            if (appearsToBeHTTPRequest(headerBuffer)) {
                throw new HttpRequestOnTransportException("This is not an HTTP port");
            }

            if (appearsToBeHTTPResponse(headerBuffer)) {
                throw new StreamCorruptedException(
                    "received HTTP response on transport port, ensure that transport port (not "
                        + "HTTP port) of a remote node is specified in the configuration"
                );
            }

            String firstBytes = "("
                + Integer.toHexString(headerBuffer.get(0) & 0xFF)
                + ","
                + Integer.toHexString(headerBuffer.get(1) & 0xFF)
                + ","
                + Integer.toHexString(headerBuffer.get(2) & 0xFF)
                + ","
                + Integer.toHexString(headerBuffer.get(3) & 0xFF)
                + ")";

            if (appearsToBeTLS(headerBuffer)) {
                throw new StreamCorruptedException("SSL/TLS request received but SSL/TLS is not enabled on this node, got " + firstBytes);
            }

            throw new StreamCorruptedException("invalid internal transport message format, got " + firstBytes);
        }
        final int messageLength = headerBuffer.getInt(TcpHeader.MARKER_BYTES_SIZE);

        if (messageLength == TransportKeepAlive.PING_DATA_SIZE) {
            // This is a ping
            return 0;
        }

        if (messageLength <= 0) {
            throw new StreamCorruptedException("invalid data length: " + messageLength);
        }

        if (messageLength > THIRTY_PER_HEAP_SIZE) {
            throw new IllegalArgumentException(
                "illegal transport message of size ["
                    + ByteSizeValue.ofBytes(messageLength)
                    + "] which exceeds 30% of this node's heap size ["
                    + ByteSizeValue.ofBytes(THIRTY_PER_HEAP_SIZE)
                    + "], closing connection"
            );
        }

        return messageLength;
    }

    private static boolean appearsToBeHTTPRequest(BytesReference headerBuffer) {
        return bufferStartsWith(headerBuffer, "GET")
            || bufferStartsWith(headerBuffer, "POST")
            || bufferStartsWith(headerBuffer, "PUT")
            || bufferStartsWith(headerBuffer, "HEAD")
            || bufferStartsWith(headerBuffer, "DELETE")
            // Actually 'OPTIONS'. But we are only guaranteed to have read six bytes at this point.
            || bufferStartsWith(headerBuffer, "OPTION")
            || bufferStartsWith(headerBuffer, "PATCH")
            || bufferStartsWith(headerBuffer, "TRACE");
    }

    private static boolean appearsToBeHTTPResponse(BytesReference headerBuffer) {
        return bufferStartsWith(headerBuffer, "HTTP");
    }

    private static boolean appearsToBeTLS(BytesReference headerBuffer) {
        return headerBuffer.get(0) == 0x16 && headerBuffer.get(1) == 0x03;
    }

    private static boolean bufferStartsWith(BytesReference buffer, String method) {
        char[] chars = method.toCharArray();
        for (int i = 0; i < chars.length; i++) {
            if (buffer.get(i) != chars[i]) {
                return false;
            }
        }
        return true;
    }

    /**
     * A helper exception to mark an incoming connection as potentially being HTTP
     * so an appropriate error code can be returned
     */
    public static class HttpRequestOnTransportException extends ElasticsearchException {

        HttpRequestOnTransportException(String msg) {
            super(msg);
        }

        @Override
        public RestStatus status() {
            return RestStatus.BAD_REQUEST;
        }

        public HttpRequestOnTransportException(StreamInput in) throws IOException {
            super(in);
        }
    }

    public void executeHandshake(
        DiscoveryNode node,
        TcpChannel channel,
        ConnectionProfile profile,
        ActionListener<TransportVersion> listener
    ) {
        long requestId = responseHandlers.newRequestId();
        handshaker.sendHandshake(requestId, node, channel, profile.getHandshakeTimeout(), listener);
    }

    final TransportKeepAlive getKeepAlive() {
        return keepAlive;
    }

    final int getNumPendingHandshakes() {
        return handshaker.getNumPendingHandshakes();
    }

    final long getNumHandshakes() {
        return handshaker.getNumHandshakes();
    }

    final Set<TcpChannel> getAcceptedChannels() {
        return Collections.unmodifiableSet(acceptedChannels);
    }

    @Override
    public RecyclerBytesStreamOutput newNetworkBytesStream() {
        return new RecyclerBytesStreamOutput(recycler);
    }

    /**
     * Ensures this transport is still started / open
     *
     * @throws IllegalStateException if the transport is not started / open
     */
    private void ensureOpen() {
        if (lifecycle.started() == false) {
            throw new IllegalStateException("transport has been stopped");
        }
    }

    @Override
    public final TransportStats getStats() {
        final long bytesWritten = statsTracker.getBytesWritten();
        final long messagesSent = statsTracker.getMessagesSent();
        final long messagesReceived = statsTracker.getMessagesReceived();
        final long bytesRead = statsTracker.getBytesRead();
        return new TransportStats(
            acceptedChannels.size(),
            outboundConnectionCount.get(),
            messagesReceived,
            bytesRead,
            messagesSent,
            bytesWritten,
<<<<<<< HEAD
            networkService.getHandlingTimeMillisHistogram().getHistogram(),
            outboundHandlingTimeMillisHistogram.getHistogram(),
=======
            networkService.getHandlingTimeTracker().getSnapshot(),
            outboundHandlingTimeTracker.getSnapshot(),
>>>>>>> f1f74596
            requestHandlers.getStats()
        );
    }

    /**
     * Returns all profile settings for the given settings object
     */
    public static Set<ProfileSettings> getProfileSettings(Settings settings) {
        HashSet<ProfileSettings> profiles = new HashSet<>();
        // Process remote cluster port first so that errors are consistently reported if there
        // is direct usage of the _remote_cluster profile
        if (REMOTE_CLUSTER_SERVER_ENABLED.get(settings)) {
            profiles.add(RemoteClusterPortSettings.buildRemoteAccessProfileSettings(settings));
        }
        boolean isDefaultSet = false;
        for (String profile : settings.getGroups("transport.profiles.", true).keySet()) {
            profiles.add(new ProfileSettings(settings, profile));
            if (TransportSettings.DEFAULT_PROFILE.equals(profile)) {
                isDefaultSet = true;
            }
        }
        if (isDefaultSet == false) {
            profiles.add(new ProfileSettings(settings, TransportSettings.DEFAULT_PROFILE));
        }
        // Add the remote access profile
        return Collections.unmodifiableSet(profiles);
    }

    /**
     * Representation of a transport profile settings for a {@code transport.profiles.$profilename.*}
     */
    public static final class ProfileSettings {
        public final String profileName;
        public final boolean tcpNoDelay;
        public final boolean tcpKeepAlive;
        public final int tcpKeepIdle;
        public final int tcpKeepInterval;
        public final int tcpKeepCount;
        public final boolean reuseAddress;
        public final ByteSizeValue sendBufferSize;
        public final ByteSizeValue receiveBufferSize;
        public final List<String> bindHosts;
        public final List<String> publishHosts;
        public final String portOrRange;
        public final int publishPort;
        public final boolean isDefaultProfile;

        public ProfileSettings(Settings settings, String profileName) {
            this.profileName = profileName;
            isDefaultProfile = TransportSettings.DEFAULT_PROFILE.equals(profileName);
            tcpKeepAlive = TransportSettings.TCP_KEEP_ALIVE_PROFILE.getConcreteSettingForNamespace(profileName).get(settings);
            tcpKeepIdle = TransportSettings.TCP_KEEP_IDLE_PROFILE.getConcreteSettingForNamespace(profileName).get(settings);
            tcpKeepInterval = TransportSettings.TCP_KEEP_INTERVAL_PROFILE.getConcreteSettingForNamespace(profileName).get(settings);
            tcpKeepCount = TransportSettings.TCP_KEEP_COUNT_PROFILE.getConcreteSettingForNamespace(profileName).get(settings);
            tcpNoDelay = TransportSettings.TCP_NO_DELAY_PROFILE.getConcreteSettingForNamespace(profileName).get(settings);
            reuseAddress = TransportSettings.TCP_REUSE_ADDRESS_PROFILE.getConcreteSettingForNamespace(profileName).get(settings);
            sendBufferSize = TransportSettings.TCP_SEND_BUFFER_SIZE_PROFILE.getConcreteSettingForNamespace(profileName).get(settings);
            receiveBufferSize = TransportSettings.TCP_RECEIVE_BUFFER_SIZE_PROFILE.getConcreteSettingForNamespace(profileName).get(settings);
            List<String> profileBindHosts = TransportSettings.BIND_HOST_PROFILE.getConcreteSettingForNamespace(profileName).get(settings);
            bindHosts = (profileBindHosts.isEmpty() ? NetworkService.GLOBAL_NETWORK_BIND_HOST_SETTING.get(settings) : profileBindHosts);
            publishHosts = TransportSettings.PUBLISH_HOST_PROFILE.getConcreteSettingForNamespace(profileName).get(settings);
            Setting<String> concretePort = TransportSettings.PORT_PROFILE.getConcreteSettingForNamespace(profileName);
            if (concretePort.exists(settings) == false && isDefaultProfile == false) {
                throw new IllegalStateException("profile [" + profileName + "] has no port configured");
            }
            portOrRange = TransportSettings.PORT_PROFILE.getConcreteSettingForNamespace(profileName).get(settings);
            publishPort = isDefaultProfile
                ? TransportSettings.PUBLISH_PORT.get(settings)
                : TransportSettings.PUBLISH_PORT_PROFILE.getConcreteSettingForNamespace(profileName).get(settings);
        }
    }

    @Override
    public final ResponseHandlers getResponseHandlers() {
        return responseHandlers;
    }

    @Override
    public final RequestHandlers getRequestHandlers() {
        return requestHandlers;
    }

    private final class ChannelsConnectedListener implements ActionListener<Void> {

        private final DiscoveryNode node;
        private final ConnectionProfile connectionProfile;
        private final List<TcpChannel> channels;
        private final ActionListener<Transport.Connection> listener;
        private final CountDown countDown;

        private ChannelsConnectedListener(
            DiscoveryNode node,
            ConnectionProfile connectionProfile,
            List<TcpChannel> channels,
            ActionListener<Transport.Connection> listener
        ) {
            this.node = node;
            this.connectionProfile = connectionProfile;
            this.channels = channels;
            this.listener = listener;
            this.countDown = new CountDown(channels.size());
        }

        @Override
        public void onResponse(Void v) {
            // Returns true if all connections have completed successfully
            if (countDown.countDown()) {
                final TcpChannel handshakeChannel = channels.get(0);
                try {
                    executeHandshake(node, handshakeChannel, connectionProfile, ActionListener.wrap(responseVersion -> {
                        final long connectionId = outboundConnectionCount.incrementAndGet();
                        logger.debug("opened transport connection [{}] to [{}] using channels [{}]", connectionId, node, channels);
                        NodeChannels nodeChannels = new NodeChannels(node, channels, connectionProfile, responseVersion);
                        long relativeMillisTime = threadPool.relativeTimeInMillis();
                        nodeChannels.channels.forEach(ch -> {
                            // Mark the channel init time
                            ch.getChannelStats().markAccessed(relativeMillisTime);
                            ch.addCloseListener(ActionListener.running(nodeChannels::close));
                        });
                        keepAlive.registerNodeConnection(nodeChannels.channels, connectionProfile);
                        nodeChannels.addCloseListener(new ChannelCloseLogger(node, connectionId, relativeMillisTime));
                        listener.onResponse(nodeChannels);
                    },
                        e -> closeAndFail(
                            e instanceof ConnectTransportException
                                ? e
                                : new ConnectTransportException(node, "general node connection failure", e)
                        )
                    ));
                } catch (Exception ex) {
                    closeAndFail(ex);
                }
            }
        }

        @Override
        public void onFailure(Exception ex) {
            if (countDown.fastForward()) {
                closeAndFail(new ConnectTransportException(node, "connect_exception", ex));
            }
        }

        public void onTimeout() {
            if (countDown.fastForward()) {
                closeAndFail(new ConnectTransportException(node, "connect_timeout[" + connectionProfile.getConnectTimeout() + "]"));
            }
        }

        private void closeAndFail(Exception e) {
            try {
                CloseableChannel.closeChannels(channels, false);
            } catch (Exception ex) {
                e.addSuppressed(ex);
            } finally {
                listener.onFailure(e);
            }
        }
    }

    private class ChannelCloseLogger implements ActionListener<Void> {
        private final DiscoveryNode node;
        private final long connectionId;
        private final long openTimeMillis;

        ChannelCloseLogger(DiscoveryNode node, long connectionId, long openTimeMillis) {
            this.node = node;
            this.connectionId = connectionId;
            this.openTimeMillis = openTimeMillis;
        }

        @Override
        public void onResponse(Void ignored) {
            long closeTimeMillis = threadPool.relativeTimeInMillis();
            logger.debug("closed transport connection [{}] to [{}] with age [{}ms]", connectionId, node, closeTimeMillis - openTimeMillis);
        }

        @Override
        public void onFailure(Exception e) {
            assert false : e; // never called
        }
    }

    private static final class ChannelOpenTraceLogger implements ActionListener<Void> {
        private final TcpChannel channel;

        ChannelOpenTraceLogger(TcpChannel channel) {
            this.channel = channel;
        }

        @Override
        public void onResponse(Void unused) {
            logger.trace("Tcp transport channel opened: {}", channel);
        }

        @Override
        public void onFailure(Exception e) {
            // Connection failures are generally logged elsewhere, but go via the ChannelsConnectedListener which only captures the first
            // exception for each bundle of channels. If the ChannelOpenTraceLogger is installed then trace-logging is enabled so we can log
            // every failure.
            logger.trace(() -> format("failed to open transport channel: %s", channel), e);
        }
    }

}<|MERGE_RESOLUTION|>--- conflicted
+++ resolved
@@ -27,8 +27,8 @@
 import org.elasticsearch.common.io.stream.NamedWriteableRegistry;
 import org.elasticsearch.common.io.stream.RecyclerBytesStreamOutput;
 import org.elasticsearch.common.io.stream.StreamInput;
-import org.elasticsearch.common.metrics.ExponentialBucketHistogram;
 import org.elasticsearch.common.network.CloseableChannel;
+import org.elasticsearch.common.network.HandlingTimeTracker;
 import org.elasticsearch.common.network.NetworkAddress;
 import org.elasticsearch.common.network.NetworkService;
 import org.elasticsearch.common.network.NetworkUtils;
@@ -128,7 +128,7 @@
 
     private final TransportHandshaker handshaker;
     private final TransportKeepAlive keepAlive;
-    private final ExponentialBucketHistogram outboundHandlingTimeMillisHistogram = new ExponentialBucketHistogram();
+    private final HandlingTimeTracker outboundHandlingTimeTracker = new HandlingTimeTracker();
     private final OutboundHandler outboundHandler;
     private final InboundHandler inboundHandler;
     private final ResponseHandlers responseHandlers = new ResponseHandlers();
@@ -162,7 +162,7 @@
             statsTracker,
             threadPool,
             recycler,
-            outboundHandlingTimeMillisHistogram,
+            outboundHandlingTimeTracker,
             rstOnClose
         );
 
@@ -193,7 +193,7 @@
             keepAlive,
             requestHandlers,
             responseHandlers,
-            networkService.getHandlingTimeMillisHistogram(),
+            networkService.getHandlingTimeTracker(),
             ignoreDeserializationErrors
         );
     }
@@ -1001,13 +1001,8 @@
             bytesRead,
             messagesSent,
             bytesWritten,
-<<<<<<< HEAD
-            networkService.getHandlingTimeMillisHistogram().getHistogram(),
-            outboundHandlingTimeMillisHistogram.getHistogram(),
-=======
             networkService.getHandlingTimeTracker().getSnapshot(),
             outboundHandlingTimeTracker.getSnapshot(),
->>>>>>> f1f74596
             requestHandlers.getStats()
         );
     }

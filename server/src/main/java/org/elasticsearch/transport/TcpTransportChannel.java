/*
 * Licensed to Elasticsearch under one or more contributor
 * license agreements. See the NOTICE file distributed with
 * this work for additional information regarding copyright
 * ownership. Elasticsearch licenses this file to you under
 * the Apache License, Version 2.0 (the "License"); you may
 * not use this file except in compliance with the License.
 * You may obtain a copy of the License at
 *
 *    http://www.apache.org/licenses/LICENSE-2.0
 *
 * Unless required by applicable law or agreed to in writing,
 * software distributed under the License is distributed on an
 * "AS IS" BASIS, WITHOUT WARRANTIES OR CONDITIONS OF ANY
 * KIND, either express or implied.  See the License for the
 * specific language governing permissions and limitations
 * under the License.
 */

package org.elasticsearch.transport;

import org.elasticsearch.Version;
import org.elasticsearch.common.lease.Releasable;

import java.io.IOException;
import java.util.concurrent.atomic.AtomicBoolean;

public final class TcpTransportChannel implements TransportChannel {

    private final AtomicBoolean released = new AtomicBoolean();
    private final OutboundHandler outboundHandler;
    private final TcpChannel channel;
    private final String action;
    private final long requestId;
    private final Version version;
    private final boolean compressResponse;
<<<<<<< HEAD
    private final Releasable breakerRelease;

    TcpTransportChannel(OutboundHandler outboundHandler, TcpChannel channel, String action, long requestId, Version version,
                        boolean compressResponse, Releasable breakerRelease) {
=======
    private final boolean isHandshake;

    TcpTransportChannel(OutboundHandler outboundHandler, TcpChannel channel, String action, long requestId, Version version,
                        CircuitBreakerService breakerService, long reservedBytes, boolean compressResponse, boolean isHandshake) {
>>>>>>> 01dc110c
        this.version = version;
        this.channel = channel;
        this.outboundHandler = outboundHandler;
        this.action = action;
        this.requestId = requestId;
        this.compressResponse = compressResponse;
<<<<<<< HEAD
        this.breakerRelease = breakerRelease;
=======
        this.isHandshake = isHandshake;
>>>>>>> 01dc110c
    }

    @Override
    public String getProfileName() {
        return channel.getProfile();
    }

    @Override
    public void sendResponse(TransportResponse response) throws IOException {
        try {
            outboundHandler.sendResponse(version, channel, requestId, action, response, compressResponse, isHandshake);
        } finally {
            release(false);
        }
    }

    @Override
    public void sendResponse(Exception exception) throws IOException {
        try {
            outboundHandler.sendErrorResponse(version, channel, requestId, action, exception);
        } finally {
            release(true);
        }
    }

    private Exception releaseBy;

    private void release(boolean isExceptionResponse) {
        if (released.compareAndSet(false, true)) {
            assert (releaseBy = new Exception()) != null; // easier to debug if it's already closed
            breakerRelease.close();
        } else if (isExceptionResponse == false) {
            // only fail if we are not sending an error - we might send the error triggered by the previous
            // sendResponse call
            throw new IllegalStateException("reserved bytes are already released", releaseBy);
        }
    }

    @Override
    public String getChannelType() {
        return "transport";
    }

    @Override
    public Version getVersion() {
        return version;
    }

    public TcpChannel getChannel() {
        return channel;
    }
}
<|MERGE_RESOLUTION|>--- conflicted
+++ resolved
@@ -34,28 +34,19 @@
     private final long requestId;
     private final Version version;
     private final boolean compressResponse;
-<<<<<<< HEAD
+    private final boolean isHandshake;
     private final Releasable breakerRelease;
 
     TcpTransportChannel(OutboundHandler outboundHandler, TcpChannel channel, String action, long requestId, Version version,
-                        boolean compressResponse, Releasable breakerRelease) {
-=======
-    private final boolean isHandshake;
-
-    TcpTransportChannel(OutboundHandler outboundHandler, TcpChannel channel, String action, long requestId, Version version,
-                        CircuitBreakerService breakerService, long reservedBytes, boolean compressResponse, boolean isHandshake) {
->>>>>>> 01dc110c
+                        boolean compressResponse, boolean isHandshake, Releasable breakerRelease) {
         this.version = version;
         this.channel = channel;
         this.outboundHandler = outboundHandler;
         this.action = action;
         this.requestId = requestId;
         this.compressResponse = compressResponse;
-<<<<<<< HEAD
+        this.isHandshake = isHandshake;
         this.breakerRelease = breakerRelease;
-=======
-        this.isHandshake = isHandshake;
->>>>>>> 01dc110c
     }
 
     @Override

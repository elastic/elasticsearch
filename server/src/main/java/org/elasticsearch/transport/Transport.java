--- conflicted
+++ resolved
@@ -30,7 +30,6 @@
 import org.elasticsearch.common.transport.TransportAddress;
 import org.elasticsearch.common.util.concurrent.ConcurrentCollections;
 import org.elasticsearch.common.util.concurrent.ConcurrentMapLong;
-
 import java.io.Closeable;
 import java.io.IOException;
 import java.net.UnknownHostException;
@@ -53,13 +52,7 @@
      */
     RequestHandlerRegistry<? extends TransportRequest> getRequestHandler(String action);
 
-<<<<<<< HEAD
-    void addMessageListener(TransportMessageListener listener);
-
-    void removeMessageListener(TransportMessageListener listener);
-=======
     void setMessageListener(TransportMessageListener listener);
->>>>>>> 3d90fbc5
 
     /**
      * The address the transport is bound on.

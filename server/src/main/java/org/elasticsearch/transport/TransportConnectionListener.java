/*
 * Licensed to Elasticsearch under one or more contributor
 * license agreements. See the NOTICE file distributed with
 * this work for additional information regarding copyright
 * ownership. Elasticsearch licenses this file to you under
 * the Apache License, Version 2.0 (the "License"); you may
 * not use this file except in compliance with the License.
 * You may obtain a copy of the License at
 *
 *    http://www.apache.org/licenses/LICENSE-2.0
 *
 * Unless required by applicable law or agreed to in writing,
 * software distributed under the License is distributed on an
 * "AS IS" BASIS, WITHOUT WARRANTIES OR CONDITIONS OF ANY
 * KIND, either express or implied.  See the License for the
 * specific language governing permissions and limitations
 * under the License.
 */

package org.elasticsearch.transport;

import org.elasticsearch.cluster.node.DiscoveryNode;

/**
 * A listener interface that allows to react on transport events. All methods may be
 * executed on network threads. Consumers must fork in the case of long running or blocking
 * operations.
 */
public interface TransportConnectionListener {

    /**
     * Called once a connection was opened
     * @param connection the connection
     */
    default void onConnectionOpened(Transport.Connection connection) {}

    /**
     * Called once a connection ws closed.
     * @param connection the closed connection
     */
    default void onConnectionClosed(Transport.Connection connection) {}

    /**
<<<<<<< HEAD
     * Called for every response received
     * @param requestId the request id for this response
     * @param context the response context or null if the context was already processed ie. due to a timeout.
     */
    default void onResponseReceived(long requestId, Transport.ResponseContext context) {}

    /**
=======
>>>>>>> b6e95cde
     * Called once a node connection is opened and registered.
     */
    default void onNodeConnected(DiscoveryNode node) {}

    /**
     * Called once a node connection is closed and unregistered.
     */
    default void onNodeDisconnected(DiscoveryNode node) {}
}<|MERGE_RESOLUTION|>--- conflicted
+++ resolved
@@ -41,16 +41,6 @@
     default void onConnectionClosed(Transport.Connection connection) {}
 
     /**
-<<<<<<< HEAD
-     * Called for every response received
-     * @param requestId the request id for this response
-     * @param context the response context or null if the context was already processed ie. due to a timeout.
-     */
-    default void onResponseReceived(long requestId, Transport.ResponseContext context) {}
-
-    /**
-=======
->>>>>>> b6e95cde
      * Called once a node connection is opened and registered.
      */
     default void onNodeConnected(DiscoveryNode node) {}

--- conflicted
+++ resolved
@@ -39,11 +39,6 @@
         return remoteAddress;
     }
 
-<<<<<<< HEAD
-    public TransportMessage() {
-    }
-
-=======
     /**
      * Constructs a new empty transport message
      */
@@ -54,7 +49,6 @@
      * Constructs a new transport message with the data from the {@link StreamInput}. This is
      * currently a no-op
      */
->>>>>>> 6fd7ea71
     public TransportMessage(StreamInput in) throws IOException {
     }
 

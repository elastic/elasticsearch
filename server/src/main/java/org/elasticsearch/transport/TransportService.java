/*
 * Copyright Elasticsearch B.V. and/or licensed to Elasticsearch B.V. under one
 * or more contributor license agreements. Licensed under the Elastic License
 * 2.0 and the Server Side Public License, v 1; you may not use this file except
 * in compliance with, at your election, the Elastic License 2.0 or the Server
 * Side Public License, v 1.
 */

package org.elasticsearch.transport;

import org.apache.logging.log4j.LogManager;
import org.apache.logging.log4j.Logger;
import org.elasticsearch.Build;
import org.elasticsearch.Version;
import org.elasticsearch.action.ActionListener;
import org.elasticsearch.action.ActionListenerResponseHandler;
import org.elasticsearch.cluster.ClusterName;
import org.elasticsearch.cluster.node.DiscoveryNode;
import org.elasticsearch.common.Strings;
import org.elasticsearch.common.component.AbstractLifecycleComponent;
import org.elasticsearch.common.io.stream.RecyclerBytesStreamOutput;
import org.elasticsearch.common.io.stream.StreamInput;
import org.elasticsearch.common.io.stream.StreamOutput;
import org.elasticsearch.common.io.stream.Writeable;
import org.elasticsearch.common.logging.Loggers;
import org.elasticsearch.common.regex.Regex;
import org.elasticsearch.common.settings.ClusterSettings;
import org.elasticsearch.common.settings.Settings;
import org.elasticsearch.common.transport.BoundTransportAddress;
import org.elasticsearch.common.transport.TransportAddress;
import org.elasticsearch.common.util.concurrent.AbstractRunnable;
import org.elasticsearch.common.util.concurrent.ThreadContext;
import org.elasticsearch.core.AbstractRefCounted;
import org.elasticsearch.core.IOUtils;
import org.elasticsearch.core.Nullable;
import org.elasticsearch.core.Releasable;
import org.elasticsearch.core.TimeValue;
import org.elasticsearch.node.NodeClosedException;
import org.elasticsearch.node.ReportingService;
import org.elasticsearch.tasks.Task;
import org.elasticsearch.tasks.TaskManager;
import org.elasticsearch.threadpool.Scheduler;
import org.elasticsearch.threadpool.ThreadPool;
import org.elasticsearch.tracing.Tracer;

import java.io.IOException;
import java.io.UncheckedIOException;
import java.net.UnknownHostException;
import java.util.Collections;
import java.util.LinkedHashMap;
import java.util.List;
import java.util.Map;
import java.util.Objects;
import java.util.Set;
import java.util.concurrent.CopyOnWriteArrayList;
import java.util.concurrent.CountDownLatch;
import java.util.concurrent.TimeUnit;
import java.util.concurrent.atomic.AtomicBoolean;
import java.util.function.Function;
import java.util.function.Predicate;
import java.util.function.Supplier;

import static org.elasticsearch.core.Strings.format;

public class TransportService extends AbstractLifecycleComponent
    implements
        ReportingService<TransportInfo>,
        TransportMessageListener,
        TransportConnectionListener {

    private static final Logger logger = LogManager.getLogger(TransportService.class);

    public static final String DIRECT_RESPONSE_PROFILE = ".direct";
    public static final String HANDSHAKE_ACTION_NAME = "internal:transport/handshake";

    private final AtomicBoolean handleIncomingRequests = new AtomicBoolean();
    private final DelegatingTransportMessageListener messageListener = new DelegatingTransportMessageListener();
    protected final Transport transport;
    protected final ConnectionManager connectionManager;
    protected final ThreadPool threadPool;
    protected final ClusterName clusterName;
    protected final TaskManager taskManager;
    private final TransportInterceptor.AsyncSender asyncSender;
    private final Function<BoundTransportAddress, DiscoveryNode> localNodeFactory;
    private final boolean remoteClusterClient;
    private final Transport.ResponseHandlers responseHandlers;
    private final TransportInterceptor interceptor;

    private final PendingDirectHandlers pendingDirectHandlers = new PendingDirectHandlers();

    // An LRU (don't really care about concurrency here) that holds the latest timed out requests so if they
    // do show up, we can print more descriptive information about them
    final Map<Long, TimeoutInfoHolder> timeoutInfoHandlers = Collections.synchronizedMap(
        new LinkedHashMap<Long, TimeoutInfoHolder>(100, .75F, true) {
            @Override
            protected boolean removeEldestEntry(Map.Entry<Long, TimeoutInfoHolder> eldest) {
                return size() > 100;
            }
        }
    );

    public static final TransportInterceptor NOOP_TRANSPORT_INTERCEPTOR = new TransportInterceptor() {
    };

    // tracer log

    private final Logger tracerLog;
    private final Tracer tracer;

    volatile String[] tracerLogInclude;
    volatile String[] tracerLogExclude;

    private final RemoteClusterService remoteClusterService;

    /** if set will call requests sent to this id to shortcut and executed locally */
    volatile DiscoveryNode localNode = null;
    private final Transport.Connection localNodeConnection = new Transport.Connection() {
        @Override
        public DiscoveryNode getNode() {
            return localNode;
        }

        @Override
        public void sendRequest(long requestId, String action, TransportRequest request, TransportRequestOptions options) {
            sendLocalRequest(requestId, action, request, options);
        }

        @Override
        public void addCloseListener(ActionListener<Void> listener) {}

        @Override
        public void addRemovedListener(ActionListener<Void> listener) {}

        @Override
        public boolean isClosed() {
            return false;
        }

        @Override
        public void close() {
            assert false : "should not close the local node connection";
        }

        @Override
        public void incRef() {}

        @Override
        public boolean tryIncRef() {
            return true;
        }

        @Override
        public boolean decRef() {
            return false;
        }

        @Override
        public boolean hasReferences() {
            return true;
        }

        @Override
        public void onRemoved() {
            assert false : "should not remove the local node connection";
        }

        @Override
        public String toString() {
            return "local node connection";
        }
    };

    public TransportService(
        Settings settings,
        Transport transport,
        ThreadPool threadPool,
        TransportInterceptor transportInterceptor,
        Function<BoundTransportAddress, DiscoveryNode> localNodeFactory,
        @Nullable ClusterSettings clusterSettings,
        Set<String> taskHeaders
    ) {
        this(settings, transport, threadPool, transportInterceptor, localNodeFactory, clusterSettings, taskHeaders, Tracer.NOOP);
    }

    /**
     * Build the service.
     *
     * @param clusterSettings if non null, the {@linkplain TransportService} will register with the {@link ClusterSettings} for settings
     *    updates for {@link TransportSettings#TRACE_LOG_EXCLUDE_SETTING} and {@link TransportSettings#TRACE_LOG_INCLUDE_SETTING}.
     */
    public TransportService(
        Settings settings,
        Transport transport,
        ThreadPool threadPool,
        TransportInterceptor transportInterceptor,
        Function<BoundTransportAddress, DiscoveryNode> localNodeFactory,
        @Nullable ClusterSettings clusterSettings,
        TaskManager taskManager,
        Tracer tracer
    ) {
        this(
            settings,
            transport,
            threadPool,
            transportInterceptor,
            localNodeFactory,
            clusterSettings,
            new ClusterConnectionManager(settings, transport, threadPool.getThreadContext()),
            taskManager,
            tracer
        );
    }

    // NOTE: Only for use in tests
    public TransportService(
        Settings settings,
        Transport transport,
        ThreadPool threadPool,
        TransportInterceptor transportInterceptor,
        Function<BoundTransportAddress, DiscoveryNode> localNodeFactory,
        @Nullable ClusterSettings clusterSettings,
        Set<String> taskHeaders,
        Tracer tracer
    ) {
        this(
            settings,
            transport,
            threadPool,
            transportInterceptor,
            localNodeFactory,
            clusterSettings,
            new ClusterConnectionManager(settings, transport, threadPool.getThreadContext()),
            new TaskManager(settings, threadPool, taskHeaders),
            tracer
        );
    }

    public TransportService(
        Settings settings,
        Transport transport,
        ThreadPool threadPool,
        TransportInterceptor transportInterceptor,
        Function<BoundTransportAddress, DiscoveryNode> localNodeFactory,
        @Nullable ClusterSettings clusterSettings,
        ConnectionManager connectionManager,
        TaskManager taskManger,
        Tracer tracer
    ) {
        this.transport = transport;
        transport.setSlowLogThreshold(TransportSettings.SLOW_OPERATION_THRESHOLD_SETTING.get(settings));
        this.threadPool = threadPool;
        this.localNodeFactory = localNodeFactory;
        this.connectionManager = connectionManager;
        this.tracer = tracer;
        this.clusterName = ClusterName.CLUSTER_NAME_SETTING.get(settings);
        setTracerLogInclude(TransportSettings.TRACE_LOG_INCLUDE_SETTING.get(settings));
        setTracerLogExclude(TransportSettings.TRACE_LOG_EXCLUDE_SETTING.get(settings));
        tracerLog = Loggers.getLogger(logger, ".tracer");
        this.taskManager = taskManger;
        this.interceptor = transportInterceptor;
        this.asyncSender = interceptor.interceptSender(this::sendRequestInternal);
        this.remoteClusterClient = DiscoveryNode.isRemoteClusterClient(settings);
        remoteClusterService = new RemoteClusterService(settings, this);
        responseHandlers = transport.getResponseHandlers();
        if (clusterSettings != null) {
            clusterSettings.addSettingsUpdateConsumer(TransportSettings.TRACE_LOG_INCLUDE_SETTING, this::setTracerLogInclude);
            clusterSettings.addSettingsUpdateConsumer(TransportSettings.TRACE_LOG_EXCLUDE_SETTING, this::setTracerLogExclude);
            if (remoteClusterClient) {
                remoteClusterService.listenForUpdates(clusterSettings);
            }
            clusterSettings.addSettingsUpdateConsumer(TransportSettings.SLOW_OPERATION_THRESHOLD_SETTING, transport::setSlowLogThreshold);
        }
        registerRequestHandler(
            HANDSHAKE_ACTION_NAME,
            ThreadPool.Names.SAME,
            false,
            false,
            HandshakeRequest::new,
            (request, channel, task) -> channel.sendResponse(
                new HandshakeResponse(localNode.getVersion(), Build.CURRENT.hash(), localNode, clusterName)
            )
        );
    }

    public RemoteClusterService getRemoteClusterService() {
        return remoteClusterService;
    }

    public DiscoveryNode getLocalNode() {
        return localNode;
    }

    public Transport.Connection getLocalNodeConnection() {
        return localNodeConnection;
    }

    public TaskManager getTaskManager() {
        return taskManager;
    }

    void setTracerLogInclude(List<String> tracerLogInclude) {
        this.tracerLogInclude = tracerLogInclude.toArray(Strings.EMPTY_ARRAY);
    }

    void setTracerLogExclude(List<String> tracerLogExclude) {
        this.tracerLogExclude = tracerLogExclude.toArray(Strings.EMPTY_ARRAY);
    }

    @Override
    protected void doStart() {
        transport.setMessageListener(this);
        connectionManager.addListener(this);
        transport.start();
        if (transport.boundAddress() != null && logger.isInfoEnabled()) {
            logger.info("{}", transport.boundAddress());
            for (Map.Entry<String, BoundTransportAddress> entry : transport.profileBoundAddresses().entrySet()) {
                logger.info("profile [{}]: {}", entry.getKey(), entry.getValue());
            }
        }
        localNode = localNodeFactory.apply(transport.boundAddress());

        if (remoteClusterClient) {
            // here we start to connect to the remote clusters
            remoteClusterService.initializeRemoteClusters();
        }
    }

    @Override
    protected void doStop() {
        try {
            IOUtils.close(connectionManager, remoteClusterService, transport::stop, pendingDirectHandlers::stop);
        } catch (IOException e) {
            throw new UncheckedIOException(e);
        } finally {
            // The underlying transport has stopped which closed all the connections to remote nodes and hence completed all their handlers,
            // but there may still be pending handlers for node-local requests since this connection is not closed, and we may also
            // (briefly) track handlers for requests which are sent concurrently with stopping even though the underlying connection is
            // now closed. We complete all these outstanding handlers here:
            for (final Transport.ResponseContext<?> holderToNotify : responseHandlers.prune(h -> true)) {
                try {
                    final TransportResponseHandler<?> handler = holderToNotify.handler();
                    final var targetNode = holderToNotify.connection().getNode();

                    assert transport instanceof TcpTransport == false
                        /* other transports (used in tests) may not implement the proper close-connection behaviour. TODO fix this. */
                        || targetNode.equals(localNode)
                        /* local node connection cannot be closed so may still have pending handlers */
                        || holderToNotify.connection().isClosed()
                        /* connections to remote nodes must be closed by this point but could still have pending handlers */
                        : "expected only responses for local "
                            + localNode
                            + " but found handler for ["
                            + holderToNotify.action()
                            + "] on open connection to "
                            + targetNode;

                    final var exception = new SendRequestTransportException(
                        targetNode,
                        holderToNotify.action(),
                        new NodeClosedException(localNode)
                    );
                    final var executor = handler.executor();
                    if (executor.equals(ThreadPool.Names.SAME)) {
                        handler.handleException(exception);
                    } else {
                        threadPool.executor(executor).execute(new ForkingResponseHandlerRunnable(handler, exception) {
                            @Override
                            protected void doRun() {
                                handler.handleException(exception);
                            }
                        });
                    }
                } catch (Exception e) {
                    assert false : e;
                    logger.warn(() -> format("failed to notify response handler on shutdown, action: %s", holderToNotify.action()), e);
                }
            }
        }
    }

    @Override
    protected void doClose() throws IOException {
        transport.close();
    }

    /**
     * Start accepting incoming requests.
     *
     * The transport service starts before it's ready to accept incoming requests because we need to know the address(es) to which we are
     * bound, which means we have to actually bind to them and start accepting incoming connections. However until this method is called we
     * reject any incoming requests, including handshakes, by closing the connection.
     */
    public final void acceptIncomingRequests() {
        final boolean startedWithThisCall = handleIncomingRequests.compareAndSet(false, true);
        assert startedWithThisCall : "transport service was already accepting incoming requests";
        logger.debug("now accepting incoming requests");
    }

    @Override
    public TransportInfo info() {
        BoundTransportAddress boundTransportAddress = boundAddress();
        if (boundTransportAddress == null) {
            return null;
        }
        return new TransportInfo(boundTransportAddress, transport.profileBoundAddresses());
    }

    public TransportStats stats() {
        return transport.getStats();
    }

    public boolean isTransportSecure() {
        return transport.isSecure();
    }

    public BoundTransportAddress boundAddress() {
        return transport.boundAddress();
    }

    public List<String> getDefaultSeedAddresses() {
        return transport.getDefaultSeedAddresses();
    }

    /**
     * Returns <code>true</code> iff the given node is already connected.
     */
    public boolean nodeConnected(DiscoveryNode node) {
        return isLocalNode(node) || connectionManager.nodeConnected(node);
    }

    /**
     * Connect to the specified node with the given connection profile.
     * The ActionListener will be called on the calling thread or the generic thread pool.
     *
     * @param node the node to connect to
     * @param listener the action listener to notify
     */
    public void connectToNode(DiscoveryNode node, ActionListener<Releasable> listener) throws ConnectTransportException {
        connectToNode(node, null, listener);
    }

    /**
     * Connect to the specified node with the given connection profile.
     * The ActionListener will be called on the calling thread or the generic thread pool.
     *
     * @param node the node to connect to
     * @param connectionProfile the connection profile to use when connecting to this node
     * @param listener the action listener to notify
     */
    public void connectToNode(final DiscoveryNode node, ConnectionProfile connectionProfile, ActionListener<Releasable> listener) {
        if (isLocalNode(node)) {
            listener.onResponse(null);
            return;
        }
        connectionManager.connectToNode(node, connectionProfile, connectionValidator(node), listener);
    }

    public ConnectionManager.ConnectionValidator connectionValidator(DiscoveryNode node) {
        return (newConnection, actualProfile, listener) -> {
            // We don't validate cluster names to allow for CCS connections.
            handshake(newConnection, actualProfile.getHandshakeTimeout(), cn -> true, listener.map(resp -> {
                final DiscoveryNode remote = resp.discoveryNode;
                if (node.equals(remote) == false) {
                    throw new ConnectTransportException(node, "handshake failed. unexpected remote node " + remote);
                }
                return null;
            }));
        };
    }

    /**
     * Establishes a new connection to the given node. The connection is NOT maintained by this service, it's the callers
     * responsibility to close the connection once it goes out of scope.
     * The ActionListener will be called on the calling thread or the generic thread pool.
     * @param node the node to connect to
     * @param connectionProfile the connection profile to use
     * @param listener the action listener to notify
     */
    public void openConnection(
        final DiscoveryNode node,
        ConnectionProfile connectionProfile,
        ActionListener<Transport.Connection> listener
    ) {
        if (isLocalNode(node)) {
            listener.onResponse(localNodeConnection);
        } else {
            connectionManager.openConnection(node, connectionProfile, listener);
        }
    }

    /**
     * Executes a high-level handshake using the given connection
     * and returns the discovery node of the node the connection
     * was established with. The handshake will fail if the cluster
     * name on the target node mismatches the local cluster name.
     * The ActionListener will be called on the calling thread or the generic thread pool.
     *
     * @param connection       the connection to a specific node
     * @param handshakeTimeout handshake timeout
     * @param listener         action listener to notify
     * @throws ConnectTransportException if the connection failed
     * @throws IllegalStateException if the handshake failed
     */
    public void handshake(
        final Transport.Connection connection,
        final TimeValue handshakeTimeout,
        final ActionListener<DiscoveryNode> listener
    ) {
        handshake(connection, handshakeTimeout, clusterName.getEqualityPredicate(), listener.map(HandshakeResponse::getDiscoveryNode));
    }

    /**
     * Executes a high-level handshake using the given connection
     * and returns the discovery node of the node the connection
     * was established with. The handshake will fail if the cluster
     * name on the target node doesn't match the local cluster name.
     * The ActionListener will be called on the calling thread or the generic thread pool.
     *
     * @param connection       the connection to a specific node
     * @param handshakeTimeout handshake timeout
     * @param clusterNamePredicate cluster name validation predicate
     * @param listener         action listener to notify
     * @throws IllegalStateException if the handshake failed
     */
    public void handshake(
        final Transport.Connection connection,
        final TimeValue handshakeTimeout,
        Predicate<ClusterName> clusterNamePredicate,
        final ActionListener<HandshakeResponse> listener
    ) {
        final DiscoveryNode node = connection.getNode();
        sendRequest(
            connection,
            HANDSHAKE_ACTION_NAME,
            HandshakeRequest.INSTANCE,
            TransportRequestOptions.timeout(handshakeTimeout),
            new ActionListenerResponseHandler<>(listener.delegateFailure((l, response) -> {
                if (clusterNamePredicate.test(response.clusterName) == false) {
                    l.onFailure(
                        new IllegalStateException(
                            "handshake with ["
                                + node
                                + "] failed: remote cluster name ["
                                + response.clusterName.value()
                                + "] does not match "
                                + clusterNamePredicate
                        )
                    );
                } else if (response.version.isCompatible(localNode.getVersion()) == false) {
                    l.onFailure(
                        new IllegalStateException(
                            "handshake with ["
                                + node
                                + "] failed: remote node version ["
                                + response.version
                                + "] is incompatible with local node version ["
                                + localNode.getVersion()
                                + "]"
                        )
                    );
                } else {
                    l.onResponse(response);
                }
            }), HandshakeResponse::new, ThreadPool.Names.GENERIC)
        );
    }

    public ConnectionManager getConnectionManager() {
        return connectionManager;
    }

    public RecyclerBytesStreamOutput newNetworkBytesStream() {
        return transport.newNetworkBytesStream();
    }

    static class HandshakeRequest extends TransportRequest {

        public static final HandshakeRequest INSTANCE = new HandshakeRequest();

        HandshakeRequest(StreamInput in) throws IOException {
            super(in);
        }

        private HandshakeRequest() {}

    }

    public static class HandshakeResponse extends TransportResponse {

        private final Version version;

        @Nullable // if version < BUILD_HASH_HANDSHAKE_VERSION
        private final String buildHash;

        private final DiscoveryNode discoveryNode;

        private final ClusterName clusterName;

        public HandshakeResponse(Version version, String buildHash, DiscoveryNode discoveryNode, ClusterName clusterName) {
            this.buildHash = Objects.requireNonNull(buildHash);
            this.discoveryNode = Objects.requireNonNull(discoveryNode);
            this.version = Objects.requireNonNull(version);
            this.clusterName = Objects.requireNonNull(clusterName);
        }

        public HandshakeResponse(StreamInput in) throws IOException {
            super(in);
            // the first two fields need only VInts and raw (ASCII) characters, so we cross our fingers and hope that they appear
            // on the wire as we expect them to even if this turns out to be an incompatible build
            version = Version.readVersion(in);
            buildHash = in.readString();

            try {
                // If the remote node is incompatible then make an effort to identify it anyway, so we can mention it in the exception
                // message, but recognise that this may fail
                discoveryNode = new DiscoveryNode(in);
            } catch (Exception e) {
                maybeThrowOnIncompatibleBuild(null, e);
                throw e;
            }
            maybeThrowOnIncompatibleBuild(discoveryNode, null);
            clusterName = new ClusterName(in);
        }

        private void maybeThrowOnIncompatibleBuild(@Nullable DiscoveryNode node, @Nullable Exception e) {
            if (isIncompatibleBuild(version, buildHash)) {
                throwOnIncompatibleBuild(node, e);
            }
        }

        private void throwOnIncompatibleBuild(@Nullable DiscoveryNode node, @Nullable Exception e) {
            throw new IllegalArgumentException(
                "remote node ["
                    + (node == null ? "unidentifiable" : node)
                    + "] is build ["
                    + buildHash
                    + "] of version ["
                    + version
                    + "] but this node is build ["
                    + Build.CURRENT.hash()
                    + "] of version ["
                    + Version.CURRENT
                    + "] which has an incompatible wire format",
                e
            );
        }

        @Override
        public void writeTo(StreamOutput out) throws IOException {
            Version.writeVersion(version, out);
            out.writeString(buildHash);
            discoveryNode.writeTo(out);
            clusterName.writeTo(out);
        }

        public Version getVersion() {
            return version;
        }

        public String getBuildHash() {
            return buildHash;
        }

        public DiscoveryNode getDiscoveryNode() {
            return discoveryNode;
        }

        public ClusterName getClusterName() {
            return clusterName;
        }

        private static boolean isIncompatibleBuild(Version version, String buildHash) {
            return version == Version.CURRENT && Build.CURRENT.hash().equals(buildHash) == false;
        }
    }

    public void disconnectFromNode(DiscoveryNode node) {
        if (isLocalNode(node)) {
            return;
        }
        connectionManager.disconnectFromNode(node);
    }

    public void addMessageListener(TransportMessageListener listener) {
        messageListener.listeners.add(listener);
    }

    public boolean removeMessageListener(TransportMessageListener listener) {
        return messageListener.listeners.remove(listener);
    }

    public void addConnectionListener(TransportConnectionListener listener) {
        connectionManager.addListener(listener);
    }

    public void removeConnectionListener(TransportConnectionListener listener) {
        connectionManager.removeListener(listener);
    }

    public <T extends TransportResponse> void sendRequest(
        final DiscoveryNode node,
        final String action,
        final TransportRequest request,
        final TransportResponseHandler<T> handler
    ) {
        sendRequest(node, action, request, TransportRequestOptions.EMPTY, handler);
    }

    public final <T extends TransportResponse> void sendRequest(
        final DiscoveryNode node,
        final String action,
        final TransportRequest request,
        final TransportRequestOptions options,
        TransportResponseHandler<T> handler
    ) {
        final Transport.Connection connection;
        try {
            connection = getConnection(node);
        } catch (final NodeNotConnectedException ex) {
            // the caller might not handle this so we invoke the handler
            handler.handleException(ex);
            return;
        }
        sendRequest(connection, action, request, options, handler);
    }

    /**
     * Unwraps and returns the actual underlying connection of the given connection.
     */
    public static Transport.Connection unwrapConnection(Transport.Connection connection) {
        Transport.Connection unwrapped = connection;
        while (unwrapped instanceof RemoteConnectionManager.ProxyConnection) {
            unwrapped = ((RemoteConnectionManager.ProxyConnection) unwrapped).getConnection();
        }
        return unwrapped;
    }

    /**
     * Sends a request on the specified connection. If there is a failure sending the request, the specified handler is invoked.
     *
     * @param connection the connection to send the request on
     * @param action     the name of the action
     * @param request    the request
     * @param options    the options for this request
     * @param handler    the response handler
     * @param <T>        the type of the transport response
     */
    public final <T extends TransportResponse> void sendRequest(
        final Transport.Connection connection,
        final String action,
        final TransportRequest request,
        final TransportRequestOptions options,
        final TransportResponseHandler<T> handler
    ) {
        try {
            final TransportResponseHandler<T> delegate;
            if (request.getParentTask().isSet()) {
                // If the connection is a proxy connection, then we will create a cancellable proxy task on the proxy node and an actual
                // child task on the target node of the remote cluster.
                // ----> a parent task on the local cluster
                // |
                // ----> a proxy task on the proxy node on the remote cluster
                // |
                // ----> an actual child task on the target node on the remote cluster
                // To cancel the child task on the remote cluster, we must send a cancel request to the proxy node instead of the target
                // node as the parent task of the child task is the proxy task not the parent task on the local cluster. Hence, here we
                // unwrap the connection and keep track of the connection to the proxy node instead of the proxy connection.
                final Transport.Connection unwrappedConn = unwrapConnection(connection);
                final Releasable unregisterChildNode = taskManager.registerChildConnection(request.getParentTask().getId(), unwrappedConn);
                if (unregisterChildNode == null) {
                    delegate = handler;
                } else {
                    delegate = new UnregisterChildTransportResponseHandler<>(unregisterChildNode, handler, action);
                }
            } else {
                delegate = handler;
            }
            asyncSender.sendRequest(connection, action, request, options, delegate);
        } catch (final Exception ex) {
            handleSendRequestException(connection, action, handler, ex);
        }
    }

    private <T extends TransportResponse> void handleSendRequestException(
        Transport.Connection connection,
        String action,
        TransportResponseHandler<T> handler,
        Exception ex
    ) {
        // the caller might not handle this so we invoke the handler
        final TransportException te;
        if (ex instanceof TransportException tex) {
            te = tex;
        } else {
            te = new SendRequestTransportException(connection.getNode(), action, ex);
        }
        handler.handleException(te);
    }

    /**
     * Returns either a real transport connection or a local node connection if we are using the local node optimization.
     * @throws NodeNotConnectedException if the given node is not connected
     */
    public Transport.Connection getConnection(DiscoveryNode node) {
        if (isLocalNode(node)) {
            return localNodeConnection;
        } else {
            return connectionManager.getConnection(node);
        }
    }

    public final <T extends TransportResponse> void sendChildRequest(
        final DiscoveryNode node,
        final String action,
        final TransportRequest request,
        final Task parentTask,
        final TransportRequestOptions options,
        final TransportResponseHandler<T> handler
    ) {
        final Transport.Connection connection;
        try {
            connection = getConnection(node);
        } catch (final NodeNotConnectedException ex) {
            // the caller might not handle this so we invoke the handler
            handler.handleException(ex);
            return;
        }
        sendChildRequest(connection, action, request, parentTask, options, handler);
    }

    public <T extends TransportResponse> void sendChildRequest(
        final Transport.Connection connection,
        final String action,
        final TransportRequest request,
        final Task parentTask,
        final TransportResponseHandler<T> handler
    ) {
        sendChildRequest(connection, action, request, parentTask, TransportRequestOptions.EMPTY, handler);
    }

    public <T extends TransportResponse> void sendChildRequest(
        final Transport.Connection connection,
        final String action,
        final TransportRequest request,
        final Task parentTask,
        final TransportRequestOptions options,
        final TransportResponseHandler<T> handler
    ) {
        request.setParentTask(localNode.getId(), parentTask.getId());
        sendRequest(connection, action, request, options, handler);
    }

    private <T extends TransportResponse> void sendRequestInternal(
        final Transport.Connection connection,
        final String action,
        final TransportRequest request,
        final TransportRequestOptions options,
        TransportResponseHandler<T> handler
    ) {
        if (connection == null) {
            throw new IllegalStateException("can't send request to a null connection");
        }
        DiscoveryNode node = connection.getNode();

        Supplier<ThreadContext.StoredContext> storedContextSupplier = threadPool.getThreadContext().newRestorableContext(true);
        ContextRestoreResponseHandler<T> responseHandler = new ContextRestoreResponseHandler<>(storedContextSupplier, handler);
        // TODO we can probably fold this entire request ID dance into connection.sendRequest but it will be a bigger refactoring
        final long requestId = responseHandlers.add(new Transport.ResponseContext<>(responseHandler, connection, action));
        final TimeoutHandler timeoutHandler;
        if (options.timeout() != null) {
            timeoutHandler = new TimeoutHandler(requestId, connection.getNode(), action);
            responseHandler.setTimeoutHandler(timeoutHandler);
        } else {
            timeoutHandler = null;
        }
        if (lifecycle.stoppedOrClosed()) {
            /*
             * If we are not started the exception handling will remove the request holder again and calls the handler to notify the
             * caller. It will only notify if toStop hasn't done the work yet.
             */
            handleInternalSendException(action, node, requestId, timeoutHandler, new NodeClosedException(localNode));
            return;
        }
        try {
            if (timeoutHandler != null) {
                assert options.timeout() != null;
                timeoutHandler.scheduleTimeout(options.timeout());
            }
            connection.sendRequest(requestId, action, request, options); // local node optimization happens upstream
        } catch (final Exception e) {
            handleInternalSendException(action, node, requestId, timeoutHandler, e);
        }
    }

    private void handleInternalSendException(
        String action,
        DiscoveryNode node,
        long requestId,
        @Nullable TimeoutHandler timeoutHandler,
        Exception failure
    ) {
        final Transport.ResponseContext<? extends TransportResponse> contextToNotify = responseHandlers.remove(requestId);
        // If holderToNotify == null then handler has already been taken care of.
        if (contextToNotify == null) {
            logger.debug("Exception while sending request, handler likely already notified due to timeout", failure);
            return;
        }
        if (timeoutHandler != null) {
            timeoutHandler.cancel();
        }
        // callback that an exception happened, but on a different thread since we don't
        // want handlers to worry about stack overflows. In the special case of running into a closing node we run on the current
        // thread on a best effort basis though.
        final SendRequestTransportException sendRequestException = new SendRequestTransportException(node, action, failure);
        final String executor = lifecycle.stoppedOrClosed() ? ThreadPool.Names.SAME : ThreadPool.Names.GENERIC;
        threadPool.executor(executor).execute(new AbstractRunnable() {
            @Override
            public void onRejection(Exception e) {
                // if we get rejected during node shutdown we don't wanna bubble it up
                logger.debug(() -> format("failed to notify response handler on rejection, action: %s", contextToNotify.action()), e);
            }

            @Override
            public void onFailure(Exception e) {
                logger.warn(() -> format("failed to notify response handler on exception, action: %s", contextToNotify.action()), e);
            }

            @Override
            protected void doRun() throws Exception {
                contextToNotify.handler().handleException(sendRequestException);
            }
        });
    }

    private void sendLocalRequest(long requestId, final String action, final TransportRequest request, TransportRequestOptions options) {
        final DirectResponseChannel channel = new DirectResponseChannel(localNode, action, requestId, this, threadPool);
        try {
            onRequestSent(localNode, requestId, action, request, options);
            onRequestReceived(requestId, action);
            @SuppressWarnings("unchecked")
            final RequestHandlerRegistry<TransportRequest> reg = (RequestHandlerRegistry<TransportRequest>) getRequestHandler(action);
            if (reg == null) {
                assert false : action;
                throw new ActionNotFoundTransportException("Action [" + action + "] not found");
            }
            final String executor = reg.getExecutor();
            if (ThreadPool.Names.SAME.equals(executor)) {
                try (var ignored = threadPool.getThreadContext().newTraceContext()) {
                    try {
                        reg.processMessageReceived(request, channel);
                    } catch (Exception e) {
                        handleSendToLocalException(channel, e, action);
                    }
                }
            } else {
                boolean success = false;
                request.incRef();
                try {
                    threadPool.executor(executor).execute(threadPool.getThreadContext().preserveContextWithTracing(new AbstractRunnable() {
                        @Override
                        protected void doRun() {
                            // This is a hack - `AbstractRunnable#run()` is final, which means we can't
                            // override it to wrap the entire execution in its own context
                            try (var ignored = threadPool.getThreadContext().newTraceContext()) {
                                try {
                                    reg.processMessageReceived(request, channel);
                                } catch (Exception e) {
                                    handleSendToLocalException(channel, e, action);
                                }
                            }
                        }

                        @Override
                        public boolean isForceExecution() {
                            return reg.isForceExecution();
                        }

                        @Override
                        public void onFailure(Exception e) {}

                        @Override
                        public String toString() {
                            return "processing of [" + requestId + "][" + action + "]: " + request;
                        }
<<<<<<< HEAD
                    });
=======

                        @Override
                        public void onAfter() {
                            request.decRef();
                        }
                    }));
>>>>>>> 92852495
                    success = true;
                } finally {
                    if (success == false) {
                        request.decRef();
                    }
                }
            }
        } catch (Exception e) {
            assert false : e;
            handleSendToLocalException(channel, e, action);
        }
    }

    private static void handleSendToLocalException(DirectResponseChannel channel, Exception e, String action) {
        try {
            channel.sendResponse(e);
        } catch (Exception inner) {
            inner.addSuppressed(e);
            logger.warn(() -> "failed to notify channel of error message for action [" + action + "]", inner);
        }
    }

    private boolean shouldTraceAction(String action) {
        return shouldTraceAction(action, tracerLogInclude, tracerLogExclude);
    }

    public static boolean shouldTraceAction(String action, String[] include, String[] exclude) {
        if (include.length > 0) {
            if (Regex.simpleMatch(include, action) == false) {
                return false;
            }
        }
        if (exclude.length > 0) {
            return Regex.simpleMatch(exclude, action) == false;
        }
        return true;
    }

    public TransportAddress[] addressesFromString(String address) throws UnknownHostException {
        return transport.addressesFromString(address);
    }

    /**
     * A set of all valid action prefixes.
     */
    public static final Set<String> VALID_ACTION_PREFIXES = Set.of(
        "indices:admin",
        "indices:monitor",
        "indices:data/write",
        "indices:data/read",
        "indices:internal",
        "cluster:admin",
        "cluster:monitor",
        "cluster:internal",
        "internal:"
    );

    private static void validateActionName(String actionName) {
        // TODO we should makes this a hard validation and throw an exception but we need a good way to add backwards layer
        // for it. Maybe start with a deprecation layer
        if (isValidActionName(actionName) == false) {
            logger.warn("invalid action name [" + actionName + "] must start with one of: " + TransportService.VALID_ACTION_PREFIXES);
        }
    }

    /**
     * Returns <code>true</code> iff the action name starts with a valid prefix.
     *
     * @see #VALID_ACTION_PREFIXES
     */
    public static boolean isValidActionName(String actionName) {
        for (String prefix : VALID_ACTION_PREFIXES) {
            if (actionName.startsWith(prefix)) {
                return true;
            }
        }
        return false;
    }

    /**
     * Registers a new request handler
     *
     * @param action         The action the request handler is associated with
     * @param requestReader  a callable to be used construct new instances for streaming
     * @param executor       The executor the request handling will be executed on
     * @param handler        The handler itself that implements the request handling
     */
    public <Request extends TransportRequest> void registerRequestHandler(
        String action,
        String executor,
        Writeable.Reader<Request> requestReader,
        TransportRequestHandler<Request> handler
    ) {
        validateActionName(action);
        handler = interceptor.interceptHandler(action, executor, false, handler);
        RequestHandlerRegistry<Request> reg = new RequestHandlerRegistry<>(
            action,
            requestReader,
            taskManager,
            handler,
            executor,
            false,
            true,
            tracer
        );
        transport.registerRequestHandler(reg);
    }

    /**
     * Registers a new request handler
     *
     * @param action                The action the request handler is associated with
     * @param requestReader               The request class that will be used to construct new instances for streaming
     * @param executor              The executor the request handling will be executed on
     * @param forceExecution        Force execution on the executor queue and never reject it
     * @param canTripCircuitBreaker Check the request size and raise an exception in case the limit is breached.
     * @param handler               The handler itself that implements the request handling
     */
    public <Request extends TransportRequest> void registerRequestHandler(
        String action,
        String executor,
        boolean forceExecution,
        boolean canTripCircuitBreaker,
        Writeable.Reader<Request> requestReader,
        TransportRequestHandler<Request> handler
    ) {
        validateActionName(action);
        handler = interceptor.interceptHandler(action, executor, forceExecution, handler);
        RequestHandlerRegistry<Request> reg = new RequestHandlerRegistry<>(
            action,
            requestReader,
            taskManager,
            handler,
            executor,
            forceExecution,
            canTripCircuitBreaker,
            tracer
        );
        transport.registerRequestHandler(reg);
    }

    /**
     * called by the {@link Transport} implementation when an incoming request arrives but before
     * any parsing of it has happened (with the exception of the requestId and action)
     */
    @Override
    public void onRequestReceived(long requestId, String action) {
        if (handleIncomingRequests.get() == false) {
            throw new TransportNotReadyException();
        }
        if (tracerLog.isTraceEnabled() && shouldTraceAction(action)) {
            tracerLog.trace("[{}][{}] received request", requestId, action);
        }
        messageListener.onRequestReceived(requestId, action);
    }

    /** called by the {@link Transport} implementation once a request has been sent */
    @Override
    public void onRequestSent(
        DiscoveryNode node,
        long requestId,
        String action,
        TransportRequest request,
        TransportRequestOptions options
    ) {
        if (tracerLog.isTraceEnabled() && shouldTraceAction(action)) {
            tracerLog.trace("[{}][{}] sent to [{}] (timeout: [{}])", requestId, action, node, options.timeout());
        }
        messageListener.onRequestSent(node, requestId, action, request, options);
    }

    @Override
    @SuppressWarnings("rawtypes")
    public void onResponseReceived(long requestId, Transport.ResponseContext holder) {
        if (holder == null) {
            checkForTimeout(requestId);
        } else if (tracerLog.isTraceEnabled() && shouldTraceAction(holder.action())) {
            tracerLog.trace("[{}][{}] received response from [{}]", requestId, holder.action(), holder.connection().getNode());
        }
        messageListener.onResponseReceived(requestId, holder);
    }

    /** called by the {@link Transport} implementation once a response was sent to calling node */
    @Override
    public void onResponseSent(long requestId, String action, TransportResponse response) {
        if (tracerLog.isTraceEnabled() && shouldTraceAction(action)) {
            tracerLog.trace("[{}][{}] sent response", requestId, action);
        }
        messageListener.onResponseSent(requestId, action, response);
    }

    /** called by the {@link Transport} implementation after an exception was sent as a response to an incoming request */
    @Override
    public void onResponseSent(long requestId, String action, Exception e) {
        if (tracerLog.isTraceEnabled() && shouldTraceAction(action)) {
            tracerLog.trace(() -> format("[%s][%s] sent error response", requestId, action), e);
        }
        messageListener.onResponseSent(requestId, action, e);
    }

    public RequestHandlerRegistry<? extends TransportRequest> getRequestHandler(String action) {
        return transport.getRequestHandlers().getHandler(action);
    }

    private void checkForTimeout(long requestId) {
        // lets see if its in the timeout holder, but sync on mutex to make sure any ongoing timeout handling has finished
        final DiscoveryNode sourceNode;
        final String action;
        assert responseHandlers.contains(requestId) == false;
        TimeoutInfoHolder timeoutInfoHolder = timeoutInfoHandlers.remove(requestId);
        if (timeoutInfoHolder != null) {
            long time = threadPool.relativeTimeInMillis();
            long sentMs = time - timeoutInfoHolder.sentTime();
            long timedOutMs = time - timeoutInfoHolder.timeoutTime();
            logger.warn(
                "Received response for a request that has timed out, sent [{}/{}ms] ago, timed out [{}/{}ms] ago, "
                    + "action [{}], node [{}], id [{}]",
                TimeValue.timeValueMillis(sentMs),
                sentMs,
                TimeValue.timeValueMillis(timedOutMs),
                timedOutMs,
                timeoutInfoHolder.action(),
                timeoutInfoHolder.node(),
                requestId
            );
            action = timeoutInfoHolder.action();
            sourceNode = timeoutInfoHolder.node();
        } else {
            logger.warn("Transport response handler not found of id [{}]", requestId);
            action = null;
            sourceNode = null;
        }
        // call tracer out of lock
        if (tracerLog.isTraceEnabled() == false) {
            return;
        }
        if (action == null) {
            assert sourceNode == null;
            tracerLog.trace("[{}] received response but can't resolve it to a request", requestId);
        } else if (shouldTraceAction(action)) {
            tracerLog.trace("[{}][{}] received response from [{}]", requestId, action, sourceNode);
        }
    }

    @Override
    public void onConnectionClosed(Transport.Connection connection) {
        List<Transport.ResponseContext<? extends TransportResponse>> pruned = responseHandlers.prune(
            h -> h.connection().getCacheKey().equals(connection.getCacheKey())
        );
        if (pruned.isEmpty()) {
            return;
        }

        // Callback that an exception happened, but on a different thread since we don't
        // want handlers to worry about stack overflows.
        // Execute on the current thread in the special case of a node shut down to notify the listener even when the threadpool has
        // already been shut down.
        final String executor = lifecycle.stoppedOrClosed() ? ThreadPool.Names.SAME : ThreadPool.Names.GENERIC;
        threadPool.executor(executor).execute(new AbstractRunnable() {
            @Override
            public void doRun() {
                for (Transport.ResponseContext<?> holderToNotify : pruned) {
                    holderToNotify.handler().handleException(new NodeDisconnectedException(connection.getNode(), holderToNotify.action()));
                }
            }

            @Override
            public void onFailure(Exception e) {
                assert false : e;
                logger.warn(() -> "failed to notify response handler on connection close [" + connection + "]", e);
            }

            @Override
            public String toString() {
                return "onConnectionClosed(" + connection.getNode() + ")";
            }
        });
    }

    final class TimeoutHandler implements Runnable {

        private final long requestId;
        private final long sentTime = threadPool.relativeTimeInMillis();
        private final String action;
        private final DiscoveryNode node;
        volatile Scheduler.Cancellable cancellable;

        TimeoutHandler(long requestId, DiscoveryNode node, String action) {
            this.requestId = requestId;
            this.node = node;
            this.action = action;
        }

        @Override
        public void run() {
            if (responseHandlers.contains(requestId)) {
                long timeoutTime = threadPool.relativeTimeInMillis();
                timeoutInfoHandlers.put(requestId, new TimeoutInfoHolder(node, action, sentTime, timeoutTime));
                // now that we have the information visible via timeoutInfoHandlers, we try to remove the request id
                final Transport.ResponseContext<? extends TransportResponse> holder = responseHandlers.remove(requestId);
                if (holder != null) {
                    assert holder.action().equals(action);
                    assert holder.connection().getNode().equals(node);
                    holder.handler()
                        .handleException(
                            new ReceiveTimeoutTransportException(
                                holder.connection().getNode(),
                                holder.action(),
                                "request_id [" + requestId + "] timed out after [" + (timeoutTime - sentTime) + "ms]"
                            )
                        );
                } else {
                    // response was processed, remove timeout info.
                    timeoutInfoHandlers.remove(requestId);
                }
            }
        }

        /**
         * cancels timeout handling. this is a best effort only to avoid running it. remove the requestId from {@link #responseHandlers}
         * to make sure this doesn't run.
         */
        public void cancel() {
            assert responseHandlers.contains(requestId) == false
                : "cancel must be called after the requestId [" + requestId + "] has been removed from clientHandlers";
            if (cancellable != null) {
                cancellable.cancel();
            }
        }

        @Override
        public String toString() {
            return "timeout handler for [" + requestId + "][" + action + "]";
        }

        private void scheduleTimeout(TimeValue timeout) {
            this.cancellable = threadPool.schedule(this, timeout, ThreadPool.Names.GENERIC);
        }
    }

    static class TimeoutInfoHolder {

        private final DiscoveryNode node;
        private final String action;
        private final long sentTime;
        private final long timeoutTime;

        TimeoutInfoHolder(DiscoveryNode node, String action, long sentTime, long timeoutTime) {
            this.node = node;
            this.action = action;
            this.sentTime = sentTime;
            this.timeoutTime = timeoutTime;
        }

        public DiscoveryNode node() {
            return node;
        }

        public String action() {
            return action;
        }

        public long sentTime() {
            return sentTime;
        }

        public long timeoutTime() {
            return timeoutTime;
        }
    }

    /**
     * This handler wrapper ensures that the response thread executes with the correct thread context. Before any of the handle methods
     * are invoked we restore the context.
     */
    public static final class ContextRestoreResponseHandler<T extends TransportResponse> implements TransportResponseHandler<T> {

        private final TransportResponseHandler<T> delegate;
        private final Supplier<ThreadContext.StoredContext> contextSupplier;
        private volatile TimeoutHandler handler;

        public ContextRestoreResponseHandler(Supplier<ThreadContext.StoredContext> contextSupplier, TransportResponseHandler<T> delegate) {
            this.delegate = delegate;
            this.contextSupplier = contextSupplier;
        }

        @Override
        public T read(StreamInput in) throws IOException {
            return delegate.read(in);
        }

        @Override
        public void handleResponse(T response) {
            if (handler != null) {
                handler.cancel();
            }
            try (ThreadContext.StoredContext ignore = contextSupplier.get()) {
                delegate.handleResponse(response);
            }
        }

        @Override
        public void handleException(TransportException exp) {
            if (handler != null) {
                handler.cancel();
            }
            try (ThreadContext.StoredContext ignore = contextSupplier.get()) {
                delegate.handleException(exp);
            }
        }

        @Override
        public String executor() {
            return delegate.executor();
        }

        @Override
        public String toString() {
            return getClass().getName() + "/" + delegate.toString();
        }

        void setTimeoutHandler(TimeoutHandler timeoutHandler) {
            this.handler = timeoutHandler;
        }

    }

    static class DirectResponseChannel implements TransportChannel {
        final DiscoveryNode localNode;
        private final String action;
        private final long requestId;
        final TransportService service;
        final ThreadPool threadPool;

        DirectResponseChannel(DiscoveryNode localNode, String action, long requestId, TransportService service, ThreadPool threadPool) {
            this.localNode = localNode;
            this.action = action;
            this.requestId = requestId;
            this.service = service;
            this.threadPool = threadPool;
        }

        @Override
        public String getProfileName() {
            return DIRECT_RESPONSE_PROFILE;
        }

        @Override
        public void sendResponse(TransportResponse response) throws IOException {
            service.onResponseSent(requestId, action, response);
            try (var shutdownBlock = service.pendingDirectHandlers.withRef()) {
                if (shutdownBlock == null) {
                    // already shutting down, the handler will be completed by sendRequestInternal or doStop
                    return;
                }
                final TransportResponseHandler<?> handler = service.responseHandlers.onResponseReceived(requestId, service);
                if (handler == null) {
                    // handler already completed, likely by a timeout which is logged elsewhere
                    return;
                }
                final String executor = handler.executor();
                if (ThreadPool.Names.SAME.equals(executor)) {
                    processResponse(handler, response);
                } else {
                    threadPool.executor(executor).execute(new ForkingResponseHandlerRunnable(handler, null) {
                        @Override
                        protected void doRun() {
                            processResponse(handler, response);
                        }

                        @Override
                        public String toString() {
                            return "delivery of response to [" + requestId + "][" + action + "]: " + response;
                        }
                    });
                }
            }
        }

        @SuppressWarnings({ "unchecked", "rawtypes" })
        protected void processResponse(TransportResponseHandler handler, TransportResponse response) {
            try {
                handler.handleResponse(response);
            } catch (Exception e) {
                processException(handler, wrapInRemote(new ResponseHandlerFailureTransportException(e)));
            }
        }

        @Override
        public void sendResponse(Exception exception) throws IOException {
            service.onResponseSent(requestId, action, exception);
            try (var shutdownBlock = service.pendingDirectHandlers.withRef()) {
                if (shutdownBlock == null) {
                    // already shutting down, the handler will be completed by sendRequestInternal or doStop
                    return;
                }
                final TransportResponseHandler<?> handler = service.responseHandlers.onResponseReceived(requestId, service);
                if (handler == null) {
                    // handler already completed, likely by a timeout which is logged elsewhere
                    return;
                }
                final RemoteTransportException rtx = wrapInRemote(exception);
                final String executor = handler.executor();
                if (ThreadPool.Names.SAME.equals(executor)) {
                    processException(handler, rtx);
                } else {
                    threadPool.executor(executor).execute(new ForkingResponseHandlerRunnable(handler, rtx) {
                        @Override
                        protected void doRun() {
                            processException(handler, rtx);
                        }

                        @Override
                        public String toString() {
                            return "delivery of failure response to [" + requestId + "][" + action + "]: " + exception;
                        }
                    });
                }
            }
        }

        protected RemoteTransportException wrapInRemote(Exception e) {
            return e instanceof RemoteTransportException remoteTransportException
                ? remoteTransportException
                : new RemoteTransportException(localNode.getName(), localNode.getAddress(), action, e);
        }

        protected void processException(final TransportResponseHandler<?> handler, final RemoteTransportException rtx) {
            try {
                handler.handleException(rtx);
            } catch (Exception e) {
                logger.error(() -> format("failed to handle exception for action [%s], handler [%s]", action, handler), e);
            }
        }

        @Override
        public String getChannelType() {
            return "direct";
        }

        @Override
        public Version getVersion() {
            return localNode.getVersion();
        }
    }

    /**
     * Returns the internal thread pool
     */
    public ThreadPool getThreadPool() {
        return threadPool;
    }

    private boolean isLocalNode(DiscoveryNode discoveryNode) {
        return Objects.requireNonNull(discoveryNode, "discovery node must not be null").equals(localNode);
    }

    private static final class DelegatingTransportMessageListener implements TransportMessageListener {

        private final List<TransportMessageListener> listeners = new CopyOnWriteArrayList<>();

        @Override
        public void onRequestReceived(long requestId, String action) {
            for (TransportMessageListener listener : listeners) {
                listener.onRequestReceived(requestId, action);
            }
        }

        @Override
        public void onResponseSent(long requestId, String action, TransportResponse response) {
            for (TransportMessageListener listener : listeners) {
                listener.onResponseSent(requestId, action, response);
            }
        }

        @Override
        public void onResponseSent(long requestId, String action, Exception error) {
            for (TransportMessageListener listener : listeners) {
                listener.onResponseSent(requestId, action, error);
            }
        }

        @Override
        public void onRequestSent(
            DiscoveryNode node,
            long requestId,
            String action,
            TransportRequest request,
            TransportRequestOptions finalOptions
        ) {
            for (TransportMessageListener listener : listeners) {
                listener.onRequestSent(node, requestId, action, request, finalOptions);
            }
        }

        @Override
        @SuppressWarnings("rawtypes")
        public void onResponseReceived(long requestId, Transport.ResponseContext holder) {
            for (TransportMessageListener listener : listeners) {
                listener.onResponseReceived(requestId, holder);
            }
        }
    }

    private static class PendingDirectHandlers extends AbstractRefCounted {

        // To handle a response we (i) remove the handler from responseHandlers and then (ii) enqueue an action to complete the handler on
        // the target executor. Once step (i) succeeds then the handler won't be completed by any other mechanism, but if the target
        // executor is stopped then step (ii) will fail with an EsRejectedExecutionException which means the handler leaks.
        //
        // We wait for all transport threads to finish before stopping any executors, so a transport thread will never fail at step (ii).
        // Remote responses are always delivered on transport threads so there's no problem there, but direct responses may be delivered on
        // a non-transport thread which runs concurrently to the stopping of the transport service. This means we need this explicit
        // mechanism to block the shutdown of the transport service while there are direct handlers in between steps (i) and (ii).

        private final CountDownLatch countDownLatch = new CountDownLatch(1);

        @Override
        protected void closeInternal() {
            countDownLatch.countDown();
        }

        void stop() {
            decRef();
            try {
                final boolean completed = countDownLatch.await(30, TimeUnit.SECONDS);
                assert completed : "timed out waiting for all direct handlers to be enqueued";
            } catch (InterruptedException e) {
                assert false : e;
                Thread.currentThread().interrupt();
            }
        }

        @Nullable
        Releasable withRef() {
            if (tryIncRef()) {
                return this::decRef;
            } else {
                return null;
            }
        }
    }

    static {
        // Ensure that this property, introduced and immediately deprecated in 7.11, is not used in 8.x
        final String PERMIT_HANDSHAKES_FROM_INCOMPATIBLE_BUILDS_KEY = "es.unsafely_permit_handshake_from_incompatible_builds";
        if (System.getProperty(PERMIT_HANDSHAKES_FROM_INCOMPATIBLE_BUILDS_KEY) != null) {
            throw new IllegalArgumentException("system property [" + PERMIT_HANDSHAKES_FROM_INCOMPATIBLE_BUILDS_KEY + "] must not be set");
        }
        assert Version.CURRENT.major == Version.V_7_0_0.major + 1; // we can remove this whole block in v9
    }

    private record UnregisterChildTransportResponseHandler<T extends TransportResponse> (
        Releasable unregisterChildNode,
        TransportResponseHandler<T> handler,
        String action
    ) implements TransportResponseHandler<T> {

        @Override
        public void handleResponse(T response) {
            unregisterChildNode.close();
            handler.handleResponse(response);
        }

        @Override
        public void handleException(TransportException exp) {
            unregisterChildNode.close();
            handler.handleException(exp);
        }

        @Override
        public String executor() {
            return handler.executor();
        }

        @Override
        public T read(StreamInput in) throws IOException {
            return handler.read(in);
        }
    }
}<|MERGE_RESOLUTION|>--- conflicted
+++ resolved
@@ -958,16 +958,8 @@
                 try {
                     threadPool.executor(executor).execute(threadPool.getThreadContext().preserveContextWithTracing(new AbstractRunnable() {
                         @Override
-                        protected void doRun() {
-                            // This is a hack - `AbstractRunnable#run()` is final, which means we can't
-                            // override it to wrap the entire execution in its own context
-                            try (var ignored = threadPool.getThreadContext().newTraceContext()) {
-                                try {
-                                    reg.processMessageReceived(request, channel);
-                                } catch (Exception e) {
-                                    handleSendToLocalException(channel, e, action);
-                                }
-                            }
+                        protected void doRun() throws Exception {
+                            reg.processMessageReceived(request, channel);
                         }
 
                         @Override
@@ -976,22 +968,20 @@
                         }
 
                         @Override
-                        public void onFailure(Exception e) {}
+                        public void onFailure(Exception e) {
+                            handleSendToLocalException(channel, e, action);
+                        }
 
                         @Override
                         public String toString() {
                             return "processing of [" + requestId + "][" + action + "]: " + request;
                         }
-<<<<<<< HEAD
-                    });
-=======
 
                         @Override
                         public void onAfter() {
                             request.decRef();
                         }
                     }));
->>>>>>> 92852495
                     success = true;
                 } finally {
                     if (success == false) {

--- conflicted
+++ resolved
@@ -43,8 +43,4 @@
 X_OPAQUE_ID                                                     api-conventions.html#x-opaque-id
 FORMING_SINGLE_NODE_CLUSTERS                                    modules-discovery-bootstrap-cluster.html#modules-discovery-bootstrap-cluster-joining
 CIRCUIT_BREAKER_ERRORS                                          circuit-breaker-errors.html
-<<<<<<< HEAD
-ALLOCATION_EXPLAIN_MAX_RETRY                                    cluster-allocation-explain.html#maximum-number-of-retries-exceeded
-=======
-ALLOCATION_EXPLAIN_NO_COPIES                                    cluster-allocation-explain.html#no-valid-shard-copy
->>>>>>> 70d9f091
+ALLOCATION_EXPLAIN_NO_COPIES                                    cluster-allocation-explain.html#no-valid-shard-copy
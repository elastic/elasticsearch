/*
 * Copyright Elasticsearch B.V. and/or licensed to Elasticsearch B.V. under one
 * or more contributor license agreements. Licensed under the "Elastic License
 * 2.0", the "GNU Affero General Public License v3.0 only", and the "Server Side
 * Public License v 1"; you may not use this file except in compliance with, at
 * your election, the "Elastic License 2.0", the "GNU Affero General Public
 * License v3.0 only", or the "Server Side Public License, v 1".
 */
package org.elasticsearch;

import org.apache.lucene.index.CorruptIndexException;
import org.apache.lucene.index.IndexFormatTooNewException;
import org.apache.lucene.index.IndexFormatTooOldException;
import org.apache.lucene.store.AlreadyClosedException;
import org.apache.lucene.store.LockObtainFailedException;
import org.elasticsearch.action.FailedNodeException;
import org.elasticsearch.action.RoutingMissingException;
import org.elasticsearch.action.TimestampParsingException;
import org.elasticsearch.action.bulk.IndexDocFailureStoreStatus;
import org.elasticsearch.action.search.SearchPhaseExecutionException;
import org.elasticsearch.action.search.ShardSearchFailure;
import org.elasticsearch.action.support.replication.ReplicationOperation;
import org.elasticsearch.client.internal.AbstractClientHeadersTestCase;
import org.elasticsearch.cluster.RemoteException;
import org.elasticsearch.cluster.action.shard.ShardStateAction;
import org.elasticsearch.cluster.block.ClusterBlockException;
import org.elasticsearch.cluster.coordination.CoordinationStateRejectedException;
import org.elasticsearch.cluster.coordination.FailedToPublishClusterStateException;
import org.elasticsearch.cluster.coordination.NoMasterBlockService;
import org.elasticsearch.cluster.coordination.NodeHealthCheckFailureException;
import org.elasticsearch.cluster.desirednodes.VersionConflictException;
import org.elasticsearch.cluster.node.DiscoveryNode;
import org.elasticsearch.cluster.node.DiscoveryNodeUtils;
import org.elasticsearch.cluster.routing.IllegalShardRoutingStateException;
import org.elasticsearch.cluster.routing.ShardRouting;
import org.elasticsearch.cluster.routing.ShardRoutingState;
import org.elasticsearch.common.ParsingException;
import org.elasticsearch.common.Strings;
import org.elasticsearch.common.UUIDs;
import org.elasticsearch.common.breaker.CircuitBreaker;
import org.elasticsearch.common.breaker.CircuitBreakingException;
import org.elasticsearch.common.io.stream.BytesStreamOutput;
import org.elasticsearch.common.io.stream.NotSerializableExceptionWrapper;
import org.elasticsearch.common.io.stream.StreamInput;
import org.elasticsearch.common.transport.TransportAddress;
import org.elasticsearch.common.unit.ByteSizeValue;
import org.elasticsearch.common.util.CancellableThreadsTests;
import org.elasticsearch.common.util.set.Sets;
import org.elasticsearch.core.PathUtils;
import org.elasticsearch.core.Tuple;
import org.elasticsearch.env.ShardLockObtainFailedException;
import org.elasticsearch.health.node.action.HealthNodeNotDiscoveredException;
import org.elasticsearch.http.HttpHeadersValidationException;
import org.elasticsearch.index.Index;
import org.elasticsearch.index.engine.RecoveryEngineException;
import org.elasticsearch.index.mapper.DocumentParsingException;
import org.elasticsearch.index.query.QueryShardException;
import org.elasticsearch.index.seqno.RetentionLeaseAlreadyExistsException;
import org.elasticsearch.index.seqno.RetentionLeaseInvalidRetainingSeqNoException;
import org.elasticsearch.index.seqno.RetentionLeaseNotFoundException;
import org.elasticsearch.index.shard.IllegalIndexShardStateException;
import org.elasticsearch.index.shard.IndexShardState;
import org.elasticsearch.index.shard.ShardId;
import org.elasticsearch.index.shard.ShardNotInPrimaryModeException;
import org.elasticsearch.indices.AutoscalingMissedIndicesUpdateException;
import org.elasticsearch.indices.FailureIndexNotSupportedException;
import org.elasticsearch.indices.IndexTemplateMissingException;
import org.elasticsearch.indices.InvalidIndexTemplateException;
import org.elasticsearch.indices.recovery.PeerRecoveryNotFound;
import org.elasticsearch.indices.recovery.RecoverFilesRecoveryException;
import org.elasticsearch.indices.recovery.RecoveryCommitTooNewException;
import org.elasticsearch.ingest.GraphStructureException;
import org.elasticsearch.ingest.IngestPipelineException;
import org.elasticsearch.ingest.IngestProcessorException;
import org.elasticsearch.persistent.NotPersistentTaskNodeException;
import org.elasticsearch.persistent.PersistentTaskNodeNotAssignedException;
import org.elasticsearch.repositories.RepositoryConflictException;
import org.elasticsearch.repositories.RepositoryException;
import org.elasticsearch.rest.ApiNotAvailableException;
import org.elasticsearch.rest.RestResponseTests;
import org.elasticsearch.rest.RestStatus;
import org.elasticsearch.rest.action.admin.indices.AliasesNotFoundException;
import org.elasticsearch.search.SearchContextMissingException;
import org.elasticsearch.search.SearchException;
import org.elasticsearch.search.SearchShardTarget;
import org.elasticsearch.search.TooManyScrollContextsException;
import org.elasticsearch.search.aggregations.AggregationExecutionException;
import org.elasticsearch.search.aggregations.MultiBucketConsumerService;
import org.elasticsearch.search.aggregations.UnsupportedAggregationOnDownsampledIndex;
import org.elasticsearch.search.crossproject.NoMatchingProjectException;
import org.elasticsearch.search.internal.ShardSearchContextId;
import org.elasticsearch.search.query.SearchTimeoutException;
import org.elasticsearch.snapshots.Snapshot;
import org.elasticsearch.snapshots.SnapshotException;
import org.elasticsearch.snapshots.SnapshotId;
import org.elasticsearch.snapshots.SnapshotInProgressException;
import org.elasticsearch.snapshots.SnapshotNameAlreadyInUseException;
import org.elasticsearch.test.ESTestCase;
import org.elasticsearch.test.TransportVersionUtils;
import org.elasticsearch.transport.ActionNotFoundTransportException;
import org.elasticsearch.transport.ActionTransportException;
import org.elasticsearch.transport.ConnectTransportException;
import org.elasticsearch.transport.NoSeedNodeLeftException;
import org.elasticsearch.transport.NoSuchRemoteClusterException;
import org.elasticsearch.transport.TcpTransport;

import java.io.EOFException;
import java.io.FileNotFoundException;
import java.io.IOException;
import java.net.URISyntaxException;
import java.nio.file.AccessDeniedException;
import java.nio.file.AtomicMoveNotSupportedException;
import java.nio.file.DirectoryNotEmptyException;
import java.nio.file.FileAlreadyExistsException;
import java.nio.file.FileSystemException;
import java.nio.file.FileSystemLoopException;
import java.nio.file.FileVisitResult;
import java.nio.file.FileVisitor;
import java.nio.file.Files;
import java.nio.file.NoSuchFileException;
import java.nio.file.NotDirectoryException;
import java.nio.file.Path;
import java.nio.file.attribute.BasicFileAttributes;
import java.util.Arrays;
import java.util.HashMap;
import java.util.HashSet;
import java.util.Map;
import java.util.Set;

import static java.lang.reflect.Modifier.isAbstract;
import static java.lang.reflect.Modifier.isInterface;
import static java.util.Collections.emptyMap;
import static java.util.Collections.emptySet;
import static java.util.Collections.singleton;
import static org.elasticsearch.cluster.routing.TestShardRouting.newShardRouting;
import static org.hamcrest.Matchers.equalTo;
import static org.hamcrest.Matchers.greaterThanOrEqualTo;
import static org.hamcrest.Matchers.instanceOf;

public class ExceptionSerializationTests extends ESTestCase {

    public void testExceptionRegistration() throws IOException, URISyntaxException {
        final Set<Class<?>> notRegistered = new HashSet<>();
        final Set<Class<?>> registered = new HashSet<>();
        final String path = "/org/elasticsearch";
        final Path startPath = PathUtils.get(ElasticsearchException.class.getProtectionDomain().getCodeSource().getLocation().toURI())
            .resolve("org")
            .resolve("elasticsearch");
        final Set<? extends Class<?>> ignore = Sets.newHashSet(
            CancellableThreadsTests.CustomException.class,
            RestResponseTests.WithHeadersException.class,
            AbstractClientHeadersTestCase.InternalException.class,
            ElasticsearchExceptionTests.TimeoutSubclass.class,
            ElasticsearchExceptionTests.Exception4xx.class,
            ElasticsearchExceptionTests.Exception5xx.class
        );
        FileVisitor<Path> visitor = new FileVisitor<Path>() {
            private Path pkgPrefix = PathUtils.get(path).getParent();

            @Override
            public FileVisitResult preVisitDirectory(Path dir, BasicFileAttributes attrs) {
                pkgPrefix = pkgPrefix.resolve(dir.getFileName());
                return FileVisitResult.CONTINUE;
            }

            @Override
            public FileVisitResult visitFile(Path file, BasicFileAttributes attrs) {
                checkFile(file.getFileName().toString());
                return FileVisitResult.CONTINUE;
            }

            private void checkFile(String filename) {
                if (filename.endsWith(".class") == false) {
                    return;
                }
                try {
                    checkClass(loadClass(filename));
                } catch (ClassNotFoundException e) {
                    throw new RuntimeException(e);
                }
            }

            private void checkClass(Class<?> clazz) {
                if (ignore.contains(clazz) || isAbstract(clazz.getModifiers()) || isInterface(clazz.getModifiers())) {
                    return;
                }
                if (isEsException(clazz) == false) {
                    return;
                }
                if (ElasticsearchException.isRegistered(clazz.asSubclass(Throwable.class), TransportVersion.current()) == false
                    && ElasticsearchException.class.equals(clazz.getEnclosingClass()) == false) {
                    notRegistered.add(clazz);
                } else if (ElasticsearchException.isRegistered(clazz.asSubclass(Throwable.class), TransportVersion.current())) {
                    registered.add(clazz);
                }
            }

            private boolean isEsException(Class<?> clazz) {
                return ElasticsearchException.class.isAssignableFrom(clazz);
            }

            private Class<?> loadClass(String filename) throws ClassNotFoundException {
                StringBuilder pkg = new StringBuilder();
                for (Path p : pkgPrefix) {
                    pkg.append(p.getFileName().toString()).append(".");
                }
                pkg.append(filename, 0, filename.length() - 6);
                return getClass().getClassLoader().loadClass(pkg.toString());
            }

            @Override
            public FileVisitResult visitFileFailed(Path file, IOException exc) throws IOException {
                throw exc;
            }

            @Override
            public FileVisitResult postVisitDirectory(Path dir, IOException exc) {
                pkgPrefix = pkgPrefix.getParent();
                return FileVisitResult.CONTINUE;
            }
        };

        Files.walkFileTree(startPath, visitor);
        final Path testStartPath = PathUtils.get(
            ElasticsearchExceptionTests.class.getProtectionDomain().getCodeSource().getLocation().toURI()
        ).resolve("org").resolve("elasticsearch");
        Files.walkFileTree(testStartPath, visitor);
        assertTrue(notRegistered.remove(TestException.class));
        assertTrue(notRegistered.remove(UnknownHeaderException.class));
        assertTrue("Classes subclassing ElasticsearchException must be registered \n" + notRegistered, notRegistered.isEmpty());
        assertTrue(registered.removeAll(ElasticsearchException.getRegisteredKeys())); // check
        assertEquals(registered.toString(), 0, registered.size());
    }

    public static final class TestException extends ElasticsearchException {
        public TestException(StreamInput in) throws IOException {
            super(in);
        }
    }

    private <T extends Exception> T serialize(T exception) throws IOException {
        return serialize(exception, TransportVersionUtils.randomVersion(random()));
    }

    private <T extends Exception> T serialize(T exception, TransportVersion version) throws IOException {
        BytesStreamOutput out = new BytesStreamOutput();
        out.setTransportVersion(version);
        out.writeException(exception);

        StreamInput in = out.bytes().streamInput();
        in.setTransportVersion(version);
        return in.readException();
    }

    public void testIllegalShardRoutingStateException() throws IOException {
        final ShardRouting routing = newShardRouting("test", 0, "xyz", false, ShardRoutingState.STARTED);
        final String routingAsString = routing.toString();
        IllegalShardRoutingStateException serialize = serialize(
            new IllegalShardRoutingStateException(routing, "foo", new NullPointerException())
        );
        assertNotNull(serialize.shard());
        assertEquals(routing, serialize.shard());
        assertEquals(routingAsString + ": foo", serialize.getMessage());
        assertTrue(serialize.getCause() instanceof NullPointerException);

        serialize = serialize(new IllegalShardRoutingStateException(routing, "bar", null));
        assertNotNull(serialize.shard());
        assertEquals(routing, serialize.shard());
        assertEquals(routingAsString + ": bar", serialize.getMessage());
        assertNull(serialize.getCause());
    }

    public void testParsingException() throws IOException {
        ParsingException ex = serialize(new ParsingException(1, 2, "fobar", null));
        assertNull(ex.getIndex());
        assertEquals(ex.getMessage(), "fobar");
        assertEquals(ex.getLineNumber(), 1);
        assertEquals(ex.getColumnNumber(), 2);

        ex = serialize(new ParsingException(1, 2, null, null));
        assertNull(ex.getIndex());
        assertNull(ex.getMessage());
        assertEquals(ex.getLineNumber(), 1);
        assertEquals(ex.getColumnNumber(), 2);
    }

    public void testQueryShardException() throws IOException {
        QueryShardException ex = serialize(new QueryShardException(new Index("foo", "_na_"), "fobar", null));
        assertEquals(ex.getIndex().getName(), "foo");
        assertEquals(ex.getMessage(), "fobar");

        ex = serialize(new QueryShardException((Index) null, null, null));
        assertNull(ex.getIndex());
        assertNull(ex.getMessage());
    }

    public void testSearchException() throws IOException {
        SearchShardTarget target = new SearchShardTarget("foo", new ShardId("bar", "_na_", 1), null);
        SearchException ex = serialize(new SearchException(null, "hello world", new NullPointerException()));
        assertNull(ex.shard());
        assertEquals(ex.getMessage(), "hello world");
        assertTrue(ex.getCause() instanceof NullPointerException);
    }

    public void testActionNotFoundTransportException() throws IOException {
        ActionNotFoundTransportException ex = serialize(new ActionNotFoundTransportException("AACCCTION"));
        assertEquals("AACCCTION", ex.action());
        assertEquals("No handler for action [AACCCTION]", ex.getMessage());
    }

    public void testSnapshotException() throws IOException {
        final Snapshot snapshot = new Snapshot("repo", new SnapshotId("snap", UUIDs.randomBase64UUID()));
        SnapshotException ex = serialize(new SnapshotException(snapshot, "no such snapshot", new NullPointerException()));
        assertEquals(ex.getRepositoryName(), snapshot.getRepository());
        assertEquals(ex.getSnapshotName(), snapshot.getSnapshotId().getName());
        assertEquals(ex.getMessage(), "[" + snapshot + "] no such snapshot");
        assertTrue(ex.getCause() instanceof NullPointerException);

        ex = serialize(new SnapshotException(null, "no such snapshot", new NullPointerException()));
        assertNull(ex.getRepositoryName());
        assertNull(ex.getSnapshotName());
        assertEquals(ex.getMessage(), "[_na] no such snapshot");
        assertTrue(ex.getCause() instanceof NullPointerException);
    }

    public void testRecoverFilesRecoveryException() throws IOException {
        ShardId id = new ShardId("foo", "_na_", 1);
        ByteSizeValue bytes = ByteSizeValue.ofBytes(randomIntBetween(0, 10000));
        RecoverFilesRecoveryException ex = serialize(new RecoverFilesRecoveryException(id, 10, bytes, null));
        assertEquals(ex.getShardId(), id);
        assertEquals(ex.numberOfFiles(), 10);
        assertEquals(ex.totalFilesSize(), bytes);
        assertEquals(ex.getMessage(), "Failed to transfer [10] files with total size of [" + bytes + "]");
        assertNull(ex.getCause());

        ex = serialize(new RecoverFilesRecoveryException(null, 10, bytes, new NullPointerException()));
        assertNull(ex.getShardId());
        assertEquals(ex.numberOfFiles(), 10);
        assertEquals(ex.totalFilesSize(), bytes);
        assertEquals(ex.getMessage(), "Failed to transfer [10] files with total size of [" + bytes + "]");
        assertTrue(ex.getCause() instanceof NullPointerException);
    }

    public void testInvalidIndexTemplateException() throws IOException {
        InvalidIndexTemplateException ex = serialize(new InvalidIndexTemplateException("foo", "bar"));
        assertEquals(ex.getMessage(), "index_template [foo] invalid, cause [bar]");
        assertEquals(ex.name(), "foo");
        ex = serialize(new InvalidIndexTemplateException(null, "bar"));
        assertEquals(ex.getMessage(), "index_template [null] invalid, cause [bar]");
        assertNull(ex.name());
    }

    public void testActionTransportException() throws IOException {
        TransportAddress transportAddress = buildNewFakeTransportAddress();
        ActionTransportException ex = serialize(new ActionTransportException("name?", transportAddress, "ACTION BABY!", "message?", null));
        assertEquals("[name?][" + transportAddress + "][ACTION BABY!] message?", ex.getMessage());
    }

    public void testSearchContextMissingException() throws IOException {
        ShardSearchContextId contextId = new ShardSearchContextId(UUIDs.randomBase64UUID(), randomLong());
        TransportVersion version = TransportVersionUtils.randomCompatibleVersion(random());
        SearchContextMissingException ex = serialize(new SearchContextMissingException(contextId), version);
        assertThat(ex.contextId().getId(), equalTo(contextId.getId()));
        assertThat(ex.contextId().getSessionId(), equalTo(contextId.getSessionId()));
    }

    public void testCircuitBreakingException() throws IOException {
        CircuitBreakingException ex = serialize(
            new CircuitBreakingException("Too large", 0, 100, CircuitBreaker.Durability.TRANSIENT),
            TransportVersions.V_8_0_0
        );
        assertEquals("Too large", ex.getMessage());
        assertEquals(100, ex.getByteLimit());
        assertEquals(0, ex.getBytesWanted());
        assertEquals(CircuitBreaker.Durability.TRANSIENT, ex.getDurability());
    }

    public void testTooManyBucketsException() throws IOException {
        TransportVersion version = TransportVersionUtils.randomCompatibleVersion(random());
        MultiBucketConsumerService.TooManyBucketsException ex = serialize(
            new MultiBucketConsumerService.TooManyBucketsException("Too many buckets", 100),
            version
        );
        assertEquals("Too many buckets", ex.getMessage());
        assertEquals(100, ex.getMaxBuckets());
    }

    public void testTimestampParsingException() throws IOException {
        TimestampParsingException ex = serialize(new TimestampParsingException("TIMESTAMP", null));
        assertEquals("failed to parse timestamp [TIMESTAMP]", ex.getMessage());
        assertEquals("TIMESTAMP", ex.timestamp());
    }

    public void testAliasesMissingException() throws IOException {
        AliasesNotFoundException ex = serialize(new AliasesNotFoundException("one", "two", "three"));
        assertEquals("aliases [one, two, three] missing", ex.getMessage());
        assertEquals("aliases", ex.getResourceType());
        assertArrayEquals(new String[] { "one", "two", "three" }, ex.getResourceId().toArray(new String[0]));
    }

    public void testIllegalIndexShardStateException() throws IOException {
        ShardId id = new ShardId("foo", "_na_", 1);
        IndexShardState state = randomFrom(IndexShardState.values());
        IllegalIndexShardStateException ex = serialize(new IllegalIndexShardStateException(id, state, "come back later buddy"));
        assertEquals(id, ex.getShardId());
        assertEquals("CurrentState[" + state.name() + "] come back later buddy", ex.getMessage());
        assertEquals(state, ex.currentState());
    }

    public void testConnectTransportException() throws IOException {
        TransportAddress transportAddress = buildNewFakeTransportAddress();
        DiscoveryNode node = DiscoveryNodeUtils.create("thenode", transportAddress, emptyMap(), emptySet());
        ConnectTransportException ex = serialize(new ConnectTransportException(node, "msg", "action", null));
        assertEquals("[][" + transportAddress + "][action] msg", ex.getMessage());
        assertNull(ex.getCause());

        ex = serialize(new ConnectTransportException(node, "msg", "action", new NullPointerException()));
        assertEquals("[][" + transportAddress + "][action] msg", ex.getMessage());
        assertThat(ex.getCause(), instanceOf(NullPointerException.class));
        assertEquals(RestStatus.BAD_GATEWAY, ex.status());
    }

    public void testSearchPhaseExecutionException() throws IOException {
        ShardSearchFailure[] empty = ShardSearchFailure.EMPTY_ARRAY;
        SearchPhaseExecutionException ex = serialize(new SearchPhaseExecutionException("boom", "baam", new NullPointerException(), empty));
        assertEquals("boom", ex.getPhaseName());
        assertEquals("baam", ex.getMessage());
        assertTrue(ex.getCause() instanceof NullPointerException);
        assertEquals(empty.length, ex.shardFailures().length);
        ShardSearchFailure[] one = new ShardSearchFailure[] { new ShardSearchFailure(new IllegalArgumentException("nono!")) };

        ex = serialize(new SearchPhaseExecutionException("boom", "baam", new NullPointerException(), one));
        assertEquals("boom", ex.getPhaseName());
        assertEquals("baam", ex.getMessage());
        assertTrue(ex.getCause() instanceof NullPointerException);
        assertEquals(one.length, ex.shardFailures().length);
        assertTrue(ex.shardFailures()[0].getCause() instanceof IllegalArgumentException);
    }

    public void testRoutingMissingException() throws IOException {
        RoutingMissingException ex = serialize(new RoutingMissingException("idx", "id"));
        assertEquals("idx", ex.getIndex().getName());
        assertEquals("id", ex.getId());
        assertEquals("routing is required for [idx]/[id]", ex.getMessage());
    }

    public void testRepositoryException() throws IOException {
        RepositoryException ex = serialize(new RepositoryException("repo", "msg"));
        assertEquals("repo", ex.repository());
        assertEquals("[repo] msg", ex.getMessage());

        ex = serialize(new RepositoryException(null, "msg"));
        assertNull(ex.repository());
        assertEquals("[_na] msg", ex.getMessage());
    }

    public void testIndexTemplateMissingException() throws IOException {
        IndexTemplateMissingException ex = serialize(new IndexTemplateMissingException("name"));
        assertEquals("index_template [name] missing", ex.getMessage());
        assertEquals("name", ex.name());

        ex = serialize(new IndexTemplateMissingException((String) null));
        assertEquals("index_template [null] missing", ex.getMessage());
        assertNull(ex.name());
    }

    public void testRecoveryEngineException() throws IOException {
        ShardId id = new ShardId("foo", "_na_", 1);
        RecoveryEngineException ex = serialize(new RecoveryEngineException(id, 10, "total failure", new NullPointerException()));
        assertEquals(id, ex.getShardId());
        assertEquals("Phase[10] total failure", ex.getMessage());
        assertEquals(10, ex.phase());
        ex = serialize(new RecoveryEngineException(null, -1, "total failure", new NullPointerException()));
        assertNull(ex.getShardId());
        assertEquals(-1, ex.phase());
        assertTrue(ex.getCause() instanceof NullPointerException);
    }

    public void testFailedNodeException() throws IOException {
        FailedNodeException ex = serialize(new FailedNodeException("the node", "the message", null));
        assertEquals("the node", ex.nodeId());
        assertEquals("the message", ex.getMessage());
    }

    public void testClusterBlockException() throws IOException {
        ClusterBlockException ex = serialize(new ClusterBlockException(singleton(NoMasterBlockService.NO_MASTER_BLOCK_WRITES)));
        assertEquals("blocked by: [SERVICE_UNAVAILABLE/2/no master];", ex.getMessage());
        assertTrue(ex.blocks().contains(NoMasterBlockService.NO_MASTER_BLOCK_WRITES));
        assertEquals(1, ex.blocks().size());
    }

    public void testNotSerializableExceptionWrapper() throws IOException {
        NotSerializableExceptionWrapper ex = serialize(new NotSerializableExceptionWrapper(new NullPointerException()));
        assertEquals("""
            {"type":"null_pointer_exception","reason":"null_pointer_exception: null"}""", Strings.toString(ex));
        ex = serialize(new NotSerializableExceptionWrapper(new IllegalArgumentException("nono!")));
        assertEquals("""
            {"type":"illegal_argument_exception","reason":"illegal_argument_exception: nono!"}""", Strings.toString(ex));

        class UnknownException extends Exception {
            UnknownException(final String message) {
                super(message);
            }
        }

        Exception[] unknowns = new Exception[] {
            new Exception("foobar"),
            new ClassCastException("boom boom boom"),
            new UnknownException("boom") };
        for (Exception t : unknowns) {
            if (randomBoolean()) {
                t.addSuppressed(new UnsatisfiedLinkError("suppressed"));
                t.addSuppressed(new NullPointerException());
            }
            Throwable deserialized = serialize(t);
            assertTrue(deserialized.getClass().toString(), deserialized instanceof NotSerializableExceptionWrapper);
            assertArrayEquals(t.getStackTrace(), deserialized.getStackTrace());
            assertEquals(t.getSuppressed().length, deserialized.getSuppressed().length);
            if (t.getSuppressed().length > 0) {
                assertTrue(deserialized.getSuppressed()[0] instanceof NotSerializableExceptionWrapper);
                assertArrayEquals(t.getSuppressed()[0].getStackTrace(), deserialized.getSuppressed()[0].getStackTrace());
                assertTrue(deserialized.getSuppressed()[1] instanceof NullPointerException);
            }
        }
    }

    public void testUnknownException() throws IOException {
        ParsingException parsingException = new ParsingException(1, 2, "foobar", null);
        final Exception ex = new UnknownException("eggplant", parsingException);
        Exception exception = serialize(ex);
        assertEquals("unknown_exception: eggplant", exception.getMessage());
        assertTrue(exception instanceof ElasticsearchException);
        ParsingException e = (ParsingException) exception.getCause();
        assertEquals(parsingException.getIndex(), e.getIndex());
        assertEquals(parsingException.getMessage(), e.getMessage());
        assertEquals(parsingException.getLineNumber(), e.getLineNumber());
        assertEquals(parsingException.getColumnNumber(), e.getColumnNumber());
    }

    public void testWriteThrowable() throws IOException {
        final QueryShardException queryShardException = new QueryShardException(new Index("foo", "_na_"), "foobar", null);
        final UnknownException unknownException = new UnknownException("this exception is unknown", queryShardException);

        final Exception[] causes = new Exception[] {
            new IllegalStateException("foobar"),
            new IllegalArgumentException("alalaal"),
            new NullPointerException("boom"),
            new EOFException("dadada"),
            new ElasticsearchSecurityException("nono!"),
            new NumberFormatException("not a number"),
            new CorruptIndexException("baaaam booom", "this is my resource"),
            new IndexFormatTooNewException("tooo new", 1, 2, 3),
            new IndexFormatTooOldException("tooo new", 1, 2, 3),
            new IndexFormatTooOldException("tooo new", "very old version"),
            new ArrayIndexOutOfBoundsException("booom"),
            new StringIndexOutOfBoundsException("booom"),
            new FileNotFoundException("booom"),
            new NoSuchFileException("booom"),
            new AlreadyClosedException("closed!!", new NullPointerException()),
            new LockObtainFailedException("can't lock directory", new NullPointerException()),
            unknownException };
        for (final Exception cause : causes) {
            ElasticsearchException ex = new ElasticsearchException("topLevel", cause);
            ElasticsearchException deserialized = serialize(ex);
            assertEquals(deserialized.getMessage(), ex.getMessage());
            assertTrue(
                "Expected: "
                    + deserialized.getCause().getMessage()
                    + " to contain: "
                    + ex.getCause().getClass().getName()
                    + " but it didn't",
                deserialized.getCause().getMessage().contains(ex.getCause().getMessage())
            );
            if (ex.getCause().getClass() != UnknownException.class) { // unknown exception is not directly mapped
                assertEquals(deserialized.getCause().getClass(), ex.getCause().getClass());
            } else {
                assertEquals(deserialized.getCause().getClass(), NotSerializableExceptionWrapper.class);
            }
            assertArrayEquals(deserialized.getStackTrace(), ex.getStackTrace());
            assertTrue(deserialized.getStackTrace().length > 1);
        }
    }

    public void testWithRestHeadersException() throws IOException {
        {
            ElasticsearchException ex = new ElasticsearchException("msg");
            ex.addBodyHeader("foo", "foo", "bar");
            ex.addMetadata("es.foo_metadata", "value1", "value2");
            ex = serialize(ex);
            assertEquals("msg", ex.getMessage());
            assertEquals(2, ex.getBodyHeader("foo").size());
            assertEquals("foo", ex.getBodyHeader("foo").get(0));
            assertEquals("bar", ex.getBodyHeader("foo").get(1));
            assertEquals(2, ex.getMetadata("es.foo_metadata").size());
            assertEquals("value1", ex.getMetadata("es.foo_metadata").get(0));
            assertEquals("value2", ex.getMetadata("es.foo_metadata").get(1));
        }
        {
            RestStatus status = randomFrom(RestStatus.values());
            // ensure we are carrying over the headers and metadata even if not serialized
            UnknownHeaderException uhe = new UnknownHeaderException("msg", status);
            uhe.addBodyHeader("foo", "foo", "bar");
            uhe.addMetadata("es.foo_metadata", "value1", "value2");

            ElasticsearchException serialize = serialize((ElasticsearchException) uhe);
            assertTrue(serialize instanceof NotSerializableExceptionWrapper);
            NotSerializableExceptionWrapper e = (NotSerializableExceptionWrapper) serialize;
            assertEquals("unknown_header_exception: msg", e.getMessage());
            assertEquals(2, e.getBodyHeader("foo").size());
            assertEquals("foo", e.getBodyHeader("foo").get(0));
            assertEquals("bar", e.getBodyHeader("foo").get(1));
            assertEquals(2, e.getMetadata("es.foo_metadata").size());
            assertEquals("value1", e.getMetadata("es.foo_metadata").get(0));
            assertEquals("value2", e.getMetadata("es.foo_metadata").get(1));
            assertSame(status, e.status());
        }
    }

    public void testNoLongerPrimaryShardException() throws IOException {
        ShardId shardId = new ShardId(new Index(randomAlphaOfLength(4), randomAlphaOfLength(4)), randomIntBetween(0, Integer.MAX_VALUE));
        String msg = randomAlphaOfLength(4);
        ShardStateAction.NoLongerPrimaryShardException ex = serialize(new ShardStateAction.NoLongerPrimaryShardException(shardId, msg));
        assertEquals(shardId, ex.getShardId());
        assertEquals(msg, ex.getMessage());
    }

    public static class UnknownHeaderException extends ElasticsearchException {
        private final RestStatus status;

        UnknownHeaderException(String msg, RestStatus status) {
            super(msg);
            this.status = status;
        }

        @Override
        public RestStatus status() {
            return status;
        }
    }

    public void testElasticsearchSecurityException() throws IOException {
        ElasticsearchSecurityException ex = new ElasticsearchSecurityException("user [{}] is not allowed", RestStatus.UNAUTHORIZED, "foo");
        ElasticsearchSecurityException e = serialize(ex);
        assertEquals(ex.status(), e.status());
        assertEquals(RestStatus.UNAUTHORIZED, e.status());
    }

    public void testInterruptedException() throws IOException {
        InterruptedException orig = randomBoolean() ? new InterruptedException("boom") : new InterruptedException();
        InterruptedException ex = serialize(orig);
        assertEquals(orig.getMessage(), ex.getMessage());
    }

    public void testThatIdsArePositive() {
        for (final int id : ElasticsearchException.ids()) {
            assertThat("negative id", id, greaterThanOrEqualTo(0));
        }
    }

    public void testThatIdsAreUnique() {
        final Set<Integer> ids = new HashSet<>();
        for (final int id : ElasticsearchException.ids()) {
            assertTrue("duplicate id", ids.add(id));
        }
    }

    public void testIds() {
        Map<Integer, Class<? extends ElasticsearchException>> ids = new HashMap<>();
        ids.put(0, org.elasticsearch.index.snapshots.IndexShardSnapshotFailedException.class);
        ids.put(1, org.elasticsearch.search.dfs.DfsPhaseExecutionException.class);
        ids.put(2, org.elasticsearch.common.util.CancellableThreads.ExecutionCancelledException.class);
        ids.put(3, org.elasticsearch.discovery.MasterNotDiscoveredException.class);
        ids.put(4, org.elasticsearch.ElasticsearchSecurityException.class);
        ids.put(5, org.elasticsearch.index.snapshots.IndexShardRestoreException.class);
        ids.put(6, org.elasticsearch.indices.IndexClosedException.class);
        ids.put(7, org.elasticsearch.http.BindHttpException.class);
        ids.put(8, org.elasticsearch.action.search.ReduceSearchPhaseException.class);
        ids.put(9, org.elasticsearch.node.NodeClosedException.class);
        ids.put(10, null); // SnapshotFailedEngineException, never instantiated in 6.2.0+ and never thrown across clusters
        ids.put(11, org.elasticsearch.index.shard.ShardNotFoundException.class);
        ids.put(12, org.elasticsearch.transport.ConnectTransportException.class);
        ids.put(13, org.elasticsearch.transport.NotSerializableTransportException.class);
        ids.put(14, org.elasticsearch.transport.ResponseHandlerFailureTransportException.class);
        ids.put(15, org.elasticsearch.indices.IndexCreationException.class);
        ids.put(16, org.elasticsearch.index.IndexNotFoundException.class);
        ids.put(17, org.elasticsearch.cluster.routing.IllegalShardRoutingStateException.class);
        ids.put(18, org.elasticsearch.action.support.broadcast.BroadcastShardOperationFailedException.class);
        ids.put(19, org.elasticsearch.ResourceNotFoundException.class);
        ids.put(20, org.elasticsearch.transport.ActionTransportException.class);
        ids.put(21, org.elasticsearch.ElasticsearchGenerationException.class);
        ids.put(22, null); // was CreateFailedEngineException
        ids.put(23, org.elasticsearch.index.shard.IndexShardStartedException.class);
        ids.put(24, org.elasticsearch.search.SearchContextMissingException.class);
        ids.put(25, org.elasticsearch.script.GeneralScriptException.class);
        ids.put(26, null);
        ids.put(27, null); // was SnapshotCreationException
        ids.put(28, null); // was DeleteFailedEngineException, deprecated in 6.0 and removed in 7.0
        ids.put(29, org.elasticsearch.index.engine.DocumentMissingException.class);
        ids.put(30, org.elasticsearch.snapshots.SnapshotException.class);
        ids.put(31, org.elasticsearch.indices.InvalidAliasNameException.class);
        ids.put(32, org.elasticsearch.indices.InvalidIndexNameException.class);
        ids.put(33, org.elasticsearch.indices.IndexPrimaryShardNotAllocatedException.class);
        ids.put(34, org.elasticsearch.transport.TransportException.class);
        ids.put(35, org.elasticsearch.ElasticsearchParseException.class);
        ids.put(36, org.elasticsearch.search.SearchException.class);
        ids.put(37, org.elasticsearch.index.mapper.MapperException.class);
        ids.put(38, org.elasticsearch.indices.InvalidTypeNameException.class);
        ids.put(39, org.elasticsearch.snapshots.SnapshotRestoreException.class);
        ids.put(40, org.elasticsearch.common.ParsingException.class);
        ids.put(41, org.elasticsearch.index.shard.IndexShardClosedException.class);
        ids.put(42, org.elasticsearch.indices.recovery.RecoverFilesRecoveryException.class);
        ids.put(43, org.elasticsearch.index.translog.TruncatedTranslogException.class);
        ids.put(44, org.elasticsearch.indices.recovery.RecoveryFailedException.class);
        ids.put(45, org.elasticsearch.index.shard.IndexShardRelocatedException.class);
        ids.put(46, null); // NodeShouldNotConnectException, never instantiated in 5.0+
        ids.put(47, null);
        ids.put(48, org.elasticsearch.index.translog.TranslogCorruptedException.class);
        ids.put(49, org.elasticsearch.cluster.block.ClusterBlockException.class);
        ids.put(50, org.elasticsearch.search.fetch.FetchPhaseExecutionException.class);
        ids.put(51, null);
        ids.put(52, org.elasticsearch.index.engine.VersionConflictEngineException.class);
        ids.put(53, org.elasticsearch.index.engine.EngineException.class);
        ids.put(54, null); // was DocumentAlreadyExistsException, which is superseded with VersionConflictEngineException
        ids.put(55, org.elasticsearch.action.NoSuchNodeException.class);
        ids.put(56, org.elasticsearch.common.settings.SettingsException.class);
        ids.put(57, org.elasticsearch.indices.IndexTemplateMissingException.class);
        ids.put(58, org.elasticsearch.transport.SendRequestTransportException.class);
        ids.put(59, null); // was EsRejectedExecutionException, which is no longer an instance of ElasticsearchException
        ids.put(60, null); // EarlyTerminationException was removed in 6.0
        ids.put(61, null); // RoutingValidationException was removed in 5.0
        ids.put(62, org.elasticsearch.common.io.stream.NotSerializableExceptionWrapper.class);
        ids.put(63, org.elasticsearch.indices.AliasFilterParsingException.class);
        ids.put(64, null); // DeleteByQueryFailedEngineException was removed in 3.0
        ids.put(65, null); // GatewayException, never instantiated in 5.0+
        ids.put(66, org.elasticsearch.index.shard.IndexShardNotRecoveringException.class);
        ids.put(67, org.elasticsearch.http.HttpException.class);
        ids.put(68, org.elasticsearch.ElasticsearchException.class);
        ids.put(69, org.elasticsearch.snapshots.SnapshotMissingException.class);
        ids.put(70, org.elasticsearch.action.PrimaryMissingActionException.class);
        ids.put(71, org.elasticsearch.action.FailedNodeException.class);
        ids.put(72, null); // was SearchParseException, only used in tests since 7.11
        ids.put(73, org.elasticsearch.snapshots.ConcurrentSnapshotExecutionException.class);
        ids.put(74, org.elasticsearch.common.blobstore.BlobStoreException.class);
        ids.put(75, org.elasticsearch.cluster.IncompatibleClusterStateVersionException.class);
        ids.put(76, org.elasticsearch.index.engine.RecoveryEngineException.class);
        ids.put(77, org.elasticsearch.common.util.concurrent.UncategorizedExecutionException.class);
        ids.put(78, org.elasticsearch.action.TimestampParsingException.class);
        ids.put(79, org.elasticsearch.action.RoutingMissingException.class);
        ids.put(80, null); // was IndexFailedEngineException, deprecated in 6.0 and removed in 7.0
        ids.put(81, org.elasticsearch.index.snapshots.IndexShardRestoreFailedException.class);
        ids.put(82, org.elasticsearch.repositories.RepositoryException.class);
        ids.put(83, org.elasticsearch.transport.ReceiveTimeoutTransportException.class);
        ids.put(84, org.elasticsearch.transport.NodeDisconnectedException.class);
        ids.put(85, null);
        ids.put(86, org.elasticsearch.search.aggregations.AggregationExecutionException.class);
        ids.put(88, org.elasticsearch.indices.InvalidIndexTemplateException.class);
        ids.put(90, org.elasticsearch.index.engine.RefreshFailedEngineException.class);
        ids.put(91, org.elasticsearch.search.aggregations.AggregationInitializationException.class);
        ids.put(92, org.elasticsearch.indices.recovery.DelayRecoveryException.class);
        ids.put(94, org.elasticsearch.client.internal.transport.NoNodeAvailableException.class);
        ids.put(95, null);
        ids.put(96, org.elasticsearch.snapshots.InvalidSnapshotNameException.class);
        ids.put(97, org.elasticsearch.index.shard.IllegalIndexShardStateException.class);
        ids.put(98, org.elasticsearch.index.snapshots.IndexShardSnapshotException.class);
        ids.put(99, org.elasticsearch.index.shard.IndexShardNotStartedException.class);
        ids.put(100, org.elasticsearch.action.search.SearchPhaseExecutionException.class);
        ids.put(101, org.elasticsearch.transport.ActionNotFoundTransportException.class);
        ids.put(102, org.elasticsearch.transport.TransportSerializationException.class);
        ids.put(103, org.elasticsearch.transport.RemoteTransportException.class);
        ids.put(104, org.elasticsearch.index.engine.EngineCreationFailureException.class);
        ids.put(105, org.elasticsearch.cluster.routing.RoutingException.class);
        ids.put(106, org.elasticsearch.index.shard.IndexShardRecoveryException.class);
        ids.put(107, org.elasticsearch.repositories.RepositoryMissingException.class);
        ids.put(108, null);
        ids.put(109, org.elasticsearch.index.engine.DocumentSourceMissingException.class);
        ids.put(110, null); // FlushNotAllowedEngineException was removed in 5.0
        ids.put(111, org.elasticsearch.common.settings.NoClassSettingsException.class);
        ids.put(112, org.elasticsearch.transport.BindTransportException.class);
        ids.put(113, org.elasticsearch.rest.action.admin.indices.AliasesNotFoundException.class);
        ids.put(114, org.elasticsearch.index.shard.IndexShardRecoveringException.class);
        ids.put(115, org.elasticsearch.index.translog.TranslogException.class);
        ids.put(116, org.elasticsearch.cluster.metadata.ProcessClusterEventTimeoutException.class);
        ids.put(117, ReplicationOperation.RetryOnPrimaryException.class);
        ids.put(118, org.elasticsearch.ElasticsearchTimeoutException.class);
        ids.put(119, org.elasticsearch.search.query.QueryPhaseExecutionException.class);
        ids.put(120, org.elasticsearch.repositories.RepositoryVerificationException.class);
        ids.put(121, org.elasticsearch.search.aggregations.InvalidAggregationPathException.class);
        ids.put(122, null);
        ids.put(123, org.elasticsearch.ResourceAlreadyExistsException.class);
        ids.put(124, null);
        ids.put(125, TcpTransport.HttpRequestOnTransportException.class);
        ids.put(126, org.elasticsearch.index.mapper.MapperParsingException.class);
        ids.put(127, null); // was org.elasticsearch.search.SearchContextException.class
        ids.put(128, null); // was org.elasticsearch.search.builder.SearchSourceBuilderException.class
        ids.put(129, null); // was org.elasticsearch.index.engine.EngineClosedException.class
        ids.put(130, org.elasticsearch.action.NoShardAvailableActionException.class);
        ids.put(131, org.elasticsearch.action.UnavailableShardsException.class);
        ids.put(132, org.elasticsearch.index.engine.FlushFailedEngineException.class);
        ids.put(133, org.elasticsearch.common.breaker.CircuitBreakingException.class);
        ids.put(134, org.elasticsearch.transport.NodeNotConnectedException.class);
        ids.put(135, org.elasticsearch.index.mapper.StrictDynamicMappingException.class);
        ids.put(136, org.elasticsearch.action.support.replication.TransportReplicationAction.RetryOnReplicaException.class);
        ids.put(137, org.elasticsearch.indices.TypeMissingException.class);
        ids.put(138, null);
        ids.put(139, null);
        ids.put(140, org.elasticsearch.cluster.coordination.FailedToCommitClusterStateException.class);
        ids.put(141, org.elasticsearch.index.query.QueryShardException.class);
        ids.put(142, ShardStateAction.NoLongerPrimaryShardException.class);
        ids.put(143, org.elasticsearch.script.ScriptException.class);
        ids.put(144, org.elasticsearch.cluster.NotMasterException.class);
        ids.put(145, org.elasticsearch.ElasticsearchStatusException.class);
        ids.put(146, org.elasticsearch.tasks.TaskCancelledException.class);
        ids.put(147, org.elasticsearch.env.ShardLockObtainFailedException.class);
        ids.put(148, null);
        ids.put(149, MultiBucketConsumerService.TooManyBucketsException.class);
        ids.put(150, CoordinationStateRejectedException.class);
        ids.put(151, SnapshotInProgressException.class);
        ids.put(152, NoSuchRemoteClusterException.class);
        ids.put(153, RetentionLeaseAlreadyExistsException.class);
        ids.put(154, RetentionLeaseNotFoundException.class);
        ids.put(155, ShardNotInPrimaryModeException.class);
        ids.put(156, RetentionLeaseInvalidRetainingSeqNoException.class);
        ids.put(157, IngestProcessorException.class);
        ids.put(158, PeerRecoveryNotFound.class);
        ids.put(159, NodeHealthCheckFailureException.class);
        ids.put(160, NoSeedNodeLeftException.class);
        ids.put(161, null);   // was org.elasticsearch.action.search.VersionMismatchException.class
        ids.put(162, ElasticsearchAuthenticationProcessingError.class);
        ids.put(163, RepositoryConflictException.class);
        ids.put(164, VersionConflictException.class);
        ids.put(165, SnapshotNameAlreadyInUseException.class);
        ids.put(166, HealthNodeNotDiscoveredException.class);
        ids.put(167, UnsupportedAggregationOnDownsampledIndex.class);
        ids.put(168, DocumentParsingException.class);
        ids.put(169, HttpHeadersValidationException.class);
        ids.put(170, ElasticsearchRoleRestrictionException.class);
        ids.put(171, ApiNotAvailableException.class);
        ids.put(172, RecoveryCommitTooNewException.class);
        ids.put(173, TooManyScrollContextsException.class);
        ids.put(174, AggregationExecutionException.InvalidPath.class);
        ids.put(175, AutoscalingMissedIndicesUpdateException.class);
        ids.put(176, SearchTimeoutException.class);
        ids.put(177, GraphStructureException.class);
        ids.put(178, FailureIndexNotSupportedException.class);
        ids.put(179, NotPersistentTaskNodeException.class);
        ids.put(180, PersistentTaskNodeNotAssignedException.class);
        ids.put(181, ResourceAlreadyUploadedException.class);
        ids.put(182, IngestPipelineException.class);
        ids.put(183, IndexDocFailureStoreStatus.ExceptionWithFailureStoreStatus.class);
        ids.put(184, RemoteException.class);
<<<<<<< HEAD
        ids.put(185, FailedToPublishClusterStateException.class);
=======
        ids.put(185, NoMatchingProjectException.class);
>>>>>>> 1aca0a98

        Map<Class<? extends ElasticsearchException>, Integer> reverse = new HashMap<>();
        for (Map.Entry<Integer, Class<? extends ElasticsearchException>> entry : ids.entrySet()) {
            if (entry.getValue() != null) {
                reverse.put(entry.getValue(), entry.getKey());
            }
        }

        for (final Tuple<Integer, Class<? extends ElasticsearchException>> tuple : ElasticsearchException.classes()) {
            assertNotNull(tuple.v1());
            assertEquals((int) reverse.get(tuple.v2()), (int) tuple.v1());
        }

        for (Map.Entry<Integer, Class<? extends ElasticsearchException>> entry : ids.entrySet()) {
            if (entry.getValue() != null) {
                assertEquals((int) entry.getKey(), ElasticsearchException.getId(entry.getValue()));
            }
        }
    }

    public void testIOException() throws IOException {
        IOException serialize = serialize(new IOException("boom", new NullPointerException()));
        assertEquals("boom", serialize.getMessage());
        assertTrue(serialize.getCause() instanceof NullPointerException);
    }

    public void testFileSystemExceptions() throws IOException {
        for (FileSystemException ex : Arrays.asList(
            new FileSystemException("a", "b", "c"),
            new NoSuchFileException("a", "b", "c"),
            new NotDirectoryException("a"),
            new DirectoryNotEmptyException("a"),
            new AtomicMoveNotSupportedException("a", "b", "c"),
            new FileAlreadyExistsException("a", "b", "c"),
            new AccessDeniedException("a", "b", "c"),
            new FileSystemLoopException("a")
        )) {

            FileSystemException serialize = serialize(ex);
            assertEquals(serialize.getClass(), ex.getClass());
            assertEquals("a", serialize.getFile());
            if (serialize.getClass() == NotDirectoryException.class
                || serialize.getClass() == FileSystemLoopException.class
                || serialize.getClass() == DirectoryNotEmptyException.class) {
                assertNull(serialize.getOtherFile());
                assertNull(serialize.getReason());
            } else {
                assertEquals(serialize.getClass().toString(), "b", serialize.getOtherFile());
                assertEquals(serialize.getClass().toString(), "c", serialize.getReason());
            }
        }
    }

    public void testElasticsearchRemoteException() throws IOException {
        ElasticsearchStatusException ex = new ElasticsearchStatusException("something", RestStatus.TOO_MANY_REQUESTS);
        ElasticsearchStatusException e = serialize(ex);
        assertEquals(ex.status(), e.status());
        assertEquals(RestStatus.TOO_MANY_REQUESTS, e.status());
    }

    public void testShardLockObtainFailedException() throws IOException {
        ShardId shardId = new ShardId("foo", "_na_", 1);
        ShardLockObtainFailedException orig = new ShardLockObtainFailedException(shardId, "boom");
        TransportVersion version = TransportVersionUtils.randomCompatibleVersion(random());
        ShardLockObtainFailedException ex = serialize(orig, version);
        assertEquals(orig.getMessage(), ex.getMessage());
        assertEquals(orig.getShardId(), ex.getShardId());
    }

    public void testSnapshotInProgressException() throws IOException {
        SnapshotInProgressException orig = new SnapshotInProgressException("boom");
        TransportVersion version = TransportVersionUtils.randomCompatibleVersion(random());
        SnapshotInProgressException ex = serialize(orig, version);
        assertEquals(orig.getMessage(), ex.getMessage());
    }

    private static class UnknownException extends Exception {
        UnknownException(final String message, final Exception cause) {
            super(message, cause);
        }
    }
}<|MERGE_RESOLUTION|>--- conflicted
+++ resolved
@@ -848,11 +848,8 @@
         ids.put(182, IngestPipelineException.class);
         ids.put(183, IndexDocFailureStoreStatus.ExceptionWithFailureStoreStatus.class);
         ids.put(184, RemoteException.class);
-<<<<<<< HEAD
-        ids.put(185, FailedToPublishClusterStateException.class);
-=======
         ids.put(185, NoMatchingProjectException.class);
->>>>>>> 1aca0a98
+        ids.put(186, FailedToPublishClusterStateException.class);
 
         Map<Class<? extends ElasticsearchException>, Integer> reverse = new HashMap<>();
         for (Map.Entry<Integer, Class<? extends ElasticsearchException>> entry : ids.entrySet()) {

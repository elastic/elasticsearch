--- conflicted
+++ resolved
@@ -22,8 +22,13 @@
 import java.util.regex.Matcher;
 import java.util.regex.Pattern;
 
+import static org.hamcrest.Matchers.contains;
+import static org.hamcrest.Matchers.containsString;
 import static org.hamcrest.Matchers.endsWith;
+import static org.hamcrest.Matchers.equalTo;
+import static org.hamcrest.Matchers.greaterThan;
 import static org.hamcrest.Matchers.is;
+import static org.hamcrest.Matchers.lessThan;
 import static org.hamcrest.Matchers.sameInstance;
 
 public class TransportVersionTests extends ESTestCase {
@@ -355,7 +360,6 @@
             )
         );
     }
-<<<<<<< HEAD
 
     public void testTransportVersionsLocked() {
         assertThat(
@@ -370,6 +374,4 @@
         assertThat(TransportVersion.fromId(8_00_00_00).isPatchVersion(), is(false));
         assertThat(TransportVersion.fromId(8_00_00_01).isPatchVersion(), is(true));
     }
-=======
->>>>>>> 51b461e4
 }
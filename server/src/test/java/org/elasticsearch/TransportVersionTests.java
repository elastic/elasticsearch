/*
 * Copyright Elasticsearch B.V. and/or licensed to Elasticsearch B.V. under one
 * or more contributor license agreements. Licensed under the "Elastic License
 * 2.0", the "GNU Affero General Public License v3.0 only", and the "Server Side
 * Public License v 1"; you may not use this file except in compliance with, at
 * your election, the "Elastic License 2.0", the "GNU Affero General Public
 * License v3.0 only", or the "Server Side Public License, v 1".
 */

package org.elasticsearch;

import org.elasticsearch.test.ESTestCase;
import org.elasticsearch.test.TransportVersionUtils;

import java.lang.reflect.Modifier;
import java.util.Collections;
import java.util.Map;
import java.util.Set;
import java.util.TreeSet;
import java.util.regex.Matcher;
import java.util.regex.Pattern;

import static org.hamcrest.Matchers.containsString;
import static org.hamcrest.Matchers.endsWith;
import static org.hamcrest.Matchers.equalTo;
import static org.hamcrest.Matchers.greaterThan;
import static org.hamcrest.Matchers.is;
import static org.hamcrest.Matchers.lessThan;
import static org.hamcrest.Matchers.sameInstance;

public class TransportVersionTests extends ESTestCase {

    public void testVersionComparison() {
        TransportVersion V_7_2_0 = TransportVersions.V_7_2_0;
        TransportVersion V_8_0_0 = TransportVersions.V_8_0_0;
        assertThat(V_7_2_0.before(V_8_0_0), is(true));
        assertThat(V_7_2_0.before(V_7_2_0), is(false));
        assertThat(V_8_0_0.before(V_7_2_0), is(false));

        assertThat(V_7_2_0.onOrBefore(V_8_0_0), is(true));
        assertThat(V_7_2_0.onOrBefore(V_7_2_0), is(true));
        assertThat(V_8_0_0.onOrBefore(V_7_2_0), is(false));

        assertThat(V_7_2_0.after(V_8_0_0), is(false));
        assertThat(V_7_2_0.after(V_7_2_0), is(false));
        assertThat(V_8_0_0.after(V_7_2_0), is(true));

        assertThat(V_7_2_0.onOrAfter(V_8_0_0), is(false));
        assertThat(V_7_2_0.onOrAfter(V_7_2_0), is(true));
        assertThat(V_8_0_0.onOrAfter(V_7_2_0), is(true));

        assertThat(V_7_2_0, is(lessThan(V_8_0_0)));
        assertThat(V_7_2_0.compareTo(V_7_2_0), is(0));
        assertThat(V_8_0_0, is(greaterThan(V_7_2_0)));
    }

    public static class CorrectFakeVersion {
        public static final TransportVersion V_0_00_01 = new TransportVersion(199);
        public static final TransportVersion V_0_000_002 = new TransportVersion(2);
        public static final TransportVersion V_0_000_003 = new TransportVersion(3);
        public static final TransportVersion V_0_000_004 = new TransportVersion(4);
    }

    public static class DuplicatedIdFakeVersion {
        public static final TransportVersion V_0_000_001 = new TransportVersion(1);
        public static final TransportVersion V_0_000_002 = new TransportVersion(2);
        public static final TransportVersion V_0_000_003 = new TransportVersion(2);
    }

    public void testStaticTransportVersionChecks() {
        assertThat(
            TransportVersions.collectAllVersionIdsDefinedInClass(CorrectFakeVersion.class),
            equalTo(
                Map.of(
                    199,
                    CorrectFakeVersion.V_0_00_01,
                    2,
                    CorrectFakeVersion.V_0_000_002,
                    3,
                    CorrectFakeVersion.V_0_000_003,
                    4,
                    CorrectFakeVersion.V_0_000_004
                )
            )
        );
        AssertionError e = expectThrows(
            AssertionError.class,
            () -> TransportVersions.collectAllVersionIdsDefinedInClass(DuplicatedIdFakeVersion.class)
        );
        assertThat(e.getMessage(), containsString("have the same version number"));
    }

    private static String padNumber(String number) {
        return number.length() == 1 ? "0" + number : number;
    }

    public void testDefinedConstants() throws IllegalAccessException {
        Pattern historicalVersion = Pattern.compile("^V_(\\d{1,2})_(\\d{1,2})_(\\d{1,2})$");
        Pattern transportVersion = Pattern.compile("^V_(\\d+)_(\\d{3})_(\\d{3})$");
        Set<String> ignore = Set.of("ZERO", "CURRENT", "MINIMUM_COMPATIBLE", "MINIMUM_CCS_VERSION");

        for (java.lang.reflect.Field field : TransportVersion.class.getFields()) {
            if (field.getType() == TransportVersion.class && ignore.contains(field.getName()) == false) {

                // check the field modifiers
                assertEquals(
                    "Field " + field.getName() + " should be public static final",
                    Modifier.PUBLIC | Modifier.STATIC | Modifier.FINAL,
                    field.getModifiers()
                );

                Matcher matcher = historicalVersion.matcher(field.getName());
                if (matcher.matches()) {
                    // old-style version constant
                    String idString = matcher.group(1) + padNumber(matcher.group(2)) + padNumber(matcher.group(3)) + "99";
                    assertEquals(
                        "Field " + field.getName() + " does not have expected id " + idString,
                        idString,
                        field.get(null).toString()
                    );
                } else if ((matcher = transportVersion.matcher(field.getName())).matches()) {
                    String idString = matcher.group(1) + matcher.group(2) + matcher.group(3);
                    assertEquals(
                        "Field " + field.getName() + " does not have expected id " + idString,
                        idString,
                        field.get(null).toString()
                    );
                } else {
                    fail("Field " + field.getName() + " does not have expected format");
                }
            }
        }
    }

    public void testMin() {
        assertEquals(
            TransportVersionUtils.getPreviousVersion(),
            TransportVersion.min(TransportVersion.current(), TransportVersionUtils.getPreviousVersion())
        );
        assertEquals(
            TransportVersion.fromId(1_01_01_99),
            TransportVersion.min(TransportVersion.fromId(1_01_01_99), TransportVersion.current())
        );
        TransportVersion version = TransportVersionUtils.randomVersion();
        TransportVersion version1 = TransportVersionUtils.randomVersion();
        if (version.id() <= version1.id()) {
            assertEquals(version, TransportVersion.min(version1, version));
        } else {
            assertEquals(version1, TransportVersion.min(version1, version));
        }
    }

    public void testMax() {
        assertEquals(
            TransportVersion.current(),
            TransportVersion.max(TransportVersion.current(), TransportVersionUtils.getPreviousVersion())
        );
        assertEquals(TransportVersion.current(), TransportVersion.max(TransportVersion.fromId(1_01_01_99), TransportVersion.current()));
        TransportVersion version = TransportVersionUtils.randomVersion();
        TransportVersion version1 = TransportVersionUtils.randomVersion();
        if (version.id() >= version1.id()) {
            assertEquals(version, TransportVersion.max(version1, version));
        } else {
            assertEquals(version1, TransportVersion.max(version1, version));
        }
    }

    public void testIsPatchFrom() {
        TransportVersion patchVersion = TransportVersion.fromId(8_800_00_4);
        assertThat(TransportVersion.fromId(8_799_00_0).isPatchFrom(patchVersion), is(false));
        assertThat(TransportVersion.fromId(8_799_00_9).isPatchFrom(patchVersion), is(false));
        assertThat(TransportVersion.fromId(8_800_00_0).isPatchFrom(patchVersion), is(false));
        assertThat(TransportVersion.fromId(8_800_00_3).isPatchFrom(patchVersion), is(false));
        assertThat(TransportVersion.fromId(8_800_00_4).isPatchFrom(patchVersion), is(true));
        assertThat(TransportVersion.fromId(8_800_00_9).isPatchFrom(patchVersion), is(true));
        assertThat(TransportVersion.fromId(8_800_01_0).isPatchFrom(patchVersion), is(false));
        assertThat(TransportVersion.fromId(8_801_00_0).isPatchFrom(patchVersion), is(false));
    }

    public void testVersionConstantPresent() {
        Set<TransportVersion> ignore = Set.of(TransportVersions.ZERO, TransportVersion.current(), TransportVersions.MINIMUM_COMPATIBLE);
        assertThat(TransportVersion.current(), sameInstance(TransportVersion.fromId(TransportVersion.current().id())));
        final int iters = scaledRandomIntBetween(20, 100);
        for (int i = 0; i < iters; i++) {
            TransportVersion version = TransportVersionUtils.randomVersion(ignore);

            assertThat(version, sameInstance(TransportVersion.fromId(version.id())));
        }
    }

    public void testCURRENTIsLatest() {
        assertThat(Collections.max(TransportVersion.getAllVersions()), is(TransportVersion.current()));
    }

    public void testToReleaseVersion() {
        assertThat(TransportVersion.current().toReleaseVersion(), endsWith(Version.CURRENT.toString()));
    }

    public void testToString() {
        assertEquals("5000099", TransportVersion.fromId(5_00_00_99).toString());
        assertEquals("2030099", TransportVersion.fromId(2_03_00_99).toString());
        assertEquals("1000099", TransportVersion.fromId(1_00_00_99).toString());
        assertEquals("2000099", TransportVersion.fromId(2_00_00_99).toString());
        assertEquals("5000099", TransportVersion.fromId(5_00_00_99).toString());
    }

    /**
     * Until 9.0 bumps its transport version to 9_000_00_0, all transport changes must be backported to 8.x.
     * This test ensures transport versions are dense, so that we have confidence backports have not been missed.
     * Note that it does not ensure patches are not missed, but it should catch the majority of misordered
     * or missing transport versions.
     */
    public void testDenseTransportVersions() {
        Set<Integer> missingVersions = new TreeSet<>();
        TransportVersion previous = null;
<<<<<<< HEAD
        for (var tv : TransportVersion.getAllVersions()) {
            if (tv.before(TransportVersions.V_8_15_2)) {
=======
        for (var tv : TransportVersions.getAllVersions()) {
            if (tv.before(TransportVersions.V_8_16_0)) {
>>>>>>> 422eb1af
                continue;
            }
            if (previous == null) {
                previous = tv;
                continue;
            }

            if (previous.id() + 1000 < tv.id()) {
                int nextId = previous.id();
                do {
                    nextId = (nextId + 1000) / 1000 * 1000;
                    missingVersions.add(nextId);
                } while (nextId + 1000 < tv.id());
            }
            previous = tv;
        }
        if (missingVersions.isEmpty() == false) {
            StringBuilder msg = new StringBuilder("Missing transport versions:\n");
            for (Integer id : missingVersions) {
                msg.append("  " + id + "\n");
            }
            fail(msg.toString());
        }
    }
}<|MERGE_RESOLUTION|>--- conflicted
+++ resolved
@@ -213,13 +213,8 @@
     public void testDenseTransportVersions() {
         Set<Integer> missingVersions = new TreeSet<>();
         TransportVersion previous = null;
-<<<<<<< HEAD
         for (var tv : TransportVersion.getAllVersions()) {
-            if (tv.before(TransportVersions.V_8_15_2)) {
-=======
-        for (var tv : TransportVersions.getAllVersions()) {
             if (tv.before(TransportVersions.V_8_16_0)) {
->>>>>>> 422eb1af
                 continue;
             }
             if (previous == null) {

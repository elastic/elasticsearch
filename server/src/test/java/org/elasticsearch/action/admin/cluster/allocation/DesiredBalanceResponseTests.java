--- conflicted
+++ resolved
@@ -7,11 +7,7 @@
  */
 package org.elasticsearch.action.admin.cluster.allocation;
 
-<<<<<<< HEAD
 import org.elasticsearch.cluster.node.DiscoveryNodeRole;
-import org.elasticsearch.cluster.routing.AllocationId;
-=======
->>>>>>> 42464200
 import org.elasticsearch.cluster.routing.ShardRoutingState;
 import org.elasticsearch.cluster.routing.allocation.allocator.ClusterBalanceStats;
 import org.elasticsearch.cluster.routing.allocation.allocator.DesiredBalanceStats;
@@ -43,10 +39,10 @@
 
     @Override
     protected DesiredBalanceResponse createTestInstance() {
-        return new DesiredBalanceResponse(randomStats(), randomClusterBalanceStats(), randomRoutingTable());
-    }
-
-    private DesiredBalanceStats randomStats() {
+        return new DesiredBalanceResponse(randomDesiredBalanceStats(), randomClusterBalanceStats(), randomRoutingTable());
+    }
+
+    private DesiredBalanceStats randomDesiredBalanceStats() {
         return new DesiredBalanceStats(
             randomNonNegativeLong(),
             randomBoolean(),
@@ -126,7 +122,7 @@
     protected DesiredBalanceResponse mutateInstance(DesiredBalanceResponse instance) throws IOException {
         return switch (randomInt(3)) {
             case 0 -> new DesiredBalanceResponse(
-                randomValueOtherThan(instance.getStats(), this::randomStats),
+                randomValueOtherThan(instance.getStats(), this::randomDesiredBalanceStats),
                 instance.getClusterBalanceStats(),
                 instance.getRoutingTable()
             );
@@ -146,7 +142,11 @@
 
     @SuppressWarnings("unchecked")
     public void testToXContent() throws IOException {
-        DesiredBalanceResponse response = new DesiredBalanceResponse(randomStats(), randomClusterBalanceStats(), randomRoutingTable());
+        DesiredBalanceResponse response = new DesiredBalanceResponse(
+            randomDesiredBalanceStats(),
+            randomClusterBalanceStats(),
+            randomRoutingTable()
+        );
 
         Map<String, Object> json = createParser(
             ChunkedToXContent.wrapAsToXContent(response).toXContent(XContentFactory.jsonBuilder(), ToXContent.EMPTY_PARAMS)
@@ -235,22 +235,10 @@
         }
     }
 
-<<<<<<< HEAD
-    public void testToChunkedXContent() {
-        DesiredBalanceResponse response = new DesiredBalanceResponse(randomStats(), randomClusterBalanceStats(), randomRoutingTable());
-        var toXContentChunked = response.toXContentChunked(ToXContent.EMPTY_PARAMS);
-        int chunks = 0;
-        while (toXContentChunked.hasNext()) {
-            toXContentChunked.next();
-            chunks++;
-        }
-        assertEquals(2 + response.getRoutingTable().size(), chunks);
-=======
     public void testChunking() {
         AbstractChunkedSerializingTestCase.assertChunkCount(
-            new DesiredBalanceResponse(randomStats(), randomRoutingTable()),
+            new DesiredBalanceResponse(randomDesiredBalanceStats(), randomClusterBalanceStats(), randomRoutingTable()),
             response -> response.getRoutingTable().size() + 2
         );
->>>>>>> 42464200
     }
 }
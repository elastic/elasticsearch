--- conflicted
+++ resolved
@@ -70,13 +70,8 @@
         int inFlight = randomIntBetween(0, 200);
         int delayedUnassigned = randomIntBetween(0, 200);
         TimeValue pendingTaskInQueueTime = TimeValue.timeValueMillis(randomIntBetween(1000, 100000));
-<<<<<<< HEAD
-        ClusterHealthResponse clusterHealth = new ClusterHealthResponse("bla", new String[] {MetaData.ALL}, clusterState, pendingTasks,
-            inFlight, delayedUnassigned, pendingTaskInQueueTime);
-=======
         ClusterHealthResponse clusterHealth = new ClusterHealthResponse("bla",
             new String[] {MetaData.ALL}, clusterState, pendingTasks, inFlight, delayedUnassigned, pendingTaskInQueueTime);
->>>>>>> 1e405c44
         clusterHealth = maybeSerialize(clusterHealth);
         assertClusterHealth(clusterHealth);
         assertThat(clusterHealth.getNumberOfPendingTasks(), Matchers.equalTo(pendingTasks));

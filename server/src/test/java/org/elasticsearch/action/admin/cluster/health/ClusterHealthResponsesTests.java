/*
 * Copyright Elasticsearch B.V. and/or licensed to Elasticsearch B.V. under one
 * or more contributor license agreements. Licensed under the Elastic License
 * 2.0 and the Server Side Public License, v 1; you may not use this file except
 * in compliance with, at your election, the Elastic License 2.0 or the Server
 * Side Public License, v 1.
 */

package org.elasticsearch.action.admin.cluster.health;

import org.elasticsearch.cluster.ClusterName;
import org.elasticsearch.cluster.ClusterState;
import org.elasticsearch.cluster.health.ClusterHealthStatus;
import org.elasticsearch.cluster.health.ClusterIndexHealth;
import org.elasticsearch.cluster.health.ClusterIndexHealthTests;
import org.elasticsearch.cluster.health.ClusterStateHealth;
import org.elasticsearch.cluster.metadata.Metadata;
import org.elasticsearch.common.Strings;
import org.elasticsearch.common.io.stream.BytesStreamOutput;
import org.elasticsearch.common.io.stream.StreamInput;
import org.elasticsearch.common.io.stream.Writeable;
import org.elasticsearch.common.settings.Settings;
import org.elasticsearch.core.TimeValue;
import org.elasticsearch.rest.RestStatus;
import org.elasticsearch.test.AbstractSerializingTestCase;
import org.elasticsearch.xcontent.ToXContent;
import org.elasticsearch.xcontent.XContentParser;
import org.hamcrest.Matchers;

import java.io.IOException;
import java.util.Collections;
import java.util.HashMap;
import java.util.Locale;
import java.util.Map;
import java.util.function.Predicate;
import java.util.regex.Pattern;

import static org.hamcrest.CoreMatchers.allOf;
import static org.hamcrest.Matchers.greaterThanOrEqualTo;
import static org.hamcrest.Matchers.is;
import static org.hamcrest.Matchers.lessThanOrEqualTo;

public class ClusterHealthResponsesTests extends AbstractSerializingTestCase<ClusterHealthResponse> {
    private final ClusterHealthRequest.Level level = randomFrom(ClusterHealthRequest.Level.values());

<<<<<<< HEAD
    public void testIsTimeoutReturns200ByDefault() {
        ClusterHealthResponse res = new ClusterHealthResponse("", new String[]{}, ClusterState.EMPTY_STATE, false);
=======
    public void testIsTimeout() {
        ClusterHealthResponse res = new ClusterHealthResponse("", Strings.EMPTY_ARRAY, ClusterState.EMPTY_STATE, false);
>>>>>>> 0a72217e
        for (int i = 0; i < 5; i++) {
            res.setTimedOut(randomBoolean());
            assertEquals(RestStatus.OK, res.status());
        }
    }

    public void testTimeoutReturns200IfOptedIn() {
        ClusterHealthResponse res = new ClusterHealthResponse("", Strings.EMPTY_ARRAY, ClusterState.EMPTY_STATE, true);
        for (int i = 0; i < 5; i++) {
            res.setTimedOut(randomBoolean());
            assertEquals(RestStatus.OK, res.status());
        }
    }

    public void testClusterHealth() throws IOException {
        ClusterState clusterState = ClusterState.builder(ClusterName.CLUSTER_NAME_SETTING.getDefault(Settings.EMPTY)).build();
        int pendingTasks = randomIntBetween(0, 200);
        int inFlight = randomIntBetween(0, 200);
        int delayedUnassigned = randomIntBetween(0, 200);
        TimeValue pendingTaskInQueueTime = TimeValue.timeValueMillis(randomIntBetween(1000, 100000));
        ClusterHealthResponse clusterHealth = new ClusterHealthResponse("bla", new String[] {Metadata.ALL},
            clusterState, pendingTasks, inFlight, delayedUnassigned, pendingTaskInQueueTime, false);
        clusterHealth = maybeSerialize(clusterHealth);
        assertClusterHealth(clusterHealth);
        assertThat(clusterHealth.getNumberOfPendingTasks(), Matchers.equalTo(pendingTasks));
        assertThat(clusterHealth.getNumberOfInFlightFetch(), Matchers.equalTo(inFlight));
        assertThat(clusterHealth.getDelayedUnassignedShards(), Matchers.equalTo(delayedUnassigned));
        assertThat(clusterHealth.getTaskMaxWaitingTime().millis(), is(pendingTaskInQueueTime.millis()));
        assertThat(clusterHealth.getActiveShardsPercent(), is(allOf(greaterThanOrEqualTo(0.0), lessThanOrEqualTo(100.0))));
    }

    private void assertClusterHealth(ClusterHealthResponse clusterHealth) {
        ClusterStateHealth clusterStateHealth = clusterHealth.getClusterStateHealth();

        assertThat(clusterHealth.getActiveShards(), Matchers.equalTo(clusterStateHealth.getActiveShards()));
        assertThat(clusterHealth.getRelocatingShards(), Matchers.equalTo(clusterStateHealth.getRelocatingShards()));
        assertThat(clusterHealth.getActivePrimaryShards(), Matchers.equalTo(clusterStateHealth.getActivePrimaryShards()));
        assertThat(clusterHealth.getInitializingShards(), Matchers.equalTo(clusterStateHealth.getInitializingShards()));
        assertThat(clusterHealth.getUnassignedShards(), Matchers.equalTo(clusterStateHealth.getUnassignedShards()));
        assertThat(clusterHealth.getNumberOfNodes(), Matchers.equalTo(clusterStateHealth.getNumberOfNodes()));
        assertThat(clusterHealth.getNumberOfDataNodes(), Matchers.equalTo(clusterStateHealth.getNumberOfDataNodes()));
    }

    ClusterHealthResponse maybeSerialize(ClusterHealthResponse clusterHealth) throws IOException {
        if (randomBoolean()) {
            BytesStreamOutput out = new BytesStreamOutput();
            clusterHealth.writeTo(out);
            StreamInput in = out.bytes().streamInput();
            clusterHealth = ClusterHealthResponse.readResponseFrom(in);
        }
        return clusterHealth;
    }

    @Override
    protected ClusterHealthResponse doParseInstance(XContentParser parser) {
        return ClusterHealthResponse.fromXContent(parser);
    }

    @Override
    protected ClusterHealthResponse createTestInstance() {
        int indicesSize = randomInt(20);
        Map<String, ClusterIndexHealth> indices = new HashMap<>(indicesSize);
        if (ClusterHealthRequest.Level.INDICES.equals(level) || ClusterHealthRequest.Level.SHARDS.equals(level)) {
            for (int i = 0; i < indicesSize; i++) {
                String indexName = randomAlphaOfLengthBetween(1, 5) + i;
                indices.put(indexName, ClusterIndexHealthTests.randomIndexHealth(indexName, level));
            }
        }
        ClusterStateHealth stateHealth = new ClusterStateHealth(randomInt(100), randomInt(100), randomInt(100),
                randomInt(100), randomInt(100), randomInt(100), randomInt(100),
                randomDoubleBetween(0d, 100d, true), randomFrom(ClusterHealthStatus.values()), indices);

        return new ClusterHealthResponse(randomAlphaOfLengthBetween(1, 10), randomInt(100), randomInt(100), randomInt(100),
                TimeValue.timeValueMillis(randomInt(10000)), randomBoolean(), stateHealth);
    }

    @Override
    protected Writeable.Reader<ClusterHealthResponse> instanceReader() {
        return ClusterHealthResponse::new;
    }

    @Override
    protected ToXContent.Params getToXContentParams() {
        return new ToXContent.MapParams(Collections.singletonMap("level", level.name().toLowerCase(Locale.ROOT)));
    }

    @Override
    protected boolean supportsUnknownFields() {
        return true;
    }

    // Ignore all paths which looks like "indices.RANDOMINDEXNAME.shards"
    private static final Pattern SHARDS_IN_XCONTENT = Pattern.compile("^indices\\.\\w+\\.shards$");

    @Override
    protected Predicate<String> getRandomFieldsExcludeFilter() {
        return field -> "indices".equals(field) || SHARDS_IN_XCONTENT.matcher(field).find();
    }

    @Override
    protected ClusterHealthResponse mutateInstance(ClusterHealthResponse instance) {
        String mutate = randomFrom("clusterName", "numberOfPendingTasks","numberOfInFlightFetch", "delayedUnassignedShards",
                "taskMaxWaitingTime", "timedOut", "clusterStateHealth");
        switch (mutate) {
            case "clusterName":
                return new ClusterHealthResponse(instance.getClusterName() + randomAlphaOfLengthBetween(2, 5),
                        instance.getNumberOfPendingTasks(), instance.getNumberOfInFlightFetch(),
                        instance.getDelayedUnassignedShards(), instance.getTaskMaxWaitingTime(),
                        instance.isTimedOut(), instance.getClusterStateHealth());
            case "numberOfPendingTasks":
                return new ClusterHealthResponse(instance.getClusterName(),
                        instance.getNumberOfPendingTasks() + between(1, 10), instance.getNumberOfInFlightFetch(),
                        instance.getDelayedUnassignedShards(), instance.getTaskMaxWaitingTime(),
                        instance.isTimedOut(), instance.getClusterStateHealth());
            case "numberOfInFlightFetch":
                return new ClusterHealthResponse(instance.getClusterName(),
                        instance.getNumberOfPendingTasks(), instance.getNumberOfInFlightFetch() + between(1, 10),
                        instance.getDelayedUnassignedShards(), instance.getTaskMaxWaitingTime(),
                        instance.isTimedOut(), instance.getClusterStateHealth());
            case "delayedUnassignedShards":
                return new ClusterHealthResponse(instance.getClusterName(),
                        instance.getNumberOfPendingTasks(), instance.getNumberOfInFlightFetch(),
                        instance.getDelayedUnassignedShards() + between(1, 10), instance.getTaskMaxWaitingTime(),
                        instance.isTimedOut(), instance.getClusterStateHealth());
            case "taskMaxWaitingTime":

                return new ClusterHealthResponse(instance.getClusterName(),
                        instance.getNumberOfPendingTasks(), instance.getNumberOfInFlightFetch(),
                        instance.getDelayedUnassignedShards(), new TimeValue(instance.getTaskMaxWaitingTime().millis() + between(1, 10)),
                        instance.isTimedOut(), instance.getClusterStateHealth());
            case "timedOut":
                return new ClusterHealthResponse(instance.getClusterName(),
                        instance.getNumberOfPendingTasks(), instance.getNumberOfInFlightFetch(),
                        instance.getDelayedUnassignedShards(), instance.getTaskMaxWaitingTime(),
                        instance.isTimedOut() == false, instance.getClusterStateHealth());
            case "clusterStateHealth":
                ClusterStateHealth state = instance.getClusterStateHealth();
                ClusterStateHealth newState = new ClusterStateHealth(state.getActivePrimaryShards() + between(1, 10),
                        state.getActiveShards(), state.getRelocatingShards(), state.getInitializingShards(), state.getUnassignedShards(),
                        state.getNumberOfNodes(), state.getNumberOfDataNodes(), state.getActiveShardsPercent(), state.getStatus(),
                        state.getIndices());
                return new ClusterHealthResponse(instance.getClusterName(),
                        instance.getNumberOfPendingTasks(), instance.getNumberOfInFlightFetch(),
                        instance.getDelayedUnassignedShards(), instance.getTaskMaxWaitingTime(),
                        instance.isTimedOut(), newState);
            default:
                throw new UnsupportedOperationException();
        }
    }
}<|MERGE_RESOLUTION|>--- conflicted
+++ resolved
@@ -43,13 +43,8 @@
 public class ClusterHealthResponsesTests extends AbstractSerializingTestCase<ClusterHealthResponse> {
     private final ClusterHealthRequest.Level level = randomFrom(ClusterHealthRequest.Level.values());
 
-<<<<<<< HEAD
     public void testIsTimeoutReturns200ByDefault() {
         ClusterHealthResponse res = new ClusterHealthResponse("", new String[]{}, ClusterState.EMPTY_STATE, false);
-=======
-    public void testIsTimeout() {
-        ClusterHealthResponse res = new ClusterHealthResponse("", Strings.EMPTY_ARRAY, ClusterState.EMPTY_STATE, false);
->>>>>>> 0a72217e
         for (int i = 0; i < 5; i++) {
             res.setTimedOut(randomBoolean());
             assertEquals(RestStatus.OK, res.status());

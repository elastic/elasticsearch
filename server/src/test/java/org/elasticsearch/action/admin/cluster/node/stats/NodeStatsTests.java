--- conflicted
+++ resolved
@@ -528,11 +528,7 @@
         //TODO NodeIndicesStats are not tested here, way too complicated to create, also they need to be migrated to Writeable yet
         return new NodeStats(node, randomNonNegativeLong(), null, osStats, processStats, jvmStats, threadPoolStats,
                 fsInfo, transportStats, httpStats, allCircuitBreakerStats, scriptStats, discoveryStats,
-<<<<<<< HEAD
-                ingestStats, adaptiveSelectionStats, scriptCacheStats, null);
-=======
-                ingestStats, adaptiveSelectionStats);
->>>>>>> 4c1b081e
+                ingestStats, adaptiveSelectionStats, null);
     }
 
     private IngestStats.Stats getPipelineStats(List<IngestStats.PipelineStat> pipelineStats, String id) {

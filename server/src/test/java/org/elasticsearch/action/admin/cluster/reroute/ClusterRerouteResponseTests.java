--- conflicted
+++ resolved
@@ -50,22 +50,11 @@
 
     public void testToXContentWithExplain() {
         var clusterState = createClusterState();
-<<<<<<< HEAD
         assertXContent(
             createClusterRerouteResponse(clusterState),
             new ToXContent.MapParams(Map.of("explain", "true", "metric", "none")),
             2,
-            formatted("""
-=======
-        var clusterRerouteResponse = createClusterRerouteResponse(clusterState);
-
-        var result = toXContent(clusterRerouteResponse, new ToXContent.MapParams(Map.of("explain", "true", "metric", "none")));
-
-        assertThat(result, equalTo(XContentHelper.stripWhitespace(Strings.format("""
-            {
-              "acknowledged": true,
-              "explanations": [
->>>>>>> 8fc2d6af
+            Strings.format("""
                 {
                   "acknowledged": true,
                   "explanations": [
@@ -91,15 +80,7 @@
 
     public void testToXContentWithDeprecatedClusterState() {
         var clusterState = createClusterState();
-<<<<<<< HEAD
-        assertXContent(createClusterRerouteResponse(clusterState), ToXContent.EMPTY_PARAMS, 32, formatted("""
-=======
-        var clusterRerouteResponse = createClusterRerouteResponse(clusterState);
-
-        var result = toXContent(clusterRerouteResponse, ToXContent.EMPTY_PARAMS);
-
-        assertThat(result, equalTo(XContentHelper.stripWhitespace(Strings.format("""
->>>>>>> 8fc2d6af
+        assertXContent(createClusterRerouteResponse(clusterState), ToXContent.EMPTY_PARAMS, 32, Strings.format("""
             {
               "acknowledged": true,
               "state": {

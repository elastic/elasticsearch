/*
 * Licensed to Elasticsearch under one or more contributor
 * license agreements. See the NOTICE file distributed with
 * this work for additional information regarding copyright
 * ownership. Elasticsearch licenses this file to you under
 * the Apache License, Version 2.0 (the "License"); you may
 * not use this file except in compliance with the License.
 * You may obtain a copy of the License at
 *
 *    http://www.apache.org/licenses/LICENSE-2.0
 *
 * Unless required by applicable law or agreed to in writing,
 * software distributed under the License is distributed on an
 * "AS IS" BASIS, WITHOUT WARRANTIES OR CONDITIONS OF ANY
 * KIND, either express or implied.  See the License for the
 * specific language governing permissions and limitations
 * under the License.
 */
package org.elasticsearch.action.admin.cluster.settings;

import org.elasticsearch.cluster.ClusterName;
import org.elasticsearch.cluster.ClusterState;
import org.elasticsearch.cluster.metadata.MetaData;
import org.elasticsearch.cluster.routing.allocation.allocator.BalancedShardsAllocator;
import org.elasticsearch.common.settings.ClusterSettings;
import org.elasticsearch.common.settings.Setting;
import org.elasticsearch.common.settings.Setting.Property;
import org.elasticsearch.common.settings.Settings;
import org.elasticsearch.test.ESTestCase;

import java.util.ArrayList;
import java.util.List;
import java.util.Set;
import java.util.concurrent.atomic.AtomicReference;
import java.util.stream.Collectors;
import java.util.stream.Stream;

import static org.elasticsearch.common.settings.AbstractScopedSettings.ARCHIVED_SETTINGS_PREFIX;
import static org.hamcrest.Matchers.equalTo;
import static org.hamcrest.Matchers.hasItem;
import static org.hamcrest.Matchers.not;

public class SettingsUpdaterTests extends ESTestCase {


    public void testUpdateSetting() {
        AtomicReference<Float> index = new AtomicReference<>();
        AtomicReference<Float> shard = new AtomicReference<>();
        ClusterState.Builder builder = ClusterState.builder(new ClusterName("foo"));
        ClusterSettings settingsService = new ClusterSettings(Settings.EMPTY, ClusterSettings.BUILT_IN_CLUSTER_SETTINGS);
        settingsService.addSettingsUpdateConsumer(BalancedShardsAllocator.INDEX_BALANCE_FACTOR_SETTING, index::set);
        settingsService.addSettingsUpdateConsumer(BalancedShardsAllocator.SHARD_BALANCE_FACTOR_SETTING, shard::set);
        SettingsUpdater updater = new SettingsUpdater(settingsService);
        MetaData.Builder metaData = MetaData.builder()
            .persistentSettings(Settings.builder().put(BalancedShardsAllocator.INDEX_BALANCE_FACTOR_SETTING.getKey(), 1.5)
                .put(BalancedShardsAllocator.SHARD_BALANCE_FACTOR_SETTING.getKey(), 2.5).build())
            .transientSettings(Settings.builder().put(BalancedShardsAllocator.INDEX_BALANCE_FACTOR_SETTING.getKey(), 3.5)
                .put(BalancedShardsAllocator.SHARD_BALANCE_FACTOR_SETTING.getKey(), 4.5).build());
        ClusterState build = builder.metaData(metaData).build();
<<<<<<< HEAD
        ClusterState clusterState = updater.updateSettings(build,
            Settings.builder()
                .put(BalancedShardsAllocator.INDEX_BALANCE_FACTOR_SETTING.getKey(), 0.5)
                .build(),
            Settings.builder()
                .put(BalancedShardsAllocator.INDEX_BALANCE_FACTOR_SETTING.getKey(), 0.4)
                .build(),
            logger);
=======
        ClusterState clusterState = updater.updateSettings(build, Settings.builder()
                .put(BalancedShardsAllocator.INDEX_BALANCE_FACTOR_SETTING.getKey(), 0.5).build(),
            Settings.builder().put(BalancedShardsAllocator.INDEX_BALANCE_FACTOR_SETTING.getKey(), 0.4).build(), logger);
>>>>>>> 1e405c44
        assertNotSame(clusterState, build);
        assertEquals(BalancedShardsAllocator.INDEX_BALANCE_FACTOR_SETTING.get(clusterState.metaData().persistentSettings()), 0.4, 0.1);
        assertEquals(BalancedShardsAllocator.SHARD_BALANCE_FACTOR_SETTING.get(clusterState.metaData().persistentSettings()), 2.5, 0.1);
        assertEquals(BalancedShardsAllocator.INDEX_BALANCE_FACTOR_SETTING.get(clusterState.metaData().transientSettings()), 0.5, 0.1);
        assertEquals(BalancedShardsAllocator.SHARD_BALANCE_FACTOR_SETTING.get(clusterState.metaData().transientSettings()), 4.5, 0.1);

        clusterState = updater.updateSettings(clusterState, Settings.builder().putNull("cluster.routing.*").build(),
            Settings.EMPTY, logger);
        assertEquals(BalancedShardsAllocator.INDEX_BALANCE_FACTOR_SETTING.get(clusterState.metaData().persistentSettings()), 0.4, 0.1);
        assertEquals(BalancedShardsAllocator.SHARD_BALANCE_FACTOR_SETTING.get(clusterState.metaData().persistentSettings()), 2.5, 0.1);
        assertFalse(BalancedShardsAllocator.INDEX_BALANCE_FACTOR_SETTING.exists(clusterState.metaData().transientSettings()));
        assertFalse(BalancedShardsAllocator.SHARD_BALANCE_FACTOR_SETTING.exists(clusterState.metaData().transientSettings()));

        clusterState = updater.updateSettings(clusterState,
<<<<<<< HEAD
            Settings.EMPTY,
            Settings.builder()
                .putNull("cluster.routing.*")
                .put(BalancedShardsAllocator.INDEX_BALANCE_FACTOR_SETTING.getKey(), 10.0)
                .build(),
            logger);
=======
            Settings.EMPTY,  Settings.builder().putNull("cluster.routing.*")
                .put(BalancedShardsAllocator.INDEX_BALANCE_FACTOR_SETTING.getKey(), 10.0).build(), logger);
>>>>>>> 1e405c44

        assertEquals(BalancedShardsAllocator.INDEX_BALANCE_FACTOR_SETTING.get(clusterState.metaData().persistentSettings()), 10.0, 0.1);
        assertFalse(BalancedShardsAllocator.SHARD_BALANCE_FACTOR_SETTING.exists(clusterState.metaData().persistentSettings()));
        assertFalse(BalancedShardsAllocator.INDEX_BALANCE_FACTOR_SETTING.exists(clusterState.metaData().transientSettings()));
        assertFalse(BalancedShardsAllocator.SHARD_BALANCE_FACTOR_SETTING.exists(clusterState.metaData().transientSettings()));
        assertNull("updater only does a dryRun", index.get());
        assertNull("updater only does a dryRun", shard.get());
    }

    public void testAllOrNothing() {
        ClusterState.Builder builder = ClusterState.builder(new ClusterName("foo"));
        ClusterSettings settingsService = new ClusterSettings(Settings.EMPTY, ClusterSettings.BUILT_IN_CLUSTER_SETTINGS);
        AtomicReference<Float> index = new AtomicReference<>();
        AtomicReference<Float> shard = new AtomicReference<>();
        settingsService.addSettingsUpdateConsumer(BalancedShardsAllocator.INDEX_BALANCE_FACTOR_SETTING, index::set);
        settingsService.addSettingsUpdateConsumer(BalancedShardsAllocator.SHARD_BALANCE_FACTOR_SETTING, shard::set);
        SettingsUpdater updater = new SettingsUpdater(settingsService);
        MetaData.Builder metaData = MetaData.builder()
            .persistentSettings(Settings.builder().put(BalancedShardsAllocator.INDEX_BALANCE_FACTOR_SETTING.getKey(), 1.5)
                .put(BalancedShardsAllocator.SHARD_BALANCE_FACTOR_SETTING.getKey(), 2.5).build())
            .transientSettings(Settings.builder().put(BalancedShardsAllocator.INDEX_BALANCE_FACTOR_SETTING.getKey(), 3.5)
                .put(BalancedShardsAllocator.SHARD_BALANCE_FACTOR_SETTING.getKey(), 4.5).build());
        ClusterState build = builder.metaData(metaData).build();

        try {
<<<<<<< HEAD
            updater.updateSettings(build,
                Settings.builder()
                    .put(BalancedShardsAllocator.INDEX_BALANCE_FACTOR_SETTING.getKey(), "not a float")
                    .build(),
                Settings.builder()
                    .put(BalancedShardsAllocator.INDEX_BALANCE_FACTOR_SETTING.getKey(), "not a float")
                    .put(BalancedShardsAllocator.SHARD_BALANCE_FACTOR_SETTING.getKey(), 1.0f)
                    .build(),
                logger);
=======
            updater.updateSettings(build, Settings.builder()
                    .put(BalancedShardsAllocator.INDEX_BALANCE_FACTOR_SETTING.getKey(), "not a float").build(),
                Settings.builder().put(BalancedShardsAllocator.INDEX_BALANCE_FACTOR_SETTING.getKey(), "not a float")
                    .put(BalancedShardsAllocator.SHARD_BALANCE_FACTOR_SETTING.getKey(), 1.0f).build(), logger);
>>>>>>> 1e405c44
            fail("all or nothing");
        } catch (IllegalArgumentException ex) {
            logger.info("", ex);
            assertEquals("Failed to parse value [not a float] for setting [cluster.routing.allocation.balance.index]", ex.getMessage());
        }
        assertNull("updater only does a dryRun", index.get());
        assertNull("updater only does a dryRun", shard.get());
    }

    public void testClusterBlock() {
        ClusterState.Builder builder = ClusterState.builder(new ClusterName("foo"));
        ClusterSettings settingsService = new ClusterSettings(Settings.EMPTY, ClusterSettings.BUILT_IN_CLUSTER_SETTINGS);
        AtomicReference<Float> index = new AtomicReference<>();
        AtomicReference<Float> shard = new AtomicReference<>();
        settingsService.addSettingsUpdateConsumer(BalancedShardsAllocator.INDEX_BALANCE_FACTOR_SETTING, index::set);
        settingsService.addSettingsUpdateConsumer(BalancedShardsAllocator.SHARD_BALANCE_FACTOR_SETTING, shard::set);
        SettingsUpdater updater = new SettingsUpdater(settingsService);
        MetaData.Builder metaData = MetaData.builder()
            .persistentSettings(
                Settings.builder()
                    .put(BalancedShardsAllocator.INDEX_BALANCE_FACTOR_SETTING.getKey(), 1.5)
                    .put(BalancedShardsAllocator.SHARD_BALANCE_FACTOR_SETTING.getKey(), 2.5)
                    .build()
            )
            .transientSettings(
                Settings.builder()
                    .put(BalancedShardsAllocator.INDEX_BALANCE_FACTOR_SETTING.getKey(), 3.5)
                    .put(BalancedShardsAllocator.SHARD_BALANCE_FACTOR_SETTING.getKey(), 4.5)
                    .build()
            );
        ClusterState build = builder.metaData(metaData).build();

<<<<<<< HEAD
        ClusterState clusterState = updater.updateSettings(build,
            Settings.builder()
                .put(MetaData.SETTING_READ_ONLY_SETTING.getKey(), true)
                .build(),
            Settings.builder()
                .put(BalancedShardsAllocator.INDEX_BALANCE_FACTOR_SETTING.getKey(), 1.6)
                .put(BalancedShardsAllocator.SHARD_BALANCE_FACTOR_SETTING.getKey(), 1.0f)
                .build(),
            logger);
=======
        ClusterState clusterState = updater.updateSettings(build, Settings.builder()
                .put(MetaData.SETTING_READ_ONLY_SETTING.getKey(), true).build(),
            Settings.builder().put(BalancedShardsAllocator.INDEX_BALANCE_FACTOR_SETTING.getKey(), 1.6)
                .put(BalancedShardsAllocator.SHARD_BALANCE_FACTOR_SETTING.getKey(), 1.0f).build(), logger);
>>>>>>> 1e405c44
        assertEquals(clusterState.blocks().global().size(), 1);
        assertEquals(clusterState.blocks().global().iterator().next(), MetaData.CLUSTER_READ_ONLY_BLOCK);

        clusterState = updater.updateSettings(build, Settings.EMPTY,
            Settings.builder().put(MetaData.SETTING_READ_ONLY_SETTING.getKey(), false).build(), logger);
        assertEquals(clusterState.blocks().global().size(), 0);


<<<<<<< HEAD
        clusterState = updater.updateSettings(build,
            Settings.builder()
                .put(MetaData.SETTING_READ_ONLY_ALLOW_DELETE_SETTING.getKey(), true)
                .build(),
            Settings.builder()
                .put(BalancedShardsAllocator.INDEX_BALANCE_FACTOR_SETTING.getKey(), 1.6)
                .put(BalancedShardsAllocator.SHARD_BALANCE_FACTOR_SETTING.getKey(), 1.0f)
                .build(),
            logger);
=======
        clusterState = updater.updateSettings(build, Settings.builder()
                .put(MetaData.SETTING_READ_ONLY_ALLOW_DELETE_SETTING.getKey(), true).build(),
            Settings.builder().put(BalancedShardsAllocator.INDEX_BALANCE_FACTOR_SETTING.getKey(), 1.6)
                .put(BalancedShardsAllocator.SHARD_BALANCE_FACTOR_SETTING.getKey(), 1.0f).build(), logger);
>>>>>>> 1e405c44
        assertEquals(clusterState.blocks().global().size(), 1);
        assertEquals(clusterState.blocks().global().iterator().next(), MetaData.CLUSTER_READ_ONLY_ALLOW_DELETE_BLOCK);
        clusterState = updater.updateSettings(build, Settings.EMPTY,
            Settings.builder().put(MetaData.SETTING_READ_ONLY_ALLOW_DELETE_SETTING.getKey(), false).build(), logger);
        assertEquals(clusterState.blocks().global().size(), 0);

    }

    public void testDeprecationLogging() {
        Setting<String> deprecatedSetting =
                Setting.simpleString("deprecated.setting", Property.Dynamic, Property.NodeScope, Property.Deprecated);
        final Settings settings = Settings.builder().put("deprecated.setting", "foo").build();
        final Set<Setting<?>> settingsSet =
                Stream.concat(ClusterSettings.BUILT_IN_CLUSTER_SETTINGS.stream(), Stream.of(deprecatedSetting)).collect(Collectors.toSet());
        final ClusterSettings clusterSettings = new ClusterSettings(settings, settingsSet);
        clusterSettings.addSettingsUpdateConsumer(deprecatedSetting, s -> {});
        final SettingsUpdater settingsUpdater = new SettingsUpdater(clusterSettings);
        final ClusterState clusterState =
                ClusterState.builder(new ClusterName("foo")).metaData(MetaData.builder().persistentSettings(settings).build()).build();

        final Settings toApplyDebug = Settings.builder().put("logger.org.elasticsearch", "debug").build();
        final ClusterState afterDebug = settingsUpdater.updateSettings(clusterState, toApplyDebug, Settings.EMPTY, logger);
        assertSettingDeprecationsAndWarnings(new Setting<?>[] { deprecatedSetting });

        final Settings toApplyUnset = Settings.builder().putNull("logger.org.elasticsearch").build();
        final ClusterState afterUnset = settingsUpdater.updateSettings(afterDebug, toApplyUnset, Settings.EMPTY, logger);
        assertSettingDeprecationsAndWarnings(new Setting<?>[] { deprecatedSetting });

        // we also check that if no settings are changed, deprecation logging still occurs
        settingsUpdater.updateSettings(afterUnset, toApplyUnset, Settings.EMPTY, logger);
        assertSettingDeprecationsAndWarnings(new Setting<?>[] { deprecatedSetting });
    }

    public void testUpdateWithUnknownAndSettings() {
        // we will randomly apply some new dynamic persistent and transient settings
        final int numberOfDynamicSettings = randomIntBetween(1, 8);
        final List<Setting<String>> dynamicSettings = new ArrayList<>(numberOfDynamicSettings);
        for (int i = 0; i < numberOfDynamicSettings; i++) {
            final Setting<String> dynamicSetting = Setting.simpleString("dynamic.setting" + i, Property.Dynamic, Property.NodeScope);
            dynamicSettings.add(dynamicSetting);
        }

        // these are invalid settings that exist as either persistent or transient settings
        final int numberOfInvalidSettings = randomIntBetween(0, 7);
        final List<Setting<String>> invalidSettings = new ArrayList<>(numberOfInvalidSettings);
        for (int i = 0; i < numberOfInvalidSettings; i++) {
            final Setting<String> invalidSetting = Setting.simpleString(
                    "invalid.setting" + i,
                    (value, settings) -> {
                        throw new IllegalArgumentException("invalid");
                    },
                    Property.NodeScope);
            invalidSettings.add(invalidSetting);
        }

        // these are unknown settings that exist as either persistent or transient settings
        final int numberOfUnknownSettings = randomIntBetween(0, 7);
        final List<Setting<String>> unknownSettings = new ArrayList<>(numberOfUnknownSettings);
        for (int i = 0; i < numberOfUnknownSettings; i++) {
            final Setting<String> unknownSetting = Setting.simpleString("unknown.setting" + i, Property.NodeScope);
            unknownSettings.add(unknownSetting);
        }

        final Settings.Builder existingPersistentSettings = Settings.builder();
        final Settings.Builder existingTransientSettings = Settings.builder();

        for (final Setting<String> dynamicSetting : dynamicSettings) {
            switch (randomIntBetween(0, 2)) {
                case 0:
                    existingPersistentSettings.put(dynamicSetting.getKey(), "existing_value");
                    break;
                case 1:
                    existingTransientSettings.put(dynamicSetting.getKey(), "existing_value");
                    break;
                case 2:
                    break;
            }
        }

        for (final Setting<String> invalidSetting : invalidSettings) {
            if (randomBoolean()) {
                existingPersistentSettings.put(invalidSetting.getKey(), "value");
            } else {
                existingTransientSettings.put(invalidSetting.getKey(), "value");
            }
        }

        for (final Setting<String> unknownSetting : unknownSettings) {
            if (randomBoolean()) {
                existingPersistentSettings.put(unknownSetting.getKey(), "value");
            } else {
                existingTransientSettings.put(unknownSetting.getKey(), "value");
            }
        }

        // register all the known settings (note that we do not register the unknown settings)
        final Set<Setting<?>> knownSettings =
                Stream.concat(
                        ClusterSettings.BUILT_IN_CLUSTER_SETTINGS.stream(),
                        Stream.concat(dynamicSettings.stream(), invalidSettings.stream()))
                        .collect(Collectors.toSet());
        final ClusterSettings clusterSettings = new ClusterSettings(Settings.EMPTY, knownSettings);
        for (final Setting<String> dynamicSetting : dynamicSettings) {
            clusterSettings.addSettingsUpdateConsumer(dynamicSetting, s -> {});
        }
        final SettingsUpdater settingsUpdater = new SettingsUpdater(clusterSettings);
        final MetaData.Builder metaDataBuilder =
                MetaData.builder()
                        .persistentSettings(existingPersistentSettings.build())
                        .transientSettings(existingTransientSettings.build());
        final ClusterState clusterState = ClusterState.builder(new ClusterName("cluster")).metaData(metaDataBuilder).build();

        // prepare the dynamic settings update
        final Settings.Builder persistentToApply = Settings.builder();
        final Settings.Builder transientToApply = Settings.builder();
        for (final Setting<String> dynamicSetting : dynamicSettings) {
            switch (randomIntBetween(0, 2)) {
                case 0:
                    persistentToApply.put(dynamicSetting.getKey(), "new_value");
                    break;
                case 1:
                    transientToApply.put(dynamicSetting.getKey(), "new_value");
                    break;
                case 2:
                    break;
            }
        }

        if (transientToApply.keys().isEmpty() && persistentToApply.keys().isEmpty()) {
            // force a settings update otherwise our assertions below will fail
            if (randomBoolean()) {
                persistentToApply.put(dynamicSettings.get(0).getKey(), "new_value");
            } else {
                transientToApply.put(dynamicSettings.get(0).getKey(), "new_value");
            }
        }

        final ClusterState clusterStateAfterUpdate =
                settingsUpdater.updateSettings(clusterState, transientToApply.build(), persistentToApply.build(), logger);

        // the invalid settings should be archived and not present in non-archived form
        for (final Setting<String> invalidSetting : invalidSettings) {
            if (existingPersistentSettings.keys().contains(invalidSetting.getKey())) {
                assertThat(
                        clusterStateAfterUpdate.metaData().persistentSettings().keySet(),
                        hasItem(ARCHIVED_SETTINGS_PREFIX + invalidSetting.getKey()));
            } else {
                assertThat(
                        clusterStateAfterUpdate.metaData().transientSettings().keySet(),
                        hasItem(ARCHIVED_SETTINGS_PREFIX + invalidSetting.getKey()));
            }
            assertThat(
                    clusterStateAfterUpdate.metaData().persistentSettings().keySet(),
                    not(hasItem(invalidSetting.getKey())));
            assertThat(
                    clusterStateAfterUpdate.metaData().transientSettings().keySet(),
                    not(hasItem(invalidSetting.getKey())));
        }

        // the unknown settings should be archived and not present in non-archived form
        for (final Setting<String> unknownSetting : unknownSettings) {
            if (existingPersistentSettings.keys().contains(unknownSetting.getKey())) {
                assertThat(
                        clusterStateAfterUpdate.metaData().persistentSettings().keySet(),
                        hasItem(ARCHIVED_SETTINGS_PREFIX + unknownSetting.getKey()));
            } else {
                assertThat(
                        clusterStateAfterUpdate.metaData().transientSettings().keySet(),
                        hasItem(ARCHIVED_SETTINGS_PREFIX + unknownSetting.getKey()));
            }
            assertThat(
                    clusterStateAfterUpdate.metaData().persistentSettings().keySet(),
                    not(hasItem(unknownSetting.getKey())));
            assertThat(
                    clusterStateAfterUpdate.metaData().transientSettings().keySet(),
                    not(hasItem(unknownSetting.getKey())));
        }

        // the dynamic settings should be applied
        for (final Setting<String> dynamicSetting : dynamicSettings) {
            if (persistentToApply.keys().contains(dynamicSetting.getKey())) {
                assertThat(clusterStateAfterUpdate.metaData().persistentSettings().keySet(), hasItem(dynamicSetting.getKey()));
                assertThat(clusterStateAfterUpdate.metaData().persistentSettings().get(dynamicSetting.getKey()), equalTo("new_value"));
            } else if (transientToApply.keys().contains(dynamicSetting.getKey())) {
                assertThat(clusterStateAfterUpdate.metaData().transientSettings().keySet(), hasItem(dynamicSetting.getKey()));
                assertThat(clusterStateAfterUpdate.metaData().transientSettings().get(dynamicSetting.getKey()), equalTo("new_value"));
            } else {
                if (existingPersistentSettings.keys().contains(dynamicSetting.getKey())) {
                    assertThat(clusterStateAfterUpdate.metaData().persistentSettings().keySet(), hasItem(dynamicSetting.getKey()));
                    assertThat(
                            clusterStateAfterUpdate.metaData().persistentSettings().get(dynamicSetting.getKey()),
                            equalTo("existing_value"));
                } else if (existingTransientSettings.keys().contains(dynamicSetting.getKey())) {
                    assertThat(clusterStateAfterUpdate.metaData().transientSettings().keySet(), hasItem(dynamicSetting.getKey()));
                    assertThat(
                            clusterStateAfterUpdate.metaData().transientSettings().get(dynamicSetting.getKey()),
                            equalTo("existing_value"));
                } else {
                    assertThat(clusterStateAfterUpdate.metaData().persistentSettings().keySet(), not(hasItem(dynamicSetting.getKey())));
                    assertThat(clusterStateAfterUpdate.metaData().transientSettings().keySet(), not(hasItem(dynamicSetting.getKey())));
                }
            }
        }
    }

    public void testRemovingArchivedSettingsDoesNotRemoveNonArchivedInvalidOrUnknownSettings() {
        // these are settings that are archived in the cluster state as either persistent or transient settings
        final int numberOfArchivedSettings = randomIntBetween(1, 8);
        final List<Setting<String>> archivedSettings = new ArrayList<>(numberOfArchivedSettings);
        for (int i = 0; i < numberOfArchivedSettings; i++) {
            final Setting<String> archivedSetting = Setting.simpleString("setting", Property.NodeScope);
            archivedSettings.add(archivedSetting);
        }

        // these are invalid settings that exist as either persistent or transient settings
        final int numberOfInvalidSettings = randomIntBetween(0, 7);
        final List<Setting<String>> invalidSettings = new ArrayList<>(numberOfInvalidSettings);
        for (int i = 0; i < numberOfInvalidSettings; i++) {
            final Setting<String> invalidSetting = Setting.simpleString(
                    "invalid.setting" + i,
                    (value, settings) -> {
                        throw new IllegalArgumentException("invalid");
                    },
                    Property.NodeScope);
            invalidSettings.add(invalidSetting);
        }

        // these are unknown settings that exist as either persistent or transient settings
        final int numberOfUnknownSettings = randomIntBetween(0, 7);
        final List<Setting<String>> unknownSettings = new ArrayList<>(numberOfUnknownSettings);
        for (int i = 0; i < numberOfUnknownSettings; i++) {
            final Setting<String> unknownSetting = Setting.simpleString("unknown.setting" + i, Property.NodeScope);
            unknownSettings.add(unknownSetting);
        }

        final Settings.Builder existingPersistentSettings = Settings.builder();
        final Settings.Builder existingTransientSettings = Settings.builder();

        for (final Setting<String> archivedSetting : archivedSettings) {
            if (randomBoolean()) {
                existingPersistentSettings.put(ARCHIVED_SETTINGS_PREFIX + archivedSetting.getKey(), "value");
            } else {
                existingTransientSettings.put(ARCHIVED_SETTINGS_PREFIX + archivedSetting.getKey(), "value");
            }
        }

        for (final Setting<String> invalidSetting : invalidSettings) {
            if (randomBoolean()) {
                existingPersistentSettings.put(invalidSetting.getKey(), "value");
            } else {
                existingTransientSettings.put(invalidSetting.getKey(), "value");
            }
        }

        for (final Setting<String> unknownSetting : unknownSettings) {
            if (randomBoolean()) {
                existingPersistentSettings.put(unknownSetting.getKey(), "value");
            } else {
                existingTransientSettings.put(unknownSetting.getKey(), "value");
            }
        }

        // register all the known settings (not that we do not register the unknown settings)
        final Set<Setting<?>> knownSettings =
                Stream.concat(
                        ClusterSettings.BUILT_IN_CLUSTER_SETTINGS.stream(),
                        Stream.concat(archivedSettings.stream(), invalidSettings.stream()))
                        .collect(Collectors.toSet());
        final ClusterSettings clusterSettings = new ClusterSettings(Settings.EMPTY, knownSettings);
        final SettingsUpdater settingsUpdater = new SettingsUpdater(clusterSettings);
        final MetaData.Builder metaDataBuilder =
                MetaData.builder()
                        .persistentSettings(existingPersistentSettings.build())
                        .transientSettings(existingTransientSettings.build());
        final ClusterState clusterState = ClusterState.builder(new ClusterName("cluster")).metaData(metaDataBuilder).build();

        final Settings.Builder persistentToApply = Settings.builder().put("archived.*", (String)null);
        final Settings.Builder transientToApply = Settings.builder().put("archived.*", (String)null);

        final ClusterState clusterStateAfterUpdate =
                settingsUpdater.updateSettings(clusterState, transientToApply.build(), persistentToApply.build(), logger);

        // existing archived settings are removed
        for (final Setting<String> archivedSetting : archivedSettings) {
            if (existingPersistentSettings.keys().contains(ARCHIVED_SETTINGS_PREFIX + archivedSetting.getKey())) {
                assertThat(
                        clusterStateAfterUpdate.metaData().persistentSettings().keySet(),
                        not(hasItem(ARCHIVED_SETTINGS_PREFIX + archivedSetting.getKey())));
            } else {
                assertThat(
                        clusterStateAfterUpdate.metaData().transientSettings().keySet(),
                        not(hasItem(ARCHIVED_SETTINGS_PREFIX + archivedSetting.getKey())));
            }
        }

        // the invalid settings should be archived and not present in non-archived form
        for (final Setting<String> invalidSetting : invalidSettings) {
            if (existingPersistentSettings.keys().contains(invalidSetting.getKey())) {
                assertThat(
                        clusterStateAfterUpdate.metaData().persistentSettings().keySet(),
                        hasItem(ARCHIVED_SETTINGS_PREFIX + invalidSetting.getKey()));
            } else {
                assertThat(
                        clusterStateAfterUpdate.metaData().transientSettings().keySet(),
                        hasItem(ARCHIVED_SETTINGS_PREFIX + invalidSetting.getKey()));
            }
            assertThat(
                    clusterStateAfterUpdate.metaData().persistentSettings().keySet(),
                    not(hasItem(invalidSetting.getKey())));
            assertThat(
                    clusterStateAfterUpdate.metaData().transientSettings().keySet(),
                    not(hasItem(invalidSetting.getKey())));
        }

        // the unknown settings should be archived and not present in non-archived form
        for (final Setting<String> unknownSetting : unknownSettings) {
            if (existingPersistentSettings.keys().contains(unknownSetting.getKey())) {
                assertThat(
                        clusterStateAfterUpdate.metaData().persistentSettings().keySet(),
                        hasItem(ARCHIVED_SETTINGS_PREFIX + unknownSetting.getKey()));
            } else {
                assertThat(
                        clusterStateAfterUpdate.metaData().transientSettings().keySet(),
                        hasItem(ARCHIVED_SETTINGS_PREFIX + unknownSetting.getKey()));
            }
            assertThat(
                    clusterStateAfterUpdate.metaData().persistentSettings().keySet(),
                    not(hasItem(unknownSetting.getKey())));
            assertThat(
                    clusterStateAfterUpdate.metaData().transientSettings().keySet(),
                    not(hasItem(unknownSetting.getKey())));
        }
    }

}<|MERGE_RESOLUTION|>--- conflicted
+++ resolved
@@ -57,20 +57,9 @@
             .transientSettings(Settings.builder().put(BalancedShardsAllocator.INDEX_BALANCE_FACTOR_SETTING.getKey(), 3.5)
                 .put(BalancedShardsAllocator.SHARD_BALANCE_FACTOR_SETTING.getKey(), 4.5).build());
         ClusterState build = builder.metaData(metaData).build();
-<<<<<<< HEAD
-        ClusterState clusterState = updater.updateSettings(build,
-            Settings.builder()
-                .put(BalancedShardsAllocator.INDEX_BALANCE_FACTOR_SETTING.getKey(), 0.5)
-                .build(),
-            Settings.builder()
-                .put(BalancedShardsAllocator.INDEX_BALANCE_FACTOR_SETTING.getKey(), 0.4)
-                .build(),
-            logger);
-=======
         ClusterState clusterState = updater.updateSettings(build, Settings.builder()
                 .put(BalancedShardsAllocator.INDEX_BALANCE_FACTOR_SETTING.getKey(), 0.5).build(),
             Settings.builder().put(BalancedShardsAllocator.INDEX_BALANCE_FACTOR_SETTING.getKey(), 0.4).build(), logger);
->>>>>>> 1e405c44
         assertNotSame(clusterState, build);
         assertEquals(BalancedShardsAllocator.INDEX_BALANCE_FACTOR_SETTING.get(clusterState.metaData().persistentSettings()), 0.4, 0.1);
         assertEquals(BalancedShardsAllocator.SHARD_BALANCE_FACTOR_SETTING.get(clusterState.metaData().persistentSettings()), 2.5, 0.1);
@@ -85,17 +74,8 @@
         assertFalse(BalancedShardsAllocator.SHARD_BALANCE_FACTOR_SETTING.exists(clusterState.metaData().transientSettings()));
 
         clusterState = updater.updateSettings(clusterState,
-<<<<<<< HEAD
-            Settings.EMPTY,
-            Settings.builder()
-                .putNull("cluster.routing.*")
-                .put(BalancedShardsAllocator.INDEX_BALANCE_FACTOR_SETTING.getKey(), 10.0)
-                .build(),
-            logger);
-=======
             Settings.EMPTY,  Settings.builder().putNull("cluster.routing.*")
                 .put(BalancedShardsAllocator.INDEX_BALANCE_FACTOR_SETTING.getKey(), 10.0).build(), logger);
->>>>>>> 1e405c44
 
         assertEquals(BalancedShardsAllocator.INDEX_BALANCE_FACTOR_SETTING.get(clusterState.metaData().persistentSettings()), 10.0, 0.1);
         assertFalse(BalancedShardsAllocator.SHARD_BALANCE_FACTOR_SETTING.exists(clusterState.metaData().persistentSettings()));
@@ -121,22 +101,10 @@
         ClusterState build = builder.metaData(metaData).build();
 
         try {
-<<<<<<< HEAD
-            updater.updateSettings(build,
-                Settings.builder()
-                    .put(BalancedShardsAllocator.INDEX_BALANCE_FACTOR_SETTING.getKey(), "not a float")
-                    .build(),
-                Settings.builder()
-                    .put(BalancedShardsAllocator.INDEX_BALANCE_FACTOR_SETTING.getKey(), "not a float")
-                    .put(BalancedShardsAllocator.SHARD_BALANCE_FACTOR_SETTING.getKey(), 1.0f)
-                    .build(),
-                logger);
-=======
             updater.updateSettings(build, Settings.builder()
                     .put(BalancedShardsAllocator.INDEX_BALANCE_FACTOR_SETTING.getKey(), "not a float").build(),
                 Settings.builder().put(BalancedShardsAllocator.INDEX_BALANCE_FACTOR_SETTING.getKey(), "not a float")
                     .put(BalancedShardsAllocator.SHARD_BALANCE_FACTOR_SETTING.getKey(), 1.0f).build(), logger);
->>>>>>> 1e405c44
             fail("all or nothing");
         } catch (IllegalArgumentException ex) {
             logger.info("", ex);
@@ -169,22 +137,10 @@
             );
         ClusterState build = builder.metaData(metaData).build();
 
-<<<<<<< HEAD
-        ClusterState clusterState = updater.updateSettings(build,
-            Settings.builder()
-                .put(MetaData.SETTING_READ_ONLY_SETTING.getKey(), true)
-                .build(),
-            Settings.builder()
-                .put(BalancedShardsAllocator.INDEX_BALANCE_FACTOR_SETTING.getKey(), 1.6)
-                .put(BalancedShardsAllocator.SHARD_BALANCE_FACTOR_SETTING.getKey(), 1.0f)
-                .build(),
-            logger);
-=======
         ClusterState clusterState = updater.updateSettings(build, Settings.builder()
                 .put(MetaData.SETTING_READ_ONLY_SETTING.getKey(), true).build(),
             Settings.builder().put(BalancedShardsAllocator.INDEX_BALANCE_FACTOR_SETTING.getKey(), 1.6)
                 .put(BalancedShardsAllocator.SHARD_BALANCE_FACTOR_SETTING.getKey(), 1.0f).build(), logger);
->>>>>>> 1e405c44
         assertEquals(clusterState.blocks().global().size(), 1);
         assertEquals(clusterState.blocks().global().iterator().next(), MetaData.CLUSTER_READ_ONLY_BLOCK);
 
@@ -193,22 +149,10 @@
         assertEquals(clusterState.blocks().global().size(), 0);
 
 
-<<<<<<< HEAD
-        clusterState = updater.updateSettings(build,
-            Settings.builder()
-                .put(MetaData.SETTING_READ_ONLY_ALLOW_DELETE_SETTING.getKey(), true)
-                .build(),
-            Settings.builder()
-                .put(BalancedShardsAllocator.INDEX_BALANCE_FACTOR_SETTING.getKey(), 1.6)
-                .put(BalancedShardsAllocator.SHARD_BALANCE_FACTOR_SETTING.getKey(), 1.0f)
-                .build(),
-            logger);
-=======
         clusterState = updater.updateSettings(build, Settings.builder()
                 .put(MetaData.SETTING_READ_ONLY_ALLOW_DELETE_SETTING.getKey(), true).build(),
             Settings.builder().put(BalancedShardsAllocator.INDEX_BALANCE_FACTOR_SETTING.getKey(), 1.6)
                 .put(BalancedShardsAllocator.SHARD_BALANCE_FACTOR_SETTING.getKey(), 1.0f).build(), logger);
->>>>>>> 1e405c44
         assertEquals(clusterState.blocks().global().size(), 1);
         assertEquals(clusterState.blocks().global().iterator().next(), MetaData.CLUSTER_READ_ONLY_ALLOW_DELETE_BLOCK);
         clusterState = updater.updateSettings(build, Settings.EMPTY,

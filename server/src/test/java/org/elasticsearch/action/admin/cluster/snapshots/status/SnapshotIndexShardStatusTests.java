/*
 * Copyright Elasticsearch B.V. and/or licensed to Elasticsearch B.V. under one
 * or more contributor license agreements. Licensed under the "Elastic License
 * 2.0", the "GNU Affero General Public License v3.0 only", and the "Server Side
 * Public License v 1"; you may not use this file except in compliance with, at
 * your election, the "Elastic License 2.0", the "GNU Affero General Public
 * License v3.0 only", or the "Server Side Public License, v 1".
 */

package org.elasticsearch.action.admin.cluster.snapshots.status;

import org.elasticsearch.ElasticsearchParseException;
import org.elasticsearch.cluster.metadata.IndexMetadata;
import org.elasticsearch.common.xcontent.XContentParserUtils;
import org.elasticsearch.index.Index;
import org.elasticsearch.index.shard.ShardId;
import org.elasticsearch.test.AbstractXContentTestCase;
import org.elasticsearch.xcontent.ConstructingObjectParser;
import org.elasticsearch.xcontent.ObjectParser;
import org.elasticsearch.xcontent.ParseField;
import org.elasticsearch.xcontent.XContentParser;

import java.io.IOException;
import java.util.function.Predicate;

import static org.elasticsearch.xcontent.ConstructingObjectParser.constructorArg;
import static org.elasticsearch.xcontent.ConstructingObjectParser.optionalConstructorArg;

public class SnapshotIndexShardStatusTests extends AbstractXContentTestCase<SnapshotIndexShardStatus> {

    @Override
    protected SnapshotIndexShardStatus createTestInstance() {
        return createForIndex(randomAlphaOfLength(10));
    }

    protected SnapshotIndexShardStatus createForIndex(String indexName) {
        ShardId shardId = new ShardId(new Index(indexName, IndexMetadata.INDEX_UUID_NA_VALUE), randomIntBetween(0, 500));
        SnapshotIndexShardStage stage = randomFrom(SnapshotIndexShardStage.values());
        SnapshotStats stats = new SnapshotStatsTests().createTestInstance();
        String nodeId = randomAlphaOfLength(20);
        String failure = null;
        String description = null;
        if (rarely()) {
            failure = randomAlphaOfLength(200);
        } else if (rarely()) {
            description = randomAlphaOfLength(200);
        }
        return new SnapshotIndexShardStatus(shardId, stage, stats, nodeId, failure, description);
    }

    @Override
    protected Predicate<String> getRandomFieldsExcludeFilter() {
        // Do not place random fields in the root object since its fields correspond to shard names.
        return String::isEmpty;
    }

    @Override
    protected SnapshotIndexShardStatus doParseInstance(XContentParser parser) throws IOException {
        XContentParserUtils.ensureExpectedToken(XContentParser.Token.START_OBJECT, parser.nextToken(), parser);
        XContentParserUtils.ensureExpectedToken(XContentParser.Token.FIELD_NAME, parser.nextToken(), parser);
        SnapshotIndexShardStatus status = SnapshotIndexShardStatusTests.fromXContent(parser, parser.currentName());
        XContentParserUtils.ensureExpectedToken(XContentParser.Token.END_OBJECT, parser.nextToken(), parser);
        return status;
    }

    @Override
    protected boolean supportsUnknownFields() {
        return true;
    }

    static final ObjectParser.NamedObjectParser<SnapshotIndexShardStatus, String> PARSER;

    static {
        ConstructingObjectParser<SnapshotIndexShardStatus, ShardId> innerParser = new ConstructingObjectParser<>(
            "snapshot_index_shard_status",
            true,
            (Object[] parsedObjects, ShardId shard) -> {
                int i = 0;
                String rawStage = (String) parsedObjects[i++];
                String nodeId = (String) parsedObjects[i++];
                String failure = (String) parsedObjects[i++];
                String description = (String) parsedObjects[i++];
                SnapshotStats stats = (SnapshotStats) parsedObjects[i];

                SnapshotIndexShardStage stage;
                try {
                    stage = SnapshotIndexShardStage.valueOf(rawStage);
                } catch (IllegalArgumentException iae) {
                    throw new ElasticsearchParseException(
                        "failed to parse snapshot index shard status [{}][{}], unknown stage [{}]",
                        shard.getIndex().getName(),
                        shard.getId(),
                        rawStage
                    );
                }
                return new SnapshotIndexShardStatus(shard, stage, stats, nodeId, failure, description);
            }
        );
        innerParser.declareString(constructorArg(), new ParseField(SnapshotIndexShardStatus.Fields.STAGE));
        innerParser.declareString(optionalConstructorArg(), new ParseField(SnapshotIndexShardStatus.Fields.NODE));
        innerParser.declareString(optionalConstructorArg(), new ParseField(SnapshotIndexShardStatus.Fields.REASON));
<<<<<<< HEAD
        innerParser.declareString(optionalConstructorArg(), new ParseField(SnapshotIndexShardStatus.Fields.DESCRIPTION));
        innerParser.declareObject(constructorArg(), (p, c) -> SnapshotStats.fromXContent(p), new ParseField(SnapshotStats.Fields.STATS));
=======
        innerParser.declareObject(
            constructorArg(),
            (p, c) -> SnapshotStatsTests.fromXContent(p),
            new ParseField(SnapshotStats.Fields.STATS)
        );
>>>>>>> 523ba41f
        PARSER = (p, indexId, shardName) -> {
            // Combine the index name in the context with the shard name passed in for the named object parser
            // into a ShardId to pass as context for the inner parser.
            int shard;
            try {
                shard = Integer.parseInt(shardName);
            } catch (NumberFormatException nfe) {
                throw new ElasticsearchParseException(
                    "failed to parse snapshot index shard status [{}], expected numeric shard id but got [{}]",
                    indexId,
                    shardName
                );
            }
            ShardId shardId = new ShardId(new Index(indexId, IndexMetadata.INDEX_UUID_NA_VALUE), shard);
            return innerParser.parse(p, shardId);
        };
    }

    public static SnapshotIndexShardStatus fromXContent(XContentParser parser, String indexId) throws IOException {
        XContentParserUtils.ensureExpectedToken(XContentParser.Token.FIELD_NAME, parser.currentToken(), parser);
        return PARSER.parse(parser, indexId, parser.currentName());
    }

    public void testForDoneButMissingStatsXContentSerialization() throws IOException {
        testFromXContent(() -> SnapshotIndexShardStatus.forDoneButMissingStats(createTestInstance().getShardId(), randomAlphaOfLength(16)));
    }
}<|MERGE_RESOLUTION|>--- conflicted
+++ resolved
@@ -99,16 +99,12 @@
         innerParser.declareString(constructorArg(), new ParseField(SnapshotIndexShardStatus.Fields.STAGE));
         innerParser.declareString(optionalConstructorArg(), new ParseField(SnapshotIndexShardStatus.Fields.NODE));
         innerParser.declareString(optionalConstructorArg(), new ParseField(SnapshotIndexShardStatus.Fields.REASON));
-<<<<<<< HEAD
         innerParser.declareString(optionalConstructorArg(), new ParseField(SnapshotIndexShardStatus.Fields.DESCRIPTION));
-        innerParser.declareObject(constructorArg(), (p, c) -> SnapshotStats.fromXContent(p), new ParseField(SnapshotStats.Fields.STATS));
-=======
         innerParser.declareObject(
             constructorArg(),
             (p, c) -> SnapshotStatsTests.fromXContent(p),
             new ParseField(SnapshotStats.Fields.STATS)
         );
->>>>>>> 523ba41f
         PARSER = (p, indexId, shardName) -> {
             // Combine the index name in the context with the shard name passed in for the named object parser
             // into a ShardId to pass as context for the inner parser.

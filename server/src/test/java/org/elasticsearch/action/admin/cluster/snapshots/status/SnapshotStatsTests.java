/*
 * Copyright Elasticsearch B.V. and/or licensed to Elasticsearch B.V. under one
 * or more contributor license agreements. Licensed under the "Elastic License
 * 2.0", the "GNU Affero General Public License v3.0 only", and the "Server Side
 * Public License v 1"; you may not use this file except in compliance with, at
 * your election, the "Elastic License 2.0", the "GNU Affero General Public
 * License v3.0 only", or the "Server Side Public License, v 1".
 */

package org.elasticsearch.action.admin.cluster.snapshots.status;

<<<<<<< HEAD
import org.elasticsearch.TransportVersion;
import org.elasticsearch.TransportVersions;
import org.elasticsearch.common.io.stream.ByteArrayStreamInput;
import org.elasticsearch.common.io.stream.OutputStreamStreamOutput;
=======
import org.elasticsearch.common.xcontent.XContentParserUtils;
>>>>>>> 523ba41f
import org.elasticsearch.test.AbstractXContentTestCase;
import org.elasticsearch.xcontent.XContentParser;

import java.io.ByteArrayOutputStream;
import java.io.IOException;
import java.util.List;

public class SnapshotStatsTests extends AbstractXContentTestCase<SnapshotStats> {

    @Override
    protected SnapshotStats createTestInstance() {
        // Using less than half of Long.MAX_VALUE for random time values to avoid long overflow in tests that add the two time values
        long startTime = randomLongBetween(0, Long.MAX_VALUE / 2 - 1);
        long time = randomLongBetween(0, Long.MAX_VALUE / 2 - 1);
        int incrementalFileCount = randomIntBetween(0, Integer.MAX_VALUE);
        int totalFileCount = randomIntBetween(0, Integer.MAX_VALUE);
        int processedFileCount = randomIntBetween(0, Integer.MAX_VALUE);
        long incrementalSize = ((long) randomIntBetween(0, Integer.MAX_VALUE)) * 2;
        long totalSize = ((long) randomIntBetween(0, Integer.MAX_VALUE)) * 2;
        long processedSize = ((long) randomIntBetween(0, Integer.MAX_VALUE)) * 2;

        // toXContent() omits the "processed" sub-object if processedFileCount == incrementalFileCount, so here we increase the probability
        // of that scenario so we can make sure the processed values are set as expected in fromXContent().
        if (randomBoolean()) {
            processedFileCount = incrementalFileCount;
            processedSize = incrementalSize;
        }

        return new SnapshotStats(
            startTime,
            time,
            incrementalFileCount,
            totalFileCount,
            processedFileCount,
            incrementalSize,
            totalSize,
            processedSize
        );
    }

    @Override
    protected SnapshotStats doParseInstance(XContentParser parser) throws IOException {
        return fromXContent(parser);
    }

    @Override
    protected boolean supportsUnknownFields() {
        return true;
    }

<<<<<<< HEAD
    public void testXContentSerializationWhenProcessedFileCountEqualsIncrementalFileCount() throws IOException {
        final var instance = createTestInstance();
        final var incrementalSameAsProcessed = new SnapshotStats(
            instance.getStartTime(),
            instance.getTime(),
            instance.getIncrementalFileCount(),
            instance.getTotalFileCount(),
            instance.getIncrementalFileCount(), // processedFileCount
            instance.getIncrementalSize(),
            instance.getTotalSize(),
            instance.getIncrementalSize() // processedSize
        );
        // toXContent() omits the "processed" sub-object in this case, make sure the processed values are set as expected in fromXContent().
        testFromXContent(() -> incrementalSameAsProcessed);
    }

    public void testXContentSerializationForEmptyStats() throws IOException {
        testFromXContent(SnapshotStats::new);
    }

    public void testMissingStats() throws IOException {
        final var populatedStats = createTestInstance();
        final var missingStats = SnapshotStats.forMissingStats();
        assertEquals(0L, missingStats.getStartTime());
        assertEquals(0L, missingStats.getTime());
        assertEquals(-1, missingStats.getTotalFileCount());
        assertEquals(-1, missingStats.getIncrementalFileCount());
        assertEquals(-1, missingStats.getProcessedFileCount());
        assertEquals(-1L, missingStats.getTotalSize());
        assertEquals(-1L, missingStats.getIncrementalSize());
        assertEquals(-1L, missingStats.getProcessedSize());

        // Verify round trip Transport serialization.
        for (var transportVersion : List.of(
            TransportVersions.MINIMUM_COMPATIBLE,
            TransportVersions.SNAPSHOT_INDEX_SHARD_STATUS_MISSING_STATS,
            TransportVersion.current()
        )) {

            for (var stats : List.of(populatedStats, missingStats)) {
                final var bytesOut = new ByteArrayOutputStream();

                try (var streamOut = new OutputStreamStreamOutput(bytesOut)) {
                    streamOut.setTransportVersion(transportVersion);

                    if (transportVersion.onOrAfter(TransportVersions.SNAPSHOT_INDEX_SHARD_STATUS_MISSING_STATS) || stats != missingStats) {
                        stats.writeTo(streamOut);
                    } else {
                        assertThrows(IllegalStateException.class, () -> stats.writeTo(streamOut));
                        continue;
                    }
                }

                try (var streamIn = new ByteArrayStreamInput(bytesOut.toByteArray())) {
                    streamIn.setTransportVersion(transportVersion);
                    final var statsRead = new SnapshotStats(streamIn);
                    assertEquals(stats, statsRead);
                }
            }
        }

        // Verify round trip XContent serialization.
        testFromXContent(SnapshotStats::forMissingStats);
=======
    static SnapshotStats fromXContent(XContentParser parser) throws IOException {
        // Parse this old school style instead of using the ObjectParser since there's an impedance mismatch between how the
        // object has historically been written as JSON versus how it is structured in Java.
        XContentParser.Token token = parser.currentToken();
        if (token == null) {
            token = parser.nextToken();
        }
        XContentParserUtils.ensureExpectedToken(XContentParser.Token.START_OBJECT, token, parser);
        long startTime = 0;
        long time = 0;
        int incrementalFileCount = 0;
        int totalFileCount = 0;
        int processedFileCount = Integer.MIN_VALUE;
        long incrementalSize = 0;
        long totalSize = 0;
        long processedSize = Long.MIN_VALUE;
        while ((token = parser.nextToken()) != XContentParser.Token.END_OBJECT) {
            XContentParserUtils.ensureExpectedToken(XContentParser.Token.FIELD_NAME, token, parser);
            String currentName = parser.currentName();
            token = parser.nextToken();
            if (currentName.equals(SnapshotStats.Fields.INCREMENTAL)) {
                XContentParserUtils.ensureExpectedToken(XContentParser.Token.START_OBJECT, token, parser);
                while ((token = parser.nextToken()) != XContentParser.Token.END_OBJECT) {
                    XContentParserUtils.ensureExpectedToken(XContentParser.Token.FIELD_NAME, token, parser);
                    String innerName = parser.currentName();
                    token = parser.nextToken();
                    if (innerName.equals(SnapshotStats.Fields.FILE_COUNT)) {
                        XContentParserUtils.ensureExpectedToken(XContentParser.Token.VALUE_NUMBER, token, parser);
                        incrementalFileCount = parser.intValue();
                    } else if (innerName.equals(SnapshotStats.Fields.SIZE_IN_BYTES)) {
                        XContentParserUtils.ensureExpectedToken(XContentParser.Token.VALUE_NUMBER, token, parser);
                        incrementalSize = parser.longValue();
                    } else {
                        // Unknown sub field, skip
                        if (token == XContentParser.Token.START_OBJECT || token == XContentParser.Token.START_ARRAY) {
                            parser.skipChildren();
                        }
                    }
                }
            } else if (currentName.equals(SnapshotStats.Fields.PROCESSED)) {
                XContentParserUtils.ensureExpectedToken(XContentParser.Token.START_OBJECT, token, parser);
                while ((token = parser.nextToken()) != XContentParser.Token.END_OBJECT) {
                    XContentParserUtils.ensureExpectedToken(XContentParser.Token.FIELD_NAME, token, parser);
                    String innerName = parser.currentName();
                    token = parser.nextToken();
                    if (innerName.equals(SnapshotStats.Fields.FILE_COUNT)) {
                        XContentParserUtils.ensureExpectedToken(XContentParser.Token.VALUE_NUMBER, token, parser);
                        processedFileCount = parser.intValue();
                    } else if (innerName.equals(SnapshotStats.Fields.SIZE_IN_BYTES)) {
                        XContentParserUtils.ensureExpectedToken(XContentParser.Token.VALUE_NUMBER, token, parser);
                        processedSize = parser.longValue();
                    } else {
                        // Unknown sub field, skip
                        if (token == XContentParser.Token.START_OBJECT || token == XContentParser.Token.START_ARRAY) {
                            parser.skipChildren();
                        }
                    }
                }
            } else if (currentName.equals(SnapshotStats.Fields.TOTAL)) {
                XContentParserUtils.ensureExpectedToken(XContentParser.Token.START_OBJECT, token, parser);
                while ((token = parser.nextToken()) != XContentParser.Token.END_OBJECT) {
                    XContentParserUtils.ensureExpectedToken(XContentParser.Token.FIELD_NAME, token, parser);
                    String innerName = parser.currentName();
                    token = parser.nextToken();
                    if (innerName.equals(SnapshotStats.Fields.FILE_COUNT)) {
                        XContentParserUtils.ensureExpectedToken(XContentParser.Token.VALUE_NUMBER, token, parser);
                        totalFileCount = parser.intValue();
                    } else if (innerName.equals(SnapshotStats.Fields.SIZE_IN_BYTES)) {
                        XContentParserUtils.ensureExpectedToken(XContentParser.Token.VALUE_NUMBER, token, parser);
                        totalSize = parser.longValue();
                    } else {
                        // Unknown sub field, skip
                        if (token == XContentParser.Token.START_OBJECT || token == XContentParser.Token.START_ARRAY) {
                            parser.skipChildren();
                        }
                    }
                }
            } else if (currentName.equals(SnapshotStats.Fields.START_TIME_IN_MILLIS)) {
                XContentParserUtils.ensureExpectedToken(XContentParser.Token.VALUE_NUMBER, token, parser);
                startTime = parser.longValue();
            } else if (currentName.equals(SnapshotStats.Fields.TIME_IN_MILLIS)) {
                XContentParserUtils.ensureExpectedToken(XContentParser.Token.VALUE_NUMBER, token, parser);
                time = parser.longValue();
            } else {
                // Unknown field, skip
                if (token == XContentParser.Token.START_OBJECT || token == XContentParser.Token.START_ARRAY) {
                    parser.skipChildren();
                }
            }
        }
        // Handle the case where the "processed" sub-object is omitted in toXContent() when processedFileCount == incrementalFileCount.
        if (processedFileCount == Integer.MIN_VALUE) {
            assert processedSize == Long.MIN_VALUE;
            processedFileCount = incrementalFileCount;
            processedSize = incrementalSize;
        }
        return new SnapshotStats(
            startTime,
            time,
            incrementalFileCount,
            totalFileCount,
            processedFileCount,
            incrementalSize,
            totalSize,
            processedSize
        );
>>>>>>> 523ba41f
    }
}<|MERGE_RESOLUTION|>--- conflicted
+++ resolved
@@ -9,14 +9,11 @@
 
 package org.elasticsearch.action.admin.cluster.snapshots.status;
 
-<<<<<<< HEAD
 import org.elasticsearch.TransportVersion;
 import org.elasticsearch.TransportVersions;
 import org.elasticsearch.common.io.stream.ByteArrayStreamInput;
 import org.elasticsearch.common.io.stream.OutputStreamStreamOutput;
-=======
 import org.elasticsearch.common.xcontent.XContentParserUtils;
->>>>>>> 523ba41f
 import org.elasticsearch.test.AbstractXContentTestCase;
 import org.elasticsearch.xcontent.XContentParser;
 
@@ -67,27 +64,6 @@
         return true;
     }
 
-<<<<<<< HEAD
-    public void testXContentSerializationWhenProcessedFileCountEqualsIncrementalFileCount() throws IOException {
-        final var instance = createTestInstance();
-        final var incrementalSameAsProcessed = new SnapshotStats(
-            instance.getStartTime(),
-            instance.getTime(),
-            instance.getIncrementalFileCount(),
-            instance.getTotalFileCount(),
-            instance.getIncrementalFileCount(), // processedFileCount
-            instance.getIncrementalSize(),
-            instance.getTotalSize(),
-            instance.getIncrementalSize() // processedSize
-        );
-        // toXContent() omits the "processed" sub-object in this case, make sure the processed values are set as expected in fromXContent().
-        testFromXContent(() -> incrementalSameAsProcessed);
-    }
-
-    public void testXContentSerializationForEmptyStats() throws IOException {
-        testFromXContent(SnapshotStats::new);
-    }
-
     public void testMissingStats() throws IOException {
         final var populatedStats = createTestInstance();
         final var missingStats = SnapshotStats.forMissingStats();
@@ -131,7 +107,8 @@
 
         // Verify round trip XContent serialization.
         testFromXContent(SnapshotStats::forMissingStats);
-=======
+    }
+
     static SnapshotStats fromXContent(XContentParser parser) throws IOException {
         // Parse this old school style instead of using the ObjectParser since there's an impedance mismatch between how the
         // object has historically been written as JSON versus how it is structured in Java.
@@ -238,6 +215,5 @@
             totalSize,
             processedSize
         );
->>>>>>> 523ba41f
     }
 }
/*
 * Licensed to Elasticsearch under one or more contributor
 * license agreements. See the NOTICE file distributed with
 * this work for additional information regarding copyright
 * ownership. Elasticsearch licenses this file to you under
 * the Apache License, Version 2.0 (the "License"); you may
 * not use this file except in compliance with the License.
 * You may obtain a copy of the License at
 *
 *    http://www.apache.org/licenses/LICENSE-2.0
 *
 * Unless required by applicable law or agreed to in writing,
 * software distributed under the License is distributed on an
 * "AS IS" BASIS, WITHOUT WARRANTIES OR CONDITIONS OF ANY
 * KIND, either express or implied.  See the License for the
 * specific language governing permissions and limitations
 * under the License.
 */

package org.elasticsearch.action.admin.cluster.state;

import org.elasticsearch.Version;
import org.elasticsearch.action.support.IndicesOptions;
import org.elasticsearch.common.io.stream.BytesStreamOutput;
import org.elasticsearch.common.io.stream.StreamInput;
import org.elasticsearch.test.ESTestCase;
import org.elasticsearch.test.VersionUtils;

import static org.hamcrest.CoreMatchers.equalTo;

/**
 * Unit tests for the {@link ClusterStateRequest}.
 */
public class ClusterStateRequestTests extends ESTestCase {
    public void testSerialization() throws Exception {
        int iterations = randomIntBetween(5, 20);
        for (int i = 0; i < iterations; i++) {

            IndicesOptions indicesOptions = IndicesOptions.fromOptions(randomBoolean(), randomBoolean(), randomBoolean(), randomBoolean());
            ClusterStateRequest clusterStateRequest = new ClusterStateRequest().routingTable(randomBoolean()).metaData(randomBoolean())
                    .nodes(randomBoolean()).blocks(randomBoolean()).indices("testindex", "testindex2").indicesOptions(indicesOptions);

<<<<<<< HEAD
            Version testVersion = VersionUtils.randomVersionBetween(random(), Version.CURRENT.minimumCompatibilityVersion(),
                Version.CURRENT);
=======
            Version testVersion = VersionUtils.randomVersionBetween(random(),
                Version.CURRENT.minimumCompatibilityVersion(), Version.CURRENT);
>>>>>>> 1e405c44
            BytesStreamOutput output = new BytesStreamOutput();
            output.setVersion(testVersion);
            clusterStateRequest.writeTo(output);

            StreamInput streamInput = output.bytes().streamInput();
            streamInput.setVersion(testVersion);
            ClusterStateRequest deserializedCSRequest = new ClusterStateRequest();
            deserializedCSRequest.readFrom(streamInput);

            assertThat(deserializedCSRequest.routingTable(), equalTo(clusterStateRequest.routingTable()));
            assertThat(deserializedCSRequest.metaData(), equalTo(clusterStateRequest.metaData()));
            assertThat(deserializedCSRequest.nodes(), equalTo(clusterStateRequest.nodes()));
            assertThat(deserializedCSRequest.blocks(), equalTo(clusterStateRequest.blocks()));
            assertThat(deserializedCSRequest.indices(), equalTo(clusterStateRequest.indices()));
            assertOptionsMatch(deserializedCSRequest.indicesOptions(), clusterStateRequest.indicesOptions());
        }
    }

    private static void assertOptionsMatch(IndicesOptions in, IndicesOptions out) {
        assertThat(in.ignoreUnavailable(), equalTo(out.ignoreUnavailable()));
        assertThat(in.expandWildcardsClosed(), equalTo(out.expandWildcardsClosed()));
        assertThat(in.expandWildcardsOpen(), equalTo(out.expandWildcardsOpen()));
        assertThat(in.allowNoIndices(), equalTo(out.allowNoIndices()));
    }
}<|MERGE_RESOLUTION|>--- conflicted
+++ resolved
@@ -40,13 +40,8 @@
             ClusterStateRequest clusterStateRequest = new ClusterStateRequest().routingTable(randomBoolean()).metaData(randomBoolean())
                     .nodes(randomBoolean()).blocks(randomBoolean()).indices("testindex", "testindex2").indicesOptions(indicesOptions);
 
-<<<<<<< HEAD
-            Version testVersion = VersionUtils.randomVersionBetween(random(), Version.CURRENT.minimumCompatibilityVersion(),
-                Version.CURRENT);
-=======
             Version testVersion = VersionUtils.randomVersionBetween(random(),
                 Version.CURRENT.minimumCompatibilityVersion(), Version.CURRENT);
->>>>>>> 1e405c44
             BytesStreamOutput output = new BytesStreamOutput();
             output.setVersion(testVersion);
             clusterStateRequest.writeTo(output);

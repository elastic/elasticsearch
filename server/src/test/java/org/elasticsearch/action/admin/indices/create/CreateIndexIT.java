--- conflicted
+++ resolved
@@ -127,18 +127,9 @@
 
         GetMappingsResponse response = client().admin().indices().prepareGetMappings("test").get();
 
-<<<<<<< HEAD
-        ImmutableOpenMap<String, MappingMetaData> mappings = response.mappings();
-        assertNotNull(mappings);
-
-        MappingMetaData metadata = mappings.get("test");
-        assertNotNull(metadata);
-        assertFalse(metadata.sourceAsMap().isEmpty());
-=======
         MappingMetaData mappings = response.mappings().get("test");
         assertNotNull(mappings);
         assertFalse(mappings.sourceAsMap().isEmpty());
->>>>>>> 292c045f
     }
 
     public void testEmptyNestedMappings() throws Exception {
@@ -147,18 +138,9 @@
 
         GetMappingsResponse response = client().admin().indices().prepareGetMappings("test").get();
 
-<<<<<<< HEAD
-        ImmutableOpenMap<String, MappingMetaData> mappings = response.mappings();
-        assertNotNull(mappings);
-
-        MappingMetaData metadata = mappings.get("test");
-        assertNotNull(metadata);
-        assertTrue(metadata.sourceAsMap().isEmpty());
-=======
         MappingMetaData mappings = response.mappings().get("test");
         assertNotNull(mappings);
         assertTrue(mappings.sourceAsMap().isEmpty());
->>>>>>> 292c045f
     }
 
     public void testMappingParamAndNestedMismatch() throws Exception {
@@ -177,18 +159,9 @@
 
         GetMappingsResponse response = client().admin().indices().prepareGetMappings("test").get();
 
-<<<<<<< HEAD
-        ImmutableOpenMap<String, MappingMetaData> mappings = response.mappings();
-        assertNotNull(mappings);
-
-        MappingMetaData metadata = mappings.get("test");
-        assertNotNull(metadata);
-        assertTrue(metadata.sourceAsMap().isEmpty());
-=======
         MappingMetaData mappings = response.mappings().get("test");
         assertNotNull(mappings);
         assertTrue(mappings.sourceAsMap().isEmpty());
->>>>>>> 292c045f
     }
 
     public void testInvalidShardCountSettings() throws Exception {

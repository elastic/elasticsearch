/*
 * Licensed to Elasticsearch under one or more contributor
 * license agreements. See the NOTICE file distributed with
 * this work for additional information regarding copyright
 * ownership. Elasticsearch licenses this file to you under
 * the Apache License, Version 2.0 (the "License"); you may
 * not use this file except in compliance with the License.
 * You may obtain a copy of the License at
 *
 *    http://www.apache.org/licenses/LICENSE-2.0
 *
 * Unless required by applicable law or agreed to in writing,
 * software distributed under the License is distributed on an
 * "AS IS" BASIS, WITHOUT WARRANTIES OR CONDITIONS OF ANY
 * KIND, either express or implied.  See the License for the
 * specific language governing permissions and limitations
 * under the License.
 */
package org.elasticsearch.action.admin.indices.datastream;

import org.elasticsearch.ResourceNotFoundException;
import org.elasticsearch.action.admin.indices.datastream.GetDataStreamsAction.Request;
import org.elasticsearch.cluster.ClusterName;
import org.elasticsearch.cluster.ClusterState;
import org.elasticsearch.cluster.metadata.DataStream;
import org.elasticsearch.cluster.metadata.Metadata;
import org.elasticsearch.common.io.stream.Writeable;
import org.elasticsearch.test.AbstractWireSerializingTestCase;

import java.util.Collections;
import java.util.List;
import java.util.Map;

import static org.hamcrest.Matchers.containsString;
import static org.hamcrest.Matchers.equalTo;

public class GetDataStreamsRequestTests extends AbstractWireSerializingTestCase<Request> {

    @Override
    protected Writeable.Reader<Request> instanceReader() {
        return Request::new;
    }

    @Override
    protected Request createTestInstance() {
        return new Request(randomAlphaOfLength(8) + (randomBoolean() ? "*" : ""));
    }

    public void testGetDataStreams() {
        final String dataStreamName = "my-data-stream";
        DataStream existingDataStream = new DataStream(dataStreamName, "timestamp", Collections.emptyList());
        ClusterState cs = ClusterState.builder(new ClusterName("_name"))
<<<<<<< HEAD
            .metaData(MetaData.builder().dataStreams(Map.of(dataStreamName, existingDataStream)).build()).build();
        GetDataStreamsAction.Request req = new GetDataStreamsAction.Request(dataStreamName);
=======
            .metadata(Metadata.builder().dataStreams(Map.of(dataStreamName, existingDataStream)).build()).build();
        GetDataStreamsAction.Request req = new GetDataStreamsAction.Request(new String[]{dataStreamName});
>>>>>>> 95a7eed9
        List<DataStream> dataStreams = GetDataStreamsAction.TransportAction.getDataStreams(cs, req);
        assertThat(dataStreams.size(), equalTo(1));
        assertThat(dataStreams.get(0).getName(), equalTo(dataStreamName));
    }

    public void testGetNonexistentDataStream() {
        final String dataStreamName = "my-data-stream";
        ClusterState cs = ClusterState.builder(new ClusterName("_name")).build();
        GetDataStreamsAction.Request req = new GetDataStreamsAction.Request(dataStreamName);
        ResourceNotFoundException e = expectThrows(ResourceNotFoundException.class,
            () -> GetDataStreamsAction.TransportAction.getDataStreams(cs, req));
        assertThat(e.getMessage(), containsString("data_stream matching [" + dataStreamName + "] not found"));
    }
}<|MERGE_RESOLUTION|>--- conflicted
+++ resolved
@@ -50,13 +50,8 @@
         final String dataStreamName = "my-data-stream";
         DataStream existingDataStream = new DataStream(dataStreamName, "timestamp", Collections.emptyList());
         ClusterState cs = ClusterState.builder(new ClusterName("_name"))
-<<<<<<< HEAD
-            .metaData(MetaData.builder().dataStreams(Map.of(dataStreamName, existingDataStream)).build()).build();
+            .metadata(Metadata.builder().dataStreams(Map.of(dataStreamName, existingDataStream)).build()).build();
         GetDataStreamsAction.Request req = new GetDataStreamsAction.Request(dataStreamName);
-=======
-            .metadata(Metadata.builder().dataStreams(Map.of(dataStreamName, existingDataStream)).build()).build();
-        GetDataStreamsAction.Request req = new GetDataStreamsAction.Request(new String[]{dataStreamName});
->>>>>>> 95a7eed9
         List<DataStream> dataStreams = GetDataStreamsAction.TransportAction.getDataStreams(cs, req);
         assertThat(dataStreams.size(), equalTo(1));
         assertThat(dataStreams.get(0).getName(), equalTo(dataStreamName));

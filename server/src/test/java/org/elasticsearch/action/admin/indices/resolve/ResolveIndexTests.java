/*
 * Copyright Elasticsearch B.V. and/or licensed to Elasticsearch B.V. under one
 * or more contributor license agreements. Licensed under the "Elastic License
 * 2.0", the "GNU Affero General Public License v3.0 only", and the "Server Side
 * Public License v 1"; you may not use this file except in compliance with, at
 * your election, the "Elastic License 2.0", the "GNU Affero General Public
 * License v3.0 only", or the "Server Side Public License, v 1".
 */

package org.elasticsearch.action.admin.indices.resolve;

import org.elasticsearch.action.admin.indices.resolve.ResolveIndexAction.Request;
import org.elasticsearch.action.admin.indices.resolve.ResolveIndexAction.ResolvedAlias;
import org.elasticsearch.action.admin.indices.resolve.ResolveIndexAction.ResolvedDataStream;
import org.elasticsearch.action.admin.indices.resolve.ResolveIndexAction.ResolvedIndex;
import org.elasticsearch.action.admin.indices.resolve.ResolveIndexAction.TransportAction;
import org.elasticsearch.action.support.IndexComponentSelector;
import org.elasticsearch.action.support.IndicesOptions;
import org.elasticsearch.cluster.ClusterName;
import org.elasticsearch.cluster.ClusterState;
import org.elasticsearch.cluster.metadata.AliasMetadata;
import org.elasticsearch.cluster.metadata.DataStream;
import org.elasticsearch.cluster.metadata.DataStreamTestHelper;
import org.elasticsearch.cluster.metadata.IndexMetadata;
import org.elasticsearch.cluster.metadata.IndexNameExpressionResolver;
import org.elasticsearch.cluster.metadata.Metadata;
import org.elasticsearch.common.Strings;
import org.elasticsearch.common.settings.Settings;
import org.elasticsearch.common.time.DateFormatter;
import org.elasticsearch.common.util.concurrent.ThreadContext;
import org.elasticsearch.index.IndexNotFoundException;
import org.elasticsearch.index.IndexVersion;
import org.elasticsearch.indices.EmptySystemIndices;
import org.elasticsearch.indices.SystemIndexDescriptor;
import org.elasticsearch.indices.SystemIndices;
import org.elasticsearch.indices.TestIndexNameExpressionResolver;
import org.elasticsearch.test.ESTestCase;
import org.junit.Before;

import java.time.Clock;
import java.time.Duration;
import java.time.Instant;
import java.util.ArrayList;
import java.util.Arrays;
import java.util.HashMap;
import java.util.HashSet;
import java.util.List;
import java.util.Locale;
import java.util.Map;
import java.util.Set;
import java.util.stream.Collectors;

import static org.elasticsearch.indices.SystemIndices.EXTERNAL_SYSTEM_INDEX_ACCESS_CONTROL_HEADER_KEY;
import static org.elasticsearch.indices.SystemIndices.SYSTEM_INDEX_ACCESS_CONTROL_HEADER_KEY;
import static org.hamcrest.Matchers.arrayContaining;
import static org.hamcrest.Matchers.contains;
import static org.hamcrest.Matchers.containsString;
import static org.hamcrest.Matchers.equalTo;
import static org.hamcrest.Matchers.hasItem;
import static org.hamcrest.Matchers.is;
import static org.hamcrest.Matchers.not;
import static org.hamcrest.Matchers.oneOf;
import static org.hamcrest.core.IsNull.notNullValue;

public class ResolveIndexTests extends ESTestCase {

    private final Object[][] indices = new Object[][] {
        // name, isClosed, isHidden, isSystem, isFrozen, dataStream, aliases
        { "logs-pgsql-prod-20200101", false, false, false, true, null, new String[] { "logs-pgsql-prod" } },
        { "logs-pgsql-prod-20200102", false, false, false, true, null, new String[] { "logs-pgsql-prod", "one-off-alias" } },
        { "logs-pgsql-prod-20200103", false, false, false, false, null, new String[] { "logs-pgsql-prod" } },
        { "logs-pgsql-test-20200101", true, false, false, false, null, new String[] { "logs-pgsql-test" } },
        { "logs-pgsql-test-20200102", false, false, false, false, null, new String[] { "logs-pgsql-test" } },
        { "logs-pgsql-test-20200103", false, false, false, false, null, new String[] { "logs-pgsql-test" } },
        { ".test-system-index", false, false, true, false, null, new String[] {} } };

    private final Object[][] dataStreams = new Object[][] {
        // name, numBackingIndices
        { "logs-mysql-prod", 4 },
        { "logs-mysql-test", 2 } };

    private ClusterState clusterState;
    private ThreadContext threadContext;

    private IndexNameExpressionResolver resolver = TestIndexNameExpressionResolver.newInstance();

    private long epochMillis;
    private String dateString;

    @Before
    public void setup() {
        epochMillis = randomLongBetween(1580536800000L, 1583042400000L);
        threadContext = createThreadContext();
        resolver = new IndexNameExpressionResolver(threadContext, EmptySystemIndices.INSTANCE);
        dateString = DataStream.DATE_FORMATTER.formatMillis(epochMillis);
        clusterState = ClusterState.builder(new ClusterName("_name")).metadata(buildMetadata(dataStreams, indices)).build();
    }

    public void testResolveStarWithDefaultOptions() {
        String[] names = new String[] { "*" };
        IndicesOptions indicesOptions = Request.DEFAULT_INDICES_OPTIONS;
        List<ResolvedIndex> indices = new ArrayList<>();
        List<ResolvedAlias> aliases = new ArrayList<>();
        List<ResolvedDataStream> dataStreams = new ArrayList<>();

        TransportAction.resolveIndices(names, indicesOptions, clusterState, resolver, indices, aliases, dataStreams);

        validateIndices(
            indices,
            ".test-system-index",
            "logs-pgsql-prod-20200101",
            "logs-pgsql-prod-20200102",
            "logs-pgsql-prod-20200103",
            "logs-pgsql-test-20200102",
            "logs-pgsql-test-20200103"
        );

        validateAliases(aliases, "logs-pgsql-prod", "logs-pgsql-test", "one-off-alias");

        validateDataStreams(dataStreams, "logs-mysql-prod", "logs-mysql-test");
    }

    public void testResolveStarWithAllOptions() {
        String[] names = randomFrom(new String[] { "*" }, new String[] { "_all" });
        IndicesOptions indicesOptions = randomFrom(
            IndicesOptions.LENIENT_EXPAND_OPEN_CLOSED_HIDDEN,
            IndicesOptions.STRICT_EXPAND_OPEN_CLOSED_HIDDEN
        );
        List<ResolvedIndex> indices = new ArrayList<>();
        List<ResolvedAlias> aliases = new ArrayList<>();
        List<ResolvedDataStream> dataStreams = new ArrayList<>();

        TransportAction.resolveIndices(names, indicesOptions, clusterState, resolver, indices, aliases, dataStreams);
        validateIndices(
            indices,
            ".ds-logs-mysql-prod-" + dateString + "-000001",
            ".ds-logs-mysql-prod-" + dateString + "-000002",
            ".ds-logs-mysql-prod-" + dateString + "-000003",
            ".ds-logs-mysql-prod-" + dateString + "-000004",
            ".ds-logs-mysql-test-" + dateString + "-000001",
            ".ds-logs-mysql-test-" + dateString + "-000002",
            ".test-system-index",
            "logs-pgsql-prod-20200101",
            "logs-pgsql-prod-20200102",
            "logs-pgsql-prod-20200103",
            "logs-pgsql-test-20200101",
            "logs-pgsql-test-20200102",
            "logs-pgsql-test-20200103"
        );

        validateAliases(aliases, "logs-pgsql-prod", "logs-pgsql-test", "one-off-alias");

        validateDataStreams(dataStreams, "logs-mysql-prod", "logs-mysql-test");
    }

    public void testResolveWithPattern() {
        String[] names = new String[] { "logs-pgsql*" };
        IndicesOptions indicesOptions = Request.DEFAULT_INDICES_OPTIONS;
        List<ResolvedIndex> indices = new ArrayList<>();
        List<ResolvedAlias> aliases = new ArrayList<>();
        List<ResolvedDataStream> dataStreams = new ArrayList<>();

        TransportAction.resolveIndices(names, indicesOptions, clusterState, resolver, indices, aliases, dataStreams);

        validateIndices(
            indices,
            "logs-pgsql-prod-20200101",
            "logs-pgsql-prod-20200102",
            "logs-pgsql-prod-20200103",
            "logs-pgsql-test-20200102",
            "logs-pgsql-test-20200103"
        );

        validateAliases(aliases, "logs-pgsql-prod", "logs-pgsql-test");

        validateDataStreams(dataStreams, Strings.EMPTY_ARRAY);
    }

    public void testResolveWithMultipleNames() {
        String[] names = new String[] {
            ".ds-logs-mysql-prod-" + dateString + "-000003",
            "logs-pgsql-test-20200102",
            "one-off-alias",
            "logs-mysql-test" };
        IndicesOptions indicesOptions = IndicesOptions.LENIENT_EXPAND_OPEN_CLOSED_HIDDEN;
        List<ResolvedIndex> indices = new ArrayList<>();
        List<ResolvedAlias> aliases = new ArrayList<>();
        List<ResolvedDataStream> dataStreams = new ArrayList<>();

        TransportAction.resolveIndices(names, indicesOptions, clusterState, resolver, indices, aliases, dataStreams);
        validateIndices(indices, ".ds-logs-mysql-prod-" + dateString + "-000003", "logs-pgsql-test-20200102");
        validateAliases(aliases, "one-off-alias");
        validateDataStreams(dataStreams, "logs-mysql-test");
    }

    public void testResolvePreservesBackingIndexOrdering() {
        Metadata.Builder builder = Metadata.builder();
        String dataStreamName = "my-data-stream";
        String[] names = { "not-in-order-2", "not-in-order-1", DataStream.getDefaultBackingIndexName(dataStreamName, 3, epochMillis) };
        List<IndexMetadata> backingIndices = Arrays.stream(names).map(n -> createIndexMetadata(n, true)).toList();
        for (IndexMetadata index : backingIndices) {
            builder.put(index, false);
        }

        DataStream ds = DataStreamTestHelper.newInstance(dataStreamName, backingIndices.stream().map(IndexMetadata::getIndex).toList());
        builder.put(ds);
        ClusterState clusterState = ClusterState.builder(new ClusterName("_name")).metadata(builder.build()).build();

        IndicesOptions indicesOptions = IndicesOptions.LENIENT_EXPAND_OPEN_CLOSED_HIDDEN;
        List<ResolvedIndex> indices = new ArrayList<>();
        List<ResolvedAlias> aliases = new ArrayList<>();
        List<ResolvedDataStream> dataStreams = new ArrayList<>();
        TransportAction.resolveIndices(new String[] { "*" }, indicesOptions, clusterState, resolver, indices, aliases, dataStreams);

        assertThat(dataStreams.size(), equalTo(1));
        assertThat(dataStreams.get(0).getBackingIndices(), arrayContaining(names));
    }

    public void testResolveHiddenProperlyWithDateMath() {
        // set up with today's index and following day's index to avoid test failures due to execution time
        DateFormatter dateFormatter = DateFormatter.forPattern("uuuu.MM.dd");
        Instant now = Instant.now(Clock.systemUTC());
        String todaySuffix = dateFormatter.format(now);
        String tomorrowSuffix = dateFormatter.format(now.plus(Duration.ofDays(1L)));
        Object[][] indices = new Object[][] {
            // name, isClosed, isHidden, isFrozen, dataStream, aliases
            { "logs-pgsql-prod-" + todaySuffix, false, true, false, false, null, Strings.EMPTY_ARRAY },
            { "logs-pgsql-prod-" + tomorrowSuffix, false, true, false, false, null, Strings.EMPTY_ARRAY } };
        ClusterState clusterState = ClusterState.builder(new ClusterName("_name"))
            .metadata(buildMetadata(new Object[][] {}, indices))
            .build();
        String[] requestedIndex = new String[] { "<logs-pgsql-prod-{now/d}>" };
        Set<String> resolvedIndices = resolver.resolveExpressions(clusterState, IndicesOptions.LENIENT_EXPAND_OPEN, true, requestedIndex);
        assertThat(resolvedIndices.size(), is(1));
<<<<<<< HEAD
        assertThat(
            resolvedIndices,
            contains(
                oneOf(
                    new ResolvedExpression("logs-pgsql-prod-" + todaySuffix, IndexComponentSelector.DATA),
                    new ResolvedExpression("logs-pgsql-prod-" + tomorrowSuffix, IndexComponentSelector.DATA)
                )
            )
        );
=======
        assertThat(resolvedIndices, contains(oneOf("logs-pgsql-prod-" + todaySuffix, "logs-pgsql-prod-" + tomorrowSuffix)));
>>>>>>> fa4e9508
    }

    public void testSystemIndexAccess() {
        Metadata.Builder mdBuilder = buildMetadata(dataStreams, indices);
        SystemIndices systemIndices = addSystemIndex(mdBuilder);
        clusterState = ClusterState.builder(new ClusterName("_name")).metadata(mdBuilder).build();
        {
            threadContext = createThreadContext();
            if (randomBoolean()) {
                threadContext.putHeader(SYSTEM_INDEX_ACCESS_CONTROL_HEADER_KEY, "false");
            }
            threadContext.putHeader(EXTERNAL_SYSTEM_INDEX_ACCESS_CONTROL_HEADER_KEY, "whatever");
            resolver = new IndexNameExpressionResolver(threadContext, systemIndices);
            List<ResolvedIndex> indices = new ArrayList<>();
            List<ResolvedAlias> aliases = new ArrayList<>();
            List<ResolvedDataStream> dataStreams = new ArrayList<>();
            TransportAction.resolveIndices(
                new String[] { ".*" },
                IndicesOptions.LENIENT_EXPAND_OPEN,
                clusterState,
                resolver,
                indices,
                aliases,
                dataStreams
            );
            // non net-new system indices are allowed even when no system indices are allowed
            assertThat(indices.stream().map(ResolvedIndex::getName).collect(Collectors.toList()), hasItem(is(".test-system-1")));
        }
        {
            threadContext = createThreadContext();
            threadContext.putHeader(EXTERNAL_SYSTEM_INDEX_ACCESS_CONTROL_HEADER_KEY, "test-net-new-system");
            resolver = new IndexNameExpressionResolver(threadContext, systemIndices);
            List<ResolvedIndex> indices = new ArrayList<>();
            List<ResolvedAlias> aliases = new ArrayList<>();
            List<ResolvedDataStream> dataStreams = new ArrayList<>();
            TransportAction.resolveIndices(
                new String[] { ".*" },
                IndicesOptions.STRICT_EXPAND_OPEN,
                clusterState,
                resolver,
                indices,
                aliases,
                dataStreams
            );
            assertThat(indices.stream().map(ResolvedIndex::getName).collect(Collectors.toList()), hasItem(is(".test-system-1")));
            assertThat(indices.stream().map(ResolvedIndex::getName).collect(Collectors.toList()), hasItem(is(".test-net-new-system-1")));
            indices = new ArrayList<>();
            TransportAction.resolveIndices(
                new String[] { ".test-net*" },
                IndicesOptions.STRICT_EXPAND_OPEN,
                clusterState,
                resolver,
                indices,
                aliases,
                dataStreams
            );
            assertThat(indices.stream().map(ResolvedIndex::getName).collect(Collectors.toList()), not(hasItem(is(".test-system-1"))));
            assertThat(indices.stream().map(ResolvedIndex::getName).collect(Collectors.toList()), hasItem(is(".test-net-new-system-1")));
        }
    }

    public void testIgnoreUnavailableFalse() {
        String[] names = new String[] { "missing", "logs*" };
        IndicesOptions indicesOptions = IndicesOptions.STRICT_EXPAND_OPEN;
        List<ResolvedIndex> indices = new ArrayList<>();
        List<ResolvedAlias> aliases = new ArrayList<>();
        List<ResolvedDataStream> dataStreams = new ArrayList<>();
        IndexNotFoundException infe = expectThrows(
            IndexNotFoundException.class,
            () -> TransportAction.resolveIndices(names, indicesOptions, clusterState, resolver, indices, aliases, dataStreams)
        );
        assertThat(infe.getMessage(), containsString("no such index [missing]"));
    }

    public void testAllowNoIndicesFalse() {
        String[] names = new String[] { "missing", "missing*" };
        IndicesOptions indicesOptions = IndicesOptions.fromOptions(true, false, true, true);
        List<ResolvedIndex> indices = new ArrayList<>();
        List<ResolvedAlias> aliases = new ArrayList<>();
        List<ResolvedDataStream> dataStreams = new ArrayList<>();
        IndexNotFoundException infe = expectThrows(
            IndexNotFoundException.class,
            () -> TransportAction.resolveIndices(names, indicesOptions, clusterState, resolver, indices, aliases, dataStreams)
        );
        assertThat(infe.getMessage(), containsString("no such index [missing*]"));
    }

    private void validateIndices(List<ResolvedIndex> resolvedIndices, String... expectedIndices) {
        assertThat(resolvedIndices.size(), equalTo(expectedIndices.length));
        for (int k = 0; k < resolvedIndices.size(); k++) {
            ResolvedIndex resolvedIndex = resolvedIndices.get(k);
            Object[] indexInfo = findInfo(indices, expectedIndices[k]);
            if (indexInfo == null) {
                indexInfo = findBackingIndexInfo(dataStreams, expectedIndices[k]);
            }
            assertThat(indexInfo, notNullValue());
            assertThat(resolvedIndex.getName(), equalTo((String) indexInfo[0]));
            assertThat(resolvedIndex.getAliases(), is(((String[]) indexInfo[6])));
            assertThat(resolvedIndex.getAttributes(), is(flagsToAttributes(indexInfo)));
            assertThat(resolvedIndex.getDataStream(), equalTo((String) indexInfo[5]));
        }
    }

    private void validateAliases(List<ResolvedAlias> resolvedAliases, String... expectedAliases) {
        assertThat(resolvedAliases.size(), equalTo(expectedAliases.length));

        Map<String, Set<String>> aliasToIndicesMap = new HashMap<>();
        for (Object[] indexInfo : indices) {
            String[] aliases = (String[]) indexInfo[6];
            for (String alias : aliases) {
                Set<String> indicesSet = aliasToIndicesMap.get(alias);
                if (indicesSet == null) {
                    indicesSet = new HashSet<>();
                    aliasToIndicesMap.put(alias, indicesSet);
                }
                indicesSet.add((String) indexInfo[0]);
            }
        }
        for (int k = 0; k < resolvedAliases.size(); k++) {
            ResolvedAlias resolvedAlias = resolvedAliases.get(k);
            assertThat(resolvedAlias.getName(), equalTo(expectedAliases[k]));
            Set<String> aliasIndices = aliasToIndicesMap.get(resolvedAlias.getName());
            assertThat(aliasIndices, notNullValue());
            String[] expectedIndices = aliasIndices.toArray(Strings.EMPTY_ARRAY);
            Arrays.sort(expectedIndices);
            assertThat(resolvedAlias.getIndices(), is(expectedIndices));
        }
    }

    private void validateDataStreams(List<ResolvedDataStream> resolvedDataStreams, String... expectedDataStreams) {
        assertThat(resolvedDataStreams.size(), equalTo(expectedDataStreams.length));
        for (int k = 0; k < resolvedDataStreams.size(); k++) {
            ResolvedDataStream resolvedDataStream = resolvedDataStreams.get(k);
            Object[] dataStreamInfo = findInfo(dataStreams, expectedDataStreams[k]);
            assertThat(dataStreamInfo, notNullValue());
            assertThat(resolvedDataStream.getName(), equalTo((String) dataStreamInfo[0]));
            assertThat(resolvedDataStream.getTimestampField(), equalTo("@timestamp"));
            int numBackingIndices = (int) dataStreamInfo[1];
            List<String> expectedBackingIndices = new ArrayList<>();
            for (int m = 1; m <= numBackingIndices; m++) {
                expectedBackingIndices.add(DataStream.getDefaultBackingIndexName(resolvedDataStream.getName(), m, epochMillis));
            }
            assertThat(resolvedDataStream.getBackingIndices(), is((expectedBackingIndices.toArray(Strings.EMPTY_ARRAY))));
        }
    }

    Metadata.Builder buildMetadata(Object[][] dataStreams, Object[][] indices) {
        Metadata.Builder builder = Metadata.builder();

        List<IndexMetadata> allIndices = new ArrayList<>();
        for (Object[] dsInfo : dataStreams) {
            String dataStreamName = (String) dsInfo[0];
            int numBackingIndices = (int) dsInfo[1];
            List<IndexMetadata> backingIndices = new ArrayList<>();
            for (int backingIndexNumber = 1; backingIndexNumber <= numBackingIndices; backingIndexNumber++) {
                backingIndices.add(
                    createIndexMetadata(DataStream.getDefaultBackingIndexName(dataStreamName, backingIndexNumber, epochMillis), true)
                );
            }
            allIndices.addAll(backingIndices);

            DataStream ds = DataStreamTestHelper.newInstance(dataStreamName, backingIndices.stream().map(IndexMetadata::getIndex).toList());
            builder.put(ds);
        }

        for (Object[] indexInfo : indices) {
            String indexName = (String) indexInfo[0];
            String[] aliases = (String[]) indexInfo[6];
            boolean closed = (boolean) indexInfo[1];
            boolean hidden = (boolean) indexInfo[2];
            boolean system = (boolean) indexInfo[3];
            boolean frozen = (boolean) indexInfo[4];
            allIndices.add(createIndexMetadata(indexName, aliases, closed, hidden, system, frozen));
        }

        for (IndexMetadata index : allIndices) {
            builder.put(index, false);
        }

        return builder;
    }

    private static IndexMetadata createIndexMetadata(
        String name,
        String[] aliases,
        boolean closed,
        boolean hidden,
        boolean system,
        boolean frozen
    ) {
        Settings.Builder settingsBuilder = Settings.builder()
            .put(IndexMetadata.SETTING_VERSION_CREATED, IndexVersion.current())
            .put("index.hidden", hidden)
            .put("index.frozen", frozen);

        IndexMetadata.Builder indexBuilder = IndexMetadata.builder(name)
            .settings(settingsBuilder)
            .state(closed ? IndexMetadata.State.CLOSE : IndexMetadata.State.OPEN)
            .system(system)
            .numberOfShards(1)
            .numberOfReplicas(1);

        for (String alias : aliases) {
            indexBuilder.putAlias(AliasMetadata.builder(alias).build());
        }

        return indexBuilder.build();
    }

    private static IndexMetadata createIndexMetadata(String name, boolean hidden) {
        return createIndexMetadata(name, Strings.EMPTY_ARRAY, false, true, false, false);
    }

    private static Object[] findInfo(Object[][] indexSource, String indexName) {
        for (Object[] info : indexSource) {
            if (info[0].equals(indexName)) {
                return info;
            }
        }
        return null;
    }

    private Object[] findBackingIndexInfo(Object[][] dataStreamSource, String indexName) {
        for (Object[] info : dataStreamSource) {
            String dataStreamName = (String) info[0];
            int generations = (int) info[1];
            for (int k = 1; k <= generations; k++) {
                if (DataStream.getDefaultBackingIndexName(dataStreamName, k, epochMillis).equals(indexName)) {
                    return new Object[] {
                        DataStream.getDefaultBackingIndexName(dataStreamName, k, epochMillis),
                        false,
                        true,
                        false,
                        false,
                        dataStreamName,
                        Strings.EMPTY_ARRAY };
                }
            }
        }
        return null;
    }

    private static String[] flagsToAttributes(Object[] indexInfo) {
        List<String> attributes = new ArrayList<>();
        attributes.add((boolean) indexInfo[1] ? "closed" : "open");
        if ((boolean) indexInfo[2]) {
            attributes.add("hidden");
        }
        if ((boolean) indexInfo[3]) {
            attributes.add("system");
        }
        if ((boolean) indexInfo[4]) {
            attributes.add("frozen");
        }
        attributes.sort(String::compareTo);
        return attributes.toArray(Strings.EMPTY_ARRAY);
    }

    private SystemIndices addSystemIndex(Metadata.Builder mdBuilder) {
        mdBuilder.put(indexBuilder(".test-system-1", SystemIndexDescriptor.DEFAULT_SETTINGS).state(IndexMetadata.State.OPEN).system(true))
            .put(
                indexBuilder(".test-net-new-system-1", SystemIndexDescriptor.DEFAULT_SETTINGS).state(IndexMetadata.State.OPEN).system(true)
            );
        SystemIndices systemIndices = new SystemIndices(
            List.of(
                new SystemIndices.Feature(
                    "test-system-feature",
                    "test system index",
                    List.of(
                        SystemIndexDescriptor.builder()
                            .setIndexPattern(".test-system*")
                            .setDescription("test-system-description")
                            .setType(SystemIndexDescriptor.Type.EXTERNAL_UNMANAGED)
                            .setAllowedElasticProductOrigins(List.of("test-system"))
                            .build(),
                        SystemIndexDescriptor.builder()
                            .setIndexPattern(".test-net-new-system*")
                            .setDescription("test-net-new-system-description")
                            .setType(SystemIndexDescriptor.Type.EXTERNAL_MANAGED)
                            .setAllowedElasticProductOrigins(List.of("test-net-new-system"))
                            .setNetNew()
                            .setSettings(Settings.EMPTY)
                            .setMappings(String.format(Locale.ROOT, """
                                {
                                  "_doc": {
                                    "_meta": {
                                      "version": "8.0.0",
                                      "%s": 1
                                    }
                                  }
                                }
                                """, SystemIndexDescriptor.VERSION_META_KEY))
                            .setPrimaryIndex(".test-net-new-system-1")
                            .setOrigin("system")
                            .build()
                    )
                )
            )
        );
        return systemIndices;
    }

    private static IndexMetadata.Builder indexBuilder(String index, Settings additionalSettings) {
        return IndexMetadata.builder(index).settings(indexSettings(IndexVersion.current(), 1, 0).put(additionalSettings));
    }

    private ThreadContext createThreadContext() {
        return new ThreadContext(Settings.EMPTY);
    }
}<|MERGE_RESOLUTION|>--- conflicted
+++ resolved
@@ -14,7 +14,6 @@
 import org.elasticsearch.action.admin.indices.resolve.ResolveIndexAction.ResolvedDataStream;
 import org.elasticsearch.action.admin.indices.resolve.ResolveIndexAction.ResolvedIndex;
 import org.elasticsearch.action.admin.indices.resolve.ResolveIndexAction.TransportAction;
-import org.elasticsearch.action.support.IndexComponentSelector;
 import org.elasticsearch.action.support.IndicesOptions;
 import org.elasticsearch.cluster.ClusterName;
 import org.elasticsearch.cluster.ClusterState;
@@ -232,19 +231,7 @@
         String[] requestedIndex = new String[] { "<logs-pgsql-prod-{now/d}>" };
         Set<String> resolvedIndices = resolver.resolveExpressions(clusterState, IndicesOptions.LENIENT_EXPAND_OPEN, true, requestedIndex);
         assertThat(resolvedIndices.size(), is(1));
-<<<<<<< HEAD
-        assertThat(
-            resolvedIndices,
-            contains(
-                oneOf(
-                    new ResolvedExpression("logs-pgsql-prod-" + todaySuffix, IndexComponentSelector.DATA),
-                    new ResolvedExpression("logs-pgsql-prod-" + tomorrowSuffix, IndexComponentSelector.DATA)
-                )
-            )
-        );
-=======
         assertThat(resolvedIndices, contains(oneOf("logs-pgsql-prod-" + todaySuffix, "logs-pgsql-prod-" + tomorrowSuffix)));
->>>>>>> fa4e9508
     }
 
     public void testSystemIndexAccess() {

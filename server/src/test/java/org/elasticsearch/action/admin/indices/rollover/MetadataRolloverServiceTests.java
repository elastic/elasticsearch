/*
 * Copyright Elasticsearch B.V. and/or licensed to Elasticsearch B.V. under one
 * or more contributor license agreements. Licensed under the "Elastic License
 * 2.0", the "GNU Affero General Public License v3.0 only", and the "Server Side
 * Public License v 1"; you may not use this file except in compliance with, at
 * your election, the "Elastic License 2.0", the "GNU Affero General Public
 * License v3.0 only", or the "Server Side Public License, v 1".
 */

package org.elasticsearch.action.admin.indices.rollover;

import org.elasticsearch.action.admin.indices.alias.Alias;
import org.elasticsearch.action.admin.indices.create.CreateIndexClusterStateUpdateRequest;
import org.elasticsearch.action.admin.indices.create.CreateIndexRequest;
import org.elasticsearch.action.support.ActiveShardCount;
import org.elasticsearch.cluster.ClusterName;
import org.elasticsearch.cluster.ClusterState;
import org.elasticsearch.cluster.metadata.AliasAction;
import org.elasticsearch.cluster.metadata.AliasMetadata;
import org.elasticsearch.cluster.metadata.ComponentTemplate;
import org.elasticsearch.cluster.metadata.ComposableIndexTemplate;
import org.elasticsearch.cluster.metadata.DataStream;
import org.elasticsearch.cluster.metadata.DataStreamTestHelper;
import org.elasticsearch.cluster.metadata.IndexAbstraction;
import org.elasticsearch.cluster.metadata.IndexMetadata;
import org.elasticsearch.cluster.metadata.IndexTemplateMetadata;
import org.elasticsearch.cluster.metadata.Metadata;
import org.elasticsearch.cluster.metadata.MetadataCreateIndexService;
import org.elasticsearch.cluster.metadata.MetadataIndexAliasesService;
import org.elasticsearch.cluster.metadata.Template;
import org.elasticsearch.cluster.routing.allocation.WriteLoadForecaster;
import org.elasticsearch.cluster.service.ClusterService;
import org.elasticsearch.common.Strings;
import org.elasticsearch.common.UUIDs;
import org.elasticsearch.common.settings.Settings;
import org.elasticsearch.common.util.concurrent.ThreadContext;
import org.elasticsearch.core.TimeValue;
import org.elasticsearch.index.Index;
import org.elasticsearch.index.IndexVersion;
import org.elasticsearch.indices.EmptySystemIndices;
import org.elasticsearch.telemetry.TestTelemetryPlugin;
import org.elasticsearch.test.ESTestCase;
import org.elasticsearch.threadpool.TestThreadPool;
import org.elasticsearch.threadpool.ThreadPool;
import org.elasticsearch.xcontent.json.JsonXContent;

import java.io.IOException;
import java.time.Instant;
import java.util.Arrays;
import java.util.Collections;
import java.util.HashMap;
import java.util.List;
import java.util.Map;
import java.util.Set;

import static org.hamcrest.Matchers.containsString;
import static org.hamcrest.Matchers.empty;
import static org.hamcrest.Matchers.equalTo;
import static org.hamcrest.Matchers.greaterThanOrEqualTo;
import static org.hamcrest.Matchers.hasItem;
import static org.hamcrest.Matchers.hasSize;
import static org.hamcrest.Matchers.instanceOf;
import static org.hamcrest.Matchers.lessThanOrEqualTo;
import static org.hamcrest.Matchers.nullValue;
import static org.mockito.Mockito.mock;
import static org.mockito.Mockito.when;

public class MetadataRolloverServiceTests extends ESTestCase {

    public void testRolloverAliasActions() {
        String sourceAlias = randomAlphaOfLength(10);
        String sourceIndex = randomAlphaOfLength(10);
        String targetIndex = randomAlphaOfLength(10);

        List<AliasAction> actions = MetadataRolloverService.rolloverAliasToNewIndex(sourceIndex, targetIndex, false, null, sourceAlias);
        assertThat(actions, hasSize(2));
        boolean foundAdd = false;
        boolean foundRemove = false;
        for (AliasAction action : actions) {
            if (action.getIndex().equals(targetIndex)) {
                assertEquals(sourceAlias, ((AliasAction.Add) action).getAlias());
                foundAdd = true;
            } else if (action.getIndex().equals(sourceIndex)) {
                assertEquals(sourceAlias, ((AliasAction.Remove) action).getAlias());
                foundRemove = true;
            } else {
                throw new AssertionError("Unknown index [" + action.getIndex() + "]");
            }
        }
        assertTrue(foundAdd);
        assertTrue(foundRemove);
    }

    public void testRolloverAliasActionsWithExplicitWriteIndex() {
        String sourceAlias = randomAlphaOfLength(10);
        String sourceIndex = randomAlphaOfLength(10);
        String targetIndex = randomAlphaOfLength(10);
        List<AliasAction> actions = MetadataRolloverService.rolloverAliasToNewIndex(sourceIndex, targetIndex, true, null, sourceAlias);

        assertThat(actions, hasSize(2));
        boolean foundAddWrite = false;
        boolean foundRemoveWrite = false;
        for (AliasAction action : actions) {
            AliasAction.Add addAction = (AliasAction.Add) action;
            if (action.getIndex().equals(targetIndex)) {
                assertEquals(sourceAlias, addAction.getAlias());
                assertTrue(addAction.writeIndex());
                foundAddWrite = true;
            } else if (action.getIndex().equals(sourceIndex)) {
                assertEquals(sourceAlias, addAction.getAlias());
                assertFalse(addAction.writeIndex());
                foundRemoveWrite = true;
            } else {
                throw new AssertionError("Unknown index [" + action.getIndex() + "]");
            }
        }
        assertTrue(foundAddWrite);
        assertTrue(foundRemoveWrite);
    }

    public void testRolloverAliasActionsWithHiddenAliasAndExplicitWriteIndex() {
        String sourceAlias = randomAlphaOfLength(10);
        String sourceIndex = randomAlphaOfLength(10);
        String targetIndex = randomAlphaOfLength(10);
        List<AliasAction> actions = MetadataRolloverService.rolloverAliasToNewIndex(sourceIndex, targetIndex, true, true, sourceAlias);

        assertThat(actions, hasSize(2));
        boolean foundAddWrite = false;
        boolean foundRemoveWrite = false;
        for (AliasAction action : actions) {
            assertThat(action, instanceOf(AliasAction.Add.class));
            AliasAction.Add addAction = (AliasAction.Add) action;
            if (action.getIndex().equals(targetIndex)) {
                assertEquals(sourceAlias, addAction.getAlias());
                assertTrue(addAction.writeIndex());
                assertTrue(addAction.isHidden());
                foundAddWrite = true;
            } else if (action.getIndex().equals(sourceIndex)) {
                assertEquals(sourceAlias, addAction.getAlias());
                assertFalse(addAction.writeIndex());
                assertTrue(addAction.isHidden());
                foundRemoveWrite = true;
            } else {
                throw new AssertionError("Unknown index [" + action.getIndex() + "]");
            }
        }
        assertTrue(foundAddWrite);
        assertTrue(foundRemoveWrite);
    }

    public void testRolloverAliasActionsWithHiddenAliasAndImplicitWriteIndex() {
        String sourceAlias = randomAlphaOfLength(10);
        String sourceIndex = randomAlphaOfLength(10);
        String targetIndex = randomAlphaOfLength(10);
        List<AliasAction> actions = MetadataRolloverService.rolloverAliasToNewIndex(sourceIndex, targetIndex, false, true, sourceAlias);

        assertThat(actions, hasSize(2));
        boolean foundAddWrite = false;
        boolean foundRemoveWrite = false;
        for (AliasAction action : actions) {
            if (action.getIndex().equals(targetIndex)) {
                assertThat(action, instanceOf(AliasAction.Add.class));
                AliasAction.Add addAction = (AliasAction.Add) action;
                assertEquals(sourceAlias, addAction.getAlias());
                assertThat(addAction.writeIndex(), nullValue());
                assertTrue(addAction.isHidden());
                foundAddWrite = true;
            } else if (action.getIndex().equals(sourceIndex)) {
                assertThat(action, instanceOf(AliasAction.Remove.class));
                AliasAction.Remove removeAction = (AliasAction.Remove) action;
                assertEquals(sourceAlias, removeAction.getAlias());
                foundRemoveWrite = true;
            } else {
                throw new AssertionError("Unknown index [" + action.getIndex() + "]");
            }
        }
        assertTrue(foundAddWrite);
        assertTrue(foundRemoveWrite);
    }

    public void testAliasValidation() {
        String index1 = randomAlphaOfLength(10);
        String aliasWithWriteIndex = randomAlphaOfLength(10);
        String index2 = randomAlphaOfLength(10);
        String aliasWithNoWriteIndex = randomAlphaOfLength(10);
        Boolean firstIsWriteIndex = randomFrom(false, null);
        final Settings settings = indexSettings(IndexVersion.current(), 1, 0).put(
            IndexMetadata.SETTING_INDEX_UUID,
            UUIDs.randomBase64UUID()
        ).build();
        Metadata.Builder metadataBuilder = Metadata.builder()
            .put(
                IndexMetadata.builder(index1)
                    .settings(settings)
                    .putAlias(AliasMetadata.builder(aliasWithWriteIndex))
                    .putAlias(AliasMetadata.builder(aliasWithNoWriteIndex).writeIndex(firstIsWriteIndex))
            );
        IndexMetadata.Builder indexTwoBuilder = IndexMetadata.builder(index2).settings(settings);
        if (firstIsWriteIndex == null) {
            indexTwoBuilder.putAlias(AliasMetadata.builder(aliasWithNoWriteIndex).writeIndex(randomFrom(false, null)));
        }
        metadataBuilder.put(indexTwoBuilder);
        Metadata metadata = metadataBuilder.build();
        CreateIndexRequest req = new CreateIndexRequest();

        IllegalArgumentException exception = expectThrows(
            IllegalArgumentException.class,
            () -> MetadataRolloverService.validate(metadata, aliasWithNoWriteIndex, randomAlphaOfLength(5), req, false)
        );
        assertThat(exception.getMessage(), equalTo("rollover target [" + aliasWithNoWriteIndex + "] does not point to a write index"));
        exception = expectThrows(
            IllegalArgumentException.class,
            () -> MetadataRolloverService.validate(metadata, randomFrom(index1, index2), randomAlphaOfLength(5), req, false)
        );
        assertThat(exception.getMessage(), equalTo("rollover target is a [concrete index] but one of [alias,data_stream] was expected"));
        final String aliasName = randomAlphaOfLength(5);
        exception = expectThrows(
            IllegalArgumentException.class,
            () -> MetadataRolloverService.validate(metadata, aliasName, randomAlphaOfLength(5), req, false)
        );
        assertThat(exception.getMessage(), equalTo("rollover target [" + aliasName + "] does not exist"));
        MetadataRolloverService.validate(metadata, aliasWithWriteIndex, randomAlphaOfLength(5), req, false);
    }

    public void testDataStreamValidation() throws IOException {
        Metadata.Builder md = Metadata.builder();
        DataStream randomDataStream = DataStreamTestHelper.randomInstance(false);
        for (Index index : randomDataStream.getIndices()) {
            md.put(DataStreamTestHelper.getIndexMetadataBuilderForIndex(index));
        }
        md.put(randomDataStream);
        Metadata metadata = md.build();
        CreateIndexRequest req = new CreateIndexRequest();

        MetadataRolloverService.validate(metadata, randomDataStream.getName(), null, req, false);

        IllegalArgumentException exception = expectThrows(
            IllegalArgumentException.class,
            () -> MetadataRolloverService.validate(metadata, randomDataStream.getName(), randomAlphaOfLength(5), req, false)
        );
        assertThat(exception.getMessage(), equalTo("new index name may not be specified when rolling over a data stream"));

        CreateIndexRequest aliasReq = new CreateIndexRequest().alias(new Alias("no_aliases_permitted"));
        exception = expectThrows(
            IllegalArgumentException.class,
            () -> MetadataRolloverService.validate(metadata, randomDataStream.getName(), null, aliasReq, false)
        );
        assertThat(
            exception.getMessage(),
            equalTo("aliases, mappings, and index settings may not be specified when rolling over a data stream")
        );

        String mapping = Strings.toString(JsonXContent.contentBuilder().startObject().startObject("_doc").endObject().endObject());
        CreateIndexRequest mappingReq = new CreateIndexRequest().mapping(mapping);
        exception = expectThrows(
            IllegalArgumentException.class,
            () -> MetadataRolloverService.validate(metadata, randomDataStream.getName(), null, mappingReq, false)
        );
        assertThat(
            exception.getMessage(),
            equalTo("aliases, mappings, and index settings may not be specified when rolling over a data stream")
        );

        CreateIndexRequest settingReq = new CreateIndexRequest().settings(Settings.builder().put("foo", "bar"));
        exception = expectThrows(
            IllegalArgumentException.class,
            () -> MetadataRolloverService.validate(metadata, randomDataStream.getName(), null, settingReq, false)
        );
        assertThat(
            exception.getMessage(),
            equalTo("aliases, mappings, and index settings may not be specified when rolling over a data stream")
        );
    }

    public void testGenerateRolloverIndexName() {
        String invalidIndexName = randomAlphaOfLength(10) + "A";
        expectThrows(IllegalArgumentException.class, () -> MetadataRolloverService.generateRolloverIndexName(invalidIndexName));
        int num = randomIntBetween(0, 100);
        final String indexPrefix = randomAlphaOfLength(10);
        String indexEndingInNumbers = indexPrefix + "-" + num;
        assertThat(
            MetadataRolloverService.generateRolloverIndexName(indexEndingInNumbers),
            equalTo(indexPrefix + "-" + Strings.format("%06d", num + 1))
        );
        assertThat(MetadataRolloverService.generateRolloverIndexName("index-name-1"), equalTo("index-name-000002"));
        assertThat(MetadataRolloverService.generateRolloverIndexName("index-name-2"), equalTo("index-name-000003"));
        assertEquals("<index-name-{now/d}-000002>", MetadataRolloverService.generateRolloverIndexName("<index-name-{now/d}-1>"));
    }

    public void testCreateIndexRequest() {
        String alias = randomAlphaOfLength(10);
        String rolloverIndex = randomAlphaOfLength(10);
        final RolloverRequest rolloverRequest = new RolloverRequest(alias, randomAlphaOfLength(10));
        final ActiveShardCount activeShardCount = randomBoolean() ? ActiveShardCount.ALL : ActiveShardCount.ONE;
        rolloverRequest.getCreateIndexRequest().waitForActiveShards(activeShardCount);
        final Settings settings = indexSettings(IndexVersion.current(), 1, 0).put(
            IndexMetadata.SETTING_INDEX_UUID,
            UUIDs.randomBase64UUID()
        ).build();
        rolloverRequest.getCreateIndexRequest().settings(settings);
        final CreateIndexClusterStateUpdateRequest createIndexRequest = MetadataRolloverService.prepareCreateIndexRequest(
            rolloverIndex,
            rolloverIndex,
            rolloverRequest.getCreateIndexRequest()
        );
        assertThat(createIndexRequest.settings(), equalTo(settings));
        assertThat(createIndexRequest.index(), equalTo(rolloverIndex));
        assertThat(createIndexRequest.cause(), equalTo("rollover_index"));
    }

    public void testCreateIndexRequestForDataStream() {
        DataStream dataStream = DataStreamTestHelper.randomInstance();
        final String newWriteIndexName = DataStream.getDefaultBackingIndexName(dataStream.getName(), dataStream.getGeneration() + 1);
        final RolloverRequest rolloverRequest = new RolloverRequest(dataStream.getName(), randomAlphaOfLength(10));
        final ActiveShardCount activeShardCount = randomBoolean() ? ActiveShardCount.ALL : ActiveShardCount.ONE;
        rolloverRequest.getCreateIndexRequest().waitForActiveShards(activeShardCount);
        final Settings settings = indexSettings(IndexVersion.current(), 1, 0).put(
            IndexMetadata.SETTING_INDEX_UUID,
            UUIDs.randomBase64UUID()
        ).build();
        rolloverRequest.getCreateIndexRequest().settings(settings);
        final CreateIndexClusterStateUpdateRequest createIndexRequest = MetadataRolloverService.prepareDataStreamCreateIndexRequest(
            dataStream.getName(),
            newWriteIndexName,
            rolloverRequest.getCreateIndexRequest(),
            null,
            Instant.now()
        );
        for (String settingKey : settings.keySet()) {
            assertThat(settings.get(settingKey), equalTo(createIndexRequest.settings().get(settingKey)));
        }
        assertThat(createIndexRequest.settings().get("index.hidden"), equalTo("true"));
        assertThat(createIndexRequest.index(), equalTo(newWriteIndexName));
        assertThat(createIndexRequest.cause(), equalTo("rollover_data_stream"));
    }

    public void testRejectDuplicateAlias() {
        final IndexTemplateMetadata template = IndexTemplateMetadata.builder("test-template")
            .patterns(Arrays.asList("foo-*", "bar-*"))
            .putAlias(AliasMetadata.builder("foo-write"))
            .putAlias(AliasMetadata.builder("bar-write").writeIndex(randomBoolean()))
            .build();
        final Metadata metadata = Metadata.builder().put(createMetadata(randomAlphaOfLengthBetween(5, 7)), false).put(template).build();
        String indexName = randomFrom("foo-123", "bar-xyz");
        String aliasName = randomFrom("foo-write", "bar-write");
        final IllegalArgumentException ex = expectThrows(
            IllegalArgumentException.class,
            () -> MetadataRolloverService.checkNoDuplicatedAliasInIndexTemplate(metadata, indexName, aliasName, randomBoolean())
        );
        assertThat(ex.getMessage(), containsString("index template [test-template]"));
    }

    public void testRejectDuplicateAliasV2() {
        Map<String, AliasMetadata> aliases = new HashMap<>();
        aliases.put("foo-write", AliasMetadata.builder("foo-write").build());
        aliases.put("bar-write", AliasMetadata.builder("bar-write").writeIndex(randomBoolean()).build());
        final ComposableIndexTemplate template = ComposableIndexTemplate.builder()
            .indexPatterns(Arrays.asList("foo-*", "bar-*"))
            .template(new Template(null, null, aliases))
            .build();

        final Metadata metadata = Metadata.builder()
            .put(createMetadata(randomAlphaOfLengthBetween(5, 7)), false)
            .put("test-template", template)
            .build();
        String indexName = randomFrom("foo-123", "bar-xyz");
        String aliasName = randomFrom("foo-write", "bar-write");
        final IllegalArgumentException ex = expectThrows(
            IllegalArgumentException.class,
            () -> MetadataRolloverService.checkNoDuplicatedAliasInIndexTemplate(metadata, indexName, aliasName, randomBoolean())
        );
        assertThat(ex.getMessage(), containsString("index template [test-template]"));
    }

    public void testRejectDuplicateAliasV2UsingComponentTemplates() {
        Map<String, AliasMetadata> aliases = new HashMap<>();
        aliases.put("foo-write", AliasMetadata.builder("foo-write").build());
        aliases.put("bar-write", AliasMetadata.builder("bar-write").writeIndex(randomBoolean()).build());
        final ComponentTemplate ct = new ComponentTemplate(new Template(null, null, aliases), null, null);
        final ComposableIndexTemplate template = ComposableIndexTemplate.builder()
            .indexPatterns(Arrays.asList("foo-*", "bar-*"))
            .componentTemplates(Collections.singletonList("ct"))
            .build();

        final Metadata metadata = Metadata.builder()
            .put(createMetadata(randomAlphaOfLengthBetween(5, 7)), false)
            .put("ct", ct)
            .put("test-template", template)
            .build();
        String indexName = randomFrom("foo-123", "bar-xyz");
        String aliasName = randomFrom("foo-write", "bar-write");
        final IllegalArgumentException ex = expectThrows(
            IllegalArgumentException.class,
            () -> MetadataRolloverService.checkNoDuplicatedAliasInIndexTemplate(metadata, indexName, aliasName, randomBoolean())
        );
        assertThat(ex.getMessage(), containsString("index template [test-template]"));
    }

    public void testRolloverDoesntRejectOperationIfValidComposableTemplateOverridesLegacyTemplate() {
        final IndexTemplateMetadata legacyTemplate = IndexTemplateMetadata.builder("legacy-template")
            .patterns(Arrays.asList("foo-*", "bar-*"))
            .putAlias(AliasMetadata.builder("foo-write"))
            .putAlias(AliasMetadata.builder("bar-write").writeIndex(randomBoolean()))
            .build();

        // v2 template overrides the v1 template and does not define the rollover aliases
        final ComposableIndexTemplate composableTemplate = ComposableIndexTemplate.builder()
            .indexPatterns(Arrays.asList("foo-*", "bar-*"))
            .template(new Template(null, null, null))
            .build();

        final Metadata metadata = Metadata.builder()
            .put(createMetadata(randomAlphaOfLengthBetween(5, 7)), false)
            .put(legacyTemplate)
            .put("composable-template", composableTemplate)
            .build();
        String indexName = randomFrom("foo-123", "bar-xyz");
        String aliasName = randomFrom("foo-write", "bar-write");

        // the valid v2 template takes priority over the v1 template so the validation should not throw any exception
        MetadataRolloverService.checkNoDuplicatedAliasInIndexTemplate(metadata, indexName, aliasName, randomBoolean());
    }

    public void testHiddenAffectsResolvedTemplates() {
        final IndexTemplateMetadata template = IndexTemplateMetadata.builder("test-template")
            .patterns(Collections.singletonList("*"))
            .putAlias(AliasMetadata.builder("foo-write"))
            .putAlias(AliasMetadata.builder("bar-write").writeIndex(randomBoolean()))
            .build();
        final Metadata metadata = Metadata.builder().put(createMetadata(randomAlphaOfLengthBetween(5, 7)), false).put(template).build();
        String indexName = randomFrom("foo-123", "bar-xyz");
        String aliasName = randomFrom("foo-write", "bar-write");

        // hidden shouldn't throw
        MetadataRolloverService.checkNoDuplicatedAliasInIndexTemplate(metadata, indexName, aliasName, Boolean.TRUE);
        // not hidden will throw
        final IllegalArgumentException ex = expectThrows(
            IllegalArgumentException.class,
            () -> MetadataRolloverService.checkNoDuplicatedAliasInIndexTemplate(
                metadata,
                indexName,
                aliasName,
                randomFrom(Boolean.FALSE, null)
            )
        );
        assertThat(ex.getMessage(), containsString("index template [test-template]"));
    }

    public void testHiddenAffectsResolvedV2Templates() {
        Map<String, AliasMetadata> aliases = new HashMap<>();
        aliases.put("foo-write", AliasMetadata.builder("foo-write").build());
        aliases.put("bar-write", AliasMetadata.builder("bar-write").writeIndex(randomBoolean()).build());
        final ComposableIndexTemplate template = ComposableIndexTemplate.builder()
            .indexPatterns(Collections.singletonList("*"))
            .template(new Template(null, null, aliases))
            .build();

        final Metadata metadata = Metadata.builder()
            .put(createMetadata(randomAlphaOfLengthBetween(5, 7)), false)
            .put("test-template", template)
            .build();
        String indexName = randomFrom("foo-123", "bar-xyz");
        String aliasName = randomFrom("foo-write", "bar-write");

        // hidden shouldn't throw
        MetadataRolloverService.checkNoDuplicatedAliasInIndexTemplate(metadata, indexName, aliasName, Boolean.TRUE);
        // not hidden will throw
        final IllegalArgumentException ex = expectThrows(
            IllegalArgumentException.class,
            () -> MetadataRolloverService.checkNoDuplicatedAliasInIndexTemplate(
                metadata,
                indexName,
                aliasName,
                randomFrom(Boolean.FALSE, null)
            )
        );
        assertThat(ex.getMessage(), containsString("index template [test-template]"));
    }

    public void testHiddenAffectsResolvedV2ComponentTemplates() {
        Map<String, AliasMetadata> aliases = new HashMap<>();
        aliases.put("foo-write", AliasMetadata.builder("foo-write").build());
        aliases.put("bar-write", AliasMetadata.builder("bar-write").writeIndex(randomBoolean()).build());
        final ComponentTemplate ct = new ComponentTemplate(new Template(null, null, aliases), null, null);
        final ComposableIndexTemplate template = ComposableIndexTemplate.builder()
            .indexPatterns(Collections.singletonList("*"))
            .componentTemplates(Collections.singletonList("ct"))
            .build();

        final Metadata metadata = Metadata.builder()
            .put(createMetadata(randomAlphaOfLengthBetween(5, 7)), false)
            .put("ct", ct)
            .put("test-template", template)
            .build();
        String indexName = randomFrom("foo-123", "bar-xyz");
        String aliasName = randomFrom("foo-write", "bar-write");

        // hidden shouldn't throw
        MetadataRolloverService.checkNoDuplicatedAliasInIndexTemplate(metadata, indexName, aliasName, Boolean.TRUE);
        // not hidden will throw
        final IllegalArgumentException ex = expectThrows(
            IllegalArgumentException.class,
            () -> MetadataRolloverService.checkNoDuplicatedAliasInIndexTemplate(
                metadata,
                indexName,
                aliasName,
                randomFrom(Boolean.FALSE, null)
            )
        );
        assertThat(ex.getMessage(), containsString("index template [test-template]"));
    }

    /**
     * Test the main rolloverClusterState method. This does not validate every detail to depth, rather focuses on observing that each
     * parameter is used for the purpose intended.
     */
    public void testRolloverClusterState() throws Exception {
        final String aliasName = "logs-alias";
        final String indexPrefix = "logs-index-00000";
        String sourceIndexName = indexPrefix + "1";
        final IndexMetadata.Builder indexMetadata = IndexMetadata.builder(sourceIndexName)
            .putAlias(AliasMetadata.builder(aliasName).writeIndex(true).build())
            .settings(settings(IndexVersion.current()))
            .numberOfShards(1)
            .numberOfReplicas(1);
        final ClusterState clusterState = ClusterState.builder(new ClusterName("test"))
            .metadata(Metadata.builder().put(indexMetadata))
            .build();
        final TestTelemetryPlugin telemetryPlugin = new TestTelemetryPlugin();

        ThreadPool testThreadPool = new TestThreadPool(getTestName());
        try {
            MetadataRolloverService rolloverService = DataStreamTestHelper.getMetadataRolloverService(
                null,
                testThreadPool,
                Set.of(),
                xContentRegistry(),
                telemetryPlugin.getTelemetryProvider(Settings.EMPTY)
            );

            MaxDocsCondition condition = new MaxDocsCondition(randomNonNegativeLong());
            List<Condition<?>> metConditions = Collections.singletonList(condition);
            String newIndexName = randomBoolean() ? "logs-index-9" : null;
            int numberOfShards = randomIntBetween(1, 5);
            CreateIndexRequest createIndexRequest = new CreateIndexRequest("_na_");
            createIndexRequest.settings(Settings.builder().put(IndexMetadata.SETTING_NUMBER_OF_SHARDS, numberOfShards));

            long before = testThreadPool.absoluteTimeInMillis();
            MetadataRolloverService.RolloverResult rolloverResult = rolloverService.rolloverClusterState(
                clusterState,
                aliasName,
                newIndexName,
                createIndexRequest,
                metConditions,
                Instant.now(),
                randomBoolean(),
                false,
                null,
                null,
                false
            );
            long after = testThreadPool.absoluteTimeInMillis();

            newIndexName = newIndexName == null ? indexPrefix + "2" : newIndexName;
            assertEquals(sourceIndexName, rolloverResult.sourceIndexName());
            assertEquals(newIndexName, rolloverResult.rolloverIndexName());
            Metadata rolloverMetadata = rolloverResult.clusterState().metadata();
            assertEquals(2, rolloverMetadata.indices().size());
            IndexMetadata rolloverIndexMetadata = rolloverMetadata.index(newIndexName);
            assertThat(rolloverIndexMetadata.getNumberOfShards(), equalTo(numberOfShards));

            IndexAbstraction alias = rolloverMetadata.getIndicesLookup().get(aliasName);
            assertThat(alias.getType(), equalTo(IndexAbstraction.Type.ALIAS));
            assertThat(alias.getIndices(), hasSize(2));
            assertThat(alias.getIndices(), hasItem(rolloverMetadata.index(sourceIndexName).getIndex()));
            assertThat(alias.getIndices(), hasItem(rolloverIndexMetadata.getIndex()));
            assertThat(alias.getWriteIndex(), equalTo(rolloverIndexMetadata.getIndex()));

            RolloverInfo info = rolloverMetadata.index(sourceIndexName).getRolloverInfos().get(aliasName);
            assertThat(info.getTime(), lessThanOrEqualTo(after));
            assertThat(info.getTime(), greaterThanOrEqualTo(before));
            assertThat(info.getMetConditions(), hasSize(1));
            assertThat(info.getMetConditions().get(0).value(), equalTo(condition.value()));

            for (String metric : MetadataRolloverService.AUTO_SHARDING_METRIC_NAMES.values()) {
                assertThat(telemetryPlugin.getLongCounterMeasurement(metric), empty());
            }
        } finally {
            testThreadPool.shutdown();
        }
    }

    public void testRolloverClusterStateForDataStream() throws Exception {
        final DataStream dataStream = DataStreamTestHelper.randomInstance()
            // ensure no replicate data stream
            .promoteDataStream();
        ComposableIndexTemplate template = ComposableIndexTemplate.builder()
            .indexPatterns(List.of(dataStream.getName() + "*"))
            .dataStreamTemplate(new ComposableIndexTemplate.DataStreamTemplate())
            .build();
        Metadata.Builder builder = Metadata.builder();
        builder.put("template", template);
        for (Index index : dataStream.getIndices()) {
            builder.put(DataStreamTestHelper.getIndexMetadataBuilderForIndex(index));
        }
        builder.put(dataStream);
        final ClusterState clusterState = ClusterState.builder(new ClusterName("test")).metadata(builder).build();
        final TestTelemetryPlugin telemetryPlugin = new TestTelemetryPlugin();

        ThreadPool testThreadPool = new TestThreadPool(getTestName());
        try {
            MetadataRolloverService rolloverService = DataStreamTestHelper.getMetadataRolloverService(
                dataStream,
                testThreadPool,
                Set.of(),
                xContentRegistry(),
                telemetryPlugin.getTelemetryProvider(Settings.EMPTY)
            );

            MaxDocsCondition condition = new MaxDocsCondition(randomNonNegativeLong());
            List<Condition<?>> metConditions = Collections.singletonList(condition);
            CreateIndexRequest createIndexRequest = new CreateIndexRequest("_na_");

            String sourceIndexName = dataStream.getWriteIndex().getName();
            long before = testThreadPool.absoluteTimeInMillis();
            MetadataRolloverService.RolloverResult rolloverResult = rolloverService.rolloverClusterState(
                clusterState,
                dataStream.getName(),
                null,
                createIndexRequest,
                metConditions,
                Instant.now(),
                randomBoolean(),
                false,
                null,
                null,
                false
            );
            long after = testThreadPool.absoluteTimeInMillis();

            String newIndexName = DataStream.getDefaultBackingIndexName(dataStream.getName(), dataStream.getGeneration() + 1);
            assertEquals(sourceIndexName, rolloverResult.sourceIndexName());
            assertEquals(newIndexName, rolloverResult.rolloverIndexName());
            Metadata rolloverMetadata = rolloverResult.clusterState().metadata();
            assertEquals(dataStream.getIndices().size() + 1, rolloverMetadata.indices().size());
            IndexMetadata rolloverIndexMetadata = rolloverMetadata.index(newIndexName);

            IndexAbstraction ds = rolloverMetadata.getIndicesLookup().get(dataStream.getName());
            assertThat(ds.getType(), equalTo(IndexAbstraction.Type.DATA_STREAM));
            assertThat(ds.getIndices(), hasSize(dataStream.getIndices().size() + 1));
            assertThat(ds.getIndices(), hasItem(rolloverMetadata.index(sourceIndexName).getIndex()));
            assertThat(ds.getIndices(), hasItem(rolloverIndexMetadata.getIndex()));
            assertThat(ds.getWriteIndex(), equalTo(rolloverIndexMetadata.getIndex()));

            RolloverInfo info = rolloverMetadata.index(sourceIndexName).getRolloverInfos().get(dataStream.getName());
            assertThat(info.getTime(), lessThanOrEqualTo(after));
            assertThat(info.getTime(), greaterThanOrEqualTo(before));
            assertThat(info.getMetConditions(), hasSize(1));
            assertThat(info.getMetConditions().get(0).value(), equalTo(condition.value()));
        } finally {
            testThreadPool.shutdown();
        }
    }

    public void testRolloverClusterStateForDataStreamFailureStore() throws Exception {
        final DataStream dataStream = DataStreamTestHelper.randomInstance(true)
            // ensure no replicate data stream
            .promoteDataStream();
        ComposableIndexTemplate template = ComposableIndexTemplate.builder()
            .indexPatterns(List.of(dataStream.getName() + "*"))
            .dataStreamTemplate(new ComposableIndexTemplate.DataStreamTemplate())
            .build();
        Metadata.Builder builder = Metadata.builder();
        builder.put("template", template);
        dataStream.getIndices().forEach(index -> builder.put(DataStreamTestHelper.getIndexMetadataBuilderForIndex(index)));
        dataStream.getFailureIndices().forEach(index -> builder.put(DataStreamTestHelper.getIndexMetadataBuilderForIndex(index)));
        builder.put(dataStream);
        final ClusterState clusterState = ClusterState.builder(new ClusterName("test")).metadata(builder).build();
        final TestTelemetryPlugin telemetryPlugin = new TestTelemetryPlugin();

        ThreadPool testThreadPool = new TestThreadPool(getTestName());
        try {
            MetadataRolloverService rolloverService = DataStreamTestHelper.getMetadataRolloverService(
                dataStream,
                testThreadPool,
                Set.of(),
                xContentRegistry(),
                telemetryPlugin.getTelemetryProvider(Settings.EMPTY)
            );

            MaxDocsCondition condition = new MaxDocsCondition(randomNonNegativeLong());
            List<Condition<?>> metConditions = Collections.singletonList(condition);
            CreateIndexRequest createIndexRequest = new CreateIndexRequest("_na_");

            long before = testThreadPool.absoluteTimeInMillis();
            MetadataRolloverService.RolloverResult rolloverResult = rolloverService.rolloverClusterState(
                clusterState,
                dataStream.getName(),
                null,
                createIndexRequest,
                metConditions,
                Instant.now(),
                randomBoolean(),
                false,
                null,
                null,
                true
            );
            long after = testThreadPool.absoluteTimeInMillis();

            var epochMillis = System.currentTimeMillis();
            String sourceIndexName = DataStream.getDefaultFailureStoreName(dataStream.getName(), dataStream.getGeneration(), epochMillis);
            String newIndexName = DataStream.getDefaultFailureStoreName(dataStream.getName(), dataStream.getGeneration() + 1, epochMillis);
            assertEquals(sourceIndexName, rolloverResult.sourceIndexName());
            assertEquals(newIndexName, rolloverResult.rolloverIndexName());
            Metadata rolloverMetadata = rolloverResult.clusterState().metadata();
            assertEquals(dataStream.getIndices().size() + dataStream.getFailureIndices().size() + 1, rolloverMetadata.indices().size());
            IndexMetadata rolloverIndexMetadata = rolloverMetadata.index(newIndexName);

            var ds = (DataStream) rolloverMetadata.getIndicesLookup().get(dataStream.getName());
            assertThat(ds.getType(), equalTo(IndexAbstraction.Type.DATA_STREAM));
            assertThat(ds.getIndices(), hasSize(dataStream.getIndices().size()));
            assertThat(ds.getFailureIndices(), hasSize(dataStream.getFailureIndices().size() + 1));
            assertThat(ds.getFailureIndices(), hasItem(rolloverMetadata.index(sourceIndexName).getIndex()));
            assertThat(ds.getFailureIndices(), hasItem(rolloverIndexMetadata.getIndex()));
            assertThat(ds.getWriteFailureIndex(), equalTo(rolloverIndexMetadata.getIndex()));

            RolloverInfo info = rolloverMetadata.index(sourceIndexName).getRolloverInfos().get(dataStream.getName());
            assertThat(info.getTime(), lessThanOrEqualTo(after));
            assertThat(info.getTime(), greaterThanOrEqualTo(before));
            assertThat(info.getMetConditions(), hasSize(1));
            assertThat(info.getMetConditions().get(0).value(), equalTo(condition.value()));
        } finally {
            testThreadPool.shutdown();
        }
    }

    public void testValidation() throws Exception {
        final String rolloverTarget;
        final String sourceIndexName;
        final String defaultRolloverIndexName;
        final boolean useDataStream = randomBoolean();
        final Metadata.Builder builder = Metadata.builder();
        boolean isFailureStoreRollover = false;
        if (useDataStream) {
            DataStream dataStream = DataStreamTestHelper.randomInstance()
                // ensure no replicate data stream
                .promoteDataStream();
            rolloverTarget = dataStream.getName();
            if (dataStream.isFailureStoreExplicitlyEnabled() && randomBoolean()) {
<<<<<<< HEAD
                defaultSelectorOptions = IndicesOptions.SelectorOptions.FAILURES;
                sourceIndexName = dataStream.getWriteFailureIndex().getName();
=======
                sourceIndexName = dataStream.getFailureStoreWriteIndex().getName();
                isFailureStoreRollover = true;
>>>>>>> 41221443
                defaultRolloverIndexName = DataStream.getDefaultFailureStoreName(
                    dataStream.getName(),
                    dataStream.getGeneration() + 1,
                    System.currentTimeMillis()
                );
            } else {
                sourceIndexName = dataStream.getIndices().get(dataStream.getIndices().size() - 1).getName();
                defaultRolloverIndexName = DataStream.getDefaultBackingIndexName(dataStream.getName(), dataStream.getGeneration() + 1);
            }
            ComposableIndexTemplate template = ComposableIndexTemplate.builder()
                .indexPatterns(List.of(dataStream.getName() + "*"))
                .dataStreamTemplate(new ComposableIndexTemplate.DataStreamTemplate())
                .build();
            builder.put("template", template);
            for (Index index : dataStream.getIndices()) {
                builder.put(DataStreamTestHelper.getIndexMetadataBuilderForIndex(index));
            }
            builder.put(dataStream);
        } else {
            String indexPrefix = "logs-index-00000";
            rolloverTarget = "logs-alias";
            sourceIndexName = indexPrefix + "1";
            defaultRolloverIndexName = indexPrefix + "2";
            final IndexMetadata.Builder indexMetadata = IndexMetadata.builder(sourceIndexName)
                .putAlias(AliasMetadata.builder(rolloverTarget).writeIndex(true).build())
                .settings(settings(IndexVersion.current()))
                .numberOfShards(1)
                .numberOfReplicas(1);
            builder.put(indexMetadata);
        }
        final ClusterState clusterState = ClusterState.builder(new ClusterName("test")).metadata(builder).build();

        MetadataCreateIndexService createIndexService = mock(MetadataCreateIndexService.class);
        MetadataIndexAliasesService metadataIndexAliasesService = mock(MetadataIndexAliasesService.class);
        ClusterService clusterService = mock(ClusterService.class);
        final TestTelemetryPlugin telemetryPlugin = new TestTelemetryPlugin();
        MetadataRolloverService rolloverService = new MetadataRolloverService(
            null,
            createIndexService,
            metadataIndexAliasesService,
            EmptySystemIndices.INSTANCE,
            WriteLoadForecaster.DEFAULT,
            clusterService,
            telemetryPlugin.getTelemetryProvider(Settings.EMPTY)
        );

        String newIndexName = useDataStream == false && randomBoolean() ? "logs-index-9" : null;

        MetadataRolloverService.RolloverResult rolloverResult = rolloverService.rolloverClusterState(
            clusterState,
            rolloverTarget,
            newIndexName,
            new CreateIndexRequest("_na_"),
            null,
            Instant.now(),
            randomBoolean(),
            true,
            null,
            null,
            isFailureStoreRollover
        );

        newIndexName = newIndexName == null ? defaultRolloverIndexName : newIndexName;
        assertEquals(sourceIndexName, rolloverResult.sourceIndexName());
        assertEquals(newIndexName, rolloverResult.rolloverIndexName());
        assertSame(rolloverResult.clusterState(), clusterState);
    }

    public void testRolloverClusterStateForDataStreamNoTemplate() throws Exception {
        final DataStream dataStream = DataStreamTestHelper.randomInstance();
        Metadata.Builder builder = Metadata.builder();
        for (Index index : dataStream.getIndices()) {
            builder.put(DataStreamTestHelper.getIndexMetadataBuilderForIndex(index));
        }
        builder.put(dataStream);
        final ClusterState clusterState = ClusterState.builder(new ClusterName("test")).metadata(builder).build();
        final TestTelemetryPlugin telemetryPlugin = new TestTelemetryPlugin();

        ThreadPool testThreadPool = mock(ThreadPool.class);
        when(testThreadPool.getThreadContext()).thenReturn(new ThreadContext(Settings.EMPTY));
        MetadataRolloverService rolloverService = DataStreamTestHelper.getMetadataRolloverService(
            dataStream,
            testThreadPool,
            Set.of(),
            xContentRegistry(),
            telemetryPlugin.getTelemetryProvider(Settings.EMPTY)
        );

        MaxDocsCondition condition = new MaxDocsCondition(randomNonNegativeLong());
        List<Condition<?>> metConditions = Collections.singletonList(condition);
        CreateIndexRequest createIndexRequest = new CreateIndexRequest("_na_");

        Exception e = expectThrows(
            IllegalArgumentException.class,
            () -> rolloverService.rolloverClusterState(
                clusterState,
                dataStream.getName(),
                null,
                createIndexRequest,
                metConditions,
                Instant.now(),
                false,
                randomBoolean(),
                null,
                null,
                false
            )
        );
        assertThat(e.getMessage(), equalTo("no matching index template found for data stream [" + dataStream.getName() + "]"));
    }

    private static IndexMetadata createMetadata(String indexName) {
        return IndexMetadata.builder(indexName)
            .creationDate(System.currentTimeMillis() - TimeValue.timeValueHours(3).getMillis())
            .settings(indexSettings(IndexVersion.current(), 1, 0).put(IndexMetadata.SETTING_INDEX_UUID, UUIDs.randomBase64UUID()))
            .build();
    }

}<|MERGE_RESOLUTION|>--- conflicted
+++ resolved
@@ -748,13 +748,8 @@
                 .promoteDataStream();
             rolloverTarget = dataStream.getName();
             if (dataStream.isFailureStoreExplicitlyEnabled() && randomBoolean()) {
-<<<<<<< HEAD
-                defaultSelectorOptions = IndicesOptions.SelectorOptions.FAILURES;
                 sourceIndexName = dataStream.getWriteFailureIndex().getName();
-=======
-                sourceIndexName = dataStream.getFailureStoreWriteIndex().getName();
                 isFailureStoreRollover = true;
->>>>>>> 41221443
                 defaultRolloverIndexName = DataStream.getDefaultFailureStoreName(
                     dataStream.getName(),
                     dataStream.getGeneration() + 1,

--- conflicted
+++ resolved
@@ -275,11 +275,7 @@
     public void testRolloverWithDateMath() {
         ZonedDateTime now = ZonedDateTime.now(ZoneOffset.UTC);
         assumeTrue("only works on the same day", now.plusMinutes(5).getDayOfYear() == now.getDayOfYear());
-<<<<<<< HEAD
-        String index = "test-" + DateFormatters.forPattern("yyyy.MM.dd").format(now) + "-1";
-=======
         String index = "test-" + DateFormatter.forPattern("yyyy.MM.dd").format(now) + "-1";
->>>>>>> f15be14e
         String dateMathExp = "<test-{now/d}-1>";
         assertAcked(prepareCreate(dateMathExp).addAlias(new Alias("test_alias")).get());
         ensureGreen(index);
@@ -293,23 +289,14 @@
         ensureGreen(index);
         RolloverResponse response = client().admin().indices().prepareRolloverIndex("test_alias").get();
         assertThat(response.getOldIndex(), equalTo(index));
-<<<<<<< HEAD
-        assertThat(response.getNewIndex(), equalTo("test-" + DateFormatters.forPattern("yyyy.MM").format(now) + "-000002"));
-=======
         assertThat(response.getNewIndex(), equalTo("test-" + DateFormatter.forPattern("yyyy.MM").format(now) + "-000002"));
->>>>>>> f15be14e
         assertThat(response.isDryRun(), equalTo(false));
         assertThat(response.isRolledOver(), equalTo(true));
         assertThat(response.getConditionStatus().size(), equalTo(0));
 
         response = client().admin().indices().prepareRolloverIndex("test_alias").get();
-<<<<<<< HEAD
-        assertThat(response.getOldIndex(), equalTo("test-" + DateFormatters.forPattern("yyyy.MM").format(now) + "-000002"));
-        assertThat(response.getNewIndex(), equalTo("test-" + DateFormatters.forPattern("yyyy.MM").format(now) + "-000003"));
-=======
         assertThat(response.getOldIndex(), equalTo("test-" + DateFormatter.forPattern("yyyy.MM").format(now) + "-000002"));
         assertThat(response.getNewIndex(), equalTo("test-" + DateFormatter.forPattern("yyyy.MM").format(now) + "-000003"));
->>>>>>> f15be14e
         assertThat(response.isDryRun(), equalTo(false));
         assertThat(response.isRolledOver(), equalTo(true));
         assertThat(response.getConditionStatus().size(), equalTo(0));
@@ -322,13 +309,8 @@
             IndexMetaData.SETTING_INDEX_PROVIDED_NAME));
 
         response = client().admin().indices().prepareRolloverIndex("test_alias").setNewIndexName("<test-{now/d}-000004>").get();
-<<<<<<< HEAD
-        assertThat(response.getOldIndex(), equalTo("test-" + DateFormatters.forPattern("yyyy.MM").format(now) + "-000003"));
-        assertThat(response.getNewIndex(), equalTo("test-" + DateFormatters.forPattern("yyyy.MM.dd").format(now) + "-000004"));
-=======
         assertThat(response.getOldIndex(), equalTo("test-" + DateFormatter.forPattern("yyyy.MM").format(now) + "-000003"));
         assertThat(response.getNewIndex(), equalTo("test-" + DateFormatter.forPattern("yyyy.MM.dd").format(now) + "-000004"));
->>>>>>> f15be14e
         assertThat(response.isDryRun(), equalTo(false));
         assertThat(response.isRolledOver(), equalTo(true));
         assertThat(response.getConditionStatus().size(), equalTo(0));

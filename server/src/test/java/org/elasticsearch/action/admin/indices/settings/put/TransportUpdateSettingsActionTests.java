--- conflicted
+++ resolved
@@ -88,17 +88,12 @@
         );
     }
 
-<<<<<<< HEAD
     public void testSystemIndicesCannotBeSetToVisible() {
         UpdateSettingsRequest request = new UpdateSettingsRequest(
             Settings.builder()
                 .put(IndexMetadata.SETTING_INDEX_HIDDEN, false)
                 .build()
         );
-=======
-    public void testSystemIndicesCannotBeSetToHidden() {
-        UpdateSettingsRequest request = new UpdateSettingsRequest(Settings.builder().put(IndexMetadata.SETTING_INDEX_HIDDEN, true).build());
->>>>>>> 30e15ba8
         request.indices(SYSTEM_INDEX_NAME);
 
         @SuppressWarnings("unchecked")

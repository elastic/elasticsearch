--- conflicted
+++ resolved
@@ -72,12 +72,8 @@
                 Instant resolvedAt,
                 Settings allSettings,
                 List<CompressedXContent> combinedTemplateMappings,
-<<<<<<< HEAD
-                ImmutableOpenMap.Builder<String, Map<String, String>> extraCustomMetadata
-=======
                 Settings.Builder additionalSettings,
                 BiConsumer<String, Map<String, String>> additionalCustomMetadata
->>>>>>> 61c2bf11
             ) {
                 additionalSettings.put("test-setting", 0);
             }
@@ -91,12 +87,8 @@
                 Instant resolvedAt,
                 Settings indexTemplateAndCreateRequestSettings,
                 List<CompressedXContent> combinedTemplateMappings,
-<<<<<<< HEAD
-                ImmutableOpenMap.Builder<String, Map<String, String>> extraCustomMetadata
-=======
                 Settings.Builder additionalSettings,
                 BiConsumer<String, Map<String, String>> additionalCustomMetadata
->>>>>>> 61c2bf11
             ) {
                 additionalSettings.put("test-setting-2", 10);
             }

/*
 * Licensed to Elasticsearch under one or more contributor
 * license agreements. See the NOTICE file distributed with
 * this work for additional information regarding copyright
 * ownership. Elasticsearch licenses this file to you under
 * the Apache License, Version 2.0 (the "License"); you may
 * not use this file except in compliance with the License.
 * You may obtain a copy of the License at
 *
 *    http://www.apache.org/licenses/LICENSE-2.0
 *
 * Unless required by applicable law or agreed to in writing,
 * software distributed under the License is distributed on an
 * "AS IS" BASIS, WITHOUT WARRANTIES OR CONDITIONS OF ANY
 * KIND, either express or implied.  See the License for the
 * specific language governing permissions and limitations
 * under the License.
 */

package org.elasticsearch.action.bulk;

import org.elasticsearch.action.ActionListener;
import org.elasticsearch.action.index.IndexRequest;
import org.elasticsearch.common.unit.ByteSizeUnit;
import org.elasticsearch.common.unit.ByteSizeValue;
import org.elasticsearch.common.unit.TimeValue;
import org.elasticsearch.common.util.concurrent.ThreadContext;
import org.elasticsearch.test.ESTestCase;
import org.elasticsearch.threadpool.TestThreadPool;
import org.elasticsearch.threadpool.ThreadPool;
import org.junit.After;
import org.junit.Before;

import java.util.concurrent.CountDownLatch;
import java.util.concurrent.TimeUnit;
import java.util.concurrent.atomic.AtomicBoolean;
import java.util.function.BiConsumer;

public class BulkProcessorTests extends ESTestCase {

    private ThreadPool threadPool;

    @Before
    public void startThreadPool() {
        threadPool = new TestThreadPool("BulkProcessorTests");
    }

    @After
    public void stopThreadPool() throws InterruptedException {
        terminate(threadPool);
    }

    public void testBulkProcessorFlushPreservesContext() throws InterruptedException {
        final CountDownLatch latch = new CountDownLatch(1);
        final String headerKey = randomAlphaOfLengthBetween(1, 8);
        final String transientKey = randomAlphaOfLengthBetween(1, 8);
        final String headerValue = randomAlphaOfLengthBetween(1, 32);
        final Object transientValue = new Object();

        BiConsumer<BulkRequest, ActionListener<BulkResponse>> consumer = (request, listener) -> {
            ThreadContext threadContext = threadPool.getThreadContext();
            assertEquals(headerValue, threadContext.getHeader(headerKey));
            assertSame(transientValue, threadContext.getTransient(transientKey));
            latch.countDown();
        };

        final int bulkSize = randomIntBetween(2, 32);
        final TimeValue flushInterval = TimeValue.timeValueSeconds(1L);
        final BulkProcessor bulkProcessor;
        assertNull(threadPool.getThreadContext().getHeader(headerKey));
        assertNull(threadPool.getThreadContext().getTransient(transientKey));
        try (ThreadContext.StoredContext ignore = threadPool.getThreadContext().stashContext()) {
            threadPool.getThreadContext().putHeader(headerKey, headerValue);
            threadPool.getThreadContext().putTransient(transientKey, transientValue);
            bulkProcessor = new BulkProcessor(consumer, BackoffPolicy.noBackoff(), emptyListener(),
                1, bulkSize, new ByteSizeValue(5, ByteSizeUnit.MB), flushInterval,
                threadPool, () -> {}, BulkRequest::new);
        }
        assertNull(threadPool.getThreadContext().getHeader(headerKey));
        assertNull(threadPool.getThreadContext().getTransient(transientKey));

        // add a single item which won't be over the size or number of items
        bulkProcessor.add(new IndexRequest());

        // wait for flush to execute
        latch.await();

        assertNull(threadPool.getThreadContext().getHeader(headerKey));
        assertNull(threadPool.getThreadContext().getTransient(transientKey));
        bulkProcessor.close();
    }

<<<<<<< HEAD
    public void testAwaitOnCloseCallsOnClose() throws Exception {
        final AtomicBoolean called = new AtomicBoolean(false);
        BulkProcessor bulkProcessor = new BulkProcessor((request, listener) -> {
        }, BackoffPolicy.noBackoff(), new BulkProcessor.Listener() {
            @Override
            public void beforeBulk(long executionId, BulkRequest request) {

=======

    public void testAwaitOnCloseCallsOnClose() throws Exception {
        final AtomicBoolean called = new AtomicBoolean(false);
        BiConsumer<BulkRequest, ActionListener<BulkResponse>> consumer = (request, listener) -> {};
        BulkProcessor bulkProcessor = new BulkProcessor(consumer, BackoffPolicy.noBackoff(), emptyListener(),
            0, 10, new ByteSizeValue(1000), null,
            (delay, executor, command) -> null, () -> called.set(true), BulkRequest::new);

        assertFalse(called.get());
        bulkProcessor.awaitClose(100, TimeUnit.MILLISECONDS);
        assertTrue(called.get());
    }

    private BulkProcessor.Listener emptyListener() {
        return new BulkProcessor.Listener() {
            @Override
            public void beforeBulk(long executionId, BulkRequest request) {
>>>>>>> 0c7f6570
            }

            @Override
            public void afterBulk(long executionId, BulkRequest request, BulkResponse response) {
<<<<<<< HEAD

=======
>>>>>>> 0c7f6570
            }

            @Override
            public void afterBulk(long executionId, BulkRequest request, Throwable failure) {
<<<<<<< HEAD

            }
        }, 0, 10, new ByteSizeValue(1000), null, (delay, executor, command) -> null, () -> called.set(true));

        assertFalse(called.get());
        bulkProcessor.awaitClose(100, TimeUnit.MILLISECONDS);
        assertTrue(called.get());
=======
            }
        };
>>>>>>> 0c7f6570
    }
}<|MERGE_RESOLUTION|>--- conflicted
+++ resolved
@@ -90,15 +90,6 @@
         bulkProcessor.close();
     }
 
-<<<<<<< HEAD
-    public void testAwaitOnCloseCallsOnClose() throws Exception {
-        final AtomicBoolean called = new AtomicBoolean(false);
-        BulkProcessor bulkProcessor = new BulkProcessor((request, listener) -> {
-        }, BackoffPolicy.noBackoff(), new BulkProcessor.Listener() {
-            @Override
-            public void beforeBulk(long executionId, BulkRequest request) {
-
-=======
 
     public void testAwaitOnCloseCallsOnClose() throws Exception {
         final AtomicBoolean called = new AtomicBoolean(false);
@@ -116,30 +107,15 @@
         return new BulkProcessor.Listener() {
             @Override
             public void beforeBulk(long executionId, BulkRequest request) {
->>>>>>> 0c7f6570
             }
 
             @Override
             public void afterBulk(long executionId, BulkRequest request, BulkResponse response) {
-<<<<<<< HEAD
-
-=======
->>>>>>> 0c7f6570
             }
 
             @Override
             public void afterBulk(long executionId, BulkRequest request, Throwable failure) {
-<<<<<<< HEAD
-
-            }
-        }, 0, 10, new ByteSizeValue(1000), null, (delay, executor, command) -> null, () -> called.set(true));
-
-        assertFalse(called.get());
-        bulkProcessor.awaitClose(100, TimeUnit.MILLISECONDS);
-        assertTrue(called.get());
-=======
             }
         };
->>>>>>> 0c7f6570
     }
 }
--- conflicted
+++ resolved
@@ -9,10 +9,7 @@
 
 package org.elasticsearch.action.bulk;
 
-<<<<<<< HEAD
-=======
 import org.elasticsearch.action.support.WriteRequest;
->>>>>>> 45306a52
 import org.elasticsearch.cluster.metadata.ComponentTemplate;
 import org.elasticsearch.common.bytes.BytesArray;
 import org.elasticsearch.common.xcontent.XContentHelper;
@@ -57,13 +54,6 @@
         String substituteComponentTemplatesString = """
               {
                   "mappings_template": {
-<<<<<<< HEAD
-                    "mappings": {
-                      "dynamic": "true",
-                      "properties": {
-                        "foo": {
-                          "type": "keyword"
-=======
                     "template": {
                       "mappings": {
                         "dynamic": "true",
@@ -71,23 +61,16 @@
                           "foo": {
                             "type": "keyword"
                           }
->>>>>>> 45306a52
                         }
                       }
                     }
                   },
                   "settings_template": {
-<<<<<<< HEAD
-                    "settings": {
-                      "index": {
-                        "default_pipeline": "bar-pipeline"
-=======
                     "template": {
                       "settings": {
                         "index": {
                           "default_pipeline": "bar-pipeline"
                         }
->>>>>>> 45306a52
                       }
                     }
                   }
@@ -105,13 +88,6 @@
         assertThat(componentTemplateSubstitutions.size(), equalTo(2));
         assertThat(
             XContentHelper.convertToMap(
-<<<<<<< HEAD
-                componentTemplateSubstitutions.get("mappings_template").template().mappings().uncompressed(),
-                randomBoolean(),
-                XContentType.JSON
-            ).v2(),
-            equalTo(substituteComponentTemplates.get("mappings_template").get("mappings"))
-=======
                 XContentHelper.toXContent(
                     componentTemplateSubstitutions.get("mappings_template").template(),
                     XContentType.JSON,
@@ -121,7 +97,6 @@
                 XContentType.JSON
             ).v2(),
             equalTo(substituteComponentTemplates.get("mappings_template").get("template"))
->>>>>>> 45306a52
         );
         assertNull(componentTemplateSubstitutions.get("mappings_template").template().settings());
         assertNull(componentTemplateSubstitutions.get("settings_template").template().mappings());
@@ -134,8 +109,6 @@
 
     public void testShallowClone() throws IOException {
         SimulateBulkRequest simulateBulkRequest = new SimulateBulkRequest(getTestPipelineSubstitutions(), getTestTemplateSubstitutions());
-<<<<<<< HEAD
-=======
         simulateBulkRequest.setRefreshPolicy(randomFrom(WriteRequest.RefreshPolicy.values()));
         simulateBulkRequest.waitForActiveShards(randomIntBetween(1, 10));
         simulateBulkRequest.timeout(randomTimeValue());
@@ -143,7 +116,6 @@
         simulateBulkRequest.routing(randomBoolean() ? null : randomAlphaOfLength(10));
         simulateBulkRequest.requireAlias(randomBoolean());
         simulateBulkRequest.requireDataStream(randomBoolean());
->>>>>>> 45306a52
         BulkRequest shallowCopy = simulateBulkRequest.shallowClone();
         assertThat(shallowCopy, instanceOf(SimulateBulkRequest.class));
         SimulateBulkRequest simulateBulkRequestCopy = (SimulateBulkRequest) shallowCopy;
@@ -156,14 +128,10 @@
         assertThat(simulateBulkRequestCopy.getRefreshPolicy(), equalTo(simulateBulkRequest.getRefreshPolicy()));
         assertThat(simulateBulkRequestCopy.waitForActiveShards(), equalTo(simulateBulkRequest.waitForActiveShards()));
         assertThat(simulateBulkRequestCopy.timeout(), equalTo(simulateBulkRequest.timeout()));
-<<<<<<< HEAD
-=======
         assertThat(shallowCopy.pipeline(), equalTo(simulateBulkRequest.pipeline()));
         assertThat(shallowCopy.routing(), equalTo(simulateBulkRequest.routing()));
         assertThat(shallowCopy.requireAlias(), equalTo(simulateBulkRequest.requireAlias()));
         assertThat(shallowCopy.requireDataStream(), equalTo(simulateBulkRequest.requireDataStream()));
-
->>>>>>> 45306a52
     }
 
     private static Map<String, Map<String, Object>> getTestPipelineSubstitutions() {
@@ -178,18 +146,12 @@
     private static Map<String, Map<String, Object>> getTestTemplateSubstitutions() {
         return Map.of(
             "template1",
-<<<<<<< HEAD
-            Map.of("mappings", Map.of("_source", Map.of("enabled", false), "properties", Map.of()), "settings", Map.of()),
-            "template2",
-            Map.of("mappings", Map.of(), "settings", Map.of())
-=======
             Map.of(
                 "template",
                 Map.of("mappings", Map.of("_source", Map.of("enabled", false), "properties", Map.of()), "settings", Map.of())
             ),
             "template2",
             Map.of("template", Map.of("mappings", Map.of(), "settings", Map.of()))
->>>>>>> 45306a52
         );
     }
 }
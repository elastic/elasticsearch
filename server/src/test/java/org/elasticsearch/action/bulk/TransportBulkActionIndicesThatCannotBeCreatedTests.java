--- conflicted
+++ resolved
@@ -38,11 +38,8 @@
 import org.elasticsearch.common.util.concurrent.EsExecutors;
 import org.elasticsearch.index.IndexNotFoundException;
 import org.elasticsearch.index.IndexingPressure;
-<<<<<<< HEAD
 import org.elasticsearch.index.VersionType;
-=======
 import org.elasticsearch.indices.SystemIndices;
->>>>>>> 9dbf0e6f
 import org.elasticsearch.tasks.Task;
 import org.elasticsearch.test.ESTestCase;
 import org.elasticsearch.test.VersionUtils;
@@ -129,13 +126,8 @@
         };
 
         TransportBulkAction action = new TransportBulkAction(threadPool, mock(TransportService.class), clusterService,
-<<<<<<< HEAD
             null, null, mock(ActionFilters.class), indexNameExpressionResolver,
-            new IndexingPressure(Settings.EMPTY)) {
-=======
-                null, null, mock(ActionFilters.class), null, null,
             new IndexingPressure(Settings.EMPTY), new SystemIndices(Map.of())) {
->>>>>>> 9dbf0e6f
             @Override
             void executeBulk(Task task, BulkRequest bulkRequest, long startTimeNanos, ActionListener<BulkResponse> listener,
                     AtomicArray<BulkItemResponse> responses, Map<String, IndexNotFoundException> indicesThatCannotBeCreated) {

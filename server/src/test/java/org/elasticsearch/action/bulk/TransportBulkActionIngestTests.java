/*
 * Copyright Elasticsearch B.V. and/or licensed to Elasticsearch B.V. under one
 * or more contributor license agreements. Licensed under the "Elastic License
 * 2.0", the "GNU Affero General Public License v3.0 only", and the "Server Side
 * Public License v 1"; you may not use this file except in compliance with, at
 * your election, the "Elastic License 2.0", the "GNU Affero General Public
 * License v3.0 only", or the "Server Side Public License, v 1".
 */

package org.elasticsearch.action.bulk;

import org.elasticsearch.action.ActionListener;
import org.elasticsearch.action.DocWriteRequest;
import org.elasticsearch.action.admin.indices.create.CreateIndexRequest;
import org.elasticsearch.action.admin.indices.create.CreateIndexResponse;
import org.elasticsearch.action.index.IndexRequest;
import org.elasticsearch.action.index.IndexResponse;
import org.elasticsearch.action.index.TransportIndexAction;
import org.elasticsearch.action.support.ActionFilters;
import org.elasticsearch.action.support.ActionTestUtils;
import org.elasticsearch.action.support.AutoCreateIndex;
import org.elasticsearch.action.update.UpdateRequest;
import org.elasticsearch.client.internal.node.NodeClient;
import org.elasticsearch.cluster.ClusterChangedEvent;
import org.elasticsearch.cluster.ClusterState;
import org.elasticsearch.cluster.ClusterStateApplier;
import org.elasticsearch.cluster.block.ClusterBlocks;
import org.elasticsearch.cluster.metadata.AliasMetadata;
import org.elasticsearch.cluster.metadata.ComposableIndexTemplate;
import org.elasticsearch.cluster.metadata.DataStream;
import org.elasticsearch.cluster.metadata.DataStreamFailureStoreSettings;
import org.elasticsearch.cluster.metadata.DataStreamTestHelper;
import org.elasticsearch.cluster.metadata.IndexMetadata;
import org.elasticsearch.cluster.metadata.IndexTemplateMetadata;
import org.elasticsearch.cluster.metadata.Metadata;
import org.elasticsearch.cluster.metadata.ProjectId;
import org.elasticsearch.cluster.metadata.ProjectMetadata;
import org.elasticsearch.cluster.metadata.Template;
import org.elasticsearch.cluster.node.DiscoveryNode;
import org.elasticsearch.cluster.node.DiscoveryNodes;
import org.elasticsearch.cluster.project.ProjectStateRegistry;
import org.elasticsearch.cluster.project.TestProjectResolvers;
import org.elasticsearch.cluster.service.ClusterService;
import org.elasticsearch.common.TriConsumer;
import org.elasticsearch.common.settings.ClusterSettings;
import org.elasticsearch.common.settings.Settings;
import org.elasticsearch.common.util.concurrent.AtomicArray;
import org.elasticsearch.core.Nullable;
import org.elasticsearch.features.FeatureService;
import org.elasticsearch.features.NodeFeature;
import org.elasticsearch.index.IndexSettings;
import org.elasticsearch.index.IndexVersion;
import org.elasticsearch.index.IndexingPressure;
import org.elasticsearch.indices.EmptySystemIndices;
import org.elasticsearch.indices.TestIndexNameExpressionResolver;
import org.elasticsearch.ingest.IngestService;
import org.elasticsearch.ingest.SamplingService;
import org.elasticsearch.tasks.Task;
import org.elasticsearch.test.ESTestCase;
import org.elasticsearch.threadpool.ThreadPool;
import org.elasticsearch.transport.TransportResponseHandler;
import org.elasticsearch.transport.TransportService;
import org.junit.Before;
import org.mockito.ArgumentCaptor;
import org.mockito.Captor;
import org.mockito.MockitoAnnotations;

import java.util.Arrays;
import java.util.Collection;
import java.util.Collections;
import java.util.HashMap;
import java.util.Iterator;
import java.util.List;
import java.util.Map;
import java.util.concurrent.Callable;
import java.util.concurrent.Executor;
import java.util.concurrent.ExecutorService;
import java.util.concurrent.Future;
import java.util.concurrent.TimeUnit;
import java.util.concurrent.atomic.AtomicBoolean;
import java.util.function.Function;

import static org.hamcrest.Matchers.containsString;
import static org.hamcrest.Matchers.sameInstance;
import static org.mockito.ArgumentMatchers.any;
import static org.mockito.ArgumentMatchers.anyInt;
import static org.mockito.ArgumentMatchers.eq;
import static org.mockito.Mockito.doAnswer;
import static org.mockito.Mockito.mock;
import static org.mockito.Mockito.never;
import static org.mockito.Mockito.reset;
import static org.mockito.Mockito.verify;
import static org.mockito.Mockito.verifyNoMoreInteractions;
import static org.mockito.Mockito.when;

public class TransportBulkActionIngestTests extends ESTestCase {

    /**
     * Index for which mock settings contain a default pipeline.
     */
    private static final String WITH_DEFAULT_PIPELINE = "index_with_default_pipeline";
    private static final String WITH_DEFAULT_PIPELINE_ALIAS = "alias_for_index_with_default_pipeline";
    private static final String WITH_FAILURE_STORE_ENABLED = "data-stream-failure-store-enabled";

    private static final Settings SETTINGS = Settings.builder().put(AutoCreateIndex.AUTO_CREATE_INDEX_SETTING.getKey(), true).build();

    private static final Thread DUMMY_WRITE_THREAD = new Thread(ThreadPool.Names.WRITE);
    private FeatureService mockFeatureService;

    private static final ExecutorService writeCoordinationExecutor = new NamedDirectExecutorService("write_coordination");
    private static final ExecutorService systemWriteCoordinationExecutor = new NamedDirectExecutorService("system_write_coordination");

    private final ProjectId projectId = randomProjectIdOrDefault();

    /** Services needed by bulk action */
    TransportService transportService;
    ClusterService clusterService;
    IngestService ingestService;
    ThreadPool threadPool;

    /** Arguments to callbacks we want to capture, but which require generics, so we must use @Captor */
    @Captor
    ArgumentCaptor<Function<String, Boolean>> redirectPredicate;
    @Captor
    ArgumentCaptor<TriConsumer<Integer, String, Exception>> redirectHandler;
    @Captor
    ArgumentCaptor<TriConsumer<Integer, Exception, IndexDocFailureStoreStatus>> failureHandler;
    @Captor
    ArgumentCaptor<ActionListener<Void>> listener;
    @Captor
    ArgumentCaptor<TransportResponseHandler<BulkResponse>> remoteResponseHandler;
    @Captor
    ArgumentCaptor<Iterable<DocWriteRequest<?>>> bulkDocsItr;

    /** The actual action we want to test, with real indexing mocked */
    TestTransportBulkAction action;

    /** Single item bulk write action that wraps index requests */
    TestSingleItemBulkWriteAction singleItemBulkWriteAction;

    /** True if the next call to the index action should act as an ingest node */
    boolean localIngest;

    /** The nodes that forwarded index requests should be cycled through. */
    DiscoveryNodes nodes;
    DiscoveryNode remoteNode1;
    DiscoveryNode remoteNode2;

    /** A subclass of the real bulk action to allow skipping real bulk indexing, and marking when it would have happened. */
    class TestTransportBulkAction extends TransportBulkAction {
        boolean isExecuted = false; // set when the "real" bulk execution happens

        boolean needToCheck; // pluggable return value for `needToCheck`

        boolean indexCreated = true; // If set to false, will be set to true by call to createIndex

        TestTransportBulkAction() {
            super(
                TransportBulkActionIngestTests.this.threadPool,
                transportService,
                TransportBulkActionIngestTests.this.clusterService,
                ingestService,
                new NodeClient(Settings.EMPTY, TransportBulkActionIngestTests.this.threadPool, TestProjectResolvers.alwaysThrow()),
                new ActionFilters(Collections.emptySet()),
                TestIndexNameExpressionResolver.newInstance(),
                new IndexingPressure(SETTINGS),
                EmptySystemIndices.INSTANCE,
                TestProjectResolvers.singleProject(projectId),
                FailureStoreMetrics.NOOP,
                DataStreamFailureStoreSettings.create(ClusterSettings.createBuiltInClusterSettings()),
                new FeatureService(List.of()) {
                    @Override
                    public boolean clusterHasFeature(ClusterState state, NodeFeature feature) {
                        return DataStream.DATA_STREAM_FAILURE_STORE_FEATURE.equals(feature);
                    }
                },
<<<<<<< HEAD
                mock(SamplingService.class)
=======
                initializeSamplingService()
>>>>>>> 342cbefb
            );
        }

        private static SamplingService initializeSamplingService() {
            SamplingService samplingService = mock(SamplingService.class);
            when(samplingService.atLeastOneSampleConfigured()).thenReturn(true);
            return samplingService;
        }

        @Override
        void executeBulk(
            Task task,
            BulkRequest bulkRequest,
            long startTimeNanos,
            ActionListener<BulkResponse> listener,
            Executor executor,
            AtomicArray<BulkItemResponse> responses
        ) {
            assertTrue(indexCreated);
            isExecuted = true;
        }

        @Override
        void createIndex(CreateIndexRequest createIndexRequest, ActionListener<CreateIndexResponse> listener) {
            indexCreated = true;
            listener.onResponse(null);
        }
    }

    class TestSingleItemBulkWriteAction extends TransportSingleItemBulkWriteAction<IndexRequest, IndexResponse> {

        TestSingleItemBulkWriteAction(TestTransportBulkAction bulkAction) {
            super(
                TransportIndexAction.NAME,
                TransportBulkActionIngestTests.this.transportService,
                new ActionFilters(Collections.emptySet()),
                IndexRequest::new,
                bulkAction
            );
        }
    }

    private static final class NamedDirectExecutorService implements ExecutorService {

        private final String name;

        NamedDirectExecutorService(String name) {
            this.name = name;
        }

        @Override
        public void execute(Runnable command) {
            command.run();
        }

        @Override
        public String toString() {
            return name;
        }

        @Override
        public void shutdown() {
            fail("shutdown not supported");
        }

        @Override
        public List<Runnable> shutdownNow() {
            return fail(null, "shutdown not supported");
        }

        @Override
        public boolean isShutdown() {
            return fail(null, "shutdown not supported");
        }

        @Override
        public boolean isTerminated() {
            return fail(null, "shutdown not supported");
        }

        @Override
        public boolean awaitTermination(long timeout, TimeUnit unit) {
            return fail(null, "shutdown not supported");
        }

        @Override
        public <T> Future<T> submit(Callable<T> task) {
            return fail(null, "shutdown not supported");
        }

        @Override
        public <T> Future<T> submit(Runnable task, T result) {
            return fail(null, "shutdown not supported");
        }

        @Override
        public Future<?> submit(Runnable task) {
            return fail(null, "shutdown not supported");
        }

        @Override
        public <T> List<Future<T>> invokeAll(Collection<? extends Callable<T>> tasks) {
            return null;
        }

        @Override
        public <T> List<Future<T>> invokeAll(Collection<? extends Callable<T>> tasks, long timeout, TimeUnit unit) {
            return fail(null, "shutdown not supported");
        }

        @Override
        public <T> T invokeAny(Collection<? extends Callable<T>> tasks) {
            return fail(null, "shutdown not supported");
        }

        @Override
        public <T> T invokeAny(Collection<? extends Callable<T>> tasks, long timeout, TimeUnit unit) {
            return fail(null, "shutdown not supported");
        }
    }

    @Before
    public void setupAction() {
        // initialize captors, which must be members to use @Capture because of generics
        threadPool = mock(ThreadPool.class);
        when(threadPool.executor(eq(ThreadPool.Names.WRITE_COORDINATION))).thenReturn(writeCoordinationExecutor);
        when(threadPool.executor(eq(ThreadPool.Names.SYSTEM_WRITE_COORDINATION))).thenReturn(systemWriteCoordinationExecutor);
        MockitoAnnotations.openMocks(this);
        // setup services that will be called by action
        transportService = mock(TransportService.class);
        when(transportService.getThreadPool()).thenReturn(threadPool);
        clusterService = mock(ClusterService.class);
        localIngest = true;
        // setup nodes for local and remote
        DiscoveryNode localNode = mock(DiscoveryNode.class);
        when(localNode.isIngestNode()).thenAnswer(stub -> localIngest);
        when(clusterService.localNode()).thenReturn(localNode);
        when(clusterService.getSettings()).thenReturn(Settings.EMPTY);
        remoteNode1 = mock(DiscoveryNode.class);
        remoteNode2 = mock(DiscoveryNode.class);
        nodes = mock(DiscoveryNodes.class);
        Map<String, DiscoveryNode> ingestNodes = Map.of("node1", remoteNode1, "node2", remoteNode2);
        when(nodes.getIngestNodes()).thenReturn(ingestNodes);
        ClusterState state = mock(ClusterState.class);
        when(state.getNodes()).thenReturn(nodes);
        when(state.projectState(any(ProjectId.class))).thenCallRealMethod();
        mockFeatureService = mock(FeatureService.class);
        when(mockFeatureService.clusterHasFeature(any(), any())).thenReturn(true);
        ProjectMetadata project = ProjectMetadata.builder(projectId)
            .indices(
                Map.of(
                    WITH_DEFAULT_PIPELINE,
                    IndexMetadata.builder(WITH_DEFAULT_PIPELINE)
                        .settings(settings(IndexVersion.current()).put(IndexSettings.DEFAULT_PIPELINE.getKey(), "default_pipeline").build())
                        .putAlias(AliasMetadata.builder(WITH_DEFAULT_PIPELINE_ALIAS).build())
                        .numberOfShards(1)
                        .numberOfReplicas(1)
                        .build(),
                    ".system",
                    IndexMetadata.builder(".system")
                        .settings(settings(IndexVersion.current()))
                        .system(true)
                        .numberOfShards(1)
                        .numberOfReplicas(0)
                        .build()
                )
            )
            .indexTemplates(
                Map.of(
                    WITH_FAILURE_STORE_ENABLED,
                    ComposableIndexTemplate.builder()
                        .indexPatterns(List.of(WITH_FAILURE_STORE_ENABLED + "*"))
                        .template(Template.builder().dataStreamOptions(DataStreamTestHelper.createDataStreamOptionsTemplate(true)))
                        .dataStreamTemplate(new ComposableIndexTemplate.DataStreamTemplate())
                        .build()
                )
            )
            .build();
        Metadata metadata = Metadata.builder().put(project).build();
        when(state.getMetadata()).thenReturn(metadata);
        when(state.metadata()).thenReturn(metadata);
        when(state.blocks()).thenReturn(mock(ClusterBlocks.class));
        when(state.custom(eq(ProjectStateRegistry.TYPE), any())).thenReturn(
            ProjectStateRegistry.builder().putProjectSettings(projectId, Settings.builder().build()).build()
        );
        when(clusterService.state()).thenReturn(state);
        doAnswer(invocation -> {
            ClusterChangedEvent event = mock(ClusterChangedEvent.class);
            when(event.state()).thenReturn(state);
            ((ClusterStateApplier) invocation.getArguments()[0]).applyClusterState(event);
            return null;
        }).when(clusterService).addStateApplier(any(ClusterStateApplier.class));
        // setup the mocked ingest service for capturing calls
        ingestService = mock(IngestService.class);
        action = new TestTransportBulkAction();
        singleItemBulkWriteAction = new TestSingleItemBulkWriteAction(action);
        reset(transportService); // call on construction of action
    }

    public void testIngestSkipped() throws Exception {
        BulkRequest bulkRequest = new BulkRequest();
        IndexRequest indexRequest = new IndexRequest("index").id("id");
        indexRequest.source(Collections.emptyMap());
        bulkRequest.add(indexRequest);
        ActionTestUtils.execute(action, null, bulkRequest, ActionTestUtils.assertNoFailureListener(response -> {}));
        assertTrue(action.isExecuted);
        verifyNoMoreInteractions(ingestService);
    }

    public void testSingleItemBulkActionIngestSkipped() throws Exception {
        IndexRequest indexRequest = new IndexRequest("index").id("id");
        indexRequest.source(Collections.emptyMap());
        ActionTestUtils.execute(singleItemBulkWriteAction, null, indexRequest, ActionTestUtils.assertNoFailureListener(response -> {}));
        assertTrue(action.isExecuted);
        verifyNoMoreInteractions(ingestService);
    }

    public void testIngestLocal() throws Exception {
        Exception exception = new Exception("fake exception");
        BulkRequest bulkRequest = new BulkRequest();
        IndexRequest indexRequest1 = new IndexRequest("index").id("id");
        indexRequest1.source(Collections.emptyMap());
        indexRequest1.setPipeline("testpipeline");
        IndexRequest indexRequest2 = new IndexRequest("index").id("id");
        indexRequest2.source(Collections.emptyMap());
        indexRequest2.setPipeline("testpipeline");
        IndexRequest indexRequest3 = new IndexRequest("index").id("id");
        indexRequest3.source(Collections.emptyMap());
        indexRequest3.setPipeline("testpipeline");
        bulkRequest.add(indexRequest1);
        bulkRequest.add(indexRequest2);
        bulkRequest.add(indexRequest3);

        AtomicBoolean responseCalled = new AtomicBoolean(false);
        AtomicBoolean failureCalled = new AtomicBoolean(false);
        ActionTestUtils.execute(action, null, bulkRequest, ActionListener.wrap(response -> {
            BulkItemResponse itemResponse = response.iterator().next();
            assertThat(itemResponse.getFailure().getMessage(), containsString("fake exception"));
            responseCalled.set(true);
        }, e -> {
            assertThat(e, sameInstance(exception));
            failureCalled.set(true);
        }));

        // check failure works, and passes through to the listener
        assertFalse(action.isExecuted); // haven't executed yet
        assertFalse(responseCalled.get());
        assertFalse(failureCalled.get());
        verify(ingestService).executeBulkRequest(
            eq(projectId),
            eq(bulkRequest.numberOfActions()),
            bulkDocsItr.capture(),
            any(),
            redirectPredicate.capture(),
            redirectHandler.capture(),
            failureHandler.capture(),
            listener.capture()
        );
        listener.getValue().onFailure(exception);
        assertTrue(failureCalled.get());

        // now check success
        Iterator<DocWriteRequest<?>> req = bulkDocsItr.getValue().iterator();
        // have an exception for our one index request
        failureHandler.getValue().apply(0, exception, IndexDocFailureStoreStatus.NOT_APPLICABLE_OR_UNKNOWN);
        indexRequest2.setPipeline(IngestService.NOOP_PIPELINE_NAME); // this is done by the real pipeline execution service when processing
        // ensure redirects on failure store data stream
        assertTrue(redirectPredicate.getValue().apply(WITH_FAILURE_STORE_ENABLED + "-1"));
        assertNull(redirectPredicate.getValue().apply(WITH_DEFAULT_PIPELINE)); // no redirects for random existing indices
        assertNull(redirectPredicate.getValue().apply("index")); // no redirects for non-existent indices with no templates
        redirectHandler.getValue().apply(2, WITH_FAILURE_STORE_ENABLED + "-1", exception); // exception and redirect for request 3 (slot 2)
        listener.getValue().onResponse(null); // all ingestion completed
        assertTrue(action.isExecuted);
        assertFalse(responseCalled.get()); // listener would only be called by real index action, not our mocked one
        verifyNoMoreInteractions(transportService);
    }

    public void testSingleItemBulkActionIngestLocal() throws Exception {
        Exception exception = new Exception("fake exception");
        IndexRequest indexRequest = new IndexRequest("index").id("id");
        indexRequest.source(Collections.emptyMap());
        indexRequest.setPipeline("testpipeline");
        AtomicBoolean responseCalled = new AtomicBoolean(false);
        AtomicBoolean failureCalled = new AtomicBoolean(false);
        ActionTestUtils.execute(
            singleItemBulkWriteAction,
            null,
            indexRequest,
            ActionListener.wrap(response -> { responseCalled.set(true); }, e -> {
                assertThat(e, sameInstance(exception));
                failureCalled.set(true);
            })
        );

        // check failure works, and passes through to the listener
        assertFalse(action.isExecuted); // haven't executed yet
        assertFalse(responseCalled.get());
        assertFalse(failureCalled.get());
        verify(ingestService).executeBulkRequest(
            eq(projectId),
            eq(1),
            bulkDocsItr.capture(),
            any(),
            any(),
            any(),
            failureHandler.capture(),
            listener.capture()
        );
        listener.getValue().onFailure(exception);
        assertTrue(failureCalled.get());

        // now check success
        indexRequest.setPipeline(IngestService.NOOP_PIPELINE_NAME); // this is done by the real pipeline execution service when processing
        listener.getValue().onResponse(null);
        assertTrue(action.isExecuted);
        assertFalse(responseCalled.get()); // listener would only be called by real index action, not our mocked one
        verifyNoMoreInteractions(transportService);
    }

    public void testIngestSystemLocal() throws Exception {
        Exception exception = new Exception("fake exception");
        BulkRequest bulkRequest = new BulkRequest();
        IndexRequest indexRequest1 = new IndexRequest(".system").id("id");
        indexRequest1.source(Collections.emptyMap());
        indexRequest1.setPipeline("testpipeline");
        IndexRequest indexRequest2 = new IndexRequest(".system").id("id");
        indexRequest2.source(Collections.emptyMap());
        indexRequest2.setPipeline("testpipeline");
        bulkRequest.add(indexRequest1);
        bulkRequest.add(indexRequest2);

        AtomicBoolean responseCalled = new AtomicBoolean(false);
        AtomicBoolean failureCalled = new AtomicBoolean(false);
        ActionTestUtils.execute(action, null, bulkRequest, ActionListener.wrap(response -> {
            BulkItemResponse itemResponse = response.iterator().next();
            assertThat(itemResponse.getFailure().getMessage(), containsString("fake exception"));
            responseCalled.set(true);
        }, e -> {
            assertThat(e, sameInstance(exception));
            failureCalled.set(true);
        }));

        // check failure works, and passes through to the listener
        assertFalse(action.isExecuted); // haven't executed yet
        assertFalse(responseCalled.get());
        assertFalse(failureCalled.get());
        verify(ingestService).executeBulkRequest(
            eq(projectId),
            eq(bulkRequest.numberOfActions()),
            bulkDocsItr.capture(),
            any(),
            any(),
            any(),
            failureHandler.capture(),
            listener.capture()
        );
        listener.getValue().onFailure(exception);
        assertTrue(failureCalled.get());

        // now check success
        Iterator<DocWriteRequest<?>> req = bulkDocsItr.getValue().iterator();
        // have an exception for our one index request
        failureHandler.getValue().apply(0, exception, IndexDocFailureStoreStatus.NOT_APPLICABLE_OR_UNKNOWN);
        indexRequest2.setPipeline(IngestService.NOOP_PIPELINE_NAME); // this is done by the real pipeline execution service when processing
        listener.getValue().onResponse(null);
        assertTrue(action.isExecuted);
        assertFalse(responseCalled.get()); // listener would only be called by real index action, not our mocked one
        verifyNoMoreInteractions(transportService);
    }

    public void testIngestForward() throws Exception {
        localIngest = false;
        BulkRequest bulkRequest = new BulkRequest();
        IndexRequest indexRequest = new IndexRequest("index").id("id");
        indexRequest.source(Collections.emptyMap());
        indexRequest.setPipeline("testpipeline");
        bulkRequest.add(indexRequest);
        BulkResponse bulkResponse = mock(BulkResponse.class);
        AtomicBoolean responseCalled = new AtomicBoolean(false);
        ActionListener<BulkResponse> listener = ActionTestUtils.assertNoFailureListener(response -> {
            responseCalled.set(true);
            assertSame(bulkResponse, response);
        });
        ActionTestUtils.execute(action, null, bulkRequest, listener);

        // should not have executed ingest locally
        verify(ingestService, never()).executeBulkRequest(eq(projectId), anyInt(), any(), any(), any(), any(), any(), any());
        // but instead should have sent to a remote node with the transport service
        ArgumentCaptor<DiscoveryNode> node = ArgumentCaptor.forClass(DiscoveryNode.class);
        verify(transportService).sendRequest(node.capture(), eq(TransportBulkAction.NAME), any(), remoteResponseHandler.capture());
        boolean usedNode1 = node.getValue() == remoteNode1; // make sure we used one of the nodes
        if (usedNode1 == false) {
            assertSame(remoteNode2, node.getValue());
        }
        assertFalse(action.isExecuted); // no local index execution
        assertFalse(responseCalled.get()); // listener not called yet

        remoteResponseHandler.getValue().handleResponse(bulkResponse); // call the listener for the remote node
        assertTrue(responseCalled.get()); // now the listener we passed should have been delegated to by the remote listener
        assertFalse(action.isExecuted); // still no local index execution

        // now make sure ingest nodes are rotated through with a subsequent request
        reset(transportService);
        ActionTestUtils.execute(action, null, bulkRequest, listener);
        verify(transportService).sendRequest(node.capture(), eq(TransportBulkAction.NAME), any(), remoteResponseHandler.capture());
        if (usedNode1) {
            assertSame(remoteNode2, node.getValue());
        } else {
            assertSame(remoteNode1, node.getValue());
        }
    }

    public void testSingleItemBulkActionIngestForward() throws Exception {
        localIngest = false;
        IndexRequest indexRequest = new IndexRequest("index").id("id");
        indexRequest.source(Collections.emptyMap());
        indexRequest.setPipeline("testpipeline");
        IndexResponse indexResponse = mock(IndexResponse.class);
        AtomicBoolean responseCalled = new AtomicBoolean(false);
        ActionListener<IndexResponse> listener = ActionTestUtils.assertNoFailureListener(response -> {
            responseCalled.set(true);
            assertSame(indexResponse, response);
        });
        ActionTestUtils.execute(singleItemBulkWriteAction, null, indexRequest, listener);

        // should not have executed ingest locally
        verify(ingestService, never()).executeBulkRequest(eq(projectId), anyInt(), any(), any(), any(), any(), any(), any());
        // but instead should have sent to a remote node with the transport service
        ArgumentCaptor<DiscoveryNode> node = ArgumentCaptor.forClass(DiscoveryNode.class);
        verify(transportService).sendRequest(node.capture(), eq(TransportBulkAction.NAME), any(), remoteResponseHandler.capture());
        boolean usedNode1 = node.getValue() == remoteNode1; // make sure we used one of the nodes
        if (usedNode1 == false) {
            assertSame(remoteNode2, node.getValue());
        }
        assertFalse(action.isExecuted); // no local index execution
        assertFalse(responseCalled.get()); // listener not called yet

        BulkItemResponse itemResponse = BulkItemResponse.success(0, DocWriteRequest.OpType.CREATE, indexResponse);
        BulkItemResponse[] bulkItemResponses = new BulkItemResponse[1];
        bulkItemResponses[0] = itemResponse;
        remoteResponseHandler.getValue().handleResponse(new BulkResponse(bulkItemResponses, 0)); // call the listener for the remote node
        assertTrue(responseCalled.get()); // now the listener we passed should have been delegated to by the remote listener
        assertFalse(action.isExecuted); // still no local index execution

        // now make sure ingest nodes are rotated through with a subsequent request
        reset(transportService);
        ActionTestUtils.execute(singleItemBulkWriteAction, null, indexRequest, listener);
        verify(transportService).sendRequest(node.capture(), eq(TransportBulkAction.NAME), any(), remoteResponseHandler.capture());
        if (usedNode1) {
            assertSame(remoteNode2, node.getValue());
        } else {
            assertSame(remoteNode1, node.getValue());
        }
    }

    public void testUseDefaultPipeline() throws Exception {
        validateDefaultPipeline(new IndexRequest(WITH_DEFAULT_PIPELINE).id("id"));
    }

    public void testUseDefaultPipelineWithAlias() throws Exception {
        validateDefaultPipeline(new IndexRequest(WITH_DEFAULT_PIPELINE_ALIAS).id("id"));
    }

    public void testUseDefaultPipelineWithBulkUpsert() throws Exception {
        String indexRequestName = randomFrom(new String[] { null, WITH_DEFAULT_PIPELINE, WITH_DEFAULT_PIPELINE_ALIAS });
        validatePipelineWithBulkUpsert(indexRequestName, WITH_DEFAULT_PIPELINE);
    }

    public void testUseDefaultPipelineWithBulkUpsertWithAlias() throws Exception {
        String indexRequestName = randomFrom(new String[] { null, WITH_DEFAULT_PIPELINE, WITH_DEFAULT_PIPELINE_ALIAS });
        validatePipelineWithBulkUpsert(indexRequestName, WITH_DEFAULT_PIPELINE_ALIAS);
    }

    private void validatePipelineWithBulkUpsert(@Nullable String indexRequestIndexName, String updateRequestIndexName) throws Exception {
        Exception exception = new Exception("fake exception");
        BulkRequest bulkRequest = new BulkRequest();
        IndexRequest indexRequest1 = new IndexRequest(indexRequestIndexName).id("id1").source(Collections.emptyMap());
        IndexRequest indexRequest2 = new IndexRequest(indexRequestIndexName).id("id2").source(Collections.emptyMap());
        IndexRequest indexRequest3 = new IndexRequest(indexRequestIndexName).id("id3").source(Collections.emptyMap());
        UpdateRequest upsertRequest = new UpdateRequest(updateRequestIndexName, "id1").upsert(indexRequest1).script(mockScript("1"));
        UpdateRequest docAsUpsertRequest = new UpdateRequest(updateRequestIndexName, "id2").doc(indexRequest2).docAsUpsert(true);
        // this test only covers the mechanics that scripted bulk upserts will execute a default pipeline. However, in practice scripted
        // bulk upserts with a default pipeline are a bit surprising since the script executes AFTER the pipeline.
        UpdateRequest scriptedUpsert = new UpdateRequest(updateRequestIndexName, "id2").upsert(indexRequest3)
            .script(mockScript("1"))
            .scriptedUpsert(true);
        bulkRequest.add(upsertRequest).add(docAsUpsertRequest).add(scriptedUpsert);

        AtomicBoolean responseCalled = new AtomicBoolean(false);
        AtomicBoolean failureCalled = new AtomicBoolean(false);
        assertNull(indexRequest1.getPipeline());
        assertNull(indexRequest2.getPipeline());
        assertNull(indexRequest3.getPipeline());
        ActionTestUtils.execute(action, null, bulkRequest, ActionListener.wrap(response -> {
            BulkItemResponse itemResponse = response.iterator().next();
            assertThat(itemResponse.getFailure().getMessage(), containsString("fake exception"));
            responseCalled.set(true);
        }, e -> {
            assertThat(e, sameInstance(exception));
            failureCalled.set(true);
        }));

        // check failure works, and passes through to the listener
        assertFalse(action.isExecuted); // haven't executed yet
        assertFalse(responseCalled.get());
        assertFalse(failureCalled.get());
        verify(ingestService).executeBulkRequest(
            eq(projectId),
            eq(bulkRequest.numberOfActions()),
            bulkDocsItr.capture(),
            any(),
            any(),
            any(),
            failureHandler.capture(),
            listener.capture()
        );
        assertEquals(indexRequest1.getPipeline(), "default_pipeline");
        assertEquals(indexRequest2.getPipeline(), "default_pipeline");
        assertEquals(indexRequest3.getPipeline(), "default_pipeline");
        listener.getValue().onFailure(exception);
        assertTrue(failureCalled.get());

        // now check success of the transport bulk action
        indexRequest1.setPipeline(IngestService.NOOP_PIPELINE_NAME); // this is done by the real pipeline execution service when processing
        indexRequest2.setPipeline(IngestService.NOOP_PIPELINE_NAME); // this is done by the real pipeline execution service when processing
        indexRequest3.setPipeline(IngestService.NOOP_PIPELINE_NAME); // this is done by the real pipeline execution service when processing
        listener.getValue().onResponse(null);
        assertTrue(action.isExecuted);
        assertFalse(responseCalled.get()); // listener would only be called by real index action, not our mocked one
        verifyNoMoreInteractions(transportService);
    }

    public void testDoExecuteCalledTwiceCorrectly() throws Exception {
        Exception exception = new Exception("fake exception");
        IndexRequest indexRequest = new IndexRequest("missing_index").id("id");
        indexRequest.setPipeline("testpipeline");
        indexRequest.source(Collections.emptyMap());
        AtomicBoolean responseCalled = new AtomicBoolean(false);
        AtomicBoolean failureCalled = new AtomicBoolean(false);
        action.needToCheck = true;
        action.indexCreated = false;
        ActionTestUtils.execute(
            singleItemBulkWriteAction,
            null,
            indexRequest,
            ActionListener.wrap(response -> responseCalled.set(true), e -> {
                assertThat(e, sameInstance(exception));
                failureCalled.set(true);
            })
        );

        // check failure works, and passes through to the listener
        assertFalse(action.isExecuted); // haven't executed yet
        assertFalse(action.indexCreated); // no index yet
        assertFalse(responseCalled.get());
        assertFalse(failureCalled.get());
        verify(ingestService).executeBulkRequest(
            eq(projectId),
            eq(1),
            bulkDocsItr.capture(),
            any(),
            any(),
            any(),
            failureHandler.capture(),
            listener.capture()
        );
        listener.getValue().onFailure(exception);
        assertFalse(action.indexCreated); // still no index yet, the ingest node failed.
        assertTrue(failureCalled.get());

        // now check success
        indexRequest.setPipeline(IngestService.NOOP_PIPELINE_NAME); // this is done by the real pipeline execution service when processing
        listener.getValue().onResponse(null);
        assertTrue(action.isExecuted);
        assertTrue(action.indexCreated); // now the index is created since we skipped the ingest node path.
        assertFalse(responseCalled.get()); // listener would only be called by real index action, not our mocked one
        verifyNoMoreInteractions(transportService);
    }

    public void testNotFindDefaultPipelineFromTemplateMatches() {
        Exception exception = new Exception("fake exception");
        IndexRequest indexRequest = new IndexRequest("missing_index").id("id");
        indexRequest.source(Collections.emptyMap());
        AtomicBoolean responseCalled = new AtomicBoolean(false);
        AtomicBoolean failureCalled = new AtomicBoolean(false);
        ActionTestUtils.execute(
            singleItemBulkWriteAction,
            null,
            indexRequest,
            ActionListener.wrap(response -> responseCalled.set(true), e -> {
                assertThat(e, sameInstance(exception));
                failureCalled.set(true);
            })
        );
        assertEquals(IngestService.NOOP_PIPELINE_NAME, indexRequest.getPipeline());
        verifyNoMoreInteractions(ingestService);

    }

    public void testFindDefaultPipelineFromTemplateMatch() {
        Exception exception = new Exception("fake exception");
        ClusterState state = clusterService.state();

        Map<String, IndexTemplateMetadata> templateMetadata = new HashMap<>();
        templateMetadata.put(
            "template1",
            IndexTemplateMetadata.builder("template1")
                .patterns(Arrays.asList("missing_index"))
                .order(1)
                .settings(Settings.builder().put(IndexSettings.DEFAULT_PIPELINE.getKey(), "pipeline1").build())
                .build()
        );
        templateMetadata.put(
            "template2",
            IndexTemplateMetadata.builder("template2")
                .patterns(Arrays.asList("missing_*"))
                .order(2)
                .settings(Settings.builder().put(IndexSettings.DEFAULT_PIPELINE.getKey(), "pipeline2").build())
                .build()
        );
        templateMetadata.put("template3", IndexTemplateMetadata.builder("template3").patterns(Arrays.asList("missing*")).order(3).build());
        templateMetadata.put(
            "template4",
            IndexTemplateMetadata.builder("template4")
                .patterns(Arrays.asList("nope"))
                .order(4)
                .settings(Settings.builder().put(IndexSettings.DEFAULT_PIPELINE.getKey(), "pipeline4").build())
                .build()
        );

        Metadata metadata = Metadata.builder().put(ProjectMetadata.builder(projectId).templates(templateMetadata)).build();
        when(state.metadata()).thenReturn(metadata);
        when(state.getMetadata()).thenReturn(metadata);

        IndexRequest indexRequest = new IndexRequest("missing_index").id("id");
        indexRequest.source(Collections.emptyMap());
        AtomicBoolean responseCalled = new AtomicBoolean(false);
        AtomicBoolean failureCalled = new AtomicBoolean(false);
        ActionTestUtils.execute(
            singleItemBulkWriteAction,
            null,
            indexRequest,
            ActionListener.wrap(response -> responseCalled.set(true), e -> {
                assertThat(e, sameInstance(exception));
                failureCalled.set(true);
            })
        );

        assertEquals("pipeline2", indexRequest.getPipeline());
        verify(ingestService).executeBulkRequest(
            eq(projectId),
            eq(1),
            bulkDocsItr.capture(),
            any(),
            any(),
            any(),
            failureHandler.capture(),
            listener.capture()
        );
    }

    public void testFindDefaultPipelineFromV2TemplateMatch() {
        Exception exception = new Exception("fake exception");

        ComposableIndexTemplate t1 = ComposableIndexTemplate.builder()
            .indexPatterns(Collections.singletonList("missing_*"))
            .template(new Template(Settings.builder().put(IndexSettings.DEFAULT_PIPELINE.getKey(), "pipeline2").build(), null, null))
            .build();

        ClusterState state = clusterService.state();
        Metadata metadata = Metadata.builder().put(ProjectMetadata.builder(projectId).put("my-template", t1)).build();
        when(state.metadata()).thenReturn(metadata);
        when(state.getMetadata()).thenReturn(metadata);

        IndexRequest indexRequest = new IndexRequest("missing_index").id("id");
        indexRequest.source(Collections.emptyMap());
        AtomicBoolean responseCalled = new AtomicBoolean(false);
        AtomicBoolean failureCalled = new AtomicBoolean(false);
        ActionTestUtils.execute(
            singleItemBulkWriteAction,
            null,
            indexRequest,
            ActionListener.wrap(response -> responseCalled.set(true), e -> {
                assertThat(e, sameInstance(exception));
                failureCalled.set(true);
            })
        );

        assertEquals("pipeline2", indexRequest.getPipeline());
        verify(ingestService).executeBulkRequest(
            eq(projectId),
            eq(1),
            bulkDocsItr.capture(),
            any(),
            any(),
            any(),
            failureHandler.capture(),
            listener.capture()
        );
    }

    public void testIngestCallbackExceptionHandled() throws Exception {
        BulkRequest bulkRequest = new BulkRequest();
        IndexRequest indexRequest1 = new IndexRequest("index");
        indexRequest1.source(Collections.emptyMap());
        indexRequest1.setPipeline("testpipeline");
        bulkRequest.add(indexRequest1);

        AtomicBoolean responseCalled = new AtomicBoolean(false);
        AtomicBoolean failureCalled = new AtomicBoolean(false);
        ActionTestUtils.execute(action, null, bulkRequest, ActionListener.wrap(response -> { responseCalled.set(true); }, e -> {
            failureCalled.set(true);
        }));

        // check failure works, and passes through to the listener
        assertFalse(action.isExecuted); // haven't executed yet
        assertFalse(responseCalled.get());
        assertFalse(failureCalled.get());
        verify(ingestService).executeBulkRequest(
            eq(projectId),
            eq(bulkRequest.numberOfActions()),
            bulkDocsItr.capture(),
            any(),
            any(),
            any(),
            failureHandler.capture(),
            listener.capture()
        );
        indexRequest1.autoGenerateId();
        listener.getValue().onResponse(null);

        // check failure passed through to the listener
        assertFalse(action.isExecuted);
        assertFalse(responseCalled.get());
        assertTrue(failureCalled.get());
    }

    private void validateDefaultPipeline(IndexRequest indexRequest) {
        Exception exception = new Exception("fake exception");
        indexRequest.source(Collections.emptyMap());
        AtomicBoolean responseCalled = new AtomicBoolean(false);
        AtomicBoolean failureCalled = new AtomicBoolean(false);
        assertNull(indexRequest.getPipeline());
        ActionTestUtils.execute(
            singleItemBulkWriteAction,
            null,
            indexRequest,
            ActionListener.wrap(response -> { responseCalled.set(true); }, e -> {
                assertThat(e, sameInstance(exception));
                failureCalled.set(true);
            })
        );

        // check failure works, and passes through to the listener
        assertFalse(action.isExecuted); // haven't executed yet
        assertFalse(responseCalled.get());
        assertFalse(failureCalled.get());
        verify(ingestService).executeBulkRequest(
            eq(projectId),
            eq(1),
            bulkDocsItr.capture(),
            any(),
            any(),
            any(),
            failureHandler.capture(),
            listener.capture()
        );
        assertEquals(indexRequest.getPipeline(), "default_pipeline");
        listener.getValue().onFailure(exception);
        assertTrue(failureCalled.get());

        // now check success
        indexRequest.setPipeline(IngestService.NOOP_PIPELINE_NAME); // this is done by the real pipeline execution service when processing
        listener.getValue().onResponse(null);
        assertTrue(action.isExecuted);
        assertFalse(responseCalled.get()); // listener would only be called by real index action, not our mocked one
        verifyNoMoreInteractions(transportService);
    }
}<|MERGE_RESOLUTION|>--- conflicted
+++ resolved
@@ -174,11 +174,7 @@
                         return DataStream.DATA_STREAM_FAILURE_STORE_FEATURE.equals(feature);
                     }
                 },
-<<<<<<< HEAD
-                mock(SamplingService.class)
-=======
                 initializeSamplingService()
->>>>>>> 342cbefb
             );
         }
 

/*
 * Licensed to Elasticsearch under one or more contributor
 * license agreements. See the NOTICE file distributed with
 * this work for additional information regarding copyright
 * ownership. Elasticsearch licenses this file to you under
 * the Apache License, Version 2.0 (the "License"); you may
 * not use this file except in compliance with the License.
 * You may obtain a copy of the License at
 *
 *    http://www.apache.org/licenses/LICENSE-2.0
 *
 * Unless required by applicable law or agreed to in writing,
 * software distributed under the License is distributed on an
 * "AS IS" BASIS, WITHOUT WARRANTIES OR CONDITIONS OF ANY
 * KIND, either express or implied.  See the License for the
 * specific language governing permissions and limitations
 * under the License.
 */

package org.elasticsearch.action.bulk;

import org.elasticsearch.Version;
import org.elasticsearch.action.ActionListener;
import org.elasticsearch.action.DocWriteRequest;
import org.elasticsearch.action.admin.indices.create.CreateIndexResponse;
import org.elasticsearch.action.index.IndexAction;
import org.elasticsearch.action.index.IndexRequest;
import org.elasticsearch.action.index.IndexResponse;
import org.elasticsearch.action.support.ActionFilters;
import org.elasticsearch.action.support.ActionTestUtils;
import org.elasticsearch.action.support.AutoCreateIndex;
import org.elasticsearch.action.update.UpdateRequest;
import org.elasticsearch.cluster.ClusterChangedEvent;
import org.elasticsearch.cluster.ClusterState;
import org.elasticsearch.cluster.ClusterStateApplier;
import org.elasticsearch.cluster.metadata.AliasMetadata;
import org.elasticsearch.cluster.metadata.IndexMetadata;
import org.elasticsearch.cluster.metadata.IndexNameExpressionResolver;
import org.elasticsearch.cluster.metadata.IndexTemplateMetadata;
import org.elasticsearch.cluster.metadata.ComposableIndexTemplate;
import org.elasticsearch.cluster.metadata.Metadata;
import org.elasticsearch.cluster.metadata.Template;
import org.elasticsearch.cluster.node.DiscoveryNode;
import org.elasticsearch.cluster.node.DiscoveryNodes;
import org.elasticsearch.cluster.service.ClusterService;
import org.elasticsearch.common.Nullable;
import org.elasticsearch.common.collect.ImmutableOpenMap;
import org.elasticsearch.common.settings.ClusterSettings;
import org.elasticsearch.common.settings.Settings;
import org.elasticsearch.common.unit.TimeValue;
import org.elasticsearch.common.util.concurrent.AtomicArray;
import org.elasticsearch.common.util.concurrent.EsExecutors;
import org.elasticsearch.common.util.concurrent.ThreadContext;
import org.elasticsearch.index.IndexNotFoundException;
import org.elasticsearch.index.IndexSettings;
import org.elasticsearch.index.IndexingPressure;
import org.elasticsearch.indices.SystemIndices;
import org.elasticsearch.ingest.IngestService;
import org.elasticsearch.tasks.Task;
import org.elasticsearch.test.ESTestCase;
import org.elasticsearch.test.VersionUtils;
import org.elasticsearch.threadpool.ThreadPool;
import org.elasticsearch.threadpool.ThreadPool.Names;
import org.elasticsearch.transport.TransportResponseHandler;
import org.elasticsearch.transport.TransportService;
import org.junit.Before;
import org.mockito.ArgumentCaptor;
import org.mockito.Captor;
import org.mockito.MockitoAnnotations;

import java.util.Arrays;
import java.util.Collections;
import java.util.Iterator;
import java.util.Map;
import java.util.concurrent.ExecutorService;
import java.util.concurrent.atomic.AtomicBoolean;
import java.util.function.BiConsumer;

import static org.hamcrest.Matchers.containsString;
import static org.hamcrest.Matchers.sameInstance;
import static org.mockito.Matchers.any;
import static org.mockito.Matchers.anyInt;
import static org.mockito.Matchers.anyString;
import static org.mockito.Matchers.eq;
import static org.mockito.Mockito.doAnswer;
import static org.mockito.Mockito.mock;
import static org.mockito.Mockito.never;
import static org.mockito.Mockito.reset;
import static org.mockito.Mockito.verify;
import static org.mockito.Mockito.verifyZeroInteractions;
import static org.mockito.Mockito.when;

public class TransportBulkActionIngestTests extends ESTestCase {

    /**
     * Index for which mock settings contain a default pipeline.
     */
    private static final String WITH_DEFAULT_PIPELINE = "index_with_default_pipeline";
    private static final String WITH_DEFAULT_PIPELINE_ALIAS = "alias_for_index_with_default_pipeline";

    private static final Settings SETTINGS =
        Settings.builder().put(AutoCreateIndex.AUTO_CREATE_INDEX_SETTING.getKey(), true).build();

    private static final Thread DUMMY_WRITE_THREAD = new Thread(ThreadPool.Names.WRITE);

    /** Services needed by bulk action */
    TransportService transportService;
    ClusterService clusterService;
    IngestService ingestService;
    ThreadPool threadPool;

    /** Arguments to callbacks we want to capture, but which require generics, so we must use @Captor */
    @Captor
    ArgumentCaptor<BiConsumer<Integer, Exception>> failureHandler;
    @Captor
    ArgumentCaptor<BiConsumer<Thread, Exception>> completionHandler;
    @Captor
    ArgumentCaptor<TransportResponseHandler<BulkResponse>> remoteResponseHandler;
    @Captor
    ArgumentCaptor<Iterable<DocWriteRequest<?>>> bulkDocsItr;

    /** The actual action we want to test, with real indexing mocked */
    TestTransportBulkAction action;

    /** Single item bulk write action that wraps index requests */
    TestSingleItemBulkWriteAction singleItemBulkWriteAction;

    /** True if the next call to the index action should act as an ingest node */
    boolean localIngest;

    /** The nodes that forwarded index requests should be cycled through. */
    DiscoveryNodes nodes;
    DiscoveryNode remoteNode1;
    DiscoveryNode remoteNode2;

    /** A subclass of the real bulk action to allow skipping real bulk indexing, and marking when it would have happened. */
    class TestTransportBulkAction extends TransportBulkAction {
        boolean isExecuted = false; // set when the "real" bulk execution happens

        boolean needToCheck; // pluggable return value for `needToCheck`

        boolean indexCreated = true; // If set to false, will be set to true by call to createIndex

        TestTransportBulkAction() {
            super(threadPool, transportService, clusterService, ingestService,
                null, new ActionFilters(Collections.emptySet()), null,
                new AutoCreateIndex(
                    SETTINGS, new ClusterSettings(SETTINGS, ClusterSettings.BUILT_IN_CLUSTER_SETTINGS),
<<<<<<< HEAD
                    new IndexNameExpressionResolver(new ThreadContext(Settings.EMPTY))
                ), new IndexingPressure(SETTINGS)
=======
                    new IndexNameExpressionResolver()
                ), new IndexingPressure(SETTINGS), new SystemIndices(Map.of())
>>>>>>> 755f9acc
            );
        }
        @Override
        protected boolean needToCheck() {
            return needToCheck;
        }
        @Override
        void executeBulk(Task task, final BulkRequest bulkRequest, final long startTimeNanos, final ActionListener<BulkResponse> listener,
                final AtomicArray<BulkItemResponse> responses, Map<String, IndexNotFoundException> indicesThatCannotBeCreated) {
            assertTrue(indexCreated);
            isExecuted = true;
        }

        @Override
        void createIndex(String index, TimeValue timeout, Version minNodeVersion, ActionListener<CreateIndexResponse> listener) {
            indexCreated = true;
            listener.onResponse(null);
        }
    }

    class TestSingleItemBulkWriteAction extends TransportSingleItemBulkWriteAction<IndexRequest, IndexResponse> {

        TestSingleItemBulkWriteAction(TestTransportBulkAction bulkAction) {
            super(IndexAction.NAME, TransportBulkActionIngestTests.this.transportService,
                    new ActionFilters(Collections.emptySet()), IndexRequest::new, bulkAction);
        }
    }

    @Before
    public void setupAction() {
        // initialize captors, which must be members to use @Capture because of generics
        threadPool = mock(ThreadPool.class);
        final ExecutorService direct = EsExecutors.newDirectExecutorService();
        when(threadPool.executor(anyString())).thenReturn(direct);
        MockitoAnnotations.initMocks(this);
        // setup services that will be called by action
        transportService = mock(TransportService.class);
        clusterService = mock(ClusterService.class);
        localIngest = true;
        // setup nodes for local and remote
        DiscoveryNode localNode = mock(DiscoveryNode.class);
        when(localNode.isIngestNode()).thenAnswer(stub -> localIngest);
        when(clusterService.localNode()).thenReturn(localNode);
        remoteNode1 = mock(DiscoveryNode.class);
        remoteNode2 = mock(DiscoveryNode.class);
        nodes = mock(DiscoveryNodes.class);
        ImmutableOpenMap<String, DiscoveryNode> ingestNodes = ImmutableOpenMap.<String, DiscoveryNode>builder(2)
            .fPut("node1", remoteNode1).fPut("node2", remoteNode2).build();
        when(nodes.getIngestNodes()).thenReturn(ingestNodes);
        when(nodes.getMinNodeVersion()).thenReturn(VersionUtils.randomCompatibleVersion(random(), Version.CURRENT));
        ClusterState state = mock(ClusterState.class);
        when(state.getNodes()).thenReturn(nodes);
        Metadata metadata = Metadata.builder().indices(ImmutableOpenMap.<String, IndexMetadata>builder()
            .putAll(
                Map.of(
                    WITH_DEFAULT_PIPELINE,
                    IndexMetadata.builder(WITH_DEFAULT_PIPELINE).settings(
                        settings(Version.CURRENT).put(IndexSettings.DEFAULT_PIPELINE.getKey(), "default_pipeline")
                            .build()
                    ).putAlias(AliasMetadata.builder(WITH_DEFAULT_PIPELINE_ALIAS).build()).numberOfShards(1).numberOfReplicas(1).build(),
                    ".system",
                    IndexMetadata.builder(".system").settings(settings(Version.CURRENT))
                        .system(true).numberOfShards(1).numberOfReplicas(0).build()
                )).build()).build();
        when(state.getMetadata()).thenReturn(metadata);
        when(state.metadata()).thenReturn(metadata);
        when(clusterService.state()).thenReturn(state);
        doAnswer(invocation -> {
            ClusterChangedEvent event = mock(ClusterChangedEvent.class);
            when(event.state()).thenReturn(state);
            ((ClusterStateApplier)invocation.getArguments()[0]).applyClusterState(event);
            return null;
        }).when(clusterService).addStateApplier(any(ClusterStateApplier.class));
        // setup the mocked ingest service for capturing calls
        ingestService = mock(IngestService.class);
        action = new TestTransportBulkAction();
        singleItemBulkWriteAction = new TestSingleItemBulkWriteAction(action);
        reset(transportService); // call on construction of action
    }

    public void testIngestSkipped() throws Exception {
        BulkRequest bulkRequest = new BulkRequest();
        IndexRequest indexRequest = new IndexRequest("index").id("id");
        indexRequest.source(Collections.emptyMap());
        bulkRequest.add(indexRequest);
        ActionTestUtils.execute(action, null, bulkRequest, ActionListener.wrap(response -> {}, exception -> {
            throw new AssertionError(exception);
        }));
        assertTrue(action.isExecuted);
        verifyZeroInteractions(ingestService);
    }

    public void testSingleItemBulkActionIngestSkipped() throws Exception {
        IndexRequest indexRequest = new IndexRequest("index").id("id");
        indexRequest.source(Collections.emptyMap());
        ActionTestUtils.execute(singleItemBulkWriteAction, null, indexRequest, ActionListener.wrap(response -> {}, exception -> {
            throw new AssertionError(exception);
        }));
        assertTrue(action.isExecuted);
        verifyZeroInteractions(ingestService);
    }

    public void testIngestLocal() throws Exception {
        Exception exception = new Exception("fake exception");
        BulkRequest bulkRequest = new BulkRequest();
        IndexRequest indexRequest1 = new IndexRequest("index").id("id");
        indexRequest1.source(Collections.emptyMap());
        indexRequest1.setPipeline("testpipeline");
        IndexRequest indexRequest2 = new IndexRequest("index").id("id");
        indexRequest2.source(Collections.emptyMap());
        indexRequest2.setPipeline("testpipeline");
        bulkRequest.add(indexRequest1);
        bulkRequest.add(indexRequest2);

        AtomicBoolean responseCalled = new AtomicBoolean(false);
        AtomicBoolean failureCalled = new AtomicBoolean(false);
        ActionTestUtils.execute(action, null, bulkRequest, ActionListener.wrap(
            response -> {
                BulkItemResponse itemResponse = response.iterator().next();
                assertThat(itemResponse.getFailure().getMessage(), containsString("fake exception"));
                responseCalled.set(true);
            },
            e -> {
                assertThat(e, sameInstance(exception));
                failureCalled.set(true);
            }));

        // check failure works, and passes through to the listener
        assertFalse(action.isExecuted); // haven't executed yet
        assertFalse(responseCalled.get());
        assertFalse(failureCalled.get());
        verify(ingestService).executeBulkRequest(eq(bulkRequest.numberOfActions()), bulkDocsItr.capture(),
            failureHandler.capture(), completionHandler.capture(), any(), eq(Names.WRITE));
        completionHandler.getValue().accept(null, exception);
        assertTrue(failureCalled.get());

        // now check success
        Iterator<DocWriteRequest<?>> req = bulkDocsItr.getValue().iterator();
        failureHandler.getValue().accept(0, exception); // have an exception for our one index request
        indexRequest2.setPipeline(IngestService.NOOP_PIPELINE_NAME); // this is done by the real pipeline execution service when processing
        completionHandler.getValue().accept(DUMMY_WRITE_THREAD, null);
        assertTrue(action.isExecuted);
        assertFalse(responseCalled.get()); // listener would only be called by real index action, not our mocked one
        verifyZeroInteractions(transportService);
    }

    public void testSingleItemBulkActionIngestLocal() throws Exception {
        Exception exception = new Exception("fake exception");
        IndexRequest indexRequest = new IndexRequest("index").id("id");
        indexRequest.source(Collections.emptyMap());
        indexRequest.setPipeline("testpipeline");
        AtomicBoolean responseCalled = new AtomicBoolean(false);
        AtomicBoolean failureCalled = new AtomicBoolean(false);
        ActionTestUtils.execute(singleItemBulkWriteAction, null, indexRequest, ActionListener.wrap(
                response -> {
                    responseCalled.set(true);
                },
                e -> {
                    assertThat(e, sameInstance(exception));
                    failureCalled.set(true);
                }));

        // check failure works, and passes through to the listener
        assertFalse(action.isExecuted); // haven't executed yet
        assertFalse(responseCalled.get());
        assertFalse(failureCalled.get());
        verify(ingestService).executeBulkRequest(eq(1), bulkDocsItr.capture(), failureHandler.capture(),
            completionHandler.capture(), any(), eq(Names.WRITE));
        completionHandler.getValue().accept(null, exception);
        assertTrue(failureCalled.get());

        // now check success
        indexRequest.setPipeline(IngestService.NOOP_PIPELINE_NAME); // this is done by the real pipeline execution service when processing
        completionHandler.getValue().accept(DUMMY_WRITE_THREAD, null);
        assertTrue(action.isExecuted);
        assertFalse(responseCalled.get()); // listener would only be called by real index action, not our mocked one
        verifyZeroInteractions(transportService);
    }

    public void testIngestSystemLocal() throws Exception {
        Exception exception = new Exception("fake exception");
        BulkRequest bulkRequest = new BulkRequest();
        IndexRequest indexRequest1 = new IndexRequest(".system").id("id");
        indexRequest1.source(Collections.emptyMap());
        indexRequest1.setPipeline("testpipeline");
        IndexRequest indexRequest2 = new IndexRequest(".system").id("id");
        indexRequest2.source(Collections.emptyMap());
        indexRequest2.setPipeline("testpipeline");
        bulkRequest.add(indexRequest1);
        bulkRequest.add(indexRequest2);

        AtomicBoolean responseCalled = new AtomicBoolean(false);
        AtomicBoolean failureCalled = new AtomicBoolean(false);
        ActionTestUtils.execute(action, null, bulkRequest, ActionListener.wrap(
            response -> {
                BulkItemResponse itemResponse = response.iterator().next();
                assertThat(itemResponse.getFailure().getMessage(), containsString("fake exception"));
                responseCalled.set(true);
            },
            e -> {
                assertThat(e, sameInstance(exception));
                failureCalled.set(true);
            }));

        // check failure works, and passes through to the listener
        assertFalse(action.isExecuted); // haven't executed yet
        assertFalse(responseCalled.get());
        assertFalse(failureCalled.get());
        verify(ingestService).executeBulkRequest(eq(bulkRequest.numberOfActions()), bulkDocsItr.capture(),
            failureHandler.capture(), completionHandler.capture(), any(), eq(Names.SYSTEM_WRITE));
        completionHandler.getValue().accept(null, exception);
        assertTrue(failureCalled.get());

        // now check success
        Iterator<DocWriteRequest<?>> req = bulkDocsItr.getValue().iterator();
        failureHandler.getValue().accept(0, exception); // have an exception for our one index request
        indexRequest2.setPipeline(IngestService.NOOP_PIPELINE_NAME); // this is done by the real pipeline execution service when processing
        completionHandler.getValue().accept(DUMMY_WRITE_THREAD, null);
        assertTrue(action.isExecuted);
        assertFalse(responseCalled.get()); // listener would only be called by real index action, not our mocked one
        verifyZeroInteractions(transportService);
    }

    public void testIngestForward() throws Exception {
        localIngest = false;
        BulkRequest bulkRequest = new BulkRequest();
        IndexRequest indexRequest = new IndexRequest("index").id("id");
        indexRequest.source(Collections.emptyMap());
        indexRequest.setPipeline("testpipeline");
        bulkRequest.add(indexRequest);
        BulkResponse bulkResponse = mock(BulkResponse.class);
        AtomicBoolean responseCalled = new AtomicBoolean(false);
        ActionListener<BulkResponse> listener = ActionListener.wrap(
            response -> {
                responseCalled.set(true);
                assertSame(bulkResponse, response);
            },
            e -> {
                throw new AssertionError(e);
            });
        ActionTestUtils.execute(action, null, bulkRequest, listener);

        // should not have executed ingest locally
        verify(ingestService, never()).executeBulkRequest(anyInt(), any(), any(), any(), any(), any());
        // but instead should have sent to a remote node with the transport service
        ArgumentCaptor<DiscoveryNode> node = ArgumentCaptor.forClass(DiscoveryNode.class);
        verify(transportService).sendRequest(node.capture(), eq(BulkAction.NAME), any(), remoteResponseHandler.capture());
        boolean usedNode1 = node.getValue() == remoteNode1; // make sure we used one of the nodes
        if (usedNode1 == false) {
            assertSame(remoteNode2, node.getValue());
        }
        assertFalse(action.isExecuted); // no local index execution
        assertFalse(responseCalled.get()); // listener not called yet

        remoteResponseHandler.getValue().handleResponse(bulkResponse); // call the listener for the remote node
        assertTrue(responseCalled.get()); // now the listener we passed should have been delegated to by the remote listener
        assertFalse(action.isExecuted); // still no local index execution

        // now make sure ingest nodes are rotated through with a subsequent request
        reset(transportService);
        ActionTestUtils.execute(action, null, bulkRequest, listener);
        verify(transportService).sendRequest(node.capture(), eq(BulkAction.NAME), any(), remoteResponseHandler.capture());
        if (usedNode1) {
            assertSame(remoteNode2, node.getValue());
        } else {
            assertSame(remoteNode1, node.getValue());
        }
    }

    public void testSingleItemBulkActionIngestForward() throws Exception {
        localIngest = false;
        IndexRequest indexRequest = new IndexRequest("index").id("id");
        indexRequest.source(Collections.emptyMap());
        indexRequest.setPipeline("testpipeline");
        IndexResponse indexResponse = mock(IndexResponse.class);
        AtomicBoolean responseCalled = new AtomicBoolean(false);
        ActionListener<IndexResponse> listener = ActionListener.wrap(
                response -> {
                    responseCalled.set(true);
                    assertSame(indexResponse, response);
                },
                e -> {
                    throw new AssertionError(e);
                });
        ActionTestUtils.execute(singleItemBulkWriteAction, null, indexRequest, listener);

        // should not have executed ingest locally
        verify(ingestService, never()).executeBulkRequest(anyInt(), any(), any(), any(), any(), any());
        // but instead should have sent to a remote node with the transport service
        ArgumentCaptor<DiscoveryNode> node = ArgumentCaptor.forClass(DiscoveryNode.class);
        verify(transportService).sendRequest(node.capture(), eq(BulkAction.NAME), any(), remoteResponseHandler.capture());
        boolean usedNode1 = node.getValue() == remoteNode1; // make sure we used one of the nodes
        if (usedNode1 == false) {
            assertSame(remoteNode2, node.getValue());
        }
        assertFalse(action.isExecuted); // no local index execution
        assertFalse(responseCalled.get()); // listener not called yet

        BulkItemResponse itemResponse = new BulkItemResponse(0, DocWriteRequest.OpType.CREATE, indexResponse);
        BulkItemResponse[] bulkItemResponses = new BulkItemResponse[1];
        bulkItemResponses[0] = itemResponse;
        remoteResponseHandler.getValue().handleResponse(new BulkResponse(bulkItemResponses, 0)); // call the listener for the remote node
        assertTrue(responseCalled.get()); // now the listener we passed should have been delegated to by the remote listener
        assertFalse(action.isExecuted); // still no local index execution

        // now make sure ingest nodes are rotated through with a subsequent request
        reset(transportService);
        ActionTestUtils.execute(singleItemBulkWriteAction, null, indexRequest, listener);
        verify(transportService).sendRequest(node.capture(), eq(BulkAction.NAME), any(), remoteResponseHandler.capture());
        if (usedNode1) {
            assertSame(remoteNode2, node.getValue());
        } else {
            assertSame(remoteNode1, node.getValue());
        }
    }

    public void testUseDefaultPipeline() throws Exception {
        validateDefaultPipeline(new IndexRequest(WITH_DEFAULT_PIPELINE).id("id"));
    }

    public void testUseDefaultPipelineWithAlias() throws Exception {
        validateDefaultPipeline(new IndexRequest(WITH_DEFAULT_PIPELINE_ALIAS).id("id"));
    }

    public void testUseDefaultPipelineWithBulkUpsert() throws Exception {
        String indexRequestName = randomFrom(new String[]{null, WITH_DEFAULT_PIPELINE, WITH_DEFAULT_PIPELINE_ALIAS});
        validatePipelineWithBulkUpsert(indexRequestName, WITH_DEFAULT_PIPELINE);
    }

    public void testUseDefaultPipelineWithBulkUpsertWithAlias() throws Exception {
        String indexRequestName = randomFrom(new String[]{null, WITH_DEFAULT_PIPELINE, WITH_DEFAULT_PIPELINE_ALIAS});
        validatePipelineWithBulkUpsert(indexRequestName, WITH_DEFAULT_PIPELINE_ALIAS);
    }

    private void validatePipelineWithBulkUpsert(@Nullable String indexRequestIndexName, String updateRequestIndexName) throws Exception {
        Exception exception = new Exception("fake exception");
        BulkRequest bulkRequest = new BulkRequest();
        IndexRequest indexRequest1 = new IndexRequest(indexRequestIndexName).id("id1").source(Collections.emptyMap());
        IndexRequest indexRequest2 = new IndexRequest(indexRequestIndexName).id("id2").source(Collections.emptyMap());
        IndexRequest indexRequest3 = new IndexRequest(indexRequestIndexName).id("id3").source(Collections.emptyMap());
        UpdateRequest upsertRequest = new UpdateRequest(updateRequestIndexName, "id1")
            .upsert(indexRequest1).script(mockScript("1"));
        UpdateRequest docAsUpsertRequest = new UpdateRequest(updateRequestIndexName, "id2")
            .doc(indexRequest2).docAsUpsert(true);
        // this test only covers the mechanics that scripted bulk upserts will execute a default pipeline. However, in practice scripted
        // bulk upserts with a default pipeline are a bit surprising since the script executes AFTER the pipeline.
        UpdateRequest scriptedUpsert = new UpdateRequest(updateRequestIndexName, "id2")
            .upsert(indexRequest3).script(mockScript("1"))
            .scriptedUpsert(true);
        bulkRequest.add(upsertRequest).add(docAsUpsertRequest).add(scriptedUpsert);

        AtomicBoolean responseCalled = new AtomicBoolean(false);
        AtomicBoolean failureCalled = new AtomicBoolean(false);
        assertNull(indexRequest1.getPipeline());
        assertNull(indexRequest2.getPipeline());
        assertNull(indexRequest3.getPipeline());
        ActionTestUtils.execute(action, null, bulkRequest, ActionListener.wrap(
            response -> {
                BulkItemResponse itemResponse = response.iterator().next();
                assertThat(itemResponse.getFailure().getMessage(), containsString("fake exception"));
                responseCalled.set(true);
            },
            e -> {
                assertThat(e, sameInstance(exception));
                failureCalled.set(true);
            }));

        // check failure works, and passes through to the listener
        assertFalse(action.isExecuted); // haven't executed yet
        assertFalse(responseCalled.get());
        assertFalse(failureCalled.get());
        verify(ingestService).executeBulkRequest(eq(bulkRequest.numberOfActions()), bulkDocsItr.capture(),
            failureHandler.capture(), completionHandler.capture(), any(), eq(Names.WRITE));
        assertEquals(indexRequest1.getPipeline(), "default_pipeline");
        assertEquals(indexRequest2.getPipeline(), "default_pipeline");
        assertEquals(indexRequest3.getPipeline(), "default_pipeline");
        completionHandler.getValue().accept(null, exception);
        assertTrue(failureCalled.get());

        // now check success of the transport bulk action
        indexRequest1.setPipeline(IngestService.NOOP_PIPELINE_NAME); // this is done by the real pipeline execution service when processing
        indexRequest2.setPipeline(IngestService.NOOP_PIPELINE_NAME); // this is done by the real pipeline execution service when processing
        indexRequest3.setPipeline(IngestService.NOOP_PIPELINE_NAME); // this is done by the real pipeline execution service when processing
        completionHandler.getValue().accept(DUMMY_WRITE_THREAD, null);
        assertTrue(action.isExecuted);
        assertFalse(responseCalled.get()); // listener would only be called by real index action, not our mocked one
        verifyZeroInteractions(transportService);
    }

    public void testDoExecuteCalledTwiceCorrectly() throws Exception {
        Exception exception = new Exception("fake exception");
        IndexRequest indexRequest = new IndexRequest("missing_index").id("id");
        indexRequest.setPipeline("testpipeline");
        indexRequest.source(Collections.emptyMap());
        AtomicBoolean responseCalled = new AtomicBoolean(false);
        AtomicBoolean failureCalled = new AtomicBoolean(false);
        action.needToCheck = true;
        action.indexCreated = false;
        ActionTestUtils.execute(singleItemBulkWriteAction, null, indexRequest, ActionListener.wrap(
            response -> responseCalled.set(true),
            e -> {
                assertThat(e, sameInstance(exception));
                failureCalled.set(true);
            }));

        // check failure works, and passes through to the listener
        assertFalse(action.isExecuted); // haven't executed yet
        assertFalse(action.indexCreated); // no index yet
        assertFalse(responseCalled.get());
        assertFalse(failureCalled.get());
        verify(ingestService).executeBulkRequest(eq(1), bulkDocsItr.capture(), failureHandler.capture(),
            completionHandler.capture(), any(), eq(Names.WRITE));
        completionHandler.getValue().accept(null, exception);
        assertFalse(action.indexCreated); // still no index yet, the ingest node failed.
        assertTrue(failureCalled.get());

        // now check success
        indexRequest.setPipeline(IngestService.NOOP_PIPELINE_NAME); // this is done by the real pipeline execution service when processing
        completionHandler.getValue().accept(DUMMY_WRITE_THREAD, null);
        assertTrue(action.isExecuted);
        assertTrue(action.indexCreated); // now the index is created since we skipped the ingest node path.
        assertFalse(responseCalled.get()); // listener would only be called by real index action, not our mocked one
        verifyZeroInteractions(transportService);
    }

    public void testNotFindDefaultPipelineFromTemplateMatches(){
        Exception exception = new Exception("fake exception");
        IndexRequest indexRequest = new IndexRequest("missing_index").id("id");
        indexRequest.source(Collections.emptyMap());
        AtomicBoolean responseCalled = new AtomicBoolean(false);
        AtomicBoolean failureCalled = new AtomicBoolean(false);
        ActionTestUtils.execute(singleItemBulkWriteAction, null, indexRequest, ActionListener.wrap(
            response -> responseCalled.set(true),
            e -> {
                assertThat(e, sameInstance(exception));
                failureCalled.set(true);
            }));
        assertEquals(IngestService.NOOP_PIPELINE_NAME, indexRequest.getPipeline());
        verifyZeroInteractions(ingestService);

    }

    public void testFindDefaultPipelineFromTemplateMatch(){
        Exception exception = new Exception("fake exception");
        ClusterState state = clusterService.state();

        ImmutableOpenMap.Builder<String, IndexTemplateMetadata> templateMetadataBuilder = ImmutableOpenMap.builder();
        templateMetadataBuilder.put("template1", IndexTemplateMetadata.builder("template1").patterns(Arrays.asList("missing_index"))
            .order(1).settings(Settings.builder().put(IndexSettings.DEFAULT_PIPELINE.getKey(), "pipeline1").build()).build());
        templateMetadataBuilder.put("template2", IndexTemplateMetadata.builder("template2").patterns(Arrays.asList("missing_*"))
            .order(2).settings(Settings.builder().put(IndexSettings.DEFAULT_PIPELINE.getKey(), "pipeline2").build()).build());
        templateMetadataBuilder.put("template3", IndexTemplateMetadata.builder("template3").patterns(Arrays.asList("missing*"))
            .order(3).build());
        templateMetadataBuilder.put("template4", IndexTemplateMetadata.builder("template4").patterns(Arrays.asList("nope"))
            .order(4).settings(Settings.builder().put(IndexSettings.DEFAULT_PIPELINE.getKey(), "pipeline4").build()).build());

        Metadata metadata = mock(Metadata.class);
        when(state.metadata()).thenReturn(metadata);
        when(state.getMetadata()).thenReturn(metadata);
        when(metadata.templates()).thenReturn(templateMetadataBuilder.build());
        when(metadata.getTemplates()).thenReturn(templateMetadataBuilder.build());
        when(metadata.indices()).thenReturn(ImmutableOpenMap.of());

        IndexRequest indexRequest = new IndexRequest("missing_index").id("id");
        indexRequest.source(Collections.emptyMap());
        AtomicBoolean responseCalled = new AtomicBoolean(false);
        AtomicBoolean failureCalled = new AtomicBoolean(false);
        ActionTestUtils.execute(singleItemBulkWriteAction, null, indexRequest, ActionListener.wrap(
            response -> responseCalled.set(true),
            e -> {
                assertThat(e, sameInstance(exception));
                failureCalled.set(true);
            }));

        assertEquals("pipeline2", indexRequest.getPipeline());
        verify(ingestService).executeBulkRequest(eq(1), bulkDocsItr.capture(), failureHandler.capture(),
            completionHandler.capture(), any(), eq(Names.WRITE));
    }

    public void testFindDefaultPipelineFromV2TemplateMatch() {
        Exception exception = new Exception("fake exception");

        ComposableIndexTemplate t1 = new ComposableIndexTemplate(Collections.singletonList("missing_*"),
            new Template(Settings.builder().put(IndexSettings.DEFAULT_PIPELINE.getKey(), "pipeline2").build(), null, null),
            null, null, null, null, null);

        ClusterState state = clusterService.state();
        Metadata metadata = Metadata.builder()
            .put("my-template", t1)
            .build();
        when(state.metadata()).thenReturn(metadata);
        when(state.getMetadata()).thenReturn(metadata);

        IndexRequest indexRequest = new IndexRequest("missing_index").id("id");
        indexRequest.source(Collections.emptyMap());
        AtomicBoolean responseCalled = new AtomicBoolean(false);
        AtomicBoolean failureCalled = new AtomicBoolean(false);
        ActionTestUtils.execute(singleItemBulkWriteAction, null, indexRequest, ActionListener.wrap(
            response -> responseCalled.set(true),
            e -> {
                assertThat(e, sameInstance(exception));
                failureCalled.set(true);
            }));

        assertEquals("pipeline2", indexRequest.getPipeline());
        verify(ingestService).executeBulkRequest(eq(1), bulkDocsItr.capture(), failureHandler.capture(),
            completionHandler.capture(), any(), eq(Names.WRITE));
    }

    private void validateDefaultPipeline(IndexRequest indexRequest) {
        Exception exception = new Exception("fake exception");
        indexRequest.source(Collections.emptyMap());
        AtomicBoolean responseCalled = new AtomicBoolean(false);
        AtomicBoolean failureCalled = new AtomicBoolean(false);
        assertNull(indexRequest.getPipeline());
        ActionTestUtils.execute(singleItemBulkWriteAction, null, indexRequest, ActionListener.wrap(
            response -> {
                responseCalled.set(true);
            },
            e -> {
                assertThat(e, sameInstance(exception));
                failureCalled.set(true);
            }));

        // check failure works, and passes through to the listener
        assertFalse(action.isExecuted); // haven't executed yet
        assertFalse(responseCalled.get());
        assertFalse(failureCalled.get());
        verify(ingestService).executeBulkRequest(eq(1), bulkDocsItr.capture(), failureHandler.capture(),
            completionHandler.capture(), any(), eq(Names.WRITE));
        assertEquals(indexRequest.getPipeline(), "default_pipeline");
        completionHandler.getValue().accept(null, exception);
        assertTrue(failureCalled.get());

        // now check success
        indexRequest.setPipeline(IngestService.NOOP_PIPELINE_NAME); // this is done by the real pipeline execution service when processing
        completionHandler.getValue().accept(DUMMY_WRITE_THREAD, null);
        assertTrue(action.isExecuted);
        assertFalse(responseCalled.get()); // listener would only be called by real index action, not our mocked one
        verifyZeroInteractions(transportService);
    }
}<|MERGE_RESOLUTION|>--- conflicted
+++ resolved
@@ -146,13 +146,8 @@
                 null, new ActionFilters(Collections.emptySet()), null,
                 new AutoCreateIndex(
                     SETTINGS, new ClusterSettings(SETTINGS, ClusterSettings.BUILT_IN_CLUSTER_SETTINGS),
-<<<<<<< HEAD
                     new IndexNameExpressionResolver(new ThreadContext(Settings.EMPTY))
-                ), new IndexingPressure(SETTINGS)
-=======
-                    new IndexNameExpressionResolver()
                 ), new IndexingPressure(SETTINGS), new SystemIndices(Map.of())
->>>>>>> 755f9acc
             );
         }
         @Override

/*
 * Copyright Elasticsearch B.V. and/or licensed to Elasticsearch B.V. under one
 * or more contributor license agreements. Licensed under the Elastic License
 * 2.0 and the Server Side Public License, v 1; you may not use this file except
 * in compliance with, at your election, the Elastic License 2.0 or the Server
 * Side Public License, v 1.
 */

package org.elasticsearch.action.fieldcaps;

import com.carrotsearch.hppc.ObjectIntHashMap;
import com.carrotsearch.hppc.ObjectIntMap;
import com.carrotsearch.hppc.cursors.IntCursor;
import com.carrotsearch.hppc.cursors.ObjectIntCursor;

import org.apache.logging.log4j.LogManager;
import org.apache.logging.log4j.Logger;
import org.apache.lucene.util.SetOnce;
import org.elasticsearch.Version;
import org.elasticsearch.action.OriginalIndices;
import org.elasticsearch.cluster.ClusterName;
import org.elasticsearch.cluster.ClusterState;
import org.elasticsearch.cluster.ESAllocationTestCase;
import org.elasticsearch.cluster.EmptyClusterInfoService;
import org.elasticsearch.cluster.metadata.IndexMetadata;
import org.elasticsearch.cluster.metadata.Metadata;
import org.elasticsearch.cluster.node.DiscoveryNode;
import org.elasticsearch.cluster.node.DiscoveryNodes;
import org.elasticsearch.cluster.routing.IndexRoutingTable;
import org.elasticsearch.cluster.routing.OperationRouting;
import org.elasticsearch.cluster.routing.RoutingTable;
import org.elasticsearch.cluster.routing.ShardRouting;
import org.elasticsearch.cluster.routing.allocation.allocator.BalancedShardsAllocator;
import org.elasticsearch.cluster.routing.allocation.decider.AllocationDecider;
import org.elasticsearch.cluster.routing.allocation.decider.AllocationDeciders;
import org.elasticsearch.cluster.routing.allocation.decider.EnableAllocationDecider;
import org.elasticsearch.cluster.routing.allocation.decider.ReplicaAfterPrimaryActiveAllocationDecider;
import org.elasticsearch.cluster.routing.allocation.decider.SameShardAllocationDecider;
import org.elasticsearch.cluster.service.ClusterService;
import org.elasticsearch.common.io.stream.NamedWriteableRegistry;
import org.elasticsearch.common.network.NetworkService;
import org.elasticsearch.common.settings.ClusterSettings;
import org.elasticsearch.common.settings.Settings;
import org.elasticsearch.common.util.PageCacheRecycler;
import org.elasticsearch.common.util.concurrent.AbstractRunnable;
import org.elasticsearch.common.util.concurrent.ConcurrentCollections;
import org.elasticsearch.common.util.set.Sets;
import org.elasticsearch.index.query.QueryBuilder;
import org.elasticsearch.index.query.RangeQueryBuilder;
import org.elasticsearch.index.shard.ShardId;
import org.elasticsearch.indices.breaker.NoneCircuitBreakerService;
import org.elasticsearch.tasks.Task;
import org.elasticsearch.tasks.TaskId;
import org.elasticsearch.test.gateway.TestGatewayAllocator;
import org.elasticsearch.threadpool.TestThreadPool;
import org.elasticsearch.threadpool.ThreadPool;
import org.elasticsearch.transport.TcpTransport;
import org.elasticsearch.transport.Transport;
import org.elasticsearch.transport.TransportInterceptor;
import org.elasticsearch.transport.TransportRequest;
import org.elasticsearch.transport.TransportRequestOptions;
import org.elasticsearch.transport.TransportResponse;
import org.elasticsearch.transport.TransportResponseHandler;
import org.elasticsearch.transport.TransportService;
import org.elasticsearch.transport.netty4.Netty4Transport;
import org.elasticsearch.transport.netty4.SharedGroupFactory;

import java.io.IOException;
import java.util.ArrayList;
import java.util.Collection;
import java.util.Collections;
import java.util.HashMap;
import java.util.HashSet;
import java.util.List;
import java.util.Map;
import java.util.Set;
import java.util.concurrent.CopyOnWriteArrayList;
import java.util.concurrent.CountDownLatch;
import java.util.concurrent.TimeUnit;
import java.util.concurrent.atomic.AtomicInteger;
import java.util.stream.Collectors;
import java.util.stream.IntStream;

import static org.elasticsearch.test.VersionUtils.randomVersion;
import static org.hamcrest.Matchers.anEmptyMap;
import static org.hamcrest.Matchers.equalTo;
import static org.hamcrest.Matchers.everyItem;
import static org.hamcrest.Matchers.greaterThan;
import static org.hamcrest.Matchers.hasSize;
import static org.hamcrest.Matchers.in;
import static org.hamcrest.Matchers.instanceOf;
import static org.hamcrest.Matchers.lessThan;
import static org.hamcrest.Matchers.not;
import static org.mockito.Mockito.mock;
import static org.mockito.Mockito.when;

/**
 * Besides the assertions in each test, the variants of {@link RequestDispatcher} are verified in
 * {@link RequestTracker#verifyAfterComplete()} after each test.
 */
public class RequestDispatcherTests extends ESAllocationTestCase {
    static final Logger logger = LogManager.getLogger(RequestDispatcherTests.class);

    public void testHappyCluster() throws Exception {
        final List<String> allIndices = IntStream.rangeClosed(1, 5).mapToObj(n -> "index_" + n).toList();
        final ClusterState clusterState;
        {
            DiscoveryNodes.Builder discoNodes = DiscoveryNodes.builder();
            int numNodes = randomIntBetween(1, 10);
            for (int i = 0; i < numNodes; i++) {
                discoNodes.add(newNode("node_" + i, randomVersion(random())));
            }
            Metadata.Builder metadata = Metadata.builder();
            for (String index : allIndices) {
                final Settings.Builder settings = Settings.builder()
                    .put(IndexMetadata.SETTING_NUMBER_OF_SHARDS, between(1, 10))
                    .put(IndexMetadata.SETTING_NUMBER_OF_REPLICAS, between(0, 2))
                    .put(IndexMetadata.SETTING_VERSION_CREATED, Version.CURRENT.minimumIndexCompatibilityVersion());
                metadata.put(IndexMetadata.builder(index).settings(settings));
            }
            clusterState = newClusterState(metadata.build(), discoNodes.build());
        }
        try (TestTransportService transportService = TestTransportService.newTestTransportService()) {
            final List<String> indices = randomSubsetOf(between(1, allIndices.size()), allIndices);
            logger.debug("--> test with indices {}", indices);
            final boolean withFilter = randomBoolean();
            final ResponseCollector responseCollector = new ResponseCollector();
            final RequestDispatcher dispatcher = new RequestDispatcher(
                mockClusterService(clusterState),
                transportService,
                newRandomParentTask(),
                randomFieldCapRequest(withFilter),
                OriginalIndices.NONE,
                randomNonNegativeLong(),
                indices.toArray(new String[0]),
                transportService.threadPool.executor(ThreadPool.Names.SEARCH_COORDINATION),
                responseCollector::addIndexResponse,
                responseCollector::addIndexFailure,
                responseCollector::onComplete
            );
            final RequestTracker requestTracker = new RequestTracker(dispatcher, clusterState.routingTable(), withFilter);
            transportService.requestTracker.set(requestTracker);
            dispatcher.execute();
            responseCollector.awaitCompletion();
            assertThat(responseCollector.responses.keySet(), equalTo(Sets.newHashSet(indices)));
            assertThat(responseCollector.failures, anEmptyMap());
            assertThat("Happy case should complete after one round", dispatcher.executionRound(), equalTo(1));
            for (NodeRequest nodeRequest : requestTracker.sentNodeRequests) {
                assertThat("All requests occur in round 0", nodeRequest.round, equalTo(0));
            }
            for (String index : indices) {
                final List<NodeRequest> nodeRequests = requestTracker.nodeRequests(index);
                if (withFilter) {
                    Set<ShardId> requestedShardIds = new HashSet<>();
                    for (NodeRequest nodeRequest : nodeRequests) {
                        for (ShardId shardId : nodeRequest.requestedShardIds(index)) {
                            assertTrue(requestedShardIds.add(shardId));
                        }
                    }
                    final Set<ShardId> assignedShardIds = clusterState.routingTable()
                        .index(index)
                        .randomAllActiveShardsIt()
                        .getShardRoutings()
                        .stream()
                        .map(ShardRouting::shardId)
                        .collect(Collectors.toSet());
                    assertThat(requestedShardIds, equalTo(assignedShardIds));
                } else {
                    assertThat("index " + index + " wasn't requested one time", nodeRequests, hasSize(1));
                }
            }
        }
    }

    public void testRetryThenOk() throws Exception {
        final List<String> allIndices = IntStream.rangeClosed(1, 5).mapToObj(n -> "index_" + n).toList();
        final ClusterState clusterState;
        {
            DiscoveryNodes.Builder discoNodes = DiscoveryNodes.builder();
            int numNodes = randomIntBetween(2, 10);
            for (int i = 0; i < numNodes; i++) {
                discoNodes.add(newNode("node_" + i, randomVersion(random())));
            }
            Metadata.Builder metadata = Metadata.builder();
            for (String index : allIndices) {
                final Settings.Builder settings = Settings.builder()
                    .put(IndexMetadata.SETTING_NUMBER_OF_SHARDS, between(1, 10))
                    .put(IndexMetadata.SETTING_NUMBER_OF_REPLICAS, between(1, 3))
                    .put(IndexMetadata.SETTING_VERSION_CREATED, Version.CURRENT.minimumIndexCompatibilityVersion());
                metadata.put(IndexMetadata.builder(index).settings(settings));
            }
            clusterState = newClusterState(metadata.build(), discoNodes.build());
        }
        try (TestTransportService transportService = TestTransportService.newTestTransportService()) {
            final List<String> indices = randomSubsetOf(between(1, allIndices.size()), allIndices);
            logger.debug("--> test with indices {}", indices);
            final boolean withFilter = randomBoolean();
            final ResponseCollector responseCollector = new ResponseCollector();
            final RequestDispatcher dispatcher = new RequestDispatcher(
                mockClusterService(clusterState),
                transportService,
                newRandomParentTask(),
                randomFieldCapRequest(withFilter),
                OriginalIndices.NONE,
                randomNonNegativeLong(),
                indices.toArray(new String[0]),
                transportService.threadPool.executor(ThreadPool.Names.SEARCH_COORDINATION),
                responseCollector::addIndexResponse,
                responseCollector::addIndexFailure,
                responseCollector::onComplete
            );
            final RequestTracker requestTracker = new RequestTracker(dispatcher, clusterState.routingTable(), withFilter);
            transportService.requestTracker.set(requestTracker);

            final Map<String, Integer> maxFailedRounds = new HashMap<>();
            for (String index : randomSubsetOf(between(1, indices.size()), indices)) {
                maxFailedRounds.put(index, randomIntBetween(1, maxPossibleRounds(clusterState, index, withFilter) - 1));
            }

            final AtomicInteger failedTimes = new AtomicInteger();
            transportService.setTransportInterceptor(new TransportInterceptor.AsyncSender() {
                @Override
                public <T extends TransportResponse> void sendRequest(
                    Transport.Connection connection,
                    String action,
                    TransportRequest request,
                    TransportRequestOptions options,
                    TransportResponseHandler<T> handler
                ) {
                    final int currentRound = dispatcher.executionRound();
                    FieldCapabilitiesNodeRequest nodeRequest = (FieldCapabilitiesNodeRequest) request;
                    Set<String> requestedIndices = nodeRequest.shardIds().stream().map(ShardId::getIndexName).collect(Collectors.toSet());
                    if (currentRound > 0) {
                        assertThat(
                            "Only failed indices are retried after the first found",
                            requestedIndices,
                            everyItem(in(maxFailedRounds.keySet()))
                        );
                    }
                    Set<String> successIndices = new HashSet<>();
                    List<ShardId> failedShards = new ArrayList<>();
                    for (ShardId shardId : nodeRequest.shardIds()) {
                        final Integer maxRound = maxFailedRounds.get(shardId.getIndexName());
                        if (maxRound == null || currentRound >= maxRound) {
                            successIndices.add(shardId.getIndexName());
                        } else {
                            failedShards.add(shardId);
                            failedTimes.incrementAndGet();
                        }
                    }
                    transportService.sendResponse(handler, randomNodeResponse(successIndices, failedShards, Collections.emptySet()));
                }
            });

            dispatcher.execute();
            responseCollector.awaitCompletion();
            assertThat(responseCollector.responses.keySet(), equalTo(Sets.newHashSet(indices)));
            assertThat(responseCollector.failures, anEmptyMap());
            int maxRound = maxFailedRounds.values().stream().mapToInt(n -> n).max().getAsInt();
            assertThat(dispatcher.executionRound(), equalTo(maxRound + 1));
            for (String index : indices) {
                if (withFilter) {
                    ObjectIntMap<ShardId> copies = new ObjectIntHashMap<>();
                    for (ShardRouting shardRouting : clusterState.routingTable().index(index).randomAllActiveShardsIt()) {
                        copies.addTo(shardRouting.shardId(), 1);
                    }
                    final int executedRounds = maxFailedRounds.getOrDefault(index, 0);
                    for (int round = 0; round <= executedRounds; round++) {
                        final Set<ShardId> requestedShards = new HashSet<>();
                        for (NodeRequest nodeRequest : requestTracker.nodeRequests(index, round)) {
                            for (ShardId shardId : nodeRequest.requestedShardIds(index)) {
                                assertTrue(requestedShards.add(shardId));
                            }
                        }
                        final Set<ShardId> availableShards = new HashSet<>();
                        for (ObjectIntCursor<ShardId> e : copies) {
                            if (e.value > 0) {
                                availableShards.add(e.key);
                                copies.addTo(e.key, -1);
                            }
                        }
                        assertThat("round: " + round, requestedShards, equalTo(availableShards));
                    }
                } else {
                    final Integer failedRounds = maxFailedRounds.get(index);
                    final int sentRequests = requestTracker.nodeRequests(index).size();
                    if (failedRounds != null) {
                        assertThat(sentRequests, equalTo(failedRounds + 1));
                    } else {
                        assertThat(sentRequests, equalTo(1));
                    }
                }
            }
        }
    }

    public void testRetryButFails() throws Exception {
        final List<String> allIndices = IntStream.rangeClosed(1, 5).mapToObj(n -> "index_" + n).toList();
        final ClusterState clusterState;
        {
            DiscoveryNodes.Builder discoNodes = DiscoveryNodes.builder();
            int numNodes = randomIntBetween(1, 10);
            for (int i = 0; i < numNodes; i++) {
                discoNodes.add(newNode("node_" + i, randomVersion(random())));
            }
            Metadata.Builder metadata = Metadata.builder();
            for (String index : allIndices) {
                final Settings.Builder settings = Settings.builder()
                    .put(IndexMetadata.SETTING_NUMBER_OF_SHARDS, between(1, 10))
                    .put(IndexMetadata.SETTING_NUMBER_OF_REPLICAS, between(0, 3))
                    .put(IndexMetadata.SETTING_VERSION_CREATED, Version.CURRENT.minimumIndexCompatibilityVersion());
                metadata.put(IndexMetadata.builder(index).settings(settings));
            }
            clusterState = newClusterState(metadata.build(), discoNodes.build());
        }
        try (TestTransportService transportService = TestTransportService.newTestTransportService()) {
            final List<String> indices = randomSubsetOf(between(1, allIndices.size()), allIndices);
            logger.debug("--> test with indices {}", indices);
            final boolean withFilter = randomBoolean();
            final ResponseCollector responseCollector = new ResponseCollector();
            final RequestDispatcher dispatcher = new RequestDispatcher(
                mockClusterService(clusterState),
                transportService,
                newRandomParentTask(),
                randomFieldCapRequest(withFilter),
                OriginalIndices.NONE,
                randomNonNegativeLong(),
                indices.toArray(new String[0]),
                transportService.threadPool.executor(ThreadPool.Names.SEARCH_COORDINATION),
                responseCollector::addIndexResponse,
                responseCollector::addIndexFailure,
                responseCollector::onComplete
            );
            final RequestTracker requestTracker = new RequestTracker(dispatcher, clusterState.routingTable(), withFilter);
            transportService.requestTracker.set(requestTracker);

            List<String> failedIndices = randomSubsetOf(between(1, indices.size()), indices);

            final AtomicInteger failedTimes = new AtomicInteger();
            transportService.setTransportInterceptor(new TransportInterceptor.AsyncSender() {
                @Override
                public <T extends TransportResponse> void sendRequest(
                    Transport.Connection connection,
                    String action,
                    TransportRequest request,
                    TransportRequestOptions options,
                    TransportResponseHandler<T> handler
                ) {
                    final int currentRound = dispatcher.executionRound();
                    FieldCapabilitiesNodeRequest nodeRequest = (FieldCapabilitiesNodeRequest) request;
                    if (currentRound > 0) {
                        for (ShardId shardId : nodeRequest.shardIds()) {
                            assertThat("Only failed indices are retried after the first found", shardId.getIndexName(), in(failedIndices));
                        }
                    }
                    Set<String> toRespondIndices = new HashSet<>();
                    Set<ShardId> toFailShards = new HashSet<>();
                    for (ShardId shardId : nodeRequest.shardIds()) {
                        if (failedIndices.contains(shardId.getIndexName())) {
                            toFailShards.add(shardId);
                            failedTimes.incrementAndGet();
                        } else {
                            toRespondIndices.add(shardId.getIndexName());
                        }
                    }
                    transportService.sendResponse(handler, randomNodeResponse(toRespondIndices, toFailShards, Collections.emptySet()));
                }
            });

            dispatcher.execute();
            responseCollector.awaitCompletion();
            assertThat(failedTimes.get(), greaterThan(0));
            assertThat(
                responseCollector.responses.keySet(),
                equalTo(indices.stream().filter(i -> failedIndices.contains(i) == false).collect(Collectors.toSet()))
            );
            assertThat(responseCollector.failures.keySet(), equalTo(Sets.newHashSet(failedIndices)));

            int maxRound = failedIndices.stream().mapToInt(index -> maxPossibleRounds(clusterState, index, withFilter)).max().getAsInt();
            assertThat(dispatcher.executionRound(), equalTo(maxRound));
            for (String index : indices) {
                if (withFilter) {
                    ObjectIntMap<ShardId> copies = new ObjectIntHashMap<>();
                    for (ShardRouting shardRouting : clusterState.routingTable().index(index).randomAllActiveShardsIt()) {
                        copies.addTo(shardRouting.shardId(), 1);
                    }
                    final int executedRounds = failedIndices.contains(index) ? maxPossibleRounds(clusterState, index, true) : 0;
                    for (int round = 0; round <= executedRounds; round++) {
                        final Set<ShardId> requestedShards = new HashSet<>();
                        for (NodeRequest nodeRequest : requestTracker.nodeRequests(index, round)) {
                            for (ShardId shardId : nodeRequest.requestedShardIds(index)) {
                                assertTrue(requestedShards.add(shardId));
                            }
                        }
                        final Set<ShardId> availableShards = new HashSet<>();
                        for (ObjectIntCursor<ShardId> e : copies) {
                            if (e.value > 0) {
                                availableShards.add(e.key);
                                copies.addTo(e.key, -1);
                            }
                        }
                        assertThat("round: " + round, requestedShards, equalTo(availableShards));
                    }
                    if (failedIndices.contains(index)) {
                        for (ObjectIntCursor<ShardId> cursor : copies) {
                            assertThat("All copies of shard " + cursor.key + " must be tried", cursor.value, equalTo(0));
                        }
                    }
                } else {
                    final int sentRequests = requestTracker.nodeRequests(index).size();
                    if (failedIndices.contains(index)) {
                        assertThat(sentRequests, equalTo(maxPossibleRounds(clusterState, index, false)));
                    } else {
                        assertThat(sentRequests, equalTo(1));
                    }
                }
            }
        }
    }

    public void testSuccessWithAnyMatch() throws Exception {
        final List<String> allIndices = IntStream.rangeClosed(1, 5).mapToObj(n -> "index_" + n).toList();
        final ClusterState clusterState;
        {
            DiscoveryNodes.Builder discoNodes = DiscoveryNodes.builder();
            int numNodes = randomIntBetween(1, 10);
            for (int i = 0; i < numNodes; i++) {
                discoNodes.add(newNode("node_" + i, randomVersion(random())));
            }
            Metadata.Builder metadata = Metadata.builder();
            for (String index : allIndices) {
                final Settings.Builder settings = Settings.builder()
                    .put(IndexMetadata.SETTING_NUMBER_OF_SHARDS, between(2, 10))
                    .put(IndexMetadata.SETTING_NUMBER_OF_REPLICAS, between(0, 2))
                    .put(IndexMetadata.SETTING_VERSION_CREATED, Version.CURRENT.minimumIndexCompatibilityVersion());
                metadata.put(IndexMetadata.builder(index).settings(settings));
            }
            clusterState = newClusterState(metadata.build(), discoNodes.build());
        }
        try (TestTransportService transportService = TestTransportService.newTestTransportService()) {
            final List<String> indices = randomSubsetOf(between(1, allIndices.size()), allIndices);
            logger.debug("--> test with indices {}", indices);
            final boolean withFilter = true;
            final ResponseCollector responseCollector = new ResponseCollector();
            final RequestDispatcher dispatcher = new RequestDispatcher(
                mockClusterService(clusterState),
                transportService,
                newRandomParentTask(),
                randomFieldCapRequest(withFilter),
                OriginalIndices.NONE,
                randomNonNegativeLong(),
                indices.toArray(new String[0]),
                transportService.threadPool.executor(ThreadPool.Names.SEARCH_COORDINATION),
                responseCollector::addIndexResponse,
                responseCollector::addIndexFailure,
                responseCollector::onComplete
            );
            final RequestTracker requestTracker = new RequestTracker(dispatcher, clusterState.routingTable(), withFilter);
            transportService.requestTracker.set(requestTracker);
            final AtomicInteger failedTimes = new AtomicInteger();
            final Set<ShardId> allUnmatchedShardIds = new HashSet<>();
            for (String index : indices) {
                final Set<ShardId> shardIds = new HashSet<>();
                for (ShardRouting shardRouting : clusterState.routingTable().index(index).randomAllActiveShardsIt()) {
                    shardIds.add(shardRouting.shardId());
                }
                assertThat("suspect index requires at lease two shards", shardIds.size(), greaterThan(1));
                allUnmatchedShardIds.addAll(randomSubsetOf(between(1, shardIds.size() - 1), shardIds));
            }
            transportService.setTransportInterceptor(new TransportInterceptor.AsyncSender() {
                @Override
                public <T extends TransportResponse> void sendRequest(
                    Transport.Connection connection,
                    String action,
                    TransportRequest request,
                    TransportRequestOptions options,
                    TransportResponseHandler<T> handler
                ) {
                    FieldCapabilitiesNodeRequest nodeRequest = (FieldCapabilitiesNodeRequest) request;
                    Set<String> toRespondIndices = new HashSet<>();
                    Set<ShardId> unmatchedShardIds = new HashSet<>();
                    for (ShardId shardId : nodeRequest.shardIds()) {
                        if (allUnmatchedShardIds.contains(shardId)) {
                            assertTrue(unmatchedShardIds.add(shardId));
                        } else {
                            toRespondIndices.add(shardId.getIndexName());
                        }
                    }
                    transportService.sendResponse(
                        handler,
                        randomNodeResponse(toRespondIndices, Collections.emptyList(), unmatchedShardIds)
                    );
                }
            });
            dispatcher.execute();
            responseCollector.awaitCompletion();
            assertThat(responseCollector.responses.keySet(), equalTo(Sets.newHashSet(indices)));
            assertThat(responseCollector.failures, anEmptyMap());
            assertThat(dispatcher.executionRound(), equalTo(1));
            for (String index : indices) {
                final List<NodeRequest> nodeRequests = requestTracker.nodeRequests(index);
                Set<ShardId> requestedShardIds = new HashSet<>();
                for (NodeRequest nodeRequest : nodeRequests) {
                    for (ShardId shardId : nodeRequest.requestedShardIds(index)) {
                        assertTrue(requestedShardIds.add(shardId));
                    }
                }
                final Set<ShardId> assignedShardIds = clusterState.routingTable()
                    .index(index)
                    .randomAllActiveShardsIt()
                    .getShardRoutings()
                    .stream()
                    .map(ShardRouting::shardId)
                    .collect(Collectors.toSet());
                assertThat(requestedShardIds, equalTo(assignedShardIds));
            }
        }
    }

    public void testStopAfterAllShardsUnmatched() throws Exception {
        final List<String> allIndices = IntStream.rangeClosed(1, 5).mapToObj(n -> "index_" + n).toList();
        final ClusterState clusterState;
        final boolean newVersionOnly = randomBoolean();
        {
            DiscoveryNodes.Builder discoNodes = DiscoveryNodes.builder();
            int numNodes = randomIntBetween(1, 10);
            for (int i = 0; i < numNodes; i++) {
                discoNodes.add(newNode("node_" + i, randomVersion(random())));
            }
            Metadata.Builder metadata = Metadata.builder();
            for (String index : allIndices) {
                final Settings.Builder settings = Settings.builder()
                    .put(IndexMetadata.SETTING_NUMBER_OF_SHARDS, between(1, 10))
                    .put(IndexMetadata.SETTING_NUMBER_OF_REPLICAS, between(0, 2))
                    .put(IndexMetadata.SETTING_VERSION_CREATED, Version.CURRENT.minimumIndexCompatibilityVersion());
                metadata.put(IndexMetadata.builder(index).settings(settings));
            }
            clusterState = newClusterState(metadata.build(), discoNodes.build());
        }
        try (TestTransportService transportService = TestTransportService.newTestTransportService()) {
            final List<String> indices = randomSubsetOf(between(1, allIndices.size()), allIndices);
            logger.debug("--> test with indices {}", indices);
            final boolean withFilter = true;
            final ResponseCollector responseCollector = new ResponseCollector();
            final RequestDispatcher dispatcher = new RequestDispatcher(
                mockClusterService(clusterState),
                transportService,
                newRandomParentTask(),
                randomFieldCapRequest(withFilter),
                OriginalIndices.NONE,
                randomNonNegativeLong(),
                indices.toArray(new String[0]),
                transportService.threadPool.executor(ThreadPool.Names.SEARCH_COORDINATION),
                responseCollector::addIndexResponse,
                responseCollector::addIndexFailure,
                responseCollector::onComplete
            );
            final RequestTracker requestTracker = new RequestTracker(dispatcher, clusterState.routingTable(), withFilter);
            transportService.requestTracker.set(requestTracker);
            final AtomicInteger failedTimes = new AtomicInteger();
            final List<String> unmatchedIndices = randomSubsetOf(between(1, indices.size()), indices);
            transportService.setTransportInterceptor(new TransportInterceptor.AsyncSender() {
                @Override
                public <T extends TransportResponse> void sendRequest(
                    Transport.Connection connection,
                    String action,
                    TransportRequest request,
                    TransportRequestOptions options,
                    TransportResponseHandler<T> handler
                ) {
                    FieldCapabilitiesNodeRequest nodeRequest = (FieldCapabilitiesNodeRequest) request;
                    Set<String> toRespondIndices = new HashSet<>();
                    Set<ShardId> unmatchedShardIds = new HashSet<>();
                    for (ShardId shardId : nodeRequest.shardIds()) {
                        if (unmatchedIndices.contains(shardId.getIndexName())) {
                            assertTrue(unmatchedShardIds.add(shardId));
                        } else {
                            toRespondIndices.add(shardId.getIndexName());
                        }
                    }
                    transportService.sendResponse(
                        handler,
                        randomNodeResponse(toRespondIndices, Collections.emptyList(), unmatchedShardIds)
                    );
                }
            });
            dispatcher.execute();
            responseCollector.awaitCompletion();
            assertThat(
                responseCollector.responses.keySet(),
                equalTo(indices.stream().filter(index -> unmatchedIndices.contains(index) == false).collect(Collectors.toSet()))
            );
            assertThat(responseCollector.failures, anEmptyMap());
            assertThat(dispatcher.executionRound(), equalTo(1));
            for (String index : indices) {
                final List<NodeRequest> nodeRequests = requestTracker.nodeRequests(index);
                Set<ShardId> requestedShardIds = new HashSet<>();
                for (NodeRequest nodeRequest : nodeRequests) {
                    for (ShardId shardId : nodeRequest.requestedShardIds(index)) {
                        assertTrue(requestedShardIds.add(shardId));
                    }
                }
                final Set<ShardId> assignedShardIds = clusterState.routingTable()
                    .index(index)
                    .randomAllActiveShardsIt()
                    .getShardRoutings()
                    .stream()
                    .map(ShardRouting::shardId)
                    .collect(Collectors.toSet());
                assertThat(requestedShardIds, equalTo(assignedShardIds));
            }
        }
    }

    private static class NodeRequest {
        final int round;
        final DiscoveryNode node;
        final FieldCapabilitiesNodeRequest request;

        NodeRequest(int round, DiscoveryNode node, FieldCapabilitiesNodeRequest request) {
            this.round = round;
            this.node = node;
            this.request = request;
        }

        Set<String> indices() {
            return request.shardIds().stream().map(ShardId::getIndexName).collect(Collectors.toSet());
        }

        Set<ShardId> requestedShardIds(String index) {
            return request.shardIds().stream().filter(s -> s.getIndexName().equals(index)).collect(Collectors.toSet());
        }
    }

    private static class RequestTracker {
        private final RequestDispatcher dispatcher;
        private final RoutingTable routingTable;
        private final boolean withFilter;
        private final AtomicInteger currentRound = new AtomicInteger();
        final List<NodeRequest> sentNodeRequests = new CopyOnWriteArrayList<>();

        RequestTracker(RequestDispatcher dispatcher, RoutingTable routingTable, boolean withFilter) {
            this.dispatcher = dispatcher;
            this.routingTable = routingTable;
            this.withFilter = withFilter;
        }

        void verifyAfterComplete() {
            final int lastRound = dispatcher.executionRound();
            // No requests are sent in the last round
            for (NodeRequest request : sentNodeRequests) {
                assertThat(request.round, lessThan(lastRound));
            }
            for (int i = 0; i < lastRound; i++) {
                int round = i;
                List<NodeRequest> nodeRequests = sentNodeRequests.stream().filter(r -> r.round == round).toList();
                if (withFilter == false) {
                    // Without filter, each index is requested once in each round.
                    ObjectIntMap<String> requestsPerIndex = new ObjectIntHashMap<>();
                    nodeRequests.forEach(r -> r.indices().forEach(index -> requestsPerIndex.addTo(index, 1)));
                    for (ObjectIntCursor<String> e : requestsPerIndex) {
                        assertThat("index " + e.key + " has requested more than once", e.value, equalTo(1));
                    }
                }
                // With or without filter, each new node receives at most one request each round
                final Map<DiscoveryNode, List<NodeRequest>> requestsPerNode = sentNodeRequests.stream()
                    .filter(r -> r.round == round)
                    .collect(Collectors.groupingBy(r -> r.node));
                for (Map.Entry<DiscoveryNode, List<NodeRequest>> e : requestsPerNode.entrySet()) {
                    assertThat(
                        "node " + e.getKey().getName() + " receives more than 1 requests in round " + currentRound,
                        e.getValue(),
                        hasSize(1)
                    );
                }
                // No shardId is requested more than once in a round
                Set<ShardId> requestedShards = new HashSet<>();
                for (NodeRequest nodeRequest : nodeRequests) {
                    for (ShardId shardId : nodeRequest.request.shardIds()) {
                        assertTrue(requestedShards.add(shardId));
                    }
                }
            }
            // Request only shards that assigned to target nodes
            for (NodeRequest nodeRequest : sentNodeRequests) {
                for (String index : nodeRequest.indices()) {
                    final Set<ShardId> requestedShardIds = nodeRequest.requestedShardIds(index);
                    final Set<ShardId> assignedShardIds = assignedShardsOnNode(routingTable.index(index), nodeRequest.node.getId());
                    assertThat(requestedShardIds, everyItem(in(assignedShardIds)));
                }
            }
            // No shard is requested twice each node
            Map<String, Set<ShardId>> requestedShardIdsPerNode = new HashMap<>();
            for (NodeRequest nodeRequest : sentNodeRequests) {
                final Set<ShardId> shardIds = requestedShardIdsPerNode.computeIfAbsent(nodeRequest.node.getId(), k -> new HashSet<>());
                for (ShardId shardId : nodeRequest.request.shardIds()) {
                    assertTrue(shardIds.add(shardId));
                }
            }
        }

        void verifyAndTrackRequest(Transport.Connection connection, String action, TransportRequest request) {
            final int requestRound = dispatcher.executionRound();
            final DiscoveryNode node = connection.getNode();
            if (action.equals(TransportFieldCapabilitiesAction.ACTION_NODE_NAME)) {
                assertThat(request, instanceOf(FieldCapabilitiesNodeRequest.class));
                FieldCapabilitiesNodeRequest nodeRequest = (FieldCapabilitiesNodeRequest) request;
                sentNodeRequests.add(new NodeRequest(requestRound, node, nodeRequest));
            }
        }

        List<NodeRequest> nodeRequests(String index, int round) {
            return sentNodeRequests.stream().filter(r -> r.round == round && r.indices().contains(index)).toList();
        }

        List<NodeRequest> nodeRequests(String index) {
            return sentNodeRequests.stream().filter(r -> r.indices().contains(index)).toList();
        }
    }

    private static class TestTransportService extends TransportService {
        final SetOnce<RequestTracker> requestTracker = new SetOnce<>();

        final ThreadPool threadPool;
        private TransportInterceptor.AsyncSender interceptor = null;

        private TestTransportService(Transport transport, TransportInterceptor.AsyncSender asyncSender, ThreadPool threadPool) {
            super(Settings.EMPTY, transport, threadPool, new TransportInterceptor() {
                @Override
                public AsyncSender interceptSender(AsyncSender sender) {
                    return asyncSender;
                }
            }, addr -> newNode("local"), null, Collections.emptySet());
            this.threadPool = threadPool;
        }

        @Override
        public Transport.Connection getConnection(DiscoveryNode node) {
            final Transport.Connection conn = mock(Transport.Connection.class);
            when(conn.getNode()).thenReturn(node);
            return conn;
        }

        static TestTransportService newTestTransportService() {
            final TestThreadPool threadPool = new TestThreadPool("test");
            TcpTransport transport = new Netty4Transport(
                Settings.EMPTY,
                Version.CURRENT,
                threadPool,
                new NetworkService(Collections.emptyList()),
                PageCacheRecycler.NON_RECYCLING_INSTANCE,
                new NamedWriteableRegistry(Collections.emptyList()),
                new NoneCircuitBreakerService(),
                new SharedGroupFactory(Settings.EMPTY)
            );
            SetOnce<TransportInterceptor.AsyncSender> asyncSenderHolder = new SetOnce<>();
            TestTransportService transportService = new TestTransportService(transport, new TransportInterceptor.AsyncSender() {
                @Override
                public <T extends TransportResponse> void sendRequest(
                    Transport.Connection connection,
                    String action,
                    TransportRequest request,
                    TransportRequestOptions options,
                    TransportResponseHandler<T> handler
                ) {
                    final TransportInterceptor.AsyncSender asyncSender = asyncSenderHolder.get();
                    assertNotNull(asyncSender);
                    asyncSender.sendRequest(connection, action, request, options, handler);
                }
            }, threadPool);
            asyncSenderHolder.set(new TransportInterceptor.AsyncSender() {
                @Override
                public <T extends TransportResponse> void sendRequest(
                    Transport.Connection connection,
                    String action,
                    TransportRequest request,
                    TransportRequestOptions options,
                    TransportResponseHandler<T> handler
                ) {
                    final RequestTracker requestTracker = transportService.requestTracker.get();
                    assertNotNull("Request tracker wasn't set", requestTracker);
                    requestTracker.verifyAndTrackRequest(connection, action, request);

                    if (transportService.interceptor != null) {
                        transportService.interceptor.sendRequest(connection, action, request, options, handler);
                    } else {
                        FieldCapabilitiesNodeRequest nodeRequest = (FieldCapabilitiesNodeRequest) request;
                        Set<String> indices = nodeRequest.shardIds().stream().map(ShardId::getIndexName).collect(Collectors.toSet());
                        transportService.sendResponse(
                            handler,
                            randomNodeResponse(indices, Collections.emptyList(), Collections.emptySet())
                        );
                    }
                }
            });
            transportService.start();
            return transportService;
        }

        void setTransportInterceptor(TransportInterceptor.AsyncSender interceptor) {
            this.interceptor = interceptor;
        }

        @Override
        protected void doClose() throws IOException {
            super.doClose();
            threadPool.shutdown();
            requestTracker.get().verifyAfterComplete();
        }

        @SuppressWarnings("unchecked")
        <T extends TransportResponse> void sendResponse(TransportResponseHandler<T> handler, TransportResponse resp) {
            threadPool.executor(ThreadPool.Names.SEARCH_COORDINATION).submit(new AbstractRunnable() {
                @Override
                public void onFailure(Exception e) {
                    throw new AssertionError(e);
                }

                @Override
                protected void doRun() {
                    handler.handleResponse((T) resp);
                }
            });
        }
    }

    static FieldCapabilitiesRequest randomFieldCapRequest(boolean withFilter) {
        final QueryBuilder filter = withFilter ? new RangeQueryBuilder("timestamp").from(randomNonNegativeLong()) : null;
        return new FieldCapabilitiesRequest().fields("*").indexFilter(filter);
    }

    static FieldCapabilitiesNodeResponse randomNodeResponse(
        Collection<String> successIndices,
        Collection<ShardId> failedShards,
        Set<ShardId> unmatchedShards
    ) {
        final Map<ShardId, Exception> failures = new HashMap<>();
        for (ShardId shardId : failedShards) {
            failures.put(shardId, new IllegalStateException(randomAlphaOfLength(10)));
        }
<<<<<<< HEAD
        final List<FieldCapabilitiesIndexResponse> indexResponses = new ArrayList<>();
        Map<String, List<String>> indicesWithMappingHash = new HashMap<>();
        for (String index : successIndices) {
            if (randomBoolean()) {
                indicesWithMappingHash.computeIfAbsent(index, k -> new ArrayList<>()).add(index);
            } else {
                indexResponses.add(
                    new FieldCapabilitiesIndexResponse(index, null, FieldCapabilitiesIndexResponseTests.randomFieldCaps(), true)
                );
            }
        }
        indexResponses.addAll(FieldCapabilitiesIndexResponseTests.randomIndexResponsesWithMappingHash(indicesWithMappingHash));
=======
        final List<FieldCapabilitiesIndexResponse> indexResponses = successIndices.stream()
            .map(index -> randomIndexResponse(index, true))
            .toList();
>>>>>>> b19c54f1
        return new FieldCapabilitiesNodeResponse(indexResponses, failures, unmatchedShards);
    }

    static class ResponseCollector {
        final Map<String, FieldCapabilitiesIndexResponse> responses = ConcurrentCollections.newConcurrentMap();
        final Map<String, Exception> failures = ConcurrentCollections.newConcurrentMap();
        final CountDownLatch latch = new CountDownLatch(1);

        void addIndexResponse(FieldCapabilitiesIndexResponse resp) {
            assertTrue("Only matched responses are updated", resp.canMatch());
            final String index = resp.getIndexName();
            final FieldCapabilitiesIndexResponse existing = responses.put(index, resp);
            assertNull("index [" + index + "] was responded already", existing);
            assertThat("index [" + index + "]was failed already", index, not(in(failures.keySet())));
        }

        void addIndexFailure(String index, Exception e) {
            final Exception existing = failures.put(index, e);
            assertNull("index [" + index + "] was failed already", existing);
            assertThat("index [" + index + "]was responded already", index, not(in(responses.keySet())));
        }

        void onComplete() {
            latch.countDown();
        }

        void awaitCompletion() throws Exception {
            assertTrue(latch.await(1, TimeUnit.MINUTES));
        }
    }

    static Set<ShardId> assignedShardsOnNode(IndexRoutingTable routingTable, String nodeId) {
        final Set<ShardId> shardIds = new HashSet<>();
        for (ShardRouting shardRouting : routingTable.randomAllActiveShardsIt()) {
            if (shardRouting.currentNodeId().equals(nodeId)) {
                shardIds.add(shardRouting.shardId());
            }
        }
        return shardIds;
    }

    static Task newRandomParentTask() {
        return new Task(0, "type", "action", randomAlphaOfLength(10), TaskId.EMPTY_TASK_ID, Collections.emptyMap());
    }

    private ClusterState newClusterState(Metadata metadata, DiscoveryNodes discoveryNodes) {
        final RoutingTable.Builder routingTable = RoutingTable.builder();
        for (IndexMetadata imd : metadata) {
            routingTable.addAsNew(metadata.index(imd.getIndex()));
        }
        final ClusterState clusterState = ClusterState.builder(ClusterName.DEFAULT)
            .nodes(discoveryNodes)
            .metadata(metadata)
            .routingTable(routingTable.build())
            .build();
        final Settings settings = Settings.EMPTY;
        final ClusterSettings clusterSettings = new ClusterSettings(settings, ClusterSettings.BUILT_IN_CLUSTER_SETTINGS);
        final ArrayList<AllocationDecider> deciders = new ArrayList<>();
        deciders.add(new EnableAllocationDecider(settings, clusterSettings));
        deciders.add(new SameShardAllocationDecider(settings, clusterSettings));
        deciders.add(new ReplicaAfterPrimaryActiveAllocationDecider());
        Collections.shuffle(deciders, random());
        final MockAllocationService allocationService = new MockAllocationService(
            new AllocationDeciders(deciders),
            new TestGatewayAllocator(),
            new BalancedShardsAllocator(settings),
            EmptyClusterInfoService.INSTANCE,
            SNAPSHOT_INFO_SERVICE_WITH_NO_SHARD_SIZES
        );
        return applyStartedShardsUntilNoChange(clusterState, allocationService);
    }

    /**
     * Returns the maximum number of rounds that a given index can be executed in case of failures.
     */
    static int maxPossibleRounds(ClusterState clusterState, String index, boolean withFilter) {
        final IndexRoutingTable routingTable = clusterState.routingTable().index(index);
        if (withFilter) {
            ObjectIntMap<ShardId> numCopiesPerShard = new ObjectIntHashMap<>();
            for (ShardRouting shard : routingTable.randomAllActiveShardsIt()) {
                numCopiesPerShard.addTo(shard.shardId(), 1);
            }
            int maxRound = 0;
            for (ObjectIntCursor<ShardId> numCopies : numCopiesPerShard) {
                maxRound = Math.max(maxRound, numCopies.value);
            }
            return maxRound;
        } else {
            ObjectIntMap<String> requestsPerNode = new ObjectIntHashMap<>();
            for (ShardRouting shard : routingTable.randomAllActiveShardsIt()) {
                requestsPerNode.put(shard.currentNodeId(), 1);
            }
            int totalRequests = 0;
            for (IntCursor cursor : requestsPerNode.values()) {
                totalRequests += cursor.value;
            }
            return totalRequests;
        }
    }

    static ClusterService mockClusterService(ClusterState clusterState) {
        final ClusterService clusterService = mock(ClusterService.class);
        when(clusterService.state()).thenReturn(clusterState);
        final ClusterSettings clusterSettings = new ClusterSettings(Settings.EMPTY, ClusterSettings.BUILT_IN_CLUSTER_SETTINGS);
        final OperationRouting operationRouting = new OperationRouting(Settings.EMPTY, clusterSettings);
        when(clusterService.operationRouting()).thenReturn(operationRouting);
        return clusterService;
    }
}<|MERGE_RESOLUTION|>--- conflicted
+++ resolved
@@ -838,7 +838,6 @@
         for (ShardId shardId : failedShards) {
             failures.put(shardId, new IllegalStateException(randomAlphaOfLength(10)));
         }
-<<<<<<< HEAD
         final List<FieldCapabilitiesIndexResponse> indexResponses = new ArrayList<>();
         Map<String, List<String>> indicesWithMappingHash = new HashMap<>();
         for (String index : successIndices) {
@@ -851,11 +850,6 @@
             }
         }
         indexResponses.addAll(FieldCapabilitiesIndexResponseTests.randomIndexResponsesWithMappingHash(indicesWithMappingHash));
-=======
-        final List<FieldCapabilitiesIndexResponse> indexResponses = successIndices.stream()
-            .map(index -> randomIndexResponse(index, true))
-            .toList();
->>>>>>> b19c54f1
         return new FieldCapabilitiesNodeResponse(indexResponses, failures, unmatchedShards);
     }
 

/*
 * Copyright Elasticsearch B.V. and/or licensed to Elasticsearch B.V. under one
 * or more contributor license agreements. Licensed under the "Elastic License
 * 2.0", the "GNU Affero General Public License v3.0 only", and the "Server Side
 * Public License v 1"; you may not use this file except in compliance with, at
 * your election, the "Elastic License 2.0", the "GNU Affero General Public
 * License v3.0 only", or the "Server Side Public License, v 1".
 */

package org.elasticsearch.action.search;

import org.elasticsearch.TransportVersion;
import org.elasticsearch.action.ActionListener;
import org.elasticsearch.action.OriginalIndices;
import org.elasticsearch.action.search.AbstractSearchAsyncAction.PitShardToUpdate;
import org.elasticsearch.action.support.IndicesOptions;
import org.elasticsearch.cluster.ClusterModule;
import org.elasticsearch.cluster.ClusterState;
<<<<<<< HEAD
import org.elasticsearch.cluster.node.DiscoveryNode;
import org.elasticsearch.cluster.node.DiscoveryNodeUtils;
import org.elasticsearch.cluster.node.DiscoveryNodes;
=======
import org.elasticsearch.cluster.routing.SplitShardCountSummary;
>>>>>>> 70673ebe
import org.elasticsearch.common.UUIDs;
import org.elasticsearch.common.bytes.BytesReference;
import org.elasticsearch.common.io.stream.NamedWriteableRegistry;
import org.elasticsearch.core.Tuple;
import org.elasticsearch.index.Index;
import org.elasticsearch.index.query.MatchAllQueryBuilder;
import org.elasticsearch.index.shard.ShardId;
import org.elasticsearch.rest.action.search.SearchResponseMetrics;
import org.elasticsearch.search.SearchPhaseResult;
import org.elasticsearch.search.SearchShardTarget;
import org.elasticsearch.search.builder.PointInTimeBuilder;
import org.elasticsearch.search.internal.AliasFilter;
import org.elasticsearch.search.internal.ShardSearchContextId;
import org.elasticsearch.search.internal.ShardSearchRequest;
import org.elasticsearch.test.ESTestCase;
import org.elasticsearch.test.TransportVersionUtils;
import org.elasticsearch.transport.Transport;
import org.mockito.Mockito;

import java.util.ArrayList;
import java.util.Arrays;
import java.util.Collections;
import java.util.HashSet;
import java.util.List;
import java.util.Map;
import java.util.Set;
import java.util.concurrent.CopyOnWriteArraySet;
import java.util.concurrent.TimeUnit;
import java.util.concurrent.atomic.AtomicInteger;
import java.util.concurrent.atomic.AtomicLong;
import java.util.concurrent.atomic.AtomicReference;
import java.util.function.BiFunction;

import static org.hamcrest.Matchers.equalTo;
import static org.hamcrest.Matchers.greaterThanOrEqualTo;
import static org.hamcrest.Matchers.instanceOf;

public class AbstractSearchAsyncActionTests extends ESTestCase {

    private final List<Tuple<String, String>> resolvedNodes = new ArrayList<>();
    private final Set<ShardSearchContextId> releasedContexts = new CopyOnWriteArraySet<>();

    private AbstractSearchAsyncAction<SearchPhaseResult> createAction(
        SearchRequest request,
        ArraySearchPhaseResults<SearchPhaseResult> results,
        ActionListener<SearchResponse> listener,
        final boolean controlled,
        final AtomicLong expected
    ) {
        final Runnable runnable;
        final TransportSearchAction.SearchTimeProvider timeProvider;
        if (controlled) {
            runnable = () -> expected.set(randomNonNegativeLong());
            timeProvider = new TransportSearchAction.SearchTimeProvider(0, 0, expected::get);
        } else {
            runnable = () -> {
                long elapsed = spinForAtLeastNMilliseconds(randomIntBetween(1, 10));
                expected.set(elapsed);
            };
            timeProvider = new TransportSearchAction.SearchTimeProvider(0, System.nanoTime(), System::nanoTime);
        }

        BiFunction<String, String, Transport.Connection> nodeIdToConnection = (cluster, node) -> {
            resolvedNodes.add(Tuple.tuple(cluster, node));
            return null;
        };
        OriginalIndices originalIndices = new OriginalIndices(request.indices(), request.indicesOptions());
        return new AbstractSearchAsyncAction<SearchPhaseResult>(
            "test",
            logger,
            null,
            null,
            nodeIdToConnection,
            Collections.singletonMap("foo", AliasFilter.of(new MatchAllQueryBuilder())),
            Collections.singletonMap("foo", 2.0f),
            null,
            request,
            listener,
            Collections.singletonList(
                new SearchShardIterator(null, new ShardId("index", "_na", 0), Collections.emptyList(), null, SplitShardCountSummary.UNSET)
            ),
            timeProvider,
            ClusterState.EMPTY_STATE,
            null,
            results,
            request.getMaxConcurrentShardRequests(),
            SearchResponse.Clusters.EMPTY,
            Mockito.mock(SearchResponseMetrics.class)
        ) {
            @Override
            protected SearchPhase getNextPhase() {
                return null;
            }

            @Override
            protected void executePhaseOnShard(
                final SearchShardIterator shardIt,
                final Transport.Connection shard,
                final SearchActionListener<SearchPhaseResult> listener
            ) {}

            @Override
            long buildTookInMillis() {
                runnable.run();
                return super.buildTookInMillis();
            }

            @Override
            public void sendReleaseSearchContext(ShardSearchContextId contextId, Transport.Connection connection) {
                releasedContexts.add(contextId);
            }

            @Override
            public OriginalIndices getOriginalIndices(int shardIndex) {
                return originalIndices;
            }
        };
    }

    public void testTookWithControlledClock() {
        runTestTook(true);
    }

    public void testTookWithRealClock() {
        runTestTook(false);
    }

    private void runTestTook(final boolean controlled) {
        final AtomicLong expected = new AtomicLong();
        try (var result = new ArraySearchPhaseResults<>(10)) {
            AbstractSearchAsyncAction<SearchPhaseResult> action = createAction(new SearchRequest(), result, null, controlled, expected);
            final long actual = action.buildTookInMillis();
            if (controlled) {
                // with a controlled clock, we can assert the exact took time
                assertThat(actual, equalTo(TimeUnit.NANOSECONDS.toMillis(expected.get())));
            } else {
                // with a real clock, the best we can say is that it took as long as we spun for
                assertThat(actual, greaterThanOrEqualTo(TimeUnit.NANOSECONDS.toMillis(expected.get())));
            }
        }
    }

    public void testBuildShardSearchTransportRequest() {
        SearchRequest searchRequest = new SearchRequest().allowPartialSearchResults(randomBoolean());
        final AtomicLong expected = new AtomicLong();
        try (var result = new ArraySearchPhaseResults<>(10)) {
            AbstractSearchAsyncAction<SearchPhaseResult> action = createAction(searchRequest, result, null, false, expected);
            String clusterAlias = randomBoolean() ? null : randomAlphaOfLengthBetween(5, 10);
            SearchShardIterator iterator = new SearchShardIterator(
                clusterAlias,
                new ShardId(new Index("name", "foo"), 1),
                Collections.emptyList(),
                new OriginalIndices(new String[] { "name", "name1" }, IndicesOptions.strictExpand()),
                SplitShardCountSummary.UNSET
            );
            ShardSearchRequest shardSearchTransportRequest = action.buildShardSearchRequest(iterator, 10);
            assertEquals(IndicesOptions.strictExpand(), shardSearchTransportRequest.indicesOptions());
            assertArrayEquals(new String[] { "name", "name1" }, shardSearchTransportRequest.indices());
            assertEquals(new MatchAllQueryBuilder(), shardSearchTransportRequest.getAliasFilter().getQueryBuilder());
            assertEquals(2.0f, shardSearchTransportRequest.indexBoost(), 0.0f);
            assertArrayEquals(new String[] { "name", "name1" }, shardSearchTransportRequest.indices());
            assertEquals(clusterAlias, shardSearchTransportRequest.getClusterAlias());
        }
    }

    public void testSendSearchResponseDisallowPartialFailures() {
        SearchRequest searchRequest = new SearchRequest().allowPartialSearchResults(false);
        AtomicReference<Exception> exception = new AtomicReference<>();
        ActionListener<SearchResponse> listener = ActionListener.wrap(response -> fail("onResponse should not be called"), exception::set);
        Set<ShardSearchContextId> requestIds = new HashSet<>();
        List<Tuple<String, String>> nodeLookups = new ArrayList<>();
        int numFailures = randomIntBetween(1, 5);
        ArraySearchPhaseResults<SearchPhaseResult> phaseResults = phaseResults(requestIds, nodeLookups, numFailures);
        AbstractSearchAsyncAction<SearchPhaseResult> action = createAction(searchRequest, phaseResults, listener, false, new AtomicLong());
        for (int i = 0; i < numFailures; i++) {
            ShardId failureShardId = new ShardId("index", "index-uuid", i);
            String failureClusterAlias = randomBoolean() ? null : randomAlphaOfLengthBetween(5, 10);
            String failureNodeId = randomAlphaOfLengthBetween(5, 10);
            action.onShardFailure(
                i,
                new SearchShardTarget(failureNodeId, failureShardId, failureClusterAlias),
                new IllegalArgumentException()
            );
        }
        action.sendSearchResponse(SearchResponseSections.EMPTY_WITH_TOTAL_HITS, phaseResults.results);
        assertThat(exception.get(), instanceOf(SearchPhaseExecutionException.class));
        SearchPhaseExecutionException searchPhaseExecutionException = (SearchPhaseExecutionException) exception.get();
        assertEquals(0, searchPhaseExecutionException.getSuppressed().length);
        assertEquals(numFailures, searchPhaseExecutionException.shardFailures().length);
        for (ShardSearchFailure shardSearchFailure : searchPhaseExecutionException.shardFailures()) {
            assertThat(shardSearchFailure.getCause(), instanceOf(IllegalArgumentException.class));
        }
        assertEquals(nodeLookups, resolvedNodes);
        assertEquals(requestIds, releasedContexts);
    }

    public void testOnPhaseFailure() {
        SearchRequest searchRequest = new SearchRequest().allowPartialSearchResults(false);
        AtomicReference<Exception> exception = new AtomicReference<>();
        ActionListener<SearchResponse> listener = ActionListener.wrap(response -> fail("onResponse should not be called"), exception::set);
        Set<ShardSearchContextId> requestIds = new HashSet<>();
        List<Tuple<String, String>> nodeLookups = new ArrayList<>();
        ArraySearchPhaseResults<SearchPhaseResult> phaseResults = phaseResults(requestIds, nodeLookups, 0);
        AbstractSearchAsyncAction<SearchPhaseResult> action = createAction(searchRequest, phaseResults, listener, false, new AtomicLong());
        action.onPhaseFailure("test", "message", null);
        assertThat(exception.get(), instanceOf(SearchPhaseExecutionException.class));
        SearchPhaseExecutionException searchPhaseExecutionException = (SearchPhaseExecutionException) exception.get();
        assertEquals("message", searchPhaseExecutionException.getMessage());
        assertEquals("test", searchPhaseExecutionException.getPhaseName());
        assertEquals(0, searchPhaseExecutionException.shardFailures().length);
        assertEquals(0, searchPhaseExecutionException.getSuppressed().length);
        assertEquals(nodeLookups, resolvedNodes);
        assertEquals(requestIds, releasedContexts);
    }

    public void testShardNotAvailableWithDisallowPartialFailures() {
        SearchRequest searchRequest = new SearchRequest().allowPartialSearchResults(false);
        AtomicReference<Exception> exception = new AtomicReference<>();
        ActionListener<SearchResponse> listener = ActionListener.wrap(response -> fail("onResponse should not be called"), exception::set);
        int numShards = randomIntBetween(2, 10);
        ArraySearchPhaseResults<SearchPhaseResult> phaseResults = new ArraySearchPhaseResults<>(numShards);
        AbstractSearchAsyncAction<SearchPhaseResult> action = createAction(searchRequest, phaseResults, listener, false, new AtomicLong());
        // skip one to avoid the "all shards failed" failure.
        action.onShardResult(new SearchPhaseResult() {
            @Override
            public int getShardIndex() {
                return 0;
            }

            @Override
            public SearchShardTarget getSearchShardTarget() {
                return new SearchShardTarget(null, null, null);
            }
        });
        assertThat(exception.get(), instanceOf(SearchPhaseExecutionException.class));
        SearchPhaseExecutionException searchPhaseExecutionException = (SearchPhaseExecutionException) exception.get();
        assertEquals("Partial shards failure (" + (numShards - 1) + " shards unavailable)", searchPhaseExecutionException.getMessage());
        assertEquals("test", searchPhaseExecutionException.getPhaseName());
        assertEquals(0, searchPhaseExecutionException.shardFailures().length);
        assertEquals(0, searchPhaseExecutionException.getSuppressed().length);
    }

    public void testMaybeReEncode() {
        String[] nodeIds = new String[] { "node1", "node2", "node3" };
        AtomicInteger idGenerator = new AtomicInteger(0);
        Map<ShardId, SearchContextIdForNode> originalShardIdMap = randomMap(
            10,
            20,
            () -> new Tuple<>(
                new ShardId("index", "index-uuid", idGenerator.getAndIncrement()),
                new SearchContextIdForNode(
                    null,
                    randomFrom(nodeIds),
                    new ShardSearchContextId(UUIDs.randomBase64UUID(), randomNonNegativeLong(), randomUUID())
                )
            )
        );
        PointInTimeBuilder pointInTimeBuilder = new PointInTimeBuilder(
            SearchContextId.encode(originalShardIdMap, Collections.emptyMap(), TransportVersion.current(), ShardSearchFailure.EMPTY_ARRAY)
        );

        final DiscoveryNodes.Builder nodesBuilder = DiscoveryNodes.builder();
        Arrays.stream(nodeIds).forEach(id -> nodesBuilder.add(DiscoveryNodeUtils.create(id)));
        DiscoveryNodes nodes = nodesBuilder.build();
        final Set<ShardSearchContextId> freedContexts = new CopyOnWriteArraySet<>();
        SearchTransportService searchTransportService = new SearchTransportService(null, null, null) {

            @Override
            public void sendFreeContext(
                Transport.Connection connection,
                ShardSearchContextId contextId,
                ActionListener<SearchFreeContextResponse> listener
            ) {
                freedContexts.add(contextId);
            }

            @Override
            public Transport.Connection getConnection(String clusterAlias, DiscoveryNode node) {
                return new SearchAsyncActionTests.MockConnection(node);
            }
        };

        {
            // case 1, result shard ids are identical to original PIT ids
            ArrayList<SearchPhaseResult> results = new ArrayList<>();
            Set<PitShardToUpdate> pitsToUpdate = new HashSet<>();
            for (ShardId shardId : originalShardIdMap.keySet()) {
                SearchContextIdForNode searchContextIdForNode = originalShardIdMap.get(shardId);
                results.add(
                    new PhaseResult(
                        searchContextIdForNode.getSearchContextId(),
                        new SearchShardTarget(searchContextIdForNode.getNode(), shardId, searchContextIdForNode.getClusterAlias())
                    )
                );
                pitsToUpdate.add(new PitShardToUpdate(shardId, searchContextIdForNode.getClusterAlias()));
            }
            BytesReference reEncodedId = AbstractSearchAsyncAction.maybeReEncodeNodeIds(
                pointInTimeBuilder,
                results,
                pitsToUpdate,
                new NamedWriteableRegistry(ClusterModule.getNamedWriteables()),
                TransportVersionUtils.randomCompatibleVersion(random()),
                searchTransportService,
                nodes,
                logger
            );
            assertEquals(0, freedContexts.size());
            assertSame(reEncodedId, pointInTimeBuilder.getEncodedId());
        }
        freedContexts.clear();
        {
            // case 2, some results are from different nodes but have same context Ids
            ArrayList<SearchPhaseResult> results = new ArrayList<>();
            Set<PitShardToUpdate> pitsToUpdate = new HashSet<>();
            Set<ShardId> shardsWithSwappedNodes = new HashSet<>();
            for (ShardId shardId : originalShardIdMap.keySet()) {
                SearchContextIdForNode searchContextIdForNode = originalShardIdMap.get(shardId);
                // only swap node for ids there have a non-null node id, i.e. those that didn't fail when opening a PIT
                if (randomBoolean() && searchContextIdForNode.getNode() != null) {
                    // swap to a different node
                    PhaseResult otherNode = new PhaseResult(
                        searchContextIdForNode.getSearchContextId(),
                        new SearchShardTarget("otherNode", shardId, searchContextIdForNode.getClusterAlias())
                    );
                    results.add(otherNode);
                    // only add some of the shard ids for results where node changed to the pitsToUpdate set.
                    // This would normally happen when we retry a SearchContextMissingException in
                    // AbstractSearchAsyncAction#onShardResult
                    if (randomBoolean()) {
                        pitsToUpdate.add(new PitShardToUpdate(shardId, searchContextIdForNode.getClusterAlias()));
                        shardsWithSwappedNodes.add(shardId);
                    }
                } else {
                    results.add(
                        new PhaseResult(
                            searchContextIdForNode.getSearchContextId(),
                            new SearchShardTarget(searchContextIdForNode.getNode(), shardId, searchContextIdForNode.getClusterAlias())
                        )
                    );
                }
            }
            BytesReference reEncodedId = AbstractSearchAsyncAction.maybeReEncodeNodeIds(
                pointInTimeBuilder,
                results,
                pitsToUpdate,
                new NamedWriteableRegistry(ClusterModule.getNamedWriteables()),
                TransportVersionUtils.randomCompatibleVersion(random()),
                searchTransportService,
                nodes,
                logger
            );
            if (pitsToUpdate.isEmpty() == false) {
                assertNotSame(reEncodedId, pointInTimeBuilder.getEncodedId());
            } else {
                assertSame(reEncodedId, pointInTimeBuilder.getEncodedId());
            }
            SearchContextId reEncodedPit = SearchContextId.decode(
                new NamedWriteableRegistry(ClusterModule.getNamedWriteables()),
                reEncodedId
            );
            assertEquals(originalShardIdMap.size(), reEncodedPit.shards().size());
            for (ShardId shardId : originalShardIdMap.keySet()) {
                SearchContextIdForNode original = originalShardIdMap.get(shardId);
                SearchContextIdForNode reEncoded = reEncodedPit.shards().get(shardId);
                assertNotNull(reEncoded);
                if (shardsWithSwappedNodes.contains(shardId)) {
                    assertNotEquals(original.getNode(), reEncoded.getNode());
                    assertTrue(freedContexts.contains(reEncoded.getSearchContextId()));
                } else {
                    assertEquals(original.getNode(), reEncoded.getNode());
                    assertFalse(freedContexts.contains(reEncoded.getSearchContextId()));
                }
                assertEquals(original.getSearchContextId(), reEncoded.getSearchContextId());
            }
        }
        freedContexts.clear();
        {
            // case 3, result shard ids are identical to original PIT id but some are missing. Stay with original PIT id in those cases
            ArrayList<SearchPhaseResult> results = new ArrayList<>();
            Set<PitShardToUpdate> pitsToUpdate = new HashSet<>();
            for (ShardId shardId : originalShardIdMap.keySet()) {
                SearchContextIdForNode searchContextIdForNode = originalShardIdMap.get(shardId);
                if (randomBoolean()) {
                    results.add(
                        new PhaseResult(
                            searchContextIdForNode.getSearchContextId(),
                            new SearchShardTarget(searchContextIdForNode.getNode(), shardId, searchContextIdForNode.getClusterAlias())
                        )
                    );
                    pitsToUpdate.add(new PitShardToUpdate(shardId, searchContextIdForNode.getClusterAlias()));
                }
            }
            BytesReference reEncodedId = AbstractSearchAsyncAction.maybeReEncodeNodeIds(
                pointInTimeBuilder,
                results,
                pitsToUpdate,
                new NamedWriteableRegistry(ClusterModule.getNamedWriteables()),
                TransportVersionUtils.randomCompatibleVersion(random()),
                searchTransportService,
                nodes,
                logger
            );
            assertSame(reEncodedId, pointInTimeBuilder.getEncodedId());
        }
    }

    private ShardSearchContextId randomSearchShardId() {
        return new ShardSearchContextId(UUIDs.randomBase64UUID(), randomNonNegativeLong());
    }

    private static ArraySearchPhaseResults<SearchPhaseResult> phaseResults(
        Set<ShardSearchContextId> contextIds,
        List<Tuple<String, String>> nodeLookups,
        int numFailures
    ) {
        int numResults = randomIntBetween(1, 10);
        ArraySearchPhaseResults<SearchPhaseResult> phaseResults = new ArraySearchPhaseResults<>(numResults + numFailures);

        for (int i = 0; i < numResults; i++) {
            ShardSearchContextId contextId = new ShardSearchContextId(UUIDs.randomBase64UUID(), randomNonNegativeLong());
            contextIds.add(contextId);
            SearchPhaseResult phaseResult = new PhaseResult(contextId);
            String resultClusterAlias = randomBoolean() ? null : randomAlphaOfLengthBetween(5, 10);
            String resultNodeId = randomAlphaOfLengthBetween(5, 10);
            ShardId resultShardId = new ShardId("index", "index-uuid", i);
            nodeLookups.add(Tuple.tuple(resultClusterAlias, resultNodeId));
            phaseResult.setSearchShardTarget(new SearchShardTarget(resultNodeId, resultShardId, resultClusterAlias));
            phaseResult.setShardIndex(i);
            phaseResults.consumeResult(phaseResult, () -> {});
        }
        return phaseResults;
    }

    private static final class PhaseResult extends SearchPhaseResult {
        PhaseResult(ShardSearchContextId contextId) {
            this.contextId = contextId;
        }

        PhaseResult(ShardSearchContextId contextId, SearchShardTarget searchShardTarget) {
            this.contextId = contextId;
            this.searchShardTarget = searchShardTarget;
        }
    }
}<|MERGE_RESOLUTION|>--- conflicted
+++ resolved
@@ -9,23 +9,12 @@
 
 package org.elasticsearch.action.search;
 
-import org.elasticsearch.TransportVersion;
 import org.elasticsearch.action.ActionListener;
 import org.elasticsearch.action.OriginalIndices;
-import org.elasticsearch.action.search.AbstractSearchAsyncAction.PitShardToUpdate;
 import org.elasticsearch.action.support.IndicesOptions;
-import org.elasticsearch.cluster.ClusterModule;
 import org.elasticsearch.cluster.ClusterState;
-<<<<<<< HEAD
-import org.elasticsearch.cluster.node.DiscoveryNode;
-import org.elasticsearch.cluster.node.DiscoveryNodeUtils;
-import org.elasticsearch.cluster.node.DiscoveryNodes;
-=======
 import org.elasticsearch.cluster.routing.SplitShardCountSummary;
->>>>>>> 70673ebe
 import org.elasticsearch.common.UUIDs;
-import org.elasticsearch.common.bytes.BytesReference;
-import org.elasticsearch.common.io.stream.NamedWriteableRegistry;
 import org.elasticsearch.core.Tuple;
 import org.elasticsearch.index.Index;
 import org.elasticsearch.index.query.MatchAllQueryBuilder;
@@ -33,25 +22,20 @@
 import org.elasticsearch.rest.action.search.SearchResponseMetrics;
 import org.elasticsearch.search.SearchPhaseResult;
 import org.elasticsearch.search.SearchShardTarget;
-import org.elasticsearch.search.builder.PointInTimeBuilder;
 import org.elasticsearch.search.internal.AliasFilter;
 import org.elasticsearch.search.internal.ShardSearchContextId;
 import org.elasticsearch.search.internal.ShardSearchRequest;
 import org.elasticsearch.test.ESTestCase;
-import org.elasticsearch.test.TransportVersionUtils;
 import org.elasticsearch.transport.Transport;
 import org.mockito.Mockito;
 
 import java.util.ArrayList;
-import java.util.Arrays;
 import java.util.Collections;
 import java.util.HashSet;
 import java.util.List;
-import java.util.Map;
 import java.util.Set;
 import java.util.concurrent.CopyOnWriteArraySet;
 import java.util.concurrent.TimeUnit;
-import java.util.concurrent.atomic.AtomicInteger;
 import java.util.concurrent.atomic.AtomicLong;
 import java.util.concurrent.atomic.AtomicReference;
 import java.util.function.BiFunction;
@@ -265,174 +249,6 @@
         assertEquals(0, searchPhaseExecutionException.getSuppressed().length);
     }
 
-    public void testMaybeReEncode() {
-        String[] nodeIds = new String[] { "node1", "node2", "node3" };
-        AtomicInteger idGenerator = new AtomicInteger(0);
-        Map<ShardId, SearchContextIdForNode> originalShardIdMap = randomMap(
-            10,
-            20,
-            () -> new Tuple<>(
-                new ShardId("index", "index-uuid", idGenerator.getAndIncrement()),
-                new SearchContextIdForNode(
-                    null,
-                    randomFrom(nodeIds),
-                    new ShardSearchContextId(UUIDs.randomBase64UUID(), randomNonNegativeLong(), randomUUID())
-                )
-            )
-        );
-        PointInTimeBuilder pointInTimeBuilder = new PointInTimeBuilder(
-            SearchContextId.encode(originalShardIdMap, Collections.emptyMap(), TransportVersion.current(), ShardSearchFailure.EMPTY_ARRAY)
-        );
-
-        final DiscoveryNodes.Builder nodesBuilder = DiscoveryNodes.builder();
-        Arrays.stream(nodeIds).forEach(id -> nodesBuilder.add(DiscoveryNodeUtils.create(id)));
-        DiscoveryNodes nodes = nodesBuilder.build();
-        final Set<ShardSearchContextId> freedContexts = new CopyOnWriteArraySet<>();
-        SearchTransportService searchTransportService = new SearchTransportService(null, null, null) {
-
-            @Override
-            public void sendFreeContext(
-                Transport.Connection connection,
-                ShardSearchContextId contextId,
-                ActionListener<SearchFreeContextResponse> listener
-            ) {
-                freedContexts.add(contextId);
-            }
-
-            @Override
-            public Transport.Connection getConnection(String clusterAlias, DiscoveryNode node) {
-                return new SearchAsyncActionTests.MockConnection(node);
-            }
-        };
-
-        {
-            // case 1, result shard ids are identical to original PIT ids
-            ArrayList<SearchPhaseResult> results = new ArrayList<>();
-            Set<PitShardToUpdate> pitsToUpdate = new HashSet<>();
-            for (ShardId shardId : originalShardIdMap.keySet()) {
-                SearchContextIdForNode searchContextIdForNode = originalShardIdMap.get(shardId);
-                results.add(
-                    new PhaseResult(
-                        searchContextIdForNode.getSearchContextId(),
-                        new SearchShardTarget(searchContextIdForNode.getNode(), shardId, searchContextIdForNode.getClusterAlias())
-                    )
-                );
-                pitsToUpdate.add(new PitShardToUpdate(shardId, searchContextIdForNode.getClusterAlias()));
-            }
-            BytesReference reEncodedId = AbstractSearchAsyncAction.maybeReEncodeNodeIds(
-                pointInTimeBuilder,
-                results,
-                pitsToUpdate,
-                new NamedWriteableRegistry(ClusterModule.getNamedWriteables()),
-                TransportVersionUtils.randomCompatibleVersion(random()),
-                searchTransportService,
-                nodes,
-                logger
-            );
-            assertEquals(0, freedContexts.size());
-            assertSame(reEncodedId, pointInTimeBuilder.getEncodedId());
-        }
-        freedContexts.clear();
-        {
-            // case 2, some results are from different nodes but have same context Ids
-            ArrayList<SearchPhaseResult> results = new ArrayList<>();
-            Set<PitShardToUpdate> pitsToUpdate = new HashSet<>();
-            Set<ShardId> shardsWithSwappedNodes = new HashSet<>();
-            for (ShardId shardId : originalShardIdMap.keySet()) {
-                SearchContextIdForNode searchContextIdForNode = originalShardIdMap.get(shardId);
-                // only swap node for ids there have a non-null node id, i.e. those that didn't fail when opening a PIT
-                if (randomBoolean() && searchContextIdForNode.getNode() != null) {
-                    // swap to a different node
-                    PhaseResult otherNode = new PhaseResult(
-                        searchContextIdForNode.getSearchContextId(),
-                        new SearchShardTarget("otherNode", shardId, searchContextIdForNode.getClusterAlias())
-                    );
-                    results.add(otherNode);
-                    // only add some of the shard ids for results where node changed to the pitsToUpdate set.
-                    // This would normally happen when we retry a SearchContextMissingException in
-                    // AbstractSearchAsyncAction#onShardResult
-                    if (randomBoolean()) {
-                        pitsToUpdate.add(new PitShardToUpdate(shardId, searchContextIdForNode.getClusterAlias()));
-                        shardsWithSwappedNodes.add(shardId);
-                    }
-                } else {
-                    results.add(
-                        new PhaseResult(
-                            searchContextIdForNode.getSearchContextId(),
-                            new SearchShardTarget(searchContextIdForNode.getNode(), shardId, searchContextIdForNode.getClusterAlias())
-                        )
-                    );
-                }
-            }
-            BytesReference reEncodedId = AbstractSearchAsyncAction.maybeReEncodeNodeIds(
-                pointInTimeBuilder,
-                results,
-                pitsToUpdate,
-                new NamedWriteableRegistry(ClusterModule.getNamedWriteables()),
-                TransportVersionUtils.randomCompatibleVersion(random()),
-                searchTransportService,
-                nodes,
-                logger
-            );
-            if (pitsToUpdate.isEmpty() == false) {
-                assertNotSame(reEncodedId, pointInTimeBuilder.getEncodedId());
-            } else {
-                assertSame(reEncodedId, pointInTimeBuilder.getEncodedId());
-            }
-            SearchContextId reEncodedPit = SearchContextId.decode(
-                new NamedWriteableRegistry(ClusterModule.getNamedWriteables()),
-                reEncodedId
-            );
-            assertEquals(originalShardIdMap.size(), reEncodedPit.shards().size());
-            for (ShardId shardId : originalShardIdMap.keySet()) {
-                SearchContextIdForNode original = originalShardIdMap.get(shardId);
-                SearchContextIdForNode reEncoded = reEncodedPit.shards().get(shardId);
-                assertNotNull(reEncoded);
-                if (shardsWithSwappedNodes.contains(shardId)) {
-                    assertNotEquals(original.getNode(), reEncoded.getNode());
-                    assertTrue(freedContexts.contains(reEncoded.getSearchContextId()));
-                } else {
-                    assertEquals(original.getNode(), reEncoded.getNode());
-                    assertFalse(freedContexts.contains(reEncoded.getSearchContextId()));
-                }
-                assertEquals(original.getSearchContextId(), reEncoded.getSearchContextId());
-            }
-        }
-        freedContexts.clear();
-        {
-            // case 3, result shard ids are identical to original PIT id but some are missing. Stay with original PIT id in those cases
-            ArrayList<SearchPhaseResult> results = new ArrayList<>();
-            Set<PitShardToUpdate> pitsToUpdate = new HashSet<>();
-            for (ShardId shardId : originalShardIdMap.keySet()) {
-                SearchContextIdForNode searchContextIdForNode = originalShardIdMap.get(shardId);
-                if (randomBoolean()) {
-                    results.add(
-                        new PhaseResult(
-                            searchContextIdForNode.getSearchContextId(),
-                            new SearchShardTarget(searchContextIdForNode.getNode(), shardId, searchContextIdForNode.getClusterAlias())
-                        )
-                    );
-                    pitsToUpdate.add(new PitShardToUpdate(shardId, searchContextIdForNode.getClusterAlias()));
-                }
-            }
-            BytesReference reEncodedId = AbstractSearchAsyncAction.maybeReEncodeNodeIds(
-                pointInTimeBuilder,
-                results,
-                pitsToUpdate,
-                new NamedWriteableRegistry(ClusterModule.getNamedWriteables()),
-                TransportVersionUtils.randomCompatibleVersion(random()),
-                searchTransportService,
-                nodes,
-                logger
-            );
-            assertSame(reEncodedId, pointInTimeBuilder.getEncodedId());
-        }
-    }
-
-    private ShardSearchContextId randomSearchShardId() {
-        return new ShardSearchContextId(UUIDs.randomBase64UUID(), randomNonNegativeLong());
-    }
-
     private static ArraySearchPhaseResults<SearchPhaseResult> phaseResults(
         Set<ShardSearchContextId> contextIds,
         List<Tuple<String, String>> nodeLookups,
@@ -460,10 +276,5 @@
         PhaseResult(ShardSearchContextId contextId) {
             this.contextId = contextId;
         }
-
-        PhaseResult(ShardSearchContextId contextId, SearchShardTarget searchShardTarget) {
-            this.contextId = contextId;
-            this.searchShardTarget = searchShardTarget;
-        }
     }
 }
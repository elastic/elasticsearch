/*
 * Copyright Elasticsearch B.V. and/or licensed to Elasticsearch B.V. under one
 * or more contributor license agreements. Licensed under the "Elastic License
 * 2.0", the "GNU Affero General Public License v3.0 only", and the "Server Side
 * Public License v 1"; you may not use this file except in compliance with, at
 * your election, the "Elastic License 2.0", the "GNU Affero General Public
 * License v3.0 only", or the "Server Side Public License, v 1".
 */

package org.elasticsearch.action.search;

import org.apache.lucene.search.TotalHits;
import org.elasticsearch.action.ActionListener;
import org.elasticsearch.common.Strings;
import org.elasticsearch.common.bytes.BytesArray;
import org.elasticsearch.common.document.DocumentField;
import org.elasticsearch.common.util.concurrent.AtomicArray;
import org.elasticsearch.index.query.BoolQueryBuilder;
import org.elasticsearch.index.query.InnerHitBuilder;
import org.elasticsearch.index.query.QueryBuilder;
import org.elasticsearch.index.query.QueryBuilders;
import org.elasticsearch.search.AbstractSearchTestCase;
import org.elasticsearch.search.SearchHit;
import org.elasticsearch.search.SearchHits;
import org.elasticsearch.search.SearchPhaseResult;
import org.elasticsearch.search.builder.PointInTimeBuilder;
import org.elasticsearch.search.builder.SearchSourceBuilder;
import org.elasticsearch.search.collapse.CollapseBuilder;
import org.elasticsearch.test.ESTestCase;
import org.hamcrest.Matchers;

import java.io.IOException;
import java.util.ArrayList;
import java.util.Collections;
import java.util.List;
import java.util.Map;
import java.util.concurrent.atomic.AtomicBoolean;
import java.util.stream.IntStream;

import static java.util.Collections.emptyMap;
import static org.hamcrest.Matchers.equalTo;

public class ExpandSearchPhaseTests extends ESTestCase {

    public void testCollapseSingleHit() throws IOException {
        final int iters = randomIntBetween(5, 10);
        for (int i = 0; i < iters; i++) {
            final int numInnerHits = randomIntBetween(1, 5);
            List<SearchHits> collapsedHits = new ArrayList<>(numInnerHits);
            for (int innerHitNum = 0; innerHitNum < numInnerHits; innerHitNum++) {
                SearchHits hits = SearchHits.unpooled(
                    new SearchHit[] { SearchHit.unpooled(innerHitNum, "ID"), SearchHit.unpooled(innerHitNum + 1, "ID") },
                    new TotalHits(2, TotalHits.Relation.EQUAL_TO),
                    1.0F
                );
                collapsedHits.add(hits);
            }

            AtomicBoolean executedMultiSearch = new AtomicBoolean(false);
            QueryBuilder originalQuery = randomBoolean() ? null : QueryBuilders.termQuery("foo", "bar");
            Map<String, Object> runtimeMappings = randomBoolean() ? emptyMap() : AbstractSearchTestCase.randomRuntimeMappings();

            final MockSearchPhaseContext mockSearchPhaseContext = new MockSearchPhaseContext(1);
            try {
                String collapseValue = randomBoolean() ? null : "boom";

                mockSearchPhaseContext.getRequest()
                    .source(
                        new SearchSourceBuilder().collapse(
                            new CollapseBuilder("someField").setInnerHits(
                                IntStream.range(0, numInnerHits)
                                    .mapToObj(hitNum -> new InnerHitBuilder().setName("innerHit" + hitNum))
                                    .toList()
                            )
                        )
                    );
                mockSearchPhaseContext.getRequest().source().query(originalQuery).runtimeMappings(runtimeMappings);
                mockSearchPhaseContext.searchTransport = new SearchTransportService(null, null, null) {
                    @Override
                    void sendExecuteMultiSearch(MultiSearchRequest request, SearchTask task, ActionListener<MultiSearchResponse> listener) {
                        assertTrue(executedMultiSearch.compareAndSet(false, true));
                        assertEquals(numInnerHits, request.requests().size());
                        SearchRequest searchRequest = request.requests().get(0);
                        assertTrue(searchRequest.source().query() instanceof BoolQueryBuilder);

                        BoolQueryBuilder groupBuilder = (BoolQueryBuilder) searchRequest.source().query();
                        if (collapseValue == null) {
                            assertThat(groupBuilder.mustNot(), Matchers.contains(QueryBuilders.existsQuery("someField")));
                        } else {
                            assertThat(groupBuilder.filter(), Matchers.contains(QueryBuilders.matchQuery("someField", "boom")));
                        }
                        if (originalQuery != null) {
                            assertThat(groupBuilder.must(), Matchers.contains(QueryBuilders.termQuery("foo", "bar")));
                        }
                        assertArrayEquals(mockSearchPhaseContext.getRequest().indices(), searchRequest.indices());
                        assertThat(searchRequest.source().runtimeMappings(), equalTo(runtimeMappings));

                        List<MultiSearchResponse.Item> mSearchResponses = new ArrayList<>(numInnerHits);
                        for (int innerHitNum = 0; innerHitNum < numInnerHits; innerHitNum++) {
                            try (
                                var sections = new SearchResponseSections(collapsedHits.get(innerHitNum), null, null, false, null, null, 1)
                            ) {
                                mockSearchPhaseContext.sendSearchResponse(sections, null);
                            }
                            mSearchResponses.add(new MultiSearchResponse.Item(mockSearchPhaseContext.searchResponse.get(), null));
                            // transferring ownership to the multi-search response so no need to release here
                            mockSearchPhaseContext.searchResponse.set(null);
                        }

                        ActionListener.respondAndRelease(
                            listener,
                            new MultiSearchResponse(mSearchResponses.toArray(new MultiSearchResponse.Item[0]), randomIntBetween(1, 10000))
                        );
                    }
                };

                SearchHit hit = new SearchHit(1, "ID");
                hit.setDocumentField("someField", new DocumentField("someField", Collections.singletonList(collapseValue)));
                SearchHits hits = new SearchHits(new SearchHit[] { hit }, new TotalHits(1, TotalHits.Relation.EQUAL_TO), 1.0F);
                SearchResponseSections searchResponseSections = new SearchResponseSections(hits, null, null, false, null, null, 1);
                try {
<<<<<<< HEAD
                    ExpandSearchPhase phase = newExpandSearchPhase(mockSearchPhaseContext, searchResponseSections, null);
=======
                    ExpandSearchPhase phase = new ExpandSearchPhase(mockSearchPhaseContext, hits, () -> new SearchPhase("test") {
                        @Override
                        protected void run() {
                            try (var sections = new SearchResponseSections(hits, null, null, false, null, null, 1)) {
                                mockSearchPhaseContext.sendSearchResponse(sections, null);
                            }
                        }
                    });
>>>>>>> a8967792

                    phase.run();
                    mockSearchPhaseContext.assertNoFailure();
                    SearchResponse theResponse = mockSearchPhaseContext.searchResponse.get();
                    assertNotNull(theResponse);
                    assertEquals(numInnerHits, theResponse.getHits().getHits()[0].getInnerHits().size());

                    for (int innerHitNum = 0; innerHitNum < numInnerHits; innerHitNum++) {
                        assertSame(
                            theResponse.getHits().getHits()[0].getInnerHits().get("innerHit" + innerHitNum),
                            collapsedHits.get(innerHitNum)
                        );
                    }

                    assertTrue(executedMultiSearch.get());
                } finally {
                    searchResponseSections.decRef();
                    hits.decRef();
                }
            } finally {
                mockSearchPhaseContext.execute(() -> {});
                var resp = mockSearchPhaseContext.searchResponse.get();
                if (resp != null) {
                    resp.decRef();
                }

            }
        }
    }

    public void testFailOneItemFailsEntirePhase() throws IOException {
        AtomicBoolean executedMultiSearch = new AtomicBoolean(false);

        SearchHits collapsedHits = new SearchHits(
            new SearchHit[] { new SearchHit(2, "ID"), new SearchHit(3, "ID") },
            new TotalHits(1, TotalHits.Relation.EQUAL_TO),
            1.0F
        );
        MockSearchPhaseContext mockSearchPhaseContext = new MockSearchPhaseContext(1);
        String collapseValue = randomBoolean() ? null : "boom";
        mockSearchPhaseContext.getRequest()
            .source(
                new SearchSourceBuilder().collapse(
                    new CollapseBuilder("someField").setInnerHits(new InnerHitBuilder().setName("foobarbaz"))
                )
            );
        mockSearchPhaseContext.searchTransport = new SearchTransportService(null, null, null) {
            @Override
            void sendExecuteMultiSearch(MultiSearchRequest request, SearchTask task, ActionListener<MultiSearchResponse> listener) {
                assertTrue(executedMultiSearch.compareAndSet(false, true));
                SearchResponse searchResponse = new SearchResponse(
                    collapsedHits,
                    null,
                    null,
                    false,
                    null,
                    null,
                    1,
                    null,
                    1,
                    1,
                    0,
                    0,
                    ShardSearchFailure.EMPTY_ARRAY,
                    SearchResponse.Clusters.EMPTY
                );
                ActionListener.respondAndRelease(
                    listener,
                    new MultiSearchResponse(
                        new MultiSearchResponse.Item[] {
                            new MultiSearchResponse.Item(null, new RuntimeException("boom")),
                            new MultiSearchResponse.Item(searchResponse, null) },
                        randomIntBetween(1, 10000)
                    )
                );
            }
        };

        SearchHit hit1 = new SearchHit(1, "ID");
        hit1.setDocumentField("someField", new DocumentField("someField", Collections.singletonList(collapseValue)));
        SearchHit hit2 = new SearchHit(2, "ID2");
        hit2.setDocumentField("someField", new DocumentField("someField", Collections.singletonList(collapseValue)));
        SearchHits hits = new SearchHits(new SearchHit[] { hit1, hit2 }, new TotalHits(1, TotalHits.Relation.EQUAL_TO), 1.0F);
        SearchResponseSections searchResponseSections = new SearchResponseSections(hits, null, null, false, null, null, 1);
        try {
<<<<<<< HEAD
            ExpandSearchPhase phase = newExpandSearchPhase(mockSearchPhaseContext, searchResponseSections, null);
=======
            ExpandSearchPhase phase = new ExpandSearchPhase(mockSearchPhaseContext, hits, () -> new SearchPhase("test") {
                @Override
                protected void run() {
                    try (var sections = new SearchResponseSections(hits, null, null, false, null, null, 1)) {
                        mockSearchPhaseContext.sendSearchResponse(sections, null);
                    }
                }
            });
>>>>>>> a8967792
            phase.run();
            assertThat(mockSearchPhaseContext.phaseFailure.get(), Matchers.instanceOf(RuntimeException.class));
            assertEquals("boom", mockSearchPhaseContext.phaseFailure.get().getMessage());
            assertNotNull(mockSearchPhaseContext.phaseFailure.get());
            assertNull(mockSearchPhaseContext.searchResponse.get());
        } finally {
            mockSearchPhaseContext.results.close();
            searchResponseSections.decRef();
            hits.decRef();
            collapsedHits.decRef();
        }
    }

    public void testSkipPhase() throws IOException {
        MockSearchPhaseContext mockSearchPhaseContext = new MockSearchPhaseContext(1);
        try {
            mockSearchPhaseContext.searchTransport = new SearchTransportService(null, null, null) {
                @Override
                void sendExecuteMultiSearch(MultiSearchRequest request, SearchTask task, ActionListener<MultiSearchResponse> listener) {
                    fail("no collapsing here");
                }
            };

            SearchHit hit1 = new SearchHit(1, "ID");
            hit1.setDocumentField("someField", new DocumentField("someField", Collections.singletonList(null)));
            SearchHit hit2 = new SearchHit(2, "ID2");
            hit2.setDocumentField("someField", new DocumentField("someField", Collections.singletonList(null)));
            SearchHits hits = new SearchHits(new SearchHit[] { hit1, hit2 }, new TotalHits(1, TotalHits.Relation.EQUAL_TO), 1.0F);
            SearchResponseSections searchResponseSections = new SearchResponseSections(hits, null, null, false, null, null, 1);
            try {
<<<<<<< HEAD
                ExpandSearchPhase phase = newExpandSearchPhase(mockSearchPhaseContext, searchResponseSections, null);
=======
                ExpandSearchPhase phase = new ExpandSearchPhase(mockSearchPhaseContext, hits, () -> new SearchPhase("test") {
                    @Override
                    protected void run() {
                        try (var sections = new SearchResponseSections(hits, null, null, false, null, null, 1)) {
                            mockSearchPhaseContext.sendSearchResponse(sections, null);
                        }
                    }
                });
>>>>>>> a8967792
                phase.run();
                mockSearchPhaseContext.assertNoFailure();
                assertNotNull(mockSearchPhaseContext.searchResponse.get());
            } finally {
                searchResponseSections.decRef();
                hits.decRef();
            }
        } finally {
            mockSearchPhaseContext.results.close();
            var resp = mockSearchPhaseContext.searchResponse.get();
            if (resp != null) {
                resp.decRef();
            }
        }
    }

    public void testSkipExpandCollapseNoHits() throws IOException {
        MockSearchPhaseContext mockSearchPhaseContext = new MockSearchPhaseContext(1);
        try {
            mockSearchPhaseContext.searchTransport = new SearchTransportService(null, null, null) {
                @Override
                void sendExecuteMultiSearch(MultiSearchRequest request, SearchTask task, ActionListener<MultiSearchResponse> listener) {
                    fail("expand should not try to send empty multi search request");
                }
            };
            mockSearchPhaseContext.getRequest()
                .source(
                    new SearchSourceBuilder().collapse(
                        new CollapseBuilder("someField").setInnerHits(new InnerHitBuilder().setName("foobarbaz"))
                    )
                );

            SearchHits hits = SearchHits.empty(new TotalHits(1, TotalHits.Relation.EQUAL_TO), 1.0f);
<<<<<<< HEAD
            final SearchResponseSections searchResponseSections = new SearchResponseSections(hits, null, null, false, null, null, 1);
            ExpandSearchPhase phase = newExpandSearchPhase(mockSearchPhaseContext, searchResponseSections, null);
=======
            ExpandSearchPhase phase = new ExpandSearchPhase(mockSearchPhaseContext, hits, () -> new SearchPhase("test") {
                @Override
                protected void run() {
                    mockSearchPhaseContext.sendSearchResponse(new SearchResponseSections(hits, null, null, false, null, null, 1), null);
                }
            });
>>>>>>> a8967792
            phase.run();
            mockSearchPhaseContext.assertNoFailure();
            assertNotNull(mockSearchPhaseContext.searchResponse.get());
        } finally {
            var resp = mockSearchPhaseContext.searchResponse.get();
            if (resp != null) {
                resp.decRef();
            }
        }
    }

    public void testExpandRequestOptions() throws IOException {
        MockSearchPhaseContext mockSearchPhaseContext = new MockSearchPhaseContext(1);
        try {
            boolean version = randomBoolean();
            final boolean seqNoAndTerm = randomBoolean();

            mockSearchPhaseContext.searchTransport = new SearchTransportService(null, null, null) {
                @Override
                void sendExecuteMultiSearch(MultiSearchRequest request, SearchTask task, ActionListener<MultiSearchResponse> listener) {
                    final QueryBuilder postFilter = QueryBuilders.existsQuery("foo");
                    assertTrue(request.requests().stream().allMatch((r) -> "foobar".equals(r.preference())));
                    assertTrue(request.requests().stream().allMatch((r) -> "baz".equals(r.routing())));
                    assertTrue(request.requests().stream().allMatch((r) -> version == r.source().version()));
                    assertTrue(request.requests().stream().allMatch((r) -> seqNoAndTerm == r.source().seqNoAndPrimaryTerm()));
                    assertTrue(request.requests().stream().allMatch((r) -> postFilter.equals(r.source().postFilter())));
                    assertTrue(request.requests().stream().allMatch((r) -> r.source().fetchSource() == null));
                }
            };
            mockSearchPhaseContext.getRequest()
                .source(
                    new SearchSourceBuilder().collapse(
                        new CollapseBuilder("someField").setInnerHits(
                            new InnerHitBuilder().setName("foobarbaz").setVersion(version).setSeqNoAndPrimaryTerm(seqNoAndTerm)
                        )
                    ).fetchSource(false).postFilter(QueryBuilders.existsQuery("foo"))
                )
                .preference("foobar")
                .routing("baz");

            SearchHit hit = new SearchHit(1, "ID");
            hit.setDocumentField("someField", new DocumentField("someField", Collections.singletonList("foo")));
            SearchHits hits = new SearchHits(new SearchHit[] { hit }, new TotalHits(1, TotalHits.Relation.EQUAL_TO), 1.0F);
            final SearchResponseSections searchResponseSections = new SearchResponseSections(hits, null, null, false, null, null, 1);
            try {
<<<<<<< HEAD
                ExpandSearchPhase phase = newExpandSearchPhase(mockSearchPhaseContext, searchResponseSections, null);
=======
                ExpandSearchPhase phase = new ExpandSearchPhase(mockSearchPhaseContext, hits, () -> new SearchPhase("test") {
                    @Override
                    protected void run() {
                        mockSearchPhaseContext.sendSearchResponse(new SearchResponseSections(hits, null, null, false, null, null, 1), null);
                    }
                });
>>>>>>> a8967792
                phase.run();
                mockSearchPhaseContext.assertNoFailure();
            } finally {
                searchResponseSections.decRef();
                hits.decRef();
            }
        } finally {
            mockSearchPhaseContext.results.close();
            var resp = mockSearchPhaseContext.searchResponse.get();
            if (resp != null) {
                resp.decRef();
            }
        }
    }

    private static ExpandSearchPhase newExpandSearchPhase(
        MockSearchPhaseContext mockSearchPhaseContext,
        SearchResponseSections searchResponseSections,
        AtomicArray<SearchPhaseResult> queryPhaseResults
    ) {
        return new ExpandSearchPhase(mockSearchPhaseContext, searchResponseSections, queryPhaseResults) {
            @Override
            protected SearchPhase nextPhase() {
                searchResponseSections.mustIncRef();
                return new SearchPhase("test") {
                    @Override
                    public void run() {
                        try {
                            mockSearchPhaseContext.sendSearchResponse(searchResponseSections, queryPhaseResults);
                        } finally {
                            searchResponseSections.decRef();
                        }
                    }
                };
            }
        };
    }

    public void testExpandSearchRespectsOriginalPIT() {
        MockSearchPhaseContext mockSearchPhaseContext = new MockSearchPhaseContext(1);
        final PointInTimeBuilder pit = new PointInTimeBuilder(new BytesArray("foo"));
        try {
            boolean version = randomBoolean();
            final boolean seqNoAndTerm = randomBoolean();

            mockSearchPhaseContext.searchTransport = new SearchTransportService(null, null, null) {
                @Override
                void sendExecuteMultiSearch(MultiSearchRequest request, SearchTask task, ActionListener<MultiSearchResponse> listener) {
                    assertTrue(request.requests().stream().allMatch((r) -> r.preference() == null));
                    assertTrue(request.requests().stream().allMatch((r) -> r.indices() == Strings.EMPTY_ARRAY));
                    assertTrue(request.requests().stream().allMatch((r) -> r.source().pointInTimeBuilder().equals(pit)));
                }
            };
            mockSearchPhaseContext.getRequest()
                .source(
                    new SearchSourceBuilder().collapse(
                        new CollapseBuilder("someField").setInnerHits(
                            new InnerHitBuilder().setName("foobarbaz").setVersion(version).setSeqNoAndPrimaryTerm(seqNoAndTerm)
                        )
                    ).fetchSource(false).postFilter(QueryBuilders.existsQuery("foo")).pointInTimeBuilder(pit)
                )
                .routing("baz");

            SearchHit hit = new SearchHit(1, "ID");
            hit.setDocumentField("someField", new DocumentField("someField", Collections.singletonList("foo")));
            SearchHits hits = new SearchHits(new SearchHit[] { hit }, new TotalHits(1, TotalHits.Relation.EQUAL_TO), 1.0F);
            SearchResponseSections searchResponseSections = new SearchResponseSections(hits, null, null, false, null, null, 1);
            try {
<<<<<<< HEAD
                ExpandSearchPhase phase = newExpandSearchPhase(mockSearchPhaseContext, searchResponseSections, new AtomicArray<>(0));
=======
                ExpandSearchPhase phase = new ExpandSearchPhase(mockSearchPhaseContext, hits, () -> new SearchPhase("test") {
                    @Override
                    protected void run() {
                        mockSearchPhaseContext.sendSearchResponse(
                            new SearchResponseSections(hits, null, null, false, null, null, 1),
                            new AtomicArray<>(0)
                        );
                    }
                });
>>>>>>> a8967792
                phase.run();
                mockSearchPhaseContext.assertNoFailure();
            } finally {
                hits.decRef();
                searchResponseSections.decRef();
            }
        } finally {
            mockSearchPhaseContext.results.close();
            var resp = mockSearchPhaseContext.searchResponse.get();
            if (resp != null) {
                resp.decRef();
            }
        }
    }
}<|MERGE_RESOLUTION|>--- conflicted
+++ resolved
@@ -117,20 +117,12 @@
                 SearchHit hit = new SearchHit(1, "ID");
                 hit.setDocumentField("someField", new DocumentField("someField", Collections.singletonList(collapseValue)));
                 SearchHits hits = new SearchHits(new SearchHit[] { hit }, new TotalHits(1, TotalHits.Relation.EQUAL_TO), 1.0F);
-                SearchResponseSections searchResponseSections = new SearchResponseSections(hits, null, null, false, null, null, 1);
                 try {
-<<<<<<< HEAD
-                    ExpandSearchPhase phase = newExpandSearchPhase(mockSearchPhaseContext, searchResponseSections, null);
-=======
-                    ExpandSearchPhase phase = new ExpandSearchPhase(mockSearchPhaseContext, hits, () -> new SearchPhase("test") {
-                        @Override
-                        protected void run() {
-                            try (var sections = new SearchResponseSections(hits, null, null, false, null, null, 1)) {
-                                mockSearchPhaseContext.sendSearchResponse(sections, null);
-                            }
-                        }
-                    });
->>>>>>> a8967792
+                    ExpandSearchPhase phase = newExpandSearchPhase(
+                        mockSearchPhaseContext,
+                        new SearchResponseSections(hits, null, null, false, null, null, 1),
+                        null
+                    );
 
                     phase.run();
                     mockSearchPhaseContext.assertNoFailure();
@@ -147,16 +139,13 @@
 
                     assertTrue(executedMultiSearch.get());
                 } finally {
-                    searchResponseSections.decRef();
                     hits.decRef();
                 }
             } finally {
-                mockSearchPhaseContext.execute(() -> {});
                 var resp = mockSearchPhaseContext.searchResponse.get();
                 if (resp != null) {
                     resp.decRef();
                 }
-
             }
         }
     }
@@ -214,20 +203,8 @@
         SearchHit hit2 = new SearchHit(2, "ID2");
         hit2.setDocumentField("someField", new DocumentField("someField", Collections.singletonList(collapseValue)));
         SearchHits hits = new SearchHits(new SearchHit[] { hit1, hit2 }, new TotalHits(1, TotalHits.Relation.EQUAL_TO), 1.0F);
-        SearchResponseSections searchResponseSections = new SearchResponseSections(hits, null, null, false, null, null, 1);
-        try {
-<<<<<<< HEAD
+        try (SearchResponseSections searchResponseSections = new SearchResponseSections(hits, null, null, false, null, null, 1)) {
             ExpandSearchPhase phase = newExpandSearchPhase(mockSearchPhaseContext, searchResponseSections, null);
-=======
-            ExpandSearchPhase phase = new ExpandSearchPhase(mockSearchPhaseContext, hits, () -> new SearchPhase("test") {
-                @Override
-                protected void run() {
-                    try (var sections = new SearchResponseSections(hits, null, null, false, null, null, 1)) {
-                        mockSearchPhaseContext.sendSearchResponse(sections, null);
-                    }
-                }
-            });
->>>>>>> a8967792
             phase.run();
             assertThat(mockSearchPhaseContext.phaseFailure.get(), Matchers.instanceOf(RuntimeException.class));
             assertEquals("boom", mockSearchPhaseContext.phaseFailure.get().getMessage());
@@ -235,7 +212,6 @@
             assertNull(mockSearchPhaseContext.searchResponse.get());
         } finally {
             mockSearchPhaseContext.results.close();
-            searchResponseSections.decRef();
             hits.decRef();
             collapsedHits.decRef();
         }
@@ -256,25 +232,16 @@
             SearchHit hit2 = new SearchHit(2, "ID2");
             hit2.setDocumentField("someField", new DocumentField("someField", Collections.singletonList(null)));
             SearchHits hits = new SearchHits(new SearchHit[] { hit1, hit2 }, new TotalHits(1, TotalHits.Relation.EQUAL_TO), 1.0F);
-            SearchResponseSections searchResponseSections = new SearchResponseSections(hits, null, null, false, null, null, 1);
             try {
-<<<<<<< HEAD
-                ExpandSearchPhase phase = newExpandSearchPhase(mockSearchPhaseContext, searchResponseSections, null);
-=======
-                ExpandSearchPhase phase = new ExpandSearchPhase(mockSearchPhaseContext, hits, () -> new SearchPhase("test") {
-                    @Override
-                    protected void run() {
-                        try (var sections = new SearchResponseSections(hits, null, null, false, null, null, 1)) {
-                            mockSearchPhaseContext.sendSearchResponse(sections, null);
-                        }
-                    }
-                });
->>>>>>> a8967792
+                ExpandSearchPhase phase = newExpandSearchPhase(
+                    mockSearchPhaseContext,
+                    new SearchResponseSections(hits, null, null, false, null, null, 1),
+                    null
+                );
                 phase.run();
                 mockSearchPhaseContext.assertNoFailure();
                 assertNotNull(mockSearchPhaseContext.searchResponse.get());
             } finally {
-                searchResponseSections.decRef();
                 hits.decRef();
             }
         } finally {
@@ -303,17 +270,8 @@
                 );
 
             SearchHits hits = SearchHits.empty(new TotalHits(1, TotalHits.Relation.EQUAL_TO), 1.0f);
-<<<<<<< HEAD
             final SearchResponseSections searchResponseSections = new SearchResponseSections(hits, null, null, false, null, null, 1);
             ExpandSearchPhase phase = newExpandSearchPhase(mockSearchPhaseContext, searchResponseSections, null);
-=======
-            ExpandSearchPhase phase = new ExpandSearchPhase(mockSearchPhaseContext, hits, () -> new SearchPhase("test") {
-                @Override
-                protected void run() {
-                    mockSearchPhaseContext.sendSearchResponse(new SearchResponseSections(hits, null, null, false, null, null, 1), null);
-                }
-            });
->>>>>>> a8967792
             phase.run();
             mockSearchPhaseContext.assertNoFailure();
             assertNotNull(mockSearchPhaseContext.searchResponse.get());
@@ -357,22 +315,11 @@
             SearchHit hit = new SearchHit(1, "ID");
             hit.setDocumentField("someField", new DocumentField("someField", Collections.singletonList("foo")));
             SearchHits hits = new SearchHits(new SearchHit[] { hit }, new TotalHits(1, TotalHits.Relation.EQUAL_TO), 1.0F);
-            final SearchResponseSections searchResponseSections = new SearchResponseSections(hits, null, null, false, null, null, 1);
-            try {
-<<<<<<< HEAD
+            try (SearchResponseSections searchResponseSections = new SearchResponseSections(hits, null, null, false, null, null, 1)) {
                 ExpandSearchPhase phase = newExpandSearchPhase(mockSearchPhaseContext, searchResponseSections, null);
-=======
-                ExpandSearchPhase phase = new ExpandSearchPhase(mockSearchPhaseContext, hits, () -> new SearchPhase("test") {
-                    @Override
-                    protected void run() {
-                        mockSearchPhaseContext.sendSearchResponse(new SearchResponseSections(hits, null, null, false, null, null, 1), null);
-                    }
-                });
->>>>>>> a8967792
                 phase.run();
                 mockSearchPhaseContext.assertNoFailure();
             } finally {
-                searchResponseSections.decRef();
                 hits.decRef();
             }
         } finally {
@@ -392,14 +339,11 @@
         return new ExpandSearchPhase(mockSearchPhaseContext, searchResponseSections, queryPhaseResults) {
             @Override
             protected SearchPhase nextPhase() {
-                searchResponseSections.mustIncRef();
                 return new SearchPhase("test") {
                     @Override
                     public void run() {
-                        try {
+                        try (searchResponseSections) {
                             mockSearchPhaseContext.sendSearchResponse(searchResponseSections, queryPhaseResults);
-                        } finally {
-                            searchResponseSections.decRef();
                         }
                     }
                 };
@@ -435,26 +379,12 @@
             SearchHit hit = new SearchHit(1, "ID");
             hit.setDocumentField("someField", new DocumentField("someField", Collections.singletonList("foo")));
             SearchHits hits = new SearchHits(new SearchHit[] { hit }, new TotalHits(1, TotalHits.Relation.EQUAL_TO), 1.0F);
-            SearchResponseSections searchResponseSections = new SearchResponseSections(hits, null, null, false, null, null, 1);
-            try {
-<<<<<<< HEAD
+            try (SearchResponseSections searchResponseSections = new SearchResponseSections(hits, null, null, false, null, null, 1)) {
                 ExpandSearchPhase phase = newExpandSearchPhase(mockSearchPhaseContext, searchResponseSections, new AtomicArray<>(0));
-=======
-                ExpandSearchPhase phase = new ExpandSearchPhase(mockSearchPhaseContext, hits, () -> new SearchPhase("test") {
-                    @Override
-                    protected void run() {
-                        mockSearchPhaseContext.sendSearchResponse(
-                            new SearchResponseSections(hits, null, null, false, null, null, 1),
-                            new AtomicArray<>(0)
-                        );
-                    }
-                });
->>>>>>> a8967792
                 phase.run();
                 mockSearchPhaseContext.assertNoFailure();
             } finally {
                 hits.decRef();
-                searchResponseSections.decRef();
             }
         } finally {
             mockSearchPhaseContext.results.close();

/*
 * Copyright Elasticsearch B.V. and/or licensed to Elasticsearch B.V. under one
 * or more contributor license agreements. Licensed under the Elastic License
 * 2.0 and the Server Side Public License, v 1; you may not use this file except
 * in compliance with, at your election, the Elastic License 2.0 or the Server
 * Side Public License, v 1.
 */

package org.elasticsearch.action.search;

import org.apache.lucene.search.TotalHits;
import org.elasticsearch.action.ActionListener;
import org.elasticsearch.common.document.DocumentField;
import org.elasticsearch.index.query.TermQueryBuilder;
import org.elasticsearch.search.SearchHit;
import org.elasticsearch.search.SearchHitTests;
import org.elasticsearch.search.SearchHits;
import org.elasticsearch.search.fetch.subphase.FieldAndFormat;
import org.elasticsearch.search.fetch.subphase.LookupField;
import org.elasticsearch.test.ESTestCase;

import java.util.List;
import java.util.Map;
import java.util.concurrent.atomic.AtomicBoolean;

import static org.hamcrest.Matchers.contains;
import static org.hamcrest.Matchers.containsInAnyOrder;
import static org.hamcrest.Matchers.equalTo;
import static org.hamcrest.Matchers.hasSize;
import static org.hamcrest.Matchers.instanceOf;

public class FetchLookupFieldsPhaseTests extends ESTestCase {

    public void testNoLookupField() {
        MockSearchPhaseContext searchPhaseContext = new MockSearchPhaseContext(1);
        try {
            searchPhaseContext.searchTransport = new SearchTransportService(null, null, null) {
                @Override
                void sendExecuteMultiSearch(MultiSearchRequest request, SearchTask task, ActionListener<MultiSearchResponse> listener) {
                    throw new AssertionError("No lookup field");
                }
            };
            int numHits = randomIntBetween(0, 10);
            SearchHit[] searchHits = new SearchHit[randomIntBetween(0, 10)];
            for (int i = 0; i < searchHits.length; i++) {
                searchHits[i] = SearchHitTests.createTestItem(randomBoolean(), randomBoolean());
            }
            SearchHits hits = new SearchHits(searchHits, new TotalHits(numHits, TotalHits.Relation.EQUAL_TO), 1.0f);
            FetchLookupFieldsPhase phase = new FetchLookupFieldsPhase(
                searchPhaseContext,
                new SearchResponseSections(hits, null, null, false, null, null, 1),
                null
            );
            phase.run();
            searchPhaseContext.assertNoFailure();
            assertNotNull(searchPhaseContext.searchResponse.get());
        } finally {
            var resp = searchPhaseContext.searchResponse.get();
            if (resp != null) {
                resp.decRef();
            }
        }
<<<<<<< HEAD
        SearchHits hits = new SearchHits(searchHits, new TotalHits(numHits, TotalHits.Relation.EQUAL_TO), 1.0f);
        var sections = new SearchResponseSections(hits, null, null, false, null, null, 1);
        try {
            FetchLookupFieldsPhase phase = new FetchLookupFieldsPhase(searchPhaseContext, sections, null);
            phase.run();
        } finally {
            sections.decRef();
        }
        searchPhaseContext.assertNoFailure();
        assertNotNull(searchPhaseContext.searchResponse.get());
=======
>>>>>>> 2279d75b
    }

    public void testBasic() {
        MockSearchPhaseContext searchPhaseContext = new MockSearchPhaseContext(1);
        try {
            final AtomicBoolean requestSent = new AtomicBoolean();
            searchPhaseContext.searchTransport = new SearchTransportService(null, null, null) {
                @Override
                void sendExecuteMultiSearch(
                    MultiSearchRequest multiSearchRequest,
                    SearchTask task,
                    ActionListener<MultiSearchResponse> listener
                ) {
                    assertTrue(requestSent.compareAndSet(false, true));
                    // send 4 requests for term_1, term_2, term_3, and unknown
                    assertThat(multiSearchRequest.requests(), hasSize(4));
                    for (SearchRequest r : multiSearchRequest.requests()) {
                        assertNotNull(r.source());
                        assertThat(r.source().query(), instanceOf(TermQueryBuilder.class));
                        assertThat(r.source().size(), equalTo(1));
                    }
                    final List<String> queryTerms = multiSearchRequest.requests().stream().map(r -> {
                        final TermQueryBuilder query = (TermQueryBuilder) r.source().query();
                        return query.value().toString();
                    }).sorted().toList();
                    assertThat(queryTerms, equalTo(List.of("term_1", "term_2", "term_3", "xyz")));
                    final MultiSearchResponse.Item[] responses = new MultiSearchResponse.Item[multiSearchRequest.requests().size()];
                    for (int i = 0; i < responses.length; i++) {
                        final SearchRequest r = multiSearchRequest.requests().get(i);
                        final TermQueryBuilder query = (TermQueryBuilder) r.source().query();
                        final Map<String, List<Object>> fields = switch (query.value().toString()) {
                            case "term_1" -> Map.of("field_a", List.of("a1", "a2"), "field_b", List.of("b2"));
                            case "term_2" -> Map.of("field_a", List.of("a2", "a3"), "field_b", List.of("b1"));
                            case "term_3" -> Map.of("field_a", List.of("a2"), "field_b", List.of("b1", "b2"));
                            case "xyz" -> null;
                            default -> throw new AssertionError("unknown term value");
                        };
                        final SearchHits searchHits;
                        if (fields != null) {
                            final SearchHit hit = new SearchHit(randomInt(1000));
                            fields.forEach((f, values) -> hit.setDocumentField(f, new DocumentField(f, values, List.of())));
                            searchHits = new SearchHits(new SearchHit[] { hit }, new TotalHits(1, TotalHits.Relation.EQUAL_TO), 1.0f);
                        } else {
                            searchHits = SearchHits.empty(new TotalHits(0, TotalHits.Relation.EQUAL_TO), 1.0f);
                        }
                        responses[i] = new MultiSearchResponse.Item(
                            new SearchResponse(
                                searchHits,
                                null,
                                null,
                                false,
                                null,
                                null,
                                1,
                                null,
                                1,
                                1,
                                0,
                                randomNonNegativeLong(),
                                ShardSearchFailure.EMPTY_ARRAY,
                                SearchResponseTests.randomClusters(),
                                null
                            ),
                            null
                        );
                    }
                    ActionListener.respondAndRelease(listener, new MultiSearchResponse(responses, randomNonNegativeLong()));
                }
            };

            SearchHit leftHit0 = new SearchHit(randomInt(100));
            final List<FieldAndFormat> fetchFields = List.of(new FieldAndFormat(randomAlphaOfLength(10), null));
            {
                leftHit0.setDocumentField(
                    "lookup_field_1",
                    new DocumentField(
                        "lookup_field_1",
                        List.of(),
                        List.of(),
                        List.of(
                            new LookupField("test_index", new TermQueryBuilder("test_field", "term_1"), fetchFields, 1),
                            new LookupField("test_index", new TermQueryBuilder("test_field", "term_2"), fetchFields, 1)
                        )
                    )
                );
                leftHit0.setDocumentField(
                    "lookup_field_2",
                    new DocumentField(
                        "lookup_field_2",
                        List.of(),
                        List.of(),
                        List.of(new LookupField("test_index", new TermQueryBuilder("test_field", "term_2"), fetchFields, 1))
                    )
                );
            }

            SearchHit leftHit1 = new SearchHit(randomInt(100));
            {
                leftHit1.setDocumentField(
                    "lookup_field_2",
                    new DocumentField(
                        "lookup_field_2",
                        List.of(),
                        List.of(),
                        List.of(
                            new LookupField("test_index", new TermQueryBuilder("test_field", "term_2"), fetchFields, 1),
                            new LookupField("test_index", new TermQueryBuilder("test_field", "xyz"), fetchFields, 1)
                        )
                    )
                );
                leftHit1.setDocumentField(
                    "lookup_field_3",
                    new DocumentField(
                        "lookup_field_3",
                        List.of(),
                        List.of(),
                        List.of(new LookupField("test_index", new TermQueryBuilder("test_field", "term_3"), fetchFields, 1))
                    )
                );
            }
            SearchHits searchHits = new SearchHits(
                new SearchHit[] { leftHit0, leftHit1 },
                new TotalHits(2, TotalHits.Relation.EQUAL_TO),
                1.0f
            );
            FetchLookupFieldsPhase phase = new FetchLookupFieldsPhase(
                searchPhaseContext,
                new SearchResponseSections(searchHits, null, null, false, null, null, 1),
                null
            );
            phase.run();
            assertTrue(requestSent.get());
            searchPhaseContext.assertNoFailure();
            assertNotNull(searchPhaseContext.searchResponse.get());
            assertSame(searchPhaseContext.searchResponse.get().getHits().getHits()[0], leftHit0);
            assertSame(searchPhaseContext.searchResponse.get().getHits().getHits()[1], leftHit1);
            assertFalse(leftHit0.hasLookupFields());
            assertThat(
                leftHit0.field("lookup_field_1").getValues(),
                containsInAnyOrder(
                    Map.of("field_a", List.of("a1", "a2"), "field_b", List.of("b2")),
                    Map.of("field_a", List.of("a2", "a3"), "field_b", List.of("b1"))
                )
            );
<<<<<<< HEAD
        }
        SearchHits searchHits = new SearchHits(new SearchHit[] { leftHit0, leftHit1 }, new TotalHits(2, TotalHits.Relation.EQUAL_TO), 1.0f);
        var sections = new SearchResponseSections(searchHits, null, null, false, null, null, 1);
        FetchLookupFieldsPhase phase = new FetchLookupFieldsPhase(searchPhaseContext, sections, null);
        sections.decRef();
        phase.run();
        assertTrue(requestSent.get());
        searchPhaseContext.assertNoFailure();
        assertNotNull(searchPhaseContext.searchResponse.get());
        assertSame(searchPhaseContext.searchResponse.get().getHits().getHits()[0], leftHit0);
        assertSame(searchPhaseContext.searchResponse.get().getHits().getHits()[1], leftHit1);
        assertFalse(leftHit0.hasLookupFields());
        assertThat(
            leftHit0.field("lookup_field_1").getValues(),
            containsInAnyOrder(
                Map.of("field_a", List.of("a1", "a2"), "field_b", List.of("b2")),
                Map.of("field_a", List.of("a2", "a3"), "field_b", List.of("b1"))
            )
        );
        assertThat(
            leftHit0.field("lookup_field_2").getValues(),
            contains(Map.of("field_a", List.of("a2", "a3"), "field_b", List.of("b1")))
        );
=======
            assertThat(
                leftHit0.field("lookup_field_2").getValues(),
                contains(Map.of("field_a", List.of("a2", "a3"), "field_b", List.of("b1")))
            );
>>>>>>> 2279d75b

            assertFalse(leftHit1.hasLookupFields());
            assertThat(
                leftHit1.field("lookup_field_2").getValues(),
                contains(Map.of("field_a", List.of("a2", "a3"), "field_b", List.of("b1")))
            );
            assertThat(
                leftHit1.field("lookup_field_3").getValues(),
                contains(Map.of("field_a", List.of("a2"), "field_b", List.of("b1", "b2")))
            );
        } finally {
            var resp = searchPhaseContext.searchResponse.get();
            if (resp != null) {
                resp.decRef();
            }
        }
    }

}<|MERGE_RESOLUTION|>--- conflicted
+++ resolved
@@ -46,12 +46,13 @@
                 searchHits[i] = SearchHitTests.createTestItem(randomBoolean(), randomBoolean());
             }
             SearchHits hits = new SearchHits(searchHits, new TotalHits(numHits, TotalHits.Relation.EQUAL_TO), 1.0f);
-            FetchLookupFieldsPhase phase = new FetchLookupFieldsPhase(
-                searchPhaseContext,
-                new SearchResponseSections(hits, null, null, false, null, null, 1),
-                null
-            );
-            phase.run();
+            var sections = new SearchResponseSections(hits, null, null, false, null, null, 1);
+            try {
+                FetchLookupFieldsPhase phase = new FetchLookupFieldsPhase(searchPhaseContext, sections, null);
+                phase.run();
+            } finally {
+                sections.decRef();
+            }
             searchPhaseContext.assertNoFailure();
             assertNotNull(searchPhaseContext.searchResponse.get());
         } finally {
@@ -60,19 +61,6 @@
                 resp.decRef();
             }
         }
-<<<<<<< HEAD
-        SearchHits hits = new SearchHits(searchHits, new TotalHits(numHits, TotalHits.Relation.EQUAL_TO), 1.0f);
-        var sections = new SearchResponseSections(hits, null, null, false, null, null, 1);
-        try {
-            FetchLookupFieldsPhase phase = new FetchLookupFieldsPhase(searchPhaseContext, sections, null);
-            phase.run();
-        } finally {
-            sections.decRef();
-        }
-        searchPhaseContext.assertNoFailure();
-        assertNotNull(searchPhaseContext.searchResponse.get());
-=======
->>>>>>> 2279d75b
     }
 
     public void testBasic() {
@@ -198,12 +186,13 @@
                 new TotalHits(2, TotalHits.Relation.EQUAL_TO),
                 1.0f
             );
-            FetchLookupFieldsPhase phase = new FetchLookupFieldsPhase(
-                searchPhaseContext,
-                new SearchResponseSections(searchHits, null, null, false, null, null, 1),
-                null
-            );
-            phase.run();
+            var sections = new SearchResponseSections(searchHits, null, null, false, null, null, 1);
+            try {
+                FetchLookupFieldsPhase phase = new FetchLookupFieldsPhase(searchPhaseContext, sections, null);
+                phase.run();
+            } finally {
+                sections.decRef();
+            }
             assertTrue(requestSent.get());
             searchPhaseContext.assertNoFailure();
             assertNotNull(searchPhaseContext.searchResponse.get());
@@ -217,36 +206,10 @@
                     Map.of("field_a", List.of("a2", "a3"), "field_b", List.of("b1"))
                 )
             );
-<<<<<<< HEAD
-        }
-        SearchHits searchHits = new SearchHits(new SearchHit[] { leftHit0, leftHit1 }, new TotalHits(2, TotalHits.Relation.EQUAL_TO), 1.0f);
-        var sections = new SearchResponseSections(searchHits, null, null, false, null, null, 1);
-        FetchLookupFieldsPhase phase = new FetchLookupFieldsPhase(searchPhaseContext, sections, null);
-        sections.decRef();
-        phase.run();
-        assertTrue(requestSent.get());
-        searchPhaseContext.assertNoFailure();
-        assertNotNull(searchPhaseContext.searchResponse.get());
-        assertSame(searchPhaseContext.searchResponse.get().getHits().getHits()[0], leftHit0);
-        assertSame(searchPhaseContext.searchResponse.get().getHits().getHits()[1], leftHit1);
-        assertFalse(leftHit0.hasLookupFields());
-        assertThat(
-            leftHit0.field("lookup_field_1").getValues(),
-            containsInAnyOrder(
-                Map.of("field_a", List.of("a1", "a2"), "field_b", List.of("b2")),
-                Map.of("field_a", List.of("a2", "a3"), "field_b", List.of("b1"))
-            )
-        );
-        assertThat(
-            leftHit0.field("lookup_field_2").getValues(),
-            contains(Map.of("field_a", List.of("a2", "a3"), "field_b", List.of("b1")))
-        );
-=======
             assertThat(
                 leftHit0.field("lookup_field_2").getValues(),
                 contains(Map.of("field_a", List.of("a2", "a3"), "field_b", List.of("b1")))
             );
->>>>>>> 2279d75b
 
             assertFalse(leftHit1.hasLookupFields());
             assertThat(

/*
 * Copyright Elasticsearch B.V. and/or licensed to Elasticsearch B.V. under one
 * or more contributor license agreements. Licensed under the "Elastic License
 * 2.0", the "GNU Affero General Public License v3.0 only", and the "Server Side
 * Public License v 1"; you may not use this file except in compliance with, at
 * your election, the "Elastic License 2.0", the "GNU Affero General Public
 * License v3.0 only", or the "Server Side Public License, v 1".
 */
package org.elasticsearch.action.search;

import org.apache.logging.log4j.LogManager;
import org.apache.logging.log4j.Logger;
import org.elasticsearch.action.ActionListener;
import org.elasticsearch.action.OriginalIndices;
import org.elasticsearch.cluster.ClusterState;
import org.elasticsearch.cluster.routing.GroupShardsIterator;
import org.elasticsearch.common.bytes.BytesArray;
import org.elasticsearch.common.bytes.BytesReference;
import org.elasticsearch.common.io.stream.NamedWriteableRegistry;
import org.elasticsearch.common.util.concurrent.AtomicArray;
import org.elasticsearch.core.Nullable;
import org.elasticsearch.core.Releasables;
import org.elasticsearch.search.SearchPhaseResult;
import org.elasticsearch.search.SearchShardTarget;
import org.elasticsearch.search.internal.ShardSearchContextId;
import org.elasticsearch.transport.Transport;
import org.junit.Assert;

import java.util.ArrayList;
import java.util.Collections;
import java.util.HashSet;
import java.util.List;
import java.util.Set;
import java.util.concurrent.atomic.AtomicInteger;
import java.util.concurrent.atomic.AtomicReference;
import java.util.function.Supplier;

import static org.mockito.Mockito.mock;

/**
 * SearchPhaseContext for tests
 */
public final class MockSearchPhaseContext extends AbstractSearchAsyncAction<SearchPhaseResult> {
    private static final Logger logger = LogManager.getLogger(MockSearchPhaseContext.class);
    public final AtomicReference<Throwable> phaseFailure = new AtomicReference<>();
    final int numShards;
    final AtomicInteger numSuccess;
    public final List<ShardSearchFailure> failures = Collections.synchronizedList(new ArrayList<>());
    SearchTransportService searchTransport;
    final Set<ShardSearchContextId> releasedSearchContexts = new HashSet<>();
    public final AtomicReference<SearchResponse> searchResponse = new AtomicReference<>();

    public MockSearchPhaseContext(int numShards) {
        super(
            "mock",
            logger,
            new NamedWriteableRegistry(List.of()),
            mock(SearchTransportService.class),
            (clusterAlias, nodeId) -> null,
            null,
            null,
            Runnable::run,
            new SearchRequest(),
            ActionListener.noop(),
            new GroupShardsIterator<SearchShardIterator>(List.of()),
            null,
            ClusterState.EMPTY_STATE,
            new SearchTask(0, "n/a", "n/a", () -> "test", null, Collections.emptyMap()),
            new ArraySearchPhaseResults<>(numShards),
            5,
            null
        );
        this.numShards = numShards;
        numSuccess = new AtomicInteger(numShards);
    }

    public void assertNoFailure() {
        if (phaseFailure.get() != null) {
            throw new AssertionError(phaseFailure.get());
        }
    }

    @Override
    public OriginalIndices getOriginalIndices(int shardIndex) {
        var searchRequest = getRequest();
        return new OriginalIndices(searchRequest.indices(), searchRequest.indicesOptions());
    }

    @Override
    public void sendSearchResponse(SearchResponseSections internalSearchResponse, AtomicArray<SearchPhaseResult> queryResults) {
        String scrollId = getRequest().scroll() != null ? TransportSearchHelper.buildScrollId(queryResults) : null;
        BytesReference searchContextId = getRequest().pointInTimeBuilder() != null
            ? new BytesArray(TransportSearchHelper.buildScrollId(queryResults))
            : null;
        var existing = searchResponse.getAndSet(
            new SearchResponse(
                internalSearchResponse,
                scrollId,
                numShards,
                numSuccess.get(),
                0,
                0,
                failures.toArray(ShardSearchFailure.EMPTY_ARRAY),
                SearchResponse.Clusters.EMPTY,
                searchContextId
            )
        );
        Releasables.close(releasables);
        releasables.clear();
        if (existing != null) {
            existing.decRef();
        }
    }

    @Override
    public void onPhaseFailure(SearchPhase phase, String msg, Throwable cause) {
        phaseFailure.set(cause);
    }

    @Override
    public void onShardFailure(int shardIndex, @Nullable SearchShardTarget shardTarget, Exception e) {
        failures.add(new ShardSearchFailure(e, shardTarget));
        numSuccess.decrementAndGet();
    }

    @Override
    protected SearchPhase getNextPhase() {
        return null;
    }

    @Override
    public SearchTransportService getSearchTransport() {
        Assert.assertNotNull(searchTransport);
        return searchTransport;
    }

    @Override
    public void executeNextPhase(SearchPhase currentPhase, Supplier<SearchPhase> nextPhaseSupplier) {
        var nextPhase = nextPhaseSupplier.get();
        try {
            nextPhase.run();
        } catch (Exception e) {
            onPhaseFailure(nextPhase, "phase failed", e);
        }
    }

    @Override
    protected void executePhaseOnShard(
        SearchShardIterator shardIt,
        Transport.Connection shard,
        SearchActionListener<SearchPhaseResult> listener
    ) {
        onShardResult(new SearchPhaseResult() {
        }, shardIt);
    }

    @Override
<<<<<<< HEAD
    public void onFailure(Exception e) {
        Assert.fail("should not be called");
    }

    @Override
    public void sendReleaseSearchContext(ShardSearchContextId contextId, Transport.Connection connection) {
=======
    public void sendReleaseSearchContext(ShardSearchContextId contextId, Transport.Connection connection, OriginalIndices originalIndices) {
>>>>>>> 724e0524
        releasedSearchContexts.add(contextId);
    }

    @Override
    public boolean isPartOfPointInTime(ShardSearchContextId contextId) {
        return false;
    }
}<|MERGE_RESOLUTION|>--- conflicted
+++ resolved
@@ -155,16 +155,7 @@
     }
 
     @Override
-<<<<<<< HEAD
-    public void onFailure(Exception e) {
-        Assert.fail("should not be called");
-    }
-
-    @Override
     public void sendReleaseSearchContext(ShardSearchContextId contextId, Transport.Connection connection) {
-=======
-    public void sendReleaseSearchContext(ShardSearchContextId contextId, Transport.Connection connection, OriginalIndices originalIndices) {
->>>>>>> 724e0524
         releasedSearchContexts.add(contextId);
     }
 

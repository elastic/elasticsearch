<<<<<<< HEAD
/*
 * Licensed to Elasticsearch under one or more contributor
 * license agreements. See the NOTICE file distributed with
 * this work for additional information regarding copyright
 * ownership. Elasticsearch licenses this file to you under
 * the Apache License, Version 2.0 (the "License"); you may
 * not use this file except in compliance with the License.
 * You may obtain a copy of the License at
 *
 *    http://www.apache.org/licenses/LICENSE-2.0
 *
 * Unless required by applicable law or agreed to in writing,
 * software distributed under the License is distributed on an
 * "AS IS" BASIS, WITHOUT WARRANTIES OR CONDITIONS OF ANY
 * KIND, either express or implied.  See the License for the
 * specific language governing permissions and limitations
 * under the License.
 */

package org.elasticsearch.action.search;

import org.elasticsearch.action.ActionListener;
import org.elasticsearch.action.IndicesRequest;
import org.elasticsearch.action.support.ActionFilters;
import org.elasticsearch.action.support.TransportAction;
import org.elasticsearch.cluster.ClusterName;
import org.elasticsearch.cluster.ClusterState;
import org.elasticsearch.cluster.metadata.IndexNameExpressionResolver;
import org.elasticsearch.cluster.node.DiscoveryNode;
import org.elasticsearch.cluster.service.ClusterService;
import org.elasticsearch.common.Randomness;
import org.elasticsearch.common.UUIDs;
import org.elasticsearch.common.settings.Settings;
import org.elasticsearch.common.util.concurrent.AtomicArray;
import org.elasticsearch.tasks.TaskManager;
import org.elasticsearch.test.ESTestCase;
import org.elasticsearch.threadpool.TestThreadPool;
import org.elasticsearch.threadpool.ThreadPool;
import org.elasticsearch.transport.TransportService;
import org.junit.After;
import org.junit.AfterClass;
import org.junit.Before;
import org.junit.BeforeClass;

import java.util.Arrays;
import java.util.Collections;
import java.util.HashSet;
import java.util.IdentityHashMap;
import java.util.List;
import java.util.Queue;
import java.util.Set;
import java.util.concurrent.ExecutorService;
import java.util.concurrent.TimeUnit;
import java.util.concurrent.atomic.AtomicInteger;
import java.util.concurrent.atomic.AtomicLong;

import static org.elasticsearch.test.ClusterServiceUtils.createClusterService;
import static org.hamcrest.CoreMatchers.equalTo;
import static org.hamcrest.Matchers.greaterThanOrEqualTo;
import static org.mockito.Mockito.mock;
import static org.mockito.Mockito.when;

/**
 * MultiSearch took time tests
 */
public class MultiSearchActionTookTests extends ESTestCase {

    private ThreadPool threadPool;
    private ClusterService clusterService;

    @BeforeClass
    public static void beforeClass() {
    }

    @AfterClass
    public static void afterClass() {
    }

    @Before
    public void setUp() throws Exception {
        super.setUp();
        threadPool = new TestThreadPool("MultiSearchActionTookTests");
        clusterService = createClusterService(threadPool);
    }

    @After
    public void tearDown() throws Exception {
        clusterService.close();
        ThreadPool.terminate(threadPool, 30, TimeUnit.SECONDS);
        super.tearDown();
    }

    // test unit conversion using a controller clock
    public void testTookWithControlledClock() throws Exception {
        runTestTook(true);
    }

    // test using System#nanoTime
    public void testTookWithRealClock() throws Exception {
        runTestTook(false);
    }

    private void runTestTook(boolean controlledClock) throws Exception {
        MultiSearchRequest multiSearchRequest = new MultiSearchRequest().add(new SearchRequest());
        AtomicLong expected = new AtomicLong();

        TransportMultiSearchAction action = createTransportMultiSearchAction(controlledClock, expected);

        action.doExecute(multiSearchRequest, new ActionListener<MultiSearchResponse>() {
            @Override
            public void onResponse(MultiSearchResponse multiSearchResponse) {
                if (controlledClock) {
                    assertThat(TimeUnit.MILLISECONDS.convert(expected.get(), TimeUnit.NANOSECONDS),
                            equalTo(multiSearchResponse.getTook().getMillis()));
                } else {
                    assertThat(multiSearchResponse.getTook().getMillis(),
                            greaterThanOrEqualTo(TimeUnit.MILLISECONDS.convert(expected.get(), TimeUnit.NANOSECONDS)));
                }
            }

            @Override
            public void onFailure(Exception e) {
                throw new RuntimeException(e);
            }
        });
    }

    private TransportMultiSearchAction createTransportMultiSearchAction(boolean controlledClock, AtomicLong expected) {
        Settings settings = Settings.builder().put("node.name", TransportMultiSearchActionTests.class.getSimpleName()).build();
        TaskManager taskManager = mock(TaskManager.class);
        TransportService transportService = new TransportService(Settings.EMPTY, null, null, TransportService.NOOP_TRANSPORT_INTERCEPTOR,
            boundAddress -> DiscoveryNode.createLocal(settings, boundAddress.publishAddress(), UUIDs.randomBase64UUID()), null,
            Collections.emptySet()) {
            @Override
            public TaskManager getTaskManager() {
                return taskManager;
            }
        };
        ActionFilters actionFilters = new ActionFilters(new HashSet<>());
        ClusterService clusterService = mock(ClusterService.class);
        when(clusterService.state()).thenReturn(ClusterState.builder(new ClusterName("test")).build());
        IndexNameExpressionResolver resolver = new Resolver(Settings.EMPTY);

        final int availableProcessors = Runtime.getRuntime().availableProcessors();
        AtomicInteger counter = new AtomicInteger();
        final List<String> threadPoolNames = Arrays.asList(ThreadPool.Names.GENERIC, ThreadPool.Names.SAME);
        Randomness.shuffle(threadPoolNames);
        final ExecutorService commonExecutor = threadPool.executor(threadPoolNames.get(0));
        final Set<SearchRequest> requests = Collections.newSetFromMap(Collections.synchronizedMap(new IdentityHashMap<>()));

        TransportAction<SearchRequest, SearchResponse> searchAction = new TransportAction<SearchRequest, SearchResponse>(Settings.EMPTY,
                "action", threadPool, actionFilters, taskManager) {
            @Override
            protected void doExecute(SearchRequest request, ActionListener<SearchResponse> listener) {
                requests.add(request);
                commonExecutor.execute(() -> {
                    counter.decrementAndGet();
                    listener.onResponse(new SearchResponse());
                });
            }
        };

        if (controlledClock) {
            return new TransportMultiSearchAction(threadPool, actionFilters, transportService, clusterService, searchAction,
                availableProcessors, expected::get) {
                @Override
                void executeSearch(final Queue<SearchRequestSlot> requests, final AtomicArray<MultiSearchResponse.Item> responses,
                        final AtomicInteger responseCounter, final ActionListener<MultiSearchResponse> listener, long startTimeInNanos) {
                    expected.set(1000000);
                    super.executeSearch(requests, responses, responseCounter, listener, startTimeInNanos);
                }
            };
        } else {
            return new TransportMultiSearchAction(threadPool, actionFilters, transportService, clusterService, searchAction,
                availableProcessors, System::nanoTime) {

                @Override
                void executeSearch(final Queue<SearchRequestSlot> requests, final AtomicArray<MultiSearchResponse.Item> responses,
                        final AtomicInteger responseCounter, final ActionListener<MultiSearchResponse> listener, long startTimeInNanos) {
                    long elapsed = spinForAtLeastNMilliseconds(randomIntBetween(0, 10));
                    expected.set(elapsed);
                    super.executeSearch(requests, responses, responseCounter, listener, startTimeInNanos);
                }
            };
        }
    }

    static class Resolver extends IndexNameExpressionResolver {

        Resolver(Settings settings) {
            super(settings);
        }

        @Override
        public String[] concreteIndexNames(ClusterState state, IndicesRequest request) {
            return request.indices();
        }
    }
}
=======
/*
 * Licensed to Elasticsearch under one or more contributor
 * license agreements. See the NOTICE file distributed with
 * this work for additional information regarding copyright
 * ownership. Elasticsearch licenses this file to you under
 * the Apache License, Version 2.0 (the "License"); you may
 * not use this file except in compliance with the License.
 * You may obtain a copy of the License at
 *
 *    http://www.apache.org/licenses/LICENSE-2.0
 *
 * Unless required by applicable law or agreed to in writing,
 * software distributed under the License is distributed on an
 * "AS IS" BASIS, WITHOUT WARRANTIES OR CONDITIONS OF ANY
 * KIND, either express or implied.  See the License for the
 * specific language governing permissions and limitations
 * under the License.
 */

package org.elasticsearch.action.search;

import org.elasticsearch.action.ActionListener;
import org.elasticsearch.action.IndicesRequest;
import org.elasticsearch.action.support.ActionFilters;
import org.elasticsearch.action.support.TransportAction;
import org.elasticsearch.cluster.ClusterName;
import org.elasticsearch.cluster.ClusterState;
import org.elasticsearch.cluster.metadata.IndexNameExpressionResolver;
import org.elasticsearch.cluster.node.DiscoveryNode;
import org.elasticsearch.cluster.service.ClusterService;
import org.elasticsearch.common.Randomness;
import org.elasticsearch.common.UUIDs;
import org.elasticsearch.common.settings.Settings;
import org.elasticsearch.common.util.concurrent.AtomicArray;
import org.elasticsearch.tasks.TaskManager;
import org.elasticsearch.test.ESTestCase;
import org.elasticsearch.threadpool.TestThreadPool;
import org.elasticsearch.threadpool.ThreadPool;
import org.elasticsearch.transport.TransportService;
import org.junit.After;
import org.junit.AfterClass;
import org.junit.Before;
import org.junit.BeforeClass;

import java.util.Arrays;
import java.util.Collections;
import java.util.HashSet;
import java.util.IdentityHashMap;
import java.util.List;
import java.util.Queue;
import java.util.Set;
import java.util.concurrent.ExecutorService;
import java.util.concurrent.TimeUnit;
import java.util.concurrent.atomic.AtomicInteger;
import java.util.concurrent.atomic.AtomicLong;

import static org.elasticsearch.test.ClusterServiceUtils.createClusterService;
import static org.hamcrest.CoreMatchers.equalTo;
import static org.hamcrest.Matchers.greaterThanOrEqualTo;
import static org.mockito.Mockito.mock;
import static org.mockito.Mockito.when;

/**
 * MultiSearch took time tests
 */
public class MultiSearchActionTookTests extends ESTestCase {

    private ThreadPool threadPool;
    private ClusterService clusterService;

    @BeforeClass
    public static void beforeClass() {
    }

    @AfterClass
    public static void afterClass() {
    }

    @Before
    public void setUp() throws Exception {
        super.setUp();
        threadPool = new TestThreadPool("MultiSearchActionTookTests");
        clusterService = createClusterService(threadPool);
    }

    @After
    public void tearDown() throws Exception {
        clusterService.close();
        ThreadPool.terminate(threadPool, 30, TimeUnit.SECONDS);
        super.tearDown();
    }

    // test unit conversion using a controller clock
    public void testTookWithControlledClock() throws Exception {
        runTestTook(true);
    }

    // test using System#nanoTime
    public void testTookWithRealClock() throws Exception {
        runTestTook(false);
    }

    private void runTestTook(boolean controlledClock) throws Exception {
        MultiSearchRequest multiSearchRequest = new MultiSearchRequest().add(new SearchRequest());
        AtomicLong expected = new AtomicLong();

        TransportMultiSearchAction action = createTransportMultiSearchAction(controlledClock, expected);

        action.doExecute(multiSearchRequest, new ActionListener<MultiSearchResponse>() {
            @Override
            public void onResponse(MultiSearchResponse multiSearchResponse) {
                if (controlledClock) {
                    assertThat(TimeUnit.MILLISECONDS.convert(expected.get(), TimeUnit.NANOSECONDS),
                            equalTo(multiSearchResponse.getTook().getMillis()));
                } else {
                    assertThat(multiSearchResponse.getTook().getMillis(),
                            greaterThanOrEqualTo(TimeUnit.MILLISECONDS.convert(expected.get(), TimeUnit.NANOSECONDS)));
                }
            }

            @Override
            public void onFailure(Exception e) {
                throw new RuntimeException(e);
            }
        });
    }

    private TransportMultiSearchAction createTransportMultiSearchAction(boolean controlledClock, AtomicLong expected) {
        Settings settings = Settings.builder().put("node.name", TransportMultiSearchActionTests.class.getSimpleName()).build();
        TaskManager taskManager = mock(TaskManager.class);
        TransportService transportService = new TransportService(Settings.EMPTY, null, null, TransportService.NOOP_TRANSPORT_INTERCEPTOR,
            boundAddress -> DiscoveryNode.createLocal(settings, boundAddress.publishAddress(), UUIDs.randomBase64UUID()), null,
            Collections.emptySet()) {
            @Override
            public TaskManager getTaskManager() {
                return taskManager;
            }
        };
        ActionFilters actionFilters = new ActionFilters(new HashSet<>());
        ClusterService clusterService = mock(ClusterService.class);
        when(clusterService.state()).thenReturn(ClusterState.builder(new ClusterName("test")).build());
        IndexNameExpressionResolver resolver = new Resolver(Settings.EMPTY);

        final int availableProcessors = Runtime.getRuntime().availableProcessors();
        AtomicInteger counter = new AtomicInteger();
        final List<String> threadPoolNames = Arrays.asList(ThreadPool.Names.GENERIC, ThreadPool.Names.SAME);
        Randomness.shuffle(threadPoolNames);
        final ExecutorService commonExecutor = threadPool.executor(threadPoolNames.get(0));
        final Set<SearchRequest> requests = Collections.newSetFromMap(Collections.synchronizedMap(new IdentityHashMap<>()));

        TransportAction<SearchRequest, SearchResponse> searchAction = new TransportAction<SearchRequest, SearchResponse>(Settings.EMPTY,
                "action", threadPool, actionFilters, resolver, taskManager) {
            @Override
            protected void doExecute(SearchRequest request, ActionListener<SearchResponse> listener) {
                requests.add(request);
                commonExecutor.execute(() -> {
                    counter.decrementAndGet();
                    listener.onResponse(new SearchResponse());
                });
            }
        };

        if (controlledClock) {
            return new TransportMultiSearchAction(threadPool, actionFilters, transportService, clusterService, searchAction, resolver,
                    availableProcessors, expected::get) {
                @Override
                void executeSearch(final Queue<SearchRequestSlot> requests, final AtomicArray<MultiSearchResponse.Item> responses,
                        final AtomicInteger responseCounter, final ActionListener<MultiSearchResponse> listener, long startTimeInNanos) {
                    expected.set(1000000);
                    super.executeSearch(requests, responses, responseCounter, listener, startTimeInNanos);
                }
            };
        } else {
            return new TransportMultiSearchAction(threadPool, actionFilters, transportService, clusterService, searchAction, resolver,
                    availableProcessors, System::nanoTime) {

                @Override
                void executeSearch(final Queue<SearchRequestSlot> requests, final AtomicArray<MultiSearchResponse.Item> responses,
                        final AtomicInteger responseCounter, final ActionListener<MultiSearchResponse> listener, long startTimeInNanos) {
                    long elapsed = spinForAtLeastNMilliseconds(randomIntBetween(0, 10));
                    expected.set(elapsed);
                    super.executeSearch(requests, responses, responseCounter, listener, startTimeInNanos);
                }
            };
        }
    }

    static class Resolver extends IndexNameExpressionResolver {

        Resolver(Settings settings) {
            super(settings);
        }

        @Override
        public String[] concreteIndexNames(ClusterState state, IndicesRequest request) {
            return request.indices();
        }
    }
}
>>>>>>> 1502812c
<|MERGE_RESOLUTION|>--- conflicted
+++ resolved
@@ -1,4 +1,3 @@
-<<<<<<< HEAD
 /*
  * Licensed to Elasticsearch under one or more contributor
  * license agreements. See the NOTICE file distributed with
@@ -163,7 +162,7 @@
 
         if (controlledClock) {
             return new TransportMultiSearchAction(threadPool, actionFilters, transportService, clusterService, searchAction,
-                availableProcessors, expected::get) {
+                    availableProcessors, expected::get) {
                 @Override
                 void executeSearch(final Queue<SearchRequestSlot> requests, final AtomicArray<MultiSearchResponse.Item> responses,
                         final AtomicInteger responseCounter, final ActionListener<MultiSearchResponse> listener, long startTimeInNanos) {
@@ -173,206 +172,6 @@
             };
         } else {
             return new TransportMultiSearchAction(threadPool, actionFilters, transportService, clusterService, searchAction,
-                availableProcessors, System::nanoTime) {
-
-                @Override
-                void executeSearch(final Queue<SearchRequestSlot> requests, final AtomicArray<MultiSearchResponse.Item> responses,
-                        final AtomicInteger responseCounter, final ActionListener<MultiSearchResponse> listener, long startTimeInNanos) {
-                    long elapsed = spinForAtLeastNMilliseconds(randomIntBetween(0, 10));
-                    expected.set(elapsed);
-                    super.executeSearch(requests, responses, responseCounter, listener, startTimeInNanos);
-                }
-            };
-        }
-    }
-
-    static class Resolver extends IndexNameExpressionResolver {
-
-        Resolver(Settings settings) {
-            super(settings);
-        }
-
-        @Override
-        public String[] concreteIndexNames(ClusterState state, IndicesRequest request) {
-            return request.indices();
-        }
-    }
-}
-=======
-/*
- * Licensed to Elasticsearch under one or more contributor
- * license agreements. See the NOTICE file distributed with
- * this work for additional information regarding copyright
- * ownership. Elasticsearch licenses this file to you under
- * the Apache License, Version 2.0 (the "License"); you may
- * not use this file except in compliance with the License.
- * You may obtain a copy of the License at
- *
- *    http://www.apache.org/licenses/LICENSE-2.0
- *
- * Unless required by applicable law or agreed to in writing,
- * software distributed under the License is distributed on an
- * "AS IS" BASIS, WITHOUT WARRANTIES OR CONDITIONS OF ANY
- * KIND, either express or implied.  See the License for the
- * specific language governing permissions and limitations
- * under the License.
- */
-
-package org.elasticsearch.action.search;
-
-import org.elasticsearch.action.ActionListener;
-import org.elasticsearch.action.IndicesRequest;
-import org.elasticsearch.action.support.ActionFilters;
-import org.elasticsearch.action.support.TransportAction;
-import org.elasticsearch.cluster.ClusterName;
-import org.elasticsearch.cluster.ClusterState;
-import org.elasticsearch.cluster.metadata.IndexNameExpressionResolver;
-import org.elasticsearch.cluster.node.DiscoveryNode;
-import org.elasticsearch.cluster.service.ClusterService;
-import org.elasticsearch.common.Randomness;
-import org.elasticsearch.common.UUIDs;
-import org.elasticsearch.common.settings.Settings;
-import org.elasticsearch.common.util.concurrent.AtomicArray;
-import org.elasticsearch.tasks.TaskManager;
-import org.elasticsearch.test.ESTestCase;
-import org.elasticsearch.threadpool.TestThreadPool;
-import org.elasticsearch.threadpool.ThreadPool;
-import org.elasticsearch.transport.TransportService;
-import org.junit.After;
-import org.junit.AfterClass;
-import org.junit.Before;
-import org.junit.BeforeClass;
-
-import java.util.Arrays;
-import java.util.Collections;
-import java.util.HashSet;
-import java.util.IdentityHashMap;
-import java.util.List;
-import java.util.Queue;
-import java.util.Set;
-import java.util.concurrent.ExecutorService;
-import java.util.concurrent.TimeUnit;
-import java.util.concurrent.atomic.AtomicInteger;
-import java.util.concurrent.atomic.AtomicLong;
-
-import static org.elasticsearch.test.ClusterServiceUtils.createClusterService;
-import static org.hamcrest.CoreMatchers.equalTo;
-import static org.hamcrest.Matchers.greaterThanOrEqualTo;
-import static org.mockito.Mockito.mock;
-import static org.mockito.Mockito.when;
-
-/**
- * MultiSearch took time tests
- */
-public class MultiSearchActionTookTests extends ESTestCase {
-
-    private ThreadPool threadPool;
-    private ClusterService clusterService;
-
-    @BeforeClass
-    public static void beforeClass() {
-    }
-
-    @AfterClass
-    public static void afterClass() {
-    }
-
-    @Before
-    public void setUp() throws Exception {
-        super.setUp();
-        threadPool = new TestThreadPool("MultiSearchActionTookTests");
-        clusterService = createClusterService(threadPool);
-    }
-
-    @After
-    public void tearDown() throws Exception {
-        clusterService.close();
-        ThreadPool.terminate(threadPool, 30, TimeUnit.SECONDS);
-        super.tearDown();
-    }
-
-    // test unit conversion using a controller clock
-    public void testTookWithControlledClock() throws Exception {
-        runTestTook(true);
-    }
-
-    // test using System#nanoTime
-    public void testTookWithRealClock() throws Exception {
-        runTestTook(false);
-    }
-
-    private void runTestTook(boolean controlledClock) throws Exception {
-        MultiSearchRequest multiSearchRequest = new MultiSearchRequest().add(new SearchRequest());
-        AtomicLong expected = new AtomicLong();
-
-        TransportMultiSearchAction action = createTransportMultiSearchAction(controlledClock, expected);
-
-        action.doExecute(multiSearchRequest, new ActionListener<MultiSearchResponse>() {
-            @Override
-            public void onResponse(MultiSearchResponse multiSearchResponse) {
-                if (controlledClock) {
-                    assertThat(TimeUnit.MILLISECONDS.convert(expected.get(), TimeUnit.NANOSECONDS),
-                            equalTo(multiSearchResponse.getTook().getMillis()));
-                } else {
-                    assertThat(multiSearchResponse.getTook().getMillis(),
-                            greaterThanOrEqualTo(TimeUnit.MILLISECONDS.convert(expected.get(), TimeUnit.NANOSECONDS)));
-                }
-            }
-
-            @Override
-            public void onFailure(Exception e) {
-                throw new RuntimeException(e);
-            }
-        });
-    }
-
-    private TransportMultiSearchAction createTransportMultiSearchAction(boolean controlledClock, AtomicLong expected) {
-        Settings settings = Settings.builder().put("node.name", TransportMultiSearchActionTests.class.getSimpleName()).build();
-        TaskManager taskManager = mock(TaskManager.class);
-        TransportService transportService = new TransportService(Settings.EMPTY, null, null, TransportService.NOOP_TRANSPORT_INTERCEPTOR,
-            boundAddress -> DiscoveryNode.createLocal(settings, boundAddress.publishAddress(), UUIDs.randomBase64UUID()), null,
-            Collections.emptySet()) {
-            @Override
-            public TaskManager getTaskManager() {
-                return taskManager;
-            }
-        };
-        ActionFilters actionFilters = new ActionFilters(new HashSet<>());
-        ClusterService clusterService = mock(ClusterService.class);
-        when(clusterService.state()).thenReturn(ClusterState.builder(new ClusterName("test")).build());
-        IndexNameExpressionResolver resolver = new Resolver(Settings.EMPTY);
-
-        final int availableProcessors = Runtime.getRuntime().availableProcessors();
-        AtomicInteger counter = new AtomicInteger();
-        final List<String> threadPoolNames = Arrays.asList(ThreadPool.Names.GENERIC, ThreadPool.Names.SAME);
-        Randomness.shuffle(threadPoolNames);
-        final ExecutorService commonExecutor = threadPool.executor(threadPoolNames.get(0));
-        final Set<SearchRequest> requests = Collections.newSetFromMap(Collections.synchronizedMap(new IdentityHashMap<>()));
-
-        TransportAction<SearchRequest, SearchResponse> searchAction = new TransportAction<SearchRequest, SearchResponse>(Settings.EMPTY,
-                "action", threadPool, actionFilters, resolver, taskManager) {
-            @Override
-            protected void doExecute(SearchRequest request, ActionListener<SearchResponse> listener) {
-                requests.add(request);
-                commonExecutor.execute(() -> {
-                    counter.decrementAndGet();
-                    listener.onResponse(new SearchResponse());
-                });
-            }
-        };
-
-        if (controlledClock) {
-            return new TransportMultiSearchAction(threadPool, actionFilters, transportService, clusterService, searchAction, resolver,
-                    availableProcessors, expected::get) {
-                @Override
-                void executeSearch(final Queue<SearchRequestSlot> requests, final AtomicArray<MultiSearchResponse.Item> responses,
-                        final AtomicInteger responseCounter, final ActionListener<MultiSearchResponse> listener, long startTimeInNanos) {
-                    expected.set(1000000);
-                    super.executeSearch(requests, responses, responseCounter, listener, startTimeInNanos);
-                }
-            };
-        } else {
-            return new TransportMultiSearchAction(threadPool, actionFilters, transportService, clusterService, searchAction, resolver,
                     availableProcessors, System::nanoTime) {
 
                 @Override
@@ -397,5 +196,4 @@
             return request.indices();
         }
     }
-}
->>>>>>> 1502812c
+}
/*
 * Copyright Elasticsearch B.V. and/or licensed to Elasticsearch B.V. under one
 * or more contributor license agreements. Licensed under the "Elastic License
 * 2.0", the "GNU Affero General Public License v3.0 only", and the "Server Side
 * Public License v 1"; you may not use this file except in compliance with, at
 * your election, the "Elastic License 2.0", the "GNU Affero General Public
 * License v3.0 only", or the "Server Side Public License, v 1".
 */

package org.elasticsearch.action.search;

import org.apache.lucene.search.FieldDoc;
import org.apache.lucene.search.SortField;
import org.apache.lucene.search.TopFieldDocs;
import org.apache.lucene.search.TotalHits;
import org.elasticsearch.Version;
import org.elasticsearch.action.ActionListener;
import org.elasticsearch.action.OriginalIndices;
import org.elasticsearch.cluster.ClusterName;
import org.elasticsearch.cluster.ClusterState;
import org.elasticsearch.cluster.node.DiscoveryNode;
import org.elasticsearch.cluster.node.DiscoveryNodeUtils;
import org.elasticsearch.cluster.node.VersionInformation;
import org.elasticsearch.cluster.routing.GroupShardsIterator;
import org.elasticsearch.cluster.routing.RecoverySource;
import org.elasticsearch.cluster.routing.ShardRouting;
import org.elasticsearch.cluster.routing.UnassignedInfo;
import org.elasticsearch.common.breaker.CircuitBreaker;
import org.elasticsearch.common.breaker.NoopCircuitBreaker;
import org.elasticsearch.common.lucene.search.TopDocsAndMaxScore;
import org.elasticsearch.common.util.concurrent.EsExecutors;
import org.elasticsearch.core.TimeValue;
import org.elasticsearch.index.Index;
import org.elasticsearch.index.IndexVersion;
import org.elasticsearch.index.IndexVersions;
import org.elasticsearch.index.shard.ShardId;
import org.elasticsearch.lucene.grouping.TopFieldGroups;
import org.elasticsearch.search.DocValueFormat;
import org.elasticsearch.search.SearchPhaseResult;
import org.elasticsearch.search.SearchShardTarget;
import org.elasticsearch.search.builder.SearchSourceBuilder;
import org.elasticsearch.search.collapse.CollapseBuilder;
import org.elasticsearch.search.internal.AliasFilter;
import org.elasticsearch.search.internal.ShardSearchContextId;
import org.elasticsearch.search.internal.ShardSearchRequest;
import org.elasticsearch.search.query.QuerySearchResult;
import org.elasticsearch.search.sort.SortBuilders;
import org.elasticsearch.test.ESTestCase;
import org.elasticsearch.test.InternalAggregationTestCase;
import org.elasticsearch.test.VersionUtils;
import org.elasticsearch.test.index.IndexVersionUtils;
import org.elasticsearch.transport.Transport;

import java.util.ArrayList;
import java.util.Collections;
import java.util.List;
import java.util.Map;
import java.util.concurrent.ConcurrentHashMap;
import java.util.concurrent.CountDownLatch;
import java.util.concurrent.atomic.AtomicBoolean;
import java.util.concurrent.atomic.AtomicInteger;

import static java.util.Collections.singletonList;
import static org.elasticsearch.test.VersionUtils.allVersions;
import static org.hamcrest.Matchers.equalTo;
import static org.hamcrest.Matchers.greaterThanOrEqualTo;
import static org.hamcrest.Matchers.hasSize;
import static org.hamcrest.Matchers.instanceOf;

public class SearchQueryThenFetchAsyncActionTests extends ESTestCase {
    public void testBottomFieldSort() throws Exception {
        testCase(false, false);
    }

    public void testScrollDisableBottomFieldSort() throws Exception {
        testCase(true, false);
    }

    public void testCollapseDisableBottomFieldSort() throws Exception {
        testCase(false, true);
    }

    private void testCase(boolean withScroll, boolean withCollapse) throws Exception {
        final TransportSearchAction.SearchTimeProvider timeProvider = new TransportSearchAction.SearchTimeProvider(
            0,
            System.nanoTime(),
            System::nanoTime
        );

        Map<String, Transport.Connection> lookup = new ConcurrentHashMap<>();
        DiscoveryNode primaryNode = DiscoveryNodeUtils.create("node1");
        DiscoveryNode replicaNode = DiscoveryNodeUtils.create("node2");
        lookup.put("node1", new SearchAsyncActionTests.MockConnection(primaryNode));
        lookup.put("node2", new SearchAsyncActionTests.MockConnection(replicaNode));

        int numShards = randomIntBetween(10, 20);
        int numConcurrent = randomIntBetween(1, 4);
        AtomicInteger numWithTopDocs = new AtomicInteger();
        AtomicInteger successfulOps = new AtomicInteger();
        AtomicBoolean canReturnNullResponse = new AtomicBoolean(false);
        SearchTransportService searchTransportService = new SearchTransportService(null, null, null) {
            @Override
            public void sendExecuteQuery(
                Transport.Connection connection,
                ShardSearchRequest request,
                SearchTask task,
                ActionListener<SearchPhaseResult> listener
            ) {
                int shardId = request.shardId().id();
                if (request.canReturnNullResponseIfMatchNoDocs()) {
                    canReturnNullResponse.set(true);
                }
                if (request.getBottomSortValues() != null) {
                    assertNotEquals(shardId, (int) request.getBottomSortValues().getFormattedSortValues()[0]);
                    numWithTopDocs.incrementAndGet();
                }
                QuerySearchResult queryResult = new QuerySearchResult(
                    new ShardSearchContextId("N/A", 123),
                    new SearchShardTarget("node1", new ShardId("idx", "na", shardId), null),
                    null
                );
                try {
                    SortField sortField = new SortField("timestamp", SortField.Type.LONG);
                    if (withCollapse) {
                        queryResult.topDocs(
                            new TopDocsAndMaxScore(
                                new TopFieldGroups(
                                    "collapse_field",
                                    new TotalHits(
                                        1,
                                        withScroll ? TotalHits.Relation.EQUAL_TO : TotalHits.Relation.GREATER_THAN_OR_EQUAL_TO
                                    ),
                                    new FieldDoc[] { new FieldDoc(randomInt(1000), Float.NaN, new Object[] { request.shardId().id() }) },
                                    new SortField[] { sortField },
                                    new Object[] { 0L }
                                ),
                                Float.NaN
                            ),
                            new DocValueFormat[] { DocValueFormat.RAW }
                        );
                    } else {
                        queryResult.topDocs(
                            new TopDocsAndMaxScore(
                                new TopFieldDocs(
                                    new TotalHits(
                                        1,
                                        withScroll ? TotalHits.Relation.EQUAL_TO : TotalHits.Relation.GREATER_THAN_OR_EQUAL_TO
                                    ),
                                    new FieldDoc[] { new FieldDoc(randomInt(1000), Float.NaN, new Object[] { request.shardId().id() }) },
                                    new SortField[] { sortField }
                                ),
                                Float.NaN
                            ),
                            new DocValueFormat[] { DocValueFormat.RAW }
                        );
                    }
                    queryResult.from(0);
                    queryResult.size(1);
                    successfulOps.incrementAndGet();
                    queryResult.incRef();
                    new Thread(() -> ActionListener.respondAndRelease(listener, queryResult)).start();
                } finally {
                    queryResult.decRef();
                }
            }
        };
        CountDownLatch latch = new CountDownLatch(1);
        GroupShardsIterator<SearchShardIterator> shardsIter = SearchAsyncActionTests.getShardsIter(
            "idx",
            new OriginalIndices(new String[] { "idx" }, SearchRequest.DEFAULT_INDICES_OPTIONS),
            numShards,
            randomBoolean(),
            primaryNode,
            replicaNode
        );
        final SearchRequest searchRequest = new SearchRequest();
        searchRequest.setMaxConcurrentShardRequests(numConcurrent);
        searchRequest.setBatchedReduceSize(2);
        searchRequest.source(new SearchSourceBuilder().size(1).sort(SortBuilders.fieldSort("timestamp")));
        if (withScroll) {
            searchRequest.scroll(TimeValue.timeValueMillis(100));
        } else {
            searchRequest.source().trackTotalHitsUpTo(2);
        }
        if (withCollapse) {
            searchRequest.source().collapse(new CollapseBuilder("collapse_field"));
        }
        searchRequest.allowPartialSearchResults(false);
        SearchPhaseController controller = new SearchPhaseController((t, r) -> InternalAggregationTestCase.emptyReduceContextBuilder());
        SearchTask task = new SearchTask(0, "n/a", "n/a", () -> "test", null, Collections.emptyMap());
        try (
            QueryPhaseResultConsumer resultConsumer = new QueryPhaseResultConsumer(
                searchRequest,
                EsExecutors.DIRECT_EXECUTOR_SERVICE,
                new NoopCircuitBreaker(CircuitBreaker.REQUEST),
                controller,
                task::isCancelled,
                task.getProgressListener(),
                shardsIter.size(),
                exc -> {}
            )
        ) {
            SearchQueryThenFetchAsyncAction action = new SearchQueryThenFetchAsyncAction(
                logger,
                null,
                searchTransportService,
                (clusterAlias, node) -> lookup.get(node),
                Collections.singletonMap("_na_", AliasFilter.EMPTY),
                Collections.emptyMap(),
                EsExecutors.DIRECT_EXECUTOR_SERVICE,
                resultConsumer,
                searchRequest,
                null,
                shardsIter,
                timeProvider,
                new ClusterState.Builder(new ClusterName("test")).build(),
                task,
                SearchResponse.Clusters.EMPTY,
                null,
                null
            ) {
                @Override
                protected SearchPhase getNextPhase(SearchPhaseResults<SearchPhaseResult> results, SearchPhaseContext context) {
                    return new SearchPhase("test") {
                        @Override
                        public void run() {
                            latch.countDown();
                        }
                    };
                }
            };
            action.start();
            latch.await();
            assertThat(successfulOps.get(), equalTo(numShards));
            if (withScroll) {
                assertFalse(canReturnNullResponse.get());
                assertThat(numWithTopDocs.get(), equalTo(0));
            } else {
                assertTrue(canReturnNullResponse.get());
                if (withCollapse) {
                    assertThat(numWithTopDocs.get(), equalTo(0));
                } else {
                    assertThat(numWithTopDocs.get(), greaterThanOrEqualTo(1));
                }
            }
            SearchPhaseController.ReducedQueryPhase phase = action.results.reduce();
            assertThat(phase.numReducePhases(), greaterThanOrEqualTo(1));
            if (withScroll) {
                assertThat(phase.totalHits().value, equalTo((long) numShards));
                assertThat(phase.totalHits().relation, equalTo(TotalHits.Relation.EQUAL_TO));
            } else {
                assertThat(phase.totalHits().value, equalTo(2L));
                assertThat(phase.totalHits().relation, equalTo(TotalHits.Relation.GREATER_THAN_OR_EQUAL_TO));
            }
            assertThat(phase.sortedTopDocs().scoreDocs().length, equalTo(1));
            assertThat(phase.sortedTopDocs().scoreDocs()[0], instanceOf(FieldDoc.class));
            assertThat(((FieldDoc) phase.sortedTopDocs().scoreDocs()[0]).fields.length, equalTo(1));
            assertThat(((FieldDoc) phase.sortedTopDocs().scoreDocs()[0]).fields[0], equalTo(0));
        }
    }

    public void testMinimumVersionSameAsNewVersion() throws Exception {
        var newVersion = VersionInformation.CURRENT;
        var oldVersion = new VersionInformation(
            VersionUtils.randomCompatibleVersion(random(), VersionUtils.getPreviousVersion()),
            IndexVersions.MINIMUM_COMPATIBLE,
            IndexVersionUtils.randomCompatibleVersion(random())
        );
        testMixedVersionsShardsSearch(newVersion, oldVersion, newVersion.nodeVersion());
    }

    public void testMinimumVersionBetweenNewAndOldVersion() throws Exception {
        var oldVersion = new VersionInformation(
            VersionUtils.getFirstVersion(),
            IndexVersions.MINIMUM_COMPATIBLE,
            IndexVersionUtils.randomCompatibleVersion(random())
        );

        var newVersion = new VersionInformation(
            VersionUtils.maxCompatibleVersion(VersionUtils.getFirstVersion()),
            IndexVersions.MINIMUM_COMPATIBLE,
            IndexVersion.current()
        );

        var minVersion = VersionUtils.randomVersionBetween(
            random(),
            allVersions().get(allVersions().indexOf(oldVersion.nodeVersion()) + 1),
            newVersion.nodeVersion()
        );

        testMixedVersionsShardsSearch(newVersion, oldVersion, minVersion);
    }

    private void testMixedVersionsShardsSearch(VersionInformation oldVersion, VersionInformation newVersion, Version minVersion)
        throws Exception {
        final TransportSearchAction.SearchTimeProvider timeProvider = new TransportSearchAction.SearchTimeProvider(
            0,
            System.nanoTime(),
            System::nanoTime
        );
        int numConcurrent = randomIntBetween(1, 4);

        Map<String, Transport.Connection> lookup = new ConcurrentHashMap<>();
        DiscoveryNode newVersionNode = DiscoveryNodeUtils.builder("node1").version(newVersion).build();
        DiscoveryNode oldVersionNode = DiscoveryNodeUtils.builder("node2").version(oldVersion).build();
        lookup.put("node1", new SearchAsyncActionTests.MockConnection(newVersionNode));
        lookup.put("node2", new SearchAsyncActionTests.MockConnection(oldVersionNode));

        OriginalIndices idx = new OriginalIndices(new String[] { "idx" }, SearchRequest.DEFAULT_INDICES_OPTIONS);
        ArrayList<SearchShardIterator> list = new ArrayList<>();
        ShardRouting routingNewVersionShard = ShardRouting.newUnassigned(
            new ShardId(new Index("idx", "_na_"), 0),
            true,
            RecoverySource.EmptyStoreRecoverySource.INSTANCE,
            new UnassignedInfo(UnassignedInfo.Reason.INDEX_CREATED, "foobar"),
            ShardRouting.Role.DEFAULT
        );
        routingNewVersionShard = routingNewVersionShard.initialize(newVersionNode.getId(), "p0", 0);
        routingNewVersionShard.started();
        list.add(new SearchShardIterator(null, new ShardId(new Index("idx", "_na_"), 0), singletonList(routingNewVersionShard), idx));

        ShardRouting routingOldVersionShard = ShardRouting.newUnassigned(
            new ShardId(new Index("idx", "_na_"), 1),
            true,
            RecoverySource.EmptyStoreRecoverySource.INSTANCE,
            new UnassignedInfo(UnassignedInfo.Reason.INDEX_CREATED, "foobar"),
            ShardRouting.Role.DEFAULT
        );
        routingOldVersionShard = routingOldVersionShard.initialize(oldVersionNode.getId(), "p1", 0);
        routingOldVersionShard.started();
        list.add(new SearchShardIterator(null, new ShardId(new Index("idx", "_na_"), 1), singletonList(routingOldVersionShard), idx));

        GroupShardsIterator<SearchShardIterator> shardsIter = new GroupShardsIterator<>(list);
        final SearchRequest searchRequest = new SearchRequest(minVersion);
        searchRequest.setMaxConcurrentShardRequests(numConcurrent);
        searchRequest.setBatchedReduceSize(2);
        searchRequest.source(new SearchSourceBuilder().size(1));
        searchRequest.allowPartialSearchResults(false);

        SearchTransportService searchTransportService = new SearchTransportService(null, null, null);
        SearchPhaseController controller = new SearchPhaseController((t, r) -> InternalAggregationTestCase.emptyReduceContextBuilder());
        SearchTask task = new SearchTask(0, "n/a", "n/a", () -> "test", null, Collections.emptyMap());
        try (
            QueryPhaseResultConsumer resultConsumer = new QueryPhaseResultConsumer(
                searchRequest,
                EsExecutors.DIRECT_EXECUTOR_SERVICE,
                new NoopCircuitBreaker(CircuitBreaker.REQUEST),
                controller,
                task::isCancelled,
                task.getProgressListener(),
                shardsIter.size(),
                exc -> {}
            )
        ) {
            final List<Object> responses = new ArrayList<>();
            SearchQueryThenFetchAsyncAction newSearchAsyncAction = new SearchQueryThenFetchAsyncAction(
                logger,
                null,
                searchTransportService,
                (clusterAlias, node) -> lookup.get(node),
                Collections.singletonMap("_na_", AliasFilter.EMPTY),
                Collections.emptyMap(),
                EsExecutors.DIRECT_EXECUTOR_SERVICE,
                resultConsumer,
                searchRequest,
                new ActionListener<>() {
                    @Override
                    public void onFailure(Exception e) {
                        responses.add(e);
                    }

<<<<<<< HEAD
                public void onResponse(SearchResponse response) {
                    responses.add(response);
                };
            },
            shardsIter,
            timeProvider,
            new ClusterState.Builder(new ClusterName("test")).build(),
            task,
            SearchResponse.Clusters.EMPTY,
            null,
            null
        );
=======
                    public void onResponse(SearchResponse response) {
                        responses.add(response);
                    }
>>>>>>> 72b7d5ec

                ;
                },
                shardsIter,
                timeProvider,
                new ClusterState.Builder(new ClusterName("test")).build(),
                task,
                SearchResponse.Clusters.EMPTY,
                null
            );

            newSearchAsyncAction.start();
            assertThat(responses, hasSize(1));
            assertThat(responses.get(0), instanceOf(SearchPhaseExecutionException.class));
            SearchPhaseExecutionException e = (SearchPhaseExecutionException) responses.get(0);
            assertThat(e.getCause(), instanceOf(VersionMismatchException.class));
            assertThat(
                e.getCause().getMessage(),
                equalTo("One of the shards is incompatible with the required minimum version [" + minVersion + "]")
            );
        }
    }

    public void testMinimumVersionSameAsOldVersion() throws Exception {
        var newVersion = VersionInformation.CURRENT;
        var oldVersion = new VersionInformation(
            VersionUtils.randomCompatibleVersion(random(), VersionUtils.getPreviousVersion()),
            IndexVersions.MINIMUM_COMPATIBLE,
            IndexVersionUtils.randomCompatibleVersion(random())
        );
        Version minVersion = oldVersion.nodeVersion();

        final TransportSearchAction.SearchTimeProvider timeProvider = new TransportSearchAction.SearchTimeProvider(
            0,
            System.nanoTime(),
            System::nanoTime
        );
        AtomicInteger successfulOps = new AtomicInteger();

        Map<String, Transport.Connection> lookup = new ConcurrentHashMap<>();
        DiscoveryNode newVersionNode = DiscoveryNodeUtils.builder("node1").version(newVersion).build();
        DiscoveryNode oldVersionNode = DiscoveryNodeUtils.builder("node2").version(oldVersion).build();
        lookup.put("node1", new SearchAsyncActionTests.MockConnection(newVersionNode));
        lookup.put("node2", new SearchAsyncActionTests.MockConnection(oldVersionNode));

        OriginalIndices idx = new OriginalIndices(new String[] { "idx" }, SearchRequest.DEFAULT_INDICES_OPTIONS);
        ArrayList<SearchShardIterator> list = new ArrayList<>();
        ShardRouting routingNewVersionShard = ShardRouting.newUnassigned(
            new ShardId(new Index("idx", "_na_"), 0),
            true,
            RecoverySource.EmptyStoreRecoverySource.INSTANCE,
            new UnassignedInfo(UnassignedInfo.Reason.INDEX_CREATED, "foobar"),
            ShardRouting.Role.DEFAULT
        );
        routingNewVersionShard = routingNewVersionShard.initialize(newVersionNode.getId(), "p0", 0);
        routingNewVersionShard.started();
        list.add(new SearchShardIterator(null, new ShardId(new Index("idx", "_na_"), 0), singletonList(routingNewVersionShard), idx));

        ShardRouting routingOldVersionShard = ShardRouting.newUnassigned(
            new ShardId(new Index("idx", "_na_"), 1),
            true,
            RecoverySource.EmptyStoreRecoverySource.INSTANCE,
            new UnassignedInfo(UnassignedInfo.Reason.INDEX_CREATED, "foobar"),
            ShardRouting.Role.DEFAULT
        );
        routingOldVersionShard = routingOldVersionShard.initialize(oldVersionNode.getId(), "p1", 0);
        routingOldVersionShard.started();
        list.add(new SearchShardIterator(null, new ShardId(new Index("idx", "_na_"), 1), singletonList(routingOldVersionShard), idx));

        GroupShardsIterator<SearchShardIterator> shardsIter = new GroupShardsIterator<>(list);
        final SearchRequest searchRequest = new SearchRequest(minVersion);
        searchRequest.allowPartialSearchResults(false);
        searchRequest.source(new SearchSourceBuilder().size(1).sort(SortBuilders.fieldSort("timestamp")));

        SearchTransportService searchTransportService = new SearchTransportService(null, null, null) {
            @Override
            public void sendExecuteQuery(
                Transport.Connection connection,
                ShardSearchRequest request,
                SearchTask task,
                ActionListener<SearchPhaseResult> listener
            ) {
                int shardId = request.shardId().id();
                QuerySearchResult queryResult = new QuerySearchResult(
                    new ShardSearchContextId("N/A", 123),
                    new SearchShardTarget("node1", new ShardId("idx", "na", shardId), null),
                    null
                );
                try {
                    SortField sortField = new SortField("timestamp", SortField.Type.LONG);
                    if (shardId == 0) {
                        queryResult.topDocs(
                            new TopDocsAndMaxScore(
                                new TopFieldDocs(
                                    new TotalHits(1, TotalHits.Relation.GREATER_THAN_OR_EQUAL_TO),
                                    new FieldDoc[] { new FieldDoc(randomInt(1000), Float.NaN, new Object[] { shardId }) },
                                    new SortField[] { sortField }
                                ),
                                Float.NaN
                            ),
                            new DocValueFormat[] { DocValueFormat.RAW }
                        );
                    } else if (shardId == 1) {
                        queryResult.topDocs(
                            new TopDocsAndMaxScore(
                                new TopFieldDocs(
                                    new TotalHits(1, TotalHits.Relation.GREATER_THAN_OR_EQUAL_TO),
                                    new FieldDoc[] { new FieldDoc(randomInt(1000), Float.NaN, new Object[] { shardId }) },
                                    new SortField[] { sortField }
                                ),
                                Float.NaN
                            ),
                            new DocValueFormat[] { DocValueFormat.RAW }
                        );
                    }
                    queryResult.from(0);
                    queryResult.size(1);
                    successfulOps.incrementAndGet();
                    queryResult.incRef();
                    new Thread(() -> ActionListener.respondAndRelease(listener, queryResult)).start();
                } finally {
                    queryResult.decRef();
                }
            }
        };
        SearchPhaseController controller = new SearchPhaseController((t, r) -> InternalAggregationTestCase.emptyReduceContextBuilder());
        SearchTask task = new SearchTask(0, "n/a", "n/a", () -> "test", null, Collections.emptyMap());
<<<<<<< HEAD
        QueryPhaseResultConsumer resultConsumer = new QueryPhaseResultConsumer(
            searchRequest,
            EsExecutors.DIRECT_EXECUTOR_SERVICE,
            new NoopCircuitBreaker(CircuitBreaker.REQUEST),
            controller,
            task::isCancelled,
            task.getProgressListener(),
            shardsIter.size(),
            exc -> {}
        );
        CountDownLatch latch = new CountDownLatch(1);
        SearchQueryThenFetchAsyncAction action = new SearchQueryThenFetchAsyncAction(
            logger,
            null,
            searchTransportService,
            (clusterAlias, node) -> lookup.get(node),
            Collections.singletonMap("_na_", AliasFilter.EMPTY),
            Collections.emptyMap(),
            EsExecutors.DIRECT_EXECUTOR_SERVICE,
            resultConsumer,
            searchRequest,
            null,
            shardsIter,
            timeProvider,
            new ClusterState.Builder(new ClusterName("test")).build(),
            task,
            SearchResponse.Clusters.EMPTY,
            null,
            null
=======
        try (
            QueryPhaseResultConsumer resultConsumer = new QueryPhaseResultConsumer(
                searchRequest,
                EsExecutors.DIRECT_EXECUTOR_SERVICE,
                new NoopCircuitBreaker(CircuitBreaker.REQUEST),
                controller,
                task::isCancelled,
                task.getProgressListener(),
                shardsIter.size(),
                exc -> {}
            )
>>>>>>> 72b7d5ec
        ) {
            CountDownLatch latch = new CountDownLatch(1);
            SearchQueryThenFetchAsyncAction action = new SearchQueryThenFetchAsyncAction(
                logger,
                null,
                searchTransportService,
                (clusterAlias, node) -> lookup.get(node),
                Collections.singletonMap("_na_", AliasFilter.EMPTY),
                Collections.emptyMap(),
                EsExecutors.DIRECT_EXECUTOR_SERVICE,
                resultConsumer,
                searchRequest,
                null,
                shardsIter,
                timeProvider,
                new ClusterState.Builder(new ClusterName("test")).build(),
                task,
                SearchResponse.Clusters.EMPTY,
                null
            ) {
                @Override
                protected SearchPhase getNextPhase(SearchPhaseResults<SearchPhaseResult> results, SearchPhaseContext context) {
                    return new SearchPhase("test") {
                        @Override
                        public void run() {
                            latch.countDown();
                        }
                    };
                }
            };

            action.start();
            latch.await();
            assertThat(successfulOps.get(), equalTo(2));
            SearchPhaseController.ReducedQueryPhase phase = action.results.reduce();
            assertThat(phase.numReducePhases(), greaterThanOrEqualTo(1));
            assertThat(phase.totalHits().value, equalTo(2L));
            assertThat(phase.totalHits().relation, equalTo(TotalHits.Relation.GREATER_THAN_OR_EQUAL_TO));
        }
    }

    public void testMinimumVersionShardDuringPhaseExecution() throws Exception {
        var newVersion = VersionInformation.CURRENT;
        var oldVersion = new VersionInformation(
            VersionUtils.randomCompatibleVersion(random(), VersionUtils.getPreviousVersion()),
            IndexVersions.MINIMUM_COMPATIBLE,
            IndexVersionUtils.randomCompatibleVersion(random())
        );

        Version minVersion = newVersion.nodeVersion();

        final TransportSearchAction.SearchTimeProvider timeProvider = new TransportSearchAction.SearchTimeProvider(
            0,
            System.nanoTime(),
            System::nanoTime
        );
        AtomicInteger successfulOps = new AtomicInteger();

        Map<String, Transport.Connection> lookup = new ConcurrentHashMap<>();
        DiscoveryNode newVersionNode1 = DiscoveryNodeUtils.builder("node1").version(newVersion).build();
        DiscoveryNode newVersionNode2 = DiscoveryNodeUtils.builder("node2").version(newVersion).build();
        DiscoveryNode oldVersionNode = DiscoveryNodeUtils.builder("node3").version(oldVersion).build();
        lookup.put("node1", new SearchAsyncActionTests.MockConnection(newVersionNode1));
        lookup.put("node2", new SearchAsyncActionTests.MockConnection(newVersionNode2));
        lookup.put("node3", new SearchAsyncActionTests.MockConnection(oldVersionNode));

        OriginalIndices idx = new OriginalIndices(new String[] { "idx" }, SearchRequest.DEFAULT_INDICES_OPTIONS);
        ArrayList<SearchShardIterator> list = new ArrayList<>();
        ShardRouting routingNewVersionShard1 = ShardRouting.newUnassigned(
            new ShardId(new Index("idx", "_na_"), 0),
            true,
            RecoverySource.EmptyStoreRecoverySource.INSTANCE,
            new UnassignedInfo(UnassignedInfo.Reason.INDEX_CREATED, "foobar"),
            ShardRouting.Role.DEFAULT
        );
        routingNewVersionShard1 = routingNewVersionShard1.initialize(newVersionNode1.getId(), "p0", 0);
        routingNewVersionShard1.started();
        list.add(new SearchShardIterator(null, new ShardId(new Index("idx", "_na_"), 0), singletonList(routingNewVersionShard1), idx));

        ShardRouting routingNewVersionShard2 = ShardRouting.newUnassigned(
            new ShardId(new Index("idx", "_na_"), 1),
            true,
            RecoverySource.EmptyStoreRecoverySource.INSTANCE,
            new UnassignedInfo(UnassignedInfo.Reason.INDEX_CREATED, "foobar"),
            ShardRouting.Role.DEFAULT
        );
        routingNewVersionShard2 = routingNewVersionShard2.initialize(newVersionNode2.getId(), "p1", 0);
        routingNewVersionShard2.started();
        list.add(new SearchShardIterator(null, new ShardId(new Index("idx", "_na_"), 1), singletonList(routingNewVersionShard2), idx));

        GroupShardsIterator<SearchShardIterator> shardsIter = new GroupShardsIterator<>(list);
        final SearchRequest searchRequest = new SearchRequest(minVersion);
        searchRequest.allowPartialSearchResults(false);
        searchRequest.source(new SearchSourceBuilder().size(1).sort(SortBuilders.fieldSort("timestamp")));

        SearchTransportService searchTransportService = new SearchTransportService(null, null, null) {
            @Override
            public void sendExecuteQuery(
                Transport.Connection connection,
                ShardSearchRequest request,
                SearchTask task,
                ActionListener<SearchPhaseResult> listener
            ) {
                int shardId = request.shardId().id();
                QuerySearchResult queryResult = new QuerySearchResult(
                    new ShardSearchContextId("N/A", 123),
                    new SearchShardTarget("node1", new ShardId("idx", "na", shardId), null),
                    null
                );
                try {
                    SortField sortField = new SortField("timestamp", SortField.Type.LONG);
                    if (shardId == 0) {
                        queryResult.topDocs(
                            new TopDocsAndMaxScore(
                                new TopFieldDocs(
                                    new TotalHits(1, TotalHits.Relation.GREATER_THAN_OR_EQUAL_TO),
                                    new FieldDoc[] { new FieldDoc(randomInt(1000), Float.NaN, new Object[] { shardId }) },
                                    new SortField[] { sortField }
                                ),
                                Float.NaN
                            ),
                            new DocValueFormat[] { DocValueFormat.RAW }
                        );
                    } else if (shardId == 1) {
                        queryResult.topDocs(
                            new TopDocsAndMaxScore(
                                new TopFieldDocs(
                                    new TotalHits(1, TotalHits.Relation.GREATER_THAN_OR_EQUAL_TO),
                                    new FieldDoc[] { new FieldDoc(randomInt(1000), Float.NaN, new Object[] { shardId }) },
                                    new SortField[] { sortField }
                                ),
                                Float.NaN
                            ),
                            new DocValueFormat[] { DocValueFormat.RAW }
                        );
                    }
                    queryResult.from(0);
                    queryResult.size(1);
                    successfulOps.incrementAndGet();
                    queryResult.incRef();
                    new Thread(() -> ActionListener.respondAndRelease(listener, queryResult)).start();
                } finally {
                    queryResult.decRef();
                }
            }
        };
        SearchPhaseController controller = new SearchPhaseController((t, r) -> InternalAggregationTestCase.emptyReduceContextBuilder());
        SearchTask task = new SearchTask(0, "n/a", "n/a", () -> "test", null, Collections.emptyMap());

        CountDownLatch latch = new CountDownLatch(1);
<<<<<<< HEAD
        SearchQueryThenFetchAsyncAction action = new SearchQueryThenFetchAsyncAction(
            logger,
            null,
            searchTransportService,
            (clusterAlias, node) -> lookup.get(node),
            Collections.singletonMap("_na_", AliasFilter.EMPTY),
            Collections.emptyMap(),
            EsExecutors.DIRECT_EXECUTOR_SERVICE,
            resultConsumer,
            searchRequest,
            null,
            shardsIter,
            timeProvider,
            new ClusterState.Builder(new ClusterName("test")).build(),
            task,
            SearchResponse.Clusters.EMPTY,
            null,
            null
=======
        try (
            QueryPhaseResultConsumer resultConsumer = new QueryPhaseResultConsumer(
                searchRequest,
                EsExecutors.DIRECT_EXECUTOR_SERVICE,
                new NoopCircuitBreaker(CircuitBreaker.REQUEST),
                controller,
                task::isCancelled,
                task.getProgressListener(),
                shardsIter.size(),
                exc -> {}
            )
>>>>>>> 72b7d5ec
        ) {
            SearchQueryThenFetchAsyncAction action = new SearchQueryThenFetchAsyncAction(
                logger,
                null,
                searchTransportService,
                (clusterAlias, node) -> lookup.get(node),
                Collections.singletonMap("_na_", AliasFilter.EMPTY),
                Collections.emptyMap(),
                EsExecutors.DIRECT_EXECUTOR_SERVICE,
                resultConsumer,
                searchRequest,
                null,
                shardsIter,
                timeProvider,
                new ClusterState.Builder(new ClusterName("test")).build(),
                task,
                SearchResponse.Clusters.EMPTY,
                null
            ) {
                @Override
                protected SearchPhase getNextPhase(SearchPhaseResults<SearchPhaseResult> results, SearchPhaseContext context) {
                    return new SearchPhase("test") {
                        @Override
                        public void run() {
                            latch.countDown();
                        }
                    };
                }
            };
            ShardRouting routingOldVersionShard = ShardRouting.newUnassigned(
                new ShardId(new Index("idx", "_na_"), 2),
                true,
                RecoverySource.EmptyStoreRecoverySource.INSTANCE,
                new UnassignedInfo(UnassignedInfo.Reason.INDEX_CREATED, "foobar"),
                ShardRouting.Role.DEFAULT
            );
            SearchShardIterator shardIt = new SearchShardIterator(
                null,
                new ShardId(new Index("idx", "_na_"), 2),
                singletonList(routingOldVersionShard),
                idx
            );
            routingOldVersionShard = routingOldVersionShard.initialize(oldVersionNode.getId(), "p2", 0);
            routingOldVersionShard.started();
            action.start();
            latch.await();
            assertThat(successfulOps.get(), equalTo(2));
            SearchPhaseController.ReducedQueryPhase phase = action.results.reduce();
            assertThat(phase.numReducePhases(), greaterThanOrEqualTo(1));
            assertThat(phase.totalHits().value, equalTo(2L));
            assertThat(phase.totalHits().relation, equalTo(TotalHits.Relation.GREATER_THAN_OR_EQUAL_TO));

            SearchShardTarget searchShardTarget = new SearchShardTarget("node3", shardIt.shardId(), null);
            SearchActionListener<SearchPhaseResult> listener = new SearchActionListener<SearchPhaseResult>(searchShardTarget, 0) {
                @Override
                public void onFailure(Exception e) {}

                @Override
                protected void innerOnResponse(SearchPhaseResult response) {}
            };
            Exception e = expectThrows(
                VersionMismatchException.class,
                () -> action.executePhaseOnShard(shardIt, searchShardTarget, listener)
            );
            assertThat(e.getMessage(), equalTo("One of the shards is incompatible with the required minimum version [" + minVersion + "]"));
        }
    }
}<|MERGE_RESOLUTION|>--- conflicted
+++ resolved
@@ -369,24 +369,9 @@
                         responses.add(e);
                     }
 
-<<<<<<< HEAD
-                public void onResponse(SearchResponse response) {
-                    responses.add(response);
-                };
-            },
-            shardsIter,
-            timeProvider,
-            new ClusterState.Builder(new ClusterName("test")).build(),
-            task,
-            SearchResponse.Clusters.EMPTY,
-            null,
-            null
-        );
-=======
                     public void onResponse(SearchResponse response) {
                         responses.add(response);
                     }
->>>>>>> 72b7d5ec
 
                 ;
                 },
@@ -395,6 +380,7 @@
                 new ClusterState.Builder(new ClusterName("test")).build(),
                 task,
                 SearchResponse.Clusters.EMPTY,
+                null,
                 null
             );
 
@@ -514,37 +500,6 @@
         };
         SearchPhaseController controller = new SearchPhaseController((t, r) -> InternalAggregationTestCase.emptyReduceContextBuilder());
         SearchTask task = new SearchTask(0, "n/a", "n/a", () -> "test", null, Collections.emptyMap());
-<<<<<<< HEAD
-        QueryPhaseResultConsumer resultConsumer = new QueryPhaseResultConsumer(
-            searchRequest,
-            EsExecutors.DIRECT_EXECUTOR_SERVICE,
-            new NoopCircuitBreaker(CircuitBreaker.REQUEST),
-            controller,
-            task::isCancelled,
-            task.getProgressListener(),
-            shardsIter.size(),
-            exc -> {}
-        );
-        CountDownLatch latch = new CountDownLatch(1);
-        SearchQueryThenFetchAsyncAction action = new SearchQueryThenFetchAsyncAction(
-            logger,
-            null,
-            searchTransportService,
-            (clusterAlias, node) -> lookup.get(node),
-            Collections.singletonMap("_na_", AliasFilter.EMPTY),
-            Collections.emptyMap(),
-            EsExecutors.DIRECT_EXECUTOR_SERVICE,
-            resultConsumer,
-            searchRequest,
-            null,
-            shardsIter,
-            timeProvider,
-            new ClusterState.Builder(new ClusterName("test")).build(),
-            task,
-            SearchResponse.Clusters.EMPTY,
-            null,
-            null
-=======
         try (
             QueryPhaseResultConsumer resultConsumer = new QueryPhaseResultConsumer(
                 searchRequest,
@@ -556,7 +511,6 @@
                 shardsIter.size(),
                 exc -> {}
             )
->>>>>>> 72b7d5ec
         ) {
             CountDownLatch latch = new CountDownLatch(1);
             SearchQueryThenFetchAsyncAction action = new SearchQueryThenFetchAsyncAction(
@@ -575,6 +529,7 @@
                 new ClusterState.Builder(new ClusterName("test")).build(),
                 task,
                 SearchResponse.Clusters.EMPTY,
+                null,
                 null
             ) {
                 @Override
@@ -707,26 +662,6 @@
         SearchTask task = new SearchTask(0, "n/a", "n/a", () -> "test", null, Collections.emptyMap());
 
         CountDownLatch latch = new CountDownLatch(1);
-<<<<<<< HEAD
-        SearchQueryThenFetchAsyncAction action = new SearchQueryThenFetchAsyncAction(
-            logger,
-            null,
-            searchTransportService,
-            (clusterAlias, node) -> lookup.get(node),
-            Collections.singletonMap("_na_", AliasFilter.EMPTY),
-            Collections.emptyMap(),
-            EsExecutors.DIRECT_EXECUTOR_SERVICE,
-            resultConsumer,
-            searchRequest,
-            null,
-            shardsIter,
-            timeProvider,
-            new ClusterState.Builder(new ClusterName("test")).build(),
-            task,
-            SearchResponse.Clusters.EMPTY,
-            null,
-            null
-=======
         try (
             QueryPhaseResultConsumer resultConsumer = new QueryPhaseResultConsumer(
                 searchRequest,
@@ -738,7 +673,6 @@
                 shardsIter.size(),
                 exc -> {}
             )
->>>>>>> 72b7d5ec
         ) {
             SearchQueryThenFetchAsyncAction action = new SearchQueryThenFetchAsyncAction(
                 logger,
@@ -756,6 +690,7 @@
                 new ClusterState.Builder(new ClusterName("test")).build(),
                 task,
                 SearchResponse.Clusters.EMPTY,
+                null,
                 null
             ) {
                 @Override

--- conflicted
+++ resolved
@@ -126,18 +126,7 @@
 
     public void testRandomVersionSerialization() throws IOException {
         SearchRequest searchRequest = createSearchRequest();
-<<<<<<< HEAD
-        TransportVersion version = TransportVersionUtils.randomCompatibleVersion(random());
-        if (version.before(TransportVersions.V_8_7_0) && searchRequest.hasKnnSearch() && searchRequest.source().knnSearch().size() > 1) {
-            // Versions before 8.7.0 don't support more than one KNN clause
-            searchRequest.source().knnSearch(List.of(searchRequest.source().knnSearch().get(0)));
-=======
         TransportVersion version = TransportVersionUtils.randomVersion(random());
-        if (version.before(TransportVersions.V_8_9_X) && searchRequest.source() != null) {
-            // Versions before 8_500_999 don't support queries
-            searchRequest.source().subSearches(new ArrayList<>());
->>>>>>> 760ffd44
-        }
         SearchRequest deserializedRequest = copyWriteable(searchRequest, namedWriteableRegistry, SearchRequest::new, version);
         assertEquals(searchRequest.isCcsMinimizeRoundtrips(), deserializedRequest.isCcsMinimizeRoundtrips());
         assertEquals(searchRequest.getLocalClusterAlias(), deserializedRequest.getLocalClusterAlias());

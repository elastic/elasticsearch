/*
 * Copyright Elasticsearch B.V. and/or licensed to Elasticsearch B.V. under one
 * or more contributor license agreements. Licensed under the "Elastic License
 * 2.0", the "GNU Affero General Public License v3.0 only", and the "Server Side
 * Public License v 1"; you may not use this file except in compliance with, at
 * your election, the "Elastic License 2.0", the "GNU Affero General Public
 * License v3.0 only", or the "Server Side Public License, v 1".
 */

package org.elasticsearch.action.search;

import org.elasticsearch.TransportVersion;
import org.elasticsearch.action.ActionRequestValidationException;
import org.elasticsearch.action.support.IndicesOptions;
import org.elasticsearch.common.Strings;
import org.elasticsearch.common.bytes.BytesArray;
import org.elasticsearch.common.util.ArrayUtils;
import org.elasticsearch.core.TimeValue;
import org.elasticsearch.index.query.QueryBuilder;
import org.elasticsearch.index.query.QueryBuilders;
import org.elasticsearch.index.query.TermQueryBuilder;
import org.elasticsearch.search.AbstractSearchTestCase;
import org.elasticsearch.search.builder.PointInTimeBuilder;
import org.elasticsearch.search.builder.SearchSourceBuilder;
import org.elasticsearch.search.builder.SubSearchSourceBuilder;
import org.elasticsearch.search.collapse.CollapseBuilder;
import org.elasticsearch.search.rank.TestRankBuilder;
import org.elasticsearch.search.rescore.QueryRescorerBuilder;
import org.elasticsearch.search.retriever.RetrieverBuilder;
import org.elasticsearch.search.retriever.TestCompoundRetrieverBuilder;
import org.elasticsearch.search.slice.SliceBuilder;
import org.elasticsearch.search.suggest.SuggestBuilder;
import org.elasticsearch.search.suggest.term.TermSuggestionBuilder;
import org.elasticsearch.search.vectors.KnnSearchBuilder;
import org.elasticsearch.search.vectors.RescoreVectorBuilder;
import org.elasticsearch.tasks.TaskId;
import org.elasticsearch.test.ESTestCase;
import org.elasticsearch.test.TransportVersionUtils;
import org.elasticsearch.xcontent.XContentBuilder;

import java.io.IOException;
import java.nio.charset.StandardCharsets;
import java.util.ArrayList;
import java.util.Base64;
import java.util.List;

import static java.util.Collections.emptyMap;
import static org.elasticsearch.test.EqualsHashCodeTestUtils.checkEqualsAndHashCode;
import static org.hamcrest.Matchers.equalTo;

public class SearchRequestTests extends AbstractSearchTestCase {

    @Override
    protected SearchRequest createSearchRequest() throws IOException {
        SearchRequest request = super.createSearchRequest();
        if (randomBoolean()) {
            return request;
        }
        // clusterAlias and absoluteStartMillis do not have public getters/setters hence we randomize them only in this test specifically.
        return SearchRequest.subSearchRequest(
            new TaskId("node", 1),
            request,
            request.indices(),
            randomAlphaOfLengthBetween(5, 10),
            randomNonNegativeLong(),
            randomBoolean()
        );
    }

    public void testWithLocalReduction() {
        final TaskId taskId = new TaskId("n", 1);
        expectThrows(
            NullPointerException.class,
            () -> SearchRequest.subSearchRequest(taskId, null, Strings.EMPTY_ARRAY, "", 0, randomBoolean())
        );
        SearchRequest request = new SearchRequest();
        expectThrows(NullPointerException.class, () -> SearchRequest.subSearchRequest(taskId, request, null, "", 0, randomBoolean()));
        expectThrows(
            NullPointerException.class,
            () -> SearchRequest.subSearchRequest(taskId, request, new String[] { null }, "", 0, randomBoolean())
        );
        expectThrows(
            NullPointerException.class,
            () -> SearchRequest.subSearchRequest(taskId, request, Strings.EMPTY_ARRAY, null, 0, randomBoolean())
        );
        expectThrows(
            IllegalArgumentException.class,
            () -> SearchRequest.subSearchRequest(taskId, request, Strings.EMPTY_ARRAY, "", -1, randomBoolean())
        );
        SearchRequest searchRequest = SearchRequest.subSearchRequest(taskId, request, Strings.EMPTY_ARRAY, "", 0, randomBoolean());
        assertNull(searchRequest.validate());
    }

    public void testSerialization() throws Exception {
        SearchRequest searchRequest = createSearchRequest();
        SearchRequest deserializedRequest = copyWriteable(searchRequest, namedWriteableRegistry, SearchRequest::new);
        assertEquals(deserializedRequest, searchRequest);
        assertEquals(deserializedRequest.hashCode(), searchRequest.hashCode());
        assertNotSame(deserializedRequest, searchRequest);
    }

    private static RescoreVectorBuilder randomRescoreVectorBuilder() {
        return randomBoolean() ? null : new RescoreVectorBuilder(randomFloatBetween(1.0f, 10.0f, false));
    }

    public void testRandomVersionSerialization() throws IOException {
        SearchRequest searchRequest = createSearchRequest();
<<<<<<< HEAD
        TransportVersion version = TransportVersionUtils.randomCompatibleVersion(random());
=======
        TransportVersion version = TransportVersionUtils.randomVersion(random());
        if (version.before(TransportVersions.V_8_8_0) && searchRequest.source() != null) {
            // Versions before 8.8 don't support rank
            searchRequest.source().rankBuilder(null);
        }
        if (version.before(TransportVersions.V_8_9_X) && searchRequest.source() != null) {
            // Versions before 8_500_999 don't support queries
            searchRequest.source().subSearches(new ArrayList<>());
        }
>>>>>>> afad2a55
        SearchRequest deserializedRequest = copyWriteable(searchRequest, namedWriteableRegistry, SearchRequest::new, version);
        assertEquals(searchRequest.isCcsMinimizeRoundtrips(), deserializedRequest.isCcsMinimizeRoundtrips());
        assertEquals(searchRequest.getLocalClusterAlias(), deserializedRequest.getLocalClusterAlias());
        assertEquals(searchRequest.getAbsoluteStartMillis(), deserializedRequest.getAbsoluteStartMillis());
        assertEquals(searchRequest.isFinalReduce(), deserializedRequest.isFinalReduce());
    }

    public void testIllegalArguments() {
        SearchRequest searchRequest = new SearchRequest();
        assertNotNull(searchRequest.indices());
        assertNotNull(searchRequest.indicesOptions());
        assertNotNull(searchRequest.searchType());

        NullPointerException e = expectThrows(NullPointerException.class, () -> searchRequest.indices((String[]) null));
        assertEquals("indices must not be null", e.getMessage());
        e = expectThrows(NullPointerException.class, () -> searchRequest.indices((String) null));
        assertEquals("index must not be null", e.getMessage());

        e = expectThrows(NullPointerException.class, () -> searchRequest.indicesOptions(null));
        assertEquals("indicesOptions must not be null", e.getMessage());

        e = expectThrows(NullPointerException.class, () -> searchRequest.searchType((SearchType) null));
        assertEquals("searchType must not be null", e.getMessage());

        e = expectThrows(NullPointerException.class, () -> searchRequest.source(null));
        assertEquals("source must not be null", e.getMessage());
    }

    public void testValidate() throws IOException {
        {
            // if scroll isn't set, validate should never add errors
            SearchRequest searchRequest = createSearchRequest().source(new SearchSourceBuilder());
            searchRequest.scroll(null);
            ActionRequestValidationException validationErrors = searchRequest.validate();
            assertNull(validationErrors);
        }
        {
            // disabling `track_total_hits` isn't valid in scroll context
            SearchRequest searchRequest = createSearchRequest().source(new SearchSourceBuilder());
            // make sure we don't set the request cache for a scroll query
            searchRequest.requestCache(false);
            searchRequest.scroll(new TimeValue(1000));
            searchRequest.source().trackTotalHits(false);
            ActionRequestValidationException validationErrors = searchRequest.validate();
            assertNotNull(validationErrors);
            assertEquals(1, validationErrors.validationErrors().size());
            assertEquals("disabling [track_total_hits] is not allowed in a scroll context", validationErrors.validationErrors().get(0));
        }
        {
            // scroll and `from` isn't valid
            SearchRequest searchRequest = createSearchRequest().source(new SearchSourceBuilder());
            // make sure we don't set the request cache for a scroll query
            searchRequest.requestCache(false);
            searchRequest.scroll(new TimeValue(1000));
            searchRequest.source().from(10);
            ActionRequestValidationException validationErrors = searchRequest.validate();
            assertNotNull(validationErrors);
            assertEquals(1, validationErrors.validationErrors().size());
            assertEquals("using [from] is not allowed in a scroll context", validationErrors.validationErrors().get(0));
        }
        {
            // scroll and `size` is `0`
            SearchRequest searchRequest = createSearchRequest().source(new SearchSourceBuilder().size(0));
            searchRequest.requestCache(false);
            searchRequest.scroll(new TimeValue(1000));
            ActionRequestValidationException validationErrors = searchRequest.validate();
            assertNotNull(validationErrors);
            assertEquals(1, validationErrors.validationErrors().size());
            assertEquals("[size] cannot be [0] in a scroll context", validationErrors.validationErrors().get(0));
        }
        {
            // scroll and search_after
            SearchRequest searchRequest = createSearchRequest().source(new SearchSourceBuilder());
            searchRequest.requestCache(false);
            searchRequest.scroll(new TimeValue(1000));
            searchRequest.source().searchAfter(new String[] { "value" });
            ActionRequestValidationException validationErrors = searchRequest.validate();
            assertNotNull(validationErrors);
            assertEquals(1, validationErrors.validationErrors().size());
            assertEquals("[search_after] cannot be used in a scroll context", validationErrors.validationErrors().get(0));
        }
        {
            // scroll and collapse
            SearchRequest searchRequest = createSearchRequest().source(new SearchSourceBuilder());
            searchRequest.requestCache(false);
            searchRequest.scroll(new TimeValue(1000));
            searchRequest.source().collapse(new CollapseBuilder("field"));
            ActionRequestValidationException validationErrors = searchRequest.validate();
            assertNotNull(validationErrors);
            assertEquals(1, validationErrors.validationErrors().size());
            assertEquals("cannot use `collapse` in a scroll context", validationErrors.validationErrors().get(0));
        }
        {
            // allow_partial_results and compound retriever
            SearchRequest searchRequest = createSearchRequest().source(
                new SearchSourceBuilder().retriever(new TestCompoundRetrieverBuilder(randomIntBetween(1, 10)))
            );
            searchRequest.allowPartialSearchResults(true);
            searchRequest.scroll(null);
            ActionRequestValidationException validationErrors = searchRequest.validate();
            assertNotNull(validationErrors);
            assertEquals(1, validationErrors.validationErrors().size());
            assertEquals(
                "cannot specify [test_compound_retriever_builder] and [allow_partial_search_results]",
                validationErrors.validationErrors().get(0)
            );
        }
        {
            // scroll and compound retriever
            SearchRequest searchRequest = createSearchRequest().source(
                new SearchSourceBuilder().retriever(new TestCompoundRetrieverBuilder(randomIntBetween(1, 10)))
            );
            searchRequest.allowPartialSearchResults(false);
            searchRequest.scroll(TimeValue.timeValueMinutes(1));
            searchRequest.requestCache(false);
            ActionRequestValidationException validationErrors = searchRequest.validate();
            assertNotNull(validationErrors);
            assertEquals(1, validationErrors.validationErrors().size());
            assertEquals("cannot specify [test_compound_retriever_builder] and [scroll]", validationErrors.validationErrors().get(0));
        }
        {
            // allow_partial_results and non-compound retriever
            SearchRequest searchRequest = createSearchRequest().source(new SearchSourceBuilder().retriever(new RetrieverBuilder() {
                @Override
                public QueryBuilder topDocsQuery() {
                    return null;
                }

                @Override
                public void extractToSearchSourceBuilder(SearchSourceBuilder searchSourceBuilder, boolean compoundUsed) {
                    // no-op
                }

                @Override
                public String getName() {
                    return "not_a_compound_retriever";
                }

                @Override
                protected void doToXContent(XContentBuilder builder, Params params) throws IOException {}

                @Override
                protected boolean doEquals(Object o) {
                    return false;
                }

                @Override
                protected int doHashCode() {
                    return 0;
                }
            }));
            searchRequest.allowPartialSearchResults(true);
            searchRequest.scroll(null);
            ActionRequestValidationException validationErrors = searchRequest.validate();
            assertNull(validationErrors);
        }
        {
            // allow_partial_results not defined and compound retriever
            SearchRequest searchRequest = new SearchRequest().source(new SearchSourceBuilder().retriever(new RetrieverBuilder() {
                @Override
                public void extractToSearchSourceBuilder(SearchSourceBuilder searchSourceBuilder, boolean compoundUsed) {
                    // no-op
                }

                @Override
                public String getName() {
                    return "compound_retriever";
                }

                @Override
                protected void doToXContent(XContentBuilder builder, Params params) throws IOException {}

                @Override
                protected boolean doEquals(Object o) {
                    return false;
                }

                @Override
                protected int doHashCode() {
                    return 0;
                }

                @Override
                public boolean isCompound() {
                    return true;
                }

                @Override
                public QueryBuilder topDocsQuery() {
                    return null;
                }
            }));
            searchRequest.scroll(null);
            ActionRequestValidationException validationErrors = searchRequest.validate();
            assertNull(validationErrors);
        }
        {
            // search_after and `from` isn't valid
            SearchRequest searchRequest = createSearchRequest().source(new SearchSourceBuilder());
            searchRequest.scroll(null);
            searchRequest.source().searchAfter(new String[] { "value" });
            searchRequest.source().from(10);
            ActionRequestValidationException validationErrors = searchRequest.validate();
            assertNotNull(validationErrors);
            assertEquals(1, validationErrors.validationErrors().size());
            assertEquals("[from] parameter must be set to 0 when [search_after] is used", validationErrors.validationErrors().get(0));
        }
        {
            // slice without scroll or pit
            SearchRequest searchRequest = createSearchRequest().source(new SearchSourceBuilder());
            searchRequest.scroll(null);
            searchRequest.source().pointInTimeBuilder(null);
            searchRequest.source().slice(new SliceBuilder(1, 10));
            ActionRequestValidationException validationErrors = searchRequest.validate();
            assertNotNull(validationErrors);
            assertEquals(1, validationErrors.validationErrors().size());
            assertEquals("[slice] can only be used with [scroll] or [point-in-time] requests", validationErrors.validationErrors().get(0));
        }
        {
            // stored fields disabled with _source requested
            SearchRequest searchRequest = createSearchRequest().source(new SearchSourceBuilder());
            searchRequest.scroll(null);
            searchRequest.source().storedField("_none_");
            searchRequest.source().fetchSource(true);
            ActionRequestValidationException validationErrors = searchRequest.validate();
            assertNotNull(validationErrors);
            assertEquals(1, validationErrors.validationErrors().size());
            assertEquals("[stored_fields] cannot be disabled if [_source] is requested", validationErrors.validationErrors().get(0));
        }
        {
            // stored fields disabled with fetch fields requested
            SearchRequest searchRequest = createSearchRequest().source(new SearchSourceBuilder());
            searchRequest.scroll(null);
            searchRequest.source().storedField("_none_");
            searchRequest.source().fetchSource(false);
            searchRequest.source().fetchField("field");
            ActionRequestValidationException validationErrors = searchRequest.validate();
            assertNotNull(validationErrors);
            assertEquals(1, validationErrors.validationErrors().size());
            assertEquals("[stored_fields] cannot be disabled when using the [fields] option", validationErrors.validationErrors().get(0));
        }
        {
            // cannot have multiple queries without rank
            SearchRequest searchRequest = createSearchRequest().source(new SearchSourceBuilder());
            if (searchRequest.scroll() != null) {
                searchRequest.requestCache(false);
            }
            searchRequest.source()
                .subSearches(
                    List.of(
                        new SubSearchSourceBuilder(new TermQueryBuilder("three", "four")),
                        new SubSearchSourceBuilder(new TermQueryBuilder("five", "six"))
                    )
                );
            ActionRequestValidationException validationErrors = searchRequest.validate();
            assertNotNull(validationErrors);
            assertEquals(1, validationErrors.validationErrors().size());
            assertEquals("[sub_searches] requires [rank]", validationErrors.validationErrors().get(0));
        }
        {
            // Rescore is not allowed on scroll requests
            SearchRequest searchRequest = createSearchRequest().source(new SearchSourceBuilder());
            searchRequest.source().addRescorer(new QueryRescorerBuilder(QueryBuilders.matchAllQuery()));
            searchRequest.requestCache(false);
            searchRequest.scroll(new TimeValue(1000));
            ActionRequestValidationException validationErrors = searchRequest.validate();
            assertNotNull(validationErrors);
            assertEquals(1, validationErrors.validationErrors().size());
            assertEquals("using [rescore] is not allowed in a scroll context", validationErrors.validationErrors().get(0));
        }
        {
            // Reader context with scroll
            SearchRequest searchRequest = new SearchRequest().source(
                new SearchSourceBuilder().pointInTimeBuilder(
                    new PointInTimeBuilder(new BytesArray(Base64.getUrlEncoder().encode("id".getBytes(StandardCharsets.UTF_8))))
                )
            ).scroll(TimeValue.timeValueMillis(randomIntBetween(1, 100)));
            ActionRequestValidationException validationErrors = searchRequest.validate();
            assertNotNull(validationErrors);
            assertEquals(1, validationErrors.validationErrors().size());
            assertEquals("using [point in time] is not allowed in a scroll context", validationErrors.validationErrors().get(0));
        }
        {
            SearchRequest searchRequest = new SearchRequest().source(
                new SearchSourceBuilder().rankBuilder(new TestRankBuilder(100))
                    .query(QueryBuilders.termQuery("field", "term"))
                    .knnSearch(List.of(new KnnSearchBuilder("vector", new float[] { 0f }, 10, 100, 10f, null, null)))
                    .size(0)
            );
            ActionRequestValidationException validationErrors = searchRequest.validate();
            assertNotNull(validationErrors);
            assertEquals(1, validationErrors.validationErrors().size());
            assertEquals("[rank] requires [size] greater than [0]", validationErrors.validationErrors().get(0));
        }
        {
            SearchRequest searchRequest = new SearchRequest().source(
                new SearchSourceBuilder().rankBuilder(new TestRankBuilder(1))
                    .query(QueryBuilders.termQuery("field", "term"))
                    .knnSearch(List.of(new KnnSearchBuilder("vector", new float[] { 0f }, 10, 100, 10f, null, null)))
                    .size(2)
            );
            ActionRequestValidationException validationErrors = searchRequest.validate();
            assertNotNull(validationErrors);
            assertEquals(1, validationErrors.validationErrors().size());
            assertEquals(
                "[rank] requires [rank_window_size: 1] be greater than or equal to [size: 2]",
                validationErrors.validationErrors().get(0)
            );
        }
        {
            SearchRequest searchRequest = new SearchRequest().source(
                new SearchSourceBuilder().rankBuilder(new TestRankBuilder(100)).query(QueryBuilders.termQuery("field", "term"))
            );
            ActionRequestValidationException validationErrors = searchRequest.validate();
            assertNotNull(validationErrors);
            assertEquals(validationErrors.validationErrors().toString(), 1, validationErrors.validationErrors().size());
            assertEquals(
                "[rank] requires a minimum of [2] result sets using a combination of sub searches and/or knn searches",
                validationErrors.validationErrors().get(0)
            );
        }
        {
            SearchRequest searchRequest = new SearchRequest().source(
                new SearchSourceBuilder().rankBuilder(new TestRankBuilder(100))
                    .query(QueryBuilders.termQuery("field", "term"))
                    .knnSearch(List.of(new KnnSearchBuilder("vector", new float[] { 0f }, 10, 100, 10f, null, null)))
            ).scroll(new TimeValue(1000));
            ActionRequestValidationException validationErrors = searchRequest.validate();
            assertNotNull(validationErrors);
            assertEquals(1, validationErrors.validationErrors().size());
            assertEquals("[rank] cannot be used in a scroll context", validationErrors.validationErrors().get(0));
        }
        {
            SearchRequest searchRequest = new SearchRequest().source(
                new SearchSourceBuilder().rankBuilder(new TestRankBuilder(9))
                    .query(QueryBuilders.termQuery("field", "term"))
                    .knnSearch(List.of(new KnnSearchBuilder("vector", new float[] { 0f }, 10, 100, 10f, null, null)))
            );
            ActionRequestValidationException validationErrors = searchRequest.validate();
            assertNotNull(validationErrors);
            assertEquals(1, validationErrors.validationErrors().size());
            assertEquals(
                "[rank] requires [rank_window_size: 9] be greater than or equal to [size: 10]",
                validationErrors.validationErrors().get(0)
            );
        }
        {
            SearchRequest searchRequest = new SearchRequest().source(
                new SearchSourceBuilder().rankBuilder(new TestRankBuilder(3))
                    .query(QueryBuilders.termQuery("field", "term"))
                    .knnSearch(List.of(new KnnSearchBuilder("vector", new float[] { 0f }, 10, 100, 10f, null, null)))
                    .size(3)
                    .from(4)
            );
            ActionRequestValidationException validationErrors = searchRequest.validate();
            assertNull(validationErrors);
        }
        {
            SearchRequest searchRequest = new SearchRequest().source(
                new SearchSourceBuilder().rankBuilder(new TestRankBuilder(100))
                    .query(QueryBuilders.termQuery("field", "term"))
                    .knnSearch(List.of(new KnnSearchBuilder("vector", new float[] { 0f }, 10, 100, 10f, null, null)))
                    .addRescorer(new QueryRescorerBuilder(QueryBuilders.termQuery("rescore", "another term")))
            );
            ActionRequestValidationException validationErrors = searchRequest.validate();
            assertNotNull(validationErrors);
            assertEquals(1, validationErrors.validationErrors().size());
            assertEquals("[rank] cannot be used with [rescore]", validationErrors.validationErrors().get(0));
        }
        {
            SearchRequest searchRequest = new SearchRequest().source(
                new SearchSourceBuilder().rankBuilder(new TestRankBuilder(100))
                    .query(QueryBuilders.termQuery("field", "term"))
                    .knnSearch(List.of(new KnnSearchBuilder("vector", new float[] { 0f }, 10, 100, 10f, null, null)))
                    .suggest(new SuggestBuilder().setGlobalText("test").addSuggestion("suggestion", new TermSuggestionBuilder("term")))
            );
            ActionRequestValidationException validationErrors = searchRequest.validate();
            assertNotNull(validationErrors);
            assertEquals(1, validationErrors.validationErrors().size());
            assertEquals("[rank] cannot be used with [suggest]", validationErrors.validationErrors().get(0));
        }
        {
            SearchRequest searchRequest = new SearchRequest("test").source(
                new SearchSourceBuilder().pointInTimeBuilder(new PointInTimeBuilder(BytesArray.EMPTY))
            );
            ActionRequestValidationException validationErrors = searchRequest.validate();
            assertNotNull(validationErrors);
            assertEquals(1, validationErrors.validationErrors().size());
            assertEquals(
                "[indices] cannot be used with point in time. Do not specify any index with point in time.",
                validationErrors.validationErrors().get(0)
            );
        }
        {
            SearchRequest searchRequest = new SearchRequest().indicesOptions(IndicesOptions.LENIENT_EXPAND_OPEN_CLOSED)
                .source(new SearchSourceBuilder().pointInTimeBuilder(new PointInTimeBuilder(BytesArray.EMPTY)));
            ActionRequestValidationException validationErrors = searchRequest.validate();
            assertNotNull(validationErrors);
            assertEquals(1, validationErrors.validationErrors().size());
            assertEquals("[indicesOptions] cannot be used with point in time", validationErrors.validationErrors().get(0));
        }
        {
            SearchRequest searchRequest = new SearchRequest().routing("route1")
                .source(new SearchSourceBuilder().pointInTimeBuilder(new PointInTimeBuilder(BytesArray.EMPTY)));
            ActionRequestValidationException validationErrors = searchRequest.validate();
            assertNotNull(validationErrors);
            assertEquals(1, validationErrors.validationErrors().size());
            assertEquals("[routing] cannot be used with point in time", validationErrors.validationErrors().get(0));
        }
        {
            SearchRequest searchRequest = new SearchRequest().preference("pref1")
                .source(new SearchSourceBuilder().pointInTimeBuilder(new PointInTimeBuilder(BytesArray.EMPTY)));
            ActionRequestValidationException validationErrors = searchRequest.validate();
            assertNotNull(validationErrors);
            assertEquals(1, validationErrors.validationErrors().size());
            assertEquals("[preference] cannot be used with point in time", validationErrors.validationErrors().get(0));
        }
    }

    public void testCopyConstructor() throws IOException {
        SearchRequest searchRequest = createSearchRequest();
        SearchRequest deserializedRequest = copyWriteable(searchRequest, namedWriteableRegistry, SearchRequest::new);
        assertEquals(deserializedRequest, searchRequest);
        assertEquals(deserializedRequest.hashCode(), searchRequest.hashCode());
        assertNotSame(deserializedRequest, searchRequest);
    }

    public void testEqualsAndHashcode() throws IOException {
        checkEqualsAndHashCode(createSearchRequest(), SearchRequest::new, this::mutate);
    }

    private SearchRequest mutate(SearchRequest searchRequest) {
        SearchRequest mutation = new SearchRequest(searchRequest);
        List<Runnable> mutators = new ArrayList<>();
        mutators.add(() -> mutation.indices(ArrayUtils.concat(searchRequest.indices(), new String[] { randomAlphaOfLength(10) })));
        mutators.add(
            () -> mutation.indicesOptions(
                randomValueOtherThan(
                    searchRequest.indicesOptions(),
                    () -> IndicesOptions.fromOptions(randomBoolean(), randomBoolean(), randomBoolean(), randomBoolean())
                )
            )
        );
        mutators.add(() -> mutation.preference(randomValueOtherThan(searchRequest.preference(), () -> randomAlphaOfLengthBetween(3, 10))));
        mutators.add(() -> mutation.routing(randomValueOtherThan(searchRequest.routing(), () -> randomAlphaOfLengthBetween(3, 10))));
        mutators.add(() -> mutation.requestCache((randomValueOtherThan(searchRequest.requestCache(), ESTestCase::randomBoolean))));
        mutators.add(
            () -> mutation.scroll(randomValueOtherThan(searchRequest.scroll(), () -> new TimeValue(randomNonNegativeLong() % 100000)))
        );
        mutators.add(
            () -> mutation.searchType(
                randomValueOtherThan(
                    searchRequest.searchType(),
                    () -> randomFrom(SearchType.DFS_QUERY_THEN_FETCH, SearchType.QUERY_THEN_FETCH)
                )
            )
        );
        mutators.add(() -> mutation.source(randomValueOtherThan(searchRequest.source(), this::createSearchSourceBuilder)));
        mutators.add(() -> mutation.setCcsMinimizeRoundtrips(searchRequest.isCcsMinimizeRoundtrips() == false));
        randomFrom(mutators).run();
        return mutation;
    }

    public void testDescriptionForDefault() {
        assertThat(toDescription(new SearchRequest()), equalTo("indices[], search_type[QUERY_THEN_FETCH], source[]"));
    }

    public void testDescriptionIncludesScroll() {
        assertThat(
            toDescription(new SearchRequest().scroll(TimeValue.timeValueMinutes(5))),
            equalTo("indices[], search_type[QUERY_THEN_FETCH], scroll[5m], source[]")
        );
    }

    public void testDescriptionIncludePreferenceAndRouting() {
        assertThat(
            toDescription(new SearchRequest().preference("abc")),
            equalTo("indices[], search_type[QUERY_THEN_FETCH], source[], preference[abc]")
        );
        assertThat(
            toDescription(new SearchRequest().preference("abc").routing("xyz")),
            equalTo("indices[], search_type[QUERY_THEN_FETCH], source[], routing[xyz], preference[abc]")
        );
    }

    private String toDescription(SearchRequest request) {
        return request.createTask(0, "test", TransportSearchAction.TYPE.name(), TaskId.EMPTY_TASK_ID, emptyMap()).getDescription();
    }
}<|MERGE_RESOLUTION|>--- conflicted
+++ resolved
@@ -10,6 +10,7 @@
 package org.elasticsearch.action.search;
 
 import org.elasticsearch.TransportVersion;
+import org.elasticsearch.TransportVersions;
 import org.elasticsearch.action.ActionRequestValidationException;
 import org.elasticsearch.action.support.IndicesOptions;
 import org.elasticsearch.common.Strings;
@@ -105,19 +106,7 @@
 
     public void testRandomVersionSerialization() throws IOException {
         SearchRequest searchRequest = createSearchRequest();
-<<<<<<< HEAD
         TransportVersion version = TransportVersionUtils.randomCompatibleVersion(random());
-=======
-        TransportVersion version = TransportVersionUtils.randomVersion(random());
-        if (version.before(TransportVersions.V_8_8_0) && searchRequest.source() != null) {
-            // Versions before 8.8 don't support rank
-            searchRequest.source().rankBuilder(null);
-        }
-        if (version.before(TransportVersions.V_8_9_X) && searchRequest.source() != null) {
-            // Versions before 8_500_999 don't support queries
-            searchRequest.source().subSearches(new ArrayList<>());
-        }
->>>>>>> afad2a55
         SearchRequest deserializedRequest = copyWriteable(searchRequest, namedWriteableRegistry, SearchRequest::new, version);
         assertEquals(searchRequest.isCcsMinimizeRoundtrips(), deserializedRequest.isCcsMinimizeRoundtrips());
         assertEquals(searchRequest.getLocalClusterAlias(), deserializedRequest.getLocalClusterAlias());

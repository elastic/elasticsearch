--- conflicted
+++ resolved
@@ -301,16 +301,10 @@
     }
 
     private AutoCreateIndex newAutoCreateIndex(Settings settings) {
-<<<<<<< HEAD
-        SystemIndices systemIndices = new SystemIndices(Map.of("plugin", List.of(new SystemIndexDescriptor(TEST_SYSTEM_INDEX_NAME, ""))));
+        SystemIndices systemIndices = new SystemIndices(Map.of(
+            "plugin", new SystemIndices.Feature("test feature", List.of(new SystemIndexDescriptor(TEST_SYSTEM_INDEX_NAME, "")))));
         return new AutoCreateIndex(settings, new ClusterSettings(settings, ClusterSettings.BUILT_IN_CLUSTER_SETTINGS),
             new IndexNameExpressionResolver(new ThreadContext(Settings.EMPTY), systemIndices), systemIndices);
-=======
-        SystemIndices systemIndices = new SystemIndices(Map.of(
-            "plugin", new SystemIndices.Feature("test feature", List.of(new SystemIndexDescriptor(TEST_SYSTEM_INDEX_NAME, "")))));
-        return new AutoCreateIndex(settings, new ClusterSettings(settings,
-            ClusterSettings.BUILT_IN_CLUSTER_SETTINGS), new IndexNameExpressionResolver(new ThreadContext(Settings.EMPTY)), systemIndices);
->>>>>>> 67cfa635
     }
 
     private void expectNotMatch(ClusterState clusterState, AutoCreateIndex autoCreateIndex, String index) {

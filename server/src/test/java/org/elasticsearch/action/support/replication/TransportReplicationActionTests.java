--- conflicted
+++ resolved
@@ -764,11 +764,7 @@
         final IndexShard shard = mockIndexShard(shardId, clusterService);
         when(shard.getPendingPrimaryTerm()).thenReturn(primaryTerm);
         when(shard.routingEntry()).thenReturn(routingEntry);
-<<<<<<< HEAD
-        when(shard.isPrimaryMode()).thenReturn(true);
-=======
         when(shard.isRelocatedPrimary()).thenReturn(false);
->>>>>>> 0c7f6570
         IndexShardRoutingTable shardRoutingTable = clusterService.state().routingTable().shardRoutingTable(shardId);
         Set<String> inSyncIds = randomBoolean() ? singleton(routingEntry.allocationId().getId()) :
             clusterService.state().metaData().index(index).inSyncAllocationIds(0);
@@ -1309,11 +1305,7 @@
             }
             return routing;
         });
-<<<<<<< HEAD
-        when(indexShard.isPrimaryMode()).thenAnswer(invocationOnMock -> isRelocated.get() == false);
-=======
         when(indexShard.isRelocatedPrimary()).thenAnswer(invocationOnMock -> isRelocated.get());
->>>>>>> 0c7f6570
         doThrow(new AssertionError("failed shard is not supported")).when(indexShard).failShard(anyString(), any(Exception.class));
         when(indexShard.getPendingPrimaryTerm()).thenAnswer(i ->
             clusterService.state().metaData().getIndexSafe(shardId.getIndex()).primaryTerm(shardId.id()));

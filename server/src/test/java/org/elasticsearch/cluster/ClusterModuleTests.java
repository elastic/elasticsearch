/*
 * Licensed to Elasticsearch under one or more contributor
 * license agreements. See the NOTICE file distributed with
 * this work for additional information regarding copyright
 * ownership. Elasticsearch licenses this file to you under
 * the Apache License, Version 2.0 (the "License"); you may
 * not use this file except in compliance with the License.
 * You may obtain a copy of the License at
 *
 *    http://www.apache.org/licenses/LICENSE-2.0
 *
 * Unless required by applicable law or agreed to in writing,
 * software distributed under the License is distributed on an
 * "AS IS" BASIS, WITHOUT WARRANTIES OR CONDITIONS OF ANY
 * KIND, either express or implied.  See the License for the
 * specific language governing permissions and limitations
 * under the License.
 */

package org.elasticsearch.cluster;

import org.elasticsearch.cluster.routing.ShardRouting;
import org.elasticsearch.cluster.routing.allocation.ExistingShardsAllocator;
import org.elasticsearch.cluster.routing.allocation.RoutingAllocation;
import org.elasticsearch.cluster.routing.allocation.ShardAllocationDecision;
import org.elasticsearch.cluster.routing.allocation.allocator.ShardsAllocator;
import org.elasticsearch.cluster.routing.allocation.decider.AllocationDecider;
import org.elasticsearch.cluster.routing.allocation.decider.AwarenessAllocationDecider;
import org.elasticsearch.cluster.routing.allocation.decider.ClusterRebalanceAllocationDecider;
import org.elasticsearch.cluster.routing.allocation.decider.ConcurrentRebalanceAllocationDecider;
import org.elasticsearch.cluster.routing.allocation.decider.DiskThresholdDecider;
import org.elasticsearch.cluster.routing.allocation.decider.EnableAllocationDecider;
import org.elasticsearch.cluster.routing.allocation.decider.FilterAllocationDecider;
import org.elasticsearch.cluster.routing.allocation.decider.MaxRetryAllocationDecider;
import org.elasticsearch.cluster.routing.allocation.decider.NodeVersionAllocationDecider;
import org.elasticsearch.cluster.routing.allocation.decider.RebalanceOnlyWhenActiveAllocationDecider;
import org.elasticsearch.cluster.routing.allocation.decider.ReplicaAfterPrimaryActiveAllocationDecider;
import org.elasticsearch.cluster.routing.allocation.decider.ResizeAllocationDecider;
import org.elasticsearch.cluster.routing.allocation.decider.RestoreInProgressAllocationDecider;
import org.elasticsearch.cluster.routing.allocation.decider.SameShardAllocationDecider;
import org.elasticsearch.cluster.routing.allocation.decider.ShardsLimitAllocationDecider;
import org.elasticsearch.cluster.routing.allocation.decider.SnapshotInProgressAllocationDecider;
import org.elasticsearch.cluster.routing.allocation.decider.ThrottlingAllocationDecider;
import org.elasticsearch.cluster.service.ClusterService;
import org.elasticsearch.common.inject.ModuleTestCase;
import org.elasticsearch.common.settings.ClusterSettings;
import org.elasticsearch.common.settings.IndexScopedSettings;
import org.elasticsearch.common.settings.Setting;
import org.elasticsearch.common.settings.Setting.Property;
import org.elasticsearch.common.settings.Settings;
import org.elasticsearch.common.settings.SettingsModule;
import org.elasticsearch.common.util.concurrent.ThreadContext;
import org.elasticsearch.gateway.GatewayAllocator;
import org.elasticsearch.plugins.ClusterPlugin;
import org.elasticsearch.test.gateway.TestGatewayAllocator;

import java.util.Arrays;
import java.util.Collection;
import java.util.Collections;
import java.util.Iterator;
import java.util.List;
import java.util.Map;
import java.util.function.Supplier;

public class ClusterModuleTests extends ModuleTestCase {
    private ClusterInfoService clusterInfoService = EmptyClusterInfoService.INSTANCE;
    private ClusterService clusterService;
    private ThreadContext threadContext;

    @Override
    public void setUp() throws Exception {
        super.setUp();
        threadContext = new ThreadContext(Settings.EMPTY);
        clusterService = new ClusterService(Settings.EMPTY,
            new ClusterSettings(Settings.EMPTY, ClusterSettings.BUILT_IN_CLUSTER_SETTINGS), null);
    }

    @Override
    public void tearDown() throws Exception {
        super.tearDown();
        clusterService.close();
    }

    static class FakeAllocationDecider extends AllocationDecider {
        protected FakeAllocationDecider() {
        }
    }

    static class FakeShardsAllocator implements ShardsAllocator {
        @Override
        public void allocate(RoutingAllocation allocation) {
            // noop
        }
        @Override
        public ShardAllocationDecision decideShardAllocation(ShardRouting shard, RoutingAllocation allocation) {
            throw new UnsupportedOperationException("explain API not supported on FakeShardsAllocator");
        }
    }

    public void testRegisterClusterDynamicSettingDuplicate() {
        try {
            new SettingsModule(Settings.EMPTY, EnableAllocationDecider.CLUSTER_ROUTING_ALLOCATION_ENABLE_SETTING);
        } catch (IllegalArgumentException e) {
            assertEquals(e.getMessage(),
                "Cannot register setting [" + EnableAllocationDecider.CLUSTER_ROUTING_ALLOCATION_ENABLE_SETTING.getKey() + "] twice");
        }
    }

    public void testRegisterClusterDynamicSetting() {
        SettingsModule module = new SettingsModule(Settings.EMPTY,
            Setting.boolSetting("foo.bar", false, Property.Dynamic, Property.NodeScope));
        assertInstanceBinding(module, ClusterSettings.class, service -> service.isDynamicSetting("foo.bar"));
    }

    public void testRegisterIndexDynamicSettingDuplicate() {
        try {
            new SettingsModule(Settings.EMPTY, EnableAllocationDecider.INDEX_ROUTING_ALLOCATION_ENABLE_SETTING);
        } catch (IllegalArgumentException e) {
            assertEquals(e.getMessage(),
                "Cannot register setting [" + EnableAllocationDecider.INDEX_ROUTING_ALLOCATION_ENABLE_SETTING.getKey() + "] twice");
        }
    }

    public void testRegisterIndexDynamicSetting() {
        SettingsModule module = new SettingsModule(Settings.EMPTY,
            Setting.boolSetting("index.foo.bar", false, Property.Dynamic, Property.IndexScope));
        assertInstanceBinding(module, IndexScopedSettings.class, service -> service.isDynamicSetting("index.foo.bar"));
    }

    public void testRegisterAllocationDeciderDuplicate() {
        IllegalArgumentException e = expectThrows(IllegalArgumentException.class, () ->
            new ClusterModule(Settings.EMPTY, clusterService,
                Collections.<ClusterPlugin>singletonList(new ClusterPlugin() {
                    @Override
                    public Collection<AllocationDecider> createAllocationDeciders(Settings settings, ClusterSettings clusterSettings) {
                        return Collections.singletonList(new EnableAllocationDecider(settings, clusterSettings));
                    }
<<<<<<< HEAD
                }), clusterInfoService, threadContext));
=======
                }), clusterInfoService, null));
>>>>>>> 2afec0d9
        assertEquals(e.getMessage(),
            "Cannot specify allocation decider [" + EnableAllocationDecider.class.getName() + "] twice");
    }

    public void testRegisterAllocationDecider() {
        ClusterModule module = new ClusterModule(Settings.EMPTY, clusterService,
            Collections.singletonList(new ClusterPlugin() {
                @Override
                public Collection<AllocationDecider> createAllocationDeciders(Settings settings, ClusterSettings clusterSettings) {
                    return Collections.singletonList(new FakeAllocationDecider());
                }
<<<<<<< HEAD
            }), clusterInfoService, threadContext);
=======
            }), clusterInfoService, null);
>>>>>>> 2afec0d9
        assertTrue(module.deciderList.stream().anyMatch(d -> d.getClass().equals(FakeAllocationDecider.class)));
    }

    private ClusterModule newClusterModuleWithShardsAllocator(Settings settings, String name, Supplier<ShardsAllocator> supplier) {
        return new ClusterModule(settings, clusterService, Collections.singletonList(
            new ClusterPlugin() {
                @Override
                public Map<String, Supplier<ShardsAllocator>> getShardsAllocators(Settings settings, ClusterSettings clusterSettings) {
                    return Collections.singletonMap(name, supplier);
                }
            }
<<<<<<< HEAD
        ), clusterInfoService, threadContext);
=======
        ), clusterInfoService, null);
>>>>>>> 2afec0d9
    }

    public void testRegisterShardsAllocator() {
        Settings settings = Settings.builder().put(ClusterModule.SHARDS_ALLOCATOR_TYPE_SETTING.getKey(), "custom").build();
        ClusterModule module = newClusterModuleWithShardsAllocator(settings, "custom", FakeShardsAllocator::new);
        assertEquals(FakeShardsAllocator.class, module.shardsAllocator.getClass());
    }

    public void testRegisterShardsAllocatorAlreadyRegistered() {
        IllegalArgumentException e = expectThrows(IllegalArgumentException.class, () ->
            newClusterModuleWithShardsAllocator(Settings.EMPTY, ClusterModule.BALANCED_ALLOCATOR, FakeShardsAllocator::new));
        assertEquals("ShardsAllocator [" + ClusterModule.BALANCED_ALLOCATOR + "] already defined", e.getMessage());
    }

    public void testUnknownShardsAllocator() {
        Settings settings = Settings.builder().put(ClusterModule.SHARDS_ALLOCATOR_TYPE_SETTING.getKey(), "dne").build();
        IllegalArgumentException e = expectThrows(IllegalArgumentException.class, () ->
<<<<<<< HEAD
            new ClusterModule(settings, clusterService, Collections.emptyList(), clusterInfoService, threadContext));
=======
            new ClusterModule(settings, clusterService, Collections.emptyList(), clusterInfoService, null));
>>>>>>> 2afec0d9
        assertEquals("Unknown ShardsAllocator [dne]", e.getMessage());
    }

    public void testShardsAllocatorFactoryNull() {
        Settings settings = Settings.builder().put(ClusterModule.SHARDS_ALLOCATOR_TYPE_SETTING.getKey(), "bad").build();
        expectThrows(NullPointerException.class, () -> newClusterModuleWithShardsAllocator(settings, "bad", () -> null));
    }

    // makes sure that the allocation deciders are setup in the correct order, such that the
    // slower allocation deciders come last and we can exit early if there is a NO decision without
    // running them. If the order of the deciders is changed for a valid reason, the order should be
    // changed in the test too.
    public void testAllocationDeciderOrder() {
        List<Class<? extends AllocationDecider>> expectedDeciders = Arrays.asList(
            MaxRetryAllocationDecider.class,
            ResizeAllocationDecider.class,
            ReplicaAfterPrimaryActiveAllocationDecider.class,
            RebalanceOnlyWhenActiveAllocationDecider.class,
            ClusterRebalanceAllocationDecider.class,
            ConcurrentRebalanceAllocationDecider.class,
            EnableAllocationDecider.class,
            NodeVersionAllocationDecider.class,
            SnapshotInProgressAllocationDecider.class,
            RestoreInProgressAllocationDecider.class,
            FilterAllocationDecider.class,
            SameShardAllocationDecider.class,
            DiskThresholdDecider.class,
            ThrottlingAllocationDecider.class,
            ShardsLimitAllocationDecider.class,
            AwarenessAllocationDecider.class);
        Collection<AllocationDecider> deciders = ClusterModule.createAllocationDeciders(Settings.EMPTY,
            new ClusterSettings(Settings.EMPTY, ClusterSettings.BUILT_IN_CLUSTER_SETTINGS), Collections.emptyList());
        Iterator<AllocationDecider> iter = deciders.iterator();
        int idx = 0;
        while (iter.hasNext()) {
            AllocationDecider decider = iter.next();
            assertSame(decider.getClass(), expectedDeciders.get(idx++));
        }
    }

    public void testRejectsReservedExistingShardsAllocatorName() {
        final ClusterModule clusterModule = new ClusterModule(Settings.EMPTY, clusterService,
<<<<<<< HEAD
            List.of(existingShardsAllocatorPlugin(GatewayAllocator.ALLOCATOR_NAME)), clusterInfoService, threadContext);
=======
            List.of(existingShardsAllocatorPlugin(GatewayAllocator.ALLOCATOR_NAME)), clusterInfoService, null);
>>>>>>> 2afec0d9
        expectThrows(IllegalArgumentException.class, () -> clusterModule.setExistingShardsAllocators(new TestGatewayAllocator()));
    }

    public void testRejectsDuplicateExistingShardsAllocatorName() {
        final ClusterModule clusterModule = new ClusterModule(Settings.EMPTY, clusterService,
<<<<<<< HEAD
            List.of(existingShardsAllocatorPlugin("duplicate"), existingShardsAllocatorPlugin("duplicate")),
            clusterInfoService, threadContext);
=======
            List.of(existingShardsAllocatorPlugin("duplicate"), existingShardsAllocatorPlugin("duplicate")), clusterInfoService, null);
>>>>>>> 2afec0d9
        expectThrows(IllegalArgumentException.class, () -> clusterModule.setExistingShardsAllocators(new TestGatewayAllocator()));
    }

    private static ClusterPlugin existingShardsAllocatorPlugin(final String allocatorName) {
        return new ClusterPlugin() {
            @Override
            public Map<String, ExistingShardsAllocator> getExistingShardsAllocators() {
                return Collections.singletonMap(allocatorName, new TestGatewayAllocator());
            }
        };
    }

}<|MERGE_RESOLUTION|>--- conflicted
+++ resolved
@@ -135,11 +135,7 @@
                     public Collection<AllocationDecider> createAllocationDeciders(Settings settings, ClusterSettings clusterSettings) {
                         return Collections.singletonList(new EnableAllocationDecider(settings, clusterSettings));
                     }
-<<<<<<< HEAD
-                }), clusterInfoService, threadContext));
-=======
-                }), clusterInfoService, null));
->>>>>>> 2afec0d9
+                }), clusterInfoService, null, threadContext));
         assertEquals(e.getMessage(),
             "Cannot specify allocation decider [" + EnableAllocationDecider.class.getName() + "] twice");
     }
@@ -151,11 +147,7 @@
                 public Collection<AllocationDecider> createAllocationDeciders(Settings settings, ClusterSettings clusterSettings) {
                     return Collections.singletonList(new FakeAllocationDecider());
                 }
-<<<<<<< HEAD
-            }), clusterInfoService, threadContext);
-=======
-            }), clusterInfoService, null);
->>>>>>> 2afec0d9
+            }), clusterInfoService, null, threadContext);
         assertTrue(module.deciderList.stream().anyMatch(d -> d.getClass().equals(FakeAllocationDecider.class)));
     }
 
@@ -167,11 +159,7 @@
                     return Collections.singletonMap(name, supplier);
                 }
             }
-<<<<<<< HEAD
-        ), clusterInfoService, threadContext);
-=======
-        ), clusterInfoService, null);
->>>>>>> 2afec0d9
+        ), clusterInfoService, null, threadContext);
     }
 
     public void testRegisterShardsAllocator() {
@@ -189,11 +177,7 @@
     public void testUnknownShardsAllocator() {
         Settings settings = Settings.builder().put(ClusterModule.SHARDS_ALLOCATOR_TYPE_SETTING.getKey(), "dne").build();
         IllegalArgumentException e = expectThrows(IllegalArgumentException.class, () ->
-<<<<<<< HEAD
-            new ClusterModule(settings, clusterService, Collections.emptyList(), clusterInfoService, threadContext));
-=======
-            new ClusterModule(settings, clusterService, Collections.emptyList(), clusterInfoService, null));
->>>>>>> 2afec0d9
+            new ClusterModule(settings, clusterService, Collections.emptyList(), clusterInfoService, null, threadContext));
         assertEquals("Unknown ShardsAllocator [dne]", e.getMessage());
     }
 
@@ -236,22 +220,14 @@
 
     public void testRejectsReservedExistingShardsAllocatorName() {
         final ClusterModule clusterModule = new ClusterModule(Settings.EMPTY, clusterService,
-<<<<<<< HEAD
-            List.of(existingShardsAllocatorPlugin(GatewayAllocator.ALLOCATOR_NAME)), clusterInfoService, threadContext);
-=======
-            List.of(existingShardsAllocatorPlugin(GatewayAllocator.ALLOCATOR_NAME)), clusterInfoService, null);
->>>>>>> 2afec0d9
+            List.of(existingShardsAllocatorPlugin(GatewayAllocator.ALLOCATOR_NAME)), clusterInfoService, null, threadContext);
         expectThrows(IllegalArgumentException.class, () -> clusterModule.setExistingShardsAllocators(new TestGatewayAllocator()));
     }
 
     public void testRejectsDuplicateExistingShardsAllocatorName() {
         final ClusterModule clusterModule = new ClusterModule(Settings.EMPTY, clusterService,
-<<<<<<< HEAD
-            List.of(existingShardsAllocatorPlugin("duplicate"), existingShardsAllocatorPlugin("duplicate")),
-            clusterInfoService, threadContext);
-=======
-            List.of(existingShardsAllocatorPlugin("duplicate"), existingShardsAllocatorPlugin("duplicate")), clusterInfoService, null);
->>>>>>> 2afec0d9
+            List.of(existingShardsAllocatorPlugin("duplicate"), existingShardsAllocatorPlugin("duplicate")), clusterInfoService, null,
+            threadContext);
         expectThrows(IllegalArgumentException.class, () -> clusterModule.setExistingShardsAllocators(new TestGatewayAllocator()));
     }
 

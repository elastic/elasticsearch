/*
 * Copyright Elasticsearch B.V. and/or licensed to Elasticsearch B.V. under one
 * or more contributor license agreements. Licensed under the Elastic License
 * 2.0 and the Server Side Public License, v 1; you may not use this file except
 * in compliance with, at your election, the Elastic License 2.0 or the Server
 * Side Public License, v 1.
 */
package org.elasticsearch.cluster;

import org.elasticsearch.test.ESTestCase;

import java.util.List;

import static org.hamcrest.Matchers.equalTo;

public class ClusterStateTaskExecutorTests extends ESTestCase {

    private class TestTask implements ClusterStateTaskListener {
        private final String description;

        TestTask(String description) {
            this.description = description;
        }

        @Override
        public void onFailure(Exception e) {
            throw new AssertionError("Should not fail in test", e);
        }

        @Override
        public String toString() {
            return description == null ? "" : "Task{" + description + "}";
        }
    }

    public void testDescribeTasks() {
<<<<<<< HEAD
        final ClusterStateTaskExecutor<TestTask> executor = (currentState, taskContexts, dropHeadersContextSupplier) -> {
            throw new AssertionError("should not be called");
        };
=======
        final ClusterStateTaskExecutor<TestTask> executor = batchExecutionContext -> { throw new AssertionError("should not be called"); };
>>>>>>> 4779893b

        assertThat("describes an empty list", executor.describeTasks(List.of()), equalTo(""));
        assertThat("describes a singleton list", executor.describeTasks(List.of(new TestTask("a task"))), equalTo("Task{a task}"));
        assertThat(
            "describes a list of two tasks",
            executor.describeTasks(List.of(new TestTask("a task"), new TestTask("another task"))),
            equalTo("Task{a task}, Task{another task}")
        );

        assertThat("skips the only item if it has no description", executor.describeTasks(List.of(new TestTask(null))), equalTo(""));
        assertThat(
            "skips an item if it has no description",
            executor.describeTasks(List.of(new TestTask("a task"), new TestTask(null), new TestTask("another task"), new TestTask(null))),
            equalTo("Task{a task}, Task{another task}")
        );
    }
}<|MERGE_RESOLUTION|>--- conflicted
+++ resolved
@@ -34,13 +34,7 @@
     }
 
     public void testDescribeTasks() {
-<<<<<<< HEAD
-        final ClusterStateTaskExecutor<TestTask> executor = (currentState, taskContexts, dropHeadersContextSupplier) -> {
-            throw new AssertionError("should not be called");
-        };
-=======
         final ClusterStateTaskExecutor<TestTask> executor = batchExecutionContext -> { throw new AssertionError("should not be called"); };
->>>>>>> 4779893b
 
         assertThat("describes an empty list", executor.describeTasks(List.of()), equalTo(""));
         assertThat("describes a singleton list", executor.describeTasks(List.of(new TestTask("a task"))), equalTo("Task{a task}"));
